--- conflicted
+++ resolved
@@ -48,14 +48,13 @@
           "spawn": "docgen"
         },
         {
-<<<<<<< HEAD
           "spawn": "bundle:catalog-builder"
         },
         {
+          "spawn": "bundle:discovery"
+        },
+        {
           "spawn": "bundle:ingestion"
-=======
-          "spawn": "bundle:discovery"
->>>>>>> 843cab27
         },
         {
           "spawn": "bundle:transliterator"
@@ -162,21 +161,13 @@
       },
       "steps": [
         {
-<<<<<<< HEAD
-          "exec": "npm-check-updates --upgrade --target=minor --reject='@aws-cdk/aws-certificatemanager,@aws-cdk/aws-cloudfront-origins,@aws-cdk/aws-cloudfront,@aws-cdk/aws-cloudwatch-actions,@aws-cdk/aws-cloudwatch,@aws-cdk/aws-events-targets,@aws-cdk/aws-events,@aws-cdk/aws-iam,@aws-cdk/aws-lambda-event-sources,@aws-cdk/aws-lambda,@aws-cdk/aws-logs,@aws-cdk/aws-route53-targets,@aws-cdk/aws-route53,@aws-cdk/aws-s3-deployment,@aws-cdk/aws-s3,@aws-cdk/aws-sqs,@aws-cdk/aws-sns,@aws-cdk/core,@aws-cdk/cx-api,cdk-watchful,constructs,@aws-cdk/assert,aws-cdk'"
-=======
-          "exec": "npm-check-updates --upgrade --target=minor --reject='@aws-cdk/aws-certificatemanager,@aws-cdk/aws-cloudfront-origins,@aws-cdk/aws-cloudfront,@aws-cdk/aws-cloudwatch-actions,@aws-cdk/aws-cloudwatch,@aws-cdk/aws-events-targets,@aws-cdk/aws-events,@aws-cdk/aws-lambda-event-sources,@aws-cdk/aws-lambda,@aws-cdk/aws-logs,@aws-cdk/aws-route53-targets,@aws-cdk/aws-route53,@aws-cdk/aws-s3-deployment,@aws-cdk/aws-s3,@aws-cdk/aws-sns,@aws-cdk/core,@aws-cdk/aws-sqs,@aws-cdk/cx-api,cdk-watchful,constructs,@aws-cdk/assert,aws-cdk'"
->>>>>>> 843cab27
+          "exec": "npm-check-updates --upgrade --target=minor --reject='@aws-cdk/aws-certificatemanager,@aws-cdk/aws-cloudfront-origins,@aws-cdk/aws-cloudfront,@aws-cdk/aws-cloudwatch-actions,@aws-cdk/aws-cloudwatch,@aws-cdk/aws-events-targets,@aws-cdk/aws-events,@aws-cdk/aws-iam,@aws-cdk/aws-lambda-event-sources,@aws-cdk/aws-lambda,@aws-cdk/aws-logs,@aws-cdk/aws-route53-targets,@aws-cdk/aws-route53,@aws-cdk/aws-s3-deployment,@aws-cdk/aws-s3,@aws-cdk/aws-sqs,@aws-cdk/aws-sns,@aws-cdk/core,@aws-cdk/aws-sqs,@aws-cdk/cx-api,cdk-watchful,constructs,@aws-cdk/assert,aws-cdk'"
         },
         {
           "exec": "yarn install --check-files"
         },
         {
-<<<<<<< HEAD
-          "exec": "yarn upgrade @jsii/spec @types/aws-lambda @types/fs-extra @types/jest @types/node @types/semver @types/tar-stream @typescript-eslint/eslint-plugin @typescript-eslint/parser aws-sdk aws-sdk-mock construct-hub-webapp esbuild eslint eslint-import-resolver-node eslint-import-resolver-typescript eslint-plugin-import fs-extra glob got jest jest-junit jsii jsii-diff jsii-docgen jsii-pacmak jsii-rosetta json-schema npm-check-updates pascal-case projen semver standard-version tar-stream typescript yaml"
-=======
-          "exec": "yarn upgrade @types/aws-lambda @types/fs-extra @types/jest @types/node @typescript-eslint/eslint-plugin @typescript-eslint/parser aws-sdk aws-sdk-mock construct-hub-webapp esbuild eslint eslint-import-resolver-node eslint-import-resolver-typescript eslint-plugin-import fs-extra glob got jest jest-junit jsii jsii-diff jsii-docgen jsii-pacmak jsii-rosetta json-schema nano npm-check-updates pascal-case projen standard-version typescript yaml"
->>>>>>> 843cab27
+          "exec": "yarn upgrade @jsii/spec @types/aws-lambda @types/fs-extra @types/jest @types/node @types/semver @types/tar-stream @typescript-eslint/eslint-plugin @typescript-eslint/parser aws-sdk aws-sdk-mock construct-hub-webapp esbuild eslint eslint-import-resolver-node eslint-import-resolver-typescript eslint-plugin-import fs-extra glob got jest jest-junit jsii jsii-diff jsii-docgen jsii-pacmak jsii-rosetta json-schema nano npm-check-updates pascal-case projen semver standard-version tar-stream typescript yaml"
         },
         {
           "exec": "npx projen"
@@ -246,14 +237,13 @@
       "description": "Bundle all lambda functions",
       "steps": [
         {
-<<<<<<< HEAD
           "spawn": "bundle:catalog-builder"
         },
         {
+          "spawn": "bundle:discovery"
+        },
+        {
           "spawn": "bundle:ingestion"
-=======
-          "spawn": "bundle:discovery"
->>>>>>> 843cab27
         },
         {
           "spawn": "bundle:transliterator"
@@ -293,7 +283,6 @@
       ],
       "cwd": "lib/__tests__/devapp"
     },
-<<<<<<< HEAD
     "bundle:catalog-builder": {
       "name": "bundle:catalog-builder",
       "description": "Create an AWS Lambda bundle from src/backend/catalog-builder/catalog-builder.lambda.ts",
@@ -303,20 +292,21 @@
         }
       ]
     },
+    "bundle:discovery": {
+      "name": "bundle:discovery",
+      "description": "Create an AWS Lambda bundle from src/backend/discovery/discovery.lambda.ts",
+      "steps": [
+        {
+          "exec": "esbuild --bundle src/backend/discovery/discovery.lambda.ts --target=\"node14\" --platform=\"node\" --outfile=\"lib/backend/discovery/discovery.bundle/index.js\" --external:aws-sdk"
+        }
+      ]
+    },
     "bundle:ingestion": {
       "name": "bundle:ingestion",
       "description": "Create an AWS Lambda bundle from src/backend/ingestion/ingestion.lambda.ts",
       "steps": [
         {
           "exec": "esbuild --bundle src/backend/ingestion/ingestion.lambda.ts --target=\"node14\" --platform=\"node\" --outfile=\"lib/backend/ingestion/ingestion.bundle/index.js\" --external:aws-sdk"
-=======
-    "bundle:discovery": {
-      "name": "bundle:discovery",
-      "description": "Create an AWS Lambda bundle from src/backend/discovery/discovery.lambda.ts",
-      "steps": [
-        {
-          "exec": "esbuild --bundle src/backend/discovery/discovery.lambda.ts --target=\"node14\" --platform=\"node\" --outfile=\"lib/backend/discovery/discovery.bundle/index.js\" --external:aws-sdk"
->>>>>>> 843cab27
         }
       ]
     },
