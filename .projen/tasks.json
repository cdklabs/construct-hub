--- conflicted
+++ resolved
@@ -235,10 +235,7 @@
           "exec": "npx cdk deploy"
         }
       ],
-<<<<<<< HEAD
       "cwd": "lib/__tests__/devapp"
-=======
-      "cwd": "src/__tests__/devapp"
     },
     "bundle:foo": {
       "name": "bundle:foo",
@@ -257,7 +254,6 @@
           "exec": "esbuild --bundle src/dummy/hello.lambda.ts --target=\"node14\" --platform=\"node\" --outfile=\"lib/dummy/hello.bundle/index.js\" --external:aws-sdk"
         }
       ]
->>>>>>> 2dea8733
     }
   },
   "env": {
