{
  "tasks": {
    "clobber": {
      "name": "clobber",
      "category": "30.maintain",
      "description": "hard resets to HEAD of origin and cleans the local repo",
      "env": {
        "BRANCH": "$(git branch --show-current)"
      },
      "steps": [
        {
          "exec": "git checkout -b scratch",
          "name": "save current HEAD in \"scratch\" branch"
        },
        {
          "exec": "git checkout $BRANCH"
        },
        {
          "exec": "git fetch origin",
          "name": "fetch latest changes from origin"
        },
        {
          "exec": "git reset --hard origin/$BRANCH",
          "name": "hard reset to origin commit"
        },
        {
          "exec": "git clean -fdx",
          "name": "clean all untracked files"
        },
        {
          "say": "ready to rock! (unpushed commits are under the \"scratch\" branch)"
        }
      ],
      "condition": "git diff --exit-code > /dev/null"
    },
    "compile": {
      "name": "compile",
      "category": "00.build",
      "description": "Only compile",
      "steps": [
        {
          "exec": "cp -r ./node_modules/construct-hub-webapp/build ./website"
        },
        {
          "exec": "jsii --silence-warnings=reserved-word --no-fix-peer-dependencies"
        },
        {
          "spawn": "docgen"
        },
        {
          "spawn": "bundle:catalog-builder"
        },
        {
          "spawn": "bundle:transliterator"
        },
        {
          "spawn": "bundle:http-get-function"
        }
      ]
    },
    "test:compile": {
      "name": "test:compile",
      "category": "10.test",
      "description": "compiles the test code"
    },
    "test": {
      "name": "test",
      "category": "10.test",
      "description": "Run tests",
      "steps": [
        {
          "spawn": "test:compile"
        },
        {
          "exec": "jest --passWithNoTests --all --updateSnapshot"
        },
        {
          "spawn": "eslint"
        }
      ]
    },
    "build": {
      "name": "build",
      "category": "00.build",
      "description": "Full release build (test+compile)",
      "steps": [
        {
          "exec": "npx projen"
        },
        {
          "spawn": "compile"
        },
        {
          "spawn": "test"
        },
        {
          "spawn": "package"
        }
      ]
    },
    "test:watch": {
      "name": "test:watch",
      "category": "10.test",
      "description": "Run jest in watch mode",
      "steps": [
        {
          "exec": "jest --watch"
        }
      ]
    },
    "test:update": {
      "name": "test:update",
      "category": "10.test",
      "description": "Update jest snapshots",
      "steps": [
        {
          "exec": "jest --updateSnapshot"
        }
      ]
    },
    "bump": {
      "name": "bump",
      "category": "20.release",
      "description": "Bumps version based on latest git tag and generates a changelog entry",
      "env": {
        "OUTFILE": "package.json",
        "CHANGELOG": ".changelog.tmp.md"
      },
      "steps": [
        {
          "builtin": "release/bump-version"
        }
      ],
      "condition": "! git log --oneline -1 | grep -q \"chore(release):\""
    },
    "unbump": {
      "name": "unbump",
      "category": "20.release",
      "description": "Restores version to 0.0.0",
      "env": {
        "OUTFILE": "package.json",
        "CHANGELOG": ".changelog.tmp.md"
      },
      "steps": [
        {
          "builtin": "release/reset-version"
        }
      ]
    },
    "upgrade-dependencies": {
      "name": "upgrade-dependencies",
      "description": "upgrade dependencies",
      "env": {
        "CI": "0"
      },
      "steps": [
        {
          "exec": "npm-check-updates --upgrade --target=minor --reject='@aws-cdk/aws-certificatemanager,@aws-cdk/aws-cloudfront-origins,@aws-cdk/aws-cloudfront,@aws-cdk/aws-cloudwatch-actions,@aws-cdk/aws-cloudwatch,@aws-cdk/aws-events-targets,@aws-cdk/aws-events,@aws-cdk/aws-lambda-event-sources,@aws-cdk/aws-lambda,@aws-cdk/aws-logs,@aws-cdk/aws-route53-targets,@aws-cdk/aws-route53,@aws-cdk/aws-s3-deployment,@aws-cdk/aws-s3,@aws-cdk/aws-sns,@aws-cdk/core,@aws-cdk/cx-api,cdk-watchful,constructs,@aws-cdk/assert,aws-cdk'"
        },
        {
          "exec": "yarn install --check-files"
        },
        {
<<<<<<< HEAD
          "exec": "yarn upgrade @aws-cdk/assert @types/aws-lambda @types/fs-extra @types/jest @types/node @types/semver @types/tar-stream @typescript-eslint/eslint-plugin @typescript-eslint/parser aws-cdk aws-sdk aws-sdk-mock construct-hub-webapp esbuild eslint eslint-import-resolver-node eslint-import-resolver-typescript eslint-plugin-import fs-extra glob got jest jest-junit jsii jsii-diff jsii-docgen jsii-pacmak jsii-rosetta json-schema npm-check-updates pascal-case projen semver standard-version tar-stream typescript yaml"
=======
          "exec": "yarn upgrade @types/aws-lambda @types/fs-extra @types/jest @types/node @typescript-eslint/eslint-plugin @typescript-eslint/parser aws-sdk aws-sdk-mock construct-hub-webapp esbuild eslint eslint-import-resolver-node eslint-import-resolver-typescript eslint-plugin-import fs-extra glob got jest jest-junit jsii jsii-diff jsii-docgen jsii-pacmak jsii-rosetta json-schema npm-check-updates pascal-case projen standard-version typescript yaml"
>>>>>>> 3ab7f7a2
        },
        {
          "exec": "npx projen"
        }
      ]
    },
    "default": {
      "name": "default",
      "steps": [
        {
          "exec": "node .projenrc.js"
        }
      ]
    },
    "watch": {
      "name": "watch",
      "category": "00.build",
      "description": "Watch & compile in the background",
      "steps": [
        {
          "exec": "jsii -w --silence-warnings=reserved-word --no-fix-peer-dependencies"
        }
      ]
    },
    "package": {
      "name": "package",
      "category": "20.release",
      "description": "Create an npm tarball",
      "steps": [
        {
          "exec": "jsii-pacmak"
        }
      ]
    },
    "eslint": {
      "name": "eslint",
      "category": "10.test",
      "description": "Runs eslint against the codebase",
      "steps": [
        {
          "exec": "eslint --ext .ts,.tsx --fix --no-error-on-unmatched-pattern src src/__tests__ build-tools .projenrc.js"
        }
      ]
    },
    "compat": {
      "name": "compat",
      "category": "20.release",
      "description": "Perform API compatibility check against latest version",
      "steps": [
        {
          "exec": "jsii-diff npm:$(node -p \"require('./package.json').name\") -k --ignore-file .compatignore || (echo \"\nUNEXPECTED BREAKING CHANGES: add keys such as 'removed:constructs.Node.of' to .compatignore to skip.\n\" && exit 1)"
        }
      ]
    },
    "docgen": {
      "name": "docgen",
      "category": "20.release",
      "description": "Generate API.md from .jsii manifest",
      "steps": [
        {
          "exec": "jsii-docgen"
        }
      ]
    },
    "bundle": {
      "name": "bundle",
      "description": "Bundle all lambda functions",
      "steps": [
        {
          "spawn": "bundle:catalog-builder"
        },
        {
          "spawn": "bundle:transliterator"
        },
        {
          "spawn": "bundle:http-get-function"
        }
      ]
    },
    "dev:synth": {
      "name": "dev:synth",
      "description": "cdk synth",
      "steps": [
        {
          "exec": "npx cdk synth"
        }
      ],
      "cwd": "lib/__tests__/devapp"
    },
    "dev:diff": {
      "name": "dev:diff",
      "description": "cdk diff",
      "steps": [
        {
          "exec": "npx cdk diff"
        }
      ],
      "cwd": "lib/__tests__/devapp"
    },
    "dev:deploy": {
      "name": "dev:deploy",
      "description": "cdk deploy",
      "steps": [
        {
          "exec": "npx cdk deploy"
        }
      ],
      "cwd": "lib/__tests__/devapp"
    },
    "bundle:catalog-builder": {
      "name": "bundle:catalog-builder",
      "description": "Create an AWS Lambda bundle from src/backend/catalog-builder/catalog-builder.lambda.ts",
      "steps": [
        {
          "exec": "esbuild --bundle src/backend/catalog-builder/catalog-builder.lambda.ts --target=\"node14\" --platform=\"node\" --outfile=\"lib/backend/catalog-builder/catalog-builder.bundle/index.js\" --external:aws-sdk"
        }
      ]
    },
    "bundle:transliterator": {
      "name": "bundle:transliterator",
      "description": "Create an AWS Lambda bundle from src/backend/transliterator/transliterator.lambda.ts",
      "steps": [
        {
          "exec": "esbuild --bundle src/backend/transliterator/transliterator.lambda.ts --target=\"node14\" --platform=\"node\" --outfile=\"lib/backend/transliterator/transliterator.bundle/index.js\" --external:aws-sdk"
        }
      ]
    },
    "bundle:http-get-function": {
      "name": "bundle:http-get-function",
      "description": "Create an AWS Lambda bundle from src/monitoring/http-get-function.lambda.ts",
      "steps": [
        {
          "exec": "esbuild --bundle src/monitoring/http-get-function.lambda.ts --target=\"node14\" --platform=\"node\" --outfile=\"lib/monitoring/http-get-function.bundle/index.js\" --external:aws-sdk"
        }
      ]
    }
  },
  "env": {
    "PATH": "$(npx -c \"node -e \\\"console.log(process.env.PATH)\\\"\")"
  },
  "//": "~~ Generated by projen. To modify, edit .projenrc.js and run \"npx projen\"."
}<|MERGE_RESOLUTION|>--- conflicted
+++ resolved
@@ -161,11 +161,7 @@
           "exec": "yarn install --check-files"
         },
         {
-<<<<<<< HEAD
-          "exec": "yarn upgrade @aws-cdk/assert @types/aws-lambda @types/fs-extra @types/jest @types/node @types/semver @types/tar-stream @typescript-eslint/eslint-plugin @typescript-eslint/parser aws-cdk aws-sdk aws-sdk-mock construct-hub-webapp esbuild eslint eslint-import-resolver-node eslint-import-resolver-typescript eslint-plugin-import fs-extra glob got jest jest-junit jsii jsii-diff jsii-docgen jsii-pacmak jsii-rosetta json-schema npm-check-updates pascal-case projen semver standard-version tar-stream typescript yaml"
-=======
-          "exec": "yarn upgrade @types/aws-lambda @types/fs-extra @types/jest @types/node @typescript-eslint/eslint-plugin @typescript-eslint/parser aws-sdk aws-sdk-mock construct-hub-webapp esbuild eslint eslint-import-resolver-node eslint-import-resolver-typescript eslint-plugin-import fs-extra glob got jest jest-junit jsii jsii-diff jsii-docgen jsii-pacmak jsii-rosetta json-schema npm-check-updates pascal-case projen standard-version typescript yaml"
->>>>>>> 3ab7f7a2
+          "exec": "yarn upgrade @types/aws-lambda @types/fs-extra @types/jest @types/node @types/semver @types/tar-stream @typescript-eslint/eslint-plugin @typescript-eslint/parser aws-sdk aws-sdk-mock construct-hub-webapp esbuild eslint eslint-import-resolver-node eslint-import-resolver-typescript eslint-plugin-import fs-extra glob got jest jest-junit jsii jsii-diff jsii-docgen jsii-pacmak jsii-rosetta json-schema npm-check-updates pascal-case projen semver standard-version tar-stream typescript yaml"
         },
         {
           "exec": "npx projen"
