--- conflicted
+++ resolved
@@ -1011,62 +1011,6 @@
         }
       ]
     },
-<<<<<<< HEAD
-    "integ:transliterator.ecstask:assert": {
-      "name": "integ:transliterator.ecstask:assert",
-      "description": "synthesize integration test __tests__/backend/transliterator/transliterator.ecstask.integ.ts",
-      "steps": [
-        {
-          "exec": "cp -r src/__tests__/backend/transliterator/fixtures lib/__tests__/backend/transliterator"
-        },
-        {
-          "exec": "cdk synth --app \"node lib/__tests__/backend/transliterator/transliterator.ecstask.integ.js\" --no-version-reporting --context @aws-cdk/core:newStyleStackSynthesis=true -o src/__tests__/backend/transliterator/.tmp.transliterator.ecstask.integ.cdkout.actual > /dev/null"
-        },
-        {
-          "exec": "diff -r -x asset.* -x cdk.out -x manifest.json -x tree.json -x .cache src/__tests__/backend/transliterator/transliterator.ecstask.integ.cdkout/ src/__tests__/backend/transliterator/.tmp.transliterator.ecstask.integ.cdkout.actual/"
-        }
-      ]
-    },
-    "integ:transliterator.ecstask:deploy": {
-      "name": "integ:transliterator.ecstask:deploy",
-      "description": "deploy integration test __tests__/backend/transliterator/transliterator.ecstask.integ.ts",
-      "steps": [
-        {
-          "exec": "cp -r src/__tests__/backend/transliterator/fixtures lib/__tests__/backend/transliterator"
-        },
-        {
-          "exec": "rm -fr src/__tests__/backend/transliterator/.tmp.transliterator.ecstask.integ.cdkout.deploy"
-        },
-        {
-          "exec": "cdk deploy --app \"node lib/__tests__/backend/transliterator/transliterator.ecstask.integ.js\" --no-version-reporting --context @aws-cdk/core:newStyleStackSynthesis=true --require-approval=never -o src/__tests__/backend/transliterator/.tmp.transliterator.ecstask.integ.cdkout.deploy"
-        },
-        {
-          "exec": "rm -fr src/__tests__/backend/transliterator/transliterator.ecstask.integ.cdkout"
-        },
-        {
-          "exec": "mv src/__tests__/backend/transliterator/.tmp.transliterator.ecstask.integ.cdkout.deploy src/__tests__/backend/transliterator/transliterator.ecstask.integ.cdkout"
-        },
-        {
-          "spawn": "integ:transliterator.ecstask:destroy"
-        }
-      ]
-    },
-    "integ:transliterator.ecstask:destroy": {
-      "name": "integ:transliterator.ecstask:destroy",
-      "description": "destroy integration test __tests__/backend/transliterator/transliterator.ecstask.integ.ts",
-      "steps": [
-        {
-          "exec": "cdk destroy --app src/__tests__/backend/transliterator/transliterator.ecstask.integ.cdkout --no-version-reporting"
-        }
-      ]
-    },
-    "integ:transliterator.ecstask:snapshot": {
-      "name": "integ:transliterator.ecstask:snapshot",
-      "description": "update snapshot for integration test __tests__/backend/transliterator/transliterator.ecstask.integ.ts",
-      "steps": [
-        {
-          "exec": "cdk synth --app \"node lib/__tests__/backend/transliterator/transliterator.ecstask.integ.js\" --no-version-reporting --context @aws-cdk/core:newStyleStackSynthesis=true -o src/__tests__/backend/transliterator/transliterator.ecstask.integ.cdkout > /dev/null"
-=======
     "integ:update": {
       "name": "integ:update",
       "description": "Run and update integration snapshot tests",
@@ -1074,7 +1018,6 @@
         {
           "exec": "yarn integ-runner --language typescript --update-on-failed",
           "receiveArgs": true
->>>>>>> 538bfd9a
         }
       ]
     },
