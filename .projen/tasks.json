{
  "tasks": {
    "clobber": {
      "name": "clobber",
      "description": "hard resets to HEAD of origin and cleans the local repo",
      "env": {
        "BRANCH": "$(git branch --show-current)"
      },
      "steps": [
        {
          "exec": "git checkout -b scratch",
          "name": "save current HEAD in \"scratch\" branch"
        },
        {
          "exec": "git checkout $BRANCH"
        },
        {
          "exec": "git fetch origin",
          "name": "fetch latest changes from origin"
        },
        {
          "exec": "git reset --hard origin/$BRANCH",
          "name": "hard reset to origin commit"
        },
        {
          "exec": "git clean -fdx",
          "name": "clean all untracked files"
        },
        {
          "say": "ready to rock! (unpushed commits are under the \"scratch\" branch)"
        }
      ],
      "condition": "git diff --exit-code > /dev/null"
    },
    "compile": {
      "name": "compile",
      "description": "Only compile",
      "steps": [
        {
          "exec": "rm -rf ./website"
        },
        {
          "exec": "cp -r ./node_modules/construct-hub-webapp/build ./website"
        },
        {
          "exec": "jsii --silence-warnings=reserved-word --no-fix-peer-dependencies"
        },
        {
          "spawn": "docgen"
        },
        {
          "spawn": "bundle:catalog-builder-mock"
        },
        {
          "spawn": "bundle:trigger.client-test"
        },
        {
          "spawn": "bundle:trigger.prune-test"
        },
        {
          "spawn": "bundle:catalog-builder"
        },
        {
<<<<<<< HEAD
          "spawn": "bundle:follow"
        },
        {
          "spawn": "bundle:stage"
=======
          "spawn": "bundle:prune-handler"
        },
        {
          "spawn": "bundle:prune-queue-handler"
        },
        {
          "spawn": "bundle:discovery"
>>>>>>> 270fae76
        },
        {
          "spawn": "bundle:ingestion"
        },
        {
          "spawn": "bundle:canary"
        },
        {
          "spawn": "bundle:clean-up-efs"
        },
        {
          "spawn": "bundle:redrive-state-machine"
        },
        {
          "spawn": "bundle:reprocess-all"
        },
        {
          "spawn": "bundle:transliterator"
        },
        {
          "spawn": "bundle:certificate-monitor"
        },
        {
          "spawn": "bundle:http-get-function"
        },
        {
          "spawn": "bundle:handler"
        }
      ]
    },
    "test:compile": {
      "name": "test:compile",
      "description": "compiles the test code"
    },
    "test": {
      "name": "test",
      "description": "Run tests",
      "steps": [
        {
          "spawn": "test:compile"
        },
        {
          "exec": "jest --passWithNoTests --all --updateSnapshot"
        },
        {
          "spawn": "eslint"
        },
        {
          "spawn": "integ:deny-list:assert"
        }
      ]
    },
    "build": {
      "name": "build",
      "description": "Full release build (test+compile)",
      "steps": [
        {
          "exec": "npx projen"
        },
        {
          "spawn": "compile"
        },
        {
          "spawn": "test"
        },
        {
          "spawn": "package"
        }
      ]
    },
    "test:watch": {
      "name": "test:watch",
      "description": "Run jest in watch mode",
      "steps": [
        {
          "exec": "jest --watch"
        }
      ]
    },
    "test:update": {
      "name": "test:update",
      "description": "Update jest snapshots",
      "steps": [
        {
          "exec": "jest --updateSnapshot"
        }
      ]
    },
    "bump": {
      "name": "bump",
      "description": "Bumps version based on latest git tag and generates a changelog entry",
      "env": {
        "OUTFILE": "package.json",
        "CHANGELOG": "dist/changelog.md",
        "BUMPFILE": "dist/version.txt"
      },
      "steps": [
        {
          "builtin": "release/bump-version"
        }
      ],
      "condition": "! git log --oneline -1 | grep -q \"chore(release):\""
    },
    "unbump": {
      "name": "unbump",
      "description": "Restores version to 0.0.0",
      "env": {
        "OUTFILE": "package.json",
        "CHANGELOG": "dist/changelog.md",
        "BUMPFILE": "dist/version.txt"
      },
      "steps": [
        {
          "builtin": "release/reset-version"
        }
      ]
    },
    "upgrade-dependencies": {
      "name": "upgrade-dependencies",
      "description": "upgrade dependencies",
      "env": {
        "CI": "0"
      },
      "steps": [
        {
          "exec": "npm-check-updates --upgrade --target=minor --reject='@aws-cdk/aws-certificatemanager,@aws-cdk/aws-cloudfront-origins,@aws-cdk/aws-cloudfront,@aws-cdk/aws-cloudwatch-actions,@aws-cdk/aws-cloudwatch,@aws-cdk/aws-codeartifact,@aws-cdk/aws-ec2,@aws-cdk/aws-efs,@aws-cdk/aws-events,@aws-cdk/aws-events-targets,@aws-cdk/assets,@aws-cdk/aws-iam,@aws-cdk/aws-lambda-event-sources,@aws-cdk/aws-lambda,@aws-cdk/aws-logs,@aws-cdk/aws-route53-targets,@aws-cdk/aws-route53,@aws-cdk/aws-s3-deployment,@aws-cdk/aws-s3,@aws-cdk/aws-s3-notifications,@aws-cdk/aws-sns,@aws-cdk/aws-sqs,@aws-cdk/aws-stepfunctions,@aws-cdk/aws-stepfunctions-tasks,@aws-cdk/core,@aws-cdk/custom-resources,@aws-cdk/cx-api,cdk-watchful,constructs,@aws-cdk/assert,aws-cdk'"
        },
        {
          "exec": "yarn install --check-files"
        },
        {
          "exec": "yarn upgrade @jsii/spec @types/aws-lambda @types/fs-extra @types/jest @types/node @types/semver @types/tar-stream @typescript-eslint/eslint-plugin @typescript-eslint/parser aws-embedded-metrics aws-sdk aws-sdk-mock aws-xray-sdk-core cdk-triggers construct-hub-webapp esbuild eslint eslint-import-resolver-node eslint-import-resolver-typescript eslint-plugin-import fs-extra glob got jest jest-junit jsii jsii-diff jsii-docgen jsii-pacmak json-schema nano normalize-registry-metadata npm-check-updates pascal-case projen semver standard-version tar-stream typescript yaml"
        },
        {
          "exec": "npx projen"
        }
      ]
    },
    "default": {
      "name": "default",
      "steps": [
        {
          "exec": "node .projenrc.js"
        }
      ]
    },
    "watch": {
      "name": "watch",
      "description": "Watch & compile in the background",
      "steps": [
        {
          "exec": "jsii -w --silence-warnings=reserved-word --no-fix-peer-dependencies"
        }
      ]
    },
    "package": {
      "name": "package",
      "description": "Create an npm tarball",
      "steps": [
        {
          "exec": "jsii-pacmak"
        }
      ]
    },
    "eslint": {
      "name": "eslint",
      "description": "Runs eslint against the codebase",
      "steps": [
        {
          "exec": "eslint --ext .ts,.tsx --fix --no-error-on-unmatched-pattern src src/__tests__ build-tools .projenrc.js"
        }
      ]
    },
    "compat": {
      "name": "compat",
      "description": "Perform API compatibility check against latest version",
      "steps": [
        {
          "exec": "jsii-diff npm:$(node -p \"require('./package.json').name\") -k --ignore-file .compatignore || (echo \"\nUNEXPECTED BREAKING CHANGES: add keys such as 'removed:constructs.Node.of' to .compatignore to skip.\n\" && exit 1)"
        }
      ]
    },
    "publish:npm": {
      "name": "publish:npm",
      "description": "Publish this package to the npm Registry",
      "env": {
        "NPM_DIST_TAG": "latest",
        "NPM_REGISTRY": "registry.npmjs.org"
      },
      "requiredEnv": [
        "NPM_TOKEN"
      ],
      "steps": [
        {
          "exec": "npx -p jsii-release@latest jsii-release-npm"
        }
      ]
    },
    "publish:pypi": {
      "name": "publish:pypi",
      "description": "Publish this package to The Python Package Index (PyPI)",
      "requiredEnv": [
        "TWINE_USERNAME",
        "TWINE_PASSWORD"
      ],
      "steps": [
        {
          "exec": "npx -p jsii-release@latest jsii-release-pypi"
        }
      ]
    },
    "docgen": {
      "name": "docgen",
      "description": "Generate API.md from .jsii manifest",
      "steps": [
        {
          "exec": "jsii-docgen"
        }
      ]
    },
    "bundle": {
      "name": "bundle",
      "description": "Bundle all lambda functions",
      "steps": [
        {
          "spawn": "bundle:catalog-builder-mock"
        },
        {
          "spawn": "bundle:trigger.client-test"
        },
        {
          "spawn": "bundle:trigger.prune-test"
        },
        {
          "spawn": "bundle:catalog-builder"
        },
        {
<<<<<<< HEAD
          "spawn": "bundle:follow"
        },
        {
          "spawn": "bundle:stage"
=======
          "spawn": "bundle:prune-handler"
        },
        {
          "spawn": "bundle:prune-queue-handler"
        },
        {
          "spawn": "bundle:discovery"
>>>>>>> 270fae76
        },
        {
          "spawn": "bundle:ingestion"
        },
        {
          "spawn": "bundle:canary"
        },
        {
          "spawn": "bundle:clean-up-efs"
        },
        {
          "spawn": "bundle:redrive-state-machine"
        },
        {
          "spawn": "bundle:reprocess-all"
        },
        {
          "spawn": "bundle:transliterator"
        },
        {
          "spawn": "bundle:certificate-monitor"
        },
        {
          "spawn": "bundle:http-get-function"
        },
        {
          "spawn": "bundle:handler"
        }
      ]
    },
    "dev:synth": {
      "name": "dev:synth",
      "description": "cdk synth",
      "steps": [
        {
          "exec": "npx cdk synth"
        }
      ],
      "cwd": "lib/__tests__/devapp"
    },
    "dev:diff": {
      "name": "dev:diff",
      "description": "cdk diff",
      "steps": [
        {
          "exec": "npx cdk diff"
        }
      ],
      "cwd": "lib/__tests__/devapp"
    },
    "dev:deploy": {
      "name": "dev:deploy",
      "description": "cdk deploy",
      "steps": [
        {
          "exec": "npx cdk deploy"
        }
      ],
      "cwd": "lib/__tests__/devapp"
    },
    "dev:destroy": {
      "name": "dev:destroy",
      "description": "cdk destroy",
      "steps": [
        {
          "exec": "npx cdk destroy"
        }
      ],
      "cwd": "lib/__tests__/devapp"
    },
    "dev:bootstrap": {
      "name": "dev:bootstrap",
      "description": "cdk bootstrap",
      "steps": [
        {
          "exec": "npx cdk bootstrap"
        }
      ],
      "cwd": "lib/__tests__/devapp"
    },
    "bundle:catalog-builder-mock": {
      "name": "bundle:catalog-builder-mock",
      "description": "Create an AWS Lambda bundle from src/__tests__/backend/deny-list/integ/catalog-builder-mock.lambda.ts",
      "steps": [
        {
          "exec": "esbuild --bundle src/__tests__/backend/deny-list/integ/catalog-builder-mock.lambda.ts --target=\"node14\" --platform=\"node\" --outfile=\"lib/__tests__/backend/deny-list/integ/catalog-builder-mock.bundle/index.js\" --external:aws-sdk"
        }
      ]
    },
    "bundle:trigger.client-test": {
      "name": "bundle:trigger.client-test",
      "description": "Create an AWS Lambda bundle from src/__tests__/backend/deny-list/integ/trigger.client-test.lambda.ts",
      "steps": [
        {
          "exec": "esbuild --bundle src/__tests__/backend/deny-list/integ/trigger.client-test.lambda.ts --target=\"node14\" --platform=\"node\" --outfile=\"lib/__tests__/backend/deny-list/integ/trigger.client-test.bundle/index.js\" --external:aws-sdk"
        }
      ]
    },
    "bundle:trigger.prune-test": {
      "name": "bundle:trigger.prune-test",
      "description": "Create an AWS Lambda bundle from src/__tests__/backend/deny-list/integ/trigger.prune-test.lambda.ts",
      "steps": [
        {
          "exec": "esbuild --bundle src/__tests__/backend/deny-list/integ/trigger.prune-test.lambda.ts --target=\"node14\" --platform=\"node\" --outfile=\"lib/__tests__/backend/deny-list/integ/trigger.prune-test.bundle/index.js\" --external:aws-sdk"
        }
      ]
    },
    "bundle:catalog-builder": {
      "name": "bundle:catalog-builder",
      "description": "Create an AWS Lambda bundle from src/backend/catalog-builder/catalog-builder.lambda.ts",
      "steps": [
        {
          "exec": "esbuild --bundle src/backend/catalog-builder/catalog-builder.lambda.ts --target=\"node14\" --platform=\"node\" --outfile=\"lib/backend/catalog-builder/catalog-builder.bundle/index.js\" --external:aws-sdk"
        }
      ]
    },
<<<<<<< HEAD
    "bundle:follow": {
      "name": "bundle:follow",
      "description": "Create an AWS Lambda bundle from src/backend/discovery/follow.lambda.ts",
      "steps": [
        {
          "exec": "esbuild --bundle src/backend/discovery/follow.lambda.ts --target=\"node14\" --platform=\"node\" --outfile=\"lib/backend/discovery/follow.bundle/index.js\" --external:aws-sdk"
        }
      ]
    },
    "bundle:stage": {
      "name": "bundle:stage",
      "description": "Create an AWS Lambda bundle from src/backend/discovery/stage.lambda.ts",
=======
    "bundle:prune-handler": {
      "name": "bundle:prune-handler",
      "description": "Create an AWS Lambda bundle from src/backend/deny-list/prune-handler.lambda.ts",
      "steps": [
        {
          "exec": "esbuild --bundle src/backend/deny-list/prune-handler.lambda.ts --target=\"node14\" --platform=\"node\" --outfile=\"lib/backend/deny-list/prune-handler.bundle/index.js\" --external:aws-sdk"
        }
      ]
    },
    "bundle:prune-queue-handler": {
      "name": "bundle:prune-queue-handler",
      "description": "Create an AWS Lambda bundle from src/backend/deny-list/prune-queue-handler.lambda.ts",
      "steps": [
        {
          "exec": "esbuild --bundle src/backend/deny-list/prune-queue-handler.lambda.ts --target=\"node14\" --platform=\"node\" --outfile=\"lib/backend/deny-list/prune-queue-handler.bundle/index.js\" --external:aws-sdk"
        }
      ]
    },
    "bundle:discovery": {
      "name": "bundle:discovery",
      "description": "Create an AWS Lambda bundle from src/backend/discovery/discovery.lambda.ts",
>>>>>>> 270fae76
      "steps": [
        {
          "exec": "esbuild --bundle src/backend/discovery/stage.lambda.ts --target=\"node14\" --platform=\"node\" --outfile=\"lib/backend/discovery/stage.bundle/index.js\" --external:aws-sdk"
        }
      ]
    },
    "bundle:ingestion": {
      "name": "bundle:ingestion",
      "description": "Create an AWS Lambda bundle from src/backend/ingestion/ingestion.lambda.ts",
      "steps": [
        {
          "exec": "esbuild --bundle src/backend/ingestion/ingestion.lambda.ts --target=\"node14\" --platform=\"node\" --outfile=\"lib/backend/ingestion/ingestion.bundle/index.js\" --external:aws-sdk"
        }
      ]
    },
    "bundle:canary": {
      "name": "bundle:canary",
      "description": "Create an AWS Lambda bundle from src/backend/inventory/canary.lambda.ts",
      "steps": [
        {
          "exec": "esbuild --bundle src/backend/inventory/canary.lambda.ts --target=\"node14\" --platform=\"node\" --outfile=\"lib/backend/inventory/canary.bundle/index.js\" --external:aws-sdk"
        }
      ]
    },
    "bundle:clean-up-efs": {
      "name": "bundle:clean-up-efs",
      "description": "Create an AWS Lambda bundle from src/backend/orchestration/clean-up-efs.lambda.ts",
      "steps": [
        {
          "exec": "esbuild --bundle src/backend/orchestration/clean-up-efs.lambda.ts --target=\"node14\" --platform=\"node\" --outfile=\"lib/backend/orchestration/clean-up-efs.bundle/index.js\" --external:aws-sdk"
        }
      ]
    },
    "bundle:redrive-state-machine": {
      "name": "bundle:redrive-state-machine",
      "description": "Create an AWS Lambda bundle from src/backend/orchestration/redrive-state-machine.lambda.ts",
      "steps": [
        {
          "exec": "esbuild --bundle src/backend/orchestration/redrive-state-machine.lambda.ts --target=\"node14\" --platform=\"node\" --outfile=\"lib/backend/orchestration/redrive-state-machine.bundle/index.js\" --external:aws-sdk"
        }
      ]
    },
    "bundle:reprocess-all": {
      "name": "bundle:reprocess-all",
      "description": "Create an AWS Lambda bundle from src/backend/orchestration/reprocess-all.lambda.ts",
      "steps": [
        {
          "exec": "esbuild --bundle src/backend/orchestration/reprocess-all.lambda.ts --target=\"node14\" --platform=\"node\" --outfile=\"lib/backend/orchestration/reprocess-all.bundle/index.js\" --external:aws-sdk"
        }
      ]
    },
    "bundle:transliterator": {
      "name": "bundle:transliterator",
      "description": "Create an AWS Lambda bundle from src/backend/transliterator/transliterator.lambda.ts",
      "steps": [
        {
          "exec": "esbuild --bundle src/backend/transliterator/transliterator.lambda.ts --target=\"node14\" --platform=\"node\" --outfile=\"lib/backend/transliterator/transliterator.bundle/index.js\" --external:aws-sdk"
        }
      ]
    },
    "bundle:certificate-monitor": {
      "name": "bundle:certificate-monitor",
      "description": "Create an AWS Lambda bundle from src/monitored-certificate/certificate-monitor.lambda.ts",
      "steps": [
        {
          "exec": "esbuild --bundle src/monitored-certificate/certificate-monitor.lambda.ts --target=\"node14\" --platform=\"node\" --outfile=\"lib/monitored-certificate/certificate-monitor.bundle/index.js\" --external:aws-sdk"
        }
      ]
    },
    "bundle:http-get-function": {
      "name": "bundle:http-get-function",
      "description": "Create an AWS Lambda bundle from src/monitoring/http-get-function.lambda.ts",
      "steps": [
        {
          "exec": "esbuild --bundle src/monitoring/http-get-function.lambda.ts --target=\"node14\" --platform=\"node\" --outfile=\"lib/monitoring/http-get-function.bundle/index.js\" --external:aws-sdk"
        }
      ]
    },
    "bundle:handler": {
      "name": "bundle:handler",
      "description": "Create an AWS Lambda bundle from src/webapp/cache-invalidator/handler.lambda.ts",
      "steps": [
        {
          "exec": "esbuild --bundle src/webapp/cache-invalidator/handler.lambda.ts --target=\"node14\" --platform=\"node\" --outfile=\"lib/webapp/cache-invalidator/handler.bundle/index.js\" --external:aws-sdk"
        }
      ]
    },
    "integ:deny-list:deploy": {
      "name": "integ:deny-list:deploy",
      "description": "deploy integration test __tests__/backend/deny-list/integ/deny-list.integ.ts",
      "steps": [
        {
          "exec": "rm -fr src/__tests__/backend/deny-list/integ/.tmp.deny-list.integ.cdkout.deploy"
        },
        {
          "exec": "cdk deploy --app \"node lib/__tests__/backend/deny-list/integ/deny-list.integ.js\" --no-version-reporting --require-approval=never -o src/__tests__/backend/deny-list/integ/.tmp.deny-list.integ.cdkout.deploy"
        },
        {
          "exec": "rm -fr src/__tests__/backend/deny-list/integ/deny-list.integ.cdkout"
        },
        {
          "exec": "mv src/__tests__/backend/deny-list/integ/.tmp.deny-list.integ.cdkout.deploy src/__tests__/backend/deny-list/integ/deny-list.integ.cdkout"
        },
        {
          "spawn": "integ:deny-list:destroy"
        }
      ]
    },
    "integ:deny-list:destroy": {
      "name": "integ:deny-list:destroy",
      "description": "destroy integration test __tests__/backend/deny-list/integ/deny-list.integ.ts",
      "steps": [
        {
          "exec": "cdk destroy --app src/__tests__/backend/deny-list/integ/deny-list.integ.cdkout"
        }
      ]
    },
    "integ:deny-list:assert": {
      "name": "integ:deny-list:assert",
      "description": "synthesize integration test __tests__/backend/deny-list/integ/deny-list.integ.ts",
      "steps": [
        {
          "exec": "cdk synth --app \"node lib/__tests__/backend/deny-list/integ/deny-list.integ.js\" --no-version-reporting -o src/__tests__/backend/deny-list/integ/.tmp.deny-list.integ.cdkout.actual > /dev/null"
        },
        {
          "exec": "diff -r -x asset.* -x cdk.out -x manifest.json -x tree.json src/__tests__/backend/deny-list/integ/deny-list.integ.cdkout/ src/__tests__/backend/deny-list/integ/.tmp.deny-list.integ.cdkout.actual/"
        }
      ]
    },
    "integ:deny-list:snapshot": {
      "name": "integ:deny-list:snapshot",
      "description": "update snapshot for integration test __tests__/backend/deny-list/integ/deny-list.integ.ts",
      "steps": [
        {
          "exec": "cdk synth --app \"node lib/__tests__/backend/deny-list/integ/deny-list.integ.js\" --no-version-reporting -o src/__tests__/backend/deny-list/integ/deny-list.integ.cdkout > /dev/null"
        }
      ]
    },
    "release": {
      "name": "release",
      "description": "Prepare a release from \"main\" branch",
      "env": {
        "RELEASE": "true"
      },
      "steps": [
        {
          "exec": "rm -fr dist"
        },
        {
          "spawn": "bump"
        },
        {
          "spawn": "build"
        },
        {
          "spawn": "unbump"
        },
        {
          "exec": "git diff --ignore-space-at-eol --exit-code"
        }
      ]
    }
  },
  "env": {
    "PATH": "$(npx -c \"node -e \\\"console.log(process.env.PATH)\\\"\")"
  },
  "//": "~~ Generated by projen. To modify, edit .projenrc.js and run \"npx projen\"."
}<|MERGE_RESOLUTION|>--- conflicted
+++ resolved
@@ -61,20 +61,16 @@
           "spawn": "bundle:catalog-builder"
         },
         {
-<<<<<<< HEAD
+          "spawn": "bundle:prune-handler"
+        },
+        {
+          "spawn": "bundle:prune-queue-handler"
+        },
+        {
           "spawn": "bundle:follow"
         },
         {
           "spawn": "bundle:stage"
-=======
-          "spawn": "bundle:prune-handler"
-        },
-        {
-          "spawn": "bundle:prune-queue-handler"
-        },
-        {
-          "spawn": "bundle:discovery"
->>>>>>> 270fae76
         },
         {
           "spawn": "bundle:ingestion"
@@ -312,20 +308,16 @@
           "spawn": "bundle:catalog-builder"
         },
         {
-<<<<<<< HEAD
+          "spawn": "bundle:prune-handler"
+        },
+        {
+          "spawn": "bundle:prune-queue-handler"
+        },
+        {
           "spawn": "bundle:follow"
         },
         {
           "spawn": "bundle:stage"
-=======
-          "spawn": "bundle:prune-handler"
-        },
-        {
-          "spawn": "bundle:prune-queue-handler"
-        },
-        {
-          "spawn": "bundle:discovery"
->>>>>>> 270fae76
         },
         {
           "spawn": "bundle:ingestion"
@@ -442,7 +434,24 @@
         }
       ]
     },
-<<<<<<< HEAD
+    "bundle:prune-handler": {
+      "name": "bundle:prune-handler",
+      "description": "Create an AWS Lambda bundle from src/backend/deny-list/prune-handler.lambda.ts",
+      "steps": [
+        {
+          "exec": "esbuild --bundle src/backend/deny-list/prune-handler.lambda.ts --target=\"node14\" --platform=\"node\" --outfile=\"lib/backend/deny-list/prune-handler.bundle/index.js\" --external:aws-sdk"
+        }
+      ]
+    },
+    "bundle:prune-queue-handler": {
+      "name": "bundle:prune-queue-handler",
+      "description": "Create an AWS Lambda bundle from src/backend/deny-list/prune-queue-handler.lambda.ts",
+      "steps": [
+        {
+          "exec": "esbuild --bundle src/backend/deny-list/prune-queue-handler.lambda.ts --target=\"node14\" --platform=\"node\" --outfile=\"lib/backend/deny-list/prune-queue-handler.bundle/index.js\" --external:aws-sdk"
+        }
+      ]
+    },
     "bundle:follow": {
       "name": "bundle:follow",
       "description": "Create an AWS Lambda bundle from src/backend/discovery/follow.lambda.ts",
@@ -455,29 +464,6 @@
     "bundle:stage": {
       "name": "bundle:stage",
       "description": "Create an AWS Lambda bundle from src/backend/discovery/stage.lambda.ts",
-=======
-    "bundle:prune-handler": {
-      "name": "bundle:prune-handler",
-      "description": "Create an AWS Lambda bundle from src/backend/deny-list/prune-handler.lambda.ts",
-      "steps": [
-        {
-          "exec": "esbuild --bundle src/backend/deny-list/prune-handler.lambda.ts --target=\"node14\" --platform=\"node\" --outfile=\"lib/backend/deny-list/prune-handler.bundle/index.js\" --external:aws-sdk"
-        }
-      ]
-    },
-    "bundle:prune-queue-handler": {
-      "name": "bundle:prune-queue-handler",
-      "description": "Create an AWS Lambda bundle from src/backend/deny-list/prune-queue-handler.lambda.ts",
-      "steps": [
-        {
-          "exec": "esbuild --bundle src/backend/deny-list/prune-queue-handler.lambda.ts --target=\"node14\" --platform=\"node\" --outfile=\"lib/backend/deny-list/prune-queue-handler.bundle/index.js\" --external:aws-sdk"
-        }
-      ]
-    },
-    "bundle:discovery": {
-      "name": "bundle:discovery",
-      "description": "Create an AWS Lambda bundle from src/backend/discovery/discovery.lambda.ts",
->>>>>>> 270fae76
       "steps": [
         {
           "exec": "esbuild --bundle src/backend/discovery/stage.lambda.ts --target=\"node14\" --platform=\"node\" --outfile=\"lib/backend/discovery/stage.bundle/index.js\" --external:aws-sdk"
