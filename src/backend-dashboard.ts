import { createHash } from 'crypto';

import { Dashboard, MathExpression, GraphWidget, GraphWidgetView, PeriodOverride, TextWidget, Metric, IWidget } from '@aws-cdk/aws-cloudwatch';
<<<<<<< HEAD
import { Construct, Duration } from '@aws-cdk/core';
=======
import { IFunction } from '@aws-cdk/aws-lambda';
import { IBucket } from '@aws-cdk/aws-s3';
import { IQueue } from '@aws-cdk/aws-sqs';
import { IStateMachine } from '@aws-cdk/aws-stepfunctions';
import { Construct, Duration, Stack } from '@aws-cdk/core';
import { DenyList } from './backend/deny-list';
>>>>>>> 270fae76
import { Discovery } from './backend/discovery';
import { Ingestion } from './backend/ingestion';
import { Inventory } from './backend/inventory';
import { Orchestration } from './backend/orchestration';
import { DocumentationLanguage } from './backend/shared/language';
import { lambdaFunctionUrl, lambdaSearchLogGroupUrl, sqsQueueUrl, stateMachineUrl } from './deep-link';

export interface BackendDashboardProps {
  readonly dashboardName?: string;
  readonly discovery: Discovery;
  readonly ingestion: Ingestion;
  readonly orchestration: Orchestration;
  readonly inventory: Inventory;
  readonly denyList: DenyList;
  readonly packageData: IBucket;
}

export class BackendDashboard extends Construct {
  public constructor(scope: Construct, id: string, props: BackendDashboardProps) {
    super(scope, id);

    new Dashboard(this, 'Resource', {
      dashboardName: props.dashboardName,
      periodOverride: PeriodOverride.INHERIT,
      widgets: [
        [
          new TextWidget({
            height: 2,
            width: 24,
            markdown: [
              '# Catalog Overview',
              '',
              `[button:Package Data](${s3ObjectUrl(props.packageData)})`,
              `[button:Catalog Builder](${lambdaFunctionUrl(props.orchestration.catalogBuilder)})`,
            ].join('\n'),
          }),
        ],
        [
          new GraphWidget({
            height: 6,
            width: 12,
            title: 'Catalog Size',
            left: [
              props.inventory.metricSubmoduleCount({ label: 'Submodules' }),
              props.inventory.metricPackageVersionCount({ label: 'Package Versions' }),
              props.inventory.metricPackageMajorCount({ label: 'Package Majors' }),
              props.inventory.metricPackageCount({ label: 'Packages' }),
            ],
            leftYAxis: { min: 0 },
          }),
          new GraphWidget({
            height: 6,
            width: 12,
            title: 'Catalog Issues',
            left: [
              props.inventory.metricUnknownObjectCount({ label: 'Unknown' }),
              props.inventory.metricMissingAssemblyCount({ label: 'Missing Assembly' }),
              props.inventory.metricMissingPackageMetadataCount({ label: 'Missing Metadata' }),
              props.inventory.metricMissingPackageTarballCount({ label: 'Missing Tarball' }),
            ],
            leftYAxis: { min: 0 },
          }),
        ],
        ...this.catalogOverviewLanguageSections(props.inventory),
        [
          new TextWidget({
            height: 2,
            width: 24,
            markdown: [
              '# Discovery Function',
              '',
              `[button:Search Log Group](${lambdaSearchLogGroupUrl(props.discovery.function)})`,
            ].join('\n'),
          }),
        ],
        [
          new GraphWidget({
            height: 6,
            width: 12,
            title: 'Function Health',
            left: [
              fillMetric(props.discovery.function.metricInvocations({ label: 'Invocations' })),
              fillMetric(props.discovery.function.metricErrors({ label: 'Errors' })),
            ],
            leftYAxis: { min: 0 },
            right: [
              props.discovery.metricRemainingTime({ label: 'Remaining Time' }),
            ],
            rightYAxis: { min: 0 },
            period: Duration.minutes(15),
          }),
          new GraphWidget({
            height: 6,
            width: 12,
            title: 'CouchDB Follower',
            left: [
              props.discovery.metricChangeCount({ label: 'Change Count' }),
              props.discovery.metricUnprocessableEntity({ label: 'Unprocessable' }),
            ],
            leftYAxis: { min: 0 },
            right: [
              fillMetric(props.discovery.metricNpmJsChangeAge({ label: 'Lag to npmjs.com' }), 'REPEAT'),
              fillMetric(props.discovery.metricPackageVersionAge({ label: 'Package Version Age' }), 'REPEAT'),
            ],
            rightYAxis: { label: 'Milliseconds', min: 0, showUnits: false },
            period: Duration.minutes(15),
          }),
        ],
        [
          new TextWidget({
            height: 2,
            width: 24,
            markdown: [
              '# Ingestion Function',
              '',
              `[button:Search Log Group](${lambdaSearchLogGroupUrl(props.ingestion.function)})`,
              `[button:DLQ](${sqsQueueUrl(props.ingestion.deadLetterQueue)})`,
            ].join('\n'),
          }),
        ],
        [
          new GraphWidget({
            height: 6,
            width: 12,
            title: 'Function Health',
            left: [
              fillMetric(props.ingestion.function.metricInvocations({ label: 'Invocations' })),
              fillMetric(props.ingestion.function.metricErrors({ label: 'Errors' })),
            ],
            leftYAxis: { min: 0 },
            period: Duration.minutes(1),
          }),
          new GraphWidget({
            height: 6,
            width: 12,
            title: 'Input Queue',
            left: [
              props.ingestion.queue.metricApproximateNumberOfMessagesVisible({ label: 'Visible Messages', period: Duration.minutes(1) }),
              props.ingestion.queue.metricApproximateNumberOfMessagesNotVisible({ label: 'Hidden Messages', period: Duration.minutes(1) }),
            ],
            leftYAxis: { min: 0 },
            right: [
              props.ingestion.queue.metricApproximateAgeOfOldestMessage({ label: 'Oldest Message Age', period: Duration.minutes(1) }),
            ],
            rightAnnotations: [{
              color: '#ffa500',
              label: '10 Minutes',
              value: Duration.minutes(10).toSeconds(),
            }],
            rightYAxis: { min: 0 },
            period: Duration.minutes(1),
          }),
        ],
        [
          new GraphWidget({
            height: 6,
            width: 12,
            title: 'Input Quality',
            left: [
              fillMetric(props.ingestion.metricInvalidAssembly({ label: 'Invalid Assemblies' })),
              fillMetric(props.ingestion.metricInvalidTarball({ label: 'Invalid Tarball' })),
              fillMetric(props.ingestion.metricIneligibleLicense({ label: 'Ineligible License' })),
              fillMetric(props.ingestion.metricMismatchedIdentityRejections({ label: 'Mismatched Identity' })),
              fillMetric(props.ingestion.metricFoundLicenseFile({ label: 'Found License file' })),
            ],
            leftYAxis: { label: 'Count', min: 0, showUnits: false },
            stacked: true,
          }),
          new GraphWidget({
            height: 6,
            width: 12,
            title: 'Dead Letters',
            left: [
              props.ingestion.deadLetterQueue.metricApproximateNumberOfMessagesVisible({ label: 'Visible Messages' }),
              props.ingestion.deadLetterQueue.metricApproximateNumberOfMessagesNotVisible({ label: 'Invisible Messages' }),
            ],
            leftYAxis: { min: 0 },
            right: [
              props.ingestion.deadLetterQueue.metricApproximateAgeOfOldestMessage({ label: 'Oldest Message Age' }),
            ],
            rightYAxis: { min: 0 },
            period: Duration.minutes(1),
          }),
        ],
        [
          new TextWidget({
            height: 2,
            width: 24,
            markdown:
              [
                '# Orchestration',
                '',
                `[button:State Machine](${stateMachineUrl(props.orchestration.stateMachine)})`,
                `[button:DLQ](${sqsQueueUrl(props.orchestration.deadLetterQueue)})`,
                `[button:Redrive DLQ](${lambdaFunctionUrl(props.orchestration.redriveFunction)})`,
                `[button:Reprocess](${lambdaFunctionUrl(props.orchestration.reprocessAllFunction)})`,
              ].join('\n'),
          }),
        ],
        [
          new GraphWidget({
            height: 6,
            width: 12,
            title: 'State Machine Executions',
            left: [
              fillMetric(props.orchestration.stateMachine.metricStarted({ label: 'Started' })),
              fillMetric(props.orchestration.stateMachine.metricSucceeded({ label: 'Succeeded' })),
              fillMetric(props.orchestration.stateMachine.metricAborted({ label: 'Aborted' })),
              fillMetric(props.orchestration.stateMachine.metricFailed({ label: 'Failed' })),
              fillMetric(props.orchestration.stateMachine.metricThrottled({ label: 'Throttled' })),
              fillMetric(props.orchestration.stateMachine.metricTimedOut({ label: 'Timed Out' })),
            ],
            leftYAxis: { min: 0 },
            right: [
              props.orchestration.stateMachine.metricTime({ label: 'Duration' }),
            ],
            rightYAxis: { min: 0 },
          }),
          new GraphWidget({
            height: 6,
            width: 12,
            title: 'Dead Letter Queue',
            left: [
              props.orchestration.deadLetterQueue.metricApproximateNumberOfMessagesVisible({ label: 'Visible Messages' }),
              props.orchestration.deadLetterQueue.metricApproximateNumberOfMessagesNotVisible({ label: 'Invisible Messages' }),
            ],
            leftYAxis: { min: 0 },
            right: [
              props.orchestration.deadLetterQueue.metricApproximateAgeOfOldestMessage({ label: 'Oldest Message Age' }),
            ],
            rightYAxis: { min: 0 },
            period: Duration.minutes(1),
          }),
        ],


        // deny list
        // ----------------------------------------------
        [
          new TextWidget({
            height: 2,
            width: 24,
            markdown:
              [
                '# Deny List',
                '',
                `[button:Deny List Object](${s3ObjectUrl(props.denyList.bucket, props.denyList.objectKey)})`,
                `[button:Prune Function](${lambdaFunctionUrl(props.denyList.prune.handler)})`,
                `[button:Prune Logs](${lambdaSearchLogGroupUrl(props.denyList.prune.handler)})`,
                `[button:Delete Queue](${sqsQueueUrl(props.denyList.prune.queue)})`,
                `[button:Delete Logs](${lambdaSearchLogGroupUrl(props.denyList.prune.deleteHandler)})`,
              ].join('\n'),
          }),
        ],
        [
          new GraphWidget({
            height: 6,
            width: 12,
            title: 'Deny List',
            left: [
              fillMetric(props.denyList.metricDenyListRules({ label: 'Rules' }), 'REPEAT'),
              props.denyList.prune.queue.metricNumberOfMessagesDeleted({ label: 'Deleted Files' }),
            ],
            leftYAxis: { min: 0 },
            period: Duration.minutes(5),
          }),
          new GraphWidget({
            height: 6,
            width: 12,
            title: 'Prune Function Health',
            left: [
              fillMetric(props.denyList.prune.handler.metricInvocations({ label: 'Invocations' })),
              fillMetric(props.denyList.prune.handler.metricErrors({ label: 'Errors' })),
            ],
            leftYAxis: { min: 0 },
            period: Duration.minutes(5),
          }),
        ],

      ],
    });
  }

  private *catalogOverviewLanguageSections(inventory: Inventory): Generator<IWidget[]> {
    yield [
      new TextWidget({
        height: 2,
        width: 24,
        markdown: '# Documentation Generation',
      }),
    ];
    for (const language of DocumentationLanguage.ALL) {
      yield [
        new TextWidget({
          height: 1,
          width: 24,
          markdown: `## Language: ${language.toString()}`,
        }),
      ];
      yield [
        new GraphWidget({
          height: 6,
          width: 6,
          title: 'Package Versions',
          left: [
            inventory.metricSupportedPackageVersionCount(language, { label: 'Available', color: '#2ca02c' }),
            inventory.metricUnsupportedPackageVersionCount(language, { label: 'Unsupported', color: '#9467bd' }),
            inventory.metricMissingPackageVersionCount(language, { label: 'Missing', color: '#d62728' }),
          ],
          leftYAxis: { showUnits: false },
          view: GraphWidgetView.PIE,
        }),
        new GraphWidget({
          height: 6,
          width: 6,
          title: 'Package Versions',
          left: [
            inventory.metricSupportedPackageVersionCount(language, { label: 'Available', color: '#2ca02c' }),
            inventory.metricUnsupportedPackageVersionCount(language, { label: 'Unsupported', color: '#9467bd' }),
            inventory.metricMissingPackageVersionCount(language, { label: 'Missing', color: '#d62728' }),
          ],
          leftYAxis: { showUnits: false },
          stacked: true,
        }),
        new GraphWidget({
          height: 6,
          width: 6,
          title: 'Package Version Submodules',
          left: [
            inventory.metricSupportedSubmoduleCount(language, { label: 'Available', color: '#2ca02c' }),
            inventory.metricUnsupportedSubmoduleCount(language, { label: 'Unsupported', color: '#9467bd' }),
            inventory.metricMissingSubmoduleCount(language, { label: 'Missing', color: '#d62728' }),
          ],
          leftYAxis: { showUnits: false },
          view: GraphWidgetView.PIE,
        }),
        new GraphWidget({
          height: 6,
          width: 6,
          title: 'Package Version Submodules',
          left: [
            inventory.metricSupportedSubmoduleCount(language, { label: 'Available', color: '#2ca02c' }),
            inventory.metricUnsupportedSubmoduleCount(language, { label: 'Unsupported', color: '#9467bd' }),
            inventory.metricMissingSubmoduleCount(language, { label: 'Missing', color: '#d62728' }),
          ],
          leftYAxis: { showUnits: false },
          stacked: true,
        }),
      ];
    }
  }
}

<<<<<<< HEAD
=======
function lambdaFunctionUrl(lambda: IFunction): string {
  return `/lambda/home#/functions/${lambda.functionName}`;
}

function lambdaSearchLogGroupUrl(lambda: IFunction): string {
  return `/cloudwatch/home#logsV2:log-groups/log-group/$252Faws$252flambda$252f${lambda.functionName}/log-events`;
}

function stateMachineUrl(stateMachine: IStateMachine): string {
  return `/states/home#/statemachines/view/${stateMachine.stateMachineArn}`;
}

function sqsQueueUrl(queue: IQueue): string {
  const stack = Stack.of(queue);
  // We can't use the Queue URL as-is, because we can't "easily" URL-encode it in CFN...
  return `/sqs/v2/home#/queues/https%3A%2F%2Fsqs.${stack.region}.amazonaws.com%2F${stack.account}%2F${queue.queueName}`;
}

function s3ObjectUrl(bucket: IBucket, objectKey?: string): string {
  if (objectKey) {
    return `/s3/object/${bucket.bucketName}?prefix=${objectKey}`;
  } else {
    return `/s3/buckets/${bucket.bucketName}`;
  }
}

>>>>>>> 270fae76
function fillMetric(metric: Metric, value: number | 'REPEAT' = 0): MathExpression {
  // We assume namespace + name is enough to uniquely identify a metric here.
  // This is true locally at this time, but in case this ever changes, consider
  // also processing dimensions and period.
  const h = createHash('sha256')
    .update(metric.namespace)
    .update('\0')
    .update(metric.metricName)
    .digest('hex');
  const metricName = `m${h}`;
  return new MathExpression({
    expression: `FILL(${metricName}, ${value})`,
    label: metric.label,
    usingMetrics: { [metricName]: metric },
  });
}<|MERGE_RESOLUTION|>--- conflicted
+++ resolved
@@ -1,22 +1,15 @@
 import { createHash } from 'crypto';
 
 import { Dashboard, MathExpression, GraphWidget, GraphWidgetView, PeriodOverride, TextWidget, Metric, IWidget } from '@aws-cdk/aws-cloudwatch';
-<<<<<<< HEAD
+import { IBucket } from '@aws-cdk/aws-s3';
 import { Construct, Duration } from '@aws-cdk/core';
-=======
-import { IFunction } from '@aws-cdk/aws-lambda';
-import { IBucket } from '@aws-cdk/aws-s3';
-import { IQueue } from '@aws-cdk/aws-sqs';
-import { IStateMachine } from '@aws-cdk/aws-stepfunctions';
-import { Construct, Duration, Stack } from '@aws-cdk/core';
 import { DenyList } from './backend/deny-list';
->>>>>>> 270fae76
 import { Discovery } from './backend/discovery';
 import { Ingestion } from './backend/ingestion';
 import { Inventory } from './backend/inventory';
 import { Orchestration } from './backend/orchestration';
 import { DocumentationLanguage } from './backend/shared/language';
-import { lambdaFunctionUrl, lambdaSearchLogGroupUrl, sqsQueueUrl, stateMachineUrl } from './deep-link';
+import { lambdaFunctionUrl, lambdaSearchLogGroupUrl, s3ObjectUrl, sqsQueueUrl, stateMachineUrl } from './deep-link';
 
 export interface BackendDashboardProps {
   readonly dashboardName?: string;
@@ -364,35 +357,6 @@
   }
 }
 
-<<<<<<< HEAD
-=======
-function lambdaFunctionUrl(lambda: IFunction): string {
-  return `/lambda/home#/functions/${lambda.functionName}`;
-}
-
-function lambdaSearchLogGroupUrl(lambda: IFunction): string {
-  return `/cloudwatch/home#logsV2:log-groups/log-group/$252Faws$252flambda$252f${lambda.functionName}/log-events`;
-}
-
-function stateMachineUrl(stateMachine: IStateMachine): string {
-  return `/states/home#/statemachines/view/${stateMachine.stateMachineArn}`;
-}
-
-function sqsQueueUrl(queue: IQueue): string {
-  const stack = Stack.of(queue);
-  // We can't use the Queue URL as-is, because we can't "easily" URL-encode it in CFN...
-  return `/sqs/v2/home#/queues/https%3A%2F%2Fsqs.${stack.region}.amazonaws.com%2F${stack.account}%2F${queue.queueName}`;
-}
-
-function s3ObjectUrl(bucket: IBucket, objectKey?: string): string {
-  if (objectKey) {
-    return `/s3/object/${bucket.bucketName}?prefix=${objectKey}`;
-  } else {
-    return `/s3/buckets/${bucket.bucketName}`;
-  }
-}
-
->>>>>>> 270fae76
 function fillMetric(metric: Metric, value: number | 'REPEAT' = 0): MathExpression {
   // We assume namespace + name is enough to uniquely identify a metric here.
   // This is true locally at this time, but in case this ever changes, consider
