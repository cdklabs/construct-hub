import { createHash } from 'crypto';

import { Dashboard, MathExpression, GraphWidget, PeriodOverride, TextWidget, Metric } from '@aws-cdk/aws-cloudwatch';
import { IFunction } from '@aws-cdk/aws-lambda';
import { IQueue } from '@aws-cdk/aws-sqs';
import { IStateMachine } from '@aws-cdk/aws-stepfunctions';
import { Construct, Duration, Stack } from '@aws-cdk/core';
import { Discovery } from './backend/discovery';
import { Ingestion } from './backend/ingestion';
import { Inventory } from './backend/inventory';
import { Orchestration } from './backend/orchestration';

export interface BackendDashboardProps {
  readonly discovery: Discovery;
  readonly ingestion: Ingestion;
  readonly orchestration: Orchestration;
  readonly inventory: Inventory;
}

export class BackendDashboard extends Construct {
  public constructor(scope: Construct, id: string, props: BackendDashboardProps) {
    super(scope, id);

    new Dashboard(this, 'Resource', {
      periodOverride: PeriodOverride.INHERIT,
      widgets: [
        [
          new TextWidget({
            height: 2,
            width: 24,
            markdown: '# Catalog Overview',
          }),
        ],
        [
          new GraphWidget({
            height: 6,
            width: 12,
            title: 'Catalog Size',
            left: [
              props.inventory.metricSubmoduleCount({ label: 'Submodules' }),
              props.inventory.metricPackageVersionCount({ label: 'Package Versions' }),
              props.inventory.metricPackageMajorCount({ label: 'Package Majors' }),
              props.inventory.metricPackageCount({ label: 'Packages' }),
            ],
            leftYAxis: { min: 0 },
          }),
          new GraphWidget({
            height: 6,
            width: 12,
            title: 'Catalog Issues',
            left: [
              props.inventory.metricUnknownObjectCount({ label: 'Unknown' }),
              props.inventory.metricMissingAssemblyCount({ label: 'Missing Assembly' }),
              props.inventory.metricMissingPackageMetadataCount({ label: 'Missing Metadata' }),
              props.inventory.metricMissingPackageTarballCount({ label: 'Missing Tarball' }),
              props.inventory.metricMissingPythonDocsCount({ label: 'Missing Py-Docs' }),
              props.inventory.metricMissingTypeScriptDocsCount({ label: 'Missing Ts-Doc' }),
            ],
            leftYAxis: { min: 0 },
          }),
        ],
        [
          new TextWidget({
            height: 2,
            width: 24,
            markdown: [
              '# Discovery Function',
              '',
              `[button:Search Log Group](${lambdaSearchLogGroupUrl(props.discovery.function)})`,
            ].join('\n'),
          }),
        ],
        [
          new GraphWidget({
            height: 6,
            width: 12,
            title: 'Function Health',
            left: [
              fillMetric(props.discovery.function.metricInvocations({ label: 'Invocations' })),
              fillMetric(props.discovery.function.metricErrors({ label: 'Errors' })),
            ],
            leftYAxis: { min: 0 },
            right: [
              props.discovery.metricRemainingTime({ label: 'Remaining Time' }),
            ],
            rightYAxis: { min: 0 },
            period: Duration.minutes(15),
          }),
          new GraphWidget({
            height: 6,
            width: 12,
            title: 'CouchDB Follower',
            left: [
              props.discovery.metricChangeCount({ label: 'Change Count' }),
              props.discovery.metricUnprocessableEntity({ label: 'Unprocessable' }),
            ],
            leftYAxis: { min: 0 },
            right: [
              fillMetric(props.discovery.metricNpmJsChangeAge({ label: 'Lag to npmjs.com' }), 'REPEAT'),
              fillMetric(props.discovery.metricPackageVersionAge({ label: 'Package Version Age' }), 'REPEAT'),
            ],
            rightYAxis: { label: 'Milliseconds', min: 0, showUnits: false },
            period: Duration.minutes(15),
          }),
        ],
        [
          new TextWidget({
            height: 2,
            width: 24,
            markdown: [
              '# Ingestion Function',
              '',
              `[button:Search Log Group](${lambdaSearchLogGroupUrl(props.ingestion.function)})`,
              `[button:DLQ](${sqsQueueUrl(props.ingestion.deadLetterQueue)})`,
            ].join('\n'),
          }),
        ],
        [
          new GraphWidget({
            height: 6,
            width: 12,
            title: 'Function Health',
            left: [
              fillMetric(props.ingestion.function.metricInvocations({ label: 'Invocations' })),
              fillMetric(props.ingestion.function.metricErrors({ label: 'Errors' })),
            ],
            leftYAxis: { min: 0 },
            period: Duration.minutes(1),
          }),
          new GraphWidget({
            height: 6,
            width: 12,
            title: 'Input Queue',
            left: [
              props.ingestion.queue.metricApproximateNumberOfMessagesVisible({ label: 'Visible Messages', period: Duration.minutes(1) }),
              props.ingestion.queue.metricApproximateNumberOfMessagesNotVisible({ label: 'Hidden Messages', period: Duration.minutes(1) }),
            ],
            leftYAxis: { min: 0 },
            right: [
              props.ingestion.queue.metricApproximateAgeOfOldestMessage({ label: 'Oldest Message Age', period: Duration.minutes(1) }),
            ],
            rightAnnotations: [{
              color: '#ffa500',
              label: '10 Minutes',
              value: Duration.minutes(10).toSeconds(),
            }],
            rightYAxis: { min: 0 },
            period: Duration.minutes(1),
          }),
        ],
        [
          new GraphWidget({
            height: 6,
            width: 12,
            title: 'Input Quality',
            left: [
              fillMetric(props.ingestion.metricInvalidAssembly({ label: 'Invalid Assemblies' })),
              fillMetric(props.ingestion.metricInvalidTarball({ label: 'Invalid Tarball' })),
              fillMetric(props.ingestion.metricIneligibleLicense({ label: 'Ineligible License' })),
              fillMetric(props.ingestion.metricMismatchedIdentityRejections({ label: 'Mismatched Identity' })),
            ],
            leftYAxis: { min: 0 },
            right: [
              fillMetric(props.ingestion.metricFoundLicenseFile({ label: 'Found License file' })),
            ],
            rightYAxis: { min: 0 },
          }),
          new GraphWidget({
            height: 6,
            width: 12,
            title: 'Dead Letters',
            left: [
              props.ingestion.deadLetterQueue.metricApproximateNumberOfMessagesVisible({ label: 'Visible Messages' }),
              props.ingestion.deadLetterQueue.metricApproximateNumberOfMessagesNotVisible({ label: 'Invisible Messages' }),
            ],
            leftYAxis: { min: 0 },
            right: [
              props.ingestion.deadLetterQueue.metricApproximateAgeOfOldestMessage({ label: 'Oldest Message Age' }),
            ],
            rightYAxis: { min: 0 },
            period: Duration.minutes(1),
          }),
        ],
        [
          new TextWidget({
            height: 2,
            width: 24,
            markdown:
              [
                '# Orchestration',
                '',
                `[button:State Machine](${stateMachineUrl(props.orchestration.stateMachine)})`,
<<<<<<< HEAD
                `[button:Redrive DLQ](${lambdaFunctionUrl(props.orchestration.redriveFunction)})`,
                `[button:Reprocess](${lambdaFunctionUrl(props.orchestration.reprocessAllFunction)})`,
=======
                `[button:Redrive](${lambdaFunctionUrl(props.orchestration.redriveFunction)})`,
                `[button:DLQ](${sqsQueueUrl(props.orchestration.deadLetterQueue)})`,
>>>>>>> 07a23801
              ].join('\n'),
          }),
        ],
        [
          new GraphWidget({
            height: 6,
            width: 12,
            title: 'State Machine Executions',
            left: [
              fillMetric(props.orchestration.stateMachine.metricStarted({ label: 'Started' })),
              fillMetric(props.orchestration.stateMachine.metricSucceeded({ label: 'Succeeded' })),
              fillMetric(props.orchestration.stateMachine.metricAborted({ label: 'Aborted' })),
              fillMetric(props.orchestration.stateMachine.metricFailed({ label: 'Failed' })),
              fillMetric(props.orchestration.stateMachine.metricThrottled({ label: 'Throttled' })),
              fillMetric(props.orchestration.stateMachine.metricTimedOut({ label: 'Timed Out' })),
            ],
            leftYAxis: { min: 0 },
            right: [
              props.orchestration.stateMachine.metricTime({ label: 'Duration' }),
            ],
            rightYAxis: { min: 0 },
          }),
          new GraphWidget({
            height: 6,
            width: 12,
            title: 'Dead Letter Queue',
            left: [
              props.orchestration.deadLetterQueue.metricApproximateNumberOfMessagesVisible({ label: 'Visible Messages' }),
              props.orchestration.deadLetterQueue.metricApproximateNumberOfMessagesNotVisible({ label: 'Invisible Messages' }),
            ],
            leftYAxis: { min: 0 },
            right: [
              props.orchestration.deadLetterQueue.metricApproximateAgeOfOldestMessage({ label: 'Oldest Message Age' }),
            ],
            rightYAxis: { min: 0 },
            period: Duration.minutes(1),
          }),
        ],
      ],
    });
  }
}

function lambdaFunctionUrl(lambda: IFunction): string {
  return `/lambda/home#/functions/${lambda.functionName}`;
}

function lambdaSearchLogGroupUrl(lambda: IFunction): string {
  return `/cloudwatch/home#logsV2:log-groups/log-group/$252Faws$252flambda$252f${lambda.functionName}/log-events`;
}

function stateMachineUrl(stateMachine: IStateMachine): string {
  return `/states/home#/statemachines/view/${stateMachine.stateMachineArn}`;
}

function sqsQueueUrl(queue: IQueue): string {
  const stack = Stack.of(queue);
  // We can't use the Queue URL as-is, because we can't "easily" URL-encode it in CFN...
  return `/sqs/v2/home#/queues/https%3A%2F%2Fsqs.${stack.region}.amazonaws.com%2F${stack.account}%2F${queue.queueName}`;
}

function fillMetric(metric: Metric, value: number | 'REPEAT' = 0): MathExpression {
  // We assume namespace + name is enough to uniquely identify a metric here.
  // This is true locally at this time, but in case this ever changes, consider
  // also processing dimensions and period.
  const h = createHash('sha256')
    .update(metric.namespace)
    .update('\0')
    .update(metric.metricName)
    .digest('hex');
  const metricName = `m${h}`;
  return new MathExpression({
    expression: `FILL(${metricName}, ${value})`,
    label: metric.label,
    usingMetrics: { [metricName]: metric },
  });
}<|MERGE_RESOLUTION|>--- conflicted
+++ resolved
@@ -190,13 +190,9 @@
                 '# Orchestration',
                 '',
                 `[button:State Machine](${stateMachineUrl(props.orchestration.stateMachine)})`,
-<<<<<<< HEAD
+                `[button:DLQ](${sqsQueueUrl(props.orchestration.deadLetterQueue)})`,
                 `[button:Redrive DLQ](${lambdaFunctionUrl(props.orchestration.redriveFunction)})`,
                 `[button:Reprocess](${lambdaFunctionUrl(props.orchestration.reprocessAllFunction)})`,
-=======
-                `[button:Redrive](${lambdaFunctionUrl(props.orchestration.redriveFunction)})`,
-                `[button:DLQ](${sqsQueueUrl(props.orchestration.deadLetterQueue)})`,
->>>>>>> 07a23801
               ].join('\n'),
           }),
         ],
