--- conflicted
+++ resolved
@@ -1,9 +1,5 @@
 import { EventEmitter } from 'events';
-<<<<<<< HEAD
-import { IncomingMessage, OutgoingHttpHeaders } from 'http';
-=======
 import { OutgoingHttpHeaders } from 'http';
->>>>>>> 0f0ff9bb
 import { Agent, request, RequestOptions } from 'https';
 import { Readable } from 'stream';
 import { URL } from 'url';
@@ -144,7 +140,6 @@
     if (body) {
       headers['Content-Type'] = 'application/json';
     }
-<<<<<<< HEAD
 
     const requestOptions: RequestOptions = {
       agent: this.agent,
@@ -156,49 +151,10 @@
       timeout: REQUEST_ATTEMPT_TIMEOUT_MS,
     };
 
-=======
-
-    const requestOptions: RequestOptions = {
-      agent: this.agent,
-      headers,
-      method,
-      port: 443,
-      servername: url.hostname,
-      // This just leads to a 'timeout' event
-      timeout: REQUEST_ATTEMPT_TIMEOUT_MS,
-    };
-
->>>>>>> 0f0ff9bb
     const deadline = Date.now() + REQUEST_DEADLINE_MS;
     let maxDelay = 100;
     while (true) {
       try {
-<<<<<<< HEAD
-        const res = await requestPromise(url, requestOptions, body);
-        if (res.statusCode == null) {
-          throw new RetryableError('No status code available');
-        }
-
-        // Server errors. We can't know whether these are really retryable but we usually pretend that they are.
-        if (res.statusCode >= 500 && res.statusCode < 600) {
-          throw new RetryableError(
-            `HTTP ${res.statusCode} ${res.statusMessage}`
-          );
-        }
-
-        // Permanent (client) errors:
-        if (res.statusCode >= 400 && res.statusCode < 500) {
-          throw new Error(`HTTP ${res.statusCode} ${res.statusMessage}`);
-        }
-
-        console.log(
-          `Response: ${method.toUpperCase()} ${url} => HTTP ${
-            res.statusCode
-          } (${res.statusMessage})`
-        );
-
-        return await readResponseJson(res);
-=======
         return await new Promise((ok, ko) => {
           const req = request(url, requestOptions, (res) => {
             if (res.statusCode == null) {
@@ -246,7 +202,6 @@
 
           req.end(body && JSON.stringify(body, null, 2));
         });
->>>>>>> 0f0ff9bb
       } catch (e: any) {
         if (Date.now() > deadline || !isRetryableError(e)) {
           throw e;
@@ -259,58 +214,6 @@
       }
     }
   }
-<<<<<<< HEAD
-}
-
-/**
- * A Promisified version of `https.request()` that also handles timeout events
- */
-function requestPromise(
-  url: URL,
-  options: RequestOptions,
-  body?: Record<string, unknown>
-) {
-  return new Promise<IncomingMessage>((ok, ko) => {
-    const req = request(url, options ?? {}, ok);
-    req.on('error', ko);
-    req.on('timeout', () => {
-      req.destroy(
-        new RetryableError(
-          `Timeout after ${REQUEST_ATTEMPT_TIMEOUT_MS}ms, aborting request`
-        )
-      );
-    });
-    req.end(body && JSON.stringify(body, null, 2));
-  });
-}
-
-function readResponseJson(
-  res: IncomingMessage
-): Promise<Record<string, unknown>> {
-  return new Promise((ok, ko) => {
-    res.once('error', ko);
-
-    const json = JSONStream.parse(true);
-    json.once('data', ok);
-    json.once('error', ko);
-
-    const plainPayload =
-      res.headers['content-encoding'] === 'gzip' ? gunzip(res) : res;
-    plainPayload.pipe(json, { end: true });
-    plainPayload.once('error', ko);
-  });
-}
-
-class RetryableError extends Error {}
-
-function isRetryableError(e: Error): boolean {
-  return e instanceof RetryableError || (e as any).code === 'ECONNRESET';
-}
-
-async function sleep(ms: number) {
-  return new Promise((ok) => setTimeout(ok, ms));
-=======
->>>>>>> 0f0ff9bb
 }
 
 class RetryableError extends Error {}
