--- conflicted
+++ resolved
@@ -1,8 +1,5 @@
 export * from './api';
 export * from './construct-hub';
-<<<<<<< HEAD
 export * from './package-source';
 export * as sources from './package-sources';
-=======
-export * from './spdx-license';
->>>>>>> 5fbdddc1
+export * from './spdx-license';