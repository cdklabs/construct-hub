--- conflicted
+++ resolved
@@ -145,14 +145,6 @@
     const licenseList = new LicenseList(this, 'LicenseList', {
       licenses: props.allowedLicenses ?? [...SpdxLicense.apache(), ...SpdxLicense.bsd(), ...SpdxLicense.mit()],
     });
-<<<<<<< HEAD
-    const discovery = new Discovery(this, 'Discovery', { queue: this.ingestion.queue, licenseList, monitoring, denyList });
-    discovery.bucket.grantRead(this.ingestion);
-
-    const inventory = new Inventory(this, 'InventoryCanary', { bucket: packageData, logRetention: props.logRetention, monitoring });
-=======
-    const inventory = new Inventory(this, 'InventoryCanary', { bucket: packageData, monitoring });
->>>>>>> cf575b0c
 
     const sources = new CoreConstruct(this, 'Sources');
     const packageSources = (props.packageSources ?? [new NpmJs()])
@@ -164,6 +156,8 @@
         queue: this.ingestion.queue,
         repository: codeArtifact,
       }));
+
+    const inventory = new Inventory(this, 'InventoryCanary', { bucket: packageData, logRetention: props.logRetention, monitoring });
 
     new BackendDashboard(this, 'BackendDashboard', {
       packageData,
