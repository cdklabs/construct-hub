import * as ec2 from '@aws-cdk/aws-ec2';
import * as iam from '@aws-cdk/aws-iam';
import { AnyPrincipal, Effect, PolicyStatement } from '@aws-cdk/aws-iam';
import * as s3 from '@aws-cdk/aws-s3';
import { BlockPublicAccess } from '@aws-cdk/aws-s3';
import * as sqs from '@aws-cdk/aws-sqs';
import { Construct as CoreConstruct, Duration } from '@aws-cdk/core';
import { Construct } from 'constructs';
import { AlarmActions, Domain } from './api';
import { DenyList, Discovery, Ingestion } from './backend';
import { BackendDashboard } from './backend-dashboard';
import { DenyListRule } from './backend/deny-list/api';
import { Inventory } from './backend/inventory';
import { Orchestration } from './backend/orchestration';
import { CATALOG_KEY, STORAGE_KEY_PREFIX } from './backend/shared/constants';
import { Repository } from './codeartifact/repository';
import { Monitoring } from './monitoring';
import { WebApp } from './webapp';

/**
 * Props for `ConstructHub`.
 */
export interface ConstructHubProps {
  /**
   * Connect the hub to a domain (requires a hosted zone and a certificate).
   */
  readonly domain?: Domain;

  /**
   * Actions to perform when alarms are set.
   */
  readonly alarmActions?: AlarmActions;

  /**
   * Whether sensitive Lambda functions (which operate on un-trusted complex
   * data, such as the transliterator, which operates with externally-sourced
   * npm package tarballs) should run in network-isolated environments. This
   * implies the creation of additonal resources, including:
   *
   * - A VPC with only isolated subnets.
   * - VPC Endpoints (CodeArtifact, CodeArtifact API, S3)
   * - A CodeArtifact Repository with an external connection to npmjs.com
   *
   * @default true
   */
  readonly isolateLambdas?: boolean;

  /**
<<<<<<< HEAD
   * A list of packages to block from the construct hub.
   *
   * @default []
   */
  readonly denyList?: DenyListRule[];
=======
   * The name of the CloudWatch dashboard that represents the health of backend
   * systems.
   */
  readonly backendDashboardName?: string;
>>>>>>> cf4f6cb7
}

/**
 * Construct Hub.
 */
export class ConstructHub extends CoreConstruct implements iam.IGrantable {
  private readonly ingestion: Ingestion;

  public constructor(scope: Construct, id: string, props: ConstructHubProps = {}) {
    super(scope, id);

    const monitoring = new Monitoring(this, 'Monitoring', {
      alarmActions: props.alarmActions,
    });

    const packageData = new s3.Bucket(this, 'PackageData', {
      blockPublicAccess: BlockPublicAccess.BLOCK_ALL,
      enforceSSL: true,
      encryption: s3.BucketEncryption.S3_MANAGED,
      lifecycleRules: [
        // Abort multi-part uploads after 1 day
        { abortIncompleteMultipartUploadAfter: Duration.days(1) },
        // Transition non-current object versions to IA after 1 month
        { noncurrentVersionTransitions: [{ storageClass: s3.StorageClass.INFREQUENT_ACCESS, transitionAfter: Duration.days(31) }] },
        // Permanently delete non-current object versions after 3 months
        { noncurrentVersionExpiration: Duration.days(90), expiredObjectDeleteMarker: true },
        // Permanently delete non-current versions of catalog.json earlier
        { noncurrentVersionExpiration: Duration.days(7), prefix: CATALOG_KEY },
      ],
      versioned: true,
    });

    const codeArtifact = new Repository(this, 'CodeArtifact', { description: 'Proxy to npmjs.com for ConstructHub' });

    const vpc = (props.isolateLambdas ?? true)
      ? new ec2.Vpc(this, 'VPC', {
        enableDnsHostnames: true,
        enableDnsSupport: true,
        natGateways: 0,
        subnetConfiguration: [{ name: 'Isolated', subnetType: ec2.SubnetType.ISOLATED }],
      })
      : undefined;
    const vpcEndpoints = vpc && {
      codeArtifactApi: vpc.addInterfaceEndpoint('CodeArtifact.API', {
        privateDnsEnabled: false,
        service: new ec2.InterfaceVpcEndpointAwsService('codeartifact.api'),
        subnets: { subnetType: ec2.SubnetType.ISOLATED },
      }),
      codeArtifact: vpc.addInterfaceEndpoint('CodeArtifact', {
        privateDnsEnabled: true,
        service: new ec2.InterfaceVpcEndpointAwsService('codeartifact.repositories'),
        subnets: { subnetType: ec2.SubnetType.ISOLATED },
      }),
      s3: vpc.addGatewayEndpoint('S3', {
        service: ec2.GatewayVpcEndpointAwsService.S3,
        subnets: [{ subnetType: ec2.SubnetType.ISOLATED }],
      }),
    };
    // The S3 access is necessary for the CodeArtifact VPC endpoint to be used.
    vpcEndpoints?.s3.addToPolicy(new PolicyStatement({
      effect: Effect.ALLOW,
      actions: ['s3:GetObject'],
      resources: [`${codeArtifact.s3BucketArn}/*`],
      principals: [new AnyPrincipal()],
      sid: 'Allow-CodeArtifact-Bucket',
    }));

    const orchestration = new Orchestration(this, 'Orchestration', {
      bucket: packageData,
      codeArtifact,
      monitoring,
      vpc,
      vpcEndpoints,
    });

    const denyList = new DenyList(this, 'DenyList', {
      catalogBuilderFunction: orchestration.catalogBuilder,
      rules: props.denyList,
      packageDataBucket: packageData,
      packageDataKeyPrefix: STORAGE_KEY_PREFIX,
      monitoring: monitoring,
    });

    this.ingestion = new Ingestion(this, 'Ingestion', { bucket: packageData, orchestration, monitoring });

    const discovery = new Discovery(this, 'Discovery', { queue: this.ingestion.queue, monitoring, denyList });
    discovery.bucket.grantRead(this.ingestion);

    const inventory = new Inventory(this, 'InventoryCanary', { bucket: packageData, monitoring });

    new BackendDashboard(this, 'BackendDashboard', {
<<<<<<< HEAD
      packageData,
=======
      dashboardName: props.backendDashboardName,
>>>>>>> cf4f6cb7
      discovery,
      ingestion: this.ingestion,
      inventory,
      orchestration,
<<<<<<< HEAD
      denyList,
=======
>>>>>>> cf4f6cb7
    });

    new WebApp(this, 'WebApp', {
      domain: props.domain,
      monitoring,
      packageData,
    });
  }

  public get grantPrincipal(): iam.IPrincipal {
    return this.ingestion.grantPrincipal;
  }

  public get ingestionQueue(): sqs.IQueue {
    return this.ingestion.queue;
  }
}<|MERGE_RESOLUTION|>--- conflicted
+++ resolved
@@ -46,18 +46,17 @@
   readonly isolateLambdas?: boolean;
 
   /**
-<<<<<<< HEAD
+   * The name of the CloudWatch dashboard that represents the health of backend
+   * systems.
+   */
+  readonly backendDashboardName?: string;
+
+  /**
    * A list of packages to block from the construct hub.
    *
    * @default []
    */
   readonly denyList?: DenyListRule[];
-=======
-   * The name of the CloudWatch dashboard that represents the health of backend
-   * systems.
-   */
-  readonly backendDashboardName?: string;
->>>>>>> cf4f6cb7
 }
 
 /**
@@ -149,19 +148,13 @@
     const inventory = new Inventory(this, 'InventoryCanary', { bucket: packageData, monitoring });
 
     new BackendDashboard(this, 'BackendDashboard', {
-<<<<<<< HEAD
       packageData,
-=======
       dashboardName: props.backendDashboardName,
->>>>>>> cf4f6cb7
       discovery,
       ingestion: this.ingestion,
       inventory,
       orchestration,
-<<<<<<< HEAD
       denyList,
-=======
->>>>>>> cf4f6cb7
     });
 
     new WebApp(this, 'WebApp', {
