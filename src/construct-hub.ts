import * as ec2 from '@aws-cdk/aws-ec2';
import * as iam from '@aws-cdk/aws-iam';
import { AnyPrincipal, Effect, PolicyStatement } from '@aws-cdk/aws-iam';
import * as s3 from '@aws-cdk/aws-s3';
import { BlockPublicAccess } from '@aws-cdk/aws-s3';
import * as sqs from '@aws-cdk/aws-sqs';
import { Construct as CoreConstruct, Duration } from '@aws-cdk/core';
import { Construct } from 'constructs';
import { AlarmActions, Domain } from './api';
import { DenyList, Ingestion, NpmJs } from './backend';
import { BackendDashboard } from './backend-dashboard';
import { DenyListRule } from './backend/deny-list/api';
import { Inventory } from './backend/inventory';
import { LicenseList } from './backend/license-list';
import { Orchestration } from './backend/orchestration';
import { CATALOG_KEY, STORAGE_KEY_PREFIX } from './backend/shared/constants';
import { Repository } from './codeartifact/repository';
import { Monitoring } from './monitoring';
<<<<<<< HEAD
import { IPackageSource } from './package-source';
=======
import { SpdxLicense } from './spdx-license';
>>>>>>> 5fbdddc1
import { WebApp } from './webapp';

/**
 * Props for `ConstructHub`.
 */
export interface ConstructHubProps {
  /**
   * Connect the hub to a domain (requires a hosted zone and a certificate).
   */
  readonly domain?: Domain;

  /**
   * Actions to perform when alarms are set.
   */
  readonly alarmActions?: AlarmActions;

  /**
   * Whether sensitive Lambda functions (which operate on un-trusted complex
   * data, such as the transliterator, which operates with externally-sourced
   * npm package tarballs) should run in network-isolated environments. This
   * implies the creation of additonal resources, including:
   *
   * - A VPC with only isolated subnets.
   * - VPC Endpoints (CodeArtifact, CodeArtifact API, S3)
   * - A CodeArtifact Repository with an external connection to npmjs.com
   *
   * @default true
   */
  readonly isolateLambdas?: boolean;

  /**
   * The name of the CloudWatch dashboard that represents the health of backend
   * systems.
   */
  readonly backendDashboardName?: string;

  /**
   * A list of packages to block from the construct hub.
   *
   * @default []
   */
  readonly denyList?: DenyListRule[];

  /**
<<<<<<< HEAD
   * The package sources to register with this ConstructHub instance.
   *
   * @default - a standard npmjs.com package source will be configured.
   */
  readonly packageSources?: IPackageSource[];
=======
   * The allowed licenses for packages indexed by this instance of ConstructHub.
   *
   * @default [...SpdxLicense.apache(),...SpdxLicense.bsd(),...SpdxLicense.mit()]
   */
  readonly allowedLicenses?: SpdxLicense[];
>>>>>>> 5fbdddc1
}

/**
 * Construct Hub.
 */
export class ConstructHub extends CoreConstruct implements iam.IGrantable {
  private readonly ingestion: Ingestion;

  public constructor(scope: Construct, id: string, props: ConstructHubProps = {}) {
    super(scope, id);

    const monitoring = new Monitoring(this, 'Monitoring', {
      alarmActions: props.alarmActions,
    });

    const packageData = new s3.Bucket(this, 'PackageData', {
      blockPublicAccess: BlockPublicAccess.BLOCK_ALL,
      enforceSSL: true,
      encryption: s3.BucketEncryption.S3_MANAGED,
      lifecycleRules: [
        // Abort multi-part uploads after 1 day
        { abortIncompleteMultipartUploadAfter: Duration.days(1) },
        // Transition non-current object versions to IA after 1 month
        { noncurrentVersionTransitions: [{ storageClass: s3.StorageClass.INFREQUENT_ACCESS, transitionAfter: Duration.days(31) }] },
        // Permanently delete non-current object versions after 3 months
        { noncurrentVersionExpiration: Duration.days(90), expiredObjectDeleteMarker: true },
        // Permanently delete non-current versions of catalog.json earlier
        { noncurrentVersionExpiration: Duration.days(7), prefix: CATALOG_KEY },
      ],
      versioned: true,
    });

    const codeArtifact = new Repository(this, 'CodeArtifact', { description: 'Proxy to npmjs.com for ConstructHub' });

    const vpc = (props.isolateLambdas ?? true)
      ? new ec2.Vpc(this, 'Lambda-VPC', {
        enableDnsHostnames: true,
        enableDnsSupport: true,
        natGateways: 0,
        // Pre-allocating PUBLIC / PRIVATE / INTERNAL subnets, regardless of use, so we don't create
        // a whole new VPC if we ever need to introduce subnets of these types.
        subnetConfiguration: [
        // If there is a PRIVATE subnet, there must also have a PUBLIC subnet (for NAT gateways).
          { name: 'Public', subnetType: ec2.SubnetType.PUBLIC, reserved: true },
          { name: 'Private', subnetType: ec2.SubnetType.PRIVATE, reserved: true },
          { name: 'Isolated', subnetType: ec2.SubnetType.ISOLATED },
        ],
      })
      : undefined;
    // We'll only use VPC endpoints if we are configured to run in an ISOLATED subnet.
    const vpcEndpoints = vpc && {
      codeArtifactApi: vpc.addInterfaceEndpoint('CodeArtifact.API', {
        privateDnsEnabled: false,
        service: new ec2.InterfaceVpcEndpointAwsService('codeartifact.api'),
        subnets: { subnetType: ec2.SubnetType.ISOLATED },
      }),
      codeArtifact: vpc.addInterfaceEndpoint('CodeArtifact', {
        privateDnsEnabled: true,
        service: new ec2.InterfaceVpcEndpointAwsService('codeartifact.repositories'),
        subnets: { subnetType: ec2.SubnetType.ISOLATED },
      }),
      s3: vpc.addGatewayEndpoint('S3', {
        service: ec2.GatewayVpcEndpointAwsService.S3,
        subnets: [{ subnetType: ec2.SubnetType.ISOLATED }],
      }),
    };
    // The S3 access is necessary for the CodeArtifact VPC endpoint to be used.
    vpcEndpoints?.s3.addToPolicy(new PolicyStatement({
      effect: Effect.ALLOW,
      actions: ['s3:GetObject'],
      resources: [`${codeArtifact.s3BucketArn}/*`],
      principals: [new AnyPrincipal()],
      sid: 'Allow-CodeArtifact-Bucket',
    }));

    const denyList = new DenyList(this, 'DenyList', {
      rules: props.denyList ?? [],
      packageDataBucket: packageData,
      packageDataKeyPrefix: STORAGE_KEY_PREFIX,
      monitoring: monitoring,
    });

    const orchestration = new Orchestration(this, 'Orchestration', {
      bucket: packageData,
      codeArtifact,
      denyList,
      monitoring,
      vpc,
      vpcEndpoints,
      vpcSubnets: { subnetType: ec2.SubnetType.ISOLATED },
    });

    // rebuild the catalog when the deny list changes.
    denyList.prune.onChangeInvoke(orchestration.catalogBuilder);

    this.ingestion = new Ingestion(this, 'Ingestion', { bucket: packageData, orchestration, monitoring });

<<<<<<< HEAD
=======
    const licenseList = new LicenseList(this, 'LicenseList', {
      licenses: props.allowedLicenses ?? [...SpdxLicense.apache(), ...SpdxLicense.bsd(), ...SpdxLicense.mit()],
    });
    const discovery = new Discovery(this, 'Discovery', { queue: this.ingestion.queue, licenseList, monitoring, denyList });
    discovery.bucket.grantRead(this.ingestion);

>>>>>>> 5fbdddc1
    const inventory = new Inventory(this, 'InventoryCanary', { bucket: packageData, monitoring });

    const sources = new CoreConstruct(this, 'Sources');
    const packageSources = (props.packageSources ?? [new NpmJs()])
      .map(source => source.bind(sources, {
        denyList,
        ingestion: this.ingestion,
        monitoring,
        queue: this.ingestion.queue,
        repository: codeArtifact,
      }));

    new BackendDashboard(this, 'BackendDashboard', {
      packageData,
      dashboardName: props.backendDashboardName,
      packageSources,
      ingestion: this.ingestion,
      inventory,
      orchestration,
      denyList,
    });

    new WebApp(this, 'WebApp', {
      domain: props.domain,
      monitoring,
      packageData,
    });
  }

  public get grantPrincipal(): iam.IPrincipal {
    return this.ingestion.grantPrincipal;
  }

  public get ingestionQueue(): sqs.IQueue {
    return this.ingestion.queue;
  }
}<|MERGE_RESOLUTION|>--- conflicted
+++ resolved
@@ -7,7 +7,7 @@
 import { Construct as CoreConstruct, Duration } from '@aws-cdk/core';
 import { Construct } from 'constructs';
 import { AlarmActions, Domain } from './api';
-import { DenyList, Ingestion, NpmJs } from './backend';
+import { DenyList, Ingestion } from './backend';
 import { BackendDashboard } from './backend-dashboard';
 import { DenyListRule } from './backend/deny-list/api';
 import { Inventory } from './backend/inventory';
@@ -16,11 +16,9 @@
 import { CATALOG_KEY, STORAGE_KEY_PREFIX } from './backend/shared/constants';
 import { Repository } from './codeartifact/repository';
 import { Monitoring } from './monitoring';
-<<<<<<< HEAD
 import { IPackageSource } from './package-source';
-=======
+import { NpmJs } from './package-sources';
 import { SpdxLicense } from './spdx-license';
->>>>>>> 5fbdddc1
 import { WebApp } from './webapp';
 
 /**
@@ -65,19 +63,18 @@
   readonly denyList?: DenyListRule[];
 
   /**
-<<<<<<< HEAD
    * The package sources to register with this ConstructHub instance.
    *
    * @default - a standard npmjs.com package source will be configured.
    */
   readonly packageSources?: IPackageSource[];
-=======
+
+  /**
    * The allowed licenses for packages indexed by this instance of ConstructHub.
    *
    * @default [...SpdxLicense.apache(),...SpdxLicense.bsd(),...SpdxLicense.mit()]
    */
   readonly allowedLicenses?: SpdxLicense[];
->>>>>>> 5fbdddc1
 }
 
 /**
@@ -175,15 +172,9 @@
 
     this.ingestion = new Ingestion(this, 'Ingestion', { bucket: packageData, orchestration, monitoring });
 
-<<<<<<< HEAD
-=======
     const licenseList = new LicenseList(this, 'LicenseList', {
       licenses: props.allowedLicenses ?? [...SpdxLicense.apache(), ...SpdxLicense.bsd(), ...SpdxLicense.mit()],
     });
-    const discovery = new Discovery(this, 'Discovery', { queue: this.ingestion.queue, licenseList, monitoring, denyList });
-    discovery.bucket.grantRead(this.ingestion);
-
->>>>>>> 5fbdddc1
     const inventory = new Inventory(this, 'InventoryCanary', { bucket: packageData, monitoring });
 
     const sources = new CoreConstruct(this, 'Sources');
@@ -191,6 +182,7 @@
       .map(source => source.bind(sources, {
         denyList,
         ingestion: this.ingestion,
+        licenseList,
         monitoring,
         queue: this.ingestion.queue,
         repository: codeArtifact,
