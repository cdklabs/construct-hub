--- conflicted
+++ resolved
@@ -83,13 +83,8 @@
   readonly other?: string;
 }
 
-<<<<<<< HEAD
-export class ConstructHub extends Construct {
+export class ConstructHub extends CoreConstruct {
   public constructor(scope: Construct, id: string, props: ConstructHubProps) {
-=======
-export class ConstructHub extends CoreConstruct {
-  public constructor(scope: Construct, id: string, _props: ConstructHubProps) {
->>>>>>> 5910c1fc
     super(scope, id);
 
     // add some dummy resources so that we have _something_ to monitor.
