import * as iam from '@aws-cdk/aws-iam';
import * as s3 from '@aws-cdk/aws-s3';
import { BlockPublicAccess } from '@aws-cdk/aws-s3';
import * as sqs from '@aws-cdk/aws-sqs';
import { Construct as CoreConstruct, Duration } from '@aws-cdk/core';
import { Construct } from 'constructs';
import { AlarmActions, Domain } from './api';
import { CatalogBuilder, Discovery, Ingestion, Transliterator } from './backend';
import { Monitoring } from './monitoring';
import { WebApp } from './webapp';

/**
 * Props for `ConstructHub`.
 */
export interface ConstructHubProps {
  /**
   * Connect the hub to a domain (requires a hosted zone and a certificate).
   */
  readonly domain?: Domain;

  /**
   * The name of the CloudWatch Dashboard created to observe this application.
   *
   * Must only contain alphanumerics, dash (-) and underscore (_).
   *
   * @default "construct-hub"
   */
  readonly dashboardName?: string;

  /**
   * Actions to perform when alarms are set.
   */
  readonly alarmActions: AlarmActions;
}

/**
 * Construct Hub.
 */
export class ConstructHub extends CoreConstruct implements iam.IGrantable {
  private readonly ingestion: Ingestion;

  public constructor(scope: Construct, id: string, props: ConstructHubProps) {
    super(scope, id);

    const monitoring = new Monitoring(this, 'Monitoring', {
      alarmActions: props.alarmActions,
      dashboardName: props.dashboardName ?? 'construct-hub',
    });

    const packageData = new s3.Bucket(this, 'PackageData', {
      blockPublicAccess: BlockPublicAccess.BLOCK_ALL,
      encryption: s3.BucketEncryption.S3_MANAGED,
      lifecycleRules: [
        // Abort multi-part uploads after 1 day
        { abortIncompleteMultipartUploadAfter: Duration.days(1) },
        // Transition non-current object versions to IA after 1 month
        { noncurrentVersionTransitions: [{ storageClass: s3.StorageClass.INFREQUENT_ACCESS, transitionAfter: Duration.days(31) }] },
        // Permanently delete non-current object versions after 3 months
        { noncurrentVersionExpiration: Duration.days(90) },
      ],
      versioned: true,
    });

    this.ingestion = new Ingestion(this, 'Ingestion', { bucket: packageData, monitoring });

    const discovery = new Discovery(this, 'Discovery', { queue: this.ingestion.queue, monitoring });
    discovery.bucket.grantRead(this.ingestion);

    new Transliterator(this, 'Transliterator', { bucket: packageData, monitoring });
    new CatalogBuilder(this, 'CatalogBuilder', { bucket: packageData, monitoring });

    new WebApp(this, 'WebApp', {
      domain: props.domain,
<<<<<<< HEAD
      monitoring: monitoring,
      packageDataBucket: packageData,
=======
      monitoring,
>>>>>>> 360b10d1
    });
  }

  public get grantPrincipal(): iam.IPrincipal {
    return this.ingestion.grantPrincipal;
  }

  public get ingestionQueue(): sqs.IQueue {
    return this.ingestion.queue;
  }
}<|MERGE_RESOLUTION|>--- conflicted
+++ resolved
@@ -71,12 +71,8 @@
 
     new WebApp(this, 'WebApp', {
       domain: props.domain,
-<<<<<<< HEAD
-      monitoring: monitoring,
+      monitoring,
       packageDataBucket: packageData,
-=======
-      monitoring,
->>>>>>> 360b10d1
     });
   }
 
