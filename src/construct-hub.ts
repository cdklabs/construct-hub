import * as ec2 from '@aws-cdk/aws-ec2';
import * as iam from '@aws-cdk/aws-iam';
import { AnyPrincipal, Effect, PolicyStatement } from '@aws-cdk/aws-iam';
import { RetentionDays } from '@aws-cdk/aws-logs';
import * as s3 from '@aws-cdk/aws-s3';
import { BlockPublicAccess } from '@aws-cdk/aws-s3';
import * as sqs from '@aws-cdk/aws-sqs';
import { Construct as CoreConstruct, Duration, Stack } from '@aws-cdk/core';
import { Construct } from 'constructs';
import { AlarmActions, Domain } from './api';
import { DenyList, Ingestion } from './backend';
import { BackendDashboard } from './backend-dashboard';
import { DenyListRule } from './backend/deny-list/api';
import { Inventory } from './backend/inventory';
import { LicenseList } from './backend/license-list';
import { Orchestration } from './backend/orchestration';
import { CATALOG_KEY, STORAGE_KEY_PREFIX } from './backend/shared/constants';
import { Repository } from './codeartifact/repository';
import { Monitoring } from './monitoring';
import { IPackageSource } from './package-source';
import { NpmJs } from './package-sources';
import { SpdxLicense } from './spdx-license';
import { WebApp, PackageLinkConfig } from './webapp';

/**
 * Props for `ConstructHub`.
 */
export interface ConstructHubProps {
  /**
   * Connect the hub to a domain (requires a hosted zone and a certificate).
   */
  readonly domain?: Domain;

  /**
   * Actions to perform when alarms are set.
   */
  readonly alarmActions?: AlarmActions;

  /**
   * Whether compute environments for sensitive tasks (which operate on
   * un-trusted complex data, such as the transliterator, which operates with
   * externally-sourced npm package tarballs) should run in network-isolated
   * environments. This implies the creation of additonal resources, including:
   *
   * - A VPC with only isolated subnets.
   * - VPC Endpoints (CloudWatch Logs, CodeArtifact, CodeArtifact API, S3, ...)
   * - A CodeArtifact Repository with an external connection to npmjs.com
   *
   * @default true
   */
  readonly isolateSensitiveTasks?: boolean;

  /**
   * How long to retain CloudWatch logs for.
   *
   * @defaults RetentionDays.TEN_YEARS
   */
  readonly logRetention?: RetentionDays;

  /**
   * The name of the CloudWatch dashboard that represents the health of backend
   * systems.
   */
  readonly backendDashboardName?: string;

  /**
   * A list of packages to block from the construct hub.
   *
   * @default []
   */
  readonly denyList?: DenyListRule[];

  /**
   * The package sources to register with this ConstructHub instance.
   *
   * @default - a standard npmjs.com package source will be configured.
   */
  readonly packageSources?: IPackageSource[];

  /**
   * The allowed licenses for packages indexed by this instance of ConstructHub.
   *
   * @default [...SpdxLicense.apache(),...SpdxLicense.bsd(),...SpdxLicense.mit()]
   */
  readonly allowedLicenses?: SpdxLicense[];

  /**
   * When using a CodeArtifact package source, it is often desirable to have
   * ConstructHub provision it's internal CodeArtifact repository in the same
   * CodeArtifact domain, and to configure the package source repository as an
   * upstream of the internal repository. This way, all packages in the source
   * are available to ConstructHub's backend processing.
   *
   * @default - none.
   */
  readonly codeArtifactDomain?: CodeArtifactDomainProps;

  /**
   * Configuration for custom package page links.
   */
  readonly packageLinks?: PackageLinkConfig[];
}

/**
 * Information pertaining to an existing CodeArtifact Domain.
 */
export interface CodeArtifactDomainProps {
  /**
   * The name of the CodeArtifact domain.
   */
  readonly name: string;

  /**
   * Any upstream repositories in this CodeArtifact domain that should be
   * configured on the internal CodeArtifact repository.
   */
  readonly upstreams?: string[];
}

/**
 * Construct Hub.
 */
export class ConstructHub extends CoreConstruct implements iam.IGrantable {
  private readonly ingestion: Ingestion;

  public constructor(
    scope: Construct,
    id: string,
    props: ConstructHubProps = {},
  ) {
    super(scope, id);

    const monitoring = new Monitoring(this, 'Monitoring', {
      alarmActions: props.alarmActions,
    });

    const packageData = new s3.Bucket(this, 'PackageData', {
      blockPublicAccess: BlockPublicAccess.BLOCK_ALL,
      enforceSSL: true,
      encryption: s3.BucketEncryption.S3_MANAGED,
      lifecycleRules: [
        // Abort multi-part uploads after 1 day
        { abortIncompleteMultipartUploadAfter: Duration.days(1) },
        // Transition non-current object versions to IA after 1 month
        {
          noncurrentVersionTransitions: [
            {
              storageClass: s3.StorageClass.INFREQUENT_ACCESS,
              transitionAfter: Duration.days(31),
            },
          ],
        },
        // Permanently delete non-current object versions after 3 months
        {
          noncurrentVersionExpiration: Duration.days(90),
          expiredObjectDeleteMarker: true,
        },
        // Permanently delete non-current versions of catalog.json earlier
        { noncurrentVersionExpiration: Duration.days(7), prefix: CATALOG_KEY },
      ],
      versioned: true,
    });

<<<<<<< HEAD
    const codeArtifact = new Repository(this, 'CodeArtifact', { description: 'Proxy to npmjs.com for ConstructHub' });

    const { vpc, vpcEndpoints, vpcSubnets } = this.createVpc(props, codeArtifact);
=======
    const codeArtifact = new Repository(this, 'CodeArtifact', {
      description: 'Proxy to npmjs.com for ConstructHub',
      domainName: props.codeArtifactDomain?.name,
      domainExists: props.codeArtifactDomain != null,
      upstreams: props.codeArtifactDomain?.upstreams,
    });

    const vpc =
      props.isolateLambdas ?? true
        ? new ec2.Vpc(this, 'Lambda-VPC', {
          enableDnsHostnames: true,
          enableDnsSupport: true,
          natGateways: 0,
          // Pre-allocating PUBLIC / PRIVATE / INTERNAL subnets, regardless of use, so we don't create
          // a whole new VPC if we ever need to introduce subnets of these types.
          subnetConfiguration: [
            // If there is a PRIVATE subnet, there must also have a PUBLIC subnet (for NAT gateways).
            {
              name: 'Public',
              subnetType: ec2.SubnetType.PUBLIC,
              reserved: true,
            },
            {
              name: 'Private',
              subnetType: ec2.SubnetType.PRIVATE,
              reserved: true,
            },
            { name: 'Isolated', subnetType: ec2.SubnetType.ISOLATED },
          ],
        })
        : undefined;
    // We'll only use VPC endpoints if we are configured to run in an ISOLATED subnet.
    const vpcEndpoints = vpc && {
      codeArtifactApi: vpc.addInterfaceEndpoint('CodeArtifact.API', {
        privateDnsEnabled: false,
        service: new ec2.InterfaceVpcEndpointAwsService('codeartifact.api'),
        subnets: { subnetType: ec2.SubnetType.ISOLATED },
      }),
      codeArtifact: vpc.addInterfaceEndpoint('CodeArtifact', {
        privateDnsEnabled: true,
        service: new ec2.InterfaceVpcEndpointAwsService(
          'codeartifact.repositories',
        ),
        subnets: { subnetType: ec2.SubnetType.ISOLATED },
      }),
      s3: vpc.addGatewayEndpoint('S3', {
        service: ec2.GatewayVpcEndpointAwsService.S3,
        subnets: [{ subnetType: ec2.SubnetType.ISOLATED }],
      }),
    };
    // The S3 access is necessary for the CodeArtifact VPC endpoint to be used.
    vpcEndpoints?.s3.addToPolicy(
      new PolicyStatement({
        effect: Effect.ALLOW,
        actions: ['s3:GetObject'],
        resources: [`${codeArtifact.s3BucketArn}/*`],
        principals: [new AnyPrincipal()],
        sid: 'Allow-CodeArtifact-Bucket',
      }),
    );
>>>>>>> 3a6b2b5f

    const denyList = new DenyList(this, 'DenyList', {
      rules: props.denyList ?? [],
      packageDataBucket: packageData,
      packageDataKeyPrefix: STORAGE_KEY_PREFIX,
      monitoring: monitoring,
    });

    const orchestration = new Orchestration(this, 'Orchestration', {
      bucket: packageData,
      codeArtifact,
      denyList,
      logRetention: props.logRetention,
      monitoring,
      vpc,
      vpcEndpoints,
      vpcSubnets,
    });

    // rebuild the catalog when the deny list changes.
    denyList.prune.onChangeInvoke(orchestration.catalogBuilder);

<<<<<<< HEAD
    this.ingestion = new Ingestion(this, 'Ingestion', { bucket: packageData, orchestration, logRetention: props.logRetention, monitoring });
=======
    this.ingestion = new Ingestion(this, 'Ingestion', {
      bucket: packageData,
      orchestration,
      monitoring,
      packageLinks: props.packageLinks,
    });
>>>>>>> 3a6b2b5f

    const licenseList = new LicenseList(this, 'LicenseList', {
      licenses: props.allowedLicenses ?? [
        ...SpdxLicense.apache(),
        ...SpdxLicense.bsd(),
        ...SpdxLicense.mit(),
      ],
    });
    const inventory = new Inventory(this, 'InventoryCanary', {
      bucket: packageData,
      monitoring,
    });

    const sources = new CoreConstruct(this, 'Sources');
    const packageSources = (props.packageSources ?? [new NpmJs()]).map(
      (source) =>
        source.bind(sources, {
          denyList,
          ingestion: this.ingestion,
          licenseList,
          monitoring,
          queue: this.ingestion.queue,
          repository: codeArtifact,
        }),
    );

    const inventory = new Inventory(this, 'InventoryCanary', { bucket: packageData, logRetention: props.logRetention, monitoring });

    new BackendDashboard(this, 'BackendDashboard', {
      packageData,
      dashboardName: props.backendDashboardName,
      packageSources,
      ingestion: this.ingestion,
      inventory,
      orchestration,
      denyList,
    });

    new WebApp(this, 'WebApp', {
      domain: props.domain,
      monitoring,
      packageData,
    });
  }

  public get grantPrincipal(): iam.IPrincipal {
    return this.ingestion.grantPrincipal;
  }

  public get ingestionQueue(): sqs.IQueue {
    return this.ingestion.queue;
  }

  private createVpc(props: ConstructHubProps, codeArtifact: Repository) {
    if (props.isolateSensitiveTasks === false) {
      return { vpc: undefined, vpcEndpoints: undefined, vpcSubnets: undefined };
    }

    const vpc = new ec2.Vpc(this, 'Lambda-VPC', {
      enableDnsHostnames: true,
      enableDnsSupport: true,
      natGateways: 0,
      // Pre-allocating PUBLIC / PRIVATE / INTERNAL subnets, regardless of use, so we don't create
      // a whole new VPC if we ever need to introduce subnets of these types.
      subnetConfiguration: [
        // If there is a PRIVATE subnet, there must also have a PUBLIC subnet (for NAT gateways).
        { name: 'Public', subnetType: ec2.SubnetType.PUBLIC, reserved: true },
        { name: 'Private', subnetType: ec2.SubnetType.PRIVATE, reserved: true },
        { name: 'Isolated', subnetType: ec2.SubnetType.ISOLATED },
      ],
    });
    const vpcSubnets = { subnetType: ec2.SubnetType.ISOLATED };
    // We'll only use VPC endpoints if we are configured to run in an ISOLATED subnet.
    const vpcEndpoints = {
      codeArtifactApi: vpc.addInterfaceEndpoint('CodeArtifact.API', {
        privateDnsEnabled: false,
        service: new ec2.InterfaceVpcEndpointAwsService('codeartifact.api'),
        subnets: vpcSubnets,
      }),
      codeArtifact: vpc.addInterfaceEndpoint('CodeArtifact', {
        privateDnsEnabled: true,
        service: new ec2.InterfaceVpcEndpointAwsService('codeartifact.repositories'),
        subnets: vpcSubnets,
      }),
      // This is needed so that ECS workloads can use the awslogs driver
      cloudWatchLogs: vpc.addInterfaceEndpoint('CloudWatch.Logs', {
        privateDnsEnabled: true,
        service: ec2.InterfaceVpcEndpointAwsService.CLOUDWATCH_LOGS,
        subnets: vpcSubnets,
      }),
      // These are needed for ECS workloads to be able to pull images
      ecrApi: vpc.addInterfaceEndpoint('ECR.API', {
        privateDnsEnabled: true,
        service: ec2.InterfaceVpcEndpointAwsService.ECR,
        subnets: vpcSubnets,
      }),
      ecr: vpc.addInterfaceEndpoint('ECR.Docker', {
        privateDnsEnabled: true,
        service: ec2.InterfaceVpcEndpointAwsService.ECR_DOCKER,
        subnets: vpcSubnets,
      }),
      // This is needed (among others) for CodeArtifact registry usage
      s3: vpc.addGatewayEndpoint('S3', {
        service: ec2.GatewayVpcEndpointAwsService.S3,
        subnets: [vpcSubnets],
      }),
      // This is useful for getting results from ECS tasks within workflows
      stepFunctions: vpc.addInterfaceEndpoint('StepFunctions', {
        privateDnsEnabled: true,
        service: ec2.InterfaceVpcEndpointAwsService.STEP_FUNCTIONS,
        subnets: vpcSubnets,
      }),
    };

    // The S3 access is necessary for the CodeArtifact Repository and ECR Docker
    // endpoints to be used (they serve objects from S3).
    vpcEndpoints.s3.addToPolicy(new PolicyStatement({
      effect: Effect.ALLOW,
      actions: ['s3:GetObject'],
      resources: [
        // The in-region CodeArtifact S3 Bucket
        `${codeArtifact.s3BucketArn}/*`,
        // The in-region ECR layer bucket
        `arn:aws:s3:::prod-${Stack.of(this).region}-starport-layer-bucket/*`,
      ],
      // It doesn't seem we can constrain principals for these grants (unclear
      // which principal those calls are made from, or if that is something we
      // could name here).
      principals: [new AnyPrincipal()],
      sid: 'Allow-CodeArtifact-and-ECR',
    }));

    return { vpc, vpcEndpoints, vpcSubnets };
  }
}<|MERGE_RESOLUTION|>--- conflicted
+++ resolved
@@ -161,11 +161,6 @@
       versioned: true,
     });
 
-<<<<<<< HEAD
-    const codeArtifact = new Repository(this, 'CodeArtifact', { description: 'Proxy to npmjs.com for ConstructHub' });
-
-    const { vpc, vpcEndpoints, vpcSubnets } = this.createVpc(props, codeArtifact);
-=======
     const codeArtifact = new Repository(this, 'CodeArtifact', {
       description: 'Proxy to npmjs.com for ConstructHub',
       domainName: props.codeArtifactDomain?.name,
@@ -173,60 +168,7 @@
       upstreams: props.codeArtifactDomain?.upstreams,
     });
 
-    const vpc =
-      props.isolateLambdas ?? true
-        ? new ec2.Vpc(this, 'Lambda-VPC', {
-          enableDnsHostnames: true,
-          enableDnsSupport: true,
-          natGateways: 0,
-          // Pre-allocating PUBLIC / PRIVATE / INTERNAL subnets, regardless of use, so we don't create
-          // a whole new VPC if we ever need to introduce subnets of these types.
-          subnetConfiguration: [
-            // If there is a PRIVATE subnet, there must also have a PUBLIC subnet (for NAT gateways).
-            {
-              name: 'Public',
-              subnetType: ec2.SubnetType.PUBLIC,
-              reserved: true,
-            },
-            {
-              name: 'Private',
-              subnetType: ec2.SubnetType.PRIVATE,
-              reserved: true,
-            },
-            { name: 'Isolated', subnetType: ec2.SubnetType.ISOLATED },
-          ],
-        })
-        : undefined;
-    // We'll only use VPC endpoints if we are configured to run in an ISOLATED subnet.
-    const vpcEndpoints = vpc && {
-      codeArtifactApi: vpc.addInterfaceEndpoint('CodeArtifact.API', {
-        privateDnsEnabled: false,
-        service: new ec2.InterfaceVpcEndpointAwsService('codeartifact.api'),
-        subnets: { subnetType: ec2.SubnetType.ISOLATED },
-      }),
-      codeArtifact: vpc.addInterfaceEndpoint('CodeArtifact', {
-        privateDnsEnabled: true,
-        service: new ec2.InterfaceVpcEndpointAwsService(
-          'codeartifact.repositories',
-        ),
-        subnets: { subnetType: ec2.SubnetType.ISOLATED },
-      }),
-      s3: vpc.addGatewayEndpoint('S3', {
-        service: ec2.GatewayVpcEndpointAwsService.S3,
-        subnets: [{ subnetType: ec2.SubnetType.ISOLATED }],
-      }),
-    };
-    // The S3 access is necessary for the CodeArtifact VPC endpoint to be used.
-    vpcEndpoints?.s3.addToPolicy(
-      new PolicyStatement({
-        effect: Effect.ALLOW,
-        actions: ['s3:GetObject'],
-        resources: [`${codeArtifact.s3BucketArn}/*`],
-        principals: [new AnyPrincipal()],
-        sid: 'Allow-CodeArtifact-Bucket',
-      }),
-    );
->>>>>>> 3a6b2b5f
+    const { vpc, vpcEndpoints, vpcSubnets } = this.createVpc(props, codeArtifact);
 
     const denyList = new DenyList(this, 'DenyList', {
       rules: props.denyList ?? [],
@@ -249,16 +191,13 @@
     // rebuild the catalog when the deny list changes.
     denyList.prune.onChangeInvoke(orchestration.catalogBuilder);
 
-<<<<<<< HEAD
-    this.ingestion = new Ingestion(this, 'Ingestion', { bucket: packageData, orchestration, logRetention: props.logRetention, monitoring });
-=======
     this.ingestion = new Ingestion(this, 'Ingestion', {
       bucket: packageData,
       orchestration,
+      logRetention: props.logRetention,
       monitoring,
       packageLinks: props.packageLinks,
     });
->>>>>>> 3a6b2b5f
 
     const licenseList = new LicenseList(this, 'LicenseList', {
       licenses: props.allowedLicenses ?? [
@@ -266,10 +205,6 @@
         ...SpdxLicense.bsd(),
         ...SpdxLicense.mit(),
       ],
-    });
-    const inventory = new Inventory(this, 'InventoryCanary', {
-      bucket: packageData,
-      monitoring,
     });
 
     const sources = new CoreConstruct(this, 'Sources');
