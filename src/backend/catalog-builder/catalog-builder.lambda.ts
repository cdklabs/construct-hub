--- conflicted
+++ resolved
@@ -102,12 +102,8 @@
     Bucket: BUCKET_NAME,
     Key: constants.CATALOG_KEY,
     Body: JSON.stringify(catalog, null, 2),
-<<<<<<< HEAD
     ContentType: 'text/json; charset=UTF-8',
-=======
     CacheControl: 'public, max-age=300', // Expire from cache after 5 minutes
-    ContentType: 'text/json',
->>>>>>> 2bdd4770
     Metadata: {
       'Lambda-Log-Group': context.logGroupName,
       'Lambda-Log-Stream': context.logStreamName,
