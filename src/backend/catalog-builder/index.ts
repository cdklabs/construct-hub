--- conflicted
+++ resolved
@@ -4,12 +4,8 @@
 import { Bucket, EventType } from '@aws-cdk/aws-s3';
 import { Construct, Duration } from '@aws-cdk/core';
 
-<<<<<<< HEAD
 import { Monitoring } from '../../monitoring';
-import { constants } from '../shared';
-=======
 import * as constants from '../shared/constants.lambda-shared';
->>>>>>> 7930801e
 import { CatalogBuilder as Handler } from './catalog-builder';
 
 export interface CatalogBuilderProps {
