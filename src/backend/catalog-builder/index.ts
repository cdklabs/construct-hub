--- conflicted
+++ resolved
@@ -1,17 +1,11 @@
-<<<<<<< HEAD
 import { ComparisonOperator, IAlarm } from '@aws-cdk/aws-cloudwatch';
-=======
 import { S3EventSource } from '@aws-cdk/aws-lambda-event-sources';
->>>>>>> 0035d0d0
 import { RetentionDays } from '@aws-cdk/aws-logs';
 import { Bucket, EventType } from '@aws-cdk/aws-s3';
 import { Construct, Duration } from '@aws-cdk/core';
-<<<<<<< HEAD
+
 import { Monitoring } from '../../monitoring';
-=======
-
 import { constants } from '../shared';
->>>>>>> 0035d0d0
 import { CatalogBuilder as Handler } from './catalog-builder';
 
 export interface CatalogBuilderProps {
@@ -61,7 +55,11 @@
 
     props.bucket.grantReadWrite(handler);
 
-<<<<<<< HEAD
+    handler.addEventSource(new S3EventSource(props.bucket, {
+      events: [EventType.OBJECT_CREATED],
+      filters: [{ prefix: constants.STORAGE_KEY_PREFIX, suffix: constants.ASSEMBLY_KEY_SUFFIX }],
+    }));
+
     props.monitoring.watchful.watchLambdaFunction('Catalog Builder Function', handler);
     this.alarmDeadLetterQueueNotEmpty = handler.deadLetterQueue!.metricApproximateNumberOfMessagesVisible()
       .createAlarm(this, 'DLQAlarm', {
@@ -70,11 +68,5 @@
         evaluationPeriods: 1,
         threshold: 1,
       });
-=======
-    handler.addEventSource(new S3EventSource(props.bucket, {
-      events: [EventType.OBJECT_CREATED],
-      filters: [{ prefix: constants.STORAGE_KEY_PREFIX, suffix: constants.ASSEMBLY_KEY_SUFFIX }],
-    }));
->>>>>>> 0035d0d0
   }
 }