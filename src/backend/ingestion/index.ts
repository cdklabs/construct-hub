--- conflicted
+++ resolved
@@ -32,17 +32,16 @@
   readonly orchestration: Orchestration;
 
   /**
-<<<<<<< HEAD
    * How long to retain the CloudWatch logs.
    *
    * @default RetentionDays.TEN_YEARS
    */
   readonly logRetention?: RetentionDays;
-=======
+
+  /**
    * Configuration for custom package page links.
    */
   readonly packageLinks?: PackageLinkConfig[];
->>>>>>> 3a6b2b5f
 }
 
 /**
