--- conflicted
+++ resolved
@@ -9,11 +9,8 @@
 import { StateMachine, JsonPath, Choice, Succeed, Condition, Map } from '@aws-cdk/aws-stepfunctions';
 import { CallAwsService, LambdaInvoke } from '@aws-cdk/aws-stepfunctions-tasks';
 import { Construct, Duration } from '@aws-cdk/core';
-<<<<<<< HEAD
 import { Repository } from '../../codeartifact/repository';
-=======
 import { ConfigFile } from '../../config-file';
->>>>>>> 3c0edad3
 import { lambdaFunctionUrl, sqsQueueUrl } from '../../deep-link';
 import { Monitoring } from '../../monitoring';
 import { PackageTagConfig } from '../../package-tag';
@@ -111,12 +108,27 @@
       visibilityTimeout: Duration.minutes(15),
     });
 
-<<<<<<< HEAD
+    const configFilename = 'config.json';
+    const config = new ConfigFile(configFilename, JSON.stringify({
+      packageLinks: props.packageLinks ?? [],
+      packageTags: props.packageTags ?? [],
+    }));
+
+    const configBucket = new Bucket(this, 'ConfigBucket', {
+      blockPublicAccess: BlockPublicAccess.BLOCK_ALL,
+      enforceSSL: true,
+    });
+
+    new BucketDeployment(this, 'DeployIngestionConfiguration', {
+      sources: [Source.asset(config.dir)],
+      destinationBucket: configBucket,
+    });
+
     const environment: FunctionProps['environment'] = {
       AWS_EMF_ENVIRONMENT: 'Local',
       BUCKET_NAME: props.bucket.bucketName,
-      PACKAGE_LINKS: JSON.stringify(props.packageLinks ?? []),
-      PACKAGE_TAGS: JSON.stringify(props.packageTags ?? []),
+      CONFIG_BUCKET_NAME: configBucket.bucketName,
+      CONFIG_FILE_KEY: configFilename,
       STATE_MACHINE_ARN: props.orchestration.stateMachine.stateMachineArn,
     };
 
@@ -129,33 +141,6 @@
     const handler = new Handler(this, 'Default', {
       description: '[ConstructHub/Ingestion] Ingests new package versions into the Construct Hub',
       environment,
-=======
-    const configFilename = 'config.json';
-    const config = new ConfigFile(configFilename, JSON.stringify({
-      packageLinks: props.packageLinks ?? [],
-      packageTags: props.packageTags ?? [],
-    }));
-
-    const configBucket = new Bucket(this, 'ConfigBucket', {
-      blockPublicAccess: BlockPublicAccess.BLOCK_ALL,
-      enforceSSL: true,
-    });
-
-    new BucketDeployment(this, 'DeployIngestionConfiguration', {
-      sources: [Source.asset(config.dir)],
-      destinationBucket: configBucket,
-    });
-
-    const handler = new Handler(this, 'Default', {
-      description: '[ConstructHub/Ingestion] Ingests new package versions into the Construct Hub',
-      environment: {
-        AWS_EMF_ENVIRONMENT: 'Local',
-        BUCKET_NAME: props.bucket.bucketName,
-        STATE_MACHINE_ARN: props.orchestration.stateMachine.stateMachineArn,
-        CONFIG_BUCKET_NAME: configBucket.bucketName,
-        CONFIG_FILE_KEY: configFilename,
-      },
->>>>>>> 3c0edad3
       logRetention: props.logRetention ?? RetentionDays.TEN_YEARS,
       memorySize: 10_240, // Currently the maximum possible setting
       timeout: Duration.minutes(15),
