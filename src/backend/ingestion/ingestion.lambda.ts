import { basename, extname } from 'path';
import { URL } from 'url';
import { createGunzip } from 'zlib';

import { validateAssembly } from '@jsii/spec';
import { metricScope, Configuration, Unit } from 'aws-embedded-metrics';
import Environments from 'aws-embedded-metrics/lib/environment/Environments';
import type { Context, SQSEvent } from 'aws-lambda';
import { extract } from 'tar-stream';
import * as aws from '../shared/aws.lambda-shared';
import * as constants from '../shared/constants';
import { requireEnv } from '../shared/env.lambda-shared';
import { IngestionInput } from '../shared/ingestion-input.lambda-shared';
import { integrity } from '../shared/integrity.lambda-shared';
import { MetricName, METRICS_NAMESPACE } from './constants';

Configuration.environmentOverride = Environments.Lambda;
Configuration.namespace = METRICS_NAMESPACE;

export const handler = metricScope((metrics) => async (event: SQSEvent, context: Context) => {
  console.log(`Event: ${JSON.stringify(event, null, 2)}`);

  // Clear out the default dimensions, we won't need them.
  metrics.setDimensions();

  const BUCKET_NAME = requireEnv('BUCKET_NAME');

  const result = new Array<CreatedObject>();

  for (const record of event.Records ?? []) {
    const payload = JSON.parse(record.body) as IngestionInput;

    const tarballUri = new URL(payload.tarballUri);
    if (tarballUri.protocol !== 's3:') {
      throw new Error(`Unsupported protocol in URI: ${tarballUri}`);
    }
    const tarball = await aws.s3().getObject({
      // Note: we drop anything after the first `.` in the host, as we only care about the bucket name.
      Bucket: tarballUri.host.split('.')[0],
      // Note: the pathname part is absolute, so we strip the leading `/`.
      Key: tarballUri.pathname.replace(/^\//, ''),
      VersionId: tarballUri.searchParams.get('versionId') ?? undefined,
    }).promise();

    const integrityCheck = integrity(payload, Buffer.from(tarball.Body!));
    if (payload.integrity !== integrityCheck) {
      throw new Error(`Integrity check failed: ${payload.integrity} !== ${integrityCheck}`);
    }

    debugger;
    const tar = await gunzip(Buffer.from(tarball.Body!));
    const { dotJsii, licenseText, packageJson } = await new Promise<{ dotJsii: Buffer; licenseText?: Buffer; packageJson: Buffer }>((ok, ko) => {
      let dotJsiiBuffer: Buffer | undefined;
      let licenseTextBuffer: Buffer | undefined;
<<<<<<< HEAD
      let packageJsonData: Buffer | undefined;
      extract()
=======
      const extractor = extract({ filenameEncoding: 'utf-8' })
        .once('error', (reason) => {
          ko(reason);
        })
        .once('finish', () => {
          if (dotJsiiBuffer == null) {
            ko(new Error('No .jsii file found in tarball!'));
          } else {
            ok({ dotJsii: dotJsiiBuffer, licenseText: licenseTextBuffer });
          }
        })
>>>>>>> 72a22890
        .on('entry', (headers, stream, next) => {
          const chunks = new Array<Buffer>();
          if (headers.name === 'package/.jsii') {
            return stream.on('data', (chunk) => chunks.push(Buffer.from(chunk)))
              .once('error', ko)
              .once('end', () => {
                dotJsiiBuffer = Buffer.concat(chunks);
                // Skip on next runLoop iteration so we avoid filling the stack.
                setImmediate(next);
              })
              .resume();
          } else if (headers.name === 'package/package.json') {
            return stream.on('data', (chunk) => chunks.push(Buffer.from(chunk)))
              .once('error', ko)
              .once('end', () => {
                packageJsonData = Buffer.concat(chunks);
                // Skip on next runLoop iteration so we avoid filling the stack.
                setImmediate(next);
              })
              .resume();
          } else if (isLicenseFile(headers.name)) {
            return stream.on('data', (chunk) => chunks.push(Buffer.from(chunk)))
              .once('error', ko)
              .once('end', () => {
                licenseTextBuffer = Buffer.concat(chunks);
                // Skip on next runLoop iteration so we avoid filling the stack.
                setImmediate(next);
              })
              .resume();
          }
          // Skip on next runLoop iteration so we avoid filling the stack.
          return setImmediate(next);
<<<<<<< HEAD
        })
        .once('error', ko)
        .once('close', () => {
          if (dotJsiiBuffer == null) {
            ko(new Error('No .jsii file found in tarball!'));
          } else if (packageJsonData == null) {
            ko(new Error('No package.json file found in tarball!'));
          } else {
            ok({ dotJsii: dotJsiiBuffer, licenseText: licenseTextBuffer, packageJson: packageJsonData });
          }
        })
        .write(tar, (err) => {
          if (err != null) {
            ko(err);
          }
=======
>>>>>>> 72a22890
        });
      extractor.write(tar, (err) => {
        if (err != null) {
          ko(err);
        }
        extractor.end();
      });
    });
    const metadata = { date: payload.time, licenseText: licenseText?.toString('utf-8') };

    const { license: packageLicense, name: packageName, version: packageVersion } = validateAssembly(JSON.parse(dotJsii.toString('utf-8')));

    // Ensure the `.jsii` name, version & license corresponds to those in `package.json`
    const { name: packageJsonName, version: packageJsonVersion, license: packageJsonLicense } = JSON.parse(packageJson.toString('utf-8'));
    if (packageJsonName !== packageName || packageJsonVersion !== packageVersion || packageJsonLicense !== packageLicense) {
      console.log(`Ignoring package with mismatched name, version, and/or license (${packageJsonName}@${packageJsonVersion} is ${packageJsonLicense} !== ${packageName}@${packageVersion} is ${packageLicense})`);
      metrics.putMetric(MetricName.MISMATCHED_IDENTITY_REJECTIONS, 1, Unit.Count);
      continue;
    }
    metrics.putMetric(MetricName.MISMATCHED_IDENTITY_REJECTIONS, 0, Unit.Count);

    // Did we identify a license file or not?
    metrics.putMetric(MetricName.FOUND_LICENSE_FILE, licenseText != null ? 1 : 0, Unit.Count);

    const assemblyKey = `${constants.STORAGE_KEY_PREFIX}${packageName}/v${packageVersion}${constants.ASSEMBLY_KEY_SUFFIX}`;
    console.log(`Writing assembly at ${assemblyKey}`);
    const packageKey = `${constants.STORAGE_KEY_PREFIX}${packageName}/v${packageVersion}${constants.PACKAGE_KEY_SUFFIX}`;
    console.log(`Writing package at  ${packageKey}`);
    const metadataKey = `${constants.STORAGE_KEY_PREFIX}${packageName}/v${packageVersion}${constants.METADATA_KEY_SUFFIX}`;
    console.log(`Writing metadata at  ${metadataKey}`);

    // we upload the metadata file first because the catalog builder depends on
    // it and is triggered by the assembly file upload.
    console.log(`${packageName}@${packageVersion} | Uploading package and metadata files`);
    const [pkg, storedMetadata] = await Promise.all([
      aws.s3().putObject({
        Bucket: BUCKET_NAME,
        Key: packageKey,
        Body: tarball.Body,
        ContentType: 'application/x-gtar',
        Metadata: {
          'Lambda-Log-Group': context.logGroupName,
          'Lambda-Log-Stream': context.logStreamName,
          'Lambda-Run-Id': context.awsRequestId,
        },
      }).promise(),
      aws.s3().putObject({
        Bucket: BUCKET_NAME,
        Key: metadataKey,
        Body: JSON.stringify(metadata),
        ContentType: 'application/json',
        Metadata: {
          'Lambda-Log-Group': context.logGroupName,
          'Lambda-Log-Stream': context.logStreamName,
          'Lambda-Run-Id': context.awsRequestId,
        },
      }).promise(),
    ]);

    // now we can upload the assembly.
    console.log(`${packageName}@${packageVersion} | Uploading assembly file`);
    const assembly = await aws.s3().putObject({
      Bucket: BUCKET_NAME,
      Key: assemblyKey,
      Body: dotJsii,
      ContentType: 'application/json',
      Metadata: {
        'Lambda-Log-Group': context.logGroupName,
        'Lambda-Log-Stream': context.logStreamName,
        'Lambda-Run-Id': context.awsRequestId,
      },
    }).promise();

    const created = {
      bucket: BUCKET_NAME,
      assembly: {
        key: assemblyKey,
        versionId: assembly.VersionId,
      },
      package: {
        key: packageKey,
        versionId: pkg.VersionId,
      },
      metadata: {
        key: metadataKey,
        versionId: storedMetadata.VersionId,
      },
    };
    console.log(`Created objects: ${JSON.stringify(created, null, 2)}`);
    result.push(created);
  }

  return result;
});

function gunzip(data: Buffer): Promise<Buffer> {
  const chunks = new Array<Buffer>();
  return new Promise<Buffer>((ok, ko) =>
    createGunzip()
      .once('error', ko)
      .on('data', (chunk) => chunks.push(Buffer.from(chunk)))
      .once('end', () => ok(Buffer.concat(chunks)))
      .end(data));
}

/**
 * Checks whether the provided file name corresponds to a license file or not.
 *
 * @param fileName the file name to be checked.
 *
 * @returns `true` IIF the file is named LICENSE and has the .MD or .TXT
 *          extension, or no extension at all. The test is case-insensitive.
 */
function isLicenseFile(fileName: string): boolean {
  const ext = extname(fileName);
  const possibleExtensions = new Set(['', '.md', '.txt']);
  return possibleExtensions.has(ext.toLowerCase())
    && basename(fileName, ext).toUpperCase() === 'LICENSE';
}

interface CreatedObject {
  readonly bucket: string;
  readonly assembly: KeyAndVersion;
  readonly package: KeyAndVersion;
}

interface KeyAndVersion {
  readonly key: string;
  readonly versionId?: string;
}<|MERGE_RESOLUTION|>--- conflicted
+++ resolved
@@ -52,10 +52,8 @@
     const { dotJsii, licenseText, packageJson } = await new Promise<{ dotJsii: Buffer; licenseText?: Buffer; packageJson: Buffer }>((ok, ko) => {
       let dotJsiiBuffer: Buffer | undefined;
       let licenseTextBuffer: Buffer | undefined;
-<<<<<<< HEAD
       let packageJsonData: Buffer | undefined;
       extract()
-=======
       const extractor = extract({ filenameEncoding: 'utf-8' })
         .once('error', (reason) => {
           ko(reason);
@@ -63,11 +61,12 @@
         .once('finish', () => {
           if (dotJsiiBuffer == null) {
             ko(new Error('No .jsii file found in tarball!'));
+          } else if (packageJsonData == null) {
+            ko(new Error('No package.json file found in tarball!'));
           } else {
-            ok({ dotJsii: dotJsiiBuffer, licenseText: licenseTextBuffer });
+            ok({ dotJsii: dotJsiiBuffer, licenseText: licenseTextBuffer, packageJson: packageJsonData });
           }
         })
->>>>>>> 72a22890
         .on('entry', (headers, stream, next) => {
           const chunks = new Array<Buffer>();
           if (headers.name === 'package/.jsii') {
@@ -100,24 +99,6 @@
           }
           // Skip on next runLoop iteration so we avoid filling the stack.
           return setImmediate(next);
-<<<<<<< HEAD
-        })
-        .once('error', ko)
-        .once('close', () => {
-          if (dotJsiiBuffer == null) {
-            ko(new Error('No .jsii file found in tarball!'));
-          } else if (packageJsonData == null) {
-            ko(new Error('No package.json file found in tarball!'));
-          } else {
-            ok({ dotJsii: dotJsiiBuffer, licenseText: licenseTextBuffer, packageJson: packageJsonData });
-          }
-        })
-        .write(tar, (err) => {
-          if (err != null) {
-            ko(err);
-          }
-=======
->>>>>>> 72a22890
         });
       extractor.write(tar, (err) => {
         if (err != null) {
