--- conflicted
+++ resolved
@@ -1,9 +1,5 @@
 export * from './catalog-builder';
-<<<<<<< HEAD
 export * from './discovery';
 export * from './ingestion';
 export * from './transliterator';
-=======
-export * from './transliterator';
-export * from './discovery';
->>>>>>> e097e115
+export * from './discovery';