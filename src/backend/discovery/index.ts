--- conflicted
+++ resolved
@@ -2,14 +2,9 @@
 import { Rule, Schedule } from '@aws-cdk/aws-events';
 import { LambdaFunction } from '@aws-cdk/aws-events-targets';
 import { RetentionDays } from '@aws-cdk/aws-logs';
-<<<<<<< HEAD
-import { Bucket, IBucket } from '@aws-cdk/aws-s3';
-import { Queue } from '@aws-cdk/aws-sqs';
-=======
 import { BlockPublicAccess, Bucket, IBucket } from '@aws-cdk/aws-s3';
 import { IQueue } from '@aws-cdk/aws-sqs';
 
->>>>>>> 0035d0d0
 import { Construct, Duration } from '@aws-cdk/core';
 import { Monitoring } from '../../monitoring';
 import { Discovery as Handler } from './discovery';
@@ -24,11 +19,7 @@
   /**
    * The queue to post package updated messages to
    */
-<<<<<<< HEAD
-  readonly queue: Queue;
-=======
   readonly queue: IQueue;
->>>>>>> 0035d0d0
 
   /**
    * How long should execution logs be retained?
@@ -45,7 +36,6 @@
  */
 export class Discovery extends Construct {
   /**
-<<<<<<< HEAD
    * The S3 bucket in which the discovery function stages npm packages.
    */
   public readonly bucket: IBucket;
@@ -60,15 +50,7 @@
    */
   public readonly alarmNoInvocations: IAlarm;
 
-  public constructor(scope: Construct, id: string, props: DiscoveryFunctionProps) {
-=======
-   * The bucket in which the discovery function stages objects before notifying
-   * the Construct Hub about them.
-   */
-  public readonly bucket: IBucket;
-
   public constructor(scope: Construct, id: string, props: DiscoveryProps) {
->>>>>>> 0035d0d0
     super(scope, id);
 
     this.bucket = new Bucket(this, 'StagingBucket', {
