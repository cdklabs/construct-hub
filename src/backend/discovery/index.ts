--- conflicted
+++ resolved
@@ -76,7 +76,7 @@
     });
 
     // Note: the handler is designed to stop processing more batches about 2 minutes ahead of the timeout.
-    this.function = new Handler(this, 'Default', {
+    const handler = new Handler(this, 'Default', {
       description: 'Periodically query npm.js index for new construct libraries',
       memorySize: 10_240,
       reservedConcurrentExecutions: 1, // Only one execution (avoids race conditions on the S3 marker object)
@@ -87,14 +87,10 @@
       },
     });
 
-<<<<<<< HEAD
-    this.bucket.grantReadWrite(lambda);
-    props.queue.grantSendMessages(lambda);
-    props.denyList.grantRead(lambda);
-=======
+    this.function = handler;
     this.bucket.grantReadWrite(this.function);
     props.queue.grantSendMessages(this.function);
->>>>>>> 8dbe18a7
+    props.denyList.grantRead(handler);
 
     new Rule(this, 'ScheduleRule', {
       schedule: Schedule.rate(this.timeout),
