--- conflicted
+++ resolved
@@ -60,7 +60,7 @@
 
   public readonly function: IFunction;
 
-  private readonly timeout = Duration.minutes(15);
+  private readonly timeout = Duration.minutes(5);
 
   public constructor(scope: Construct, id: string, props: DiscoveryProps) {
     super(scope, id);
@@ -76,7 +76,7 @@
       ],
     });
 
-    // Note: the handler is designed to stop processing more batches about 2 minutes ahead of the timeout.
+    // Note: the handler is designed to stop processing more batches about 30 seconds ahead of the timeout.
     const handler = new Handler(this, 'Default', {
       description: '[ConstructHub/Discovery] Periodically query npm.js index for new construct libraries',
       environment: {
@@ -99,21 +99,6 @@
       targets: [new LambdaFunction(this.function)],
     });
 
-<<<<<<< HEAD
-    this.alarmErrors = this.follow.metricErrors({ period: Duration.minutes(15) })
-      .createAlarm(this, 'ErrorsAlarm', {
-        alarmName: `${this.node.path}/Errors`,
-        alarmDescription: [
-          'The discovery/follow function (on npmjs.com) failed to run',
-          '',
-          `Direct link to Lambda function: ${lambdaFunctionUrl(this.follow)}`,
-        ].join('\n'),
-        comparisonOperator: ComparisonOperator.GREATER_THAN_OR_EQUAL_TO_THRESHOLD,
-        evaluationPeriods: 2,
-        threshold: 1,
-      });
-    this.alarmNoInvocations = this.follow.metricInvocations({ period: Duration.minutes(15) })
-=======
     this.alarmErrors = this.function.metricErrors({ period: Duration.minutes(15) }).createAlarm(this, 'ErrorsAlarm', {
       alarmName: `${this.node.path}/Errors`,
       alarmDescription: [
@@ -122,11 +107,10 @@
         `Direct link to Lambda function: ${lambdaFunctionUrl(this.function)}`,
       ].join('\n'),
       comparisonOperator: ComparisonOperator.GREATER_THAN_OR_EQUAL_TO_THRESHOLD,
-      evaluationPeriods: 1,
+      evaluationPeriods: 2,
       threshold: 1,
     });
     this.alarmNoInvocations = this.function.metricInvocations({ period: Duration.minutes(15) })
->>>>>>> f59d8e5c
       .createAlarm(this, 'NoInvocationsAlarm', {
         alarmName: `${this.node.path}/NotRunning`,
         alarmDescription: [
