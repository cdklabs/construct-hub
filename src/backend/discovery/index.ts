import { ComparisonOperator, IAlarm, Metric, MetricOptions, Statistic } from '@aws-cdk/aws-cloudwatch';
import { Rule, Schedule } from '@aws-cdk/aws-events';
import { LambdaFunction } from '@aws-cdk/aws-events-targets';
import { Tracing, Function } from '@aws-cdk/aws-lambda';
import { SqsEventSource } from '@aws-cdk/aws-lambda-event-sources';
import { RetentionDays } from '@aws-cdk/aws-logs';
import { BlockPublicAccess, Bucket, IBucket } from '@aws-cdk/aws-s3';
import { IQueue, Queue, QueueEncryption } from '@aws-cdk/aws-sqs';
import { Construct, Duration } from '@aws-cdk/core';
import { Monitoring } from '../../monitoring';
<<<<<<< HEAD
import { MetricName, METRICS_NAMESPACE, S3KeyPrefix, DISCOVERY_MARKER_KEY } from './constants';
import { Follow } from './follow';
import { Stage } from './stage';
=======
import { DenyList } from '../deny-list';
import { MetricName, METRICS_NAMESPACE, S3KeyPrefix } from './constants.lambda-shared';
import { Discovery as Handler } from './discovery';
>>>>>>> 270fae76

export interface DiscoveryProps {
  /**
   * The monitoring handler to register alarms with.
   */
  readonly monitoring: Monitoring;

  /**
   * The queue to post package updated messages to
   */
  readonly queue: IQueue;

  /**
   * How long should execution logs be retained?
   *
   * @default RetentionDays.TEN_YEARS
   */
  readonly logRetention?: RetentionDays;

  /**
   * The deny list construct.
   */
  readonly denyList: DenyList;
}

/**
 * This discovery function periodically scans the CouchDB replica of npmjs.com
 * to discover newly published packages that are relevant for indexing in the
 * Construct Hub, then notifies the ingestion function about those.
 */
export class Discovery extends Construct {
  /**
   * The S3 bucket in which the discovery function stages npm packages.
   */
  public readonly bucket: IBucket;

  /**
   * Alarms when the dead-letter-queue associated with the stage function is not empty.
   */
  public readonly alarmDeadLetterQueueNotEmpty: IAlarm;

  /**
   * Alarms if the discovery function does not complete successfully.
   */
  public readonly alarmErrors: IAlarm;

  /**
   * Alarms if the discovery function does not run as expected.
   */
  public readonly alarmNoInvocations: IAlarm;

  public readonly follow: Function;
  public readonly stage: Function;

  private readonly timeout = Duration.minutes(15);

  public constructor(scope: Construct, id: string, props: DiscoveryProps) {
    super(scope, id);

    this.bucket = new Bucket(this, 'StagingBucket', {
      blockPublicAccess: BlockPublicAccess.BLOCK_ALL,
      enforceSSL: true,
      lifecycleRules: [
        {
          prefix: S3KeyPrefix.STAGED_KEY_PREFIX, // delete the staged tarball after 30 days
          expiration: Duration.days(30),
        },
      ],
    });

<<<<<<< HEAD
    const discoveryQueue = new Queue(this, 'DiscoveredPackages', {
      encryption: QueueEncryption.KMS_MANAGED,
      // This is a Lambda event source, visibility timeout needs to be >= to target function timeout
      visibilityTimeout: this.timeout,
    });

    this.follow = new Follow(this, 'Default', {
      description: '[ConstructHub/Discovery/NpmCatalogFollower] Periodically query npm.js index for new construct libraries',
      memorySize: 10_240,
      /// Only one execution (avoids race conditions on the S3 marker object)
      reservedConcurrentExecutions: 1,
      timeout: this.timeout,
=======
    // Note: the handler is designed to stop processing more batches about 2 minutes ahead of the timeout.
    const handler = new Handler(this, 'Default', {
      description: '[ConstructHub/Discovery] Periodically query npm.js index for new construct libraries',
>>>>>>> 270fae76
      environment: {
        BUCKET_NAME: this.bucket.bucketName,
        QUEUE_URL: discoveryQueue.queueUrl,
      },
      tracing: Tracing.ACTIVE,
    });
    discoveryQueue.grantSendMessages(this.follow);
    this.bucket.grantReadWrite(this.follow, DISCOVERY_MARKER_KEY);

<<<<<<< HEAD
    this.stage = new Stage(this, 'Stage', {
      deadLetterQueueEnabled: true,
      description: '[Discovery/StageAndNotify] Stages a new package version and notifies Construct Hub about it',
      memorySize: 10_240,
      timeout: Duration.minutes(15),
      environment: {
        BUCKET_NAME: this.bucket.bucketName,
        QUEUE_URL: props.queue.queueUrl,
      },
    });
    this.bucket.grantReadWrite(this.stage, `${S3KeyPrefix.STAGED_KEY_PREFIX}*`);
    props.queue.grantSendMessages(this.stage);
    this.stage.addEventSource(new SqsEventSource(discoveryQueue));
=======
    this.function = handler;
    this.bucket.grantReadWrite(this.function);
    props.queue.grantSendMessages(this.function);
    props.denyList.grantRead(handler);
>>>>>>> 270fae76

    new Rule(this, 'ScheduleRule', {
      schedule: Schedule.rate(this.timeout),
      targets: [new LambdaFunction(this.follow)],
    });

    props.monitoring.watchful.watchLambdaFunction('Discovery npmjs.com follower', this.follow);
    this.alarmErrors = this.follow.metricErrors({ period: Duration.minutes(15) })
      .createAlarm(this, 'ErrorsAlarm', {
        alarmDescription: 'The npm catalog follower function failed to run',
        comparisonOperator: ComparisonOperator.GREATER_THAN_OR_EQUAL_TO_THRESHOLD,
        evaluationPeriods: 1,
        threshold: 1,
      });
    this.alarmNoInvocations = this.follow.metricInvocations({ period: Duration.minutes(15) })
      .createAlarm(this, 'NoInvocationsAlarm', {
        alarmDescription: 'The npm catalog follower function is not running as scheduled',
        comparisonOperator: ComparisonOperator.LESS_THAN_THRESHOLD,
        evaluationPeriods: 1,
        threshold: 1,
      });
    this.bucket.grantReadWrite(this.stage);
    props.queue.grantSendMessages(this.stage);

    props.monitoring.watchful.watchLambdaFunction('Discovery stager', this.stage);
    this.alarmDeadLetterQueueNotEmpty = this.stage.deadLetterQueue!.metricApproximateNumberOfMessagesVisible()
      .createAlarm(this, 'AlarmDLQ', {
        alarmDescription: 'The dead-letter-queue associated with the discovery stage-and-notify function is not empty',
        comparisonOperator: ComparisonOperator.GREATER_THAN_OR_EQUAL_TO_THRESHOLD,
        evaluationPeriods: 1,
        threshold: 1,
      });
  }

  /**
   * The average time it took to process a changes batch.
   */
  public metricBatchProcessingTime(opts?: MetricOptions): Metric {
    return new Metric({
      period: this.timeout,
      statistic: Statistic.AVERAGE,
      ...opts,
      metricName: MetricName.BATCH_PROCESSING_TIME,
      namespace: METRICS_NAMESPACE,
    });
  }

  /**
   * The total count of changes that were processed.
   */
  public metricChangeCount(opts?: MetricOptions): Metric {
    return new Metric({
      period: this.timeout,
      statistic: Statistic.AVERAGE,
      ...opts,
      metricName: MetricName.CHANGE_COUNT,
      namespace: METRICS_NAMESPACE,
    });
  }

  public metricNpmJsChangeAge(opts?: MetricOptions): Metric {
    return new Metric({
      period: this.timeout,
      statistic: Statistic.MINIMUM,
      ...opts,
      metricName: MetricName.NPMJS_CHANGE_AGE,
      namespace: METRICS_NAMESPACE,
    });
  }

  /**
   * The age of the oldest package version that was processed.
   */
  public metricPackageVersionAge(opts?: MetricOptions): Metric {
    return new Metric({
      period: this.timeout,
      statistic: Statistic.MAXIMUM,
      ...opts,
      metricName: MetricName.PACKAGE_VERSION_AGE,
      namespace: METRICS_NAMESPACE,
    });
  }

  /**
   * The total count of package versions that were inspected.
   */
  public metricPackageVersionCount(opts?: MetricOptions): Metric {
    return new Metric({
      period: this.timeout,
      statistic: Statistic.SUM,
      ...opts,
      metricName: MetricName.PACKAGE_VERSION_COUNT,
      namespace: METRICS_NAMESPACE,
    });
  }

  /**
   * The total count of package versions that were deemed relevant.
   */
  public metricRelevantPackageVersions(opts?: MetricOptions): Metric {
    return new Metric({
      period: this.timeout,
      statistic: Statistic.SUM,
      ...opts,
      metricName: MetricName.RELEVANT_PACKAGE_VERSIONS,
      namespace: METRICS_NAMESPACE,
    });
  }

  /**
   * The amount of time that was remaining when the lambda returned in order to
   * avoid hitting a timeout.
   */
  public metricRemainingTime(opts?: MetricOptions): Metric {
    return new Metric({
      period: this.timeout,
      statistic: Statistic.AVERAGE,
      ...opts,
      metricName: MetricName.REMAINING_TIME,
      namespace: METRICS_NAMESPACE,
    });
  }

  /**
   * The average time it took to stage a package to S3.
   */
  public metricStagingTime(opts?: MetricOptions): Metric {
    return new Metric({
      period: this.timeout,
      statistic: Statistic.AVERAGE,
      ...opts,
      metricName: MetricName.STAGING_TIME,
      namespace: METRICS_NAMESPACE,
    });
  }

  /**
   * The amount of changes that were not processed due to having an invalid
   * format.
   */
  public metricUnprocessableEntity(opts?: MetricOptions): Metric {
    return new Metric({
      period: this.timeout,
      statistic: Statistic.SUM,
      ...opts,
      metricName: MetricName.UNPROCESSABLE_ENTITY,
      namespace: METRICS_NAMESPACE,
    });
  }

}<|MERGE_RESOLUTION|>--- conflicted
+++ resolved
@@ -8,15 +8,10 @@
 import { IQueue, Queue, QueueEncryption } from '@aws-cdk/aws-sqs';
 import { Construct, Duration } from '@aws-cdk/core';
 import { Monitoring } from '../../monitoring';
-<<<<<<< HEAD
+import { DenyList } from '../deny-list';
 import { MetricName, METRICS_NAMESPACE, S3KeyPrefix, DISCOVERY_MARKER_KEY } from './constants';
 import { Follow } from './follow';
 import { Stage } from './stage';
-=======
-import { DenyList } from '../deny-list';
-import { MetricName, METRICS_NAMESPACE, S3KeyPrefix } from './constants.lambda-shared';
-import { Discovery as Handler } from './discovery';
->>>>>>> 270fae76
 
 export interface DiscoveryProps {
   /**
@@ -87,7 +82,6 @@
       ],
     });
 
-<<<<<<< HEAD
     const discoveryQueue = new Queue(this, 'DiscoveredPackages', {
       encryption: QueueEncryption.KMS_MANAGED,
       // This is a Lambda event source, visibility timeout needs to be >= to target function timeout
@@ -100,11 +94,6 @@
       /// Only one execution (avoids race conditions on the S3 marker object)
       reservedConcurrentExecutions: 1,
       timeout: this.timeout,
-=======
-    // Note: the handler is designed to stop processing more batches about 2 minutes ahead of the timeout.
-    const handler = new Handler(this, 'Default', {
-      description: '[ConstructHub/Discovery] Periodically query npm.js index for new construct libraries',
->>>>>>> 270fae76
       environment: {
         BUCKET_NAME: this.bucket.bucketName,
         QUEUE_URL: discoveryQueue.queueUrl,
@@ -113,8 +102,8 @@
     });
     discoveryQueue.grantSendMessages(this.follow);
     this.bucket.grantReadWrite(this.follow, DISCOVERY_MARKER_KEY);
-
-<<<<<<< HEAD
+    props.denyList.grantRead(this.follow);
+
     this.stage = new Stage(this, 'Stage', {
       deadLetterQueueEnabled: true,
       description: '[Discovery/StageAndNotify] Stages a new package version and notifies Construct Hub about it',
@@ -128,12 +117,6 @@
     this.bucket.grantReadWrite(this.stage, `${S3KeyPrefix.STAGED_KEY_PREFIX}*`);
     props.queue.grantSendMessages(this.stage);
     this.stage.addEventSource(new SqsEventSource(discoveryQueue));
-=======
-    this.function = handler;
-    this.bucket.grantReadWrite(this.function);
-    props.queue.grantSendMessages(this.function);
-    props.denyList.grantRead(handler);
->>>>>>> 270fae76
 
     new Rule(this, 'ScheduleRule', {
       schedule: Schedule.rate(this.timeout),
