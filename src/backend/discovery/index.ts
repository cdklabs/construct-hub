--- conflicted
+++ resolved
@@ -6,11 +6,8 @@
 import { IQueue } from '@aws-cdk/aws-sqs';
 
 import { Construct, Duration } from '@aws-cdk/core';
-<<<<<<< HEAD
 import { Monitoring } from '../../monitoring';
-=======
 import { STAGED_KEY_PREFIX } from '../shared/constants.lambda-shared';
->>>>>>> 7930801e
 import { Discovery as Handler } from './discovery';
 
 export interface DiscoveryProps {
