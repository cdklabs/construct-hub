import * as os from 'os';
import * as path from 'path';
// eslint-disable-next-line import/no-unresolved
import type { Context } from 'aws-lambda';
import { PromiseResult } from 'aws-sdk/lib/request';
import * as fs from 'fs-extra';
import * as docgen from 'jsii-docgen';

import type { TransliteratorInput } from '../payload-schema';
import * as aws from '../shared/aws.lambda-shared';
import { logInWithCodeArtifact } from '../shared/code-artifact.lambda-shared';
import * as constants from '../shared/constants';
import { requireEnv } from '../shared/env.lambda-shared';
import { DocumentationLanguage } from '../shared/language';

const ASSEMBLY_KEY_REGEX = new RegExp(`^${constants.STORAGE_KEY_PREFIX}((?:@[^/]+/)?[^/]+)/v([^/]+)${constants.ASSEMBLY_KEY_SUFFIX}$`);
// Capture groups:                                                    ┗━━━━━━━━━1━━━━━━━┛  ┗━━2━━┛

/**
 * This function receives an S3 event, and for each record, proceeds to download
 * the `.jsii` assembly the event refers to, transliterates it to Python, then
 * uploads the resulting `.jsii.python` object to S3.
 *
 * @param event   an S3 event payload
 * @param context a Lambda execution context
 *
 * @returns nothing
 */
export function handler(event: TransliteratorInput, context: Context): Promise<S3Object[]> {
  console.log(JSON.stringify(event, null, 2));
  // We'll need a writable $HOME directory, or this won't work well, because
  // npm will try to write stuff like the `.npmrc` or package caches in there
  // and that'll bail out on EROFS if that fails.
  return withFakeHome(async () => {
    const endpoint = process.env.CODE_ARTIFACT_REPOSITORY_ENDPOINT;
    if (!endpoint) {
      console.log('No CodeArtifact endpoint configured - using npm\'s default registry');
    } else {
      console.log(`Using CodeArtifact registry: ${endpoint}`);
      const domain = requireEnv('CODE_ARTIFACT_DOMAIN_NAME');
      const domainOwner = process.env.CODE_ARTIFACT_DOMAIN_OWNER;
      const apiEndpoint = process.env.CODE_ARTIFACT_API_ENDPOINT;
      await logInWithCodeArtifact({ endpoint, domain, domainOwner, apiEndpoint });
    }

    const language = requireEnv('TARGET_LANGUAGE');
    const created = new Array<S3Object>();
<<<<<<< HEAD

    const [, packageName, packageVersion] = event.assembly.key.match(ASSEMBLY_KEY_REGEX) ?? [];
    if (packageName == null) {
      throw new Error(`Invalid object key: "${event.assembly.key}". It was expected to match ${ASSEMBLY_KEY_REGEX}!`);
    }

    const packageFqn = `${packageName}@${packageVersion}`;

    console.log(`Source Bucket:  ${event.bucket}`);
    console.log(`Source Key:     ${event.assembly.key}`);
    console.log(`Source Version: ${event.assembly.versionId}`);

    console.log(`Fetching assembly: ${event.assembly.key}`);
    const assemblyResponse = await aws.s3().getObject({ Bucket: event.bucket, Key: event.assembly.key }).promise();
    if (!assemblyResponse.Body) {
      throw new Error(`Response body for assembly at key ${event.assembly.key} is empty`);
    }

    const assembly = JSON.parse(assemblyResponse.Body.toString('utf-8'));
    const submodules = Object.keys(assembly.submodules ?? {}).map(s => s.split('.')[1]);

    async function generateDocs(lang: string) {

      const uploads = new Map<string, Promise<PromiseResult<AWS.S3.PutObjectOutput, AWS.AWSError>>>();
      const docs = await docgen.Documentation.forPackage(packageFqn, { language: docgen.Language.fromString(lang) });

      function renderAndDispatch(submodule?: string) {
        console.log(`Rendering documentation in ${lang} for ${packageFqn} (submodule: ${submodule})`);
        const page = docs.render({ submodule, linkFormatter: linkFormatter(docs) }).render();
        const key = event.assembly.key.replace(/\/[^/]+$/, constants.docsKeySuffix(DocumentationLanguage.fromString(lang), submodule));
        console.log(`Uploading ${key}`);
        const upload = aws.s3().putObject({
          Bucket: event.bucket,
          Key: key,
          Body: page,
          CacheControl: 'public',
          ContentType: 'text/html',
          Metadata: {
            'Origin-Version-Id': event.assembly.versionId ?? 'N/A',
            'Lambda-Log-Group': context.logGroupName,
            'Lambda-Log-Stream': context.logStreamName,
            'Lambda-Run-Id': context.awsRequestId,
          },
        }).promise();
        uploads.set(key, upload);
      }

      renderAndDispatch();
      for (const submodule of submodules) {
        renderAndDispatch(submodule);
      }

      for (const [key, upload] of uploads.entries()) {
        const response = await upload;
        created.push({ bucket: event.bucket, key, versionId: response.VersionId });
        console.log(`Finished uploading ${key} (Version ID: ${response.VersionId})`);
=======
    for (const snsRecord of event.Records) {

      const s3Event: S3Event = JSON.parse(snsRecord.Sns.Message);

      for (const record of s3Event.Records) {

        // Key names are escaped (`@` as `%40`) in the input payload... Decode it here... We cannot use
        // `decodeURI` here because it does not undo encoding that `encodeURI` would not have done, and
        // that would not replace `@` in the position where it is in the keys... So we have to work on
        // the URI components instead.
        const inputKey = record.s3.object.key.split('/').map((comp) => decodeURIComponent(comp)).join('/');
        const [, packageName, packageVersion] = inputKey.match(ASSEMBLY_KEY_REGEX) ?? [];
        if (packageName == null) {
          throw new Error(`Invalid object key: "${inputKey}". It was expected to match ${ASSEMBLY_KEY_REGEX}!`);
        }

        const packageFqn = `${packageName}@${packageVersion}`;

        const client = (clients.has(record.awsRegion)
          ? clients
          : clients.set(record.awsRegion, new S3({ region: record.awsRegion }))
        ).get(record.awsRegion)!;

        console.log(`Source Bucket:  ${record.s3.bucket.name}`);
        console.log(`Source Key:     ${inputKey}`);
        console.log(`Source Version: ${record.s3.object.versionId}`);

        console.log(`Fetching assembly: ${inputKey}`);
        const assemblyResponse = await client.getObject({ Bucket: record.s3.bucket.name, Key: inputKey }).promise();
        if (!assemblyResponse.Body) {
          throw new Error(`Response body for assembly at key ${inputKey} is empty`);
        }

        const assembly = JSON.parse(assemblyResponse.Body.toString('utf-8'));
        const submodules = Object.keys(assembly.submodules ?? {}).map(s => s.split('.')[1]);

        if (language !== 'typescript' && assembly.targets[language] == null) {
          console.error(`Package ${assembly.name}@${assembly.version} does not support ${language}, skipping!`);
          console.log(`Assembly targets: ${JSON.stringify(assembly.targets, null, 2)}`);
          for (const submodule of [undefined, ...submodules]) {
            const key = inputKey.replace(/\/[^/]+$/, constants.docsKeySuffix(DocumentationLanguage.fromString(language), submodule)) + constants.NOT_SUPPORTED_SUFFIX;
            const response = await uploadFile(client, context, record.s3.bucket.name, key, record.s3.object.versionId);
            created.push({ bucket: record.s3.bucket.name, key, versionId: response.VersionId });
          }
          continue;
        }

        await generateDocs(language);

        async function generateDocs(lang: string) {

          const uploads = new Map<string, Promise<PromiseResult<AWS.S3.PutObjectOutput, AWS.AWSError>>>();
          const docs = await docgen.Documentation.forPackage(packageFqn, { language: docgen.Language.fromString(lang) });

          function renderAndDispatch(submodule?: string) {
            console.log(`Rendering documentation in ${lang} for ${packageFqn} (submodule: ${submodule})`);
            const page = docs.render({ submodule, linkFormatter: linkFormatter(docs) }).render();
            const key = inputKey.replace(/\/[^/]+$/, constants.docsKeySuffix(DocumentationLanguage.fromString(lang), submodule));
            console.log(`Uploading ${key}`);
            const upload = uploadFile(
              client, context, record.s3.bucket.name, key, record.s3.object.versionId, page,
            );
            uploads.set(key, upload);
          }

          renderAndDispatch();
          for (const submodule of submodules) {
            renderAndDispatch(submodule);
          }

          for (const [key, upload] of uploads.entries()) {
            const response = await upload;
            created.push({ bucket: record.s3.bucket.name, key: key, versionId: response.VersionId });
            console.log(`Finished uploading ${key} (Version ID: ${response.VersionId})`);
          }

        }
>>>>>>> 7efd319e
      }

    }
    await generateDocs(language);

    return created;
  });
}

async function withFakeHome<T>(cb: () => Promise<T>): Promise<T> {
  const fakeHome = await fs.mkdtemp(path.join(os.tmpdir(), 'fake-home'));
  const oldHome = process.env.HOME;
  try {
    process.env.HOME = fakeHome;
    return await cb();
  } finally {
    process.env.HOME = oldHome;
    await fs.remove(fakeHome);
  }
}

function uploadFile(s3: AWS.S3, context: Context, bucket: string, key: string, sourceVersionId?: string, body?: AWS.S3.Body) {
  return s3.putObject({
    Bucket: bucket,
    Key: key,
    Body: body,
    CacheControl: 'public',
    ContentType: 'text/markdown; charset=UTF-8',
    Metadata: {
      'Origin-Version-Id': sourceVersionId ?? 'N/A',
      'Lambda-Log-Group': context.logGroupName,
      'Lambda-Log-Stream': context.logStreamName,
      'Lambda-Run-Id': context.awsRequestId,
    },
  }).promise();
}

/**
 * A link formatter to make sure type links redirect to the appropriate package
 * page in the webapp.
 */
function linkFormatter(docs: docgen.Documentation): (type: docgen.TranspiledType) => string {

  function _formatter(type: docgen.TranspiledType): string {

    const packageName = type.source.assembly.name;
    const packageVersion = type.source.assembly.version;

    // the webapp sanitizes anchors - so we need to as well when
    // linking to them.
    const hash = sanitize(type.fqn);

    if (docs.assembly.name === packageName) {
      // link to the same package - just add the hash
      return `#${hash}`;
    }

    // cross link to another package
    return `/packages/${packageName}/v/${packageVersion}?lang=${type.language.toString()}${type.submodule ? `&submodule=${type.submodule}` : ''}#${hash}`;
  }

  return _formatter;
}

function sanitize(input: string): string {
  return input
    .toLowerCase()
    .replace(/[^a-zA-Z0-9 ]/g, '')
    .replace(/ /g, '-');
};

interface S3Object {
  readonly bucket: string;
  readonly key: string;
  readonly versionId?: string;
}<|MERGE_RESOLUTION|>--- conflicted
+++ resolved
@@ -45,7 +45,6 @@
 
     const language = requireEnv('TARGET_LANGUAGE');
     const created = new Array<S3Object>();
-<<<<<<< HEAD
 
     const [, packageName, packageVersion] = event.assembly.key.match(ASSEMBLY_KEY_REGEX) ?? [];
     if (packageName == null) {
@@ -67,6 +66,17 @@
     const assembly = JSON.parse(assemblyResponse.Body.toString('utf-8'));
     const submodules = Object.keys(assembly.submodules ?? {}).map(s => s.split('.')[1]);
 
+    if (language !== 'typescript' && assembly.targets[language] == null) {
+      console.error(`Package ${assembly.name}@${assembly.version} does not support ${language}, skipping!`);
+      console.log(`Assembly targets: ${JSON.stringify(assembly.targets, null, 2)}`);
+      for (const submodule of [undefined, ...submodules]) {
+        const key = event.assembly.key.replace(/\/[^/]+$/, constants.docsKeySuffix(DocumentationLanguage.fromString(language), submodule)) + constants.NOT_SUPPORTED_SUFFIX;
+        const response = await uploadFile(context, event.bucket, key, event.assembly.versionId);
+        created.push({ bucket: event.bucket, key, versionId: response.VersionId });
+      }
+      return created;
+    }
+
     async function generateDocs(lang: string) {
 
       const uploads = new Map<string, Promise<PromiseResult<AWS.S3.PutObjectOutput, AWS.AWSError>>>();
@@ -77,19 +87,7 @@
         const page = docs.render({ submodule, linkFormatter: linkFormatter(docs) }).render();
         const key = event.assembly.key.replace(/\/[^/]+$/, constants.docsKeySuffix(DocumentationLanguage.fromString(lang), submodule));
         console.log(`Uploading ${key}`);
-        const upload = aws.s3().putObject({
-          Bucket: event.bucket,
-          Key: key,
-          Body: page,
-          CacheControl: 'public',
-          ContentType: 'text/html',
-          Metadata: {
-            'Origin-Version-Id': event.assembly.versionId ?? 'N/A',
-            'Lambda-Log-Group': context.logGroupName,
-            'Lambda-Log-Stream': context.logStreamName,
-            'Lambda-Run-Id': context.awsRequestId,
-          },
-        }).promise();
+        const upload = uploadFile(context, event.bucket, key, event.assembly.versionId, page);
         uploads.set(key, upload);
       }
 
@@ -102,85 +100,6 @@
         const response = await upload;
         created.push({ bucket: event.bucket, key, versionId: response.VersionId });
         console.log(`Finished uploading ${key} (Version ID: ${response.VersionId})`);
-=======
-    for (const snsRecord of event.Records) {
-
-      const s3Event: S3Event = JSON.parse(snsRecord.Sns.Message);
-
-      for (const record of s3Event.Records) {
-
-        // Key names are escaped (`@` as `%40`) in the input payload... Decode it here... We cannot use
-        // `decodeURI` here because it does not undo encoding that `encodeURI` would not have done, and
-        // that would not replace `@` in the position where it is in the keys... So we have to work on
-        // the URI components instead.
-        const inputKey = record.s3.object.key.split('/').map((comp) => decodeURIComponent(comp)).join('/');
-        const [, packageName, packageVersion] = inputKey.match(ASSEMBLY_KEY_REGEX) ?? [];
-        if (packageName == null) {
-          throw new Error(`Invalid object key: "${inputKey}". It was expected to match ${ASSEMBLY_KEY_REGEX}!`);
-        }
-
-        const packageFqn = `${packageName}@${packageVersion}`;
-
-        const client = (clients.has(record.awsRegion)
-          ? clients
-          : clients.set(record.awsRegion, new S3({ region: record.awsRegion }))
-        ).get(record.awsRegion)!;
-
-        console.log(`Source Bucket:  ${record.s3.bucket.name}`);
-        console.log(`Source Key:     ${inputKey}`);
-        console.log(`Source Version: ${record.s3.object.versionId}`);
-
-        console.log(`Fetching assembly: ${inputKey}`);
-        const assemblyResponse = await client.getObject({ Bucket: record.s3.bucket.name, Key: inputKey }).promise();
-        if (!assemblyResponse.Body) {
-          throw new Error(`Response body for assembly at key ${inputKey} is empty`);
-        }
-
-        const assembly = JSON.parse(assemblyResponse.Body.toString('utf-8'));
-        const submodules = Object.keys(assembly.submodules ?? {}).map(s => s.split('.')[1]);
-
-        if (language !== 'typescript' && assembly.targets[language] == null) {
-          console.error(`Package ${assembly.name}@${assembly.version} does not support ${language}, skipping!`);
-          console.log(`Assembly targets: ${JSON.stringify(assembly.targets, null, 2)}`);
-          for (const submodule of [undefined, ...submodules]) {
-            const key = inputKey.replace(/\/[^/]+$/, constants.docsKeySuffix(DocumentationLanguage.fromString(language), submodule)) + constants.NOT_SUPPORTED_SUFFIX;
-            const response = await uploadFile(client, context, record.s3.bucket.name, key, record.s3.object.versionId);
-            created.push({ bucket: record.s3.bucket.name, key, versionId: response.VersionId });
-          }
-          continue;
-        }
-
-        await generateDocs(language);
-
-        async function generateDocs(lang: string) {
-
-          const uploads = new Map<string, Promise<PromiseResult<AWS.S3.PutObjectOutput, AWS.AWSError>>>();
-          const docs = await docgen.Documentation.forPackage(packageFqn, { language: docgen.Language.fromString(lang) });
-
-          function renderAndDispatch(submodule?: string) {
-            console.log(`Rendering documentation in ${lang} for ${packageFqn} (submodule: ${submodule})`);
-            const page = docs.render({ submodule, linkFormatter: linkFormatter(docs) }).render();
-            const key = inputKey.replace(/\/[^/]+$/, constants.docsKeySuffix(DocumentationLanguage.fromString(lang), submodule));
-            console.log(`Uploading ${key}`);
-            const upload = uploadFile(
-              client, context, record.s3.bucket.name, key, record.s3.object.versionId, page,
-            );
-            uploads.set(key, upload);
-          }
-
-          renderAndDispatch();
-          for (const submodule of submodules) {
-            renderAndDispatch(submodule);
-          }
-
-          for (const [key, upload] of uploads.entries()) {
-            const response = await upload;
-            created.push({ bucket: record.s3.bucket.name, key: key, versionId: response.VersionId });
-            console.log(`Finished uploading ${key} (Version ID: ${response.VersionId})`);
-          }
-
-        }
->>>>>>> 7efd319e
       }
 
     }
@@ -202,8 +121,8 @@
   }
 }
 
-function uploadFile(s3: AWS.S3, context: Context, bucket: string, key: string, sourceVersionId?: string, body?: AWS.S3.Body) {
-  return s3.putObject({
+function uploadFile(context: Context, bucket: string, key: string, sourceVersionId?: string, body?: AWS.S3.Body) {
+  return aws.s3().putObject({
     Bucket: bucket,
     Key: key,
     Body: body,
