--- conflicted
+++ resolved
@@ -1,26 +1,11 @@
-<<<<<<< HEAD
 // eslint-disable-next-line import/no-unresolved
 import type { Context, S3Event } from 'aws-lambda';
 import { S3 } from 'aws-sdk';
 import { Documentation } from 'jsii-docgen';
 import { Language, UnsupportedLanguageError } from '../../../../jsii-docgen/lib/docgen/transpile/transpile';
 import * as aws from '../shared/aws.lambda-shared';
-import * as constants from '../shared/constants.lambda-shared';
-=======
-import { spawn } from 'child_process';
-import * as console from 'console';
-import * as os from 'os';
-import * as path from 'path';
-import * as process from 'process';
-
-import type { Context, S3Event } from 'aws-lambda';
-import { S3 } from 'aws-sdk';
-import * as fs from 'fs-extra';
-import { TargetLanguage } from 'jsii-rosetta';
-import { transliterateAssembly } from 'jsii-rosetta/lib/commands/transliterate';
 
 import * as constants from '../shared/constants';
->>>>>>> 78f87822
 
 const clients = new Map<string, S3>();
 
