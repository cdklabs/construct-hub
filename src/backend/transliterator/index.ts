import { ComparisonOperator, IAlarm } from '@aws-cdk/aws-cloudwatch';
import { GatewayVpcEndpoint, InterfaceVpcEndpoint, IVpc, SubnetSelection, SubnetType } from '@aws-cdk/aws-ec2';
import { S3EventSource } from '@aws-cdk/aws-lambda-event-sources';
import { RetentionDays } from '@aws-cdk/aws-logs';
import { Bucket, EventType } from '@aws-cdk/aws-s3';
import { Construct, Duration, Fn } from '@aws-cdk/core';
import { Repository } from '../../codeartifact/repository';
import { Monitoring } from '../../monitoring';
import * as s3 from '../../s3';
import * as constants from '../shared/constants';
import { Transliterator as Handler } from './transliterator';

export interface TransliteratorProps {
  /**
   * The bucket in which to source assemblies to transliterate.
   */
  readonly bucket: Bucket;

  /**
   * The CodeArtifact registry to use for regular operations.
   */
  readonly codeArtifact?: Repository;

  /**
   * The monitoring handler to register alarms with.
   */
  readonly monitoring: Monitoring;

  /**
   * The VPC in which isolated lambda functions will reside.
   */
  readonly vpc?: IVpc;

  /**
   * VPC endpoints to use for interacting with CodeArtifact and S3.
   */
  readonly vpcEndpoints?: TransliteratorVpcEndpoints;

  /**
   * The subnet selection to use for placement of the Lambda function.
   *
   * @default { subnetType: SubnetType.ISOLATED }
   */
  readonly vpcSubnets?: SubnetSelection;

  /**
   * How long should execution logs be retained?
   *
   * @default RetentionDays.TEN_YEARS
   */
  readonly logRetention?: RetentionDays;
}

export interface TransliteratorVpcEndpoints {
  /**
   * The VPC endpoint for the CodeArtifact API (service: 'codeartifact.api')
   */
  readonly codeArtifactApi: InterfaceVpcEndpoint;

  /**
   * The VPC endpoint for the CodeArtifact repositories (service: 'codeartifact.repositories')
   */
  readonly codeArtifact: InterfaceVpcEndpoint;

  /**
   * The VPC endpoint for the S3
   */
  readonly s3: GatewayVpcEndpoint;
}

/**
 * Transliterates jsii assemblies to various other languages.
 */
export class Transliterator extends Construct {
  /**
   * Alarms if the dead-letter-queue associated with the transliteration process
   * is not empty, meaning some packages failed transliteration and require
   * operator attention.
   */
  public readonly alarmDeadLetterQueueNotEmpty: IAlarm;

  public constructor(scope: Construct, id: string, props: TransliteratorProps) {
    super(scope, id);

    const environment: Record<string, string> = {};
    if (props.vpcEndpoints) {
      // Those are returned as an array of HOSTED_ZONE_ID:DNS_NAME... We care
      // only about the DNS_NAME of the first entry in that array (which is
      // the AZ-agnostic DNS name).
      environment.CODE_ARTIFACT_API_ENDPOINT = Fn.select(1,
        Fn.split(':',
          Fn.select(0, props.vpcEndpoints.codeArtifactApi.vpcEndpointDnsEntries),
        ),
      );
    }
    if (props.codeArtifact) {
      environment.CODE_ARTIFACT_DOMAIN_NAME = props.codeArtifact.repositoryDomainName;
      environment.CODE_ARTIFACT_DOMAIN_OWNER = props.codeArtifact.repositoryDomainOwner;
      environment.CODE_ARTIFACT_REPOSITORY_ENDPOINT = props.codeArtifact.repositoryNpmEndpoint;
    }

    const lambda = new Handler(this, 'Default', {
      deadLetterQueueEnabled: true,
      description: 'Creates transliterated assemblies from jsii-enabled npm packages',
      environment,
      logRetention: props.logRetention ?? RetentionDays.TEN_YEARS,
      memorySize: 10_240, // Currently the maximum possible setting
      retryAttempts: 2,
      timeout: Duration.minutes(15),
<<<<<<< HEAD
      vpc: props.vpc,
      vpcSubnets: props.vpcSubnets ?? { subnetType: SubnetType.ISOLATED },
    });

    const repository = props.vpcEndpoints
      ? props.codeArtifact?.throughVpcEndpoint(props.vpcEndpoints.codeArtifactApi, props.vpcEndpoints.codeArtifact)
      : props.codeArtifact;
    repository?.grantReadFromRepository(lambda);

    const bucket = props.vpcEndpoints
      ? s3.throughVpcEndpoint(props.bucket, props.vpcEndpoints.s3)
      : props.bucket;
    // The handler reads & writes to this bucket.
    bucket.grantRead(lambda, `${constants.STORAGE_KEY_PREFIX}*${constants.PACKAGE_KEY_SUFFIX}`);
    bucket.grantWrite(lambda, `${constants.STORAGE_KEY_PREFIX}*${constants.assemblyKeySuffix('*')}`);
=======
      environment: {
        // temporaty hack to generate construct-hub compliant markdown.
        // see https://github.com/cdklabs/jsii-docgen/blob/master/src/docgen/render/markdown.ts#L172
        HEADER_SPAN: 'true',
      },
    });

    // the handler fetches the assembly to read the target languages of the package
    props.bucket.grantRead(lambda, `${constants.STORAGE_KEY_PREFIX}*${constants.ASSEMBLY_KEY_SUFFIX}`);

    // the handler writes a file for each target language
    props.bucket.grantWrite(lambda, `${constants.STORAGE_KEY_PREFIX}*${constants.DOCS_KEY_SUFFIX_ANY}`);
>>>>>>> 1519b3bb

    // Creating the event chaining
    lambda.addEventSource(new S3EventSource(props.bucket, {
      events: [EventType.OBJECT_CREATED],
      filters: [{ prefix: constants.STORAGE_KEY_PREFIX, suffix: constants.ASSEMBLY_KEY_SUFFIX }],
    }));

    props.monitoring.watchful.watchLambdaFunction('Transliterator Function', lambda);
    this.alarmDeadLetterQueueNotEmpty = lambda.deadLetterQueue!.metricApproximateNumberOfMessagesVisible()
      .createAlarm(this, 'DLQAlarm', {
        alarmDescription: 'The transliteration function failed for one or more packages',
        comparisonOperator: ComparisonOperator.GREATER_THAN_OR_EQUAL_TO_THRESHOLD,
        evaluationPeriods: 1,
        threshold: 1,
      });
  }
}<|MERGE_RESOLUTION|>--- conflicted
+++ resolved
@@ -82,7 +82,11 @@
   public constructor(scope: Construct, id: string, props: TransliteratorProps) {
     super(scope, id);
 
-    const environment: Record<string, string> = {};
+    const environment: Record<string, string> = {
+      // temporaty hack to generate construct-hub compliant markdown.
+      // see https://github.com/cdklabs/jsii-docgen/blob/master/src/docgen/render/markdown.ts#L172
+      HEADER_SPAN: 'true',
+    };
     if (props.vpcEndpoints) {
       // Those are returned as an array of HOSTED_ZONE_ID:DNS_NAME... We care
       // only about the DNS_NAME of the first entry in that array (which is
@@ -107,7 +111,6 @@
       memorySize: 10_240, // Currently the maximum possible setting
       retryAttempts: 2,
       timeout: Duration.minutes(15),
-<<<<<<< HEAD
       vpc: props.vpc,
       vpcSubnets: props.vpcSubnets ?? { subnetType: SubnetType.ISOLATED },
     });
@@ -121,22 +124,8 @@
       ? s3.throughVpcEndpoint(props.bucket, props.vpcEndpoints.s3)
       : props.bucket;
     // The handler reads & writes to this bucket.
-    bucket.grantRead(lambda, `${constants.STORAGE_KEY_PREFIX}*${constants.PACKAGE_KEY_SUFFIX}`);
-    bucket.grantWrite(lambda, `${constants.STORAGE_KEY_PREFIX}*${constants.assemblyKeySuffix('*')}`);
-=======
-      environment: {
-        // temporaty hack to generate construct-hub compliant markdown.
-        // see https://github.com/cdklabs/jsii-docgen/blob/master/src/docgen/render/markdown.ts#L172
-        HEADER_SPAN: 'true',
-      },
-    });
-
-    // the handler fetches the assembly to read the target languages of the package
-    props.bucket.grantRead(lambda, `${constants.STORAGE_KEY_PREFIX}*${constants.ASSEMBLY_KEY_SUFFIX}`);
-
-    // the handler writes a file for each target language
-    props.bucket.grantWrite(lambda, `${constants.STORAGE_KEY_PREFIX}*${constants.DOCS_KEY_SUFFIX_ANY}`);
->>>>>>> 1519b3bb
+    bucket.grantRead(lambda, `${constants.STORAGE_KEY_PREFIX}*${constants.ASSEMBLY_KEY_SUFFIX}`);
+    bucket.grantWrite(lambda, `${constants.STORAGE_KEY_PREFIX}*${constants.DOCS_KEY_SUFFIX_ANY}`);
 
     // Creating the event chaining
     lambda.addEventSource(new S3EventSource(props.bucket, {
