// ~~ Generated by projen. To modify, edit .projenrc.js and run "npx projen".
import * as path from 'path';
import * as lambda from '@aws-cdk/aws-lambda';
import { Construct } from '@aws-cdk/core';

export interface TransliteratorProps extends lambda.FunctionOptions {
}

export class Transliterator extends lambda.Function {
  constructor(scope: Construct, id: string, props?: TransliteratorProps) {
    super(scope, id, {
      ...props,
      runtime: lambda.Runtime.NODEJS_14_X,
      handler: 'index.handler',
      code: lambda.Code.fromAsset(path.join(__dirname, '/transliterator.bundle')),
<<<<<<< HEAD
      description: 'backend/transliterator/transliterator.lambda.ts',
      ...props,
=======
>>>>>>> 8dbe18a7
    });
  }
}<|MERGE_RESOLUTION|>--- conflicted
+++ resolved
@@ -9,15 +9,11 @@
 export class Transliterator extends lambda.Function {
   constructor(scope: Construct, id: string, props?: TransliteratorProps) {
     super(scope, id, {
-      ...props,
       runtime: lambda.Runtime.NODEJS_14_X,
       handler: 'index.handler',
       code: lambda.Code.fromAsset(path.join(__dirname, '/transliterator.bundle')),
-<<<<<<< HEAD
       description: 'backend/transliterator/transliterator.lambda.ts',
       ...props,
-=======
->>>>>>> 8dbe18a7
     });
   }
 }