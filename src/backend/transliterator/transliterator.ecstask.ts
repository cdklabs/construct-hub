--- conflicted
+++ resolved
@@ -80,7 +80,6 @@
     const assembly = JSON.parse(assemblyResponse.Body.toString('utf-8'));
     const submodules = Object.keys(assembly.submodules ?? {}).map(s => s.split('.')[1]);
 
-<<<<<<< HEAD
     console.log(`Fetching package: ${event.package.key}`);
     const tarballExists = await aws.s3ObjectExists(event.bucket, event.package.key);
     if (!tarballExists) {
@@ -90,15 +89,12 @@
     const tarball = path.join(fs.mkdtempSync(path.join(os.tmpdir(), 'packages-')), 'package.tgz');
     await writeFile(tarball, readStream);
 
-    if (language !== 'typescript' && assembly.targets[language] == null) {
-=======
     const isCSharpAndSupported = language === 'csharp' && assembly.targets.dotnet;
     const isOtherwiseSupported = language === 'typescript' || assembly.targets[language];
     if (
       !isCSharpAndSupported
       && !isOtherwiseSupported
     ) {
->>>>>>> 7052f942
       console.error(`Package ${assembly.name}@${assembly.version} does not support ${language}, skipping!`);
       console.log(`Assembly targets: ${JSON.stringify(assembly.targets, null, 2)}`);
       for (const submodule of [undefined, ...submodules]) {
