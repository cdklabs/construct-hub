--- conflicted
+++ resolved
@@ -484,51 +484,6 @@
   readonly versionId?: string;
 }
 
-<<<<<<< HEAD
-async function main() {
-  const message = {
-    bucket: 'constructhub-prod-constructhubpackagedatadc5ef35e-rkjascvjo8m5',
-    assembly: {
-      key: 'data/aws-cdk-lib/v2.19.0/assembly.json',
-      versionId: 'aE4NBT9QYVdJg0XEtaUDBJzcMlRQrPmc',
-    },
-    package: {
-      key: 'data/aws-cdk-lib/v2.19.0/package.tgz',
-      versionId: '7nZhlixz2rTBX6rVTfovEjar4MT.447c',
-    },
-    metadata: {
-      key: 'data/aws-cdk-lib/v2.19.0/metadata.json',
-      versionId: 'NtMJtUBj5x9HsU5.AUyPhnganlShnDYi',
-    },
-    $TaskExecution: {
-      StartTime: '2022-08-16T21:13:41.176Z',
-      Id: 'arn:aws:states:us-east-1:573688003310:execution:ConstructHub-Prod.ConstructHub.Orchestration:0a372bbf-e798-4e4f-babf-923bc34d5831',
-      RoleArn:
-        'arn:aws:iam::573688003310:role/ConstructHub-Prod-ConstructHubOrchestrationRoleF4C-H0XHAEH2C72E',
-      Name: '0a372bbf-e798-4e4f-babf-923bc34d5831',
-    },
-    error: { Error: 'States.Timeout', Cause: '' },
-    _redrive: {
-      lambdaRequestId: '277a4652-8b1c-4d41-9f6c-ccd73bf3097a',
-      lambdaLogGroupName:
-        '/aws/lambda/ConstructHub-Prod-ConstructHubOrchestrationRedrive-NL2duBKlSiL9',
-      lambdaLogStreamName:
-        '2022/08/16/[$LATEST]c58469c1c44b4cd2a30b69f0f1c9c1b4',
-    },
-    docGen: {
-      command: [
-        '{"bucket":"constructhub-prod-constructhubpackagedatadc5ef35e-rkjascvjo8m5","assembly":{"key":"data/aws-cdk-lib/v2.19.0/assembly.json","versionId":"aE4NBT9QYVdJg0XEtaUDBJzcMlRQrPmc"},"package":{"key":"data/aws-cdk-lib/v2.19.0/package.tgz","versionId":"7nZhlixz2rTBX6rVTfovEjar4MT.447c"},"metadata":{"key":"data/aws-cdk-lib/v2.19.0/metadata.json","versionId":"NtMJtUBj5x9HsU5.AUyPhnganlShnDYi"},"$TaskExecution":{"StartTime":"2022-08-16T21:13:41.176Z","Id":"arn:aws:states:us-east-1:573688003310:execution:ConstructHub-Prod.ConstructHub.Orchestration:0a372bbf-e798-4e4f-babf-923bc34d5831","RoleArn":"arn:aws:iam::573688003310:role/ConstructHub-Prod-ConstructHubOrchestrationRoleF4C-H0XHAEH2C72E","Name":"0a372bbf-e798-4e4f-babf-923bc34d5831"},"error":{"Error":"States.Timeout","Cause":""},"_redrive":{"lambdaRequestId":"277a4652-8b1c-4d41-9f6c-ccd73bf3097a","lambdaLogGroupName":"/aws/lambda/ConstructHub-Prod-ConstructHubOrchestrationRedrive-NL2duBKlSiL9","lambdaLogStreamName":"2022/08/16/[$LATEST]c58469c1c44b4cd2a30b69f0f1c9c1b4"}}',
-      ],
-    },
-  };
-  return handler({ ...message, languages: { java: true } });
-}
-
-main().catch((err) => {
-  console.error(err);
-  process.exit(1);
-});
-=======
 /**
  * This script returns all files uploaded as a result of translation.
  *
@@ -591,5 +546,4 @@
         .reduce((x, a) => x + a, 0)
     );
   }
-}
->>>>>>> 7d188cbe
+}