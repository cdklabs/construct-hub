import { ComparisonOperator, MathExpression, MathExpressionOptions, Metric, MetricOptions, Statistic } from '@aws-cdk/aws-cloudwatch';
import { SubnetSelection, Vpc } from '@aws-cdk/aws-ec2';
import { Cluster, ICluster } from '@aws-cdk/aws-ecs';
import { IFunction, Tracing } from '@aws-cdk/aws-lambda';
import { RetentionDays } from '@aws-cdk/aws-logs';
import { IBucket } from '@aws-cdk/aws-s3';
import { IQueue, Queue, QueueEncryption } from '@aws-cdk/aws-sqs';
import { Choice, Condition, IStateMachine, JsonPath, Parallel, Pass, StateMachine, StateMachineType, Succeed, TaskInput } from '@aws-cdk/aws-stepfunctions';
import * as tasks from '@aws-cdk/aws-stepfunctions-tasks';
import { Construct, Duration } from '@aws-cdk/core';
import { Repository } from '../../codeartifact/repository';
import { sqsQueueUrl, stateMachineUrl } from '../../deep-link';
import { Monitoring } from '../../monitoring';
import { RUNBOOK_URL } from '../../runbook-url';
import { CatalogBuilder } from '../catalog-builder';
import { DenyList } from '../deny-list';
import { DocumentationLanguage } from '../shared/language';
import { Transliterator, TransliteratorVpcEndpoints } from '../transliterator';
import { RedriveStateMachine } from './redrive-state-machine';
import { ReprocessAll } from './reprocess-all';

const SUPPORTED_LANGUAGES = [DocumentationLanguage.PYTHON, DocumentationLanguage.TYPESCRIPT, DocumentationLanguage.JAVA];

<<<<<<< HEAD
export interface OrchestrationProps {
  /**
   * The bucket in which to source assemblies to transliterate.
   */
  readonly bucket: IBucket;

  /**
   * The CodeArtifact registry to use for regular operations.
   */
  readonly codeArtifact?: Repository;

  /**
   * The monitoring handler to register alarms with.
   */
  readonly monitoring: Monitoring;

  /**
   * The VPC in which to place networked resources.
   */
  readonly vpc?: Vpc;

  /**
   * The VPC subnet selection to use.
   */
  readonly vpcSubnets?: SubnetSelection;

  /**
   * VPC endpoints to use for interacting with CodeArtifact and S3.
   */
  readonly vpcEndpoints?: TransliteratorVpcEndpoints;

  /**
   * How long should execution logs be retained?
   *
   * @default RetentionDays.TEN_YEARS
   */
  readonly logRetention?: RetentionDays;

=======
/**
 * This retry policy is used for all items in the state machine and allows ample
 * retry attempts in order to avoid having to implement a custom backpressure
 * handling mehanism.
 *
 * This is meant as a stop-gap until we can implement a more resilient system,
 * which likely will involve more SQS queues, but will probably need to be
 * throughoutly vetted before it is rolled out everywhere.
 *
 * After 30 attempts, given the parameters, the last attempt will wait just
 * under 16 minutes, which should be enough for currently running Lambda
 * functions to complete (or time out after 15 minutes). The total time spent
 * waiting between retries by this time is just over 3 hours. This is a lot of
 * time, but in extreme burst situations (i.e: reprocessing everything), this
 * is actually a good thing.
 */
const THROTTLE_RETRY_POLICY = { backoffRate: 1.1, interval: Duration.minutes(1), maxAttempts: 30 };

export interface OrchestrationProps extends Omit<TransliteratorProps, 'language'>{
>>>>>>> 818bd8c1
  /**
   * The deny list.
   */
  readonly denyList: DenyList;
}

/**
 * Orchestrates the backend processing tasks using a StepFunctions State Machine.
 */
export class Orchestration extends Construct {
  /**
   * The state machine that should be triggered for starting back-end processing
   * for a newly discovered package.
   */
  public readonly stateMachine: IStateMachine;

  /**
   * The dead letter queue from the state machine. Inputs and errors are written
   * there if the state machine fails.
   */
  public readonly deadLetterQueue: IQueue;

  /**
   * The function operators can use to redrive messages from the dead letter
   * queue.
   */
  public readonly redriveFunction: IFunction;

  /**
   * The function operators can use to reprocess all indexed packages through
   * the backend data pipeline.
   */
  public readonly reprocessAllFunction: IFunction;

  /**
   * The function that builds the catalog.
   */
  public readonly catalogBuilder: IFunction;

  /**
   * The ECS cluster used to run tasks.
   */
  public readonly ecsCluster: ICluster;

  /**
   * The transliterator used by this orchestration workflow.
   */
  public readonly transliterator: Transliterator;

  public constructor(scope: Construct, id: string, props: OrchestrationProps) {
    super(scope, id);

    this.deadLetterQueue = new Queue(this, 'DLQ', {
      encryption: QueueEncryption.KMS_MANAGED,
      retentionPeriod: Duration.days(14),
      visibilityTimeout: Duration.minutes(15),
    });

    props.monitoring.addHighSeverityAlarm(
      'Backend Orchestration Dead-Letter Queue is not empty',
      new MathExpression({
        expression: 'm1 + m2',
        label: 'Dead-Letter Queue not empty',
        usingMetrics: {
          m1: this.deadLetterQueue.metricApproximateNumberOfMessagesVisible({ period: Duration.minutes(1) }),
          m2: this.deadLetterQueue.metricApproximateNumberOfMessagesNotVisible({ period: Duration.minutes(1) }),
        },
      }).createAlarm(this, 'DLQAlarm', {
        alarmName: `${this.deadLetterQueue.node.path}/NotEmpty`,
        alarmDescription: [
          'Backend orchestration dead-letter queue is not empty.',
          '',
          `RunBook: ${RUNBOOK_URL}`,
          '',
          `Direct link to queue: ${sqsQueueUrl(this.deadLetterQueue)}`,
          'Warning: State Machines executions that sent messages to the DLQ will not show as "failed".',
        ].join('\n'),
        comparisonOperator: ComparisonOperator.GREATER_THAN_OR_EQUAL_TO_THRESHOLD,
        evaluationPeriods: 1,
        threshold: 1,
      }),
    );

    const sendToDeadLetterQueue = new tasks.SqsSendMessage(this, 'Send to Dead Letter Queue', {
      messageBody: TaskInput.fromJsonPathAt('$'),
      queue: this.deadLetterQueue,
      resultPath: JsonPath.DISCARD,
    });

    this.catalogBuilder = new CatalogBuilder(this, 'CatalogBuilder', props).function;

    const addToCatalog = new tasks.LambdaInvoke(this, 'Add to catalog.json', {
      lambdaFunction: this.catalogBuilder,
      resultPath: '$.catalogBuilderOutput',
      resultSelector: {
        'ETag.$': '$.Payload.ETag',
        'VersionId.$': '$.Payload.VersionId',
      },
    })
      // This has a concurrency of 1, so we want to aggressively retry being throttled here.
<<<<<<< HEAD
      .addRetry({ errors: ['Lambda.TooManyRequestsException'], interval: Duration.minutes(1), backoffRate: 1, maxAttempts: 60 })
=======
      .addRetry({ errors: ['Lambda.TooManyRequestsException'], ...THROTTLE_RETRY_POLICY })
>>>>>>> 818bd8c1
      .addCatch(
        new Pass(this, '"Add to catalog.json" throttled', {
          parameters: { 'error.$': '$.Cause' },
          resultPath: '$.error',
        }).next(sendToDeadLetterQueue),
        { errors: ['Lambda.TooManyRequestsException'] },
      )
      .addCatch(
        new Pass(this, '"Add to catalog.json" failure', {
          parameters: { 'error.$': 'States.StringToJson($.Cause)' },
          resultPath: '$.error',
        }).next(sendToDeadLetterQueue),
        { errors: ['States.TaskFailed'] },
      )
      .addCatch(new Pass(this, '"Add to catalog.json" fault', {
        parameters: { 'error.$': '$.Cause' },
        resultPath: '$.error',
      }).next(sendToDeadLetterQueue), { errors: ['States.ALL'] });

    const docGenResultsKey = 'DocGen';
    const sendToDlqIfNeeded = new Choice(this, 'Any Failure?')
      .when(
        Condition.or(
          ...SUPPORTED_LANGUAGES.map((_, i) => Condition.isPresent(`$.${docGenResultsKey}[${i}].error`)),
        ),
        sendToDeadLetterQueue,
      )
      .otherwise(new Succeed(this, 'Success'));

    this.ecsCluster = new Cluster(this, 'Cluster', {
      containerInsights: true,
      enableFargateCapacityProviders: true,
      vpc: props.vpc,
    });

    this.transliterator = new Transliterator(this, 'Transliterator', props);

    const definition = new Pass(this, 'Track Execution Infos', {
      inputPath: '$$.Execution',
      parameters: {
        'Id.$': '$.Id',
        'Name.$': '$.Name',
        'RoleArn.$': '$.RoleArn',
        'StartTime.$': '$.StartTime',
      },
      resultPath: '$.$TaskExecution',
    }).next(
      new Parallel(this, 'DocGen', { resultPath: `$.${docGenResultsKey}` })
<<<<<<< HEAD
        .branch(...SUPPORTED_LANGUAGES.map((language) => {

          // We have to prepare the input to be a JSON string, within an array, because the ECS task integration expects
          // an array of strings (the model if that of a CLI invocation).
          // Unfortunately, we have to split this in two Pass states, because I don't know how to make it work otherwise.
          return new Pass(this, `Prepare ${language}`, {
            parameters: { command: { 'bucket.$': '$.bucket', 'assembly.$': '$.assembly', '$TaskExecution.$': '$.$TaskExecution' } },
            resultPath: '$',
          })
            .next(new Pass(this, `Stringify ${language} input`, {
              parameters: { 'commands.$': 'States.Array(States.JsonToString($.command))' },
              resultPath: '$',
            })
              .next(this.transliterator.createEcsRunTask(this, `Generate ${language} docs`, {
                cluster: this.ecsCluster,
                inputPath: '$.commands',
                language,
                resultSelector: { result: { 'language': language, 'success.$': '$' } },
                vpcSubnets: props.vpcSubnets,
              })
                .addRetry({ errors: ['ECS.AmazonECSException'], interval: Duration.minutes(1), backoffRate: 1, maxAttempts: 60 })
                .addCatch(
                  new Pass(this, `"Generate ${language} docs" timed out`, { parameters: { error: 'Timed out!', language } }),
                  { errors: ['States.Timeout'] },
                )
                .addCatch(
                  new Pass(this, `"Generate ${language} docs" service error`, { parameters: { 'error.$': '$.Cause', language } }),
                  { errors: ['ECS.AmazonECSException'] },
                )
                .addCatch(
                  new Pass(this, `"Generate ${language} docs" failure`, { parameters: { 'error.$': 'States.StringToJson($.Cause)', language } }),
                  { errors: ['States.TaskFailed'] },
                )
                .addCatch(
                  new Pass(this, `"Generate ${language} docs" fault`, { parameters: { 'error.$': '$.Cause', language } }),
                  { errors: ['States.ALL'] },
                )));
        }))
=======
        .branch(...SUPPORTED_LANGUAGES.map((language) =>
          new tasks.LambdaInvoke(this, `Generate ${language} docs`, {
            lambdaFunction: new Transliterator(this, `DocGen-${language}`, { ...props, language }).function,
            outputPath: '$.result',
            resultSelector: {
              result: {
                'language': language,
                'success.$': '$.Payload',
              },
            },
          })
            // Do not retry NoSpaceLeftOnDevice errors, these are typically not transient.
            .addRetry({ errors: ['jsii-docgen.NoSpaceLeftOnDevice'], maxAttempts: 0 })
            // Aggressively retry throttle errors using the canned policy
            .addRetry({ errors: ['Lambda.TooManyRequestsException'], ...THROTTLE_RETRY_POLICY })
            // Retry other errors with less enthusiasm (may or may not be transient)
            .addRetry({ interval: Duration.seconds(30) })
            .addCatch(
              new Pass(this, `"Generate ${language} docs" throttled`, { parameters: { 'error.$': '$.Cause', language } }),
              { errors: ['Lambda.TooManyRequestsException'] },
            )
            .addCatch(
              new Pass(this, `"Generate ${language} docs" failure`, { parameters: { 'error.$': 'States.StringToJson($.Cause)', language } }),
              { errors: ['States.TaskFailed'] },
            )
            .addCatch(
              new Pass(this, `"Generate ${language} docs" fault`, { parameters: { 'error.$': '$.Cause', language } }),
              { errors: ['States.ALL'] },
            ),
        ))
>>>>>>> 818bd8c1
        .next(new Choice(this, 'Any Success?')
          .when(
            Condition.or(
              ...SUPPORTED_LANGUAGES.map((_, i) => Condition.isNotPresent(`$.${docGenResultsKey}[${i}].error`)),
            ),
            addToCatalog.next(sendToDlqIfNeeded),
          )
          .otherwise(sendToDlqIfNeeded),
        ));

    this.stateMachine = new StateMachine(this, 'Resource', {
      definition,
      stateMachineType: StateMachineType.STANDARD,
      timeout: Duration.days(1), // Ample time for retries, etc...
      tracingEnabled: true,
    });

    if (props.vpc) {
      // Ensure the State Machine does not get to run before the VPC can be used.
      this.stateMachine.node.addDependency(props.vpc.internetConnectivityEstablished);
    }

    props.monitoring.addHighSeverityAlarm(
      'Backend Orchestration Failed',
      this.stateMachine.metricFailed()
        .createAlarm(this, 'OrchestrationFailed', {
          alarmName: `${this.stateMachine.node.path}/${this.stateMachine.metricFailed().metricName}`,
          alarmDescription: [
            'Backend orchestration failed!',
            '',
            `RunBook: ${RUNBOOK_URL}`,
            '',
            `Direct link to state machine: ${stateMachineUrl(this.stateMachine)}`,
            'Warning: messages that resulted in a failed exectuion will NOT be in the DLQ!',
          ].join('\n'),
          comparisonOperator: ComparisonOperator.GREATER_THAN_OR_EQUAL_TO_THRESHOLD,
          evaluationPeriods: 1,
          threshold: 1,
        }));

    // This function is intended to be manually triggered by an operrator to
    // attempt redriving messages from the DLQ.
    this.redriveFunction = new RedriveStateMachine(this, 'Redrive', {
      description: '[ConstructHub/Redrive] Manually redrives all messages from the backend dead letter queue',
      environment: {
        STATE_MACHINE_ARN: this.stateMachine.stateMachineArn,
        QUEUE_URL: this.deadLetterQueue.queueUrl,
      },
      memorySize: 1_024,
      timeout: Duration.minutes(15),
      tracing: Tracing.ACTIVE,
    });
    this.stateMachine.grantStartExecution(this.redriveFunction);
    this.deadLetterQueue.grantConsumeMessages(this.redriveFunction);

    // This function is intended to be manually triggered by an operator to
    // reprocess all package versions currently in store through the back-end.
    this.reprocessAllFunction = new ReprocessAll(this, 'ReprocessAll', {
      description: '[ConstructHub/ReprocessAll] Reprocess all package versions through the backend',
      environment: {
        BUCKET_NAME: props.bucket.bucketName,
        STATE_MACHINE_ARN: this.stateMachine.stateMachineArn,
      },
      memorySize: 1_024,
      timeout: Duration.minutes(15),
      tracing: Tracing.ACTIVE,
    });
    props.bucket.grantRead(this.reprocessAllFunction);
    this.stateMachine.grantStartExecution(this.reprocessAllFunction);
  }

  public metricEcsTaskCount(opts: MetricOptions): Metric {
    return new Metric({
      statistic: Statistic.SUM,
      ...opts,
      dimensionsMap: { ClusterName: this.ecsCluster.clusterName },
      metricName: 'TaskCount',
      namespace: 'ECS/ContainerInsights',
    });
  }

  public metricEcsCpuReserved(opts?: MetricOptions): Metric {
    return new Metric({
      statistic: Statistic.MAXIMUM,
      ...opts,
      dimensionsMap: { ClusterName: this.ecsCluster.clusterName },
      metricName: 'CpuReserved',
      namespace: 'ECS/ContainerInsights',
    });
  }

  public metricEcsCpuUtilized(opts?: MetricOptions): Metric {
    return new Metric({
      statistic: Statistic.MAXIMUM,
      ...opts,
      dimensionsMap: { ClusterName: this.ecsCluster.clusterName },
      metricName: 'CpuUtilized',
      namespace: 'ECS/ContainerInsights',
    });
  }

  public metricEcsCpuUtilization(opts?: MathExpressionOptions): MathExpression {
    return new MathExpression({
      ...opts,
      // Calculates the % CPU utilization from the CPU units utilization &
      // reservation. FILL is used to make a non-sparse time-series (the metrics
      // are not emitted if no task runs)
      expression: '100 * FILL(mCpuUtilized, 0) / FILL(mCpuReserved, REPEAT)',
      usingMetrics: {
        mCpuReserved: this.metricEcsCpuReserved(),
        mCpuUtilized: this.metricEcsCpuUtilized(),
      },
    });
  }

  public metricEcsMemoryReserved(opts?: MetricOptions): Metric {
    return new Metric({
      statistic: Statistic.MAXIMUM,
      ...opts,
      dimensionsMap: { ClusterName: this.ecsCluster.clusterName },
      metricName: 'MemoryReserved',
      namespace: 'ECS/ContainerInsights',
    });
  }

  public metricEcsMemoryUtilized(opts?: MetricOptions): Metric {
    return new Metric({
      statistic: Statistic.MAXIMUM,
      ...opts,
      dimensionsMap: { ClusterName: this.ecsCluster.clusterName },
      metricName: 'MemoryUtilized',
      namespace: 'ECS/ContainerInsights',
    });
  }

  public metricEcsMemoryUtilization(opts?: MathExpressionOptions): MathExpression {
    return new MathExpression({
      ...opts,
      // Calculates the % memory utilization from the RAM utilization &
      // reservation. FILL is used to make a non-sparse time-series (the metrics
      // are not emitted if no task runs)
      expression: '100 * FILL(mMemoryUtilized, 0) / FILL(mMemoryReserved, REPEAT)',
      usingMetrics: {
        mMemoryReserved: this.metricEcsMemoryReserved(),
        mMemoryUtilized: this.metricEcsMemoryUtilized(),
      },
    });
  }

  public metricEcsNetworkRxBytes(opts?: MetricOptions): Metric {
    return new Metric({
      statistic: Statistic.MAXIMUM,
      ...opts,
      dimensionsMap: { ClusterName: this.ecsCluster.clusterName },
      metricName: 'NetworkRxBytes',
      namespace: 'ECS/ContainerInsights',
    });
  }

  public metricEcsNetworkTxBytes(opts?: MetricOptions): Metric {
    return new Metric({
      statistic: Statistic.MAXIMUM,
      ...opts,
      dimensionsMap: { ClusterName: this.ecsCluster.clusterName },
      metricName: 'NetworkTxBytes',
      namespace: 'ECS/ContainerInsights',
    });
  }
}<|MERGE_RESOLUTION|>--- conflicted
+++ resolved
@@ -21,46 +21,6 @@
 
 const SUPPORTED_LANGUAGES = [DocumentationLanguage.PYTHON, DocumentationLanguage.TYPESCRIPT, DocumentationLanguage.JAVA];
 
-<<<<<<< HEAD
-export interface OrchestrationProps {
-  /**
-   * The bucket in which to source assemblies to transliterate.
-   */
-  readonly bucket: IBucket;
-
-  /**
-   * The CodeArtifact registry to use for regular operations.
-   */
-  readonly codeArtifact?: Repository;
-
-  /**
-   * The monitoring handler to register alarms with.
-   */
-  readonly monitoring: Monitoring;
-
-  /**
-   * The VPC in which to place networked resources.
-   */
-  readonly vpc?: Vpc;
-
-  /**
-   * The VPC subnet selection to use.
-   */
-  readonly vpcSubnets?: SubnetSelection;
-
-  /**
-   * VPC endpoints to use for interacting with CodeArtifact and S3.
-   */
-  readonly vpcEndpoints?: TransliteratorVpcEndpoints;
-
-  /**
-   * How long should execution logs be retained?
-   *
-   * @default RetentionDays.TEN_YEARS
-   */
-  readonly logRetention?: RetentionDays;
-
-=======
 /**
  * This retry policy is used for all items in the state machine and allows ample
  * retry attempts in order to avoid having to implement a custom backpressure
@@ -79,8 +39,44 @@
  */
 const THROTTLE_RETRY_POLICY = { backoffRate: 1.1, interval: Duration.minutes(1), maxAttempts: 30 };
 
-export interface OrchestrationProps extends Omit<TransliteratorProps, 'language'>{
->>>>>>> 818bd8c1
+export interface OrchestrationProps {
+  /**
+   * The bucket in which to source assemblies to transliterate.
+   */
+  readonly bucket: IBucket;
+
+  /**
+   * The CodeArtifact registry to use for regular operations.
+   */
+  readonly codeArtifact?: Repository;
+
+  /**
+   * The monitoring handler to register alarms with.
+   */
+  readonly monitoring: Monitoring;
+
+  /**
+   * The VPC in which to place networked resources.
+   */
+  readonly vpc?: Vpc;
+
+  /**
+   * The VPC subnet selection to use.
+   */
+  readonly vpcSubnets?: SubnetSelection;
+
+  /**
+   * VPC endpoints to use for interacting with CodeArtifact and S3.
+   */
+  readonly vpcEndpoints?: TransliteratorVpcEndpoints;
+
+  /**
+   * How long should execution logs be retained?
+   *
+   * @default RetentionDays.TEN_YEARS
+   */
+  readonly logRetention?: RetentionDays;
+
   /**
    * The deny list.
    */
@@ -181,11 +177,7 @@
       },
     })
       // This has a concurrency of 1, so we want to aggressively retry being throttled here.
-<<<<<<< HEAD
-      .addRetry({ errors: ['Lambda.TooManyRequestsException'], interval: Duration.minutes(1), backoffRate: 1, maxAttempts: 60 })
-=======
       .addRetry({ errors: ['Lambda.TooManyRequestsException'], ...THROTTLE_RETRY_POLICY })
->>>>>>> 818bd8c1
       .addCatch(
         new Pass(this, '"Add to catalog.json" throttled', {
           parameters: { 'error.$': '$.Cause' },
@@ -234,7 +226,6 @@
       resultPath: '$.$TaskExecution',
     }).next(
       new Parallel(this, 'DocGen', { resultPath: `$.${docGenResultsKey}` })
-<<<<<<< HEAD
         .branch(...SUPPORTED_LANGUAGES.map((language) => {
 
           // We have to prepare the input to be a JSON string, within an array, because the ECS task integration expects
@@ -255,7 +246,10 @@
                 resultSelector: { result: { 'language': language, 'success.$': '$' } },
                 vpcSubnets: props.vpcSubnets,
               })
-                .addRetry({ errors: ['ECS.AmazonECSException'], interval: Duration.minutes(1), backoffRate: 1, maxAttempts: 60 })
+                // Do not retry NoSpaceLeftOnDevice errors, these are typically not transient.
+                .addRetry({ errors: ['jsii-docgen.NoSpaceLeftOnDevice'], maxAttempts: 0 })
+                .addRetry({ errors: ['ECS.AmazonECSException'], ...THROTTLE_RETRY_POLICY })
+                .addRetry({ maxAttempts: 3 })
                 .addCatch(
                   new Pass(this, `"Generate ${language} docs" timed out`, { parameters: { error: 'Timed out!', language } }),
                   { errors: ['States.Timeout'] },
@@ -273,38 +267,6 @@
                   { errors: ['States.ALL'] },
                 )));
         }))
-=======
-        .branch(...SUPPORTED_LANGUAGES.map((language) =>
-          new tasks.LambdaInvoke(this, `Generate ${language} docs`, {
-            lambdaFunction: new Transliterator(this, `DocGen-${language}`, { ...props, language }).function,
-            outputPath: '$.result',
-            resultSelector: {
-              result: {
-                'language': language,
-                'success.$': '$.Payload',
-              },
-            },
-          })
-            // Do not retry NoSpaceLeftOnDevice errors, these are typically not transient.
-            .addRetry({ errors: ['jsii-docgen.NoSpaceLeftOnDevice'], maxAttempts: 0 })
-            // Aggressively retry throttle errors using the canned policy
-            .addRetry({ errors: ['Lambda.TooManyRequestsException'], ...THROTTLE_RETRY_POLICY })
-            // Retry other errors with less enthusiasm (may or may not be transient)
-            .addRetry({ interval: Duration.seconds(30) })
-            .addCatch(
-              new Pass(this, `"Generate ${language} docs" throttled`, { parameters: { 'error.$': '$.Cause', language } }),
-              { errors: ['Lambda.TooManyRequestsException'] },
-            )
-            .addCatch(
-              new Pass(this, `"Generate ${language} docs" failure`, { parameters: { 'error.$': 'States.StringToJson($.Cause)', language } }),
-              { errors: ['States.TaskFailed'] },
-            )
-            .addCatch(
-              new Pass(this, `"Generate ${language} docs" fault`, { parameters: { 'error.$': '$.Cause', language } }),
-              { errors: ['States.ALL'] },
-            ),
-        ))
->>>>>>> 818bd8c1
         .next(new Choice(this, 'Any Success?')
           .when(
             Condition.or(
