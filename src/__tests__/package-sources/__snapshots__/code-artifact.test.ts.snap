// Jest Snapshot v1, https://goo.gl/fbAQLP

exports[`default configuration 1`] = `
Object {
  "Parameters": Object {
<<<<<<< HEAD
    "AssetParameters765bb2f76f6c6598c1310df2b36061c91c6a4e3852395acfbe8370ced27e5780ArtifactHashF016C853": Object {
      "Description": "Artifact hash for asset \\"765bb2f76f6c6598c1310df2b36061c91c6a4e3852395acfbe8370ced27e5780\\"",
      "Type": "String",
    },
    "AssetParameters765bb2f76f6c6598c1310df2b36061c91c6a4e3852395acfbe8370ced27e5780S3Bucket06D4DF53": Object {
      "Description": "S3 bucket for asset \\"765bb2f76f6c6598c1310df2b36061c91c6a4e3852395acfbe8370ced27e5780\\"",
      "Type": "String",
    },
    "AssetParameters765bb2f76f6c6598c1310df2b36061c91c6a4e3852395acfbe8370ced27e5780S3VersionKey2451EC16": Object {
      "Description": "S3 key for asset version \\"765bb2f76f6c6598c1310df2b36061c91c6a4e3852395acfbe8370ced27e5780\\"",
=======
    "AssetParameters7874e74ba540e98105efab45daec6b8b81149067d50c688956762f12a10932ecArtifactHashF10285F8": Object {
      "Description": "Artifact hash for asset \\"7874e74ba540e98105efab45daec6b8b81149067d50c688956762f12a10932ec\\"",
      "Type": "String",
    },
    "AssetParameters7874e74ba540e98105efab45daec6b8b81149067d50c688956762f12a10932ecS3BucketAD59102C": Object {
      "Description": "S3 bucket for asset \\"7874e74ba540e98105efab45daec6b8b81149067d50c688956762f12a10932ec\\"",
      "Type": "String",
    },
    "AssetParameters7874e74ba540e98105efab45daec6b8b81149067d50c688956762f12a10932ecS3VersionKey98948FF7": Object {
      "Description": "S3 key for asset version \\"7874e74ba540e98105efab45daec6b8b81149067d50c688956762f12a10932ec\\"",
>>>>>>> c46b52c0
      "Type": "String",
    },
  },
  "Resources": Object {
    "MockIngestionRole7B5CD59F": Object {
      "Type": "AWS::IAM::User",
    },
    "MockIngestionRoleDefaultPolicy9E551219": Object {
      "Properties": Object {
        "PolicyDocument": Object {
          "Statement": Array [
            Object {
              "Action": Array [
                "s3:GetObject*",
                "s3:GetBucket*",
                "s3:List*",
              ],
              "Effect": "Allow",
              "Resource": Array [
                Object {
                  "Fn::GetAtt": Array [
                    "fakepathtorepositoryStagingBucketF571B2BA",
                    "Arn",
                  ],
                },
                Object {
                  "Fn::Join": Array [
                    "",
                    Array [
                      Object {
                        "Fn::GetAtt": Array [
                          "fakepathtorepositoryStagingBucketF571B2BA",
                          "Arn",
                        ],
                      },
                      "/*",
                    ],
                  ],
                },
              ],
            },
          ],
          "Version": "2012-10-17",
        },
        "PolicyName": "MockIngestionRoleDefaultPolicy9E551219",
        "Users": Array [
          Object {
            "Ref": "MockIngestionRole7B5CD59F",
          },
        ],
      },
      "Type": "AWS::IAM::Policy",
    },
    "fakepathtorepositoryDLQAE116084": Object {
      "DeletionPolicy": "Delete",
      "Properties": Object {
        "KmsMasterKeyId": "alias/aws/sqs",
        "MessageRetentionPeriod": 1209600,
        "VisibilityTimeout": 900,
      },
      "Type": "AWS::SQS::Queue",
      "UpdateReplacePolicy": "Delete",
    },
    "fakepathtorepositoryEventBridgeAllowEventRuleTestfakepathtorepositoryForwarderDE3B2A6D81A22B29": Object {
      "DependsOn": Array [
        "fakepathtorepositoryForwarderDLQNotEmpty0ABFCB5C",
        "fakepathtorepositoryForwarderFailures8D0BDD52",
      ],
      "Properties": Object {
        "Action": "lambda:InvokeFunction",
        "FunctionName": Object {
          "Fn::GetAtt": Array [
            "fakepathtorepositoryForwarder90BF304A",
            "Arn",
          ],
        },
        "Principal": "events.amazonaws.com",
        "SourceArn": Object {
          "Fn::GetAtt": Array [
            "fakepathtorepositoryEventBridgeCAB0C06A",
            "Arn",
          ],
        },
      },
      "Type": "AWS::Lambda::Permission",
    },
    "fakepathtorepositoryEventBridgeCAB0C06A": Object {
      "DependsOn": Array [
        "fakepathtorepositoryForwarderDLQNotEmpty0ABFCB5C",
        "fakepathtorepositoryForwarderFailures8D0BDD52",
      ],
      "Properties": Object {
        "Description": "Test/CodeArtifact/123456789012:mock-domain-name/mock-repository-name/EventBridge",
        "EventPattern": Object {
          "detail": Object {
            "domainName": "mock-domain-name",
            "domainOwner": "123456789012",
            "packageFormat": "npm",
            "repositoryName": "mock-repository-name",
          },
          "detail-type": Array [
            "CodeArtifact Package Version State Change",
          ],
          "source": Array [
            "aws.codeartifact",
          ],
        },
        "State": "ENABLED",
        "Targets": Array [
          Object {
            "Arn": Object {
              "Fn::GetAtt": Array [
                "fakepathtorepositoryForwarder90BF304A",
                "Arn",
              ],
            },
            "Id": "Target0",
          },
        ],
      },
      "Type": "AWS::Events::Rule",
    },
    "fakepathtorepositoryForwarder90BF304A": Object {
      "DependsOn": Array [
        "fakepathtorepositoryForwarderServiceRoleDefaultPolicy238521BA",
        "fakepathtorepositoryForwarderServiceRole3D1A3F1B",
      ],
      "Properties": Object {
        "Code": Object {
          "S3Bucket": Object {
<<<<<<< HEAD
            "Ref": "AssetParameters765bb2f76f6c6598c1310df2b36061c91c6a4e3852395acfbe8370ced27e5780S3Bucket06D4DF53",
=======
            "Ref": "AssetParameters7874e74ba540e98105efab45daec6b8b81149067d50c688956762f12a10932ecS3BucketAD59102C",
>>>>>>> c46b52c0
          },
          "S3Key": Object {
            "Fn::Join": Array [
              "",
              Array [
                Object {
                  "Fn::Select": Array [
                    0,
                    Object {
                      "Fn::Split": Array [
                        "||",
                        Object {
<<<<<<< HEAD
                          "Ref": "AssetParameters765bb2f76f6c6598c1310df2b36061c91c6a4e3852395acfbe8370ced27e5780S3VersionKey2451EC16",
=======
                          "Ref": "AssetParameters7874e74ba540e98105efab45daec6b8b81149067d50c688956762f12a10932ecS3VersionKey98948FF7",
>>>>>>> c46b52c0
                        },
                      ],
                    },
                  ],
                },
                Object {
                  "Fn::Select": Array [
                    1,
                    Object {
                      "Fn::Split": Array [
                        "||",
                        Object {
<<<<<<< HEAD
                          "Ref": "AssetParameters765bb2f76f6c6598c1310df2b36061c91c6a4e3852395acfbe8370ced27e5780S3VersionKey2451EC16",
=======
                          "Ref": "AssetParameters7874e74ba540e98105efab45daec6b8b81149067d50c688956762f12a10932ecS3VersionKey98948FF7",
>>>>>>> c46b52c0
                        },
                      ],
                    },
                  ],
                },
              ],
            ],
          },
        },
        "DeadLetterConfig": Object {
          "TargetArn": Object {
            "Fn::GetAtt": Array [
              "fakepathtorepositoryDLQAE116084",
              "Arn",
            ],
          },
        },
        "Description": "[Test/CodeArtifact/123456789012:mock-domain-name/mock-repository-name] Handle CodeArtifact EventBridge events",
        "Environment": Object {
          "Variables": Object {
            "AWS_EMF_ENVIRONMENT": "Local",
            "BUCKET_NAME": Object {
              "Ref": "fakepathtorepositoryStagingBucketF571B2BA",
            },
            "QUEUE_URL": "https://fake-queue-url/phony",
          },
        },
        "Handler": "index.handler",
        "MemorySize": 1024,
        "Role": Object {
          "Fn::GetAtt": Array [
            "fakepathtorepositoryForwarderServiceRole3D1A3F1B",
            "Arn",
          ],
        },
        "Runtime": "nodejs14.x",
        "Timeout": 60,
        "TracingConfig": Object {
          "Mode": "Active",
        },
      },
      "Type": "AWS::Lambda::Function",
    },
    "fakepathtorepositoryForwarderDLQNotEmpty0ABFCB5C": Object {
      "Properties": Object {
        "AlarmDescription": Object {
          "Fn::Join": Array [
            "",
            Array [
              "The CodeArtifact fowarder for 123456789012:mock-domain-name/mock-repository-name is failing/n/nLink to the lambda function: /lambda/home#/functions/",
              Object {
                "Ref": "fakepathtorepositoryForwarder90BF304A",
              },
              "/nLink to the dead letter queue: /sqs/v2/home#/queues/https%3A%2F%2Fsqs.",
              Object {
                "Ref": "AWS::Region",
              },
              ".amazonaws.com%2F",
              Object {
                "Ref": "AWS::AccountId",
              },
              "%2F",
              Object {
                "Fn::GetAtt": Array [
                  "fakepathtorepositoryDLQAE116084",
                  "QueueName",
                ],
              },
            ],
          ],
        },
        "AlarmName": "Test/CodeArtifact/123456789012:mock-domain-name/mock-repository-name/DLQNotEmpty",
        "ComparisonOperator": "GreaterThanOrEqualToThreshold",
        "EvaluationPeriods": 1,
        "Metrics": Array [
          Object {
            "Expression": "mVisible + mHidden",
            "Id": "expr_1",
          },
          Object {
            "Id": "mVisible",
            "MetricStat": Object {
              "Metric": Object {
                "Dimensions": Array [
                  Object {
                    "Name": "QueueName",
                    "Value": Object {
                      "Fn::GetAtt": Array [
                        "fakepathtorepositoryDLQAE116084",
                        "QueueName",
                      ],
                    },
                  },
                ],
                "MetricName": "ApproximateNumberOfMessagesVisible",
                "Namespace": "AWS/SQS",
              },
              "Period": 300,
              "Stat": "Maximum",
            },
            "ReturnData": false,
          },
          Object {
            "Id": "mHidden",
            "MetricStat": Object {
              "Metric": Object {
                "Dimensions": Array [
                  Object {
                    "Name": "QueueName",
                    "Value": Object {
                      "Fn::GetAtt": Array [
                        "fakepathtorepositoryDLQAE116084",
                        "QueueName",
                      ],
                    },
                  },
                ],
                "MetricName": "ApproximateNumberOfMessagesNotVisible",
                "Namespace": "AWS/SQS",
              },
              "Period": 300,
              "Stat": "Maximum",
            },
            "ReturnData": false,
          },
        ],
        "Threshold": 1,
        "TreatMissingData": "notBreaching",
      },
      "Type": "AWS::CloudWatch::Alarm",
    },
    "fakepathtorepositoryForwarderFailures8D0BDD52": Object {
      "Properties": Object {
        "AlarmDescription": Object {
          "Fn::Join": Array [
            "",
            Array [
              "The CodeArtifact fowarder for 123456789012:mock-domain-name/mock-repository-name is failing

Link to the lambda function: /lambda/home#/functions/",
              Object {
                "Ref": "fakepathtorepositoryForwarder90BF304A",
              },
            ],
          ],
        },
        "AlarmName": "Test/CodeArtifact/123456789012:mock-domain-name/mock-repository-name/Forwarder",
        "ComparisonOperator": "GreaterThanOrEqualToThreshold",
        "Dimensions": Array [
          Object {
            "Name": "FunctionName",
            "Value": Object {
              "Ref": "fakepathtorepositoryForwarder90BF304A",
            },
          },
        ],
        "EvaluationPeriods": 3,
        "MetricName": "Errors",
        "Namespace": "AWS/Lambda",
        "Period": 300,
        "Statistic": "Sum",
        "Threshold": 1,
        "TreatMissingData": "missing",
      },
      "Type": "AWS::CloudWatch::Alarm",
    },
    "fakepathtorepositoryForwarderServiceRole3D1A3F1B": Object {
      "Properties": Object {
        "AssumeRolePolicyDocument": Object {
          "Statement": Array [
            Object {
              "Action": "sts:AssumeRole",
              "Effect": "Allow",
              "Principal": Object {
                "Service": "lambda.amazonaws.com",
              },
            },
          ],
          "Version": "2012-10-17",
        },
        "ManagedPolicyArns": Array [
          Object {
            "Fn::Join": Array [
              "",
              Array [
                "arn:",
                Object {
                  "Ref": "AWS::Partition",
                },
                ":iam::aws:policy/service-role/AWSLambdaBasicExecutionRole",
              ],
            ],
          },
        ],
      },
      "Type": "AWS::IAM::Role",
    },
    "fakepathtorepositoryForwarderServiceRoleDefaultPolicy238521BA": Object {
      "Properties": Object {
        "PolicyDocument": Object {
          "Statement": Array [
            Object {
              "Action": "sqs:SendMessage",
              "Effect": "Allow",
              "Resource": Object {
                "Fn::GetAtt": Array [
                  "fakepathtorepositoryDLQAE116084",
                  "Arn",
                ],
              },
            },
            Object {
              "Action": Array [
                "xray:PutTraceSegments",
                "xray:PutTelemetryRecords",
              ],
              "Effect": "Allow",
              "Resource": "*",
            },
            Object {
              "Action": Array [
                "s3:GetObject*",
                "s3:GetBucket*",
                "s3:List*",
                "s3:DeleteObject*",
                "s3:PutObject*",
                "s3:Abort*",
              ],
              "Effect": "Allow",
              "Resource": Array [
                Object {
                  "Fn::GetAtt": Array [
                    "fakepathtorepositoryStagingBucketF571B2BA",
                    "Arn",
                  ],
                },
                Object {
                  "Fn::Join": Array [
                    "",
                    Array [
                      Object {
                        "Fn::GetAtt": Array [
                          "fakepathtorepositoryStagingBucketF571B2BA",
                          "Arn",
                        ],
                      },
                      "/*",
                    ],
                  ],
                },
              ],
            },
            Object {
              "Action": "codeartifact:GetPackageVersionAsset",
              "Effect": "Allow",
              "Resource": Object {
                "Fn::Join": Array [
                  "",
                  Array [
                    "arn:",
                    Object {
                      "Ref": "AWS::Partition",
                    },
                    ":codeartifact:",
                    Object {
                      "Ref": "AWS::Region",
                    },
                    ":",
                    Object {
                      "Ref": "AWS::AccountId",
                    },
                    ":package/mock-domain-name/mock-repository-name/npm/*",
                  ],
                ],
              },
            },
          ],
          "Version": "2012-10-17",
        },
        "PolicyName": "fakepathtorepositoryForwarderServiceRoleDefaultPolicy238521BA",
        "Roles": Array [
          Object {
            "Ref": "fakepathtorepositoryForwarderServiceRole3D1A3F1B",
          },
        ],
      },
      "Type": "AWS::IAM::Policy",
    },
    "fakepathtorepositoryStagingBucketF571B2BA": Object {
      "DeletionPolicy": "Retain",
      "Properties": Object {
        "LifecycleConfiguration": Object {
          "Rules": Array [
            Object {
              "ExpirationInDays": 30,
              "Status": "Enabled",
            },
          ],
        },
        "PublicAccessBlockConfiguration": Object {
          "BlockPublicAcls": true,
          "BlockPublicPolicy": true,
          "IgnorePublicAcls": true,
          "RestrictPublicBuckets": true,
        },
      },
      "Type": "AWS::S3::Bucket",
      "UpdateReplacePolicy": "Retain",
    },
    "fakepathtorepositoryStagingBucketPolicy737DE541": Object {
      "Properties": Object {
        "Bucket": Object {
          "Ref": "fakepathtorepositoryStagingBucketF571B2BA",
        },
        "PolicyDocument": Object {
          "Statement": Array [
            Object {
              "Action": "s3:*",
              "Condition": Object {
                "Bool": Object {
                  "aws:SecureTransport": "false",
                },
              },
              "Effect": "Deny",
              "Principal": Object {
                "AWS": "*",
              },
              "Resource": Array [
                Object {
                  "Fn::GetAtt": Array [
                    "fakepathtorepositoryStagingBucketF571B2BA",
                    "Arn",
                  ],
                },
                Object {
                  "Fn::Join": Array [
                    "",
                    Array [
                      Object {
                        "Fn::GetAtt": Array [
                          "fakepathtorepositoryStagingBucketF571B2BA",
                          "Arn",
                        ],
                      },
                      "/*",
                    ],
                  ],
                },
              ],
            },
          ],
          "Version": "2012-10-17",
        },
      },
      "Type": "AWS::S3::BucketPolicy",
    },
  },
}
`;

exports[`user-provided staging bucket 1`] = `
Object {
  "Parameters": Object {
<<<<<<< HEAD
    "AssetParameters765bb2f76f6c6598c1310df2b36061c91c6a4e3852395acfbe8370ced27e5780ArtifactHashF016C853": Object {
      "Description": "Artifact hash for asset \\"765bb2f76f6c6598c1310df2b36061c91c6a4e3852395acfbe8370ced27e5780\\"",
      "Type": "String",
    },
    "AssetParameters765bb2f76f6c6598c1310df2b36061c91c6a4e3852395acfbe8370ced27e5780S3Bucket06D4DF53": Object {
      "Description": "S3 bucket for asset \\"765bb2f76f6c6598c1310df2b36061c91c6a4e3852395acfbe8370ced27e5780\\"",
      "Type": "String",
    },
    "AssetParameters765bb2f76f6c6598c1310df2b36061c91c6a4e3852395acfbe8370ced27e5780S3VersionKey2451EC16": Object {
      "Description": "S3 key for asset version \\"765bb2f76f6c6598c1310df2b36061c91c6a4e3852395acfbe8370ced27e5780\\"",
=======
    "AssetParameters7874e74ba540e98105efab45daec6b8b81149067d50c688956762f12a10932ecArtifactHashF10285F8": Object {
      "Description": "Artifact hash for asset \\"7874e74ba540e98105efab45daec6b8b81149067d50c688956762f12a10932ec\\"",
      "Type": "String",
    },
    "AssetParameters7874e74ba540e98105efab45daec6b8b81149067d50c688956762f12a10932ecS3BucketAD59102C": Object {
      "Description": "S3 bucket for asset \\"7874e74ba540e98105efab45daec6b8b81149067d50c688956762f12a10932ec\\"",
      "Type": "String",
    },
    "AssetParameters7874e74ba540e98105efab45daec6b8b81149067d50c688956762f12a10932ecS3VersionKey98948FF7": Object {
      "Description": "S3 key for asset version \\"7874e74ba540e98105efab45daec6b8b81149067d50c688956762f12a10932ec\\"",
>>>>>>> c46b52c0
      "Type": "String",
    },
  },
  "Resources": Object {
    "fakepathtorepositoryDLQAE116084": Object {
      "DeletionPolicy": "Delete",
      "Properties": Object {
        "KmsMasterKeyId": "alias/aws/sqs",
        "MessageRetentionPeriod": 1209600,
        "VisibilityTimeout": 900,
      },
      "Type": "AWS::SQS::Queue",
      "UpdateReplacePolicy": "Delete",
    },
    "fakepathtorepositoryEventBridgeAllowEventRuleTestfakepathtorepositoryForwarderDE3B2A6D81A22B29": Object {
      "DependsOn": Array [
        "fakepathtorepositoryForwarderDLQNotEmpty0ABFCB5C",
        "fakepathtorepositoryForwarderFailures8D0BDD52",
      ],
      "Properties": Object {
        "Action": "lambda:InvokeFunction",
        "FunctionName": Object {
          "Fn::GetAtt": Array [
            "fakepathtorepositoryForwarder90BF304A",
            "Arn",
          ],
        },
        "Principal": "events.amazonaws.com",
        "SourceArn": Object {
          "Fn::GetAtt": Array [
            "fakepathtorepositoryEventBridgeCAB0C06A",
            "Arn",
          ],
        },
      },
      "Type": "AWS::Lambda::Permission",
    },
    "fakepathtorepositoryEventBridgeCAB0C06A": Object {
      "DependsOn": Array [
        "fakepathtorepositoryForwarderDLQNotEmpty0ABFCB5C",
        "fakepathtorepositoryForwarderFailures8D0BDD52",
      ],
      "Properties": Object {
        "Description": "Test/CodeArtifact/123456789012:mock-domain-name/mock-repository-name/EventBridge",
        "EventPattern": Object {
          "detail": Object {
            "domainName": "mock-domain-name",
            "domainOwner": "123456789012",
            "packageFormat": "npm",
            "repositoryName": "mock-repository-name",
          },
          "detail-type": Array [
            "CodeArtifact Package Version State Change",
          ],
          "source": Array [
            "aws.codeartifact",
          ],
        },
        "State": "ENABLED",
        "Targets": Array [
          Object {
            "Arn": Object {
              "Fn::GetAtt": Array [
                "fakepathtorepositoryForwarder90BF304A",
                "Arn",
              ],
            },
            "Id": "Target0",
          },
        ],
      },
      "Type": "AWS::Events::Rule",
    },
    "fakepathtorepositoryForwarder90BF304A": Object {
      "DependsOn": Array [
        "fakepathtorepositoryForwarderServiceRoleDefaultPolicy238521BA",
        "fakepathtorepositoryForwarderServiceRole3D1A3F1B",
      ],
      "Properties": Object {
        "Code": Object {
          "S3Bucket": Object {
<<<<<<< HEAD
            "Ref": "AssetParameters765bb2f76f6c6598c1310df2b36061c91c6a4e3852395acfbe8370ced27e5780S3Bucket06D4DF53",
=======
            "Ref": "AssetParameters7874e74ba540e98105efab45daec6b8b81149067d50c688956762f12a10932ecS3BucketAD59102C",
>>>>>>> c46b52c0
          },
          "S3Key": Object {
            "Fn::Join": Array [
              "",
              Array [
                Object {
                  "Fn::Select": Array [
                    0,
                    Object {
                      "Fn::Split": Array [
                        "||",
                        Object {
<<<<<<< HEAD
                          "Ref": "AssetParameters765bb2f76f6c6598c1310df2b36061c91c6a4e3852395acfbe8370ced27e5780S3VersionKey2451EC16",
=======
                          "Ref": "AssetParameters7874e74ba540e98105efab45daec6b8b81149067d50c688956762f12a10932ecS3VersionKey98948FF7",
>>>>>>> c46b52c0
                        },
                      ],
                    },
                  ],
                },
                Object {
                  "Fn::Select": Array [
                    1,
                    Object {
                      "Fn::Split": Array [
                        "||",
                        Object {
<<<<<<< HEAD
                          "Ref": "AssetParameters765bb2f76f6c6598c1310df2b36061c91c6a4e3852395acfbe8370ced27e5780S3VersionKey2451EC16",
=======
                          "Ref": "AssetParameters7874e74ba540e98105efab45daec6b8b81149067d50c688956762f12a10932ecS3VersionKey98948FF7",
>>>>>>> c46b52c0
                        },
                      ],
                    },
                  ],
                },
              ],
            ],
          },
        },
        "DeadLetterConfig": Object {
          "TargetArn": Object {
            "Fn::GetAtt": Array [
              "fakepathtorepositoryDLQAE116084",
              "Arn",
            ],
          },
        },
        "Description": "[Test/CodeArtifact/123456789012:mock-domain-name/mock-repository-name] Handle CodeArtifact EventBridge events",
        "Environment": Object {
          "Variables": Object {
            "AWS_EMF_ENVIRONMENT": "Local",
            "BUCKET_NAME": "mock-bucket",
            "QUEUE_URL": "https://fake-queue-url/phony",
          },
        },
        "Handler": "index.handler",
        "MemorySize": 1024,
        "Role": Object {
          "Fn::GetAtt": Array [
            "fakepathtorepositoryForwarderServiceRole3D1A3F1B",
            "Arn",
          ],
        },
        "Runtime": "nodejs14.x",
        "Timeout": 60,
        "TracingConfig": Object {
          "Mode": "Active",
        },
      },
      "Type": "AWS::Lambda::Function",
    },
    "fakepathtorepositoryForwarderDLQNotEmpty0ABFCB5C": Object {
      "Properties": Object {
        "AlarmDescription": Object {
          "Fn::Join": Array [
            "",
            Array [
              "The CodeArtifact fowarder for 123456789012:mock-domain-name/mock-repository-name is failing/n/nLink to the lambda function: /lambda/home#/functions/",
              Object {
                "Ref": "fakepathtorepositoryForwarder90BF304A",
              },
              "/nLink to the dead letter queue: /sqs/v2/home#/queues/https%3A%2F%2Fsqs.",
              Object {
                "Ref": "AWS::Region",
              },
              ".amazonaws.com%2F",
              Object {
                "Ref": "AWS::AccountId",
              },
              "%2F",
              Object {
                "Fn::GetAtt": Array [
                  "fakepathtorepositoryDLQAE116084",
                  "QueueName",
                ],
              },
            ],
          ],
        },
        "AlarmName": "Test/CodeArtifact/123456789012:mock-domain-name/mock-repository-name/DLQNotEmpty",
        "ComparisonOperator": "GreaterThanOrEqualToThreshold",
        "EvaluationPeriods": 1,
        "Metrics": Array [
          Object {
            "Expression": "mVisible + mHidden",
            "Id": "expr_1",
          },
          Object {
            "Id": "mVisible",
            "MetricStat": Object {
              "Metric": Object {
                "Dimensions": Array [
                  Object {
                    "Name": "QueueName",
                    "Value": Object {
                      "Fn::GetAtt": Array [
                        "fakepathtorepositoryDLQAE116084",
                        "QueueName",
                      ],
                    },
                  },
                ],
                "MetricName": "ApproximateNumberOfMessagesVisible",
                "Namespace": "AWS/SQS",
              },
              "Period": 300,
              "Stat": "Maximum",
            },
            "ReturnData": false,
          },
          Object {
            "Id": "mHidden",
            "MetricStat": Object {
              "Metric": Object {
                "Dimensions": Array [
                  Object {
                    "Name": "QueueName",
                    "Value": Object {
                      "Fn::GetAtt": Array [
                        "fakepathtorepositoryDLQAE116084",
                        "QueueName",
                      ],
                    },
                  },
                ],
                "MetricName": "ApproximateNumberOfMessagesNotVisible",
                "Namespace": "AWS/SQS",
              },
              "Period": 300,
              "Stat": "Maximum",
            },
            "ReturnData": false,
          },
        ],
        "Threshold": 1,
        "TreatMissingData": "notBreaching",
      },
      "Type": "AWS::CloudWatch::Alarm",
    },
    "fakepathtorepositoryForwarderFailures8D0BDD52": Object {
      "Properties": Object {
        "AlarmDescription": Object {
          "Fn::Join": Array [
            "",
            Array [
              "The CodeArtifact fowarder for 123456789012:mock-domain-name/mock-repository-name is failing

Link to the lambda function: /lambda/home#/functions/",
              Object {
                "Ref": "fakepathtorepositoryForwarder90BF304A",
              },
            ],
          ],
        },
        "AlarmName": "Test/CodeArtifact/123456789012:mock-domain-name/mock-repository-name/Forwarder",
        "ComparisonOperator": "GreaterThanOrEqualToThreshold",
        "Dimensions": Array [
          Object {
            "Name": "FunctionName",
            "Value": Object {
              "Ref": "fakepathtorepositoryForwarder90BF304A",
            },
          },
        ],
        "EvaluationPeriods": 3,
        "MetricName": "Errors",
        "Namespace": "AWS/Lambda",
        "Period": 300,
        "Statistic": "Sum",
        "Threshold": 1,
        "TreatMissingData": "missing",
      },
      "Type": "AWS::CloudWatch::Alarm",
    },
    "fakepathtorepositoryForwarderServiceRole3D1A3F1B": Object {
      "Properties": Object {
        "AssumeRolePolicyDocument": Object {
          "Statement": Array [
            Object {
              "Action": "sts:AssumeRole",
              "Effect": "Allow",
              "Principal": Object {
                "Service": "lambda.amazonaws.com",
              },
            },
          ],
          "Version": "2012-10-17",
        },
        "ManagedPolicyArns": Array [
          Object {
            "Fn::Join": Array [
              "",
              Array [
                "arn:",
                Object {
                  "Ref": "AWS::Partition",
                },
                ":iam::aws:policy/service-role/AWSLambdaBasicExecutionRole",
              ],
            ],
          },
        ],
      },
      "Type": "AWS::IAM::Role",
    },
    "fakepathtorepositoryForwarderServiceRoleDefaultPolicy238521BA": Object {
      "Properties": Object {
        "PolicyDocument": Object {
          "Statement": Array [
            Object {
              "Action": "sqs:SendMessage",
              "Effect": "Allow",
              "Resource": Object {
                "Fn::GetAtt": Array [
                  "fakepathtorepositoryDLQAE116084",
                  "Arn",
                ],
              },
            },
            Object {
              "Action": Array [
                "xray:PutTraceSegments",
                "xray:PutTelemetryRecords",
              ],
              "Effect": "Allow",
              "Resource": "*",
            },
            Object {
              "Action": "codeartifact:GetPackageVersionAsset",
              "Effect": "Allow",
              "Resource": Object {
                "Fn::Join": Array [
                  "",
                  Array [
                    "arn:",
                    Object {
                      "Ref": "AWS::Partition",
                    },
                    ":codeartifact:",
                    Object {
                      "Ref": "AWS::Region",
                    },
                    ":",
                    Object {
                      "Ref": "AWS::AccountId",
                    },
                    ":package/mock-domain-name/mock-repository-name/npm/*",
                  ],
                ],
              },
            },
          ],
          "Version": "2012-10-17",
        },
        "PolicyName": "fakepathtorepositoryForwarderServiceRoleDefaultPolicy238521BA",
        "Roles": Array [
          Object {
            "Ref": "fakepathtorepositoryForwarderServiceRole3D1A3F1B",
          },
        ],
      },
      "Type": "AWS::IAM::Policy",
    },
  },
}
`;<|MERGE_RESOLUTION|>--- conflicted
+++ resolved
@@ -3,29 +3,16 @@
 exports[`default configuration 1`] = `
 Object {
   "Parameters": Object {
-<<<<<<< HEAD
-    "AssetParameters765bb2f76f6c6598c1310df2b36061c91c6a4e3852395acfbe8370ced27e5780ArtifactHashF016C853": Object {
-      "Description": "Artifact hash for asset \\"765bb2f76f6c6598c1310df2b36061c91c6a4e3852395acfbe8370ced27e5780\\"",
+    "AssetParameters0ca6bcfc073fb05321a151b1086012a6f3e0eee12cfe5db189a7266e17055d56ArtifactHash95715691": Object {
+      "Description": "Artifact hash for asset \\"0ca6bcfc073fb05321a151b1086012a6f3e0eee12cfe5db189a7266e17055d56\\"",
       "Type": "String",
     },
-    "AssetParameters765bb2f76f6c6598c1310df2b36061c91c6a4e3852395acfbe8370ced27e5780S3Bucket06D4DF53": Object {
-      "Description": "S3 bucket for asset \\"765bb2f76f6c6598c1310df2b36061c91c6a4e3852395acfbe8370ced27e5780\\"",
+    "AssetParameters0ca6bcfc073fb05321a151b1086012a6f3e0eee12cfe5db189a7266e17055d56S3Bucket30B10677": Object {
+      "Description": "S3 bucket for asset \\"0ca6bcfc073fb05321a151b1086012a6f3e0eee12cfe5db189a7266e17055d56\\"",
       "Type": "String",
     },
-    "AssetParameters765bb2f76f6c6598c1310df2b36061c91c6a4e3852395acfbe8370ced27e5780S3VersionKey2451EC16": Object {
-      "Description": "S3 key for asset version \\"765bb2f76f6c6598c1310df2b36061c91c6a4e3852395acfbe8370ced27e5780\\"",
-=======
-    "AssetParameters7874e74ba540e98105efab45daec6b8b81149067d50c688956762f12a10932ecArtifactHashF10285F8": Object {
-      "Description": "Artifact hash for asset \\"7874e74ba540e98105efab45daec6b8b81149067d50c688956762f12a10932ec\\"",
-      "Type": "String",
-    },
-    "AssetParameters7874e74ba540e98105efab45daec6b8b81149067d50c688956762f12a10932ecS3BucketAD59102C": Object {
-      "Description": "S3 bucket for asset \\"7874e74ba540e98105efab45daec6b8b81149067d50c688956762f12a10932ec\\"",
-      "Type": "String",
-    },
-    "AssetParameters7874e74ba540e98105efab45daec6b8b81149067d50c688956762f12a10932ecS3VersionKey98948FF7": Object {
-      "Description": "S3 key for asset version \\"7874e74ba540e98105efab45daec6b8b81149067d50c688956762f12a10932ec\\"",
->>>>>>> c46b52c0
+    "AssetParameters0ca6bcfc073fb05321a151b1086012a6f3e0eee12cfe5db189a7266e17055d56S3VersionKey14AF4AA3": Object {
+      "Description": "S3 key for asset version \\"0ca6bcfc073fb05321a151b1086012a6f3e0eee12cfe5db189a7266e17055d56\\"",
       "Type": "String",
     },
   },
@@ -156,11 +143,7 @@
       "Properties": Object {
         "Code": Object {
           "S3Bucket": Object {
-<<<<<<< HEAD
-            "Ref": "AssetParameters765bb2f76f6c6598c1310df2b36061c91c6a4e3852395acfbe8370ced27e5780S3Bucket06D4DF53",
-=======
-            "Ref": "AssetParameters7874e74ba540e98105efab45daec6b8b81149067d50c688956762f12a10932ecS3BucketAD59102C",
->>>>>>> c46b52c0
+            "Ref": "AssetParameters0ca6bcfc073fb05321a151b1086012a6f3e0eee12cfe5db189a7266e17055d56S3Bucket30B10677",
           },
           "S3Key": Object {
             "Fn::Join": Array [
@@ -173,11 +156,7 @@
                       "Fn::Split": Array [
                         "||",
                         Object {
-<<<<<<< HEAD
-                          "Ref": "AssetParameters765bb2f76f6c6598c1310df2b36061c91c6a4e3852395acfbe8370ced27e5780S3VersionKey2451EC16",
-=======
-                          "Ref": "AssetParameters7874e74ba540e98105efab45daec6b8b81149067d50c688956762f12a10932ecS3VersionKey98948FF7",
->>>>>>> c46b52c0
+                          "Ref": "AssetParameters0ca6bcfc073fb05321a151b1086012a6f3e0eee12cfe5db189a7266e17055d56S3VersionKey14AF4AA3",
                         },
                       ],
                     },
@@ -190,11 +169,7 @@
                       "Fn::Split": Array [
                         "||",
                         Object {
-<<<<<<< HEAD
-                          "Ref": "AssetParameters765bb2f76f6c6598c1310df2b36061c91c6a4e3852395acfbe8370ced27e5780S3VersionKey2451EC16",
-=======
-                          "Ref": "AssetParameters7874e74ba540e98105efab45daec6b8b81149067d50c688956762f12a10932ecS3VersionKey98948FF7",
->>>>>>> c46b52c0
+                          "Ref": "AssetParameters0ca6bcfc073fb05321a151b1086012a6f3e0eee12cfe5db189a7266e17055d56S3VersionKey14AF4AA3",
                         },
                       ],
                     },
@@ -558,29 +533,16 @@
 exports[`user-provided staging bucket 1`] = `
 Object {
   "Parameters": Object {
-<<<<<<< HEAD
-    "AssetParameters765bb2f76f6c6598c1310df2b36061c91c6a4e3852395acfbe8370ced27e5780ArtifactHashF016C853": Object {
-      "Description": "Artifact hash for asset \\"765bb2f76f6c6598c1310df2b36061c91c6a4e3852395acfbe8370ced27e5780\\"",
+    "AssetParameters0ca6bcfc073fb05321a151b1086012a6f3e0eee12cfe5db189a7266e17055d56ArtifactHash95715691": Object {
+      "Description": "Artifact hash for asset \\"0ca6bcfc073fb05321a151b1086012a6f3e0eee12cfe5db189a7266e17055d56\\"",
       "Type": "String",
     },
-    "AssetParameters765bb2f76f6c6598c1310df2b36061c91c6a4e3852395acfbe8370ced27e5780S3Bucket06D4DF53": Object {
-      "Description": "S3 bucket for asset \\"765bb2f76f6c6598c1310df2b36061c91c6a4e3852395acfbe8370ced27e5780\\"",
+    "AssetParameters0ca6bcfc073fb05321a151b1086012a6f3e0eee12cfe5db189a7266e17055d56S3Bucket30B10677": Object {
+      "Description": "S3 bucket for asset \\"0ca6bcfc073fb05321a151b1086012a6f3e0eee12cfe5db189a7266e17055d56\\"",
       "Type": "String",
     },
-    "AssetParameters765bb2f76f6c6598c1310df2b36061c91c6a4e3852395acfbe8370ced27e5780S3VersionKey2451EC16": Object {
-      "Description": "S3 key for asset version \\"765bb2f76f6c6598c1310df2b36061c91c6a4e3852395acfbe8370ced27e5780\\"",
-=======
-    "AssetParameters7874e74ba540e98105efab45daec6b8b81149067d50c688956762f12a10932ecArtifactHashF10285F8": Object {
-      "Description": "Artifact hash for asset \\"7874e74ba540e98105efab45daec6b8b81149067d50c688956762f12a10932ec\\"",
-      "Type": "String",
-    },
-    "AssetParameters7874e74ba540e98105efab45daec6b8b81149067d50c688956762f12a10932ecS3BucketAD59102C": Object {
-      "Description": "S3 bucket for asset \\"7874e74ba540e98105efab45daec6b8b81149067d50c688956762f12a10932ec\\"",
-      "Type": "String",
-    },
-    "AssetParameters7874e74ba540e98105efab45daec6b8b81149067d50c688956762f12a10932ecS3VersionKey98948FF7": Object {
-      "Description": "S3 key for asset version \\"7874e74ba540e98105efab45daec6b8b81149067d50c688956762f12a10932ec\\"",
->>>>>>> c46b52c0
+    "AssetParameters0ca6bcfc073fb05321a151b1086012a6f3e0eee12cfe5db189a7266e17055d56S3VersionKey14AF4AA3": Object {
+      "Description": "S3 key for asset version \\"0ca6bcfc073fb05321a151b1086012a6f3e0eee12cfe5db189a7266e17055d56\\"",
       "Type": "String",
     },
   },
@@ -662,11 +624,7 @@
       "Properties": Object {
         "Code": Object {
           "S3Bucket": Object {
-<<<<<<< HEAD
-            "Ref": "AssetParameters765bb2f76f6c6598c1310df2b36061c91c6a4e3852395acfbe8370ced27e5780S3Bucket06D4DF53",
-=======
-            "Ref": "AssetParameters7874e74ba540e98105efab45daec6b8b81149067d50c688956762f12a10932ecS3BucketAD59102C",
->>>>>>> c46b52c0
+            "Ref": "AssetParameters0ca6bcfc073fb05321a151b1086012a6f3e0eee12cfe5db189a7266e17055d56S3Bucket30B10677",
           },
           "S3Key": Object {
             "Fn::Join": Array [
@@ -679,11 +637,7 @@
                       "Fn::Split": Array [
                         "||",
                         Object {
-<<<<<<< HEAD
-                          "Ref": "AssetParameters765bb2f76f6c6598c1310df2b36061c91c6a4e3852395acfbe8370ced27e5780S3VersionKey2451EC16",
-=======
-                          "Ref": "AssetParameters7874e74ba540e98105efab45daec6b8b81149067d50c688956762f12a10932ecS3VersionKey98948FF7",
->>>>>>> c46b52c0
+                          "Ref": "AssetParameters0ca6bcfc073fb05321a151b1086012a6f3e0eee12cfe5db189a7266e17055d56S3VersionKey14AF4AA3",
                         },
                       ],
                     },
@@ -696,11 +650,7 @@
                       "Fn::Split": Array [
                         "||",
                         Object {
-<<<<<<< HEAD
-                          "Ref": "AssetParameters765bb2f76f6c6598c1310df2b36061c91c6a4e3852395acfbe8370ced27e5780S3VersionKey2451EC16",
-=======
-                          "Ref": "AssetParameters7874e74ba540e98105efab45daec6b8b81149067d50c688956762f12a10932ecS3VersionKey98948FF7",
->>>>>>> c46b52c0
+                          "Ref": "AssetParameters0ca6bcfc073fb05321a151b1086012a6f3e0eee12cfe5db189a7266e17055d56S3VersionKey14AF4AA3",
                         },
                       ],
                     },
