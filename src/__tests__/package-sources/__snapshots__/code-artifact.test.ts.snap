--- conflicted
+++ resolved
@@ -3,18 +3,6 @@
 exports[`default configuration 1`] = `
 Object {
   "Parameters": Object {
-<<<<<<< HEAD
-    "AssetParametersec77ee279d084411dc777f296e122398eb08d2a69aec7e4e8cd9902525313ac3ArtifactHashA011835D": Object {
-      "Description": "Artifact hash for asset \\"ec77ee279d084411dc777f296e122398eb08d2a69aec7e4e8cd9902525313ac3\\"",
-      "Type": "String",
-    },
-    "AssetParametersec77ee279d084411dc777f296e122398eb08d2a69aec7e4e8cd9902525313ac3S3Bucket1B0D9D97": Object {
-      "Description": "S3 bucket for asset \\"ec77ee279d084411dc777f296e122398eb08d2a69aec7e4e8cd9902525313ac3\\"",
-      "Type": "String",
-    },
-    "AssetParametersec77ee279d084411dc777f296e122398eb08d2a69aec7e4e8cd9902525313ac3S3VersionKey919E557A": Object {
-      "Description": "S3 key for asset version \\"ec77ee279d084411dc777f296e122398eb08d2a69aec7e4e8cd9902525313ac3\\"",
-=======
     "AssetParametersf4b1fddd1846ba710b9b6d99d8e8684690fa6f4884d335d6e747da8154ecab36ArtifactHash5810B26A": Object {
       "Description": "Artifact hash for asset \\"f4b1fddd1846ba710b9b6d99d8e8684690fa6f4884d335d6e747da8154ecab36\\"",
       "Type": "String",
@@ -25,7 +13,6 @@
     },
     "AssetParametersf4b1fddd1846ba710b9b6d99d8e8684690fa6f4884d335d6e747da8154ecab36S3VersionKey0F20568B": Object {
       "Description": "S3 key for asset version \\"f4b1fddd1846ba710b9b6d99d8e8684690fa6f4884d335d6e747da8154ecab36\\"",
->>>>>>> b821e616
       "Type": "String",
     },
   },
@@ -156,11 +143,7 @@
       "Properties": Object {
         "Code": Object {
           "S3Bucket": Object {
-<<<<<<< HEAD
-            "Ref": "AssetParametersec77ee279d084411dc777f296e122398eb08d2a69aec7e4e8cd9902525313ac3S3Bucket1B0D9D97",
-=======
             "Ref": "AssetParametersf4b1fddd1846ba710b9b6d99d8e8684690fa6f4884d335d6e747da8154ecab36S3BucketADA61B2F",
->>>>>>> b821e616
           },
           "S3Key": Object {
             "Fn::Join": Array [
@@ -173,11 +156,7 @@
                       "Fn::Split": Array [
                         "||",
                         Object {
-<<<<<<< HEAD
-                          "Ref": "AssetParametersec77ee279d084411dc777f296e122398eb08d2a69aec7e4e8cd9902525313ac3S3VersionKey919E557A",
-=======
                           "Ref": "AssetParametersf4b1fddd1846ba710b9b6d99d8e8684690fa6f4884d335d6e747da8154ecab36S3VersionKey0F20568B",
->>>>>>> b821e616
                         },
                       ],
                     },
@@ -190,11 +169,7 @@
                       "Fn::Split": Array [
                         "||",
                         Object {
-<<<<<<< HEAD
-                          "Ref": "AssetParametersec77ee279d084411dc777f296e122398eb08d2a69aec7e4e8cd9902525313ac3S3VersionKey919E557A",
-=======
                           "Ref": "AssetParametersf4b1fddd1846ba710b9b6d99d8e8684690fa6f4884d335d6e747da8154ecab36S3VersionKey0F20568B",
->>>>>>> b821e616
                         },
                       ],
                     },
@@ -558,18 +533,6 @@
 exports[`user-provided staging bucket 1`] = `
 Object {
   "Parameters": Object {
-<<<<<<< HEAD
-    "AssetParametersec77ee279d084411dc777f296e122398eb08d2a69aec7e4e8cd9902525313ac3ArtifactHashA011835D": Object {
-      "Description": "Artifact hash for asset \\"ec77ee279d084411dc777f296e122398eb08d2a69aec7e4e8cd9902525313ac3\\"",
-      "Type": "String",
-    },
-    "AssetParametersec77ee279d084411dc777f296e122398eb08d2a69aec7e4e8cd9902525313ac3S3Bucket1B0D9D97": Object {
-      "Description": "S3 bucket for asset \\"ec77ee279d084411dc777f296e122398eb08d2a69aec7e4e8cd9902525313ac3\\"",
-      "Type": "String",
-    },
-    "AssetParametersec77ee279d084411dc777f296e122398eb08d2a69aec7e4e8cd9902525313ac3S3VersionKey919E557A": Object {
-      "Description": "S3 key for asset version \\"ec77ee279d084411dc777f296e122398eb08d2a69aec7e4e8cd9902525313ac3\\"",
-=======
     "AssetParametersf4b1fddd1846ba710b9b6d99d8e8684690fa6f4884d335d6e747da8154ecab36ArtifactHash5810B26A": Object {
       "Description": "Artifact hash for asset \\"f4b1fddd1846ba710b9b6d99d8e8684690fa6f4884d335d6e747da8154ecab36\\"",
       "Type": "String",
@@ -580,7 +543,6 @@
     },
     "AssetParametersf4b1fddd1846ba710b9b6d99d8e8684690fa6f4884d335d6e747da8154ecab36S3VersionKey0F20568B": Object {
       "Description": "S3 key for asset version \\"f4b1fddd1846ba710b9b6d99d8e8684690fa6f4884d335d6e747da8154ecab36\\"",
->>>>>>> b821e616
       "Type": "String",
     },
   },
@@ -662,11 +624,7 @@
       "Properties": Object {
         "Code": Object {
           "S3Bucket": Object {
-<<<<<<< HEAD
-            "Ref": "AssetParametersec77ee279d084411dc777f296e122398eb08d2a69aec7e4e8cd9902525313ac3S3Bucket1B0D9D97",
-=======
             "Ref": "AssetParametersf4b1fddd1846ba710b9b6d99d8e8684690fa6f4884d335d6e747da8154ecab36S3BucketADA61B2F",
->>>>>>> b821e616
           },
           "S3Key": Object {
             "Fn::Join": Array [
@@ -679,11 +637,7 @@
                       "Fn::Split": Array [
                         "||",
                         Object {
-<<<<<<< HEAD
-                          "Ref": "AssetParametersec77ee279d084411dc777f296e122398eb08d2a69aec7e4e8cd9902525313ac3S3VersionKey919E557A",
-=======
                           "Ref": "AssetParametersf4b1fddd1846ba710b9b6d99d8e8684690fa6f4884d335d6e747da8154ecab36S3VersionKey0F20568B",
->>>>>>> b821e616
                         },
                       ],
                     },
@@ -696,11 +650,7 @@
                       "Fn::Split": Array [
                         "||",
                         Object {
-<<<<<<< HEAD
-                          "Ref": "AssetParametersec77ee279d084411dc777f296e122398eb08d2a69aec7e4e8cd9902525313ac3S3VersionKey919E557A",
-=======
                           "Ref": "AssetParametersf4b1fddd1846ba710b9b6d99d8e8684690fa6f4884d335d6e747da8154ecab36S3VersionKey0F20568B",
->>>>>>> b821e616
                         },
                       ],
                     },
