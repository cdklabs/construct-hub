--- conflicted
+++ resolved
@@ -240,11 +240,7 @@
           "S3Bucket": Object {
             "Fn::Sub": "cdk-hnb659fds-assets-\${AWS::AccountId}-\${AWS::Region}",
           },
-<<<<<<< HEAD
-          "S3Key": "957d829ea715f6fdb7572cedc0984f8fa5cf06ae05007a98da8842846ff17a10.zip",
-=======
-          "S3Key": "c2047fc7c39fd36992bf65b29121d7a1a1a442accf71ddb7999a7c4d7df2fade.zip",
->>>>>>> fc0a0b74
+          "S3Key": "55c223a7e971090d631ae11877dbf72d59ddab2158190aada46822c7530b0e9e.zip",
         },
         "DeadLetterConfig": Object {
           "TargetArn": Object {
@@ -725,11 +721,7 @@
           "S3Bucket": Object {
             "Fn::Sub": "cdk-hnb659fds-assets-\${AWS::AccountId}-\${AWS::Region}",
           },
-<<<<<<< HEAD
-          "S3Key": "957d829ea715f6fdb7572cedc0984f8fa5cf06ae05007a98da8842846ff17a10.zip",
-=======
-          "S3Key": "c2047fc7c39fd36992bf65b29121d7a1a1a442accf71ddb7999a7c4d7df2fade.zip",
->>>>>>> fc0a0b74
+          "S3Key": "55c223a7e971090d631ae11877dbf72d59ddab2158190aada46822c7530b0e9e.zip",
         },
         "DeadLetterConfig": Object {
           "TargetArn": Object {
