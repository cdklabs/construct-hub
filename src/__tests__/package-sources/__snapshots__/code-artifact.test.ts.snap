--- conflicted
+++ resolved
@@ -240,11 +240,7 @@
           "S3Bucket": Object {
             "Fn::Sub": "cdk-hnb659fds-assets-\${AWS::AccountId}-\${AWS::Region}",
           },
-<<<<<<< HEAD
-          "S3Key": "55c223a7e971090d631ae11877dbf72d59ddab2158190aada46822c7530b0e9e.zip",
-=======
-          "S3Key": "0a27a76cf06c79f994a74c95ab41deffa4eb4bdcc89f619b1f9b45ba33330423.zip",
->>>>>>> 7d188cbe
+          "S3Key": "f7d705da152785d41ee9536724ea10b019f2c56fce61cd635a5db7ddfb5bf790.zip",
         },
         "DeadLetterConfig": Object {
           "TargetArn": Object {
@@ -725,11 +721,7 @@
           "S3Bucket": Object {
             "Fn::Sub": "cdk-hnb659fds-assets-\${AWS::AccountId}-\${AWS::Region}",
           },
-<<<<<<< HEAD
-          "S3Key": "55c223a7e971090d631ae11877dbf72d59ddab2158190aada46822c7530b0e9e.zip",
-=======
-          "S3Key": "0a27a76cf06c79f994a74c95ab41deffa4eb4bdcc89f619b1f9b45ba33330423.zip",
->>>>>>> 7d188cbe
+          "S3Key": "f7d705da152785d41ee9536724ea10b019f2c56fce61cd635a5db7ddfb5bf790.zip",
         },
         "DeadLetterConfig": Object {
           "TargetArn": Object {
