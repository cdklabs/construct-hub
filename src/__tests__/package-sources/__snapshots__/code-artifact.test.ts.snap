// Jest Snapshot v1, https://goo.gl/fbAQLP

exports[`default configuration 1`] = `
Object {
  "Outputs": Object {
    "SnapshotCommand": Object {
      "Description": "Snapshot Test/fake--path--to--repository--StagingBucket",
      "Value": Object {
        "Fn::Join": Array [
          "",
          Array [
            "aws s3 sync s3://",
            Object {
              "Ref": "fakepathtorepositoryStagingBucketF571B2BA",
            },
            " s3://",
            Object {
              "Ref": "FailoverfakepathtorepositoryStagingBucket6DEF61AC",
            },
          ],
        ],
      },
    },
  },
  "Parameters": Object {
    "BootstrapVersion": Object {
      "Default": "/cdk-bootstrap/hnb659fds/version",
      "Description": "Version of the CDK Bootstrap resources in this environment, automatically retrieved from SSM Parameter Store. [cdk:skip]",
      "Type": "AWS::SSM::Parameter::Value<String>",
    },
  },
  "Resources": Object {
    "FailoverfakepathtorepositoryStagingBucket6DEF61AC": Object {
      "DeletionPolicy": "Retain",
      "Properties": Object {
        "LifecycleConfiguration": Object {
          "Rules": Array [
            Object {
              "ExpirationInDays": 30,
              "Status": "Enabled",
            },
          ],
        },
        "PublicAccessBlockConfiguration": Object {
          "BlockPublicAcls": true,
          "BlockPublicPolicy": true,
          "IgnorePublicAcls": true,
          "RestrictPublicBuckets": true,
        },
        "Tags": Array [
          Object {
            "Key": "failover",
            "Value": "true",
          },
        ],
      },
      "Type": "AWS::S3::Bucket",
      "UpdateReplacePolicy": "Retain",
    },
    "FailoverfakepathtorepositoryStagingBucketPolicyAE020014": Object {
      "Properties": Object {
        "Bucket": Object {
          "Ref": "FailoverfakepathtorepositoryStagingBucket6DEF61AC",
        },
        "PolicyDocument": Object {
          "Statement": Array [
            Object {
              "Action": "s3:*",
              "Condition": Object {
                "Bool": Object {
                  "aws:SecureTransport": "false",
                },
              },
              "Effect": "Deny",
              "Principal": Object {
                "AWS": "*",
              },
              "Resource": Array [
                Object {
                  "Fn::GetAtt": Array [
                    "FailoverfakepathtorepositoryStagingBucket6DEF61AC",
                    "Arn",
                  ],
                },
                Object {
                  "Fn::Join": Array [
                    "",
                    Array [
                      Object {
                        "Fn::GetAtt": Array [
                          "FailoverfakepathtorepositoryStagingBucket6DEF61AC",
                          "Arn",
                        ],
                      },
                      "/*",
                    ],
                  ],
                },
              ],
            },
          ],
          "Version": "2012-10-17",
        },
      },
      "Type": "AWS::S3::BucketPolicy",
    },
    "MockIngestionRole7B5CD59F": Object {
      "Type": "AWS::IAM::User",
    },
    "MockIngestionRoleDefaultPolicy9E551219": Object {
      "Properties": Object {
        "PolicyDocument": Object {
          "Statement": Array [
            Object {
              "Action": Array [
                "s3:GetObject*",
                "s3:GetBucket*",
                "s3:List*",
              ],
              "Effect": "Allow",
              "Resource": Array [
                Object {
                  "Fn::GetAtt": Array [
                    "fakepathtorepositoryStagingBucketF571B2BA",
                    "Arn",
                  ],
                },
                Object {
                  "Fn::Join": Array [
                    "",
                    Array [
                      Object {
                        "Fn::GetAtt": Array [
                          "fakepathtorepositoryStagingBucketF571B2BA",
                          "Arn",
                        ],
                      },
                      "/*",
                    ],
                  ],
                },
              ],
            },
          ],
          "Version": "2012-10-17",
        },
        "PolicyName": "MockIngestionRoleDefaultPolicy9E551219",
        "Users": Array [
          Object {
            "Ref": "MockIngestionRole7B5CD59F",
          },
        ],
      },
      "Type": "AWS::IAM::Policy",
    },
    "fakepathtorepositoryDLQAE116084": Object {
      "DeletionPolicy": "Delete",
      "Properties": Object {
        "KmsMasterKeyId": "alias/aws/sqs",
        "MessageRetentionPeriod": 1209600,
        "VisibilityTimeout": 900,
      },
      "Type": "AWS::SQS::Queue",
      "UpdateReplacePolicy": "Delete",
    },
    "fakepathtorepositoryEventBridgeAllowEventRuleTestfakepathtorepositoryForwarderDE3B2A6D81A22B29": Object {
      "DependsOn": Array [
        "fakepathtorepositoryForwarderDLQNotEmpty0ABFCB5C",
        "fakepathtorepositoryForwarderFailures8D0BDD52",
      ],
      "Properties": Object {
        "Action": "lambda:InvokeFunction",
        "FunctionName": Object {
          "Fn::GetAtt": Array [
            "fakepathtorepositoryForwarder90BF304A",
            "Arn",
          ],
        },
        "Principal": "events.amazonaws.com",
        "SourceArn": Object {
          "Fn::GetAtt": Array [
            "fakepathtorepositoryEventBridgeCAB0C06A",
            "Arn",
          ],
        },
      },
      "Type": "AWS::Lambda::Permission",
    },
    "fakepathtorepositoryEventBridgeCAB0C06A": Object {
      "DependsOn": Array [
        "fakepathtorepositoryForwarderDLQNotEmpty0ABFCB5C",
        "fakepathtorepositoryForwarderFailures8D0BDD52",
      ],
      "Properties": Object {
        "Description": "Test/CodeArtifact/123456789012:mock-domain-name/mock-repository-name/EventBridge",
        "EventPattern": Object {
          "detail": Object {
            "domainName": Array [
              "mock-domain-name",
            ],
            "domainOwner": Array [
              "123456789012",
            ],
            "packageFormat": Array [
              "npm",
            ],
            "repositoryName": Array [
              "mock-repository-name",
            ],
          },
          "detail-type": Array [
            "CodeArtifact Package Version State Change",
          ],
          "source": Array [
            "aws.codeartifact",
          ],
        },
        "State": "ENABLED",
        "Targets": Array [
          Object {
            "Arn": Object {
              "Fn::GetAtt": Array [
                "fakepathtorepositoryForwarder90BF304A",
                "Arn",
              ],
            },
            "Id": "Target0",
          },
        ],
      },
      "Type": "AWS::Events::Rule",
    },
    "fakepathtorepositoryForwarder90BF304A": Object {
      "DependsOn": Array [
        "fakepathtorepositoryForwarderServiceRoleDefaultPolicy238521BA",
        "fakepathtorepositoryForwarderServiceRole3D1A3F1B",
      ],
      "Properties": Object {
        "Code": Object {
          "S3Bucket": Object {
            "Fn::Sub": "cdk-hnb659fds-assets-\${AWS::AccountId}-\${AWS::Region}",
          },
<<<<<<< HEAD
          "S3Key": "61c3ca0ee88de16c0b8c2d1f79a6bc0c5f8e6b76760c4489a0820d64c0dfc93b.zip",
=======
          "S3Key": "e766aef9bfcb5580eeb16072ef5522876bc3b8edb7a103acc8a502b0f65f4230.zip",
>>>>>>> 653a0ed4
        },
        "DeadLetterConfig": Object {
          "TargetArn": Object {
            "Fn::GetAtt": Array [
              "fakepathtorepositoryDLQAE116084",
              "Arn",
            ],
          },
        },
        "Description": "[Test/CodeArtifact/123456789012:mock-domain-name/mock-repository-name] Handle CodeArtifact EventBridge events",
        "Environment": Object {
          "Variables": Object {
            "AWS_EMF_ENVIRONMENT": "Local",
            "BUCKET_NAME": Object {
              "Ref": "fakepathtorepositoryStagingBucketF571B2BA",
            },
            "QUEUE_URL": "https://fake-queue-url/phony",
          },
        },
        "Handler": "index.handler",
        "MemorySize": 1024,
        "Role": Object {
          "Fn::GetAtt": Array [
            "fakepathtorepositoryForwarderServiceRole3D1A3F1B",
            "Arn",
          ],
        },
        "Runtime": "nodejs14.x",
        "Timeout": 60,
        "TracingConfig": Object {
          "Mode": "Active",
        },
      },
      "Type": "AWS::Lambda::Function",
    },
    "fakepathtorepositoryForwarderDLQNotEmpty0ABFCB5C": Object {
      "Properties": Object {
        "AlarmDescription": Object {
          "Fn::Join": Array [
            "",
            Array [
              "The CodeArtifact fowarder for 123456789012:mock-domain-name/mock-repository-name is failing/n/nLink to the lambda function: /lambda/home#/functions/",
              Object {
                "Ref": "fakepathtorepositoryForwarder90BF304A",
              },
              "/nLink to the dead letter queue: /sqs/v2/home#/queues/https%3A%2F%2Fsqs.",
              Object {
                "Ref": "AWS::Region",
              },
              ".amazonaws.com%2F",
              Object {
                "Ref": "AWS::AccountId",
              },
              "%2F",
              Object {
                "Fn::GetAtt": Array [
                  "fakepathtorepositoryDLQAE116084",
                  "QueueName",
                ],
              },
            ],
          ],
        },
        "AlarmName": "Test/CodeArtifact/123456789012:mock-domain-name/mock-repository-name/DLQNotEmpty",
        "ComparisonOperator": "GreaterThanOrEqualToThreshold",
        "EvaluationPeriods": 1,
        "Metrics": Array [
          Object {
            "Expression": "mVisible + mHidden",
            "Id": "expr_1",
          },
          Object {
            "Id": "mVisible",
            "MetricStat": Object {
              "Metric": Object {
                "Dimensions": Array [
                  Object {
                    "Name": "QueueName",
                    "Value": Object {
                      "Fn::GetAtt": Array [
                        "fakepathtorepositoryDLQAE116084",
                        "QueueName",
                      ],
                    },
                  },
                ],
                "MetricName": "ApproximateNumberOfMessagesVisible",
                "Namespace": "AWS/SQS",
              },
              "Period": 300,
              "Stat": "Maximum",
            },
            "ReturnData": false,
          },
          Object {
            "Id": "mHidden",
            "MetricStat": Object {
              "Metric": Object {
                "Dimensions": Array [
                  Object {
                    "Name": "QueueName",
                    "Value": Object {
                      "Fn::GetAtt": Array [
                        "fakepathtorepositoryDLQAE116084",
                        "QueueName",
                      ],
                    },
                  },
                ],
                "MetricName": "ApproximateNumberOfMessagesNotVisible",
                "Namespace": "AWS/SQS",
              },
              "Period": 300,
              "Stat": "Maximum",
            },
            "ReturnData": false,
          },
        ],
        "Threshold": 1,
        "TreatMissingData": "notBreaching",
      },
      "Type": "AWS::CloudWatch::Alarm",
    },
    "fakepathtorepositoryForwarderFailures8D0BDD52": Object {
      "Properties": Object {
        "AlarmDescription": Object {
          "Fn::Join": Array [
            "",
            Array [
              "The CodeArtifact fowarder for 123456789012:mock-domain-name/mock-repository-name is failing

Link to the lambda function: /lambda/home#/functions/",
              Object {
                "Ref": "fakepathtorepositoryForwarder90BF304A",
              },
            ],
          ],
        },
        "AlarmName": "Test/CodeArtifact/123456789012:mock-domain-name/mock-repository-name/Forwarder",
        "ComparisonOperator": "GreaterThanOrEqualToThreshold",
        "Dimensions": Array [
          Object {
            "Name": "FunctionName",
            "Value": Object {
              "Ref": "fakepathtorepositoryForwarder90BF304A",
            },
          },
        ],
        "EvaluationPeriods": 3,
        "MetricName": "Errors",
        "Namespace": "AWS/Lambda",
        "Period": 300,
        "Statistic": "Sum",
        "Threshold": 1,
        "TreatMissingData": "missing",
      },
      "Type": "AWS::CloudWatch::Alarm",
    },
    "fakepathtorepositoryForwarderServiceRole3D1A3F1B": Object {
      "Properties": Object {
        "AssumeRolePolicyDocument": Object {
          "Statement": Array [
            Object {
              "Action": "sts:AssumeRole",
              "Effect": "Allow",
              "Principal": Object {
                "Service": "lambda.amazonaws.com",
              },
            },
          ],
          "Version": "2012-10-17",
        },
        "ManagedPolicyArns": Array [
          Object {
            "Fn::Join": Array [
              "",
              Array [
                "arn:",
                Object {
                  "Ref": "AWS::Partition",
                },
                ":iam::aws:policy/service-role/AWSLambdaBasicExecutionRole",
              ],
            ],
          },
        ],
      },
      "Type": "AWS::IAM::Role",
    },
    "fakepathtorepositoryForwarderServiceRoleDefaultPolicy238521BA": Object {
      "Properties": Object {
        "PolicyDocument": Object {
          "Statement": Array [
            Object {
              "Action": "sqs:SendMessage",
              "Effect": "Allow",
              "Resource": Object {
                "Fn::GetAtt": Array [
                  "fakepathtorepositoryDLQAE116084",
                  "Arn",
                ],
              },
            },
            Object {
              "Action": Array [
                "xray:PutTraceSegments",
                "xray:PutTelemetryRecords",
              ],
              "Effect": "Allow",
              "Resource": "*",
            },
            Object {
              "Action": Array [
                "s3:GetObject*",
                "s3:GetBucket*",
                "s3:List*",
                "s3:DeleteObject*",
                "s3:PutObject",
                "s3:PutObjectLegalHold",
                "s3:PutObjectRetention",
                "s3:PutObjectTagging",
                "s3:PutObjectVersionTagging",
                "s3:Abort*",
              ],
              "Effect": "Allow",
              "Resource": Array [
                Object {
                  "Fn::GetAtt": Array [
                    "fakepathtorepositoryStagingBucketF571B2BA",
                    "Arn",
                  ],
                },
                Object {
                  "Fn::Join": Array [
                    "",
                    Array [
                      Object {
                        "Fn::GetAtt": Array [
                          "fakepathtorepositoryStagingBucketF571B2BA",
                          "Arn",
                        ],
                      },
                      "/*",
                    ],
                  ],
                },
              ],
            },
            Object {
              "Action": "codeartifact:GetPackageVersionAsset",
              "Effect": "Allow",
              "Resource": Object {
                "Fn::Join": Array [
                  "",
                  Array [
                    "arn:",
                    Object {
                      "Ref": "AWS::Partition",
                    },
                    ":codeartifact:",
                    Object {
                      "Ref": "AWS::Region",
                    },
                    ":",
                    Object {
                      "Ref": "AWS::AccountId",
                    },
                    ":package/mock-domain-name/mock-repository-name/npm/*",
                  ],
                ],
              },
            },
          ],
          "Version": "2012-10-17",
        },
        "PolicyName": "fakepathtorepositoryForwarderServiceRoleDefaultPolicy238521BA",
        "Roles": Array [
          Object {
            "Ref": "fakepathtorepositoryForwarderServiceRole3D1A3F1B",
          },
        ],
      },
      "Type": "AWS::IAM::Policy",
    },
    "fakepathtorepositoryStagingBucketF571B2BA": Object {
      "DeletionPolicy": "Retain",
      "Properties": Object {
        "LifecycleConfiguration": Object {
          "Rules": Array [
            Object {
              "ExpirationInDays": 30,
              "Status": "Enabled",
            },
          ],
        },
        "PublicAccessBlockConfiguration": Object {
          "BlockPublicAcls": true,
          "BlockPublicPolicy": true,
          "IgnorePublicAcls": true,
          "RestrictPublicBuckets": true,
        },
      },
      "Type": "AWS::S3::Bucket",
      "UpdateReplacePolicy": "Retain",
    },
    "fakepathtorepositoryStagingBucketPolicy737DE541": Object {
      "Properties": Object {
        "Bucket": Object {
          "Ref": "fakepathtorepositoryStagingBucketF571B2BA",
        },
        "PolicyDocument": Object {
          "Statement": Array [
            Object {
              "Action": "s3:*",
              "Condition": Object {
                "Bool": Object {
                  "aws:SecureTransport": "false",
                },
              },
              "Effect": "Deny",
              "Principal": Object {
                "AWS": "*",
              },
              "Resource": Array [
                Object {
                  "Fn::GetAtt": Array [
                    "fakepathtorepositoryStagingBucketF571B2BA",
                    "Arn",
                  ],
                },
                Object {
                  "Fn::Join": Array [
                    "",
                    Array [
                      Object {
                        "Fn::GetAtt": Array [
                          "fakepathtorepositoryStagingBucketF571B2BA",
                          "Arn",
                        ],
                      },
                      "/*",
                    ],
                  ],
                },
              ],
            },
          ],
          "Version": "2012-10-17",
        },
      },
      "Type": "AWS::S3::BucketPolicy",
    },
  },
  "Rules": Object {
    "CheckBootstrapVersion": Object {
      "Assertions": Array [
        Object {
          "Assert": Object {
            "Fn::Not": Array [
              Object {
                "Fn::Contains": Array [
                  Array [
                    "1",
                    "2",
                    "3",
                    "4",
                    "5",
                  ],
                  Object {
                    "Ref": "BootstrapVersion",
                  },
                ],
              },
            ],
          },
          "AssertDescription": "CDK bootstrap stack version 6 required. Please run 'cdk bootstrap' with a recent version of the CDK CLI.",
        },
      ],
    },
  },
}
`;

exports[`user-provided staging bucket 1`] = `
Object {
  "Parameters": Object {
    "BootstrapVersion": Object {
      "Default": "/cdk-bootstrap/hnb659fds/version",
      "Description": "Version of the CDK Bootstrap resources in this environment, automatically retrieved from SSM Parameter Store. [cdk:skip]",
      "Type": "AWS::SSM::Parameter::Value<String>",
    },
  },
  "Resources": Object {
    "fakepathtorepositoryDLQAE116084": Object {
      "DeletionPolicy": "Delete",
      "Properties": Object {
        "KmsMasterKeyId": "alias/aws/sqs",
        "MessageRetentionPeriod": 1209600,
        "VisibilityTimeout": 900,
      },
      "Type": "AWS::SQS::Queue",
      "UpdateReplacePolicy": "Delete",
    },
    "fakepathtorepositoryEventBridgeAllowEventRuleTestfakepathtorepositoryForwarderDE3B2A6D81A22B29": Object {
      "DependsOn": Array [
        "fakepathtorepositoryForwarderDLQNotEmpty0ABFCB5C",
        "fakepathtorepositoryForwarderFailures8D0BDD52",
      ],
      "Properties": Object {
        "Action": "lambda:InvokeFunction",
        "FunctionName": Object {
          "Fn::GetAtt": Array [
            "fakepathtorepositoryForwarder90BF304A",
            "Arn",
          ],
        },
        "Principal": "events.amazonaws.com",
        "SourceArn": Object {
          "Fn::GetAtt": Array [
            "fakepathtorepositoryEventBridgeCAB0C06A",
            "Arn",
          ],
        },
      },
      "Type": "AWS::Lambda::Permission",
    },
    "fakepathtorepositoryEventBridgeCAB0C06A": Object {
      "DependsOn": Array [
        "fakepathtorepositoryForwarderDLQNotEmpty0ABFCB5C",
        "fakepathtorepositoryForwarderFailures8D0BDD52",
      ],
      "Properties": Object {
        "Description": "Test/CodeArtifact/123456789012:mock-domain-name/mock-repository-name/EventBridge",
        "EventPattern": Object {
          "detail": Object {
            "domainName": Array [
              "mock-domain-name",
            ],
            "domainOwner": Array [
              "123456789012",
            ],
            "packageFormat": Array [
              "npm",
            ],
            "repositoryName": Array [
              "mock-repository-name",
            ],
          },
          "detail-type": Array [
            "CodeArtifact Package Version State Change",
          ],
          "source": Array [
            "aws.codeartifact",
          ],
        },
        "State": "ENABLED",
        "Targets": Array [
          Object {
            "Arn": Object {
              "Fn::GetAtt": Array [
                "fakepathtorepositoryForwarder90BF304A",
                "Arn",
              ],
            },
            "Id": "Target0",
          },
        ],
      },
      "Type": "AWS::Events::Rule",
    },
    "fakepathtorepositoryForwarder90BF304A": Object {
      "DependsOn": Array [
        "fakepathtorepositoryForwarderServiceRoleDefaultPolicy238521BA",
        "fakepathtorepositoryForwarderServiceRole3D1A3F1B",
      ],
      "Properties": Object {
        "Code": Object {
          "S3Bucket": Object {
            "Fn::Sub": "cdk-hnb659fds-assets-\${AWS::AccountId}-\${AWS::Region}",
          },
<<<<<<< HEAD
          "S3Key": "61c3ca0ee88de16c0b8c2d1f79a6bc0c5f8e6b76760c4489a0820d64c0dfc93b.zip",
=======
          "S3Key": "e766aef9bfcb5580eeb16072ef5522876bc3b8edb7a103acc8a502b0f65f4230.zip",
>>>>>>> 653a0ed4
        },
        "DeadLetterConfig": Object {
          "TargetArn": Object {
            "Fn::GetAtt": Array [
              "fakepathtorepositoryDLQAE116084",
              "Arn",
            ],
          },
        },
        "Description": "[Test/CodeArtifact/123456789012:mock-domain-name/mock-repository-name] Handle CodeArtifact EventBridge events",
        "Environment": Object {
          "Variables": Object {
            "AWS_EMF_ENVIRONMENT": "Local",
            "BUCKET_NAME": "mock-bucket",
            "QUEUE_URL": "https://fake-queue-url/phony",
          },
        },
        "Handler": "index.handler",
        "MemorySize": 1024,
        "Role": Object {
          "Fn::GetAtt": Array [
            "fakepathtorepositoryForwarderServiceRole3D1A3F1B",
            "Arn",
          ],
        },
        "Runtime": "nodejs14.x",
        "Timeout": 60,
        "TracingConfig": Object {
          "Mode": "Active",
        },
      },
      "Type": "AWS::Lambda::Function",
    },
    "fakepathtorepositoryForwarderDLQNotEmpty0ABFCB5C": Object {
      "Properties": Object {
        "AlarmDescription": Object {
          "Fn::Join": Array [
            "",
            Array [
              "The CodeArtifact fowarder for 123456789012:mock-domain-name/mock-repository-name is failing/n/nLink to the lambda function: /lambda/home#/functions/",
              Object {
                "Ref": "fakepathtorepositoryForwarder90BF304A",
              },
              "/nLink to the dead letter queue: /sqs/v2/home#/queues/https%3A%2F%2Fsqs.",
              Object {
                "Ref": "AWS::Region",
              },
              ".amazonaws.com%2F",
              Object {
                "Ref": "AWS::AccountId",
              },
              "%2F",
              Object {
                "Fn::GetAtt": Array [
                  "fakepathtorepositoryDLQAE116084",
                  "QueueName",
                ],
              },
            ],
          ],
        },
        "AlarmName": "Test/CodeArtifact/123456789012:mock-domain-name/mock-repository-name/DLQNotEmpty",
        "ComparisonOperator": "GreaterThanOrEqualToThreshold",
        "EvaluationPeriods": 1,
        "Metrics": Array [
          Object {
            "Expression": "mVisible + mHidden",
            "Id": "expr_1",
          },
          Object {
            "Id": "mVisible",
            "MetricStat": Object {
              "Metric": Object {
                "Dimensions": Array [
                  Object {
                    "Name": "QueueName",
                    "Value": Object {
                      "Fn::GetAtt": Array [
                        "fakepathtorepositoryDLQAE116084",
                        "QueueName",
                      ],
                    },
                  },
                ],
                "MetricName": "ApproximateNumberOfMessagesVisible",
                "Namespace": "AWS/SQS",
              },
              "Period": 300,
              "Stat": "Maximum",
            },
            "ReturnData": false,
          },
          Object {
            "Id": "mHidden",
            "MetricStat": Object {
              "Metric": Object {
                "Dimensions": Array [
                  Object {
                    "Name": "QueueName",
                    "Value": Object {
                      "Fn::GetAtt": Array [
                        "fakepathtorepositoryDLQAE116084",
                        "QueueName",
                      ],
                    },
                  },
                ],
                "MetricName": "ApproximateNumberOfMessagesNotVisible",
                "Namespace": "AWS/SQS",
              },
              "Period": 300,
              "Stat": "Maximum",
            },
            "ReturnData": false,
          },
        ],
        "Threshold": 1,
        "TreatMissingData": "notBreaching",
      },
      "Type": "AWS::CloudWatch::Alarm",
    },
    "fakepathtorepositoryForwarderFailures8D0BDD52": Object {
      "Properties": Object {
        "AlarmDescription": Object {
          "Fn::Join": Array [
            "",
            Array [
              "The CodeArtifact fowarder for 123456789012:mock-domain-name/mock-repository-name is failing

Link to the lambda function: /lambda/home#/functions/",
              Object {
                "Ref": "fakepathtorepositoryForwarder90BF304A",
              },
            ],
          ],
        },
        "AlarmName": "Test/CodeArtifact/123456789012:mock-domain-name/mock-repository-name/Forwarder",
        "ComparisonOperator": "GreaterThanOrEqualToThreshold",
        "Dimensions": Array [
          Object {
            "Name": "FunctionName",
            "Value": Object {
              "Ref": "fakepathtorepositoryForwarder90BF304A",
            },
          },
        ],
        "EvaluationPeriods": 3,
        "MetricName": "Errors",
        "Namespace": "AWS/Lambda",
        "Period": 300,
        "Statistic": "Sum",
        "Threshold": 1,
        "TreatMissingData": "missing",
      },
      "Type": "AWS::CloudWatch::Alarm",
    },
    "fakepathtorepositoryForwarderServiceRole3D1A3F1B": Object {
      "Properties": Object {
        "AssumeRolePolicyDocument": Object {
          "Statement": Array [
            Object {
              "Action": "sts:AssumeRole",
              "Effect": "Allow",
              "Principal": Object {
                "Service": "lambda.amazonaws.com",
              },
            },
          ],
          "Version": "2012-10-17",
        },
        "ManagedPolicyArns": Array [
          Object {
            "Fn::Join": Array [
              "",
              Array [
                "arn:",
                Object {
                  "Ref": "AWS::Partition",
                },
                ":iam::aws:policy/service-role/AWSLambdaBasicExecutionRole",
              ],
            ],
          },
        ],
      },
      "Type": "AWS::IAM::Role",
    },
    "fakepathtorepositoryForwarderServiceRoleDefaultPolicy238521BA": Object {
      "Properties": Object {
        "PolicyDocument": Object {
          "Statement": Array [
            Object {
              "Action": "sqs:SendMessage",
              "Effect": "Allow",
              "Resource": Object {
                "Fn::GetAtt": Array [
                  "fakepathtorepositoryDLQAE116084",
                  "Arn",
                ],
              },
            },
            Object {
              "Action": Array [
                "xray:PutTraceSegments",
                "xray:PutTelemetryRecords",
              ],
              "Effect": "Allow",
              "Resource": "*",
            },
            Object {
              "Action": "codeartifact:GetPackageVersionAsset",
              "Effect": "Allow",
              "Resource": Object {
                "Fn::Join": Array [
                  "",
                  Array [
                    "arn:",
                    Object {
                      "Ref": "AWS::Partition",
                    },
                    ":codeartifact:",
                    Object {
                      "Ref": "AWS::Region",
                    },
                    ":",
                    Object {
                      "Ref": "AWS::AccountId",
                    },
                    ":package/mock-domain-name/mock-repository-name/npm/*",
                  ],
                ],
              },
            },
          ],
          "Version": "2012-10-17",
        },
        "PolicyName": "fakepathtorepositoryForwarderServiceRoleDefaultPolicy238521BA",
        "Roles": Array [
          Object {
            "Ref": "fakepathtorepositoryForwarderServiceRole3D1A3F1B",
          },
        ],
      },
      "Type": "AWS::IAM::Policy",
    },
  },
  "Rules": Object {
    "CheckBootstrapVersion": Object {
      "Assertions": Array [
        Object {
          "Assert": Object {
            "Fn::Not": Array [
              Object {
                "Fn::Contains": Array [
                  Array [
                    "1",
                    "2",
                    "3",
                    "4",
                    "5",
                  ],
                  Object {
                    "Ref": "BootstrapVersion",
                  },
                ],
              },
            ],
          },
          "AssertDescription": "CDK bootstrap stack version 6 required. Please run 'cdk bootstrap' with a recent version of the CDK CLI.",
        },
      ],
    },
  },
}
`;<|MERGE_RESOLUTION|>--- conflicted
+++ resolved
@@ -240,11 +240,7 @@
           "S3Bucket": Object {
             "Fn::Sub": "cdk-hnb659fds-assets-\${AWS::AccountId}-\${AWS::Region}",
           },
-<<<<<<< HEAD
-          "S3Key": "61c3ca0ee88de16c0b8c2d1f79a6bc0c5f8e6b76760c4489a0820d64c0dfc93b.zip",
-=======
           "S3Key": "e766aef9bfcb5580eeb16072ef5522876bc3b8edb7a103acc8a502b0f65f4230.zip",
->>>>>>> 653a0ed4
         },
         "DeadLetterConfig": Object {
           "TargetArn": Object {
@@ -725,11 +721,7 @@
           "S3Bucket": Object {
             "Fn::Sub": "cdk-hnb659fds-assets-\${AWS::AccountId}-\${AWS::Region}",
           },
-<<<<<<< HEAD
-          "S3Key": "61c3ca0ee88de16c0b8c2d1f79a6bc0c5f8e6b76760c4489a0820d64c0dfc93b.zip",
-=======
           "S3Key": "e766aef9bfcb5580eeb16072ef5522876bc3b8edb7a103acc8a502b0f65f4230.zip",
->>>>>>> 653a0ed4
         },
         "DeadLetterConfig": Object {
           "TargetArn": Object {
