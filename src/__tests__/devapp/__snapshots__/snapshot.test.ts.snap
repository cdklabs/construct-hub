--- conflicted
+++ resolved
@@ -1750,7 +1750,7 @@
     Properties:
       Code:
         S3Bucket:
-          Ref: AssetParameters1a645d5b9c5a72db05546d72cd5507f0dcd65b3b35bb2d72ed825520f728b274S3Bucket1FFE023A
+          Ref: AssetParameters13551693b01887fbad9ad7f377c5bd3b02fdaffe5401c0b4cafc185441993290S3Bucket4ED1960B
         S3Key:
           Fn::Join:
             - ""
@@ -1758,12 +1758,12 @@
                   - 0
                   - Fn::Split:
                       - "||"
-                      - Ref: AssetParameters1a645d5b9c5a72db05546d72cd5507f0dcd65b3b35bb2d72ed825520f728b274S3VersionKeyD2323C13
+                      - Ref: AssetParameters13551693b01887fbad9ad7f377c5bd3b02fdaffe5401c0b4cafc185441993290S3VersionKey9713817C
               - Fn::Select:
                   - 1
                   - Fn::Split:
                       - "||"
-                      - Ref: AssetParameters1a645d5b9c5a72db05546d72cd5507f0dcd65b3b35bb2d72ed825520f728b274S3VersionKeyD2323C13
+                      - Ref: AssetParameters13551693b01887fbad9ad7f377c5bd3b02fdaffe5401c0b4cafc185441993290S3VersionKey9713817C
       Role:
         Fn::GetAtt:
           - ConstructHubOrchestrationDocGenpythonServiceRoleD16CBDB2
@@ -1969,7 +1969,7 @@
     Properties:
       Code:
         S3Bucket:
-          Ref: AssetParameters1a645d5b9c5a72db05546d72cd5507f0dcd65b3b35bb2d72ed825520f728b274S3Bucket1FFE023A
+          Ref: AssetParameters13551693b01887fbad9ad7f377c5bd3b02fdaffe5401c0b4cafc185441993290S3Bucket4ED1960B
         S3Key:
           Fn::Join:
             - ""
@@ -1977,12 +1977,12 @@
                   - 0
                   - Fn::Split:
                       - "||"
-                      - Ref: AssetParameters1a645d5b9c5a72db05546d72cd5507f0dcd65b3b35bb2d72ed825520f728b274S3VersionKeyD2323C13
+                      - Ref: AssetParameters13551693b01887fbad9ad7f377c5bd3b02fdaffe5401c0b4cafc185441993290S3VersionKey9713817C
               - Fn::Select:
                   - 1
                   - Fn::Split:
                       - "||"
-                      - Ref: AssetParameters1a645d5b9c5a72db05546d72cd5507f0dcd65b3b35bb2d72ed825520f728b274S3VersionKeyD2323C13
+                      - Ref: AssetParameters13551693b01887fbad9ad7f377c5bd3b02fdaffe5401c0b4cafc185441993290S3VersionKey9713817C
       Role:
         Fn::GetAtt:
           - ConstructHubOrchestrationDocGentypescriptServiceRoleB56C2B19
@@ -2117,19 +2117,12 @@
               Infos":{"Type":"Pass","ResultPath":"$.$TaskExecution","InputPath":"$$.Execution","Parameters":{"Id.$":"$.Id","Name.$":"$.Name","RoleArn.$":"$.RoleArn","StartTime.$":"$.StartTime"},"Next":"DocGen"},"DocGen":{"Type":"Parallel","ResultPath":"$.DocGen","Next":"Any
               Success?","Branches":[{"StartAt":"Generate python
               docs","States":{"Generate python
-<<<<<<< HEAD
-              docs":{"End":true,"Retry":[{"ErrorEquals":["Lambda.ServiceException","Lambda.AWSLambdaException","Lambda.SdkClientException"],"IntervalSeconds":2,"MaxAttempts":6,"BackoffRate":2},{"ErrorEquals":["Lambda.TooManyRequestsException"],"IntervalSeconds":30,"MaxAttempts":5}],"Catch":[{"ErrorEquals":["Lambda.TooManyRequestsException"],"Next":"\\"Generate
+              docs":{"End":true,"Retry":[{"ErrorEquals":["Lambda.ServiceException","Lambda.AWSLambdaException","Lambda.SdkClientException"],"IntervalSeconds":2,"MaxAttempts":6,"BackoffRate":2},{"ErrorEquals":["States.ALL"],"IntervalSeconds":30}],"Catch":[{"ErrorEquals":["Lambda.TooManyRequestsException"],"Next":"\\"Generate
               python docs\\"
               throttled"},{"ErrorEquals":["States.TaskFailed"],"Next":"\\"Generate
               python docs\\"
               failure"},{"ErrorEquals":["States.ALL"],"Next":"\\"Generate python
               docs\\"
-=======
-              docs":{"End":true,"Retry":[{"ErrorEquals":["Lambda.ServiceException","Lambda.AWSLambdaException","Lambda.SdkClientException"],"IntervalSeconds":2,"MaxAttempts":6,"BackoffRate":2},{"ErrorEquals":["States.ALL"],"IntervalSeconds":30}],"Catch":[{"ErrorEquals":["States.TaskFailed"],"Next":"Generate
-              python docs
-              failure"},{"ErrorEquals":["States.ALL"],"Next":"Generate python
-              docs
->>>>>>> f59d8e5c
               fault"}],"Type":"Task","OutputPath":"$.result","ResultSelector":{"result":{"language":{"lang":"python"},"success.$":"$.Payload"}},"Resource":"arn:'
             - Ref: AWS::Partition
             - :states:::lambda:invoke","Parameters":{"FunctionName":"
@@ -2143,19 +2136,12 @@
               python docs\\"
               fault":{"Type":"Pass","Parameters":{"error.$":"$.Cause","language":{"lang":"python"}},"End":true}}},{"StartAt":"Generate
               typescript docs","States":{"Generate typescript
-<<<<<<< HEAD
-              docs":{"End":true,"Retry":[{"ErrorEquals":["Lambda.ServiceException","Lambda.AWSLambdaException","Lambda.SdkClientException"],"IntervalSeconds":2,"MaxAttempts":6,"BackoffRate":2},{"ErrorEquals":["Lambda.TooManyRequestsException"],"IntervalSeconds":30,"MaxAttempts":5}],"Catch":[{"ErrorEquals":["Lambda.TooManyRequestsException"],"Next":"\\"Generate
+              docs":{"End":true,"Retry":[{"ErrorEquals":["Lambda.ServiceException","Lambda.AWSLambdaException","Lambda.SdkClientException"],"IntervalSeconds":2,"MaxAttempts":6,"BackoffRate":2},{"ErrorEquals":["States.ALL"],"IntervalSeconds":30}],"Catch":[{"ErrorEquals":["Lambda.TooManyRequestsException"],"Next":"\\"Generate
               typescript docs\\"
               throttled"},{"ErrorEquals":["States.TaskFailed"],"Next":"\\"Generate
               typescript docs\\"
               failure"},{"ErrorEquals":["States.ALL"],"Next":"\\"Generate
               typescript docs\\"
-=======
-              docs":{"End":true,"Retry":[{"ErrorEquals":["Lambda.ServiceException","Lambda.AWSLambdaException","Lambda.SdkClientException"],"IntervalSeconds":2,"MaxAttempts":6,"BackoffRate":2},{"ErrorEquals":["States.ALL"],"IntervalSeconds":30}],"Catch":[{"ErrorEquals":["States.TaskFailed"],"Next":"Generate
-              typescript docs
-              failure"},{"ErrorEquals":["States.ALL"],"Next":"Generate
-              typescript docs
->>>>>>> f59d8e5c
               fault"}],"Type":"Task","OutputPath":"$.result","ResultSelector":{"result":{"language":{"lang":"typescript"},"success.$":"$.Payload"}},"Resource":"arn:'
             - Ref: AWS::Partition
             - :states:::lambda:invoke","Parameters":{"FunctionName":"
@@ -2803,7 +2789,7 @@
       MemorySize: 10240
       ReservedConcurrentExecutions: 1
       Runtime: nodejs14.x
-      Timeout: 900
+      Timeout: 300
       TracingConfig:
         Mode: Active
     DependsOn:
@@ -2812,7 +2798,7 @@
   ConstructHubDiscoveryScheduleRule90EE2E2A:
     Type: AWS::Events::Rule
     Properties:
-      ScheduleExpression: rate(15 minutes)
+      ScheduleExpression: rate(5 minutes)
       State: ENABLED
       Targets:
         - Arn:
@@ -3095,11 +3081,11 @@
               0)"}],["AWS/Lambda","Errors","FunctionName","'
             - Ref: ConstructHubDiscoveryD6EEC2B8
             - '",{"label":"Errors","stat":"Sum","visible":false,"id":"m3aa18789f406dc22d5fd69d6a8b1ae08cbc04aabfde21bee51e16796b37a2e55"}],["ConstructHub/Discovery","RemainingTime",{"label":"Remaining
-              Time","period":900,"yAxis":"right"}]],"yAxis":{"left":{"min":0},"right":{"min":0}},"period":900}},{"type":"metric","width":12,"height":6,"x":12,"y":26,"properties":{"view":"timeSeries","title":"CouchDB
+              Time","yAxis":"right"}]],"yAxis":{"left":{"min":0},"right":{"min":0}},"period":900}},{"type":"metric","width":12,"height":6,"x":12,"y":26,"properties":{"view":"timeSeries","title":"CouchDB
               Follower","region":"'
             - Ref: AWS::Region
             - '","metrics":[["ConstructHub/Discovery","ChangeCount",{"label":"Change
-              Count","period":900,"stat":"Sum"}],["ConstructHub/Discovery","UnprocessableEntity",{"label":"Unprocessable","period":900,"stat":"Sum"}],[{"label":"Lag
+              Count","stat":"Sum"}],["ConstructHub/Discovery","UnprocessableEntity",{"label":"Unprocessable","stat":"Sum"}],[{"label":"Lag
               to
               npmjs.com","expression":"FILL(m05c5ec642d73a857f12fd69e89b37dc63ffdde9489117d2611e4e70cda0afcc2,
               REPEAT)","yAxis":"right"}],["ConstructHub/Discovery","NpmJsChangeAge",{"label":"Lag
@@ -4069,18 +4055,18 @@
     Type: String
     Description: Artifact hash for asset
       "67b7823b74bc135986aa72f889d6a8da058d0c4a20cbc2dfc6f78995fdd2fc24"
-  AssetParameters1a645d5b9c5a72db05546d72cd5507f0dcd65b3b35bb2d72ed825520f728b274S3Bucket1FFE023A:
+  AssetParameters13551693b01887fbad9ad7f377c5bd3b02fdaffe5401c0b4cafc185441993290S3Bucket4ED1960B:
     Type: String
     Description: S3 bucket for asset
-      "1a645d5b9c5a72db05546d72cd5507f0dcd65b3b35bb2d72ed825520f728b274"
-  AssetParameters1a645d5b9c5a72db05546d72cd5507f0dcd65b3b35bb2d72ed825520f728b274S3VersionKeyD2323C13:
+      "13551693b01887fbad9ad7f377c5bd3b02fdaffe5401c0b4cafc185441993290"
+  AssetParameters13551693b01887fbad9ad7f377c5bd3b02fdaffe5401c0b4cafc185441993290S3VersionKey9713817C:
     Type: String
     Description: S3 key for asset version
-      "1a645d5b9c5a72db05546d72cd5507f0dcd65b3b35bb2d72ed825520f728b274"
-  AssetParameters1a645d5b9c5a72db05546d72cd5507f0dcd65b3b35bb2d72ed825520f728b274ArtifactHashC9C173C9:
+      "13551693b01887fbad9ad7f377c5bd3b02fdaffe5401c0b4cafc185441993290"
+  AssetParameters13551693b01887fbad9ad7f377c5bd3b02fdaffe5401c0b4cafc185441993290ArtifactHash266F0968:
     Type: String
     Description: Artifact hash for asset
-      "1a645d5b9c5a72db05546d72cd5507f0dcd65b3b35bb2d72ed825520f728b274"
+      "13551693b01887fbad9ad7f377c5bd3b02fdaffe5401c0b4cafc185441993290"
   AssetParameters8265ccdf680d2fc53b19193e2b93340a27f335cc3be02b673f0742d7700fd6acS3Bucket9B1F28E2:
     Type: String
     Description: S3 bucket for asset
