// Jest Snapshot v1, https://goo.gl/fbAQLP

exports[`golden snapshot 1`] = `
Resources:
  TopicBFC7AF6E:
    Type: AWS::SNS::Topic
  ConstructHubMonitoringWatchfulDashboardB8493D55:
    Type: AWS::CloudWatch::Dashboard
    Properties:
      DashboardBody: '{"widgets":[]}'
      DashboardName: construct-hub
  ConstructHubMonitoringDashboard78E057C8:
    Type: AWS::CloudWatch::Dashboard
    Properties:
      DashboardBody:
        Fn::Join:
          - ""
          - - '{"widgets":[{"type":"metric","width":24,"height":6,"x":0,"y":0,"properties":{"view":"timeSeries","title":"Home
              Page Canary","region":"'
            - Ref: AWS::Region
            - '","annotations":{"alarms":["'
            - Fn::GetAtt:
                - ConstructHubMonitoringWebCanaryHomePageErrorsE7BB4002
                - Arn
            - '"]},"yAxis":{}}}]}'
      DashboardName: construct-hub-high-severity
  ConstructHubMonitoringWebCanaryHomePageHttpGetFunctionServiceRole9AAAD93C:
    Type: AWS::IAM::Role
    Properties:
      AssumeRolePolicyDocument:
        Statement:
          - Action: sts:AssumeRole
            Effect: Allow
            Principal:
              Service: lambda.amazonaws.com
        Version: 2012-10-17
      ManagedPolicyArns:
        - Fn::Join:
            - ""
            - - "arn:"
              - Ref: AWS::Partition
              - :iam::aws:policy/service-role/AWSLambdaBasicExecutionRole
  ConstructHubMonitoringWebCanaryHomePageHttpGetFunctionF27ADDC8:
    Type: AWS::Lambda::Function
    Properties:
      Code:
        S3Bucket:
          Ref: AssetParametersdcc427ad1a9c4d2a63344256acec911f0ef035359b814054fe1485aeb59e789dS3Bucket8C070E54
        S3Key:
          Fn::Join:
            - ""
            - - Fn::Select:
                  - 0
                  - Fn::Split:
                      - "||"
                      - Ref: AssetParametersdcc427ad1a9c4d2a63344256acec911f0ef035359b814054fe1485aeb59e789dS3VersionKey4C7389DF
              - Fn::Select:
                  - 1
                  - Fn::Split:
                      - "||"
                      - Ref: AssetParametersdcc427ad1a9c4d2a63344256acec911f0ef035359b814054fe1485aeb59e789dS3VersionKey4C7389DF
      Role:
        Fn::GetAtt:
          - ConstructHubMonitoringWebCanaryHomePageHttpGetFunctionServiceRole9AAAD93C
          - Arn
      Description:
        Fn::Join:
          - ""
          - - HTTP GET https://
            - Fn::GetAtt:
                - ConstructHubWebAppDistribution1F181DC9
                - DomainName
            - ": Home Page"
      Environment:
        Variables:
          URL:
            Fn::Join:
              - ""
              - - https://
                - Fn::GetAtt:
                    - ConstructHubWebAppDistribution1F181DC9
                    - DomainName
      Handler: index.handler
      Runtime: nodejs14.x
    DependsOn:
      - ConstructHubMonitoringWebCanaryHomePageHttpGetFunctionServiceRole9AAAD93C
  ConstructHubMonitoringWebCanaryHomePageRuleE14F9F4E:
    Type: AWS::Events::Rule
    Properties:
      ScheduleExpression: rate(1 minute)
      State: ENABLED
      Targets:
        - Arn:
            Fn::GetAtt:
              - ConstructHubMonitoringWebCanaryHomePageHttpGetFunctionF27ADDC8
              - Arn
          Id: Target0
  ConstructHubMonitoringWebCanaryHomePageRuleAllowEventRuledevConstructHubMonitoringWebCanaryHomePageHttpGetFunction62E39E56A2CA6F6B:
    Type: AWS::Lambda::Permission
    Properties:
      Action: lambda:InvokeFunction
      FunctionName:
        Fn::GetAtt:
          - ConstructHubMonitoringWebCanaryHomePageHttpGetFunctionF27ADDC8
          - Arn
      Principal: events.amazonaws.com
      SourceArn:
        Fn::GetAtt:
          - ConstructHubMonitoringWebCanaryHomePageRuleE14F9F4E
          - Arn
  ConstructHubMonitoringWebCanaryHomePageErrorsE7BB4002:
    Type: AWS::CloudWatch::Alarm
    Properties:
      ComparisonOperator: GreaterThanOrEqualToThreshold
      EvaluationPeriods: 1
      AlarmActions:
        - Ref: TopicBFC7AF6E
      AlarmDescription:
        Fn::Join:
          - ""
          - - 80% error rate for https://
            - Fn::GetAtt:
                - ConstructHubWebAppDistribution1F181DC9
                - DomainName
            - " (Home Page)"
      Metrics:
        - Id: m1
          Label:
            Fn::Join:
              - ""
              - - https://
                - Fn::GetAtt:
                    - ConstructHubWebAppDistribution1F181DC9
                    - DomainName
                - " Errors"
          MetricStat:
            Metric:
              Dimensions:
                - Name: FunctionName
                  Value:
                    Ref: ConstructHubMonitoringWebCanaryHomePageHttpGetFunctionF27ADDC8
              MetricName: Errors
              Namespace: AWS/Lambda
            Period: 300
            Stat: Sum
          ReturnData: true
      Threshold: 4
      TreatMissingData: breaching
  ConstructHubPackageDataDC5EF35E:
    Type: AWS::S3::Bucket
    Properties:
      BucketEncryption:
        ServerSideEncryptionConfiguration:
          - ServerSideEncryptionByDefault:
              SSEAlgorithm: AES256
      LifecycleConfiguration:
        Rules:
          - AbortIncompleteMultipartUpload:
              DaysAfterInitiation: 1
            Status: Enabled
          - NoncurrentVersionTransitions:
              - StorageClass: STANDARD_IA
                TransitionInDays: 31
            Status: Enabled
          - NoncurrentVersionExpirationInDays: 90
            Status: Enabled
      VersioningConfiguration:
        Status: Enabled
    UpdateReplacePolicy: Retain
    DeletionPolicy: Retain
  ConstructHubPackageDataNotifications81B45141:
    Type: Custom::S3BucketNotifications
    Properties:
      ServiceToken:
        Fn::GetAtt:
          - BucketNotificationsHandler050a0587b7544547bf325f094a3db8347ECC3691
          - Arn
      BucketName:
        Ref: ConstructHubPackageDataDC5EF35E
      NotificationConfiguration:
        LambdaFunctionConfigurations:
          - Events:
              - s3:ObjectCreated:*
            Filter:
              Key:
                FilterRules:
                  - Name: suffix
                    Value: /package.tgz
                  - Name: prefix
                    Value: packages/
            LambdaFunctionArn:
              Fn::GetAtt:
                - ConstructHubTransliterator9C48708A
                - Arn
    DependsOn:
      - ConstructHubPackageDataAllowBucketNotificationsTodevConstructHubTransliteratorAD6126BBCD7107E5
  ConstructHubPackageDataAllowBucketNotificationsTodevConstructHubTransliteratorAD6126BBCD7107E5:
    Type: AWS::Lambda::Permission
    Properties:
      Action: lambda:InvokeFunction
      FunctionName:
        Fn::GetAtt:
          - ConstructHubTransliterator9C48708A
          - Arn
      Principal: s3.amazonaws.com
      SourceAccount:
        Ref: AWS::AccountId
      SourceArn:
        Fn::GetAtt:
          - ConstructHubPackageDataDC5EF35E
          - Arn
<<<<<<< HEAD
  ConstructHubStagingBucket29942A98:
    Type: AWS::S3::Bucket
    Properties:
      LifecycleConfiguration:
        Rules:
          - ExpirationInDays: 30
            Prefix: packages
            Status: Enabled
    UpdateReplacePolicy: Retain
    DeletionPolicy: Retain
  ConstructHubIngestionQueue637E4740:
    Type: AWS::SQS::Queue
    UpdateReplacePolicy: Delete
    DeletionPolicy: Delete
  ConstructHubDiscoveryFunctionServiceRoleD371794F:
=======
  ConstructHubCatalogBuilderServiceRole7EB4C395:
>>>>>>> f41e92cd
    Type: AWS::IAM::Role
    Properties:
      AssumeRolePolicyDocument:
        Statement:
          - Action: sts:AssumeRole
            Effect: Allow
            Principal:
              Service: lambda.amazonaws.com
        Version: 2012-10-17
      ManagedPolicyArns:
        - Fn::Join:
            - ""
            - - "arn:"
              - Ref: AWS::Partition
              - :iam::aws:policy/service-role/AWSLambdaBasicExecutionRole
<<<<<<< HEAD
  ConstructHubDiscoveryFunctionServiceRoleDefaultPolicyA09546EC:
=======
  ConstructHubCatalogBuilderServiceRoleDefaultPolicyF51442BC:
>>>>>>> f41e92cd
    Type: AWS::IAM::Policy
    Properties:
      PolicyDocument:
        Statement:
<<<<<<< HEAD
          - Action: sqs:SendMessage
            Effect: Allow
            Resource:
              Fn::GetAtt:
                - ConstructHubDiscoveryFunctionDeadLetterQueueFE498555
                - Arn
=======
>>>>>>> f41e92cd
          - Action:
              - s3:GetObject*
              - s3:GetBucket*
              - s3:List*
              - s3:DeleteObject*
              - s3:PutObject*
              - s3:Abort*
            Effect: Allow
            Resource:
              - Fn::GetAtt:
<<<<<<< HEAD
                  - ConstructHubStagingBucket29942A98
=======
                  - ConstructHubPackageDataDC5EF35E
>>>>>>> f41e92cd
                  - Arn
              - Fn::Join:
                  - ""
                  - - Fn::GetAtt:
<<<<<<< HEAD
                        - ConstructHubStagingBucket29942A98
                        - Arn
                    - /*
          - Action:
              - sqs:SendMessage
              - sqs:GetQueueAttributes
              - sqs:GetQueueUrl
            Effect: Allow
            Resource:
              Fn::GetAtt:
                - ConstructHubIngestionQueue637E4740
                - Arn
        Version: 2012-10-17
      PolicyName: ConstructHubDiscoveryFunctionServiceRoleDefaultPolicyA09546EC
      Roles:
        - Ref: ConstructHubDiscoveryFunctionServiceRoleD371794F
  ConstructHubDiscoveryFunctionDeadLetterQueueFE498555:
    Type: AWS::SQS::Queue
    Properties:
      MessageRetentionPeriod: 1209600
    UpdateReplacePolicy: Delete
    DeletionPolicy: Delete
  ConstructHubDiscoveryFunctionF5E139FD:
=======
                        - ConstructHubPackageDataDC5EF35E
                        - Arn
                    - /*
        Version: 2012-10-17
      PolicyName: ConstructHubCatalogBuilderServiceRoleDefaultPolicyF51442BC
      Roles:
        - Ref: ConstructHubCatalogBuilderServiceRole7EB4C395
  ConstructHubCatalogBuilder5A9DE4AF:
>>>>>>> f41e92cd
    Type: AWS::Lambda::Function
    Properties:
      Code:
        S3Bucket:
<<<<<<< HEAD
          Ref: AssetParameters39dfa980beb6ec79ed5fc097276858af56f73316603b87c217b3eea012202cd2S3Bucket1B6624AE
=======
          Ref: AssetParameters866c466f9e9aaf86d825bb22132965b3f5d3418371a1ca6027f40a2863d892d4S3Bucket402C7B90
>>>>>>> f41e92cd
        S3Key:
          Fn::Join:
            - ""
            - - Fn::Select:
                  - 0
                  - Fn::Split:
                      - "||"
<<<<<<< HEAD
                      - Ref: AssetParameters39dfa980beb6ec79ed5fc097276858af56f73316603b87c217b3eea012202cd2S3VersionKey3A7A31C2
=======
                      - Ref: AssetParameters866c466f9e9aaf86d825bb22132965b3f5d3418371a1ca6027f40a2863d892d4S3VersionKey1D2ADEAE
>>>>>>> f41e92cd
              - Fn::Select:
                  - 1
                  - Fn::Split:
                      - "||"
<<<<<<< HEAD
                      - Ref: AssetParameters39dfa980beb6ec79ed5fc097276858af56f73316603b87c217b3eea012202cd2S3VersionKey3A7A31C2
      Role:
        Fn::GetAtt:
          - ConstructHubDiscoveryFunctionServiceRoleD371794F
          - Arn
      DeadLetterConfig:
        TargetArn:
          Fn::GetAtt:
            - ConstructHubDiscoveryFunctionDeadLetterQueueFE498555
            - Arn
      Description: Periodically query npm.js index for new Constructs
      Environment:
        Variables:
          STAGING_BUCKET_NAME:
            Ref: ConstructHubStagingBucket29942A98
          QUEUE_URL:
            Ref: ConstructHubIngestionQueue637E4740
      Handler: index.handler
      MemorySize: 10240
      Runtime: nodejs14.x
      Timeout: 900
    DependsOn:
      - ConstructHubDiscoveryFunctionServiceRoleDefaultPolicyA09546EC
      - ConstructHubDiscoveryFunctionServiceRoleD371794F
  ConstructHubDiscoveryFunctionScheduleRuleE32FE899:
    Type: AWS::Events::Rule
    Properties:
      ScheduleExpression: rate(5 minutes)
      State: ENABLED
      Targets:
        - Arn:
            Fn::GetAtt:
              - ConstructHubDiscoveryFunctionF5E139FD
              - Arn
          Id: Target0
  ConstructHubDiscoveryFunctionScheduleRuleAllowEventRuledevConstructHubDiscoveryFunction9006704D902BB631:
    Type: AWS::Lambda::Permission
    Properties:
      Action: lambda:InvokeFunction
      FunctionName:
        Fn::GetAtt:
          - ConstructHubDiscoveryFunctionF5E139FD
          - Arn
      Principal: events.amazonaws.com
      SourceArn:
        Fn::GetAtt:
          - ConstructHubDiscoveryFunctionScheduleRuleE32FE899
          - Arn
=======
                      - Ref: AssetParameters866c466f9e9aaf86d825bb22132965b3f5d3418371a1ca6027f40a2863d892d4S3VersionKey1D2ADEAE
      Role:
        Fn::GetAtt:
          - ConstructHubCatalogBuilderServiceRole7EB4C395
          - Arn
      Description:
        Fn::Join:
          - ""
          - - "Creates the catalog.json object in "
            - Ref: ConstructHubPackageDataDC5EF35E
      Environment:
        Variables:
          BUCKET_NAME:
            Ref: ConstructHubPackageDataDC5EF35E
      Handler: index.handler
      MemorySize: 10240
      ReservedConcurrentExecutions: 1
      Runtime: nodejs14.x
      Timeout: 900
    DependsOn:
      - ConstructHubCatalogBuilderServiceRoleDefaultPolicyF51442BC
      - ConstructHubCatalogBuilderServiceRole7EB4C395
  ConstructHubCatalogBuilderLogRetentionD5D7858F:
    Type: Custom::LogRetention
    Properties:
      ServiceToken:
        Fn::GetAtt:
          - LogRetentionaae0aa3c5b4d4f87b02d85b201efdd8aFD4BFC8A
          - Arn
      LogGroupName:
        Fn::Join:
          - ""
          - - /aws/lambda/
            - Ref: ConstructHubCatalogBuilder5A9DE4AF
      RetentionInDays: 3653
>>>>>>> f41e92cd
  ConstructHubTransliteratorServiceRole0F8A20C8:
    Type: AWS::IAM::Role
    Properties:
      AssumeRolePolicyDocument:
        Statement:
          - Action: sts:AssumeRole
            Effect: Allow
            Principal:
              Service: lambda.amazonaws.com
        Version: 2012-10-17
      ManagedPolicyArns:
        - Fn::Join:
            - ""
            - - "arn:"
              - Ref: AWS::Partition
              - :iam::aws:policy/service-role/AWSLambdaBasicExecutionRole
  ConstructHubTransliteratorServiceRoleDefaultPolicyB9C4BE06:
    Type: AWS::IAM::Policy
    Properties:
      PolicyDocument:
        Statement:
          - Action: sqs:SendMessage
            Effect: Allow
            Resource:
              Fn::GetAtt:
                - ConstructHubTransliteratorDeadLetterQueue5544BC9A
                - Arn
          - Action:
              - s3:GetObject*
              - s3:GetBucket*
              - s3:List*
              - s3:DeleteObject*
              - s3:PutObject*
              - s3:Abort*
            Effect: Allow
            Resource:
              - Fn::GetAtt:
                  - ConstructHubPackageDataDC5EF35E
                  - Arn
              - Fn::Join:
                  - ""
                  - - Fn::GetAtt:
                        - ConstructHubPackageDataDC5EF35E
                        - Arn
                    - /*
        Version: 2012-10-17
      PolicyName: ConstructHubTransliteratorServiceRoleDefaultPolicyB9C4BE06
      Roles:
        - Ref: ConstructHubTransliteratorServiceRole0F8A20C8
  ConstructHubTransliteratorDeadLetterQueue5544BC9A:
    Type: AWS::SQS::Queue
    Properties:
      MessageRetentionPeriod: 1209600
    UpdateReplacePolicy: Delete
    DeletionPolicy: Delete
  ConstructHubTransliterator9C48708A:
    Type: AWS::Lambda::Function
    Properties:
      Code:
        S3Bucket:
          Ref: AssetParametersda254f731d96f448a42b847d5e631a6a426b230b48eab5b0862307875334e305S3BucketCED66570
        S3Key:
          Fn::Join:
            - ""
            - - Fn::Select:
                  - 0
                  - Fn::Split:
                      - "||"
                      - Ref: AssetParametersda254f731d96f448a42b847d5e631a6a426b230b48eab5b0862307875334e305S3VersionKeyAA8B8FD7
              - Fn::Select:
                  - 1
                  - Fn::Split:
                      - "||"
                      - Ref: AssetParametersda254f731d96f448a42b847d5e631a6a426b230b48eab5b0862307875334e305S3VersionKeyAA8B8FD7
      Role:
        Fn::GetAtt:
          - ConstructHubTransliteratorServiceRole0F8A20C8
          - Arn
      DeadLetterConfig:
        TargetArn:
          Fn::GetAtt:
            - ConstructHubTransliteratorDeadLetterQueue5544BC9A
            - Arn
      Description: Creates transliterated assemblies from jsii-enabled npm packages
      Handler: index.handler
      MemorySize: 10240
      Runtime: nodejs14.x
      Timeout: 900
    DependsOn:
      - ConstructHubTransliteratorServiceRoleDefaultPolicyB9C4BE06
      - ConstructHubTransliteratorServiceRole0F8A20C8
  ConstructHubTransliteratorLogRetention25A9F47C:
    Type: Custom::LogRetention
    Properties:
      ServiceToken:
        Fn::GetAtt:
          - LogRetentionaae0aa3c5b4d4f87b02d85b201efdd8aFD4BFC8A
          - Arn
      LogGroupName:
        Fn::Join:
          - ""
          - - /aws/lambda/
            - Ref: ConstructHubTransliterator9C48708A
      RetentionInDays: 3653
  ConstructHubTransliteratorEventInvokeConfig999CBA91:
    Type: AWS::Lambda::EventInvokeConfig
    Properties:
      FunctionName:
        Ref: ConstructHubTransliterator9C48708A
      Qualifier: $LATEST
      MaximumRetryAttempts: 2
  ConstructHubWebAppWebsiteBucket4B2B9DB2:
    Type: AWS::S3::Bucket
    UpdateReplacePolicy: Retain
    DeletionPolicy: Retain
  ConstructHubWebAppWebsiteBucketPolicy17174C06:
    Type: AWS::S3::BucketPolicy
    Properties:
      Bucket:
        Ref: ConstructHubWebAppWebsiteBucket4B2B9DB2
      PolicyDocument:
        Statement:
          - Action: s3:GetObject
            Effect: Allow
            Principal:
              CanonicalUser:
                Fn::GetAtt:
                  - ConstructHubWebAppDistributionOrigin1S3Origin694AF937
                  - S3CanonicalUserId
            Resource:
              Fn::Join:
                - ""
                - - Fn::GetAtt:
                      - ConstructHubWebAppWebsiteBucket4B2B9DB2
                      - Arn
                  - /*
        Version: 2012-10-17
  ConstructHubWebAppDistributionOrigin1S3Origin694AF937:
    Type: AWS::CloudFront::CloudFrontOriginAccessIdentity
    Properties:
      CloudFrontOriginAccessIdentityConfig:
        Comment: Identity for devConstructHubWebAppDistributionOrigin1FBBA04AE
  ConstructHubWebAppDistribution1F181DC9:
    Type: AWS::CloudFront::Distribution
    Properties:
      DistributionConfig:
        CacheBehaviors:
          - CachePolicyId: 658327ea-f89d-4fab-a63d-7e88639e58f6
            Compress: true
            PathPattern: /packages/*
            TargetOriginId: devConstructHubWebAppDistributionOrigin2A726FD66
            ViewerProtocolPolicy: allow-all
          - CachePolicyId: 658327ea-f89d-4fab-a63d-7e88639e58f6
            Compress: true
            PathPattern: /index/packages.json
            TargetOriginId: devConstructHubWebAppDistributionOrigin2A726FD66
            ViewerProtocolPolicy: allow-all
        CustomErrorResponses:
          - ErrorCode: 404
            ResponseCode: 200
            ResponsePagePath: /index.html
          - ErrorCode: 403
            ResponseCode: 200
            ResponsePagePath: /index.html
        DefaultCacheBehavior:
          CachePolicyId: 658327ea-f89d-4fab-a63d-7e88639e58f6
          Compress: true
          TargetOriginId: devConstructHubWebAppDistributionOrigin1FBBA04AE
          ViewerProtocolPolicy: allow-all
        DefaultRootObject: index.html
        Enabled: true
        HttpVersion: http2
        IPV6Enabled: true
        Origins:
          - DomainName:
              Fn::GetAtt:
                - ConstructHubWebAppWebsiteBucket4B2B9DB2
                - RegionalDomainName
            Id: devConstructHubWebAppDistributionOrigin1FBBA04AE
            S3OriginConfig:
              OriginAccessIdentity:
                Fn::Join:
                  - ""
                  - - origin-access-identity/cloudfront/
                    - Ref: ConstructHubWebAppDistributionOrigin1S3Origin694AF937
          - CustomOriginConfig:
              OriginProtocolPolicy: https-only
              OriginSSLProtocols:
                - TLSv1.2
            DomainName: awscdk.io
            Id: devConstructHubWebAppDistributionOrigin2A726FD66
  ConstructHubWebAppDeployWebsiteAwsCliLayer23CFFBC1:
    Type: AWS::Lambda::LayerVersion
    Properties:
      Content:
        S3Bucket:
          Ref: AssetParameterse9882ab123687399f934da0d45effe675ecc8ce13b40cb946f3e1d6141fe8d68S3BucketAEADE8C7
        S3Key:
          Fn::Join:
            - ""
            - - Fn::Select:
                  - 0
                  - Fn::Split:
                      - "||"
                      - Ref: AssetParameterse9882ab123687399f934da0d45effe675ecc8ce13b40cb946f3e1d6141fe8d68S3VersionKeyE415415F
              - Fn::Select:
                  - 1
                  - Fn::Split:
                      - "||"
                      - Ref: AssetParameterse9882ab123687399f934da0d45effe675ecc8ce13b40cb946f3e1d6141fe8d68S3VersionKeyE415415F
      Description: /opt/awscli/aws
  ConstructHubWebAppDeployWebsiteCustomResourceE6DF98C9:
    Type: Custom::CDKBucketDeployment
    Properties:
      ServiceToken:
        Fn::GetAtt:
          - CustomCDKBucketDeployment8693BB64968944B69AAFB0CC9EB8756C81C01536
          - Arn
      SourceBucketNames:
        - Ref: AssetParametersc9cd5cf7cd05639608564a28ce3c6ce732dcfba9df2045d125302637301dc524S3Bucket265D5217
      SourceObjectKeys:
        - Fn::Join:
            - ""
            - - Fn::Select:
                  - 0
                  - Fn::Split:
                      - "||"
                      - Ref: AssetParametersc9cd5cf7cd05639608564a28ce3c6ce732dcfba9df2045d125302637301dc524S3VersionKeyA48E92EB
              - Fn::Select:
                  - 1
                  - Fn::Split:
                      - "||"
                      - Ref: AssetParametersc9cd5cf7cd05639608564a28ce3c6ce732dcfba9df2045d125302637301dc524S3VersionKeyA48E92EB
      DestinationBucketName:
        Ref: ConstructHubWebAppWebsiteBucket4B2B9DB2
      Prune: true
      DistributionId:
        Ref: ConstructHubWebAppDistribution1F181DC9
    UpdateReplacePolicy: Delete
    DeletionPolicy: Delete
  LogRetentionaae0aa3c5b4d4f87b02d85b201efdd8aServiceRole9741ECFB:
    Type: AWS::IAM::Role
    Properties:
      AssumeRolePolicyDocument:
        Statement:
          - Action: sts:AssumeRole
            Effect: Allow
            Principal:
              Service: lambda.amazonaws.com
        Version: 2012-10-17
      ManagedPolicyArns:
        - Fn::Join:
            - ""
            - - "arn:"
              - Ref: AWS::Partition
              - :iam::aws:policy/service-role/AWSLambdaBasicExecutionRole
  LogRetentionaae0aa3c5b4d4f87b02d85b201efdd8aServiceRoleDefaultPolicyADDA7DEB:
    Type: AWS::IAM::Policy
    Properties:
      PolicyDocument:
        Statement:
          - Action:
              - logs:PutRetentionPolicy
              - logs:DeleteRetentionPolicy
            Effect: Allow
            Resource: "*"
        Version: 2012-10-17
      PolicyName: LogRetentionaae0aa3c5b4d4f87b02d85b201efdd8aServiceRoleDefaultPolicyADDA7DEB
      Roles:
        - Ref: LogRetentionaae0aa3c5b4d4f87b02d85b201efdd8aServiceRole9741ECFB
  LogRetentionaae0aa3c5b4d4f87b02d85b201efdd8aFD4BFC8A:
    Type: AWS::Lambda::Function
    Properties:
      Handler: index.handler
      Runtime: nodejs12.x
      Code:
        S3Bucket:
          Ref: AssetParameters67b7823b74bc135986aa72f889d6a8da058d0c4a20cbc2dfc6f78995fdd2fc24S3Bucket4D46ABB5
        S3Key:
          Fn::Join:
            - ""
            - - Fn::Select:
                  - 0
                  - Fn::Split:
                      - "||"
                      - Ref: AssetParameters67b7823b74bc135986aa72f889d6a8da058d0c4a20cbc2dfc6f78995fdd2fc24S3VersionKeyB0F28861
              - Fn::Select:
                  - 1
                  - Fn::Split:
                      - "||"
                      - Ref: AssetParameters67b7823b74bc135986aa72f889d6a8da058d0c4a20cbc2dfc6f78995fdd2fc24S3VersionKeyB0F28861
      Role:
        Fn::GetAtt:
          - LogRetentionaae0aa3c5b4d4f87b02d85b201efdd8aServiceRole9741ECFB
          - Arn
    DependsOn:
      - LogRetentionaae0aa3c5b4d4f87b02d85b201efdd8aServiceRoleDefaultPolicyADDA7DEB
      - LogRetentionaae0aa3c5b4d4f87b02d85b201efdd8aServiceRole9741ECFB
  BucketNotificationsHandler050a0587b7544547bf325f094a3db834RoleB6FB88EC:
    Type: AWS::IAM::Role
    Properties:
      AssumeRolePolicyDocument:
        Statement:
          - Action: sts:AssumeRole
            Effect: Allow
            Principal:
              Service: lambda.amazonaws.com
        Version: 2012-10-17
      ManagedPolicyArns:
        - Fn::Join:
            - ""
            - - "arn:"
              - Ref: AWS::Partition
              - :iam::aws:policy/service-role/AWSLambdaBasicExecutionRole
  BucketNotificationsHandler050a0587b7544547bf325f094a3db834RoleDefaultPolicy2CF63D36:
    Type: AWS::IAM::Policy
    Properties:
      PolicyDocument:
        Statement:
          - Action: s3:PutBucketNotification
            Effect: Allow
            Resource: "*"
        Version: 2012-10-17
      PolicyName: BucketNotificationsHandler050a0587b7544547bf325f094a3db834RoleDefaultPolicy2CF63D36
      Roles:
        - Ref: BucketNotificationsHandler050a0587b7544547bf325f094a3db834RoleB6FB88EC
  BucketNotificationsHandler050a0587b7544547bf325f094a3db8347ECC3691:
    Type: AWS::Lambda::Function
    Properties:
      Description: AWS CloudFormation handler for "Custom::S3BucketNotifications"
        resources (@aws-cdk/aws-s3)
      Code:
        ZipFile: >-
          exports.handler = (event, context) => {
              // eslint-disable-next-line @typescript-eslint/no-require-imports, import/no-extraneous-dependencies
              const s3 = new (require('aws-sdk').S3)();
              // eslint-disable-next-line @typescript-eslint/no-require-imports
              const https = require('https');
              // eslint-disable-next-line @typescript-eslint/no-require-imports
              const url = require('url');
              log(JSON.stringify(event, undefined, 2));
              const props = event.ResourceProperties;
              if (event.RequestType === 'Delete') {
                  props.NotificationConfiguration = {}; // this is how you clean out notifications
              }
              const req = {
                  Bucket: props.BucketName,
                  NotificationConfiguration: props.NotificationConfiguration,
              };
              return s3.putBucketNotificationConfiguration(req, (err, data) => {
                  log({ err, data });
                  if (err) {
                      return submitResponse('FAILED', err.message + \`\\nMore information in CloudWatch Log Stream: \${context.logStreamName}\`);
                  }
                  else {
                      return submitResponse('SUCCESS');
                  }
              });
              function log(obj) {
                  console.error(event.RequestId, event.StackId, event.LogicalResourceId, obj);
              }
              // eslint-disable-next-line max-len
              // adapted from https://docs.aws.amazon.com/AWSCloudFormation/latest/UserGuide/aws-properties-lambda-function-code.html#cfn-lambda-function-code-cfnresponsemodule
              // to allow sending an error message as a reason.
              function submitResponse(responseStatus, reason) {
                  const responseBody = JSON.stringify({
                      Status: responseStatus,
                      Reason: reason || 'See the details in CloudWatch Log Stream: ' + context.logStreamName,
                      PhysicalResourceId: event.PhysicalResourceId || event.LogicalResourceId,
                      StackId: event.StackId,
                      RequestId: event.RequestId,
                      LogicalResourceId: event.LogicalResourceId,
                      NoEcho: false,
                  });
                  log({ responseBody });
                  const parsedUrl = url.parse(event.ResponseURL);
                  const options = {
                      hostname: parsedUrl.hostname,
                      port: 443,
                      path: parsedUrl.path,
                      method: 'PUT',
                      headers: {
                          'content-type': '',
                          'content-length': responseBody.length,
                      },
                  };
                  const request = https.request(options, (r) => {
                      log({ statusCode: r.statusCode, statusMessage: r.statusMessage });
                      context.done();
                  });
                  request.on('error', (error) => {
                      log({ sendError: error });
                      context.done();
                  });
                  request.write(responseBody);
                  request.end();
              }
          };
      Handler: index.handler
      Role:
        Fn::GetAtt:
          - BucketNotificationsHandler050a0587b7544547bf325f094a3db834RoleB6FB88EC
          - Arn
      Runtime: nodejs12.x
      Timeout: 300
    DependsOn:
      - BucketNotificationsHandler050a0587b7544547bf325f094a3db834RoleDefaultPolicy2CF63D36
      - BucketNotificationsHandler050a0587b7544547bf325f094a3db834RoleB6FB88EC
  CustomCDKBucketDeployment8693BB64968944B69AAFB0CC9EB8756CServiceRole89A01265:
    Type: AWS::IAM::Role
    Properties:
      AssumeRolePolicyDocument:
        Statement:
          - Action: sts:AssumeRole
            Effect: Allow
            Principal:
              Service: lambda.amazonaws.com
        Version: 2012-10-17
      ManagedPolicyArns:
        - Fn::Join:
            - ""
            - - "arn:"
              - Ref: AWS::Partition
              - :iam::aws:policy/service-role/AWSLambdaBasicExecutionRole
  CustomCDKBucketDeployment8693BB64968944B69AAFB0CC9EB8756CServiceRoleDefaultPolicy88902FDF:
    Type: AWS::IAM::Policy
    Properties:
      PolicyDocument:
        Statement:
          - Action:
              - s3:GetObject*
              - s3:GetBucket*
              - s3:List*
            Effect: Allow
            Resource:
              - Fn::Join:
                  - ""
                  - - "arn:"
                    - Ref: AWS::Partition
                    - ":s3:::"
                    - Ref: AssetParametersc9cd5cf7cd05639608564a28ce3c6ce732dcfba9df2045d125302637301dc524S3Bucket265D5217
              - Fn::Join:
                  - ""
                  - - "arn:"
                    - Ref: AWS::Partition
                    - ":s3:::"
                    - Ref: AssetParametersc9cd5cf7cd05639608564a28ce3c6ce732dcfba9df2045d125302637301dc524S3Bucket265D5217
                    - /*
          - Action:
              - s3:GetObject*
              - s3:GetBucket*
              - s3:List*
              - s3:DeleteObject*
              - s3:PutObject*
              - s3:Abort*
            Effect: Allow
            Resource:
              - Fn::GetAtt:
                  - ConstructHubWebAppWebsiteBucket4B2B9DB2
                  - Arn
              - Fn::Join:
                  - ""
                  - - Fn::GetAtt:
                        - ConstructHubWebAppWebsiteBucket4B2B9DB2
                        - Arn
                    - /*
          - Action:
              - cloudfront:GetInvalidation
              - cloudfront:CreateInvalidation
            Effect: Allow
            Resource: "*"
        Version: 2012-10-17
      PolicyName: CustomCDKBucketDeployment8693BB64968944B69AAFB0CC9EB8756CServiceRoleDefaultPolicy88902FDF
      Roles:
        - Ref: CustomCDKBucketDeployment8693BB64968944B69AAFB0CC9EB8756CServiceRole89A01265
  CustomCDKBucketDeployment8693BB64968944B69AAFB0CC9EB8756C81C01536:
    Type: AWS::Lambda::Function
    Properties:
      Code:
        S3Bucket:
          Ref: AssetParametersc24b999656e4fe6c609c31bae56a1cf4717a405619c3aa6ba1bc686b8c2c86cfS3Bucket55EFA30C
        S3Key:
          Fn::Join:
            - ""
            - - Fn::Select:
                  - 0
                  - Fn::Split:
                      - "||"
                      - Ref: AssetParametersc24b999656e4fe6c609c31bae56a1cf4717a405619c3aa6ba1bc686b8c2c86cfS3VersionKey60329B70
              - Fn::Select:
                  - 1
                  - Fn::Split:
                      - "||"
                      - Ref: AssetParametersc24b999656e4fe6c609c31bae56a1cf4717a405619c3aa6ba1bc686b8c2c86cfS3VersionKey60329B70
      Role:
        Fn::GetAtt:
          - CustomCDKBucketDeployment8693BB64968944B69AAFB0CC9EB8756CServiceRole89A01265
          - Arn
      Handler: index.handler
      Layers:
        - Ref: ConstructHubWebAppDeployWebsiteAwsCliLayer23CFFBC1
      Runtime: python3.6
      Timeout: 900
    DependsOn:
      - CustomCDKBucketDeployment8693BB64968944B69AAFB0CC9EB8756CServiceRoleDefaultPolicy88902FDF
      - CustomCDKBucketDeployment8693BB64968944B69AAFB0CC9EB8756CServiceRole89A01265
Outputs:
  ConstructHubMonitoringWatchfulWatchfulDashboard75D318D0:
    Value:
      Fn::Join:
        - ""
        - - https://console.aws.amazon.com/cloudwatch/home?region=
          - Ref: AWS::Region
          - "#dashboards:name="
          - Ref: ConstructHubMonitoringWatchfulDashboardB8493D55
  ConstructHubWebAppDomainNameDC10F8DD:
    Value:
      Fn::GetAtt:
        - ConstructHubWebAppDistribution1F181DC9
        - DomainName
    Export:
      Name: ConstructHubDomainName
Parameters:
<<<<<<< HEAD
  AssetParameters39dfa980beb6ec79ed5fc097276858af56f73316603b87c217b3eea012202cd2S3Bucket1B6624AE:
    Type: String
    Description: S3 bucket for asset
      "39dfa980beb6ec79ed5fc097276858af56f73316603b87c217b3eea012202cd2"
  AssetParameters39dfa980beb6ec79ed5fc097276858af56f73316603b87c217b3eea012202cd2S3VersionKey3A7A31C2:
    Type: String
    Description: S3 key for asset version
      "39dfa980beb6ec79ed5fc097276858af56f73316603b87c217b3eea012202cd2"
  AssetParameters39dfa980beb6ec79ed5fc097276858af56f73316603b87c217b3eea012202cd2ArtifactHashAA3DB115:
    Type: String
    Description: Artifact hash for asset
      "39dfa980beb6ec79ed5fc097276858af56f73316603b87c217b3eea012202cd2"
=======
  AssetParameters866c466f9e9aaf86d825bb22132965b3f5d3418371a1ca6027f40a2863d892d4S3Bucket402C7B90:
    Type: String
    Description: S3 bucket for asset
      "866c466f9e9aaf86d825bb22132965b3f5d3418371a1ca6027f40a2863d892d4"
  AssetParameters866c466f9e9aaf86d825bb22132965b3f5d3418371a1ca6027f40a2863d892d4S3VersionKey1D2ADEAE:
    Type: String
    Description: S3 key for asset version
      "866c466f9e9aaf86d825bb22132965b3f5d3418371a1ca6027f40a2863d892d4"
  AssetParameters866c466f9e9aaf86d825bb22132965b3f5d3418371a1ca6027f40a2863d892d4ArtifactHashDB7C5CF3:
    Type: String
    Description: Artifact hash for asset
      "866c466f9e9aaf86d825bb22132965b3f5d3418371a1ca6027f40a2863d892d4"
  AssetParameters67b7823b74bc135986aa72f889d6a8da058d0c4a20cbc2dfc6f78995fdd2fc24S3Bucket4D46ABB5:
    Type: String
    Description: S3 bucket for asset
      "67b7823b74bc135986aa72f889d6a8da058d0c4a20cbc2dfc6f78995fdd2fc24"
  AssetParameters67b7823b74bc135986aa72f889d6a8da058d0c4a20cbc2dfc6f78995fdd2fc24S3VersionKeyB0F28861:
    Type: String
    Description: S3 key for asset version
      "67b7823b74bc135986aa72f889d6a8da058d0c4a20cbc2dfc6f78995fdd2fc24"
  AssetParameters67b7823b74bc135986aa72f889d6a8da058d0c4a20cbc2dfc6f78995fdd2fc24ArtifactHashBA91B77F:
    Type: String
    Description: Artifact hash for asset
      "67b7823b74bc135986aa72f889d6a8da058d0c4a20cbc2dfc6f78995fdd2fc24"
>>>>>>> f41e92cd
  AssetParametersda254f731d96f448a42b847d5e631a6a426b230b48eab5b0862307875334e305S3BucketCED66570:
    Type: String
    Description: S3 bucket for asset
      "da254f731d96f448a42b847d5e631a6a426b230b48eab5b0862307875334e305"
  AssetParametersda254f731d96f448a42b847d5e631a6a426b230b48eab5b0862307875334e305S3VersionKeyAA8B8FD7:
    Type: String
    Description: S3 key for asset version
      "da254f731d96f448a42b847d5e631a6a426b230b48eab5b0862307875334e305"
  AssetParametersda254f731d96f448a42b847d5e631a6a426b230b48eab5b0862307875334e305ArtifactHashE87E66EE:
    Type: String
    Description: Artifact hash for asset
      "da254f731d96f448a42b847d5e631a6a426b230b48eab5b0862307875334e305"
  AssetParameterse9882ab123687399f934da0d45effe675ecc8ce13b40cb946f3e1d6141fe8d68S3BucketAEADE8C7:
    Type: String
    Description: S3 bucket for asset
      "e9882ab123687399f934da0d45effe675ecc8ce13b40cb946f3e1d6141fe8d68"
  AssetParameterse9882ab123687399f934da0d45effe675ecc8ce13b40cb946f3e1d6141fe8d68S3VersionKeyE415415F:
    Type: String
    Description: S3 key for asset version
      "e9882ab123687399f934da0d45effe675ecc8ce13b40cb946f3e1d6141fe8d68"
  AssetParameterse9882ab123687399f934da0d45effe675ecc8ce13b40cb946f3e1d6141fe8d68ArtifactHashD9A515C3:
    Type: String
    Description: Artifact hash for asset
      "e9882ab123687399f934da0d45effe675ecc8ce13b40cb946f3e1d6141fe8d68"
  AssetParametersc24b999656e4fe6c609c31bae56a1cf4717a405619c3aa6ba1bc686b8c2c86cfS3Bucket55EFA30C:
    Type: String
    Description: S3 bucket for asset
      "c24b999656e4fe6c609c31bae56a1cf4717a405619c3aa6ba1bc686b8c2c86cf"
  AssetParametersc24b999656e4fe6c609c31bae56a1cf4717a405619c3aa6ba1bc686b8c2c86cfS3VersionKey60329B70:
    Type: String
    Description: S3 key for asset version
      "c24b999656e4fe6c609c31bae56a1cf4717a405619c3aa6ba1bc686b8c2c86cf"
  AssetParametersc24b999656e4fe6c609c31bae56a1cf4717a405619c3aa6ba1bc686b8c2c86cfArtifactHash85F58E48:
    Type: String
    Description: Artifact hash for asset
      "c24b999656e4fe6c609c31bae56a1cf4717a405619c3aa6ba1bc686b8c2c86cf"
  AssetParametersc9cd5cf7cd05639608564a28ce3c6ce732dcfba9df2045d125302637301dc524S3Bucket265D5217:
    Type: String
    Description: S3 bucket for asset
      "c9cd5cf7cd05639608564a28ce3c6ce732dcfba9df2045d125302637301dc524"
  AssetParametersc9cd5cf7cd05639608564a28ce3c6ce732dcfba9df2045d125302637301dc524S3VersionKeyA48E92EB:
    Type: String
    Description: S3 key for asset version
      "c9cd5cf7cd05639608564a28ce3c6ce732dcfba9df2045d125302637301dc524"
  AssetParametersc9cd5cf7cd05639608564a28ce3c6ce732dcfba9df2045d125302637301dc524ArtifactHashABFB44E7:
    Type: String
    Description: Artifact hash for asset
      "c9cd5cf7cd05639608564a28ce3c6ce732dcfba9df2045d125302637301dc524"
  AssetParametersdcc427ad1a9c4d2a63344256acec911f0ef035359b814054fe1485aeb59e789dS3Bucket8C070E54:
    Type: String
    Description: S3 bucket for asset
      "dcc427ad1a9c4d2a63344256acec911f0ef035359b814054fe1485aeb59e789d"
  AssetParametersdcc427ad1a9c4d2a63344256acec911f0ef035359b814054fe1485aeb59e789dS3VersionKey4C7389DF:
    Type: String
    Description: S3 key for asset version
      "dcc427ad1a9c4d2a63344256acec911f0ef035359b814054fe1485aeb59e789d"
  AssetParametersdcc427ad1a9c4d2a63344256acec911f0ef035359b814054fe1485aeb59e789dArtifactHashF032B9A3:
    Type: String
    Description: Artifact hash for asset
      "dcc427ad1a9c4d2a63344256acec911f0ef035359b814054fe1485aeb59e789d"

`;<|MERGE_RESOLUTION|>--- conflicted
+++ resolved
@@ -209,7 +209,6 @@
         Fn::GetAtt:
           - ConstructHubPackageDataDC5EF35E
           - Arn
-<<<<<<< HEAD
   ConstructHubStagingBucket29942A98:
     Type: AWS::S3::Bucket
     Properties:
@@ -225,9 +224,6 @@
     UpdateReplacePolicy: Delete
     DeletionPolicy: Delete
   ConstructHubDiscoveryFunctionServiceRoleD371794F:
-=======
-  ConstructHubCatalogBuilderServiceRole7EB4C395:
->>>>>>> f41e92cd
     Type: AWS::IAM::Role
     Properties:
       AssumeRolePolicyDocument:
@@ -243,24 +239,17 @@
             - - "arn:"
               - Ref: AWS::Partition
               - :iam::aws:policy/service-role/AWSLambdaBasicExecutionRole
-<<<<<<< HEAD
   ConstructHubDiscoveryFunctionServiceRoleDefaultPolicyA09546EC:
-=======
-  ConstructHubCatalogBuilderServiceRoleDefaultPolicyF51442BC:
->>>>>>> f41e92cd
     Type: AWS::IAM::Policy
     Properties:
       PolicyDocument:
         Statement:
-<<<<<<< HEAD
           - Action: sqs:SendMessage
             Effect: Allow
             Resource:
               Fn::GetAtt:
                 - ConstructHubDiscoveryFunctionDeadLetterQueueFE498555
                 - Arn
-=======
->>>>>>> f41e92cd
           - Action:
               - s3:GetObject*
               - s3:GetBucket*
@@ -271,16 +260,11 @@
             Effect: Allow
             Resource:
               - Fn::GetAtt:
-<<<<<<< HEAD
                   - ConstructHubStagingBucket29942A98
-=======
-                  - ConstructHubPackageDataDC5EF35E
->>>>>>> f41e92cd
                   - Arn
               - Fn::Join:
                   - ""
                   - - Fn::GetAtt:
-<<<<<<< HEAD
                         - ConstructHubStagingBucket29942A98
                         - Arn
                     - /*
@@ -304,25 +288,11 @@
     UpdateReplacePolicy: Delete
     DeletionPolicy: Delete
   ConstructHubDiscoveryFunctionF5E139FD:
-=======
-                        - ConstructHubPackageDataDC5EF35E
-                        - Arn
-                    - /*
-        Version: 2012-10-17
-      PolicyName: ConstructHubCatalogBuilderServiceRoleDefaultPolicyF51442BC
-      Roles:
-        - Ref: ConstructHubCatalogBuilderServiceRole7EB4C395
-  ConstructHubCatalogBuilder5A9DE4AF:
->>>>>>> f41e92cd
     Type: AWS::Lambda::Function
     Properties:
       Code:
         S3Bucket:
-<<<<<<< HEAD
           Ref: AssetParameters39dfa980beb6ec79ed5fc097276858af56f73316603b87c217b3eea012202cd2S3Bucket1B6624AE
-=======
-          Ref: AssetParameters866c466f9e9aaf86d825bb22132965b3f5d3418371a1ca6027f40a2863d892d4S3Bucket402C7B90
->>>>>>> f41e92cd
         S3Key:
           Fn::Join:
             - ""
@@ -330,16 +300,11 @@
                   - 0
                   - Fn::Split:
                       - "||"
-<<<<<<< HEAD
                       - Ref: AssetParameters39dfa980beb6ec79ed5fc097276858af56f73316603b87c217b3eea012202cd2S3VersionKey3A7A31C2
-=======
-                      - Ref: AssetParameters866c466f9e9aaf86d825bb22132965b3f5d3418371a1ca6027f40a2863d892d4S3VersionKey1D2ADEAE
->>>>>>> f41e92cd
               - Fn::Select:
                   - 1
                   - Fn::Split:
                       - "||"
-<<<<<<< HEAD
                       - Ref: AssetParameters39dfa980beb6ec79ed5fc097276858af56f73316603b87c217b3eea012202cd2S3VersionKey3A7A31C2
       Role:
         Fn::GetAtt:
@@ -388,7 +353,178 @@
         Fn::GetAtt:
           - ConstructHubDiscoveryFunctionScheduleRuleE32FE899
           - Arn
-=======
+  ConstructHubTransliteratorServiceRole0F8A20C8:
+    Type: AWS::IAM::Role
+    Properties:
+      AssumeRolePolicyDocument:
+        Statement:
+          - Action: sts:AssumeRole
+            Effect: Allow
+            Principal:
+              Service: lambda.amazonaws.com
+        Version: 2012-10-17
+      ManagedPolicyArns:
+        - Fn::Join:
+            - ""
+            - - "arn:"
+              - Ref: AWS::Partition
+              - :iam::aws:policy/service-role/AWSLambdaBasicExecutionRole
+  ConstructHubTransliteratorServiceRoleDefaultPolicyB9C4BE06:
+    Type: AWS::IAM::Policy
+    Properties:
+      PolicyDocument:
+        Statement:
+          - Action: sqs:SendMessage
+            Effect: Allow
+            Resource:
+              Fn::GetAtt:
+                - ConstructHubTransliteratorDeadLetterQueue5544BC9A
+                - Arn
+          - Action:
+              - s3:GetObject*
+              - s3:GetBucket*
+              - s3:List*
+              - s3:DeleteObject*
+              - s3:PutObject*
+              - s3:Abort*
+            Effect: Allow
+            Resource:
+              - Fn::GetAtt:
+                  - ConstructHubPackageDataDC5EF35E
+                  - Arn
+              - Fn::Join:
+                  - ""
+                  - - Fn::GetAtt:
+                        - ConstructHubPackageDataDC5EF35E
+                        - Arn
+                    - /*
+        Version: 2012-10-17
+      PolicyName: ConstructHubTransliteratorServiceRoleDefaultPolicyB9C4BE06
+      Roles:
+        - Ref: ConstructHubTransliteratorServiceRole0F8A20C8
+  ConstructHubTransliteratorDeadLetterQueue5544BC9A:
+    Type: AWS::SQS::Queue
+    Properties:
+      MessageRetentionPeriod: 1209600
+    UpdateReplacePolicy: Delete
+    DeletionPolicy: Delete
+  ConstructHubTransliterator9C48708A:
+    Type: AWS::Lambda::Function
+    Properties:
+      Code:
+        S3Bucket:
+          Ref: AssetParametersda254f731d96f448a42b847d5e631a6a426b230b48eab5b0862307875334e305S3BucketCED66570
+        S3Key:
+          Fn::Join:
+            - ""
+            - - Fn::Select:
+                  - 0
+                  - Fn::Split:
+                      - "||"
+                      - Ref: AssetParametersda254f731d96f448a42b847d5e631a6a426b230b48eab5b0862307875334e305S3VersionKeyAA8B8FD7
+              - Fn::Select:
+                  - 1
+                  - Fn::Split:
+                      - "||"
+                      - Ref: AssetParametersda254f731d96f448a42b847d5e631a6a426b230b48eab5b0862307875334e305S3VersionKeyAA8B8FD7
+      Role:
+        Fn::GetAtt:
+          - ConstructHubTransliteratorServiceRole0F8A20C8
+          - Arn
+      DeadLetterConfig:
+        TargetArn:
+          Fn::GetAtt:
+            - ConstructHubTransliteratorDeadLetterQueue5544BC9A
+            - Arn
+      Description: Creates transliterated assemblies from jsii-enabled npm packages
+      Handler: index.handler
+      MemorySize: 10240
+      Runtime: nodejs14.x
+      Timeout: 900
+    DependsOn:
+      - ConstructHubTransliteratorServiceRoleDefaultPolicyB9C4BE06
+      - ConstructHubTransliteratorServiceRole0F8A20C8
+  ConstructHubTransliteratorLogRetention25A9F47C:
+    Type: Custom::LogRetention
+    Properties:
+      ServiceToken:
+        Fn::GetAtt:
+          - LogRetentionaae0aa3c5b4d4f87b02d85b201efdd8aFD4BFC8A
+          - Arn
+      LogGroupName:
+        Fn::Join:
+          - ""
+          - - /aws/lambda/
+            - Ref: ConstructHubTransliterator9C48708A
+      RetentionInDays: 3653
+  ConstructHubTransliteratorEventInvokeConfig999CBA91:
+    Type: AWS::Lambda::EventInvokeConfig
+    Properties:
+      FunctionName:
+        Ref: ConstructHubTransliterator9C48708A
+      Qualifier: $LATEST
+      MaximumRetryAttempts: 2
+  ConstructHubCatalogBuilderServiceRole7EB4C395:
+    Type: AWS::IAM::Role
+    Properties:
+      AssumeRolePolicyDocument:
+        Statement:
+          - Action: sts:AssumeRole
+            Effect: Allow
+            Principal:
+              Service: lambda.amazonaws.com
+        Version: 2012-10-17
+      ManagedPolicyArns:
+        - Fn::Join:
+            - ""
+            - - "arn:"
+              - Ref: AWS::Partition
+              - :iam::aws:policy/service-role/AWSLambdaBasicExecutionRole
+  ConstructHubCatalogBuilderServiceRoleDefaultPolicyF51442BC:
+    Type: AWS::IAM::Policy
+    Properties:
+      PolicyDocument:
+        Statement:
+          - Action:
+              - s3:GetObject*
+              - s3:GetBucket*
+              - s3:List*
+              - s3:DeleteObject*
+              - s3:PutObject*
+              - s3:Abort*
+            Effect: Allow
+            Resource:
+              - Fn::GetAtt:
+                  - ConstructHubPackageDataDC5EF35E
+                  - Arn
+              - Fn::Join:
+                  - ""
+                  - - Fn::GetAtt:
+                        - ConstructHubPackageDataDC5EF35E
+                        - Arn
+                    - /*
+        Version: 2012-10-17
+      PolicyName: ConstructHubCatalogBuilderServiceRoleDefaultPolicyF51442BC
+      Roles:
+        - Ref: ConstructHubCatalogBuilderServiceRole7EB4C395
+  ConstructHubCatalogBuilder5A9DE4AF:
+    Type: AWS::Lambda::Function
+    Properties:
+      Code:
+        S3Bucket:
+          Ref: AssetParameters866c466f9e9aaf86d825bb22132965b3f5d3418371a1ca6027f40a2863d892d4S3Bucket402C7B90
+        S3Key:
+          Fn::Join:
+            - ""
+            - - Fn::Select:
+                  - 0
+                  - Fn::Split:
+                      - "||"
+                      - Ref: AssetParameters866c466f9e9aaf86d825bb22132965b3f5d3418371a1ca6027f40a2863d892d4S3VersionKey1D2ADEAE
+              - Fn::Select:
+                  - 1
+                  - Fn::Split:
+                      - "||"
                       - Ref: AssetParameters866c466f9e9aaf86d825bb22132965b3f5d3418371a1ca6027f40a2863d892d4S3VersionKey1D2ADEAE
       Role:
         Fn::GetAtt:
@@ -424,118 +560,6 @@
           - - /aws/lambda/
             - Ref: ConstructHubCatalogBuilder5A9DE4AF
       RetentionInDays: 3653
->>>>>>> f41e92cd
-  ConstructHubTransliteratorServiceRole0F8A20C8:
-    Type: AWS::IAM::Role
-    Properties:
-      AssumeRolePolicyDocument:
-        Statement:
-          - Action: sts:AssumeRole
-            Effect: Allow
-            Principal:
-              Service: lambda.amazonaws.com
-        Version: 2012-10-17
-      ManagedPolicyArns:
-        - Fn::Join:
-            - ""
-            - - "arn:"
-              - Ref: AWS::Partition
-              - :iam::aws:policy/service-role/AWSLambdaBasicExecutionRole
-  ConstructHubTransliteratorServiceRoleDefaultPolicyB9C4BE06:
-    Type: AWS::IAM::Policy
-    Properties:
-      PolicyDocument:
-        Statement:
-          - Action: sqs:SendMessage
-            Effect: Allow
-            Resource:
-              Fn::GetAtt:
-                - ConstructHubTransliteratorDeadLetterQueue5544BC9A
-                - Arn
-          - Action:
-              - s3:GetObject*
-              - s3:GetBucket*
-              - s3:List*
-              - s3:DeleteObject*
-              - s3:PutObject*
-              - s3:Abort*
-            Effect: Allow
-            Resource:
-              - Fn::GetAtt:
-                  - ConstructHubPackageDataDC5EF35E
-                  - Arn
-              - Fn::Join:
-                  - ""
-                  - - Fn::GetAtt:
-                        - ConstructHubPackageDataDC5EF35E
-                        - Arn
-                    - /*
-        Version: 2012-10-17
-      PolicyName: ConstructHubTransliteratorServiceRoleDefaultPolicyB9C4BE06
-      Roles:
-        - Ref: ConstructHubTransliteratorServiceRole0F8A20C8
-  ConstructHubTransliteratorDeadLetterQueue5544BC9A:
-    Type: AWS::SQS::Queue
-    Properties:
-      MessageRetentionPeriod: 1209600
-    UpdateReplacePolicy: Delete
-    DeletionPolicy: Delete
-  ConstructHubTransliterator9C48708A:
-    Type: AWS::Lambda::Function
-    Properties:
-      Code:
-        S3Bucket:
-          Ref: AssetParametersda254f731d96f448a42b847d5e631a6a426b230b48eab5b0862307875334e305S3BucketCED66570
-        S3Key:
-          Fn::Join:
-            - ""
-            - - Fn::Select:
-                  - 0
-                  - Fn::Split:
-                      - "||"
-                      - Ref: AssetParametersda254f731d96f448a42b847d5e631a6a426b230b48eab5b0862307875334e305S3VersionKeyAA8B8FD7
-              - Fn::Select:
-                  - 1
-                  - Fn::Split:
-                      - "||"
-                      - Ref: AssetParametersda254f731d96f448a42b847d5e631a6a426b230b48eab5b0862307875334e305S3VersionKeyAA8B8FD7
-      Role:
-        Fn::GetAtt:
-          - ConstructHubTransliteratorServiceRole0F8A20C8
-          - Arn
-      DeadLetterConfig:
-        TargetArn:
-          Fn::GetAtt:
-            - ConstructHubTransliteratorDeadLetterQueue5544BC9A
-            - Arn
-      Description: Creates transliterated assemblies from jsii-enabled npm packages
-      Handler: index.handler
-      MemorySize: 10240
-      Runtime: nodejs14.x
-      Timeout: 900
-    DependsOn:
-      - ConstructHubTransliteratorServiceRoleDefaultPolicyB9C4BE06
-      - ConstructHubTransliteratorServiceRole0F8A20C8
-  ConstructHubTransliteratorLogRetention25A9F47C:
-    Type: Custom::LogRetention
-    Properties:
-      ServiceToken:
-        Fn::GetAtt:
-          - LogRetentionaae0aa3c5b4d4f87b02d85b201efdd8aFD4BFC8A
-          - Arn
-      LogGroupName:
-        Fn::Join:
-          - ""
-          - - /aws/lambda/
-            - Ref: ConstructHubTransliterator9C48708A
-      RetentionInDays: 3653
-  ConstructHubTransliteratorEventInvokeConfig999CBA91:
-    Type: AWS::Lambda::EventInvokeConfig
-    Properties:
-      FunctionName:
-        Ref: ConstructHubTransliterator9C48708A
-      Qualifier: $LATEST
-      MaximumRetryAttempts: 2
   ConstructHubWebAppWebsiteBucket4B2B9DB2:
     Type: AWS::S3::Bucket
     UpdateReplacePolicy: Retain
@@ -644,7 +668,7 @@
           - CustomCDKBucketDeployment8693BB64968944B69AAFB0CC9EB8756C81C01536
           - Arn
       SourceBucketNames:
-        - Ref: AssetParametersc9cd5cf7cd05639608564a28ce3c6ce732dcfba9df2045d125302637301dc524S3Bucket265D5217
+        - Ref: AssetParameters66d913a96cfcf489dfd0c37249eb2cf03fe7baf424ffa659a7dc5519cb5069fbS3Bucket90C90D11
       SourceObjectKeys:
         - Fn::Join:
             - ""
@@ -652,12 +676,12 @@
                   - 0
                   - Fn::Split:
                       - "||"
-                      - Ref: AssetParametersc9cd5cf7cd05639608564a28ce3c6ce732dcfba9df2045d125302637301dc524S3VersionKeyA48E92EB
+                      - Ref: AssetParameters66d913a96cfcf489dfd0c37249eb2cf03fe7baf424ffa659a7dc5519cb5069fbS3VersionKey74FE035D
               - Fn::Select:
                   - 1
                   - Fn::Split:
                       - "||"
-                      - Ref: AssetParametersc9cd5cf7cd05639608564a28ce3c6ce732dcfba9df2045d125302637301dc524S3VersionKeyA48E92EB
+                      - Ref: AssetParameters66d913a96cfcf489dfd0c37249eb2cf03fe7baf424ffa659a7dc5519cb5069fbS3VersionKey74FE035D
       DestinationBucketName:
         Ref: ConstructHubWebAppWebsiteBucket4B2B9DB2
       Prune: true
@@ -865,13 +889,13 @@
                   - - "arn:"
                     - Ref: AWS::Partition
                     - ":s3:::"
-                    - Ref: AssetParametersc9cd5cf7cd05639608564a28ce3c6ce732dcfba9df2045d125302637301dc524S3Bucket265D5217
+                    - Ref: AssetParameters66d913a96cfcf489dfd0c37249eb2cf03fe7baf424ffa659a7dc5519cb5069fbS3Bucket90C90D11
               - Fn::Join:
                   - ""
                   - - "arn:"
                     - Ref: AWS::Partition
                     - ":s3:::"
-                    - Ref: AssetParametersc9cd5cf7cd05639608564a28ce3c6ce732dcfba9df2045d125302637301dc524S3Bucket265D5217
+                    - Ref: AssetParameters66d913a96cfcf489dfd0c37249eb2cf03fe7baf424ffa659a7dc5519cb5069fbS3Bucket90C90D11
                     - /*
           - Action:
               - s3:GetObject*
@@ -948,7 +972,6 @@
     Export:
       Name: ConstructHubDomainName
 Parameters:
-<<<<<<< HEAD
   AssetParameters39dfa980beb6ec79ed5fc097276858af56f73316603b87c217b3eea012202cd2S3Bucket1B6624AE:
     Type: String
     Description: S3 bucket for asset
@@ -961,7 +984,30 @@
     Type: String
     Description: Artifact hash for asset
       "39dfa980beb6ec79ed5fc097276858af56f73316603b87c217b3eea012202cd2"
-=======
+  AssetParametersda254f731d96f448a42b847d5e631a6a426b230b48eab5b0862307875334e305S3BucketCED66570:
+    Type: String
+    Description: S3 bucket for asset
+      "da254f731d96f448a42b847d5e631a6a426b230b48eab5b0862307875334e305"
+  AssetParametersda254f731d96f448a42b847d5e631a6a426b230b48eab5b0862307875334e305S3VersionKeyAA8B8FD7:
+    Type: String
+    Description: S3 key for asset version
+      "da254f731d96f448a42b847d5e631a6a426b230b48eab5b0862307875334e305"
+  AssetParametersda254f731d96f448a42b847d5e631a6a426b230b48eab5b0862307875334e305ArtifactHashE87E66EE:
+    Type: String
+    Description: Artifact hash for asset
+      "da254f731d96f448a42b847d5e631a6a426b230b48eab5b0862307875334e305"
+  AssetParameters67b7823b74bc135986aa72f889d6a8da058d0c4a20cbc2dfc6f78995fdd2fc24S3Bucket4D46ABB5:
+    Type: String
+    Description: S3 bucket for asset
+      "67b7823b74bc135986aa72f889d6a8da058d0c4a20cbc2dfc6f78995fdd2fc24"
+  AssetParameters67b7823b74bc135986aa72f889d6a8da058d0c4a20cbc2dfc6f78995fdd2fc24S3VersionKeyB0F28861:
+    Type: String
+    Description: S3 key for asset version
+      "67b7823b74bc135986aa72f889d6a8da058d0c4a20cbc2dfc6f78995fdd2fc24"
+  AssetParameters67b7823b74bc135986aa72f889d6a8da058d0c4a20cbc2dfc6f78995fdd2fc24ArtifactHashBA91B77F:
+    Type: String
+    Description: Artifact hash for asset
+      "67b7823b74bc135986aa72f889d6a8da058d0c4a20cbc2dfc6f78995fdd2fc24"
   AssetParameters866c466f9e9aaf86d825bb22132965b3f5d3418371a1ca6027f40a2863d892d4S3Bucket402C7B90:
     Type: String
     Description: S3 bucket for asset
@@ -974,31 +1020,6 @@
     Type: String
     Description: Artifact hash for asset
       "866c466f9e9aaf86d825bb22132965b3f5d3418371a1ca6027f40a2863d892d4"
-  AssetParameters67b7823b74bc135986aa72f889d6a8da058d0c4a20cbc2dfc6f78995fdd2fc24S3Bucket4D46ABB5:
-    Type: String
-    Description: S3 bucket for asset
-      "67b7823b74bc135986aa72f889d6a8da058d0c4a20cbc2dfc6f78995fdd2fc24"
-  AssetParameters67b7823b74bc135986aa72f889d6a8da058d0c4a20cbc2dfc6f78995fdd2fc24S3VersionKeyB0F28861:
-    Type: String
-    Description: S3 key for asset version
-      "67b7823b74bc135986aa72f889d6a8da058d0c4a20cbc2dfc6f78995fdd2fc24"
-  AssetParameters67b7823b74bc135986aa72f889d6a8da058d0c4a20cbc2dfc6f78995fdd2fc24ArtifactHashBA91B77F:
-    Type: String
-    Description: Artifact hash for asset
-      "67b7823b74bc135986aa72f889d6a8da058d0c4a20cbc2dfc6f78995fdd2fc24"
->>>>>>> f41e92cd
-  AssetParametersda254f731d96f448a42b847d5e631a6a426b230b48eab5b0862307875334e305S3BucketCED66570:
-    Type: String
-    Description: S3 bucket for asset
-      "da254f731d96f448a42b847d5e631a6a426b230b48eab5b0862307875334e305"
-  AssetParametersda254f731d96f448a42b847d5e631a6a426b230b48eab5b0862307875334e305S3VersionKeyAA8B8FD7:
-    Type: String
-    Description: S3 key for asset version
-      "da254f731d96f448a42b847d5e631a6a426b230b48eab5b0862307875334e305"
-  AssetParametersda254f731d96f448a42b847d5e631a6a426b230b48eab5b0862307875334e305ArtifactHashE87E66EE:
-    Type: String
-    Description: Artifact hash for asset
-      "da254f731d96f448a42b847d5e631a6a426b230b48eab5b0862307875334e305"
   AssetParameterse9882ab123687399f934da0d45effe675ecc8ce13b40cb946f3e1d6141fe8d68S3BucketAEADE8C7:
     Type: String
     Description: S3 bucket for asset
@@ -1023,18 +1044,18 @@
     Type: String
     Description: Artifact hash for asset
       "c24b999656e4fe6c609c31bae56a1cf4717a405619c3aa6ba1bc686b8c2c86cf"
-  AssetParametersc9cd5cf7cd05639608564a28ce3c6ce732dcfba9df2045d125302637301dc524S3Bucket265D5217:
+  AssetParameters66d913a96cfcf489dfd0c37249eb2cf03fe7baf424ffa659a7dc5519cb5069fbS3Bucket90C90D11:
     Type: String
     Description: S3 bucket for asset
-      "c9cd5cf7cd05639608564a28ce3c6ce732dcfba9df2045d125302637301dc524"
-  AssetParametersc9cd5cf7cd05639608564a28ce3c6ce732dcfba9df2045d125302637301dc524S3VersionKeyA48E92EB:
+      "66d913a96cfcf489dfd0c37249eb2cf03fe7baf424ffa659a7dc5519cb5069fb"
+  AssetParameters66d913a96cfcf489dfd0c37249eb2cf03fe7baf424ffa659a7dc5519cb5069fbS3VersionKey74FE035D:
     Type: String
     Description: S3 key for asset version
-      "c9cd5cf7cd05639608564a28ce3c6ce732dcfba9df2045d125302637301dc524"
-  AssetParametersc9cd5cf7cd05639608564a28ce3c6ce732dcfba9df2045d125302637301dc524ArtifactHashABFB44E7:
+      "66d913a96cfcf489dfd0c37249eb2cf03fe7baf424ffa659a7dc5519cb5069fb"
+  AssetParameters66d913a96cfcf489dfd0c37249eb2cf03fe7baf424ffa659a7dc5519cb5069fbArtifactHash4111D944:
     Type: String
     Description: Artifact hash for asset
-      "c9cd5cf7cd05639608564a28ce3c6ce732dcfba9df2045d125302637301dc524"
+      "66d913a96cfcf489dfd0c37249eb2cf03fe7baf424ffa659a7dc5519cb5069fb"
   AssetParametersdcc427ad1a9c4d2a63344256acec911f0ef035359b814054fe1485aeb59e789dS3Bucket8C070E54:
     Type: String
     Description: S3 bucket for asset
