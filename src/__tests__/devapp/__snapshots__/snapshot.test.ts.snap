// Jest Snapshot v1, https://goo.gl/fbAQLP

exports[`golden snapshot 1`] = `
Resources:
  ConstructHubMonitoringWatchfulDashboardB8493D55:
    Type: AWS::CloudWatch::Dashboard
    Properties:
      DashboardBody:
        Fn::Join:
          - ""
          - - '{"widgets":[{"type":"text","width":24,"height":2,"x":0,"y":0,"properties":{"markdown":"#
              Deny List - Prune Function\\n\\n[button:AWS Lambda
              Console](https://console.aws.amazon.com/lambda/home?region='
            - Ref: AWS::Region
            - "#/functions/"
            - Ref: ConstructHubDenyListPrunePruneHandler30B33551
            - ?tab=graph) [button:CloudWatch
              Logs](https://console.aws.amazon.com/cloudwatch/home?region=
            - Ref: AWS::Region
            - "#logEventViewer:group=/aws/lambda/"
            - Ref: ConstructHubDenyListPrunePruneHandler30B33551
            - )"}},{"type":"metric","width":6,"height":6,"x":0,"y":2,"properties":{"view":"timeSeries","title":"Invocations/5min","region":"
            - Ref: AWS::Region
            - '","metrics":[["AWS/Lambda","Invocations","FunctionName","'
            - Ref: ConstructHubDenyListPrunePruneHandler30B33551
            - '",{"stat":"Sum"}]],"yAxis":{}}},{"type":"metric","width":6,"height":6,"x":6,"y":2,"properties":{"view":"timeSeries","title":"Errors/5min","region":"'
            - Ref: AWS::Region
            - '","metrics":[["AWS/Lambda","Errors","FunctionName","'
            - Ref: ConstructHubDenyListPrunePruneHandler30B33551
            - '",{"stat":"Sum"}]],"annotations":{"horizontal":[{"label":"Errors
              > 0 for 3 datapoints within 15
              minutes","value":0,"yAxis":"left"}]},"yAxis":{}}},{"type":"metric","width":6,"height":6,"x":12,"y":2,"properties":{"view":"timeSeries","title":"Throttles/5min","region":"'
            - Ref: AWS::Region
            - '","metrics":[["AWS/Lambda","Throttles","FunctionName","'
            - Ref: ConstructHubDenyListPrunePruneHandler30B33551
            - '",{"stat":"Sum"}]],"annotations":{"horizontal":[{"label":"Throttles
              > 0 for 3 datapoints within 15
              minutes","value":0,"yAxis":"left"}]},"yAxis":{}}},{"type":"metric","width":6,"height":6,"x":18,"y":2,"properties":{"view":"timeSeries","title":"Duration/5min","region":"'
            - Ref: AWS::Region
            - '","metrics":[["AWS/Lambda","Duration","FunctionName","'
            - Ref: ConstructHubDenyListPrunePruneHandler30B33551
            - '",{"label":"p99","stat":"p99"}]],"annotations":{"horizontal":[{"label":"p99
              > 720000 for 3 datapoints within 15
              minutes","value":720000,"yAxis":"left"}]},"yAxis":{}}},{"type":"text","width":24,"height":2,"x":0,"y":8,"properties":{"markdown":"#
              Deny List - Prune Delete Function\\n\\n[button:AWS Lambda
              Console](https://console.aws.amazon.com/lambda/home?region='
            - Ref: AWS::Region
            - "#/functions/"
            - Ref: ConstructHubDenyListPrunePruneQueueHandlerF7EB599B
            - ?tab=graph) [button:CloudWatch
              Logs](https://console.aws.amazon.com/cloudwatch/home?region=
            - Ref: AWS::Region
            - "#logEventViewer:group=/aws/lambda/"
            - Ref: ConstructHubDenyListPrunePruneQueueHandlerF7EB599B
            - )"}},{"type":"metric","width":6,"height":6,"x":0,"y":10,"properties":{"view":"timeSeries","title":"Invocations/5min","region":"
            - Ref: AWS::Region
            - '","metrics":[["AWS/Lambda","Invocations","FunctionName","'
            - Ref: ConstructHubDenyListPrunePruneQueueHandlerF7EB599B
            - '",{"stat":"Sum"}]],"yAxis":{}}},{"type":"metric","width":6,"height":6,"x":6,"y":10,"properties":{"view":"timeSeries","title":"Errors/5min","region":"'
            - Ref: AWS::Region
            - '","metrics":[["AWS/Lambda","Errors","FunctionName","'
            - Ref: ConstructHubDenyListPrunePruneQueueHandlerF7EB599B
            - '",{"stat":"Sum"}]],"annotations":{"horizontal":[{"label":"Errors
              > 0 for 3 datapoints within 15
              minutes","value":0,"yAxis":"left"}]},"yAxis":{}}},{"type":"metric","width":6,"height":6,"x":12,"y":10,"properties":{"view":"timeSeries","title":"Throttles/5min","region":"'
            - Ref: AWS::Region
            - '","metrics":[["AWS/Lambda","Throttles","FunctionName","'
            - Ref: ConstructHubDenyListPrunePruneQueueHandlerF7EB599B
            - '",{"stat":"Sum"}]],"annotations":{"horizontal":[{"label":"Throttles
              > 0 for 3 datapoints within 15
              minutes","value":0,"yAxis":"left"}]},"yAxis":{}}},{"type":"metric","width":6,"height":6,"x":18,"y":10,"properties":{"view":"timeSeries","title":"Duration/5min","region":"'
            - Ref: AWS::Region
            - '","metrics":[["AWS/Lambda","Duration","FunctionName","'
            - Ref: ConstructHubDenyListPrunePruneQueueHandlerF7EB599B
            - '",{"label":"p99","stat":"p99"}]],"annotations":{"horizontal":[{"label":"p99
              > 48000 for 3 datapoints within 15
              minutes","value":48000,"yAxis":"left"}]},"yAxis":{}}}]}'
  ConstructHubMonitoringWatchfuldevConstructHubDenyListPrunePruneHandler8F0BBF5EErrorsAlarm615741A8:
    Type: AWS::CloudWatch::Alarm
    Properties:
      ComparisonOperator: GreaterThanThreshold
      EvaluationPeriods: 3
      AlarmActions: []
      AlarmDescription: Over 0 errors per minute
      Dimensions:
        - Name: FunctionName
          Value:
            Ref: ConstructHubDenyListPrunePruneHandler30B33551
      MetricName: Errors
      Namespace: AWS/Lambda
      Period: 300
      Statistic: Sum
      Threshold: 0
  ConstructHubMonitoringWatchfuldevConstructHubDenyListPrunePruneHandler8F0BBF5EThrottlesAlarm310F7D39:
    Type: AWS::CloudWatch::Alarm
    Properties:
      ComparisonOperator: GreaterThanThreshold
      EvaluationPeriods: 3
      AlarmActions: []
      AlarmDescription: Over 0 throttles per minute
      Dimensions:
        - Name: FunctionName
          Value:
            Ref: ConstructHubDenyListPrunePruneHandler30B33551
      MetricName: Throttles
      Namespace: AWS/Lambda
      Period: 300
      Statistic: Sum
      Threshold: 0
  ConstructHubMonitoringWatchfuldevConstructHubDenyListPrunePruneHandler8F0BBF5EDurationAlarm073AF5CE:
    Type: AWS::CloudWatch::Alarm
    Properties:
      ComparisonOperator: GreaterThanThreshold
      EvaluationPeriods: 3
      AlarmActions: []
      AlarmDescription: p99 latency >= 720s (80%)
      Metrics:
        - Id: m1
          Label: p99
          MetricStat:
            Metric:
              Dimensions:
                - Name: FunctionName
                  Value:
                    Ref: ConstructHubDenyListPrunePruneHandler30B33551
              MetricName: Duration
              Namespace: AWS/Lambda
            Period: 300
            Stat: p99
          ReturnData: true
      Threshold: 720000
  ConstructHubMonitoringWatchfuldevConstructHubDenyListPrunePruneQueueHandlerB847E57CErrorsAlarmCAA191E1:
    Type: AWS::CloudWatch::Alarm
    Properties:
      ComparisonOperator: GreaterThanThreshold
      EvaluationPeriods: 3
      AlarmActions: []
      AlarmDescription: Over 0 errors per minute
      Dimensions:
        - Name: FunctionName
          Value:
            Ref: ConstructHubDenyListPrunePruneQueueHandlerF7EB599B
      MetricName: Errors
      Namespace: AWS/Lambda
      Period: 300
      Statistic: Sum
      Threshold: 0
  ConstructHubMonitoringWatchfuldevConstructHubDenyListPrunePruneQueueHandlerB847E57CThrottlesAlarm19D4ADCD:
    Type: AWS::CloudWatch::Alarm
    Properties:
      ComparisonOperator: GreaterThanThreshold
      EvaluationPeriods: 3
      AlarmActions: []
      AlarmDescription: Over 0 throttles per minute
      Dimensions:
        - Name: FunctionName
          Value:
            Ref: ConstructHubDenyListPrunePruneQueueHandlerF7EB599B
      MetricName: Throttles
      Namespace: AWS/Lambda
      Period: 300
      Statistic: Sum
      Threshold: 0
  ConstructHubMonitoringWatchfuldevConstructHubDenyListPrunePruneQueueHandlerB847E57CDurationAlarm09AF9418:
    Type: AWS::CloudWatch::Alarm
    Properties:
      ComparisonOperator: GreaterThanThreshold
      EvaluationPeriods: 3
      AlarmActions: []
      AlarmDescription: p99 latency >= 48s (80%)
      Metrics:
        - Id: m1
          Label: p99
          MetricStat:
            Metric:
              Dimensions:
                - Name: FunctionName
                  Value:
                    Ref: ConstructHubDenyListPrunePruneQueueHandlerF7EB599B
              MetricName: Duration
              Namespace: AWS/Lambda
            Period: 300
            Stat: p99
          ReturnData: true
      Threshold: 48000
  ConstructHubMonitoringHighSeverityDashboard8761DBAC:
    Type: AWS::CloudWatch::Dashboard
    Properties:
      DashboardBody:
        Fn::Join:
          - ""
          - - '{"widgets":[{"type":"metric","width":24,"height":6,"x":0,"y":0,"properties":{"view":"timeSeries","title":"Backend
              Orchestration Dead-Letter Queue is not empty","region":"'
            - Ref: AWS::Region
            - '","annotations":{"alarms":["'
            - Fn::GetAtt:
                - ConstructHubOrchestrationDLQAlarm85EE7509
                - Arn
            - '"]},"yAxis":{}}},{"type":"metric","width":24,"height":6,"x":0,"y":6,"properties":{"view":"timeSeries","title":"Backend
              Orchestration Failed","region":"'
            - Ref: AWS::Region
            - '","annotations":{"alarms":["'
            - Fn::GetAtt:
                - ConstructHubOrchestrationOrchestrationFailed5AF50838
                - Arn
            - '"]},"yAxis":{}}},{"type":"metric","width":24,"height":6,"x":0,"y":12,"properties":{"view":"timeSeries","title":"Ingestion
              Dead-Letter Queue not empty","region":"'
            - Ref: AWS::Region
            - '","annotations":{"alarms":["'
            - Fn::GetAtt:
                - ConstructHubIngestionDLQAlarm83BD1903
                - Arn
            - '"]},"yAxis":{}}},{"type":"metric","width":24,"height":6,"x":0,"y":18,"properties":{"view":"timeSeries","title":"Ingestion
              failures","region":"'
            - Ref: AWS::Region
            - '","annotations":{"alarms":["'
            - Fn::GetAtt:
                - ConstructHubIngestionFailureAlarm9D0028DD
                - Arn
            - '"]},"yAxis":{}}},{"type":"metric","width":24,"height":6,"x":0,"y":24,"properties":{"view":"timeSeries","title":"NpmJs/Follower
              Failures","region":"'
            - Ref: AWS::Region
            - '","annotations":{"alarms":["'
            - Fn::GetAtt:
                - ConstructHubSourcesNpmJsFollowerFailures86BCBA0D
                - Arn
            - '"]},"yAxis":{}}},{"type":"metric","width":24,"height":6,"x":0,"y":30,"properties":{"view":"timeSeries","title":"NpmJs/Follower
              Not Running","region":"'
            - Ref: AWS::Region
            - '","annotations":{"alarms":["'
            - Fn::GetAtt:
                - ConstructHubSourcesNpmJsFollowerNotRunningCEAF0E1E
                - Arn
            - '"]},"yAxis":{}}},{"type":"metric","width":24,"height":6,"x":0,"y":36,"properties":{"view":"timeSeries","title":"NpmJs/Stager
              DLQ Not Empty","region":"'
            - Ref: AWS::Region
            - '","annotations":{"alarms":["'
            - Fn::GetAtt:
                - ConstructHubSourcesdevConstructHubSourcesNpmJsStagerDLQNotEmpty3777A4EA
                - Arn
            - '"]},"yAxis":{}}},{"type":"metric","width":24,"height":6,"x":0,"y":42,"properties":{"view":"timeSeries","title":"Inventory
              Canary is not Running","region":"'
            - Ref: AWS::Region
            - '","annotations":{"alarms":["'
            - Fn::GetAtt:
                - ConstructHubInventoryCanaryNotRunningAF44D71C
                - Arn
            - '"]},"yAxis":{}}},{"type":"metric","width":24,"height":6,"x":0,"y":48,"properties":{"view":"timeSeries","title":"Inventory
              Canary is failing","region":"'
            - Ref: AWS::Region
            - '","annotations":{"alarms":["'
            - Fn::GetAtt:
                - ConstructHubInventoryCanaryFailures5BDA8051
                - Arn
            - '"]},"yAxis":{}}},{"type":"metric","width":24,"height":6,"x":0,"y":54,"properties":{"view":"timeSeries","title":"Home
              Page Canary","region":"'
            - Ref: AWS::Region
            - '","annotations":{"alarms":["'
            - Fn::GetAtt:
                - ConstructHubMonitoringWebCanaryHomePageErrorsE7BB4002
                - Arn
            - '"]},"yAxis":{}}}]}'
  ConstructHubMonitoringWebCanaryHomePageHttpGetFunctionServiceRole9AAAD93C:
    Type: AWS::IAM::Role
    Properties:
      AssumeRolePolicyDocument:
        Statement:
          - Action: sts:AssumeRole
            Effect: Allow
            Principal:
              Service: lambda.amazonaws.com
        Version: 2012-10-17
      ManagedPolicyArns:
        - Fn::Join:
            - ""
            - - "arn:"
              - Ref: AWS::Partition
              - :iam::aws:policy/service-role/AWSLambdaBasicExecutionRole
  ConstructHubMonitoringWebCanaryHomePageHttpGetFunctionF27ADDC8:
    Type: AWS::Lambda::Function
    Properties:
      Code:
        S3Bucket:
          Ref: AssetParameters3c8f117f368bb6b603b3fae24bc441d91c776dc69b4c0d2415f401116b1b01abS3BucketB8697C36
        S3Key:
          Fn::Join:
            - ""
            - - Fn::Select:
                  - 0
                  - Fn::Split:
                      - "||"
                      - Ref: AssetParameters3c8f117f368bb6b603b3fae24bc441d91c776dc69b4c0d2415f401116b1b01abS3VersionKey4DB0882F
              - Fn::Select:
                  - 1
                  - Fn::Split:
                      - "||"
                      - Ref: AssetParameters3c8f117f368bb6b603b3fae24bc441d91c776dc69b4c0d2415f401116b1b01abS3VersionKey4DB0882F
      Role:
        Fn::GetAtt:
          - ConstructHubMonitoringWebCanaryHomePageHttpGetFunctionServiceRole9AAAD93C
          - Arn
      Description:
        Fn::Join:
          - ""
          - - HTTP GET https://
            - Fn::GetAtt:
                - ConstructHubWebAppDistribution1F181DC9
                - DomainName
            - ": Home Page"
      Environment:
        Variables:
          URL:
            Fn::Join:
              - ""
              - - https://
                - Fn::GetAtt:
                    - ConstructHubWebAppDistribution1F181DC9
                    - DomainName
      Handler: index.handler
      Runtime: nodejs14.x
    DependsOn:
      - ConstructHubMonitoringWebCanaryHomePageHttpGetFunctionServiceRole9AAAD93C
  ConstructHubMonitoringWebCanaryHomePageRuleE14F9F4E:
    Type: AWS::Events::Rule
    Properties:
      ScheduleExpression: rate(1 minute)
      State: ENABLED
      Targets:
        - Arn:
            Fn::GetAtt:
              - ConstructHubMonitoringWebCanaryHomePageHttpGetFunctionF27ADDC8
              - Arn
          Id: Target0
  ConstructHubMonitoringWebCanaryHomePageRuleAllowEventRuledevConstructHubMonitoringWebCanaryHomePageHttpGetFunction62E39E56A2CA6F6B:
    Type: AWS::Lambda::Permission
    Properties:
      Action: lambda:InvokeFunction
      FunctionName:
        Fn::GetAtt:
          - ConstructHubMonitoringWebCanaryHomePageHttpGetFunctionF27ADDC8
          - Arn
      Principal: events.amazonaws.com
      SourceArn:
        Fn::GetAtt:
          - ConstructHubMonitoringWebCanaryHomePageRuleE14F9F4E
          - Arn
  ConstructHubMonitoringWebCanaryHomePageErrorsE7BB4002:
    Type: AWS::CloudWatch::Alarm
    Properties:
      ComparisonOperator: GreaterThanOrEqualToThreshold
      EvaluationPeriods: 1
      AlarmDescription:
        Fn::Join:
          - ""
          - - 80% error rate for https://
            - Fn::GetAtt:
                - ConstructHubWebAppDistribution1F181DC9
                - DomainName
            - " (Home Page)"
      Metrics:
        - Id: m1
          Label:
            Fn::Join:
              - ""
              - - https://
                - Fn::GetAtt:
                    - ConstructHubWebAppDistribution1F181DC9
                    - DomainName
                - " Errors"
          MetricStat:
            Metric:
              Dimensions:
                - Name: FunctionName
                  Value:
                    Ref: ConstructHubMonitoringWebCanaryHomePageHttpGetFunctionF27ADDC8
              MetricName: Errors
              Namespace: AWS/Lambda
            Period: 300
            Stat: Sum
          ReturnData: true
      Threshold: 4
      TreatMissingData: breaching
  ConstructHubPackageDataNotifications81B45141:
    Type: Custom::S3BucketNotifications
    Properties:
      ServiceToken:
        Fn::GetAtt:
          - BucketNotificationsHandler050a0587b7544547bf325f094a3db8347ECC3691
          - Arn
      BucketName:
        Ref: ConstructHubPackageDataDC5EF35E
      NotificationConfiguration:
        LambdaFunctionConfigurations:
          - Events:
              - s3:ObjectCreated:*
            LambdaFunctionArn:
              Fn::GetAtt:
                - ConstructHubWebAppCacheInvalidator07CDD78B
                - Arn
          - Events:
              - s3:ObjectRemoved:*
            LambdaFunctionArn:
              Fn::GetAtt:
                - ConstructHubWebAppCacheInvalidator07CDD78B
                - Arn
      Managed: true
    DependsOn:
      - ConstructHubPackageDataAllowBucketNotificationsTodevConstructHubWebAppCacheInvalidator449AE79912401902
  ConstructHubPackageDataDC5EF35E:
    Type: AWS::S3::Bucket
    Properties:
      BucketEncryption:
        ServerSideEncryptionConfiguration:
          - ServerSideEncryptionByDefault:
              SSEAlgorithm: AES256
      LifecycleConfiguration:
        Rules:
          - AbortIncompleteMultipartUpload:
              DaysAfterInitiation: 1
            Status: Enabled
          - NoncurrentVersionTransitions:
              - StorageClass: STANDARD_IA
                TransitionInDays: 31
            Status: Enabled
          - ExpiredObjectDeleteMarker: true
            NoncurrentVersionExpirationInDays: 90
            Status: Enabled
          - NoncurrentVersionExpirationInDays: 7
            Prefix: catalog.json
            Status: Enabled
      PublicAccessBlockConfiguration:
        BlockPublicAcls: true
        BlockPublicPolicy: true
        IgnorePublicAcls: true
        RestrictPublicBuckets: true
      VersioningConfiguration:
        Status: Enabled
    UpdateReplacePolicy: Retain
    DeletionPolicy: Retain
  ConstructHubPackageDataPolicy4615475A:
    Type: AWS::S3::BucketPolicy
    Properties:
      Bucket:
        Ref: ConstructHubPackageDataDC5EF35E
      PolicyDocument:
        Statement:
          - Action: s3:*
            Condition:
              Bool:
                aws:SecureTransport: "false"
            Effect: Deny
            Principal:
              AWS: "*"
            Resource:
              - Fn::GetAtt:
                  - ConstructHubPackageDataDC5EF35E
                  - Arn
              - Fn::Join:
                  - ""
                  - - Fn::GetAtt:
                        - ConstructHubPackageDataDC5EF35E
                        - Arn
                    - /*
          - Action: s3:GetObject
            Effect: Allow
            Principal:
              CanonicalUser:
                Fn::GetAtt:
                  - ConstructHubWebAppDistributionOrigin2S3OriginDA7E7FF4
                  - S3CanonicalUserId
            Resource:
              Fn::Join:
                - ""
                - - Fn::GetAtt:
                      - ConstructHubPackageDataDC5EF35E
                      - Arn
                  - /*
        Version: 2012-10-17
  ConstructHubPackageDataAllowBucketNotificationsTodevConstructHubWebAppCacheInvalidator449AE79912401902:
    Type: AWS::Lambda::Permission
    Properties:
      Action: lambda:InvokeFunction
      FunctionName:
        Fn::GetAtt:
          - ConstructHubWebAppCacheInvalidator07CDD78B
          - Arn
      Principal: s3.amazonaws.com
      SourceAccount:
        Ref: AWS::AccountId
      SourceArn:
        Fn::GetAtt:
          - ConstructHubPackageDataDC5EF35E
          - Arn
  ConstructHubCodeArtifactDomainFC30B796:
    Type: AWS::CodeArtifact::Domain
    Properties:
      DomainName: c8ee88ce536499d20d7846c6677adca6490a3f89f9
  ConstructHubCodeArtifact1188409E:
    Type: AWS::CodeArtifact::Repository
    Properties:
      DomainName:
        Fn::GetAtt:
          - ConstructHubCodeArtifactDomainFC30B796
          - Name
      RepositoryName: c8ee88ce536499d20d7846c6677adca6490a3f89f9
      Description: Proxy to npmjs.com for ConstructHub
      ExternalConnections:
        - public:npmjs
  ConstructHubCodeArtifactDescribeDomainCustomResourcePolicy1A93C60C:
    Type: AWS::IAM::Policy
    Properties:
      PolicyDocument:
        Statement:
          - Action: codeartifact:DescribeDomain
            Effect: Allow
            Resource:
              Fn::GetAtt:
                - ConstructHubCodeArtifactDomainFC30B796
                - Arn
        Version: 2012-10-17
      PolicyName: ConstructHubCodeArtifactDescribeDomainCustomResourcePolicy1A93C60C
      Roles:
        - Ref: AWS679f53fac002430cb0da5b7982bd2287ServiceRoleC1EA0FF2
  ConstructHubCodeArtifactDescribeDomain6ABCBF4B:
    Type: Custom::CoreArtifactDomainDescription
    Properties:
      ServiceToken:
        Fn::GetAtt:
          - AWS679f53fac002430cb0da5b7982bd22872D164C4C
          - Arn
      Create:
        Fn::Join:
          - ""
          - - '{"service":"CodeArtifact","action":"describeDomain","parameters":{"domain":"'
            - Fn::GetAtt:
                - ConstructHubCodeArtifact1188409E
                - DomainName
            - '","domainOwner":"'
            - Fn::GetAtt:
                - ConstructHubCodeArtifact1188409E
                - DomainOwner
            - '"},"physicalResourceId":{"responsePath":"domain.s3BucketArn"}}'
      InstallLatestAwsSdk: true
    DependsOn:
      - ConstructHubCodeArtifactDescribeDomainCustomResourcePolicy1A93C60C
    UpdateReplacePolicy: Delete
    DeletionPolicy: Delete
  ConstructHubCodeArtifactGetEndpointCustomResourcePolicy4FC951E9:
    Type: AWS::IAM::Policy
    Properties:
      PolicyDocument:
        Statement:
          - Action: codeartifact:GetRepositoryEndpoint
            Effect: Allow
            Resource:
              Fn::GetAtt:
                - ConstructHubCodeArtifact1188409E
                - Arn
        Version: 2012-10-17
      PolicyName: ConstructHubCodeArtifactGetEndpointCustomResourcePolicy4FC951E9
      Roles:
        - Ref: AWS679f53fac002430cb0da5b7982bd2287ServiceRoleC1EA0FF2
  ConstructHubCodeArtifactGetEndpoint9A458FEF:
    Type: Custom::CodeArtifactNpmRepositoryEndpoint
    Properties:
      ServiceToken:
        Fn::GetAtt:
          - AWS679f53fac002430cb0da5b7982bd22872D164C4C
          - Arn
      Create:
        Fn::Join:
          - ""
          - - '{"service":"CodeArtifact","action":"getRepositoryEndpoint","parameters":{"domain":"'
            - Fn::GetAtt:
                - ConstructHubCodeArtifact1188409E
                - DomainName
            - '","domainOwner":"'
            - Fn::GetAtt:
                - ConstructHubCodeArtifact1188409E
                - DomainOwner
            - '","format":"npm","repository":"'
            - Fn::GetAtt:
                - ConstructHubCodeArtifact1188409E
                - Name
            - '"},"physicalResourceId":{"responsePath":"repositoryEndpoint"}}'
      Update:
        Fn::Join:
          - ""
          - - '{"service":"CodeArtifact","action":"getRepositoryEndpoint","parameters":{"domain":"'
            - Fn::GetAtt:
                - ConstructHubCodeArtifact1188409E
                - DomainName
            - '","domainOwner":"'
            - Fn::GetAtt:
                - ConstructHubCodeArtifact1188409E
                - DomainOwner
            - '","format":"npm","repository":"'
            - Fn::GetAtt:
                - ConstructHubCodeArtifact1188409E
                - Name
            - '"},"physicalResourceId":{"responsePath":"repositoryEndpoint"}}'
      InstallLatestAwsSdk: true
    DependsOn:
      - ConstructHubCodeArtifactGetEndpointCustomResourcePolicy4FC951E9
    UpdateReplacePolicy: Delete
    DeletionPolicy: Delete
  ConstructHubLambdaVPCE85ABF51:
    Type: AWS::EC2::VPC
    Properties:
      CidrBlock: 10.0.0.0/16
      EnableDnsHostnames: true
      EnableDnsSupport: true
      InstanceTenancy: default
      Tags:
        - Key: Name
          Value: dev/ConstructHub/Lambda-VPC
  ConstructHubLambdaVPCIsolatedSubnet1Subnet33EDE47B:
    Type: AWS::EC2::Subnet
    Properties:
      CidrBlock: 10.0.128.0/19
      VpcId:
        Ref: ConstructHubLambdaVPCE85ABF51
      AvailabilityZone:
        Fn::Select:
          - 0
          - Fn::GetAZs: ""
      MapPublicIpOnLaunch: false
      Tags:
        - Key: aws-cdk:subnet-name
          Value: Isolated
        - Key: aws-cdk:subnet-type
          Value: Isolated
        - Key: Name
          Value: dev/ConstructHub/Lambda-VPC/IsolatedSubnet1
  ConstructHubLambdaVPCIsolatedSubnet1RouteTable65529AB4:
    Type: AWS::EC2::RouteTable
    Properties:
      VpcId:
        Ref: ConstructHubLambdaVPCE85ABF51
      Tags:
        - Key: Name
          Value: dev/ConstructHub/Lambda-VPC/IsolatedSubnet1
  ConstructHubLambdaVPCIsolatedSubnet1RouteTableAssociation26A1CF34:
    Type: AWS::EC2::SubnetRouteTableAssociation
    Properties:
      RouteTableId:
        Ref: ConstructHubLambdaVPCIsolatedSubnet1RouteTable65529AB4
      SubnetId:
        Ref: ConstructHubLambdaVPCIsolatedSubnet1Subnet33EDE47B
  ConstructHubLambdaVPCIsolatedSubnet2Subnet825B4A7B:
    Type: AWS::EC2::Subnet
    Properties:
      CidrBlock: 10.0.160.0/19
      VpcId:
        Ref: ConstructHubLambdaVPCE85ABF51
      AvailabilityZone:
        Fn::Select:
          - 1
          - Fn::GetAZs: ""
      MapPublicIpOnLaunch: false
      Tags:
        - Key: aws-cdk:subnet-name
          Value: Isolated
        - Key: aws-cdk:subnet-type
          Value: Isolated
        - Key: Name
          Value: dev/ConstructHub/Lambda-VPC/IsolatedSubnet2
  ConstructHubLambdaVPCIsolatedSubnet2RouteTable57ABF8F6:
    Type: AWS::EC2::RouteTable
    Properties:
      VpcId:
        Ref: ConstructHubLambdaVPCE85ABF51
      Tags:
        - Key: Name
          Value: dev/ConstructHub/Lambda-VPC/IsolatedSubnet2
  ConstructHubLambdaVPCIsolatedSubnet2RouteTableAssociation78494BD1:
    Type: AWS::EC2::SubnetRouteTableAssociation
    Properties:
      RouteTableId:
        Ref: ConstructHubLambdaVPCIsolatedSubnet2RouteTable57ABF8F6
      SubnetId:
        Ref: ConstructHubLambdaVPCIsolatedSubnet2Subnet825B4A7B
  ConstructHubLambdaVPCIGWBD019E6D:
    Type: AWS::EC2::InternetGateway
    Properties:
      Tags:
        - Key: Name
          Value: dev/ConstructHub/Lambda-VPC
  ConstructHubLambdaVPCVPCGWF32CA0BD:
    Type: AWS::EC2::VPCGatewayAttachment
    Properties:
      VpcId:
        Ref: ConstructHubLambdaVPCE85ABF51
      InternetGatewayId:
        Ref: ConstructHubLambdaVPCIGWBD019E6D
  ConstructHubLambdaVPCCodeArtifactAPISecurityGroup4732A9BF:
    Type: AWS::EC2::SecurityGroup
    Properties:
      GroupDescription: dev/ConstructHub/Lambda-VPC/CodeArtifact.API/SecurityGroup
      SecurityGroupEgress:
        - CidrIp: 0.0.0.0/0
          Description: Allow all outbound traffic by default
          IpProtocol: "-1"
      SecurityGroupIngress:
        - CidrIp:
            Fn::GetAtt:
              - ConstructHubLambdaVPCE85ABF51
              - CidrBlock
          Description:
            Fn::Join:
              - ""
              - - "from "
                - Fn::GetAtt:
                    - ConstructHubLambdaVPCE85ABF51
                    - CidrBlock
                - :443
          FromPort: 443
          IpProtocol: tcp
          ToPort: 443
      Tags:
        - Key: Name
          Value: dev/ConstructHub/Lambda-VPC
      VpcId:
        Ref: ConstructHubLambdaVPCE85ABF51
  ConstructHubLambdaVPCCodeArtifactAPI0A2356B9:
    Type: AWS::EC2::VPCEndpoint
    Properties:
      ServiceName:
        Fn::Join:
          - ""
          - - com.amazonaws.
            - Ref: AWS::Region
            - .codeartifact.api
      VpcId:
        Ref: ConstructHubLambdaVPCE85ABF51
      PolicyDocument:
        Statement:
          - Action: sts:GetServiceBearerToken
            Condition:
              StringEquals:
                sts:AWSServiceName: codeartifact.amazonaws.com
            Effect: Allow
            Principal:
              AWS:
                Fn::GetAtt:
                  - ConstructHubOrchestrationTransliteratorTaskDefinitionTaskRoleD060AB1A
                  - Arn
            Resource: "*"
          - Action:
              - codeartifact:GetAuthorizationToken
              - codeartifact:GetRepositoryEndpoint
            Effect: Allow
            Principal:
              AWS:
                Fn::GetAtt:
                  - ConstructHubOrchestrationTransliteratorTaskDefinitionTaskRoleD060AB1A
                  - Arn
            Resource:
              - Fn::GetAtt:
                  - ConstructHubCodeArtifactDomainFC30B796
                  - Arn
              - Fn::GetAtt:
                  - ConstructHubCodeArtifact1188409E
                  - Arn
        Version: 2012-10-17
      PrivateDnsEnabled: false
      SecurityGroupIds:
        - Fn::GetAtt:
            - ConstructHubLambdaVPCCodeArtifactAPISecurityGroup4732A9BF
            - GroupId
      SubnetIds:
        - Ref: ConstructHubLambdaVPCIsolatedSubnet1Subnet33EDE47B
        - Ref: ConstructHubLambdaVPCIsolatedSubnet2Subnet825B4A7B
      VpcEndpointType: Interface
  ConstructHubLambdaVPCCodeArtifactSecurityGroup81DA2A6B:
    Type: AWS::EC2::SecurityGroup
    Properties:
      GroupDescription: dev/ConstructHub/Lambda-VPC/CodeArtifact/SecurityGroup
      SecurityGroupEgress:
        - CidrIp: 0.0.0.0/0
          Description: Allow all outbound traffic by default
          IpProtocol: "-1"
      SecurityGroupIngress:
        - CidrIp:
            Fn::GetAtt:
              - ConstructHubLambdaVPCE85ABF51
              - CidrBlock
          Description:
            Fn::Join:
              - ""
              - - "from "
                - Fn::GetAtt:
                    - ConstructHubLambdaVPCE85ABF51
                    - CidrBlock
                - :443
          FromPort: 443
          IpProtocol: tcp
          ToPort: 443
      Tags:
        - Key: Name
          Value: dev/ConstructHub/Lambda-VPC
      VpcId:
        Ref: ConstructHubLambdaVPCE85ABF51
  ConstructHubLambdaVPCCodeArtifactBBCFE15F:
    Type: AWS::EC2::VPCEndpoint
    Properties:
      ServiceName:
        Fn::Join:
          - ""
          - - com.amazonaws.
            - Ref: AWS::Region
            - .codeartifact.repositories
      VpcId:
        Ref: ConstructHubLambdaVPCE85ABF51
      PolicyDocument:
        Statement:
          - Action: codeartifact:ReadFromRepository
            Effect: Allow
            Principal:
              AWS:
                Fn::GetAtt:
                  - ConstructHubOrchestrationTransliteratorTaskDefinitionTaskRoleD060AB1A
                  - Arn
            Resource:
              Fn::GetAtt:
                - ConstructHubCodeArtifact1188409E
                - Arn
        Version: 2012-10-17
      PrivateDnsEnabled: true
      SecurityGroupIds:
        - Fn::GetAtt:
            - ConstructHubLambdaVPCCodeArtifactSecurityGroup81DA2A6B
            - GroupId
      SubnetIds:
        - Ref: ConstructHubLambdaVPCIsolatedSubnet1Subnet33EDE47B
        - Ref: ConstructHubLambdaVPCIsolatedSubnet2Subnet825B4A7B
      VpcEndpointType: Interface
  ConstructHubLambdaVPCCloudWatchLogsSecurityGroup2DDE0C8C:
    Type: AWS::EC2::SecurityGroup
    Properties:
      GroupDescription: dev/ConstructHub/Lambda-VPC/CloudWatch.Logs/SecurityGroup
      SecurityGroupEgress:
        - CidrIp: 0.0.0.0/0
          Description: Allow all outbound traffic by default
          IpProtocol: "-1"
      SecurityGroupIngress:
        - CidrIp:
            Fn::GetAtt:
              - ConstructHubLambdaVPCE85ABF51
              - CidrBlock
          Description:
            Fn::Join:
              - ""
              - - "from "
                - Fn::GetAtt:
                    - ConstructHubLambdaVPCE85ABF51
                    - CidrBlock
                - :443
          FromPort: 443
          IpProtocol: tcp
          ToPort: 443
      Tags:
        - Key: Name
          Value: dev/ConstructHub/Lambda-VPC
      VpcId:
        Ref: ConstructHubLambdaVPCE85ABF51
  ConstructHubLambdaVPCCloudWatchLogsE401CF75:
    Type: AWS::EC2::VPCEndpoint
    Properties:
      ServiceName:
        Fn::Join:
          - ""
          - - com.amazonaws.
            - Ref: AWS::Region
            - .logs
      VpcId:
        Ref: ConstructHubLambdaVPCE85ABF51
      PolicyDocument:
        Statement:
          - Action:
              - logs:CreateLogStream
              - logs:PutLogEvents
            Effect: Allow
            Principal:
              AWS:
                Fn::GetAtt:
                  - ConstructHubOrchestrationTransliteratorTaskDefinitionExecutionRoleB2DBF946
                  - Arn
            Resource:
              - Fn::Join:
                  - ""
                  - - "arn:"
                    - Ref: AWS::Partition
                    - ":logs:"
                    - Ref: AWS::Region
                    - ":"
                    - Ref: AWS::AccountId
                    - ":log-group:"
                    - Ref: ConstructHubOrchestrationTransliteratorLogGroupEE16EE8B
              - Fn::Join:
                  - ""
                  - - "arn:"
                    - Ref: AWS::Partition
                    - ":logs:"
                    - Ref: AWS::Region
                    - ":"
                    - Ref: AWS::AccountId
                    - ":log-group:"
                    - Ref: ConstructHubOrchestrationTransliteratorLogGroupEE16EE8B
                    - :log-stream:*
            Sid: Allow-Logging
        Version: 2012-10-17
      PrivateDnsEnabled: true
      SecurityGroupIds:
        - Fn::GetAtt:
            - ConstructHubLambdaVPCCloudWatchLogsSecurityGroup2DDE0C8C
            - GroupId
      SubnetIds:
        - Ref: ConstructHubLambdaVPCIsolatedSubnet1Subnet33EDE47B
        - Ref: ConstructHubLambdaVPCIsolatedSubnet2Subnet825B4A7B
      VpcEndpointType: Interface
  ConstructHubLambdaVPCECRAPISecurityGroupA3F344BC:
    Type: AWS::EC2::SecurityGroup
    Properties:
      GroupDescription: dev/ConstructHub/Lambda-VPC/ECR.API/SecurityGroup
      SecurityGroupEgress:
        - CidrIp: 0.0.0.0/0
          Description: Allow all outbound traffic by default
          IpProtocol: "-1"
      SecurityGroupIngress:
        - CidrIp:
            Fn::GetAtt:
              - ConstructHubLambdaVPCE85ABF51
              - CidrBlock
          Description:
            Fn::Join:
              - ""
              - - "from "
                - Fn::GetAtt:
                    - ConstructHubLambdaVPCE85ABF51
                    - CidrBlock
                - :443
          FromPort: 443
          IpProtocol: tcp
          ToPort: 443
      Tags:
        - Key: Name
          Value: dev/ConstructHub/Lambda-VPC
      VpcId:
        Ref: ConstructHubLambdaVPCE85ABF51
  ConstructHubLambdaVPCECRAPI8A74C5DC:
    Type: AWS::EC2::VPCEndpoint
    Properties:
      ServiceName:
        Fn::Join:
          - ""
          - - com.amazonaws.
            - Ref: AWS::Region
            - .ecr.api
      VpcId:
        Ref: ConstructHubLambdaVPCE85ABF51
      PolicyDocument:
        Statement:
          - Action: ecr:GetAuthorizationToken
            Effect: Allow
            Principal:
              AWS:
                Fn::GetAtt:
                  - ConstructHubOrchestrationTransliteratorTaskDefinitionExecutionRoleB2DBF946
                  - Arn
            Resource: "*"
            Sid: Allow-ECR-ReadOnly
        Version: 2012-10-17
      PrivateDnsEnabled: true
      SecurityGroupIds:
        - Fn::GetAtt:
            - ConstructHubLambdaVPCECRAPISecurityGroupA3F344BC
            - GroupId
      SubnetIds:
        - Ref: ConstructHubLambdaVPCIsolatedSubnet1Subnet33EDE47B
        - Ref: ConstructHubLambdaVPCIsolatedSubnet2Subnet825B4A7B
      VpcEndpointType: Interface
  ConstructHubLambdaVPCECRDockerSecurityGroup62F11080:
    Type: AWS::EC2::SecurityGroup
    Properties:
      GroupDescription: dev/ConstructHub/Lambda-VPC/ECR.Docker/SecurityGroup
      SecurityGroupEgress:
        - CidrIp: 0.0.0.0/0
          Description: Allow all outbound traffic by default
          IpProtocol: "-1"
      SecurityGroupIngress:
        - CidrIp:
            Fn::GetAtt:
              - ConstructHubLambdaVPCE85ABF51
              - CidrBlock
          Description:
            Fn::Join:
              - ""
              - - "from "
                - Fn::GetAtt:
                    - ConstructHubLambdaVPCE85ABF51
                    - CidrBlock
                - :443
          FromPort: 443
          IpProtocol: tcp
          ToPort: 443
      Tags:
        - Key: Name
          Value: dev/ConstructHub/Lambda-VPC
      VpcId:
        Ref: ConstructHubLambdaVPCE85ABF51
  ConstructHubLambdaVPCECRDocker6B5A9047:
    Type: AWS::EC2::VPCEndpoint
    Properties:
      ServiceName:
        Fn::Join:
          - ""
          - - com.amazonaws.
            - Ref: AWS::Region
            - .ecr.dkr
      VpcId:
        Ref: ConstructHubLambdaVPCE85ABF51
      PolicyDocument:
        Statement:
          - Action:
              - ecr:BatchCheckLayerAvailability
              - ecr:GetDownloadUrlForLayer
              - ecr:BatchGetImage
            Effect: Allow
            Principal:
              AWS:
                Fn::GetAtt:
                  - ConstructHubOrchestrationTransliteratorTaskDefinitionExecutionRoleB2DBF946
                  - Arn
            Resource:
              Fn::Join:
                - ""
                - - "arn:"
                  - Ref: AWS::Partition
                  - ":ecr:"
                  - Ref: AWS::Region
                  - ":"
                  - Ref: AWS::AccountId
                  - :repository/*
            Sid: Allow-ECR-ReadOnly
        Version: 2012-10-17
      PrivateDnsEnabled: true
      SecurityGroupIds:
        - Fn::GetAtt:
            - ConstructHubLambdaVPCECRDockerSecurityGroup62F11080
            - GroupId
      SubnetIds:
        - Ref: ConstructHubLambdaVPCIsolatedSubnet1Subnet33EDE47B
        - Ref: ConstructHubLambdaVPCIsolatedSubnet2Subnet825B4A7B
      VpcEndpointType: Interface
  ConstructHubLambdaVPCS3E3D830AE:
    Type: AWS::EC2::VPCEndpoint
    Properties:
      ServiceName:
        Fn::Join:
          - ""
          - - com.amazonaws.
            - Ref: AWS::Region
            - .s3
      VpcId:
        Ref: ConstructHubLambdaVPCE85ABF51
      PolicyDocument:
        Statement:
          - Action: s3:GetObject
            Effect: Allow
            Principal:
              AWS: "*"
            Resource:
              - Fn::Join:
                  - ""
                  - - Fn::GetAtt:
                        - ConstructHubCodeArtifactDescribeDomain6ABCBF4B
                        - domain.s3BucketArn
                    - /*
              - Fn::Join:
                  - ""
                  - - arn:aws:s3:::prod-
                    - Ref: AWS::Region
                    - -starport-layer-bucket/*
            Sid: Allow-CodeArtifact-and-ECR
          - Action:
              - s3:GetObject*
              - s3:GetBucket*
              - s3:List*
            Effect: Allow
            Principal:
              AWS: "*"
            Resource:
              - Fn::GetAtt:
                  - ConstructHubPackageDataDC5EF35E
                  - Arn
              - Fn::Join:
                  - ""
                  - - Fn::GetAtt:
                        - ConstructHubPackageDataDC5EF35E
                        - Arn
                    - /data/*/assembly.json
          - Action:
              - s3:Abort*
              - s3:DeleteObject*
              - s3:PutObject*
            Effect: Allow
            Principal:
              AWS: "*"
            Resource:
              - Fn::GetAtt:
                  - ConstructHubPackageDataDC5EF35E
                  - Arn
              - Fn::Join:
                  - ""
                  - - Fn::GetAtt:
                        - ConstructHubPackageDataDC5EF35E
                        - Arn
                    - /data/*/docs-typescript.md
          - Action:
              - s3:Abort*
              - s3:DeleteObject*
              - s3:PutObject*
            Effect: Allow
            Principal:
              AWS: "*"
            Resource:
              - Fn::GetAtt:
                  - ConstructHubPackageDataDC5EF35E
                  - Arn
              - Fn::Join:
                  - ""
                  - - Fn::GetAtt:
                        - ConstructHubPackageDataDC5EF35E
                        - Arn
                    - /data/*/docs-*-typescript.md
          - Action:
              - s3:Abort*
              - s3:DeleteObject*
              - s3:PutObject*
            Effect: Allow
            Principal:
              AWS: "*"
            Resource:
              - Fn::GetAtt:
                  - ConstructHubPackageDataDC5EF35E
                  - Arn
              - Fn::Join:
                  - ""
                  - - Fn::GetAtt:
                        - ConstructHubPackageDataDC5EF35E
                        - Arn
                    - /data/*/docs-typescript.md.not-supported
          - Action:
              - s3:Abort*
              - s3:DeleteObject*
              - s3:PutObject*
            Effect: Allow
            Principal:
              AWS: "*"
            Resource:
              - Fn::GetAtt:
                  - ConstructHubPackageDataDC5EF35E
                  - Arn
              - Fn::Join:
                  - ""
                  - - Fn::GetAtt:
                        - ConstructHubPackageDataDC5EF35E
                        - Arn
                    - /data/*/docs-*-typescript.md.not-supported
          - Action:
              - s3:Abort*
              - s3:DeleteObject*
              - s3:PutObject*
            Effect: Allow
            Principal:
              AWS: "*"
            Resource:
              - Fn::GetAtt:
                  - ConstructHubPackageDataDC5EF35E
                  - Arn
              - Fn::Join:
                  - ""
                  - - Fn::GetAtt:
                        - ConstructHubPackageDataDC5EF35E
                        - Arn
                    - /data/*/docs-python.md
          - Action:
              - s3:Abort*
              - s3:DeleteObject*
              - s3:PutObject*
            Effect: Allow
            Principal:
              AWS: "*"
            Resource:
              - Fn::GetAtt:
                  - ConstructHubPackageDataDC5EF35E
                  - Arn
              - Fn::Join:
                  - ""
                  - - Fn::GetAtt:
                        - ConstructHubPackageDataDC5EF35E
                        - Arn
                    - /data/*/docs-*-python.md
          - Action:
              - s3:Abort*
              - s3:DeleteObject*
              - s3:PutObject*
            Effect: Allow
            Principal:
              AWS: "*"
            Resource:
              - Fn::GetAtt:
                  - ConstructHubPackageDataDC5EF35E
                  - Arn
              - Fn::Join:
                  - ""
                  - - Fn::GetAtt:
                        - ConstructHubPackageDataDC5EF35E
                        - Arn
                    - /data/*/docs-python.md.not-supported
          - Action:
              - s3:Abort*
              - s3:DeleteObject*
              - s3:PutObject*
            Effect: Allow
            Principal:
              AWS: "*"
            Resource:
              - Fn::GetAtt:
                  - ConstructHubPackageDataDC5EF35E
                  - Arn
              - Fn::Join:
                  - ""
                  - - Fn::GetAtt:
                        - ConstructHubPackageDataDC5EF35E
                        - Arn
                    - /data/*/docs-*-python.md.not-supported
          - Action:
              - s3:Abort*
              - s3:DeleteObject*
              - s3:PutObject*
            Effect: Allow
            Principal:
              AWS: "*"
            Resource:
              - Fn::GetAtt:
                  - ConstructHubPackageDataDC5EF35E
                  - Arn
              - Fn::Join:
                  - ""
                  - - Fn::GetAtt:
                        - ConstructHubPackageDataDC5EF35E
                        - Arn
                    - /data/*/docs-java.md
          - Action:
              - s3:Abort*
              - s3:DeleteObject*
              - s3:PutObject*
            Effect: Allow
            Principal:
              AWS: "*"
            Resource:
              - Fn::GetAtt:
                  - ConstructHubPackageDataDC5EF35E
                  - Arn
              - Fn::Join:
                  - ""
                  - - Fn::GetAtt:
                        - ConstructHubPackageDataDC5EF35E
                        - Arn
                    - /data/*/docs-*-java.md
          - Action:
              - s3:Abort*
              - s3:DeleteObject*
              - s3:PutObject*
            Effect: Allow
            Principal:
              AWS: "*"
            Resource:
              - Fn::GetAtt:
                  - ConstructHubPackageDataDC5EF35E
                  - Arn
              - Fn::Join:
                  - ""
                  - - Fn::GetAtt:
                        - ConstructHubPackageDataDC5EF35E
                        - Arn
                    - /data/*/docs-java.md.not-supported
          - Action:
              - s3:Abort*
              - s3:DeleteObject*
              - s3:PutObject*
            Effect: Allow
            Principal:
              AWS: "*"
            Resource:
              - Fn::GetAtt:
                  - ConstructHubPackageDataDC5EF35E
                  - Arn
              - Fn::Join:
                  - ""
                  - - Fn::GetAtt:
                        - ConstructHubPackageDataDC5EF35E
                        - Arn
                    - /data/*/docs-*-java.md.not-supported
        Version: 2012-10-17
      RouteTableIds:
        - Ref: ConstructHubLambdaVPCIsolatedSubnet1RouteTable65529AB4
        - Ref: ConstructHubLambdaVPCIsolatedSubnet2RouteTable57ABF8F6
      VpcEndpointType: Gateway
  ConstructHubLambdaVPCStepFunctionsSecurityGroup7870779C:
    Type: AWS::EC2::SecurityGroup
    Properties:
      GroupDescription: dev/ConstructHub/Lambda-VPC/StepFunctions/SecurityGroup
      SecurityGroupEgress:
        - CidrIp: 0.0.0.0/0
          Description: Allow all outbound traffic by default
          IpProtocol: "-1"
      SecurityGroupIngress:
        - CidrIp:
            Fn::GetAtt:
              - ConstructHubLambdaVPCE85ABF51
              - CidrBlock
          Description:
            Fn::Join:
              - ""
              - - "from "
                - Fn::GetAtt:
                    - ConstructHubLambdaVPCE85ABF51
                    - CidrBlock
                - :443
          FromPort: 443
          IpProtocol: tcp
          ToPort: 443
      Tags:
        - Key: Name
          Value: dev/ConstructHub/Lambda-VPC
      VpcId:
        Ref: ConstructHubLambdaVPCE85ABF51
  ConstructHubLambdaVPCStepFunctions5DBDA356:
    Type: AWS::EC2::VPCEndpoint
    Properties:
      ServiceName:
        Fn::Join:
          - ""
          - - com.amazonaws.
            - Ref: AWS::Region
            - .states
      VpcId:
        Ref: ConstructHubLambdaVPCE85ABF51
      PolicyDocument:
        Statement:
          - Action:
              - states:SendTaskFailure
              - states:SendTaskHeartbeat
              - states:SendTaskSuccess
            Effect: Allow
            Principal:
              AWS:
                Fn::GetAtt:
                  - ConstructHubOrchestrationTransliteratorTaskDefinitionTaskRoleD060AB1A
                  - Arn
            Resource: "*"
            Sid: Allow-StepFunctions-Callbacks
        Version: 2012-10-17
      PrivateDnsEnabled: true
      SecurityGroupIds:
        - Fn::GetAtt:
            - ConstructHubLambdaVPCStepFunctionsSecurityGroup7870779C
            - GroupId
      SubnetIds:
        - Ref: ConstructHubLambdaVPCIsolatedSubnet1Subnet33EDE47B
        - Ref: ConstructHubLambdaVPCIsolatedSubnet2Subnet825B4A7B
      VpcEndpointType: Interface
  ConstructHubDenyListBucketNotifications2269EB2A:
    Type: Custom::S3BucketNotifications
    Properties:
      ServiceToken:
        Fn::GetAtt:
          - BucketNotificationsHandler050a0587b7544547bf325f094a3db8347ECC3691
          - Arn
      BucketName:
        Ref: ConstructHubDenyListBucket1B3C2C2E
      NotificationConfiguration:
        LambdaFunctionConfigurations:
          - Events:
              - s3:ObjectCreated:*
            Filter:
              Key:
                FilterRules:
                  - Name: suffix
                    Value: deny-list.json
                  - Name: prefix
                    Value: deny-list.json
            LambdaFunctionArn:
              Fn::GetAtt:
                - ConstructHubDenyListPrunePruneHandler30B33551
                - Arn
      Managed: true
    DependsOn:
      - ConstructHubDenyListBucketAllowBucketNotificationsTodevConstructHubDenyListPrunePruneHandler8F0BBF5E2222C5D6
  ConstructHubDenyListBucket1B3C2C2E:
    Type: AWS::S3::Bucket
    Properties:
      BucketEncryption:
        ServerSideEncryptionConfiguration:
          - ServerSideEncryptionByDefault:
              SSEAlgorithm: AES256
      PublicAccessBlockConfiguration:
        BlockPublicAcls: true
        BlockPublicPolicy: true
        IgnorePublicAcls: true
        RestrictPublicBuckets: true
      VersioningConfiguration:
        Status: Enabled
    UpdateReplacePolicy: Delete
    DeletionPolicy: Delete
  ConstructHubDenyListBucketPolicyA1878E10:
    Type: AWS::S3::BucketPolicy
    Properties:
      Bucket:
        Ref: ConstructHubDenyListBucket1B3C2C2E
      PolicyDocument:
        Statement:
          - Action: s3:*
            Condition:
              Bool:
                aws:SecureTransport: "false"
            Effect: Deny
            Principal:
              AWS: "*"
            Resource:
              - Fn::GetAtt:
                  - ConstructHubDenyListBucket1B3C2C2E
                  - Arn
              - Fn::Join:
                  - ""
                  - - Fn::GetAtt:
                        - ConstructHubDenyListBucket1B3C2C2E
                        - Arn
                    - /*
        Version: 2012-10-17
  ConstructHubDenyListBucketAllowBucketNotificationsTodevConstructHubDenyListPrunePruneHandler8F0BBF5E2222C5D6:
    Type: AWS::Lambda::Permission
    Properties:
      Action: lambda:InvokeFunction
      FunctionName:
        Fn::GetAtt:
          - ConstructHubDenyListPrunePruneHandler30B33551
          - Arn
      Principal: s3.amazonaws.com
      SourceAccount:
        Ref: AWS::AccountId
      SourceArn:
        Fn::GetAtt:
          - ConstructHubDenyListBucket1B3C2C2E
          - Arn
  ConstructHubDenyListBucketDeploymentAwsCliLayerEAC3D4DA:
    Type: AWS::Lambda::LayerVersion
    Properties:
      Content:
        S3Bucket:
          Ref: AssetParameterse9882ab123687399f934da0d45effe675ecc8ce13b40cb946f3e1d6141fe8d68S3BucketAEADE8C7
        S3Key:
          Fn::Join:
            - ""
            - - Fn::Select:
                  - 0
                  - Fn::Split:
                      - "||"
                      - Ref: AssetParameterse9882ab123687399f934da0d45effe675ecc8ce13b40cb946f3e1d6141fe8d68S3VersionKeyE415415F
              - Fn::Select:
                  - 1
                  - Fn::Split:
                      - "||"
                      - Ref: AssetParameterse9882ab123687399f934da0d45effe675ecc8ce13b40cb946f3e1d6141fe8d68S3VersionKeyE415415F
      Description: /opt/awscli/aws
  ConstructHubDenyListBucketDeploymentCustomResourceF835956B:
    Type: Custom::CDKBucketDeployment
    Properties:
      ServiceToken:
        Fn::GetAtt:
          - CustomCDKBucketDeployment8693BB64968944B69AAFB0CC9EB8756C81C01536
          - Arn
      SourceBucketNames:
        - Ref: AssetParameters6f1f07e70de63d5afdbcab762f8f867a2aedb494b30cd360d5deb518d3914263S3Bucket55D036C4
      SourceObjectKeys:
        - Fn::Join:
            - ""
            - - Fn::Select:
                  - 0
                  - Fn::Split:
                      - "||"
                      - Ref: AssetParameters6f1f07e70de63d5afdbcab762f8f867a2aedb494b30cd360d5deb518d3914263S3VersionKey1CB8DF17
              - Fn::Select:
                  - 1
                  - Fn::Split:
                      - "||"
                      - Ref: AssetParameters6f1f07e70de63d5afdbcab762f8f867a2aedb494b30cd360d5deb518d3914263S3VersionKey1CB8DF17
      DestinationBucketName:
        Ref: ConstructHubDenyListBucket1B3C2C2E
      RetainOnDelete: false
      Prune: true
    DependsOn:
      - ConstructHubDenyListBucketNotifications2269EB2A
    UpdateReplacePolicy: Delete
    DeletionPolicy: Delete
  ConstructHubDenyListPruneDeleteQueueBBF60185:
    Type: AWS::SQS::Queue
    Properties:
      VisibilityTimeout: 120
    UpdateReplacePolicy: Delete
    DeletionPolicy: Delete
  ConstructHubDenyListPrunePruneHandlerServiceRole58BDE1FE:
    Type: AWS::IAM::Role
    Properties:
      AssumeRolePolicyDocument:
        Statement:
          - Action: sts:AssumeRole
            Effect: Allow
            Principal:
              Service: lambda.amazonaws.com
        Version: 2012-10-17
      ManagedPolicyArns:
        - Fn::Join:
            - ""
            - - "arn:"
              - Ref: AWS::Partition
              - :iam::aws:policy/service-role/AWSLambdaBasicExecutionRole
  ConstructHubDenyListPrunePruneHandlerServiceRoleDefaultPolicy416BC8DA:
    Type: AWS::IAM::Policy
    Properties:
      PolicyDocument:
        Statement:
          - Action:
              - sqs:SendMessage
              - sqs:GetQueueAttributes
              - sqs:GetQueueUrl
            Effect: Allow
            Resource:
              Fn::GetAtt:
                - ConstructHubDenyListPruneDeleteQueueBBF60185
                - Arn
          - Action:
              - s3:GetObject*
              - s3:GetBucket*
              - s3:List*
            Effect: Allow
            Resource:
              - Fn::GetAtt:
                  - ConstructHubPackageDataDC5EF35E
                  - Arn
              - Fn::Join:
                  - ""
                  - - Fn::GetAtt:
                        - ConstructHubPackageDataDC5EF35E
                        - Arn
                    - /*
          - Action:
              - s3:GetObject*
              - s3:GetBucket*
              - s3:List*
            Effect: Allow
            Resource:
              - Fn::GetAtt:
                  - ConstructHubDenyListBucket1B3C2C2E
                  - Arn
              - Fn::Join:
                  - ""
                  - - Fn::GetAtt:
                        - ConstructHubDenyListBucket1B3C2C2E
                        - Arn
                    - /*
          - Action: lambda:InvokeFunction
            Effect: Allow
            Resource:
              Fn::GetAtt:
                - ConstructHubOrchestrationCatalogBuilder7C964951
                - Arn
        Version: 2012-10-17
      PolicyName: ConstructHubDenyListPrunePruneHandlerServiceRoleDefaultPolicy416BC8DA
      Roles:
        - Ref: ConstructHubDenyListPrunePruneHandlerServiceRole58BDE1FE
  ConstructHubDenyListPrunePruneHandler30B33551:
    Type: AWS::Lambda::Function
    Properties:
      Code:
        S3Bucket:
          Ref: AssetParametersc5ed3506ccf141325c557e0e0c7990b8436c834222d75edcc64d8220f0e46245S3Bucket4B4F34A3
        S3Key:
          Fn::Join:
            - ""
            - - Fn::Select:
                  - 0
                  - Fn::Split:
                      - "||"
                      - Ref: AssetParametersc5ed3506ccf141325c557e0e0c7990b8436c834222d75edcc64d8220f0e46245S3VersionKey2CD3E7D9
              - Fn::Select:
                  - 1
                  - Fn::Split:
                      - "||"
                      - Ref: AssetParametersc5ed3506ccf141325c557e0e0c7990b8436c834222d75edcc64d8220f0e46245S3VersionKey2CD3E7D9
      Role:
        Fn::GetAtt:
          - ConstructHubDenyListPrunePruneHandlerServiceRole58BDE1FE
          - Arn
      Description: backend/deny-list/prune-handler.lambda.ts
      Environment:
        Variables:
          PACKAGE_DATA_BUCKET_NAME:
            Ref: ConstructHubPackageDataDC5EF35E
          PACKAGE_DATA_KEY_PREFIX: data/
          PRUNE_QUEUE_URL:
            Ref: ConstructHubDenyListPruneDeleteQueueBBF60185
          DENY_LIST_BUCKET_NAME:
            Ref: ConstructHubDenyListBucket1B3C2C2E
          DENY_LIST_OBJECT_KEY: deny-list.json
          ON_CHANGE_FUNCTION_NAME:
            Fn::GetAtt:
              - ConstructHubOrchestrationCatalogBuilder7C964951
              - Arn
      Handler: index.handler
      Runtime: nodejs14.x
      Timeout: 900
    DependsOn:
      - ConstructHubDenyListPrunePruneHandlerServiceRoleDefaultPolicy416BC8DA
      - ConstructHubDenyListPrunePruneHandlerServiceRole58BDE1FE
  ConstructHubDenyListPrunePruneQueueHandlerServiceRoleC10AC418:
    Type: AWS::IAM::Role
    Properties:
      AssumeRolePolicyDocument:
        Statement:
          - Action: sts:AssumeRole
            Effect: Allow
            Principal:
              Service: lambda.amazonaws.com
        Version: 2012-10-17
      ManagedPolicyArns:
        - Fn::Join:
            - ""
            - - "arn:"
              - Ref: AWS::Partition
              - :iam::aws:policy/service-role/AWSLambdaBasicExecutionRole
  ConstructHubDenyListPrunePruneQueueHandlerServiceRoleDefaultPolicy8AA78393:
    Type: AWS::IAM::Policy
    Properties:
      PolicyDocument:
        Statement:
          - Action: s3:DeleteObject*
            Effect: Allow
            Resource:
              Fn::Join:
                - ""
                - - Fn::GetAtt:
                      - ConstructHubPackageDataDC5EF35E
                      - Arn
                  - /*
          - Action:
              - sqs:ReceiveMessage
              - sqs:ChangeMessageVisibility
              - sqs:GetQueueUrl
              - sqs:DeleteMessage
              - sqs:GetQueueAttributes
            Effect: Allow
            Resource:
              Fn::GetAtt:
                - ConstructHubDenyListPruneDeleteQueueBBF60185
                - Arn
        Version: 2012-10-17
      PolicyName: ConstructHubDenyListPrunePruneQueueHandlerServiceRoleDefaultPolicy8AA78393
      Roles:
        - Ref: ConstructHubDenyListPrunePruneQueueHandlerServiceRoleC10AC418
  ConstructHubDenyListPrunePruneQueueHandlerF7EB599B:
    Type: AWS::Lambda::Function
    Properties:
      Code:
        S3Bucket:
          Ref: AssetParametersfe317c8530ec9736af6f26432f692374ee80abaf9d89c284cca0ba0c004f5710S3Bucket7D364227
        S3Key:
          Fn::Join:
            - ""
            - - Fn::Select:
                  - 0
                  - Fn::Split:
                      - "||"
                      - Ref: AssetParametersfe317c8530ec9736af6f26432f692374ee80abaf9d89c284cca0ba0c004f5710S3VersionKey0757D748
              - Fn::Select:
                  - 1
                  - Fn::Split:
                      - "||"
                      - Ref: AssetParametersfe317c8530ec9736af6f26432f692374ee80abaf9d89c284cca0ba0c004f5710S3VersionKey0757D748
      Role:
        Fn::GetAtt:
          - ConstructHubDenyListPrunePruneQueueHandlerServiceRoleC10AC418
          - Arn
      Description: backend/deny-list/prune-queue-handler.lambda.ts
      Environment:
        Variables:
          PACKAGE_DATA_BUCKET_NAME:
            Ref: ConstructHubPackageDataDC5EF35E
      Handler: index.handler
      Runtime: nodejs14.x
      Timeout: 60
    DependsOn:
      - ConstructHubDenyListPrunePruneQueueHandlerServiceRoleDefaultPolicy8AA78393
      - ConstructHubDenyListPrunePruneQueueHandlerServiceRoleC10AC418
  ConstructHubDenyListPrunePruneQueueHandlerSqsEventSourcedevConstructHubDenyListPruneDeleteQueue5B9B1B667049B35D:
    Type: AWS::Lambda::EventSourceMapping
    Properties:
      FunctionName:
        Ref: ConstructHubDenyListPrunePruneQueueHandlerF7EB599B
      EventSourceArn:
        Fn::GetAtt:
          - ConstructHubDenyListPruneDeleteQueueBBF60185
          - Arn
  ConstructHubDenyListPeriodicPruneA981153D:
    Type: AWS::Events::Rule
    Properties:
      ScheduleExpression: rate(5 minutes)
      State: ENABLED
      Targets:
        - Arn:
            Fn::GetAtt:
              - ConstructHubDenyListPrunePruneHandler30B33551
              - Arn
          Id: Target0
  ConstructHubDenyListPeriodicPruneAllowEventRuledevConstructHubDenyListPrunePruneHandler8F0BBF5E7B81288F:
    Type: AWS::Lambda::Permission
    Properties:
      Action: lambda:InvokeFunction
      FunctionName:
        Fn::GetAtt:
          - ConstructHubDenyListPrunePruneHandler30B33551
          - Arn
      Principal: events.amazonaws.com
      SourceArn:
        Fn::GetAtt:
          - ConstructHubDenyListPeriodicPruneA981153D
          - Arn
  ConstructHubStatsServiceRole48DCA379:
    Type: AWS::IAM::Role
    Properties:
      AssumeRolePolicyDocument:
        Statement:
          - Action: sts:AssumeRole
            Effect: Allow
            Principal:
              Service: lambda.amazonaws.com
        Version: 2012-10-17
      ManagedPolicyArns:
        - Fn::Join:
            - ""
            - - "arn:"
              - Ref: AWS::Partition
              - :iam::aws:policy/service-role/AWSLambdaBasicExecutionRole
  ConstructHubStatsServiceRoleDefaultPolicyE1D7A4CA:
    Type: AWS::IAM::Policy
    Properties:
      PolicyDocument:
        Statement:
          - Action:
              - xray:PutTraceSegments
              - xray:PutTelemetryRecords
            Effect: Allow
            Resource: "*"
          - Action:
              - s3:GetObject*
              - s3:GetBucket*
              - s3:List*
              - s3:DeleteObject*
              - s3:PutObject*
              - s3:Abort*
            Effect: Allow
            Resource:
              - Fn::GetAtt:
                  - ConstructHubPackageDataDC5EF35E
                  - Arn
              - Fn::Join:
                  - ""
                  - - Fn::GetAtt:
                        - ConstructHubPackageDataDC5EF35E
                        - Arn
                    - /*
        Version: 2012-10-17
      PolicyName: ConstructHubStatsServiceRoleDefaultPolicyE1D7A4CA
      Roles:
        - Ref: ConstructHubStatsServiceRole48DCA379
  ConstructHubStats61DB07B1:
    Type: AWS::Lambda::Function
    Properties:
      Code:
        S3Bucket:
          Ref: AssetParametersbc4856197b7529a5538193b907063bad190a63f43e76cbf3883b63267e4e6bb9S3Bucket5587867A
        S3Key:
          Fn::Join:
            - ""
            - - Fn::Select:
                  - 0
                  - Fn::Split:
                      - "||"
                      - Ref: AssetParametersbc4856197b7529a5538193b907063bad190a63f43e76cbf3883b63267e4e6bb9S3VersionKeyA4A0AC14
              - Fn::Select:
                  - 1
                  - Fn::Split:
                      - "||"
                      - Ref: AssetParametersbc4856197b7529a5538193b907063bad190a63f43e76cbf3883b63267e4e6bb9S3VersionKeyA4A0AC14
      Role:
        Fn::GetAtt:
          - ConstructHubStatsServiceRole48DCA379
          - Arn
      Description:
        Fn::Join:
          - ""
          - - "Creates the stats.json object in "
            - Ref: ConstructHubPackageDataDC5EF35E
      Environment:
        Variables:
          CATALOG_BUCKET_NAME:
            Ref: ConstructHubPackageDataDC5EF35E
          CATALOG_OBJECT_KEY: catalog.json
          STATS_BUCKET_NAME:
            Ref: ConstructHubPackageDataDC5EF35E
          STATS_OBJECT_KEY: stats.json
      Handler: index.handler
      MemorySize: 256
      ReservedConcurrentExecutions: 1
      Runtime: nodejs14.x
      Timeout: 900
      TracingConfig:
        Mode: PassThrough
    DependsOn:
      - ConstructHubStatsServiceRoleDefaultPolicyE1D7A4CA
      - ConstructHubStatsServiceRole48DCA379
  ConstructHubStatsLogRetentionDD577705:
    Type: Custom::LogRetention
    Properties:
      ServiceToken:
        Fn::GetAtt:
          - LogRetentionaae0aa3c5b4d4f87b02d85b201efdd8aFD4BFC8A
          - Arn
      LogGroupName:
        Fn::Join:
          - ""
          - - /aws/lambda/
            - Ref: ConstructHubStats61DB07B1
      RetentionInDays: 7
  ConstructHubStatsRuleEEDEC976:
    Type: AWS::Events::Rule
    Properties:
      ScheduleExpression: rate(1 day)
      State: ENABLED
      Targets:
        - Arn:
            Fn::GetAtt:
              - ConstructHubStats61DB07B1
              - Arn
          Id: Target0
  ConstructHubStatsRuleAllowEventRuledevConstructHubStats61F2462D22B8F59B:
    Type: AWS::Lambda::Permission
    Properties:
      Action: lambda:InvokeFunction
      FunctionName:
        Fn::GetAtt:
          - ConstructHubStats61DB07B1
          - Arn
      Principal: events.amazonaws.com
      SourceArn:
        Fn::GetAtt:
          - ConstructHubStatsRuleEEDEC976
          - Arn
  ConstructHubPackageStatsFailures833C3D9B:
    Type: AWS::CloudWatch::Alarm
    Properties:
      ComparisonOperator: GreaterThanOrEqualToThreshold
      EvaluationPeriods: 1
      AlarmDescription:
        Fn::Join:
          - ""
          - - >-
              The package stats function failed!


              RunBook: https://github.com/cdklabs/construct-hub/blob/main/docs/operator-runbook.md


              Direct link to Lambda function: /lambda/home#/functions/
            - Ref: ConstructHubStats61DB07B1
      AlarmName: dev/ConstructHub/PackageStats/Failures
      Dimensions:
        - Name: FunctionName
          Value:
            Ref: ConstructHubStats61DB07B1
      MetricName: Errors
      Namespace: AWS/Lambda
      Period: 300
      Statistic: Sum
      Threshold: 1
      TreatMissingData: missing
  ConstructHubOrchestrationDLQ9C6D9BD4:
    Type: AWS::SQS::Queue
    Properties:
      KmsMasterKeyId: alias/aws/sqs
      MessageRetentionPeriod: 1209600
      VisibilityTimeout: 900
    UpdateReplacePolicy: Delete
    DeletionPolicy: Delete
  ConstructHubOrchestrationDLQAlarm85EE7509:
    Type: AWS::CloudWatch::Alarm
    Properties:
      ComparisonOperator: GreaterThanOrEqualToThreshold
      EvaluationPeriods: 1
      AlarmDescription:
        Fn::Join:
          - ""
          - - >-
              Backend orchestration dead-letter queue is not empty.


              RunBook: https://github.com/cdklabs/construct-hub/blob/main/docs/operator-runbook.md


              Direct link to queue: /sqs/v2/home#/queues/https%3A%2F%2Fsqs.
            - Ref: AWS::Region
            - .amazonaws.com%2F
            - Ref: AWS::AccountId
            - "%2F"
            - Fn::GetAtt:
                - ConstructHubOrchestrationDLQ9C6D9BD4
                - QueueName
            - >-
              
              Warning: State Machines executions that sent messages to the DLQ will not show as "failed".
      AlarmName: dev/ConstructHub/Orchestration/DLQ/NotEmpty
      Metrics:
        - Expression: m1 + m2
          Id: expr_1
          Label: Dead-Letter Queue not empty
        - Id: m1
          MetricStat:
            Metric:
              Dimensions:
                - Name: QueueName
                  Value:
                    Fn::GetAtt:
                      - ConstructHubOrchestrationDLQ9C6D9BD4
                      - QueueName
              MetricName: ApproximateNumberOfMessagesVisible
              Namespace: AWS/SQS
            Period: 300
            Stat: Maximum
          ReturnData: false
        - Id: m2
          MetricStat:
            Metric:
              Dimensions:
                - Name: QueueName
                  Value:
                    Fn::GetAtt:
                      - ConstructHubOrchestrationDLQ9C6D9BD4
                      - QueueName
              MetricName: ApproximateNumberOfMessagesNotVisible
              Namespace: AWS/SQS
            Period: 300
            Stat: Maximum
          ReturnData: false
      Threshold: 1
  ConstructHubOrchestrationCatalogBuilderServiceRole851C750C:
    Type: AWS::IAM::Role
    Properties:
      AssumeRolePolicyDocument:
        Statement:
          - Action: sts:AssumeRole
            Effect: Allow
            Principal:
              Service: lambda.amazonaws.com
        Version: 2012-10-17
      ManagedPolicyArns:
        - Fn::Join:
            - ""
            - - "arn:"
              - Ref: AWS::Partition
              - :iam::aws:policy/service-role/AWSLambdaBasicExecutionRole
  ConstructHubOrchestrationCatalogBuilderServiceRoleDefaultPolicyDA5D5AA5:
    Type: AWS::IAM::Policy
    Properties:
      PolicyDocument:
        Statement:
          - Action:
              - xray:PutTraceSegments
              - xray:PutTelemetryRecords
            Effect: Allow
            Resource: "*"
          - Action:
              - s3:GetObject*
              - s3:GetBucket*
              - s3:List*
            Effect: Allow
            Resource:
              - Fn::GetAtt:
                  - ConstructHubDenyListBucket1B3C2C2E
                  - Arn
              - Fn::Join:
                  - ""
                  - - Fn::GetAtt:
                        - ConstructHubDenyListBucket1B3C2C2E
                        - Arn
                    - /*
          - Action:
              - s3:GetObject*
              - s3:GetBucket*
              - s3:List*
              - s3:DeleteObject*
              - s3:PutObject*
              - s3:Abort*
            Effect: Allow
            Resource:
              - Fn::GetAtt:
                  - ConstructHubPackageDataDC5EF35E
                  - Arn
              - Fn::Join:
                  - ""
                  - - Fn::GetAtt:
                        - ConstructHubPackageDataDC5EF35E
                        - Arn
                    - /*
        Version: 2012-10-17
      PolicyName: ConstructHubOrchestrationCatalogBuilderServiceRoleDefaultPolicyDA5D5AA5
      Roles:
        - Ref: ConstructHubOrchestrationCatalogBuilderServiceRole851C750C
  ConstructHubOrchestrationCatalogBuilder7C964951:
    Type: AWS::Lambda::Function
    Properties:
      Code:
        S3Bucket:
          Ref: AssetParameters8c2699bad46f0f26e9042dd754eba6ba68363c29b7c9fdc052da2a515d0b3a63S3BucketFB591343
        S3Key:
          Fn::Join:
            - ""
            - - Fn::Select:
                  - 0
                  - Fn::Split:
                      - "||"
                      - Ref: AssetParameters8c2699bad46f0f26e9042dd754eba6ba68363c29b7c9fdc052da2a515d0b3a63S3VersionKeyC9D11757
              - Fn::Select:
                  - 1
                  - Fn::Split:
                      - "||"
                      - Ref: AssetParameters8c2699bad46f0f26e9042dd754eba6ba68363c29b7c9fdc052da2a515d0b3a63S3VersionKeyC9D11757
      Role:
        Fn::GetAtt:
          - ConstructHubOrchestrationCatalogBuilderServiceRole851C750C
          - Arn
      Description:
        Fn::Join:
          - ""
          - - "Creates the catalog.json object in "
            - Ref: ConstructHubPackageDataDC5EF35E
      Environment:
        Variables:
          BUCKET_NAME:
            Ref: ConstructHubPackageDataDC5EF35E
          AWS_EMF_ENVIRONMENT: Local
          DENY_LIST_BUCKET_NAME:
            Ref: ConstructHubDenyListBucket1B3C2C2E
          DENY_LIST_OBJECT_KEY: deny-list.json
      Handler: index.handler
      MemorySize: 10240
      ReservedConcurrentExecutions: 1
      Runtime: nodejs14.x
      Timeout: 900
      TracingConfig:
        Mode: PassThrough
    DependsOn:
      - ConstructHubOrchestrationCatalogBuilderServiceRoleDefaultPolicyDA5D5AA5
      - ConstructHubOrchestrationCatalogBuilderServiceRole851C750C
  ConstructHubOrchestrationCatalogBuilderLogRetention04ED6996:
    Type: Custom::LogRetention
    Properties:
      ServiceToken:
        Fn::GetAtt:
          - LogRetentionaae0aa3c5b4d4f87b02d85b201efdd8aFD4BFC8A
          - Arn
      LogGroupName:
        Fn::Join:
          - ""
          - - /aws/lambda/
            - Ref: ConstructHubOrchestrationCatalogBuilder7C964951
      RetentionInDays: 7
  ConstructHubOrchestrationCluster3D6F0081:
    Type: AWS::ECS::Cluster
    Properties:
      ClusterSettings:
        - Name: containerInsights
          Value: enabled
  ConstructHubOrchestrationCluster4C9C8AA6:
    Type: AWS::ECS::ClusterCapacityProviderAssociations
    Properties:
      CapacityProviders:
        - FARGATE
        - FARGATE_SPOT
      Cluster:
        Ref: ConstructHubOrchestrationCluster3D6F0081
      DefaultCapacityProviderStrategy: []
  ConstructHubOrchestrationTransliteratorLogGroupEE16EE8B:
    Type: AWS::Logs::LogGroup
    Properties:
      RetentionInDays: 7
    UpdateReplacePolicy: Retain
    DeletionPolicy: Retain
  ConstructHubOrchestrationTransliteratorTaskDefinitionTaskRoleD060AB1A:
    Type: AWS::IAM::Role
    Properties:
      AssumeRolePolicyDocument:
        Statement:
          - Action: sts:AssumeRole
            Effect: Allow
            Principal:
              Service: ecs-tasks.amazonaws.com
        Version: 2012-10-17
  ConstructHubOrchestrationTransliteratorTaskDefinitionTaskRoleDefaultPolicyE0EED0F8:
    Type: AWS::IAM::Policy
    Properties:
      PolicyDocument:
        Statement:
          - Action:
              - states:SendTaskFailure
              - states:SendTaskHeartbeat
              - states:SendTaskSuccess
            Effect: Allow
            Resource: "*"
          - Action: sts:GetServiceBearerToken
            Condition:
              StringEquals:
                sts:AWSServiceName: codeartifact.amazonaws.com
            Effect: Allow
            Resource: "*"
          - Action:
              - codeartifact:GetAuthorizationToken
              - codeartifact:GetRepositoryEndpoint
              - codeartifact:ReadFromRepository
            Effect: Allow
            Resource:
              - Fn::GetAtt:
                  - ConstructHubCodeArtifactDomainFC30B796
                  - Arn
              - Fn::GetAtt:
                  - ConstructHubCodeArtifact1188409E
                  - Arn
          - Action:
              - s3:GetObject*
              - s3:GetBucket*
              - s3:List*
            Effect: Allow
            Resource:
              - Fn::GetAtt:
                  - ConstructHubPackageDataDC5EF35E
                  - Arn
              - Fn::Join:
                  - ""
                  - - Fn::GetAtt:
                        - ConstructHubPackageDataDC5EF35E
                        - Arn
                    - /data/*/assembly.json
          - Action:
              - s3:DeleteObject*
              - s3:PutObject*
              - s3:Abort*
            Effect: Allow
            Resource:
              - Fn::GetAtt:
                  - ConstructHubPackageDataDC5EF35E
                  - Arn
              - Fn::Join:
                  - ""
                  - - Fn::GetAtt:
                        - ConstructHubPackageDataDC5EF35E
                        - Arn
                    - /data/*/docs-typescript.md
          - Action:
              - s3:DeleteObject*
              - s3:PutObject*
              - s3:Abort*
            Effect: Allow
            Resource:
              - Fn::GetAtt:
                  - ConstructHubPackageDataDC5EF35E
                  - Arn
              - Fn::Join:
                  - ""
                  - - Fn::GetAtt:
                        - ConstructHubPackageDataDC5EF35E
                        - Arn
                    - /data/*/docs-*-typescript.md
          - Action:
              - s3:DeleteObject*
              - s3:PutObject*
              - s3:Abort*
            Effect: Allow
            Resource:
              - Fn::GetAtt:
                  - ConstructHubPackageDataDC5EF35E
                  - Arn
              - Fn::Join:
                  - ""
                  - - Fn::GetAtt:
                        - ConstructHubPackageDataDC5EF35E
                        - Arn
                    - /data/*/docs-typescript.md.not-supported
          - Action:
              - s3:DeleteObject*
              - s3:PutObject*
              - s3:Abort*
            Effect: Allow
            Resource:
              - Fn::GetAtt:
                  - ConstructHubPackageDataDC5EF35E
                  - Arn
              - Fn::Join:
                  - ""
                  - - Fn::GetAtt:
                        - ConstructHubPackageDataDC5EF35E
                        - Arn
                    - /data/*/docs-*-typescript.md.not-supported
          - Action:
              - s3:DeleteObject*
              - s3:PutObject*
              - s3:Abort*
            Effect: Allow
            Resource:
              - Fn::GetAtt:
                  - ConstructHubPackageDataDC5EF35E
                  - Arn
              - Fn::Join:
                  - ""
                  - - Fn::GetAtt:
                        - ConstructHubPackageDataDC5EF35E
                        - Arn
                    - /data/*/docs-python.md
          - Action:
              - s3:DeleteObject*
              - s3:PutObject*
              - s3:Abort*
            Effect: Allow
            Resource:
              - Fn::GetAtt:
                  - ConstructHubPackageDataDC5EF35E
                  - Arn
              - Fn::Join:
                  - ""
                  - - Fn::GetAtt:
                        - ConstructHubPackageDataDC5EF35E
                        - Arn
                    - /data/*/docs-*-python.md
          - Action:
              - s3:DeleteObject*
              - s3:PutObject*
              - s3:Abort*
            Effect: Allow
            Resource:
              - Fn::GetAtt:
                  - ConstructHubPackageDataDC5EF35E
                  - Arn
              - Fn::Join:
                  - ""
                  - - Fn::GetAtt:
                        - ConstructHubPackageDataDC5EF35E
                        - Arn
                    - /data/*/docs-python.md.not-supported
          - Action:
              - s3:DeleteObject*
              - s3:PutObject*
              - s3:Abort*
            Effect: Allow
            Resource:
              - Fn::GetAtt:
                  - ConstructHubPackageDataDC5EF35E
                  - Arn
              - Fn::Join:
                  - ""
                  - - Fn::GetAtt:
                        - ConstructHubPackageDataDC5EF35E
                        - Arn
                    - /data/*/docs-*-python.md.not-supported
          - Action:
              - s3:DeleteObject*
              - s3:PutObject*
              - s3:Abort*
            Effect: Allow
            Resource:
              - Fn::GetAtt:
                  - ConstructHubPackageDataDC5EF35E
                  - Arn
              - Fn::Join:
                  - ""
                  - - Fn::GetAtt:
                        - ConstructHubPackageDataDC5EF35E
                        - Arn
                    - /data/*/docs-java.md
          - Action:
              - s3:DeleteObject*
              - s3:PutObject*
              - s3:Abort*
            Effect: Allow
            Resource:
              - Fn::GetAtt:
                  - ConstructHubPackageDataDC5EF35E
                  - Arn
              - Fn::Join:
                  - ""
                  - - Fn::GetAtt:
                        - ConstructHubPackageDataDC5EF35E
                        - Arn
                    - /data/*/docs-*-java.md
          - Action:
              - s3:DeleteObject*
              - s3:PutObject*
              - s3:Abort*
            Effect: Allow
            Resource:
              - Fn::GetAtt:
                  - ConstructHubPackageDataDC5EF35E
                  - Arn
              - Fn::Join:
                  - ""
                  - - Fn::GetAtt:
                        - ConstructHubPackageDataDC5EF35E
                        - Arn
                    - /data/*/docs-java.md.not-supported
          - Action:
              - s3:DeleteObject*
              - s3:PutObject*
              - s3:Abort*
            Effect: Allow
            Resource:
              - Fn::GetAtt:
                  - ConstructHubPackageDataDC5EF35E
                  - Arn
              - Fn::Join:
                  - ""
                  - - Fn::GetAtt:
                        - ConstructHubPackageDataDC5EF35E
                        - Arn
                    - /data/*/docs-*-java.md.not-supported
        Version: 2012-10-17
      PolicyName: ConstructHubOrchestrationTransliteratorTaskDefinitionTaskRoleDefaultPolicyE0EED0F8
      Roles:
        - Ref: ConstructHubOrchestrationTransliteratorTaskDefinitionTaskRoleD060AB1A
  ConstructHubOrchestrationTransliteratorTaskDefinition45CDA566:
    Type: AWS::ECS::TaskDefinition
    Properties:
      ContainerDefinitions:
        - Environment:
            - Name: HEADER_SPAN
              Value: "true"
            - Name: AWS_EMF_ENVIRONMENT
              Value: Local
            - Name: CODE_ARTIFACT_API_ENDPOINT
              Value:
                Fn::Select:
                  - 1
                  - Fn::Split:
                      - ":"
                      - Fn::Select:
                          - 0
                          - Fn::GetAtt:
                              - ConstructHubLambdaVPCCodeArtifactAPI0A2356B9
                              - DnsEntries
            - Name: CODE_ARTIFACT_DOMAIN_NAME
              Value:
                Fn::GetAtt:
                  - ConstructHubCodeArtifact1188409E
                  - DomainName
            - Name: CODE_ARTIFACT_DOMAIN_OWNER
              Value:
                Fn::GetAtt:
                  - ConstructHubCodeArtifact1188409E
                  - DomainOwner
            - Name: CODE_ARTIFACT_REPOSITORY_ENDPOINT
              Value:
                Fn::GetAtt:
                  - ConstructHubCodeArtifactGetEndpoint9A458FEF
                  - repositoryEndpoint
          Essential: true
          Image:
            Fn::Join:
              - ""
              - - Ref: AWS::AccountId
                - .dkr.ecr.
                - Ref: AWS::Region
                - .
                - Ref: AWS::URLSuffix
<<<<<<< HEAD
                - /aws-cdk/assets:b665d6471ce66fe82579911b790d2da11e2bcca10c05f754fa202bf112579884
=======
                - /aws-cdk/assets:c44c5812570e5f42a7c420d652be605e6cd07c6fa13a95cf24d974ac6ce0d021
>>>>>>> 2642f3e0
          LogConfiguration:
            LogDriver: awslogs
            Options:
              awslogs-group:
                Ref: ConstructHubOrchestrationTransliteratorLogGroupEE16EE8B
              awslogs-stream-prefix: transliterator
              awslogs-region:
                Ref: AWS::Region
          Name: Resource
      Cpu: "4096"
      ExecutionRoleArn:
        Fn::GetAtt:
          - ConstructHubOrchestrationTransliteratorTaskDefinitionExecutionRoleB2DBF946
          - Arn
      Family: devConstructHubOrchestrationTransliteratorTaskDefinitionBB251CCC
      Memory: "8192"
      NetworkMode: awsvpc
      RequiresCompatibilities:
        - FARGATE
      TaskRoleArn:
        Fn::GetAtt:
          - ConstructHubOrchestrationTransliteratorTaskDefinitionTaskRoleD060AB1A
          - Arn
  ConstructHubOrchestrationTransliteratorTaskDefinitionExecutionRoleB2DBF946:
    Type: AWS::IAM::Role
    Properties:
      AssumeRolePolicyDocument:
        Statement:
          - Action: sts:AssumeRole
            Effect: Allow
            Principal:
              Service: ecs-tasks.amazonaws.com
        Version: 2012-10-17
  ConstructHubOrchestrationTransliteratorTaskDefinitionExecutionRoleDefaultPolicyBDBF6E5D:
    Type: AWS::IAM::Policy
    Properties:
      PolicyDocument:
        Statement:
          - Action:
              - ecr:BatchCheckLayerAvailability
              - ecr:GetDownloadUrlForLayer
              - ecr:BatchGetImage
            Effect: Allow
            Resource:
              Fn::Join:
                - ""
                - - "arn:"
                  - Ref: AWS::Partition
                  - ":ecr:"
                  - Ref: AWS::Region
                  - ":"
                  - Ref: AWS::AccountId
                  - :repository/aws-cdk/assets
          - Action: ecr:GetAuthorizationToken
            Effect: Allow
            Resource: "*"
          - Action:
              - logs:CreateLogStream
              - logs:PutLogEvents
            Effect: Allow
            Resource:
              Fn::GetAtt:
                - ConstructHubOrchestrationTransliteratorLogGroupEE16EE8B
                - Arn
        Version: 2012-10-17
      PolicyName: ConstructHubOrchestrationTransliteratorTaskDefinitionExecutionRoleDefaultPolicyBDBF6E5D
      Roles:
        - Ref: ConstructHubOrchestrationTransliteratorTaskDefinitionExecutionRoleB2DBF946
  ConstructHubOrchestrationGeneratepythondocsSecurityGroupAAB68FC2:
    Type: AWS::EC2::SecurityGroup
    Properties:
      GroupDescription: dev/ConstructHub/Orchestration/Generate python docs/SecurityGroup
      SecurityGroupEgress:
        - CidrIp: 0.0.0.0/0
          Description: Allow all outbound traffic by default
          IpProtocol: "-1"
      VpcId:
        Ref: ConstructHubLambdaVPCE85ABF51
  ConstructHubOrchestrationGeneratetypescriptdocsSecurityGroup8FFF1DF2:
    Type: AWS::EC2::SecurityGroup
    Properties:
      GroupDescription: dev/ConstructHub/Orchestration/Generate typescript docs/SecurityGroup
      SecurityGroupEgress:
        - CidrIp: 0.0.0.0/0
          Description: Allow all outbound traffic by default
          IpProtocol: "-1"
      VpcId:
        Ref: ConstructHubLambdaVPCE85ABF51
  ConstructHubOrchestrationGeneratejavadocsSecurityGroupB5AE20F9:
    Type: AWS::EC2::SecurityGroup
    Properties:
      GroupDescription: dev/ConstructHub/Orchestration/Generate java docs/SecurityGroup
      SecurityGroupEgress:
        - CidrIp: 0.0.0.0/0
          Description: Allow all outbound traffic by default
          IpProtocol: "-1"
      VpcId:
        Ref: ConstructHubLambdaVPCE85ABF51
  ConstructHubOrchestrationRoleF4CF6987:
    Type: AWS::IAM::Role
    Properties:
      AssumeRolePolicyDocument:
        Statement:
          - Action: sts:AssumeRole
            Effect: Allow
            Principal:
              Service:
                Fn::Join:
                  - ""
                  - - states.
                    - Ref: AWS::Region
                    - .amazonaws.com
        Version: 2012-10-17
    DependsOn:
      - ConstructHubLambdaVPCIGWBD019E6D
  ConstructHubOrchestrationRoleDefaultPolicyEACD181F:
    Type: AWS::IAM::Policy
    Properties:
      PolicyDocument:
        Statement:
          - Action:
              - xray:PutTraceSegments
              - xray:PutTelemetryRecords
              - xray:GetSamplingRules
              - xray:GetSamplingTargets
            Effect: Allow
            Resource: "*"
          - Action: lambda:InvokeFunction
            Effect: Allow
            Resource:
              Fn::GetAtt:
                - ConstructHubOrchestrationCatalogBuilder7C964951
                - Arn
          - Action: sqs:SendMessage
            Effect: Allow
            Resource:
              Fn::GetAtt:
                - ConstructHubOrchestrationDLQ9C6D9BD4
                - Arn
          - Action: ecs:RunTask
            Effect: Allow
            Resource:
              Fn::Join:
                - ""
                - - "arn:"
                  - Fn::Select:
                      - 1
                      - Fn::Split:
                          - ":"
                          - Ref: ConstructHubOrchestrationTransliteratorTaskDefinition45CDA566
                  - ":"
                  - Fn::Select:
                      - 2
                      - Fn::Split:
                          - ":"
                          - Ref: ConstructHubOrchestrationTransliteratorTaskDefinition45CDA566
                  - ":"
                  - Fn::Select:
                      - 3
                      - Fn::Split:
                          - ":"
                          - Ref: ConstructHubOrchestrationTransliteratorTaskDefinition45CDA566
                  - ":"
                  - Fn::Select:
                      - 4
                      - Fn::Split:
                          - ":"
                          - Ref: ConstructHubOrchestrationTransliteratorTaskDefinition45CDA566
                  - ":"
                  - Fn::Select:
                      - 0
                      - Fn::Split:
                          - /
                          - Fn::Select:
                              - 5
                              - Fn::Split:
                                  - ":"
                                  - Ref: ConstructHubOrchestrationTransliteratorTaskDefinition45CDA566
                  - /
                  - Fn::Select:
                      - 1
                      - Fn::Split:
                          - /
                          - Fn::Select:
                              - 5
                              - Fn::Split:
                                  - ":"
                                  - Ref: ConstructHubOrchestrationTransliteratorTaskDefinition45CDA566
          - Action:
              - ecs:StopTask
              - ecs:DescribeTasks
            Effect: Allow
            Resource: "*"
          - Action: iam:PassRole
            Effect: Allow
            Resource:
              - Fn::GetAtt:
                  - ConstructHubOrchestrationTransliteratorTaskDefinitionTaskRoleD060AB1A
                  - Arn
              - Fn::GetAtt:
                  - ConstructHubOrchestrationTransliteratorTaskDefinitionExecutionRoleB2DBF946
                  - Arn
        Version: 2012-10-17
      PolicyName: ConstructHubOrchestrationRoleDefaultPolicyEACD181F
      Roles:
        - Ref: ConstructHubOrchestrationRoleF4CF6987
    DependsOn:
      - ConstructHubLambdaVPCIGWBD019E6D
  ConstructHubOrchestration39161A46:
    Type: AWS::StepFunctions::StateMachine
    Properties:
      RoleArn:
        Fn::GetAtt:
          - ConstructHubOrchestrationRoleF4CF6987
          - Arn
      DefinitionString:
        Fn::Join:
          - ""
          - - '{"StartAt":"Track Execution Infos","States":{"Track Execution
              Infos":{"Type":"Pass","ResultPath":"$.$TaskExecution","InputPath":"$$.Execution","Parameters":{"Id.$":"$.Id","Name.$":"$.Name","RoleArn.$":"$.RoleArn","StartTime.$":"$.StartTime"},"Next":"DocGen"},"DocGen":{"Type":"Parallel","ResultPath":"$.DocGen","Next":"Any
              Success?","Branches":[{"StartAt":"Prepare
              python","States":{"Prepare
              python":{"Type":"Pass","ResultPath":"$","Parameters":{"command":{"bucket.$":"$.bucket","assembly.$":"$.assembly","$TaskExecution.$":"$.$TaskExecution"}},"Next":"Stringify
              python input"},"Stringify python
              input":{"Type":"Pass","ResultPath":"$","Parameters":{"commands.$":"States.Array(States.JsonToString($.command))"},"Next":"Generate
              python docs"},"Generate python
              docs":{"End":true,"Retry":[{"ErrorEquals":["jsii-docgen.NoSpaceLeftOnDevice"],"MaxAttempts":0},{"ErrorEquals":["ECS.AmazonECSException","jsii-docgen.NpmError.E429","jsii-codgen.NpmError.EPROTO"],"IntervalSeconds":60,"MaxAttempts":30,"BackoffRate":1.1},{"ErrorEquals":["States.ALL"],"MaxAttempts":3}],"Catch":[{"ErrorEquals":["States.Timeout"],"Next":"\\"Generate
              python docs\\" timed
              out"},{"ErrorEquals":["ECS.AmazonECSException"],"Next":"\\"Generate
              python docs\\" service
              error"},{"ErrorEquals":["States.TaskFailed"],"Next":"\\"Generate
              python docs\\"
              failure"},{"ErrorEquals":["States.ALL"],"Next":"\\"Generate python
              docs\\"
              fault"}],"Type":"Task","HeartbeatSeconds":300,"InputPath":"$.commands","ResultSelector":{"result":{"language":{"lang":"python"},"success.$":"$"}},"Resource":"arn:'
            - Ref: AWS::Partition
            - :states:::ecs:runTask.waitForTaskToken","Parameters":{"Cluster":"
            - Fn::GetAtt:
                - ConstructHubOrchestrationCluster3D6F0081
                - Arn
            - '","TaskDefinition":"devConstructHubOrchestrationTransliteratorTaskDefinitionBB251CCC","NetworkConfiguration":{"AwsvpcConfiguration":{"Subnets":["'
            - Ref: ConstructHubLambdaVPCIsolatedSubnet1Subnet33EDE47B
            - '","'
            - Ref: ConstructHubLambdaVPCIsolatedSubnet2Subnet825B4A7B
            - '"],"SecurityGroups":["'
            - Fn::GetAtt:
                - ConstructHubOrchestrationGeneratepythondocsSecurityGroupAAB68FC2
                - GroupId
            - '"]}},"Overrides":{"ContainerOverrides":[{"Name":"Resource","Command.$":"$","Environment":[{"Name":"TARGET_LANGUAGE","Value":"python"},{"Name":"SFN_TASK_TOKEN","Value.$":"$$.Task.Token"}]}]},"LaunchType":"FARGATE","PlatformVersion":"1.4.0"}},"\\"Generate
              python docs\\" timed
              out":{"Type":"Pass","Parameters":{"error":"Timed
              out!","language":{"lang":"python"}},"End":true},"\\"Generate python
              docs\\" service
              error":{"Type":"Pass","Parameters":{"error.$":"$.Cause","language":{"lang":"python"}},"End":true},"\\"Generate
              python docs\\"
              failure":{"Type":"Pass","Parameters":{"error.$":"States.StringToJson($.Cause)","language":{"lang":"python"}},"End":true},"\\"Generate
              python docs\\"
              fault":{"Type":"Pass","Parameters":{"error.$":"$.Cause","language":{"lang":"python"}},"End":true}}},{"StartAt":"Prepare
              typescript","States":{"Prepare
              typescript":{"Type":"Pass","ResultPath":"$","Parameters":{"command":{"bucket.$":"$.bucket","assembly.$":"$.assembly","$TaskExecution.$":"$.$TaskExecution"}},"Next":"Stringify
              typescript input"},"Stringify typescript
              input":{"Type":"Pass","ResultPath":"$","Parameters":{"commands.$":"States.Array(States.JsonToString($.command))"},"Next":"Generate
              typescript docs"},"Generate typescript
              docs":{"End":true,"Retry":[{"ErrorEquals":["jsii-docgen.NoSpaceLeftOnDevice"],"MaxAttempts":0},{"ErrorEquals":["ECS.AmazonECSException","jsii-docgen.NpmError.E429","jsii-codgen.NpmError.EPROTO"],"IntervalSeconds":60,"MaxAttempts":30,"BackoffRate":1.1},{"ErrorEquals":["States.ALL"],"MaxAttempts":3}],"Catch":[{"ErrorEquals":["States.Timeout"],"Next":"\\"Generate
              typescript docs\\" timed
              out"},{"ErrorEquals":["ECS.AmazonECSException"],"Next":"\\"Generate
              typescript docs\\" service
              error"},{"ErrorEquals":["States.TaskFailed"],"Next":"\\"Generate
              typescript docs\\"
              failure"},{"ErrorEquals":["States.ALL"],"Next":"\\"Generate
              typescript docs\\"
              fault"}],"Type":"Task","HeartbeatSeconds":300,"InputPath":"$.commands","ResultSelector":{"result":{"language":{"lang":"typescript"},"success.$":"$"}},"Resource":"arn:'
            - Ref: AWS::Partition
            - :states:::ecs:runTask.waitForTaskToken","Parameters":{"Cluster":"
            - Fn::GetAtt:
                - ConstructHubOrchestrationCluster3D6F0081
                - Arn
            - '","TaskDefinition":"devConstructHubOrchestrationTransliteratorTaskDefinitionBB251CCC","NetworkConfiguration":{"AwsvpcConfiguration":{"Subnets":["'
            - Ref: ConstructHubLambdaVPCIsolatedSubnet1Subnet33EDE47B
            - '","'
            - Ref: ConstructHubLambdaVPCIsolatedSubnet2Subnet825B4A7B
            - '"],"SecurityGroups":["'
            - Fn::GetAtt:
                - ConstructHubOrchestrationGeneratetypescriptdocsSecurityGroup8FFF1DF2
                - GroupId
            - '"]}},"Overrides":{"ContainerOverrides":[{"Name":"Resource","Command.$":"$","Environment":[{"Name":"TARGET_LANGUAGE","Value":"typescript"},{"Name":"SFN_TASK_TOKEN","Value.$":"$$.Task.Token"}]}]},"LaunchType":"FARGATE","PlatformVersion":"1.4.0"}},"\\"Generate
              typescript docs\\" timed
              out":{"Type":"Pass","Parameters":{"error":"Timed
              out!","language":{"lang":"typescript"}},"End":true},"\\"Generate
              typescript docs\\" service
              error":{"Type":"Pass","Parameters":{"error.$":"$.Cause","language":{"lang":"typescript"}},"End":true},"\\"Generate
              typescript docs\\"
              failure":{"Type":"Pass","Parameters":{"error.$":"States.StringToJson($.Cause)","language":{"lang":"typescript"}},"End":true},"\\"Generate
              typescript docs\\"
              fault":{"Type":"Pass","Parameters":{"error.$":"$.Cause","language":{"lang":"typescript"}},"End":true}}},{"StartAt":"Prepare
              java","States":{"Prepare
              java":{"Type":"Pass","ResultPath":"$","Parameters":{"command":{"bucket.$":"$.bucket","assembly.$":"$.assembly","$TaskExecution.$":"$.$TaskExecution"}},"Next":"Stringify
              java input"},"Stringify java
              input":{"Type":"Pass","ResultPath":"$","Parameters":{"commands.$":"States.Array(States.JsonToString($.command))"},"Next":"Generate
              java docs"},"Generate java
              docs":{"End":true,"Retry":[{"ErrorEquals":["jsii-docgen.NoSpaceLeftOnDevice"],"MaxAttempts":0},{"ErrorEquals":["ECS.AmazonECSException","jsii-docgen.NpmError.E429","jsii-codgen.NpmError.EPROTO"],"IntervalSeconds":60,"MaxAttempts":30,"BackoffRate":1.1},{"ErrorEquals":["States.ALL"],"MaxAttempts":3}],"Catch":[{"ErrorEquals":["States.Timeout"],"Next":"\\"Generate
              java docs\\" timed
              out"},{"ErrorEquals":["ECS.AmazonECSException"],"Next":"\\"Generate
              java docs\\" service
              error"},{"ErrorEquals":["States.TaskFailed"],"Next":"\\"Generate
              java docs\\"
              failure"},{"ErrorEquals":["States.ALL"],"Next":"\\"Generate java
              docs\\"
              fault"}],"Type":"Task","HeartbeatSeconds":300,"InputPath":"$.commands","ResultSelector":{"result":{"language":{"lang":"java"},"success.$":"$"}},"Resource":"arn:'
            - Ref: AWS::Partition
            - :states:::ecs:runTask.waitForTaskToken","Parameters":{"Cluster":"
            - Fn::GetAtt:
                - ConstructHubOrchestrationCluster3D6F0081
                - Arn
            - '","TaskDefinition":"devConstructHubOrchestrationTransliteratorTaskDefinitionBB251CCC","NetworkConfiguration":{"AwsvpcConfiguration":{"Subnets":["'
            - Ref: ConstructHubLambdaVPCIsolatedSubnet1Subnet33EDE47B
            - '","'
            - Ref: ConstructHubLambdaVPCIsolatedSubnet2Subnet825B4A7B
            - '"],"SecurityGroups":["'
            - Fn::GetAtt:
                - ConstructHubOrchestrationGeneratejavadocsSecurityGroupB5AE20F9
                - GroupId
            - '"]}},"Overrides":{"ContainerOverrides":[{"Name":"Resource","Command.$":"$","Environment":[{"Name":"TARGET_LANGUAGE","Value":"java"},{"Name":"SFN_TASK_TOKEN","Value.$":"$$.Task.Token"}]}]},"LaunchType":"FARGATE","PlatformVersion":"1.4.0"}},"\\"Generate
              java docs\\" timed out":{"Type":"Pass","Parameters":{"error":"Timed
              out!","language":{"lang":"java"}},"End":true},"\\"Generate java
              docs\\" service
              error":{"Type":"Pass","Parameters":{"error.$":"$.Cause","language":{"lang":"java"}},"End":true},"\\"Generate
              java docs\\"
              failure":{"Type":"Pass","Parameters":{"error.$":"States.StringToJson($.Cause)","language":{"lang":"java"}},"End":true},"\\"Generate
              java docs\\"
              fault":{"Type":"Pass","Parameters":{"error.$":"$.Cause","language":{"lang":"java"}},"End":true}}}]},"Any
              Success?":{"Type":"Choice","Choices":[{"Or":[{"Variable":"$.DocGen[0].error","IsPresent":false},{"Variable":"$.DocGen[1].error","IsPresent":false},{"Variable":"$.DocGen[2].error","IsPresent":false}],"Next":"Add
              to catalog.json"}],"Default":"Any Failure?"},"Any
              Failure?":{"Type":"Choice","Choices":[{"Or":[{"Variable":"$.DocGen[0].error","IsPresent":true},{"Variable":"$.DocGen[1].error","IsPresent":true},{"Variable":"$.DocGen[2].error","IsPresent":true}],"Next":"Send
              to Dead Letter Queue"}],"Default":"Success"},"Add to
              catalog.json":{"Next":"Any
              Failure?","Retry":[{"ErrorEquals":["Lambda.ServiceException","Lambda.AWSLambdaException","Lambda.SdkClientException"],"IntervalSeconds":2,"MaxAttempts":6,"BackoffRate":2},{"ErrorEquals":["Lambda.TooManyRequestsException"],"IntervalSeconds":60,"MaxAttempts":30,"BackoffRate":1.1}],"Catch":[{"ErrorEquals":["Lambda.TooManyRequestsException"],"Next":"\\"Add
              to catalog.json\\"
              throttled"},{"ErrorEquals":["States.TaskFailed"],"Next":"\\"Add to
              catalog.json\\"
              failure"},{"ErrorEquals":["States.ALL"],"Next":"\\"Add to
              catalog.json\\"
              fault"}],"Type":"Task","ResultPath":"$.catalogBuilderOutput","ResultSelector":{"ETag.$":"$.Payload.ETag","VersionId.$":"$.Payload.VersionId"},"Resource":"arn:'
            - Ref: AWS::Partition
            - :states:::lambda:invoke","Parameters":{"FunctionName":"
            - Fn::GetAtt:
                - ConstructHubOrchestrationCatalogBuilder7C964951
                - Arn
            - '","Payload.$":"$"}},"\\"Add to catalog.json\\"
              throttled":{"Type":"Pass","ResultPath":"$.error","Parameters":{"error.$":"$.Cause"},"Next":"Send
              to Dead Letter Queue"},"Send to Dead Letter
              Queue":{"End":true,"Type":"Task","ResultPath":null,"Resource":"arn:'
            - Ref: AWS::Partition
            - :states:::sqs:sendMessage","Parameters":{"QueueUrl":"
            - Ref: ConstructHubOrchestrationDLQ9C6D9BD4
            - '","MessageBody.$":"$"}},"\\"Add to catalog.json\\"
              failure":{"Type":"Pass","ResultPath":"$.error","Parameters":{"error.$":"States.StringToJson($.Cause)"},"Next":"Send
              to Dead Letter Queue"},"\\"Add to catalog.json\\"
              fault":{"Type":"Pass","ResultPath":"$.error","Parameters":{"error.$":"$.Cause"},"Next":"Send
              to Dead Letter
              Queue"},"Success":{"Type":"Succeed"}},"TimeoutSeconds":86400}'
      StateMachineType: STANDARD
      TracingConfiguration:
        Enabled: true
    DependsOn:
      - ConstructHubLambdaVPCIGWBD019E6D
      - ConstructHubOrchestrationRoleDefaultPolicyEACD181F
      - ConstructHubOrchestrationRoleF4CF6987
  ConstructHubOrchestrationOrchestrationFailed5AF50838:
    Type: AWS::CloudWatch::Alarm
    Properties:
      ComparisonOperator: GreaterThanOrEqualToThreshold
      EvaluationPeriods: 1
      AlarmDescription:
        Fn::Join:
          - ""
          - - >-
              Backend orchestration failed!


              RunBook: https://github.com/cdklabs/construct-hub/blob/main/docs/operator-runbook.md


              Direct link to state machine: /states/home#/statemachines/view/
            - Ref: ConstructHubOrchestration39161A46
            - >-
              
              Warning: messages that resulted in a failed exectuion will NOT be in the DLQ!
      AlarmName: dev/ConstructHub/Orchestration/Resource/ExecutionsFailed
      Dimensions:
        - Name: StateMachineArn
          Value:
            Ref: ConstructHubOrchestration39161A46
      MetricName: ExecutionsFailed
      Namespace: AWS/States
      Period: 300
      Statistic: Sum
      Threshold: 1
  ConstructHubOrchestrationRedriveServiceRoleB84EFF33:
    Type: AWS::IAM::Role
    Properties:
      AssumeRolePolicyDocument:
        Statement:
          - Action: sts:AssumeRole
            Effect: Allow
            Principal:
              Service: lambda.amazonaws.com
        Version: 2012-10-17
      ManagedPolicyArns:
        - Fn::Join:
            - ""
            - - "arn:"
              - Ref: AWS::Partition
              - :iam::aws:policy/service-role/AWSLambdaBasicExecutionRole
  ConstructHubOrchestrationRedriveServiceRoleDefaultPolicyC018F436:
    Type: AWS::IAM::Policy
    Properties:
      PolicyDocument:
        Statement:
          - Action:
              - xray:PutTraceSegments
              - xray:PutTelemetryRecords
            Effect: Allow
            Resource: "*"
          - Action: states:StartExecution
            Effect: Allow
            Resource:
              Ref: ConstructHubOrchestration39161A46
          - Action:
              - sqs:ReceiveMessage
              - sqs:ChangeMessageVisibility
              - sqs:GetQueueUrl
              - sqs:DeleteMessage
              - sqs:GetQueueAttributes
            Effect: Allow
            Resource:
              Fn::GetAtt:
                - ConstructHubOrchestrationDLQ9C6D9BD4
                - Arn
        Version: 2012-10-17
      PolicyName: ConstructHubOrchestrationRedriveServiceRoleDefaultPolicyC018F436
      Roles:
        - Ref: ConstructHubOrchestrationRedriveServiceRoleB84EFF33
  ConstructHubOrchestrationRedrive8DDBA67E:
    Type: AWS::Lambda::Function
    Properties:
      Code:
        S3Bucket:
          Ref: AssetParametersfc986584c099ea5046c4cc9515c34013472214b465565366d7e634dd9705258fS3Bucket44863F75
        S3Key:
          Fn::Join:
            - ""
            - - Fn::Select:
                  - 0
                  - Fn::Split:
                      - "||"
                      - Ref: AssetParametersfc986584c099ea5046c4cc9515c34013472214b465565366d7e634dd9705258fS3VersionKeyE8AFE3D5
              - Fn::Select:
                  - 1
                  - Fn::Split:
                      - "||"
                      - Ref: AssetParametersfc986584c099ea5046c4cc9515c34013472214b465565366d7e634dd9705258fS3VersionKeyE8AFE3D5
      Role:
        Fn::GetAtt:
          - ConstructHubOrchestrationRedriveServiceRoleB84EFF33
          - Arn
      Description: "[ConstructHub/Redrive] Manually redrives all messages from the
        backend dead letter queue"
      Environment:
        Variables:
          STATE_MACHINE_ARN:
            Ref: ConstructHubOrchestration39161A46
          QUEUE_URL:
            Ref: ConstructHubOrchestrationDLQ9C6D9BD4
      Handler: index.handler
      MemorySize: 1024
      Runtime: nodejs14.x
      Timeout: 900
      TracingConfig:
        Mode: Active
    DependsOn:
      - ConstructHubOrchestrationRedriveServiceRoleDefaultPolicyC018F436
      - ConstructHubOrchestrationRedriveServiceRoleB84EFF33
  ConstructHubOrchestrationReprocessAllServiceRoleE23FF434:
    Type: AWS::IAM::Role
    Properties:
      AssumeRolePolicyDocument:
        Statement:
          - Action: sts:AssumeRole
            Effect: Allow
            Principal:
              Service: lambda.amazonaws.com
        Version: 2012-10-17
      ManagedPolicyArns:
        - Fn::Join:
            - ""
            - - "arn:"
              - Ref: AWS::Partition
              - :iam::aws:policy/service-role/AWSLambdaBasicExecutionRole
  ConstructHubOrchestrationReprocessAllServiceRoleDefaultPolicy33BF56FB:
    Type: AWS::IAM::Policy
    Properties:
      PolicyDocument:
        Statement:
          - Action:
              - xray:PutTraceSegments
              - xray:PutTelemetryRecords
            Effect: Allow
            Resource: "*"
          - Action:
              - s3:GetObject*
              - s3:GetBucket*
              - s3:List*
            Effect: Allow
            Resource:
              - Fn::GetAtt:
                  - ConstructHubPackageDataDC5EF35E
                  - Arn
              - Fn::Join:
                  - ""
                  - - Fn::GetAtt:
                        - ConstructHubPackageDataDC5EF35E
                        - Arn
                    - /*
          - Action: states:StartExecution
            Effect: Allow
            Resource:
              Ref: ConstructHubOrchestration39161A46
        Version: 2012-10-17
      PolicyName: ConstructHubOrchestrationReprocessAllServiceRoleDefaultPolicy33BF56FB
      Roles:
        - Ref: ConstructHubOrchestrationReprocessAllServiceRoleE23FF434
  ConstructHubOrchestrationReprocessAllFF2F2455:
    Type: AWS::Lambda::Function
    Properties:
      Code:
        S3Bucket:
          Ref: AssetParameters37a7a5676db5cc319df41562d6f07c6ea1c93244cfda1e4c1f903176f99307a4S3Bucket4F1C309F
        S3Key:
          Fn::Join:
            - ""
            - - Fn::Select:
                  - 0
                  - Fn::Split:
                      - "||"
                      - Ref: AssetParameters37a7a5676db5cc319df41562d6f07c6ea1c93244cfda1e4c1f903176f99307a4S3VersionKey86393F7F
              - Fn::Select:
                  - 1
                  - Fn::Split:
                      - "||"
                      - Ref: AssetParameters37a7a5676db5cc319df41562d6f07c6ea1c93244cfda1e4c1f903176f99307a4S3VersionKey86393F7F
      Role:
        Fn::GetAtt:
          - ConstructHubOrchestrationReprocessAllServiceRoleE23FF434
          - Arn
      Description: "[ConstructHub/ReprocessAll] Reprocess all package versions through
        the backend"
      Environment:
        Variables:
          BUCKET_NAME:
            Ref: ConstructHubPackageDataDC5EF35E
          STATE_MACHINE_ARN:
            Ref: ConstructHubOrchestration39161A46
      Handler: index.handler
      MemorySize: 1024
      Runtime: nodejs14.x
      Timeout: 900
      TracingConfig:
        Mode: Active
    DependsOn:
      - ConstructHubOrchestrationReprocessAllServiceRoleDefaultPolicy33BF56FB
      - ConstructHubOrchestrationReprocessAllServiceRoleE23FF434
  ConstructHubIngestionDLQ3E96A5F2:
    Type: AWS::SQS::Queue
    Properties:
      KmsMasterKeyId: alias/aws/sqs
      MessageRetentionPeriod: 1209600
      VisibilityTimeout: 900
    UpdateReplacePolicy: Delete
    DeletionPolicy: Delete
  ConstructHubIngestionQueue1AD94CA3:
    Type: AWS::SQS::Queue
    Properties:
      KmsMasterKeyId: alias/aws/sqs
      MessageRetentionPeriod: 1209600
      RedrivePolicy:
        deadLetterTargetArn:
          Fn::GetAtt:
            - ConstructHubIngestionDLQ3E96A5F2
            - Arn
        maxReceiveCount: 5
      VisibilityTimeout: 900
    UpdateReplacePolicy: Delete
    DeletionPolicy: Delete
  ConstructHubIngestionServiceRole6380BAB6:
    Type: AWS::IAM::Role
    Properties:
      AssumeRolePolicyDocument:
        Statement:
          - Action: sts:AssumeRole
            Effect: Allow
            Principal:
              Service: lambda.amazonaws.com
        Version: 2012-10-17
      ManagedPolicyArns:
        - Fn::Join:
            - ""
            - - "arn:"
              - Ref: AWS::Partition
              - :iam::aws:policy/service-role/AWSLambdaBasicExecutionRole
  ConstructHubIngestionServiceRoleDefaultPolicyC0D2B6F2:
    Type: AWS::IAM::Policy
    Properties:
      PolicyDocument:
        Statement:
          - Action:
              - xray:PutTraceSegments
              - xray:PutTelemetryRecords
            Effect: Allow
            Resource: "*"
          - Action:
              - s3:DeleteObject*
              - s3:PutObject*
              - s3:Abort*
            Effect: Allow
            Resource:
              - Fn::GetAtt:
                  - ConstructHubPackageDataDC5EF35E
                  - Arn
              - Fn::Join:
                  - ""
                  - - Fn::GetAtt:
                        - ConstructHubPackageDataDC5EF35E
                        - Arn
                    - /*
          - Action: states:StartExecution
            Effect: Allow
            Resource:
              Ref: ConstructHubOrchestration39161A46
          - Action:
              - sqs:ReceiveMessage
              - sqs:ChangeMessageVisibility
              - sqs:GetQueueUrl
              - sqs:DeleteMessage
              - sqs:GetQueueAttributes
            Effect: Allow
            Resource:
              Fn::GetAtt:
                - ConstructHubIngestionQueue1AD94CA3
                - Arn
          - Action:
              - sqs:ReceiveMessage
              - sqs:ChangeMessageVisibility
              - sqs:GetQueueUrl
              - sqs:DeleteMessage
              - sqs:GetQueueAttributes
            Effect: Allow
            Resource:
              Fn::GetAtt:
                - ConstructHubIngestionDLQ3E96A5F2
                - Arn
          - Action:
              - s3:GetObject*
              - s3:GetBucket*
              - s3:List*
            Effect: Allow
            Resource:
              - Fn::GetAtt:
                  - ConstructHubPackageDataDC5EF35E
                  - Arn
              - Fn::Join:
                  - ""
                  - - Fn::GetAtt:
                        - ConstructHubPackageDataDC5EF35E
                        - Arn
                    - /data/*/package.tgz
          - Action:
              - sqs:ReceiveMessage
              - sqs:ChangeMessageVisibility
              - sqs:GetQueueUrl
              - sqs:DeleteMessage
              - sqs:GetQueueAttributes
            Effect: Allow
            Resource:
              Fn::GetAtt:
                - ConstructHubIngestionReprocessQueueADCE803E
                - Arn
          - Action:
              - s3:GetObject*
              - s3:GetBucket*
              - s3:List*
            Effect: Allow
            Resource:
              - Fn::GetAtt:
                  - ConstructHubSourcesNpmJsStagingBucketB286F0E6
                  - Arn
              - Fn::Join:
                  - ""
                  - - Fn::GetAtt:
                        - ConstructHubSourcesNpmJsStagingBucketB286F0E6
                        - Arn
                    - /*
        Version: 2012-10-17
      PolicyName: ConstructHubIngestionServiceRoleDefaultPolicyC0D2B6F2
      Roles:
        - Ref: ConstructHubIngestionServiceRole6380BAB6
  ConstructHubIngestion407909CE:
    Type: AWS::Lambda::Function
    Properties:
      Code:
        S3Bucket:
          Ref: AssetParametersb4828fa3e6608b604f40714834357128787d8bb7327ddf0ae60941eeea975812S3Bucket2779E091
        S3Key:
          Fn::Join:
            - ""
            - - Fn::Select:
                  - 0
                  - Fn::Split:
                      - "||"
                      - Ref: AssetParametersb4828fa3e6608b604f40714834357128787d8bb7327ddf0ae60941eeea975812S3VersionKey4905FB72
              - Fn::Select:
                  - 1
                  - Fn::Split:
                      - "||"
                      - Ref: AssetParametersb4828fa3e6608b604f40714834357128787d8bb7327ddf0ae60941eeea975812S3VersionKey4905FB72
      Role:
        Fn::GetAtt:
          - ConstructHubIngestionServiceRole6380BAB6
          - Arn
      Description: "[ConstructHub/Ingestion] Ingests new package versions into the
        Construct Hub"
      Environment:
        Variables:
          AWS_EMF_ENVIRONMENT: Local
          BUCKET_NAME:
            Ref: ConstructHubPackageDataDC5EF35E
          PACKAGE_LINKS: "[]"
          PACKAGE_TAGS: "[]"
          STATE_MACHINE_ARN:
            Ref: ConstructHubOrchestration39161A46
      Handler: index.handler
      MemorySize: 10240
      Runtime: nodejs14.x
      Timeout: 900
      TracingConfig:
        Mode: Active
    DependsOn:
      - ConstructHubIngestionServiceRoleDefaultPolicyC0D2B6F2
      - ConstructHubIngestionServiceRole6380BAB6
  ConstructHubIngestionLogRetention98263C90:
    Type: Custom::LogRetention
    Properties:
      ServiceToken:
        Fn::GetAtt:
          - LogRetentionaae0aa3c5b4d4f87b02d85b201efdd8aFD4BFC8A
          - Arn
      LogGroupName:
        Fn::Join:
          - ""
          - - /aws/lambda/
            - Ref: ConstructHubIngestion407909CE
      RetentionInDays: 7
  ConstructHubIngestionSqsEventSourcedevConstructHubIngestionQueue9A801AAF9844496F:
    Type: AWS::Lambda::EventSourceMapping
    Properties:
      FunctionName:
        Ref: ConstructHubIngestion407909CE
      BatchSize: 1
      EventSourceArn:
        Fn::GetAtt:
          - ConstructHubIngestionQueue1AD94CA3
          - Arn
  ConstructHubIngestionSqsEventSourcedevConstructHubIngestionDLQ79BE912AA5AF0394:
    Type: AWS::Lambda::EventSourceMapping
    Properties:
      FunctionName:
        Ref: ConstructHubIngestion407909CE
      BatchSize: 1
      Enabled: false
      EventSourceArn:
        Fn::GetAtt:
          - ConstructHubIngestionDLQ3E96A5F2
          - Arn
  ConstructHubIngestionSqsEventSourcedevConstructHubIngestionReprocessQueueF70FBCD54436FF12:
    Type: AWS::Lambda::EventSourceMapping
    Properties:
      FunctionName:
        Ref: ConstructHubIngestion407909CE
      BatchSize: 1
      EventSourceArn:
        Fn::GetAtt:
          - ConstructHubIngestionReprocessQueueADCE803E
          - Arn
  ConstructHubIngestionReprocessQueueADCE803E:
    Type: AWS::SQS::Queue
    Properties:
      KmsMasterKeyId: alias/aws/sqs
      MessageRetentionPeriod: 1209600
      RedrivePolicy:
        deadLetterTargetArn:
          Fn::GetAtt:
            - ConstructHubIngestionDLQ3E96A5F2
            - Arn
        maxReceiveCount: 5
      VisibilityTimeout: 900
    UpdateReplacePolicy: Delete
    DeletionPolicy: Delete
  ConstructHubIngestionReprocessWorkflowFunctionServiceRoleA59056B1:
    Type: AWS::IAM::Role
    Properties:
      AssumeRolePolicyDocument:
        Statement:
          - Action: sts:AssumeRole
            Effect: Allow
            Principal:
              Service: lambda.amazonaws.com
        Version: 2012-10-17
      ManagedPolicyArns:
        - Fn::Join:
            - ""
            - - "arn:"
              - Ref: AWS::Partition
              - :iam::aws:policy/service-role/AWSLambdaBasicExecutionRole
  ConstructHubIngestionReprocessWorkflowFunctionServiceRoleDefaultPolicyF528A135:
    Type: AWS::IAM::Policy
    Properties:
      PolicyDocument:
        Statement:
          - Action:
              - xray:PutTraceSegments
              - xray:PutTelemetryRecords
            Effect: Allow
            Resource: "*"
          - Action:
              - sqs:SendMessage
              - sqs:GetQueueAttributes
              - sqs:GetQueueUrl
            Effect: Allow
            Resource:
              Fn::GetAtt:
                - ConstructHubIngestionReprocessQueueADCE803E
                - Arn
          - Action:
              - s3:GetObject*
              - s3:GetBucket*
              - s3:List*
            Effect: Allow
            Resource:
              - Fn::GetAtt:
                  - ConstructHubPackageDataDC5EF35E
                  - Arn
              - Fn::Join:
                  - ""
                  - - Fn::GetAtt:
                        - ConstructHubPackageDataDC5EF35E
                        - Arn
                    - /data/*/metadata.json
          - Action:
              - s3:GetObject*
              - s3:GetBucket*
              - s3:List*
            Effect: Allow
            Resource:
              - Fn::GetAtt:
                  - ConstructHubPackageDataDC5EF35E
                  - Arn
              - Fn::Join:
                  - ""
                  - - Fn::GetAtt:
                        - ConstructHubPackageDataDC5EF35E
                        - Arn
                    - /data/*/package.tgz
        Version: 2012-10-17
      PolicyName: ConstructHubIngestionReprocessWorkflowFunctionServiceRoleDefaultPolicyF528A135
      Roles:
        - Ref: ConstructHubIngestionReprocessWorkflowFunctionServiceRoleA59056B1
  ConstructHubIngestionReprocessWorkflowFunction47A2DE6E:
    Type: AWS::Lambda::Function
    Properties:
      Code:
        S3Bucket:
          Ref: AssetParameters2afb4b0541001a078b483de798350f4dd244eff255cd0d8dcce9121502119037S3Bucket2031097D
        S3Key:
          Fn::Join:
            - ""
            - - Fn::Select:
                  - 0
                  - Fn::Split:
                      - "||"
                      - Ref: AssetParameters2afb4b0541001a078b483de798350f4dd244eff255cd0d8dcce9121502119037S3VersionKeyDD62233C
              - Fn::Select:
                  - 1
                  - Fn::Split:
                      - "||"
                      - Ref: AssetParameters2afb4b0541001a078b483de798350f4dd244eff255cd0d8dcce9121502119037S3VersionKeyDD62233C
      Role:
        Fn::GetAtt:
          - ConstructHubIngestionReprocessWorkflowFunctionServiceRoleA59056B1
          - Arn
      Description: "[ConstructHub/Ingestion/ReIngest] The function used to reprocess
        packages through ingestion"
      Environment:
        Variables:
          BUCKET_NAME:
            Ref: ConstructHubPackageDataDC5EF35E
          QUEUE_URL:
            Ref: ConstructHubIngestionReprocessQueueADCE803E
      Handler: index.handler
      Runtime: nodejs14.x
      TracingConfig:
        Mode: Active
    DependsOn:
      - ConstructHubIngestionReprocessWorkflowFunctionServiceRoleDefaultPolicyF528A135
      - ConstructHubIngestionReprocessWorkflowFunctionServiceRoleA59056B1
  ConstructHubIngestionReprocessWorkflowStateMachineRoleA07E1479:
    Type: AWS::IAM::Role
    Properties:
      AssumeRolePolicyDocument:
        Statement:
          - Action: sts:AssumeRole
            Effect: Allow
            Principal:
              Service:
                Fn::Join:
                  - ""
                  - - states.
                    - Ref: AWS::Region
                    - .amazonaws.com
        Version: 2012-10-17
  ConstructHubIngestionReprocessWorkflowStateMachineRoleDefaultPolicy3A21E747:
    Type: AWS::IAM::Policy
    Properties:
      PolicyDocument:
        Statement:
          - Action: s3:ListBucket
            Effect: Allow
            Resource:
              Fn::GetAtt:
                - ConstructHubPackageDataDC5EF35E
                - Arn
          - Action: lambda:InvokeFunction
            Effect: Allow
            Resource:
              Fn::GetAtt:
                - ConstructHubIngestionReprocessWorkflowFunction47A2DE6E
                - Arn
          - Action:
              - s3:GetObject*
              - s3:GetBucket*
              - s3:List*
            Effect: Allow
            Resource:
              - Fn::GetAtt:
                  - ConstructHubPackageDataDC5EF35E
                  - Arn
              - Fn::Join:
                  - ""
                  - - Fn::GetAtt:
                        - ConstructHubPackageDataDC5EF35E
                        - Arn
                    - /*
          - Action:
              - sqs:SendMessage
              - sqs:GetQueueAttributes
              - sqs:GetQueueUrl
            Effect: Allow
            Resource:
              Fn::GetAtt:
                - ConstructHubIngestionReprocessQueueADCE803E
                - Arn
        Version: 2012-10-17
      PolicyName: ConstructHubIngestionReprocessWorkflowStateMachineRoleDefaultPolicy3A21E747
      Roles:
        - Ref: ConstructHubIngestionReprocessWorkflowStateMachineRoleA07E1479
  ConstructHubIngestionReprocessWorkflowStateMachine3708141C:
    Type: AWS::StepFunctions::StateMachine
    Properties:
      RoleArn:
        Fn::GetAtt:
          - ConstructHubIngestionReprocessWorkflowStateMachineRoleA07E1479
          - Arn
      DefinitionString:
        Fn::Join:
          - ""
          - - '{"StartAt":"Has a NextContinuationToken?","States":{"Has a
              NextContinuationToken?":{"Type":"Choice","Choices":[{"Variable":"$.response.NextContinuationToken","IsPresent":true,"Next":"S3.ListObjectsV2(NextPage)"}],"Default":"S3.ListObjectsV2(FirstPage)"},"Is
              there
              more?":{"Type":"Choice","Choices":[{"Variable":"$.response.NextContinuationToken","IsPresent":true,"Next":"Has
              a NextContinuationToken?"}],"Default":"All Done"},"Process
              Result":{"Type":"Map","ResultPath":null,"Next":"Is there
              more?","Iterator":{"StartAt":"Is metadata object?","States":{"Is
              metadata
              object?":{"Type":"Choice","Choices":[{"Variable":"$.Key","StringMatches":"*/metadata.json","Next":"Send
              for reprocessing"}],"Default":"Nothing to do"},"Nothing to
              do":{"Type":"Succeed"},"Send for
              reprocessing":{"End":true,"Retry":[{"ErrorEquals":["Lambda.ServiceException","Lambda.AWSLambdaException","Lambda.SdkClientException"],"IntervalSeconds":2,"MaxAttempts":6,"BackoffRate":2},{"ErrorEquals":["Lambda.TooManyRequestsException"],"IntervalSeconds":60,"MaxAttempts":30,"BackoffRate":1.1}],"Type":"Task","Resource":"arn:'
            - Ref: AWS::Partition
            - :states:::lambda:invoke","Parameters":{"FunctionName":"
            - Fn::GetAtt:
                - ConstructHubIngestionReprocessWorkflowFunction47A2DE6E
                - Arn
            - '","Payload.$":"$"}}}},"ItemsPath":"$.response.Contents"},"S3.ListObjectsV2(FirstPage)":{"Next":"Process
              Result","Type":"Task","ResultPath":"$.response","Resource":"arn:'
            - Ref: AWS::Partition
            - :states:::aws-sdk:s3:listObjectsV2","Parameters":{"Bucket":"
            - Ref: ConstructHubPackageDataDC5EF35E
            - '","Prefix":"data/"}},"S3.ListObjectsV2(NextPage)":{"Next":"Process
              Result","Type":"Task","ResultPath":"$.response","Resource":"arn:'
            - Ref: AWS::Partition
            - :states:::aws-sdk:s3:listObjectsV2","Parameters":{"Bucket":"
            - Ref: ConstructHubPackageDataDC5EF35E
            - '","ContinuationToken.$":"$.response.NextContinuationToken","MaxKeys":250,"Prefix":"data/"}},"All
              Done":{"Type":"Succeed"}},"TimeoutSeconds":3600}'
    DependsOn:
      - ConstructHubIngestionReprocessWorkflowStateMachineRoleDefaultPolicy3A21E747
      - ConstructHubIngestionReprocessWorkflowStateMachineRoleA07E1479
  ConstructHubIngestionDLQAlarm83BD1903:
    Type: AWS::CloudWatch::Alarm
    Properties:
      ComparisonOperator: GreaterThanOrEqualToThreshold
      EvaluationPeriods: 1
      AlarmDescription:
        Fn::Join:
          - ""
          - - >-
              The dead-letter queue for the Ingestion function is not empty!


              RunBook: https://github.com/cdklabs/construct-hub/blob/main/docs/operator-runbook.md


              Direct link to the queue: /sqs/v2/home#/queues/https%3A%2F%2Fsqs.
            - Ref: AWS::Region
            - .amazonaws.com%2F
            - Ref: AWS::AccountId
            - "%2F"
            - Fn::GetAtt:
                - ConstructHubIngestionDLQ3E96A5F2
                - QueueName
            - |-
              
              Direct link to the function: /lambda/home#/functions/
            - Ref: ConstructHubIngestion407909CE
      AlarmName: dev/ConstructHub/Ingestion/DLQNotEmpty
      Metrics:
        - Expression: m1 + m2
          Id: expr_1
        - Id: m1
          MetricStat:
            Metric:
              Dimensions:
                - Name: QueueName
                  Value:
                    Fn::GetAtt:
                      - ConstructHubIngestionDLQ3E96A5F2
                      - QueueName
              MetricName: ApproximateNumberOfMessagesVisible
              Namespace: AWS/SQS
            Period: 300
            Stat: Maximum
          ReturnData: false
        - Id: m2
          MetricStat:
            Metric:
              Dimensions:
                - Name: QueueName
                  Value:
                    Fn::GetAtt:
                      - ConstructHubIngestionDLQ3E96A5F2
                      - QueueName
              MetricName: ApproximateNumberOfMessagesNotVisible
              Namespace: AWS/SQS
            Period: 300
            Stat: Maximum
          ReturnData: false
      Threshold: 1
      TreatMissingData: notBreaching
  ConstructHubIngestionFailureAlarm9D0028DD:
    Type: AWS::CloudWatch::Alarm
    Properties:
      ComparisonOperator: GreaterThanOrEqualToThreshold
      EvaluationPeriods: 2
      AlarmDescription:
        Fn::Join:
          - ""
          - - >-
              The Ingestion function is failing!


              RunBook: https://github.com/cdklabs/construct-hub/blob/main/docs/operator-runbook.md


              Direct link to the function: /lambda/home#/functions/
            - Ref: ConstructHubIngestion407909CE
      AlarmName: dev/ConstructHub/Ingestion/Failure
      Dimensions:
        - Name: FunctionName
          Value:
            Ref: ConstructHubIngestion407909CE
      MetricName: Errors
      Namespace: AWS/Lambda
      Period: 300
      Statistic: Sum
      Threshold: 1
      TreatMissingData: notBreaching
  ConstructHubLicenseListBucket9334047F:
    Type: AWS::S3::Bucket
    Properties:
      BucketEncryption:
        ServerSideEncryptionConfiguration:
          - ServerSideEncryptionByDefault:
              SSEAlgorithm: AES256
      PublicAccessBlockConfiguration:
        BlockPublicAcls: true
        BlockPublicPolicy: true
        IgnorePublicAcls: true
        RestrictPublicBuckets: true
      VersioningConfiguration:
        Status: Enabled
    UpdateReplacePolicy: Delete
    DeletionPolicy: Delete
  ConstructHubLicenseListBucketPolicy817F92CD:
    Type: AWS::S3::BucketPolicy
    Properties:
      Bucket:
        Ref: ConstructHubLicenseListBucket9334047F
      PolicyDocument:
        Statement:
          - Action: s3:*
            Condition:
              Bool:
                aws:SecureTransport: "false"
            Effect: Deny
            Principal:
              AWS: "*"
            Resource:
              - Fn::GetAtt:
                  - ConstructHubLicenseListBucket9334047F
                  - Arn
              - Fn::Join:
                  - ""
                  - - Fn::GetAtt:
                        - ConstructHubLicenseListBucket9334047F
                        - Arn
                    - /*
        Version: 2012-10-17
  ConstructHubLicenseListAwsCliLayer59592811:
    Type: AWS::Lambda::LayerVersion
    Properties:
      Content:
        S3Bucket:
          Ref: AssetParameterse9882ab123687399f934da0d45effe675ecc8ce13b40cb946f3e1d6141fe8d68S3BucketAEADE8C7
        S3Key:
          Fn::Join:
            - ""
            - - Fn::Select:
                  - 0
                  - Fn::Split:
                      - "||"
                      - Ref: AssetParameterse9882ab123687399f934da0d45effe675ecc8ce13b40cb946f3e1d6141fe8d68S3VersionKeyE415415F
              - Fn::Select:
                  - 1
                  - Fn::Split:
                      - "||"
                      - Ref: AssetParameterse9882ab123687399f934da0d45effe675ecc8ce13b40cb946f3e1d6141fe8d68S3VersionKeyE415415F
      Description: /opt/awscli/aws
  ConstructHubLicenseListCustomResource323F0FD4:
    Type: Custom::CDKBucketDeployment
    Properties:
      ServiceToken:
        Fn::GetAtt:
          - CustomCDKBucketDeployment8693BB64968944B69AAFB0CC9EB8756C81C01536
          - Arn
      SourceBucketNames:
        - Ref: AssetParameters2d57e6bb8a166048eeaa118c1f0e1a8d760395e6f71185ebbd03869b25a22658S3BucketF36A877E
      SourceObjectKeys:
        - Fn::Join:
            - ""
            - - Fn::Select:
                  - 0
                  - Fn::Split:
                      - "||"
                      - Ref: AssetParameters2d57e6bb8a166048eeaa118c1f0e1a8d760395e6f71185ebbd03869b25a22658S3VersionKeyF7596361
              - Fn::Select:
                  - 1
                  - Fn::Split:
                      - "||"
                      - Ref: AssetParameters2d57e6bb8a166048eeaa118c1f0e1a8d760395e6f71185ebbd03869b25a22658S3VersionKeyF7596361
      DestinationBucketName:
        Ref: ConstructHubLicenseListBucket9334047F
      RetainOnDelete: false
      Prune: true
    UpdateReplacePolicy: Delete
    DeletionPolicy: Delete
  ConstructHubSourcesNpmJsStagingBucketB286F0E6:
    Type: AWS::S3::Bucket
    Properties:
      LifecycleConfiguration:
        Rules:
          - ExpirationInDays: 30
            Prefix: staged/
            Status: Enabled
      PublicAccessBlockConfiguration:
        BlockPublicAcls: true
        BlockPublicPolicy: true
        IgnorePublicAcls: true
        RestrictPublicBuckets: true
    UpdateReplacePolicy: Retain
    DeletionPolicy: Retain
  ConstructHubSourcesNpmJsStagingBucketPolicy06788ED9:
    Type: AWS::S3::BucketPolicy
    Properties:
      Bucket:
        Ref: ConstructHubSourcesNpmJsStagingBucketB286F0E6
      PolicyDocument:
        Statement:
          - Action: s3:*
            Condition:
              Bool:
                aws:SecureTransport: "false"
            Effect: Deny
            Principal:
              AWS: "*"
            Resource:
              - Fn::GetAtt:
                  - ConstructHubSourcesNpmJsStagingBucketB286F0E6
                  - Arn
              - Fn::Join:
                  - ""
                  - - Fn::GetAtt:
                        - ConstructHubSourcesNpmJsStagingBucketB286F0E6
                        - Arn
                    - /*
        Version: 2012-10-17
  ConstructHubSourcesStagerDLQ80BD2600:
    Type: AWS::SQS::Queue
    Properties:
      KmsMasterKeyId: alias/aws/sqs
      MessageRetentionPeriod: 1209600
      VisibilityTimeout: 900
    UpdateReplacePolicy: Delete
    DeletionPolicy: Delete
  ConstructHubSourcesNpmJsStageAndNotifyServiceRoleD5BB5B50:
    Type: AWS::IAM::Role
    Properties:
      AssumeRolePolicyDocument:
        Statement:
          - Action: sts:AssumeRole
            Effect: Allow
            Principal:
              Service: lambda.amazonaws.com
        Version: 2012-10-17
      ManagedPolicyArns:
        - Fn::Join:
            - ""
            - - "arn:"
              - Ref: AWS::Partition
              - :iam::aws:policy/service-role/AWSLambdaBasicExecutionRole
  ConstructHubSourcesNpmJsStageAndNotifyServiceRoleDefaultPolicyF7D8382F:
    Type: AWS::IAM::Policy
    Properties:
      PolicyDocument:
        Statement:
          - Action: sqs:SendMessage
            Effect: Allow
            Resource:
              Fn::GetAtt:
                - ConstructHubSourcesStagerDLQ80BD2600
                - Arn
          - Action:
              - xray:PutTraceSegments
              - xray:PutTelemetryRecords
            Effect: Allow
            Resource: "*"
          - Action:
              - s3:GetObject*
              - s3:GetBucket*
              - s3:List*
              - s3:DeleteObject*
              - s3:PutObject*
              - s3:Abort*
            Effect: Allow
            Resource:
              - Fn::GetAtt:
                  - ConstructHubSourcesNpmJsStagingBucketB286F0E6
                  - Arn
              - Fn::Join:
                  - ""
                  - - Fn::GetAtt:
                        - ConstructHubSourcesNpmJsStagingBucketB286F0E6
                        - Arn
                    - /*
          - Action:
              - s3:GetObject*
              - s3:GetBucket*
              - s3:List*
            Effect: Allow
            Resource:
              - Fn::GetAtt:
                  - ConstructHubDenyListBucket1B3C2C2E
                  - Arn
              - Fn::Join:
                  - ""
                  - - Fn::GetAtt:
                        - ConstructHubDenyListBucket1B3C2C2E
                        - Arn
                    - /*
          - Action:
              - sqs:SendMessage
              - sqs:GetQueueAttributes
              - sqs:GetQueueUrl
            Effect: Allow
            Resource:
              Fn::GetAtt:
                - ConstructHubIngestionQueue1AD94CA3
                - Arn
          - Action:
              - sqs:ReceiveMessage
              - sqs:ChangeMessageVisibility
              - sqs:GetQueueUrl
              - sqs:DeleteMessage
              - sqs:GetQueueAttributes
            Effect: Allow
            Resource:
              Fn::GetAtt:
                - ConstructHubSourcesStagerDLQ80BD2600
                - Arn
        Version: 2012-10-17
      PolicyName: ConstructHubSourcesNpmJsStageAndNotifyServiceRoleDefaultPolicyF7D8382F
      Roles:
        - Ref: ConstructHubSourcesNpmJsStageAndNotifyServiceRoleD5BB5B50
  ConstructHubSourcesNpmJsStageAndNotify591C0CFA:
    Type: AWS::Lambda::Function
    Properties:
      Code:
        S3Bucket:
          Ref: AssetParametersc09eea9f146f40034eac08f09b352048658b81613013dd0cb3c780882ddad2d2S3Bucket282AD231
        S3Key:
          Fn::Join:
            - ""
            - - Fn::Select:
                  - 0
                  - Fn::Split:
                      - "||"
                      - Ref: AssetParametersc09eea9f146f40034eac08f09b352048658b81613013dd0cb3c780882ddad2d2S3VersionKey2CF1D797
              - Fn::Select:
                  - 1
                  - Fn::Split:
                      - "||"
                      - Ref: AssetParametersc09eea9f146f40034eac08f09b352048658b81613013dd0cb3c780882ddad2d2S3VersionKey2CF1D797
      Role:
        Fn::GetAtt:
          - ConstructHubSourcesNpmJsStageAndNotifyServiceRoleD5BB5B50
          - Arn
      DeadLetterConfig:
        TargetArn:
          Fn::GetAtt:
            - ConstructHubSourcesStagerDLQ80BD2600
            - Arn
      Description: "[dev/ConstructHub/Sources/NpmJS-StageAndNotify] Stages tarballs to
        S3 and notifies ConstructHub"
      Environment:
        Variables:
          AWS_EMF_ENVIRONMENT: Local
          BUCKET_NAME:
            Ref: ConstructHubSourcesNpmJsStagingBucketB286F0E6
          QUEUE_URL:
            Ref: ConstructHubIngestionQueue1AD94CA3
          DENY_LIST_BUCKET_NAME:
            Ref: ConstructHubDenyListBucket1B3C2C2E
          DENY_LIST_OBJECT_KEY: deny-list.json
      Handler: index.handler
      MemorySize: 10024
      Runtime: nodejs14.x
      Timeout: 300
      TracingConfig:
        Mode: Active
    DependsOn:
      - ConstructHubSourcesNpmJsStageAndNotifyServiceRoleDefaultPolicyF7D8382F
      - ConstructHubSourcesNpmJsStageAndNotifyServiceRoleD5BB5B50
  ConstructHubSourcesNpmJsStageAndNotifyEventInvokeConfigF58F658E:
    Type: AWS::Lambda::EventInvokeConfig
    Properties:
      FunctionName:
        Ref: ConstructHubSourcesNpmJsStageAndNotify591C0CFA
      Qualifier: $LATEST
      MaximumRetryAttempts: 2
  ConstructHubSourcesNpmJsStageAndNotifySqsEventSourcedevConstructHubSourcesStagerDLQ8B15A0A12A3B8A16:
    Type: AWS::Lambda::EventSourceMapping
    Properties:
      FunctionName:
        Ref: ConstructHubSourcesNpmJsStageAndNotify591C0CFA
      BatchSize: 1
      Enabled: false
      EventSourceArn:
        Fn::GetAtt:
          - ConstructHubSourcesStagerDLQ80BD2600
          - Arn
  ConstructHubSourcesNpmJsServiceRoleAC3F7AA6:
    Type: AWS::IAM::Role
    Properties:
      AssumeRolePolicyDocument:
        Statement:
          - Action: sts:AssumeRole
            Effect: Allow
            Principal:
              Service: lambda.amazonaws.com
        Version: 2012-10-17
      ManagedPolicyArns:
        - Fn::Join:
            - ""
            - - "arn:"
              - Ref: AWS::Partition
              - :iam::aws:policy/service-role/AWSLambdaBasicExecutionRole
    DependsOn:
      - ConstructHubLicenseListAwsCliLayer59592811
      - ConstructHubLicenseListCustomResource323F0FD4
  ConstructHubSourcesNpmJsServiceRoleDefaultPolicy65FBFA22:
    Type: AWS::IAM::Policy
    Properties:
      PolicyDocument:
        Statement:
          - Action:
              - xray:PutTraceSegments
              - xray:PutTelemetryRecords
            Effect: Allow
            Resource: "*"
          - Action:
              - s3:GetObject*
              - s3:GetBucket*
              - s3:List*
              - s3:DeleteObject*
              - s3:PutObject*
              - s3:Abort*
            Effect: Allow
            Resource:
              - Fn::GetAtt:
                  - ConstructHubSourcesNpmJsStagingBucketB286F0E6
                  - Arn
              - Fn::Join:
                  - ""
                  - - Fn::GetAtt:
                        - ConstructHubSourcesNpmJsStagingBucketB286F0E6
                        - Arn
                    - /couchdb-last-transaction-id.2
          - Action:
              - s3:GetObject*
              - s3:GetBucket*
              - s3:List*
            Effect: Allow
            Resource:
              - Fn::GetAtt:
                  - ConstructHubDenyListBucket1B3C2C2E
                  - Arn
              - Fn::Join:
                  - ""
                  - - Fn::GetAtt:
                        - ConstructHubDenyListBucket1B3C2C2E
                        - Arn
                    - /*
          - Action:
              - s3:GetObject*
              - s3:GetBucket*
              - s3:List*
            Effect: Allow
            Resource:
              - Fn::GetAtt:
                  - ConstructHubLicenseListBucket9334047F
                  - Arn
              - Fn::Join:
                  - ""
                  - - Fn::GetAtt:
                        - ConstructHubLicenseListBucket9334047F
                        - Arn
                    - /*
          - Action: lambda:InvokeFunction
            Effect: Allow
            Resource:
              Fn::GetAtt:
                - ConstructHubSourcesNpmJsStageAndNotify591C0CFA
                - Arn
        Version: 2012-10-17
      PolicyName: ConstructHubSourcesNpmJsServiceRoleDefaultPolicy65FBFA22
      Roles:
        - Ref: ConstructHubSourcesNpmJsServiceRoleAC3F7AA6
    DependsOn:
      - ConstructHubLicenseListAwsCliLayer59592811
      - ConstructHubLicenseListCustomResource323F0FD4
  ConstructHubSourcesNpmJs15A77D2D:
    Type: AWS::Lambda::Function
    Properties:
      Code:
        S3Bucket:
          Ref: AssetParameters8a4f91f7cfe7a988cc49d61f5bc568f49db75225cf3a89de6c8ace2248650a42S3BucketB7E4D952
        S3Key:
          Fn::Join:
            - ""
            - - Fn::Select:
                  - 0
                  - Fn::Split:
                      - "||"
                      - Ref: AssetParameters8a4f91f7cfe7a988cc49d61f5bc568f49db75225cf3a89de6c8ace2248650a42S3VersionKey7736CBD7
              - Fn::Select:
                  - 1
                  - Fn::Split:
                      - "||"
                      - Ref: AssetParameters8a4f91f7cfe7a988cc49d61f5bc568f49db75225cf3a89de6c8ace2248650a42S3VersionKey7736CBD7
      Role:
        Fn::GetAtt:
          - ConstructHubSourcesNpmJsServiceRoleAC3F7AA6
          - Arn
      Description: "[dev/ConstructHub/Sources/NpmJs] Periodically query npmjs.com
        index for new packages"
      Environment:
        Variables:
          AWS_EMF_ENVIRONMENT: Local
          BUCKET_NAME:
            Ref: ConstructHubSourcesNpmJsStagingBucketB286F0E6
          FUNCTION_NAME:
            Ref: ConstructHubSourcesNpmJsStageAndNotify591C0CFA
          DENY_LIST_BUCKET_NAME:
            Ref: ConstructHubDenyListBucket1B3C2C2E
          DENY_LIST_OBJECT_KEY: deny-list.json
          LICENSE_LIST_BUCKET_NAME:
            Ref: ConstructHubLicenseListBucket9334047F
          LICENSE_LIST_OBJECT_KEY: allowed-licenses.json
      Handler: index.handler
      MemorySize: 10024
      ReservedConcurrentExecutions: 1
      Runtime: nodejs14.x
      Timeout: 300
      TracingConfig:
        Mode: Active
    DependsOn:
      - ConstructHubLicenseListAwsCliLayer59592811
      - ConstructHubLicenseListCustomResource323F0FD4
      - ConstructHubSourcesNpmJsServiceRoleDefaultPolicy65FBFA22
      - ConstructHubSourcesNpmJsServiceRoleAC3F7AA6
  ConstructHubSourcesNpmJsSchedule34031870:
    Type: AWS::Events::Rule
    Properties:
      Description: dev/ConstructHub/Sources/NpmJs/Schedule
      ScheduleExpression: rate(5 minutes)
      State: ENABLED
      Targets:
        - Arn:
            Fn::GetAtt:
              - ConstructHubSourcesNpmJs15A77D2D
              - Arn
          Id: Target0
    DependsOn:
      - ConstructHubSourcesNpmJsFollowerFailures86BCBA0D
  ConstructHubSourcesNpmJsScheduleAllowEventRuledevConstructHubSourcesNpmJs94EFF1D850C1F076:
    Type: AWS::Lambda::Permission
    Properties:
      Action: lambda:InvokeFunction
      FunctionName:
        Fn::GetAtt:
          - ConstructHubSourcesNpmJs15A77D2D
          - Arn
      Principal: events.amazonaws.com
      SourceArn:
        Fn::GetAtt:
          - ConstructHubSourcesNpmJsSchedule34031870
          - Arn
    DependsOn:
      - ConstructHubSourcesNpmJsFollowerFailures86BCBA0D
  ConstructHubSourcesNpmJsFollowerFailures86BCBA0D:
    Type: AWS::CloudWatch::Alarm
    Properties:
      ComparisonOperator: GreaterThanOrEqualToThreshold
      EvaluationPeriods: 3
      AlarmDescription:
        Fn::Join:
          - ""
          - - >-
              The NpmJs follower function failed!


              RunBook: https://github.com/cdklabs/construct-hub/blob/main/docs/operator-runbook.md


              Direct link to Lambda function: /lambda/home#/functions/
            - Ref: ConstructHubSourcesNpmJs15A77D2D
      AlarmName: dev/ConstructHub/Sources/NpmJs/Follower/Failures
      Dimensions:
        - Name: FunctionName
          Value:
            Ref: ConstructHubSourcesNpmJs15A77D2D
      MetricName: Errors
      Namespace: AWS/Lambda
      Period: 300
      Statistic: Sum
      Threshold: 1
      TreatMissingData: missing
  ConstructHubSourcesNpmJsFollowerNotRunningCEAF0E1E:
    Type: AWS::CloudWatch::Alarm
    Properties:
      ComparisonOperator: LessThanThreshold
      EvaluationPeriods: 2
      AlarmDescription:
        Fn::Join:
          - ""
          - - >-
              The NpmJs follower function is not running!


              RunBook: https://github.com/cdklabs/construct-hub/blob/main/docs/operator-runbook.md


              Direct link to Lambda function: /lambda/home#/functions/
            - Ref: ConstructHubSourcesNpmJs15A77D2D
      AlarmName: dev/ConstructHub/Sources/NpmJs/Follower/NotRunning
      Dimensions:
        - Name: FunctionName
          Value:
            Ref: ConstructHubSourcesNpmJs15A77D2D
      MetricName: Invocations
      Namespace: AWS/Lambda
      Period: 300
      Statistic: Sum
      Threshold: 1
      TreatMissingData: breaching
    DependsOn:
      - ConstructHubSourcesNpmJsScheduleAllowEventRuledevConstructHubSourcesNpmJs94EFF1D850C1F076
      - ConstructHubSourcesNpmJsSchedule34031870
  ConstructHubSourcesNpmJsFollowerNoChanges2CB08C93:
    Type: AWS::CloudWatch::Alarm
    Properties:
      ComparisonOperator: LessThanThreshold
      EvaluationPeriods: 2
      AlarmDescription:
        Fn::Join:
          - ""
          - - >-
              The NpmJs follower function is no discovering any changes from
              CouchDB!


              RunBook: https://github.com/cdklabs/construct-hub/blob/main/docs/operator-runbook.md


              Direct link to Lambda function: /lambda/home#/functions/
            - Ref: ConstructHubSourcesNpmJs15A77D2D
      AlarmName: dev/ConstructHub/Sources/NpmJs/Follower/NoChanges
      MetricName: ChangeCount
      Namespace: ConstructHub/PackageSource/NpmJs/Follower
      Period: 60
      Statistic: Sum
      Threshold: 1
      TreatMissingData: breaching
  ConstructHubSourcesdevConstructHubSourcesNpmJsStagerDLQNotEmpty3777A4EA:
    Type: AWS::CloudWatch::Alarm
    Properties:
      ComparisonOperator: GreaterThanOrEqualToThreshold
      EvaluationPeriods: 1
      AlarmDescription:
        Fn::Join:
          - ""
          - - "The NpmJS package stager is failing - its dead letter queue is
              not empty/n/nLink to the lambda function:
              /lambda/home#/functions/"
            - Ref: ConstructHubSourcesNpmJsStageAndNotify591C0CFA
            - "/nLink to the dead letter queue:
              /sqs/v2/home#/queues/https%3A%2F%2Fsqs."
            - Ref: AWS::Region
            - .amazonaws.com%2F
            - Ref: AWS::AccountId
            - "%2F"
            - Fn::GetAtt:
                - ConstructHubSourcesStagerDLQ80BD2600
                - QueueName
            - "/n/nRunbook:
              https://github.com/cdklabs/construct-hub/blob/main/docs/operator-\\
              runbook.md"
      AlarmName: dev/ConstructHub/Sources/NpmJs/Stager/DLQNotEmpty
      Metrics:
        - Expression: mVisible + mHidden
          Id: expr_1
        - Id: mVisible
          MetricStat:
            Metric:
              Dimensions:
                - Name: QueueName
                  Value:
                    Fn::GetAtt:
                      - ConstructHubSourcesStagerDLQ80BD2600
                      - QueueName
              MetricName: ApproximateNumberOfMessagesVisible
              Namespace: AWS/SQS
            Period: 300
            Stat: Maximum
          ReturnData: false
        - Id: mHidden
          MetricStat:
            Metric:
              Dimensions:
                - Name: QueueName
                  Value:
                    Fn::GetAtt:
                      - ConstructHubSourcesStagerDLQ80BD2600
                      - QueueName
              MetricName: ApproximateNumberOfMessagesNotVisible
              Namespace: AWS/SQS
            Period: 300
            Stat: Maximum
          ReturnData: false
      Threshold: 1
      TreatMissingData: notBreaching
  ConstructHubInventoryCanaryServiceRole7684EDDE:
    Type: AWS::IAM::Role
    Properties:
      AssumeRolePolicyDocument:
        Statement:
          - Action: sts:AssumeRole
            Effect: Allow
            Principal:
              Service: lambda.amazonaws.com
        Version: 2012-10-17
      ManagedPolicyArns:
        - Fn::Join:
            - ""
            - - "arn:"
              - Ref: AWS::Partition
              - :iam::aws:policy/service-role/AWSLambdaBasicExecutionRole
  ConstructHubInventoryCanaryServiceRoleDefaultPolicy144783F1:
    Type: AWS::IAM::Policy
    Properties:
      PolicyDocument:
        Statement:
          - Action:
              - s3:GetObject*
              - s3:GetBucket*
              - s3:List*
            Effect: Allow
            Resource:
              - Fn::GetAtt:
                  - ConstructHubPackageDataDC5EF35E
                  - Arn
              - Fn::Join:
                  - ""
                  - - Fn::GetAtt:
                        - ConstructHubPackageDataDC5EF35E
                        - Arn
                    - /*
        Version: 2012-10-17
      PolicyName: ConstructHubInventoryCanaryServiceRoleDefaultPolicy144783F1
      Roles:
        - Ref: ConstructHubInventoryCanaryServiceRole7684EDDE
  ConstructHubInventoryCanary63D899BC:
    Type: AWS::Lambda::Function
    Properties:
      Code:
        S3Bucket:
          Ref: AssetParameterscfa04e95a99d0796c41be6daddff2f13b6b46407c75c963edc503c40076fe575S3BucketD9E029DB
        S3Key:
          Fn::Join:
            - ""
            - - Fn::Select:
                  - 0
                  - Fn::Split:
                      - "||"
                      - Ref: AssetParameterscfa04e95a99d0796c41be6daddff2f13b6b46407c75c963edc503c40076fe575S3VersionKey61B8F9CA
              - Fn::Select:
                  - 1
                  - Fn::Split:
                      - "||"
                      - Ref: AssetParameterscfa04e95a99d0796c41be6daddff2f13b6b46407c75c963edc503c40076fe575S3VersionKey61B8F9CA
      Role:
        Fn::GetAtt:
          - ConstructHubInventoryCanaryServiceRole7684EDDE
          - Arn
      Description: "[ConstructHub/Inventory] A canary that periodically inspects the
        list of indexed packages"
      Environment:
        Variables:
          AWS_EMF_ENVIRONMENT: Local
          BUCKET_NAME:
            Ref: ConstructHubPackageDataDC5EF35E
      Handler: index.handler
      MemorySize: 10240
      Runtime: nodejs14.x
      Timeout: 300
    DependsOn:
      - ConstructHubInventoryCanaryServiceRoleDefaultPolicy144783F1
      - ConstructHubInventoryCanaryServiceRole7684EDDE
  ConstructHubInventoryCanaryLogRetention8B1B5364:
    Type: Custom::LogRetention
    Properties:
      ServiceToken:
        Fn::GetAtt:
          - LogRetentionaae0aa3c5b4d4f87b02d85b201efdd8aFD4BFC8A
          - Arn
      LogGroupName:
        Fn::Join:
          - ""
          - - /aws/lambda/
            - Ref: ConstructHubInventoryCanary63D899BC
      RetentionInDays: 7
  ConstructHubInventoryCanaryScheduleRule79F2F8D8:
    Type: AWS::Events::Rule
    Properties:
      ScheduleExpression: rate(5 minutes)
      State: ENABLED
      Targets:
        - Arn:
            Fn::GetAtt:
              - ConstructHubInventoryCanary63D899BC
              - Arn
          Id: Target0
    DependsOn:
      - ConstructHubInventoryCanaryServiceRoleDefaultPolicy144783F1
  ConstructHubInventoryCanaryScheduleRuleAllowEventRuledevConstructHubInventoryCanaryEF8B6D027C8F7E9D:
    Type: AWS::Lambda::Permission
    Properties:
      Action: lambda:InvokeFunction
      FunctionName:
        Fn::GetAtt:
          - ConstructHubInventoryCanary63D899BC
          - Arn
      Principal: events.amazonaws.com
      SourceArn:
        Fn::GetAtt:
          - ConstructHubInventoryCanaryScheduleRule79F2F8D8
          - Arn
    DependsOn:
      - ConstructHubInventoryCanaryServiceRoleDefaultPolicy144783F1
  ConstructHubInventoryCanaryNotRunningAF44D71C:
    Type: AWS::CloudWatch::Alarm
    Properties:
      ComparisonOperator: LessThanThreshold
      EvaluationPeriods: 1
      AlarmDescription:
        Fn::Join:
          - ""
          - - >-
              The inventory canary is not running!


              RunBook: https://github.com/cdklabs/construct-hub/blob/main/docs/operator-runbook.md


              Direct link to function: /lambda/home#/functions/
            - Ref: ConstructHubInventoryCanary63D899BC
      AlarmName: dev/ConstructHub/InventoryCanary/NotRunning
      Dimensions:
        - Name: FunctionName
          Value:
            Ref: ConstructHubInventoryCanary63D899BC
      MetricName: Invocations
      Namespace: AWS/Lambda
      Period: 300
      Statistic: Sum
      Threshold: 1
  ConstructHubInventoryCanaryFailures5BDA8051:
    Type: AWS::CloudWatch::Alarm
    Properties:
      ComparisonOperator: GreaterThanOrEqualToThreshold
      EvaluationPeriods: 2
      AlarmDescription:
        Fn::Join:
          - ""
          - - >-
              The inventory canary is failing!


              RunBook: https://github.com/cdklabs/construct-hub/blob/main/docs/operator-runbook.md


              Direct link to function: /lambda/home#/functions/
            - Ref: ConstructHubInventoryCanary63D899BC
      AlarmName: dev/ConstructHub/InventoryCanary/Failures
      Dimensions:
        - Name: FunctionName
          Value:
            Ref: ConstructHubInventoryCanary63D899BC
      MetricName: Errors
      Namespace: AWS/Lambda
      Period: 300
      Statistic: Sum
      Threshold: 1
  ConstructHubBackendDashboard18A041DC:
    Type: AWS::CloudWatch::Dashboard
    Properties:
      DashboardBody:
        Fn::Join:
          - ""
          - - '{"start":"-P1W","periodOverride":"auto","widgets":[{"type":"text","width":24,"height":2,"x":0,"y":0,"properties":{"markdown":"#
              Catalog Overview\\n\\n[button:primary:Package Data](/s3/buckets/'
            - Ref: ConstructHubPackageDataDC5EF35E
            - )\\n[button:Catalog Builder](/lambda/home#/functions/
            - Ref: ConstructHubOrchestrationCatalogBuilder7C964951
            - )\\n[button:Inventory Canary](/lambda/home#/functions/
            - Ref: ConstructHubInventoryCanary63D899BC
            - )\\n[button:Search Canary Log
              Group](/cloudwatch/home#logsV2:log-groups/log-group/$252Faws$252flambda$252f
            - Ref: ConstructHubInventoryCanary63D899BC
            - /log-events)"}},{"type":"metric","width":12,"height":6,"x":0,"y":2,"properties":{"view":"timeSeries","title":"Catalog
              Size","region":"
            - Ref: AWS::Region
            - '","metrics":[["ConstructHub/Inventory","SubmoduleCount",{"label":"Submodules","stat":"Maximum"}],["ConstructHub/Inventory","PackageVersionCount",{"label":"Package
              Versions","stat":"Maximum"}],["ConstructHub/Inventory","PackageMajorVersionCount",{"label":"Package
              Majors","stat":"Maximum"}],["ConstructHub/Inventory","PackageCount",{"label":"Packages","stat":"Maximum"}]],"yAxis":{"left":{"min":0}}}},{"type":"metric","width":12,"height":6,"x":12,"y":2,"properties":{"view":"timeSeries","title":"Catalog
              Issues","region":"'
            - Ref: AWS::Region
            - '","metrics":[["ConstructHub/Inventory","UnknownObjectCount",{"label":"Unknown","stat":"Maximum"}],["ConstructHub/Inventory","MissingAssemblyCount",{"label":"Missing
              Assembly","stat":"Maximum"}],["ConstructHub/Inventory","MissingPackageMetadataCount",{"label":"Missing
              Metadata","stat":"Maximum"}],["ConstructHub/Inventory","MissingPackageTarballCount",{"label":"Missing
              Tarball","stat":"Maximum"}]],"yAxis":{"left":{"min":0}}}},{"type":"text","width":24,"height":2,"x":0,"y":8,"properties":{"markdown":"#
              Documentation Generation\\n\\n[button:primary:Transliterator
              Logs](/cloudwatch/home#logsV2:log-groups/log-group/'
            - Fn::Join:
                - "%252"
                - Fn::Split:
                    - /
                    - Ref: ConstructHubOrchestrationTransliteratorLogGroupEE16EE8B
            - )\\n[button:Transliterator ECS Cluster](/ecs/home#/clusters/
            - Ref: ConstructHubOrchestrationCluster3D6F0081
            - /tasks)"}},{"type":"metric","width":12,"height":6,"x":0,"y":10,"properties":{"view":"timeSeries","title":"Fargate
              Resources","region":"
            - Ref: AWS::Region
            - '","metrics":[["AWS/Usage","ResourceCount","Class","None","Resource","OnDemand","Service","Fargate","Type","Resource",{"label":"Fargate
              Usage
              (On-Demand)","stat":"Maximum","id":"mFargateUsage"}],[{"label":"Fargate
              Quota
              (On-Demand)","expression":"SERVICE_QUOTA(mFargateUsage)"}],[{"label":"CPU
              Utilization","expression":"100 * FILL(mCpuUtilized, 0) /
              FILL(mCpuReserved,
              REPEAT)","yAxis":"right"}],["ECS/ContainerInsights","CpuReserved","ClusterName","'
            - Ref: ConstructHubOrchestrationCluster3D6F0081
            - '",{"stat":"Maximum","visible":false,"id":"mCpuReserved"}],["ECS/ContainerInsights","CpuUtilized","ClusterName","'
            - Ref: ConstructHubOrchestrationCluster3D6F0081
            - '",{"stat":"Maximum","visible":false,"id":"mCpuUtilized"}],[{"label":"Memory
              Utilization","expression":"100 * FILL(mMemoryUtilized, 0) /
              FILL(mMemoryReserved,
              REPEAT)","yAxis":"right"}],["ECS/ContainerInsights","MemoryReserved","ClusterName","'
            - Ref: ConstructHubOrchestrationCluster3D6F0081
            - '",{"stat":"Maximum","visible":false,"id":"mMemoryReserved"}],["ECS/ContainerInsights","MemoryUtilized","ClusterName","'
            - Ref: ConstructHubOrchestrationCluster3D6F0081
            - '",{"stat":"Maximum","visible":false,"id":"mMemoryUtilized"}]],"yAxis":{"left":{"min":0},"right":{"label":"Percent","min":0,"max":100,"showUnits":false}}}},{"type":"metric","width":12,"height":6,"x":12,"y":10,"properties":{"view":"timeSeries","title":"ECS
              Resources","region":"'
            - Ref: AWS::Region
            - '","metrics":[[{"label":"Received
              Bytes","expression":"FILL(m67cc14db3275d4a2af71847df2ebb376a00b015f62c4ff9d1aedb9bc615a6cf0,
              0)"}],["ECS/ContainerInsights","NetworkRxBytes","ClusterName","'
            - Ref: ConstructHubOrchestrationCluster3D6F0081
            - '",{"label":"Received
              Bytes","stat":"Maximum","visible":false,"id":"m67cc14db3275d4a2af71847df2ebb376a00b015f62c4ff9d1aedb9bc615a6cf0"}],[{"label":"Transmitted
              Bytes","expression":"FILL(md6781afc8bf73de5587d36039d8226d1c0fe0b50a1c949759d3d8d8cd2e3f6d1,
              0)"}],["ECS/ContainerInsights","NetworkTxBytes","ClusterName","'
            - Ref: ConstructHubOrchestrationCluster3D6F0081
            - '",{"label":"Transmitted
              Bytes","stat":"Maximum","visible":false,"id":"md6781afc8bf73de5587d36039d8226d1c0fe0b50a1c949759d3d8d8cd2e3f6d1"}],[{"label":"Task
              Count","expression":"FILL(mbb258976f5c025a7dff5289417a6b07619e000e4af1a427fecc57b31586fd6dd,
              0)","yAxis":"right"}],["ECS/ContainerInsights","TaskCount","ClusterName","'
            - Ref: ConstructHubOrchestrationCluster3D6F0081
            - '",{"label":"Task
              Count","stat":"Sum","visible":false,"id":"mbb258976f5c025a7dff5289417a6b07619e000e4af1a427fecc57b31586fd6dd"}]],"yAxis":{"left":{"min":0},"right":{"min":0}}}},{"type":"text","width":24,"height":1,"x":0,"y":16,"properties":{"markdown":"##
              Language:
              typescript"}},{"type":"metric","width":6,"height":6,"x":0,"y":17,"properties":{"view":"pie","title":"Package
              Versions","region":"'
            - Ref: AWS::Region
            - '","metrics":[["ConstructHub/Inventory","SupportedPackageVersionCount","Language","typescript",{"color":"#2ca02c","label":"Available","stat":"Maximum"}],["ConstructHub/Inventory","UnsupportedPackageVersionCount","Language","typescript",{"color":"#9467bd","label":"Unsupported","stat":"Maximum"}],["ConstructHub/Inventory","MissingPackageVersionCount","Language","typescript",{"color":"#d62728","label":"Missing","stat":"Maximum"}]],"yAxis":{"left":{"showUnits":false}}}},{"type":"metric","width":6,"height":6,"x":6,"y":17,"properties":{"view":"timeSeries","title":"Package
              Versions","region":"'
            - Ref: AWS::Region
            - '","stacked":true,"metrics":[["ConstructHub/Inventory","SupportedPackageVersionCount","Language","typescript",{"color":"#2ca02c","label":"Available","stat":"Maximum"}],["ConstructHub/Inventory","UnsupportedPackageVersionCount","Language","typescript",{"color":"#9467bd","label":"Unsupported","stat":"Maximum"}],["ConstructHub/Inventory","MissingPackageVersionCount","Language","typescript",{"color":"#d62728","label":"Missing","stat":"Maximum"}]],"yAxis":{"left":{"showUnits":false}}}},{"type":"metric","width":6,"height":6,"x":12,"y":17,"properties":{"view":"pie","title":"Package
              Version Submodules","region":"'
            - Ref: AWS::Region
            - '","metrics":[["ConstructHub/Inventory","SupportedSubmoduleCount","Language","typescript",{"color":"#2ca02c","label":"Available","stat":"Maximum"}],["ConstructHub/Inventory","UnsupportedSubmoduleCount","Language","typescript",{"color":"#9467bd","label":"Unsupported","stat":"Maximum"}],["ConstructHub/Inventory","MissingSubmoduleCount","Language","typescript",{"color":"#d62728","label":"Missing","stat":"Maximum"}]],"yAxis":{"left":{"showUnits":false}}}},{"type":"metric","width":6,"height":6,"x":18,"y":17,"properties":{"view":"timeSeries","title":"Package
              Version Submodules","region":"'
            - Ref: AWS::Region
            - '","stacked":true,"metrics":[["ConstructHub/Inventory","SupportedSubmoduleCount","Language","typescript",{"color":"#2ca02c","label":"Available","stat":"Maximum"}],["ConstructHub/Inventory","UnsupportedSubmoduleCount","Language","typescript",{"color":"#9467bd","label":"Unsupported","stat":"Maximum"}],["ConstructHub/Inventory","MissingSubmoduleCount","Language","typescript",{"color":"#d62728","label":"Missing","stat":"Maximum"}]],"yAxis":{"left":{"showUnits":false}}}},{"type":"text","width":24,"height":1,"x":0,"y":23,"properties":{"markdown":"##
              Language:
              python"}},{"type":"metric","width":6,"height":6,"x":0,"y":24,"properties":{"view":"pie","title":"Package
              Versions","region":"'
            - Ref: AWS::Region
            - '","metrics":[["ConstructHub/Inventory","SupportedPackageVersionCount","Language","python",{"color":"#2ca02c","label":"Available","stat":"Maximum"}],["ConstructHub/Inventory","UnsupportedPackageVersionCount","Language","python",{"color":"#9467bd","label":"Unsupported","stat":"Maximum"}],["ConstructHub/Inventory","MissingPackageVersionCount","Language","python",{"color":"#d62728","label":"Missing","stat":"Maximum"}]],"yAxis":{"left":{"showUnits":false}}}},{"type":"metric","width":6,"height":6,"x":6,"y":24,"properties":{"view":"timeSeries","title":"Package
              Versions","region":"'
            - Ref: AWS::Region
            - '","stacked":true,"metrics":[["ConstructHub/Inventory","SupportedPackageVersionCount","Language","python",{"color":"#2ca02c","label":"Available","stat":"Maximum"}],["ConstructHub/Inventory","UnsupportedPackageVersionCount","Language","python",{"color":"#9467bd","label":"Unsupported","stat":"Maximum"}],["ConstructHub/Inventory","MissingPackageVersionCount","Language","python",{"color":"#d62728","label":"Missing","stat":"Maximum"}]],"yAxis":{"left":{"showUnits":false}}}},{"type":"metric","width":6,"height":6,"x":12,"y":24,"properties":{"view":"pie","title":"Package
              Version Submodules","region":"'
            - Ref: AWS::Region
            - '","metrics":[["ConstructHub/Inventory","SupportedSubmoduleCount","Language","python",{"color":"#2ca02c","label":"Available","stat":"Maximum"}],["ConstructHub/Inventory","UnsupportedSubmoduleCount","Language","python",{"color":"#9467bd","label":"Unsupported","stat":"Maximum"}],["ConstructHub/Inventory","MissingSubmoduleCount","Language","python",{"color":"#d62728","label":"Missing","stat":"Maximum"}]],"yAxis":{"left":{"showUnits":false}}}},{"type":"metric","width":6,"height":6,"x":18,"y":24,"properties":{"view":"timeSeries","title":"Package
              Version Submodules","region":"'
            - Ref: AWS::Region
            - '","stacked":true,"metrics":[["ConstructHub/Inventory","SupportedSubmoduleCount","Language","python",{"color":"#2ca02c","label":"Available","stat":"Maximum"}],["ConstructHub/Inventory","UnsupportedSubmoduleCount","Language","python",{"color":"#9467bd","label":"Unsupported","stat":"Maximum"}],["ConstructHub/Inventory","MissingSubmoduleCount","Language","python",{"color":"#d62728","label":"Missing","stat":"Maximum"}]],"yAxis":{"left":{"showUnits":false}}}},{"type":"text","width":24,"height":1,"x":0,"y":30,"properties":{"markdown":"##
              Language:
              java"}},{"type":"metric","width":6,"height":6,"x":0,"y":31,"properties":{"view":"pie","title":"Package
              Versions","region":"'
            - Ref: AWS::Region
            - '","metrics":[["ConstructHub/Inventory","SupportedPackageVersionCount","Language","java",{"color":"#2ca02c","label":"Available","stat":"Maximum"}],["ConstructHub/Inventory","UnsupportedPackageVersionCount","Language","java",{"color":"#9467bd","label":"Unsupported","stat":"Maximum"}],["ConstructHub/Inventory","MissingPackageVersionCount","Language","java",{"color":"#d62728","label":"Missing","stat":"Maximum"}]],"yAxis":{"left":{"showUnits":false}}}},{"type":"metric","width":6,"height":6,"x":6,"y":31,"properties":{"view":"timeSeries","title":"Package
              Versions","region":"'
            - Ref: AWS::Region
            - '","stacked":true,"metrics":[["ConstructHub/Inventory","SupportedPackageVersionCount","Language","java",{"color":"#2ca02c","label":"Available","stat":"Maximum"}],["ConstructHub/Inventory","UnsupportedPackageVersionCount","Language","java",{"color":"#9467bd","label":"Unsupported","stat":"Maximum"}],["ConstructHub/Inventory","MissingPackageVersionCount","Language","java",{"color":"#d62728","label":"Missing","stat":"Maximum"}]],"yAxis":{"left":{"showUnits":false}}}},{"type":"metric","width":6,"height":6,"x":12,"y":31,"properties":{"view":"pie","title":"Package
              Version Submodules","region":"'
            - Ref: AWS::Region
            - '","metrics":[["ConstructHub/Inventory","SupportedSubmoduleCount","Language","java",{"color":"#2ca02c","label":"Available","stat":"Maximum"}],["ConstructHub/Inventory","UnsupportedSubmoduleCount","Language","java",{"color":"#9467bd","label":"Unsupported","stat":"Maximum"}],["ConstructHub/Inventory","MissingSubmoduleCount","Language","java",{"color":"#d62728","label":"Missing","stat":"Maximum"}]],"yAxis":{"left":{"showUnits":false}}}},{"type":"metric","width":6,"height":6,"x":18,"y":31,"properties":{"view":"timeSeries","title":"Package
              Version Submodules","region":"'
            - Ref: AWS::Region
            - '","stacked":true,"metrics":[["ConstructHub/Inventory","SupportedSubmoduleCount","Language","java",{"color":"#2ca02c","label":"Available","stat":"Maximum"}],["ConstructHub/Inventory","UnsupportedSubmoduleCount","Language","java",{"color":"#9467bd","label":"Unsupported","stat":"Maximum"}],["ConstructHub/Inventory","MissingSubmoduleCount","Language","java",{"color":"#d62728","label":"Missing","stat":"Maximum"}]],"yAxis":{"left":{"showUnits":false}}}},{"type":"text","width":24,"height":2,"x":0,"y":37,"properties":{"markdown":"#
              dev/ConstructHub/Sources/NpmJs\\n\\n[button:primary:NpmJs
              Follower](/lambda/home#/functions/'
            - Ref: ConstructHubSourcesNpmJs15A77D2D
            - )\\n[button:Marker Object](/s3/object/
            - Ref: ConstructHubSourcesNpmJsStagingBucketB286F0E6
            - ?prefix=couchdb-last-transaction-id.2)\\n[button:Stager](/lambda/home#/functions/
            - Ref: ConstructHubSourcesNpmJsStageAndNotify591C0CFA
            - )\\n[button:Stager DLQ](/sqs/v2/home#/queues/https%3A%2F%2Fsqs.
            - Ref: AWS::Region
            - .amazonaws.com%2F
            - Ref: AWS::AccountId
            - "%2F"
            - Fn::GetAtt:
                - ConstructHubSourcesStagerDLQ80BD2600
                - QueueName
            - )"}},{"type":"metric","width":12,"height":6,"x":0,"y":39,"properties":{"view":"timeSeries","title":"Follower
              Health","region":"
            - Ref: AWS::Region
            - '","metrics":[[{"label":"Invocations","expression":"FILL(m9ff955bd33652ecefb4dd9402064988aa5e418fcf59360156ff8c9e38dbde5e2,
              0)"}],["AWS/Lambda","Invocations","FunctionName","'
            - Ref: ConstructHubSourcesNpmJs15A77D2D
            - '",{"label":"Invocations","stat":"Sum","visible":false,"id":"m9ff955bd33652ecefb4dd9402064988aa5e418fcf59360156ff8c9e38dbde5e2"}],[{"label":"Errors","expression":"FILL(m3aa18789f406dc22d5fd69d6a8b1ae08cbc04aabfde21bee51e16796b37a2e55,
              0)"}],["AWS/Lambda","Errors","FunctionName","'
            - Ref: ConstructHubSourcesNpmJs15A77D2D
            - '",{"label":"Errors","stat":"Sum","visible":false,"id":"m3aa18789f406dc22d5fd69d6a8b1ae08cbc04aabfde21bee51e16796b37a2e55"}],["ConstructHub/PackageSource/NpmJs/Follower","RemainingTime",{"label":"Remaining
              Time","stat":"Minimum","yAxis":"right"}]],"yAxis":{"left":{"min":0},"right":{"min":0}},"period":300}},{"type":"metric","width":12,"height":6,"x":12,"y":39,"properties":{"view":"timeSeries","title":"Stager
              Health","region":"'
            - Ref: AWS::Region
            - '","metrics":[[{"label":"Invocations","expression":"FILL(m9ff955bd33652ecefb4dd9402064988aa5e418fcf59360156ff8c9e38dbde5e2,
              0)"}],["AWS/Lambda","Invocations","FunctionName","'
            - Ref: ConstructHubSourcesNpmJsStageAndNotify591C0CFA
            - '",{"label":"Invocations","stat":"Sum","visible":false,"id":"m9ff955bd33652ecefb4dd9402064988aa5e418fcf59360156ff8c9e38dbde5e2"}],[{"label":"Errors","expression":"FILL(m3aa18789f406dc22d5fd69d6a8b1ae08cbc04aabfde21bee51e16796b37a2e55,
              0)"}],["AWS/Lambda","Errors","FunctionName","'
            - Ref: ConstructHubSourcesNpmJsStageAndNotify591C0CFA
            - '",{"label":"Errors","stat":"Sum","visible":false,"id":"m3aa18789f406dc22d5fd69d6a8b1ae08cbc04aabfde21bee51e16796b37a2e55"}],["AWS/Lambda","Duration","FunctionName","'
            - Ref: ConstructHubSourcesNpmJsStageAndNotify591C0CFA
            - '",{"label":"Duration","yAxis":"right"}]],"yAxis":{"left":{"min":0},"right":{"min":0}},"period":300}},{"type":"metric","width":12,"height":6,"x":0,"y":45,"properties":{"view":"timeSeries","title":"CouchDB
              Follower","region":"'
            - Ref: AWS::Region
            - '","metrics":[[{"label":"Change
              Count","expression":"FILL(mf6a938229aec623f5cf21e3ae3401901e7f7c6ebd5774ab6ac6e74af83efd121,
              0)"}],["ConstructHub/PackageSource/NpmJs/Follower","ChangeCount",{"label":"Change
              Count","stat":"Sum","visible":false,"id":"mf6a938229aec623f5cf21e3ae3401901e7f7c6ebd5774ab6ac6e74af83efd121"}],[{"label":"Unprocessable","expression":"FILL(m5b235d813bd8ded65d7de9a1345c9b49a8cf2af40e7e98ddbb8cb73e00783a8a,
              0)"}],["ConstructHub/PackageSource/NpmJs/Follower","UnprocessableEntity",{"label":"Unprocessable","stat":"Sum","visible":false,"id":"m5b235d813bd8ded65d7de9a1345c9b49a8cf2af40e7e98ddbb8cb73e00783a8a"}],[{"label":"Lag
              to
              npmjs.com","expression":"FILL(m4d6c513faac55be4bca785e8587a9a145b65f5fe675318c9c5c52f3ada197b7b,
              REPEAT)","yAxis":"right"}],["ConstructHub/PackageSource/NpmJs/Follower","NpmJsChangeAge",{"label":"Lag
              to
              npmjs.com","stat":"Minimum","visible":false,"id":"m4d6c513faac55be4bca785e8587a9a145b65f5fe675318c9c5c52f3ada197b7b"}],[{"label":"Package
              Version
              Age","expression":"FILL(mec485aa83505431ed7a356970082cd4815c310504ff176dd3eeb241ae7bbf0c4,
              REPEAT)","yAxis":"right"}],["ConstructHub/PackageSource/NpmJs/Follower","PackageVersionAge",{"label":"Package
              Version
              Age","stat":"Maximum","visible":false,"id":"mec485aa83505431ed7a356970082cd4815c310504ff176dd3eeb241ae7bbf0c4"}]],"yAxis":{"left":{"min":0},"right":{"label":"Milliseconds","min":0,"showUnits":false}},"period":300}},{"type":"metric","width":12,"height":6,"x":12,"y":45,"properties":{"view":"timeSeries","title":"CouchDB
              Changes","region":"'
            - Ref: AWS::Region
            - '","metrics":[[{"label":"Last Sequence
              Number","expression":"FILL(mcc89a801dd7db60ea52e74b9851bd34a3899e7a26323ac98feb632cdf70c2500,
              REPEAT)"}],["ConstructHub/PackageSource/NpmJs/Follower","LastSeq",{"label":"Last
              Sequence
              Number","stat":"Maximum","visible":false,"id":"mcc89a801dd7db60ea52e74b9851bd34a3899e7a26323ac98feb632cdf70c2500"}]],"yAxis":{},"period":300}},{"type":"metric","width":12,"height":6,"x":0,"y":51,"properties":{"view":"timeSeries","title":"Stager
              Dead-Letter Queue","region":"'
            - Ref: AWS::Region
            - '","metrics":[[{"label":"Visible
              Messages","expression":"FILL(m96c7bb4160011a049b6b07c0feab8fb02e5a8d4aa466939592829f864dde6400,
              0)"}],["AWS/SQS","ApproximateNumberOfMessagesVisible","QueueName","'
            - Fn::GetAtt:
                - ConstructHubSourcesStagerDLQ80BD2600
                - QueueName
            - '",{"label":"Visible
              Messages","stat":"Maximum","visible":false,"id":"m96c7bb4160011a049b6b07c0feab8fb02e5a8d4aa466939592829f864dde6400"}],[{"label":"Invisible
              Messages","expression":"FILL(mf74066283a392fc98a0cd7a405f2aa9b5af544d3a87542f06fff7fd069fd8578,
              0)"}],["AWS/SQS","ApproximateNumberOfMessagesNotVisible","QueueName","'
            - Fn::GetAtt:
                - ConstructHubSourcesStagerDLQ80BD2600
                - QueueName
            - '",{"label":"Invisible
              Messages","stat":"Maximum","visible":false,"id":"mf74066283a392fc98a0cd7a405f2aa9b5af544d3a87542f06fff7fd069fd8578"}],["AWS/SQS","ApproximateAgeOfOldestMessage","QueueName","'
            - Fn::GetAtt:
                - ConstructHubSourcesStagerDLQ80BD2600
                - QueueName
            - '",{"label":"Oldest
              Message","stat":"Maximum","yAxis":"right"}]],"yAxis":{"left":{"min":0},"right":{"min":0}},"period":60}},{"type":"text","width":24,"height":2,"x":0,"y":57,"properties":{"markdown":"#
              Ingestion Function\\n\\n[button:Ingestion
              Function](/lambda/home#/functions/'
            - Ref: ConstructHubIngestion407909CE
            - )\\n[button:primary:Search Log
              Group](/cloudwatch/home#logsV2:log-groups/log-group/$252Faws$252flambda$252f
            - Ref: ConstructHubIngestion407909CE
            - /log-events)\\n[button:DLQ](/sqs/v2/home#/queues/https%3A%2F%2Fsqs.
            - Ref: AWS::Region
            - .amazonaws.com%2F
            - Ref: AWS::AccountId
            - "%2F"
            - Fn::GetAtt:
                - ConstructHubIngestionDLQ3E96A5F2
                - QueueName
            - )"}},{"type":"metric","width":12,"height":6,"x":0,"y":59,"properties":{"view":"timeSeries","title":"Function
              Health","region":"
            - Ref: AWS::Region
            - '","metrics":[[{"label":"Invocations","expression":"FILL(m9ff955bd33652ecefb4dd9402064988aa5e418fcf59360156ff8c9e38dbde5e2,
              0)"}],["AWS/Lambda","Invocations","FunctionName","'
            - Ref: ConstructHubIngestion407909CE
            - '",{"label":"Invocations","stat":"Sum","visible":false,"id":"m9ff955bd33652ecefb4dd9402064988aa5e418fcf59360156ff8c9e38dbde5e2"}],[{"label":"Errors","expression":"FILL(m3aa18789f406dc22d5fd69d6a8b1ae08cbc04aabfde21bee51e16796b37a2e55,
              0)"}],["AWS/Lambda","Errors","FunctionName","'
            - Ref: ConstructHubIngestion407909CE
            - '",{"label":"Errors","stat":"Sum","visible":false,"id":"m3aa18789f406dc22d5fd69d6a8b1ae08cbc04aabfde21bee51e16796b37a2e55"}]],"yAxis":{"left":{"min":0}},"period":60}},{"type":"metric","width":12,"height":6,"x":12,"y":59,"properties":{"view":"timeSeries","title":"Input
              Queue","region":"'
            - Ref: AWS::Region
            - '","metrics":[["AWS/SQS","ApproximateNumberOfMessagesVisible","QueueName","'
            - Fn::GetAtt:
                - ConstructHubIngestionQueue1AD94CA3
                - QueueName
            - '",{"label":"Visible
              Messages","period":60,"stat":"Maximum"}],["AWS/SQS","ApproximateNumberOfMessagesNotVisible","QueueName","'
            - Fn::GetAtt:
                - ConstructHubIngestionQueue1AD94CA3
                - QueueName
            - '",{"label":"Hidden
              Messages","period":60,"stat":"Maximum"}],["AWS/SQS","ApproximateAgeOfOldestMessage","QueueName","'
            - Fn::GetAtt:
                - ConstructHubIngestionQueue1AD94CA3
                - QueueName
            - '",{"label":"Oldest Message
              Age","period":60,"stat":"Maximum","yAxis":"right"}]],"annotations":{"horizontal":[{"color":"#ffa500","label":"10
              Minutes","value":600,"yAxis":"right"}]},"yAxis":{"left":{"min":0},"right":{"min":0}},"period":60}},{"type":"metric","width":12,"height":6,"x":0,"y":65,"properties":{"view":"timeSeries","title":"Input
              Quality","region":"'
            - Ref: AWS::Region
            - '","stacked":true,"metrics":[[{"label":"Invalid
              Assemblies","expression":"FILL(m0c5f10aa73687a21aa44b8985d19311246bca6c2cd1b2256b9f3e78c71e94fa3,
              0)"}],["ConstructHub/Ingestion","InvalidAssembly",{"label":"Invalid
              Assemblies","stat":"Sum","visible":false,"id":"m0c5f10aa73687a21aa44b8985d19311246bca6c2cd1b2256b9f3e78c71e94fa3"}],[{"label":"Invalid
              Tarball","expression":"FILL(m3a39d9b0bf974255f27dc95e44c8574bdfce2b97e49a7504346a77c5c9f6a3e1,
              0)"}],["ConstructHub/Ingestion","InvalidTarball",{"label":"Invalid
              Tarball","stat":"Sum","visible":false,"id":"m3a39d9b0bf974255f27dc95e44c8574bdfce2b97e49a7504346a77c5c9f6a3e1"}],[{"label":"Ineligible
              License","expression":"FILL(me19ae9c3f20ae715e3462f9402684a3817282218f36e69494a60bc251e3435a6,
              0)"}],["ConstructHub/Ingestion","IneligibleLicense",{"label":"Ineligible
              License","stat":"Sum","visible":false,"id":"me19ae9c3f20ae715e3462f9402684a3817282218f36e69494a60bc251e3435a6"}],[{"label":"Mismatched
              Identity","expression":"FILL(m7c1d407f17f8d2452a0bf87ac06fdd032de385a2758254f4192d6e17ed40d44b,
              0)"}],["ConstructHub/Ingestion","MismatchedIdentityRejections",{"label":"Mismatched
              Identity","stat":"Sum","visible":false,"id":"m7c1d407f17f8d2452a0bf87ac06fdd032de385a2758254f4192d6e17ed40d44b"}],[{"label":"Found
              License
              file","expression":"FILL(m7084dfec3c5bab86694d7ae438460f471c174a94bc67c9c9738e3ab60246b661,
              0)"}],["ConstructHub/Ingestion","FoundLicenseFile",{"label":"Found
              License
              file","stat":"Sum","visible":false,"id":"m7084dfec3c5bab86694d7ae438460f471c174a94bc67c9c9738e3ab60246b661"}]],"yAxis":{"left":{"label":"Count","min":0,"showUnits":false}}}},{"type":"metric","width":12,"height":6,"x":12,"y":65,"properties":{"view":"timeSeries","title":"Dead
              Letters","region":"'
            - Ref: AWS::Region
            - '","metrics":[["AWS/SQS","ApproximateNumberOfMessagesVisible","QueueName","'
            - Fn::GetAtt:
                - ConstructHubIngestionDLQ3E96A5F2
                - QueueName
            - '",{"label":"Visible
              Messages","stat":"Maximum"}],["AWS/SQS","ApproximateNumberOfMessagesNotVisible","QueueName","'
            - Fn::GetAtt:
                - ConstructHubIngestionDLQ3E96A5F2
                - QueueName
            - '",{"label":"Invisible
              Messages","stat":"Maximum"}],["AWS/SQS","ApproximateAgeOfOldestMessage","QueueName","'
            - Fn::GetAtt:
                - ConstructHubIngestionDLQ3E96A5F2
                - QueueName
            - '",{"label":"Oldest Message
              Age","stat":"Maximum","yAxis":"right"}]],"annotations":{"horizontal":[{"color":"#ff7f0e","label":"10
              days","value":864000,"yAxis":"right"},{"color":"#ff0000","label":"14
              days (DLQ
              Retention)","value":1209600,"yAxis":"right"}]},"yAxis":{"left":{"min":0},"right":{"min":0}},"period":60}},{"type":"text","width":24,"height":2,"x":0,"y":71,"properties":{"markdown":"#
              Orchestration\\n\\n[button:primary:State
              Machine](/states/home#/statemachines/view/'
            - Ref: ConstructHubOrchestration39161A46
            - )\\n[button:DLQ](/sqs/v2/home#/queues/https%3A%2F%2Fsqs.
            - Ref: AWS::Region
            - .amazonaws.com%2F
            - Ref: AWS::AccountId
            - "%2F"
            - Fn::GetAtt:
                - ConstructHubOrchestrationDLQ9C6D9BD4
                - QueueName
            - )\\n[button:Redrive DLQ](/lambda/home#/functions/
            - Ref: ConstructHubOrchestrationRedrive8DDBA67E
            - )\\n[button:Reprocess](/lambda/home#/functions/
            - Ref: ConstructHubOrchestrationReprocessAllFF2F2455
            - )"}},{"type":"metric","width":12,"height":6,"x":0,"y":73,"properties":{"view":"timeSeries","title":"State
              Machine Executions","region":"
            - Ref: AWS::Region
            - '","metrics":[[{"label":"Started","expression":"FILL(m392141ff4cfa3bbe1889b2db42bcf20599513e199a0b9fb8dc736cde893c1d7c,
              0)"}],["AWS/States","ExecutionsStarted","StateMachineArn","'
            - Ref: ConstructHubOrchestration39161A46
            - '",{"label":"Started","stat":"Sum","visible":false,"id":"m392141ff4cfa3bbe1889b2db42bcf20599513e199a0b9fb8dc736cde893c1d7c"}],[{"label":"Succeeded","expression":"FILL(md1b80634be6e2f057c84f44fab13979a6445395ea2dc357cd12d0ba9f504e6d1,
              0)"}],["AWS/States","ExecutionsSucceeded","StateMachineArn","'
            - Ref: ConstructHubOrchestration39161A46
            - '",{"label":"Succeeded","stat":"Sum","visible":false,"id":"md1b80634be6e2f057c84f44fab13979a6445395ea2dc357cd12d0ba9f504e6d1"}],[{"label":"Aborted","expression":"FILL(m7c13255adf2b6d90baaa9e4e952e72ce260730c93b662336d01e3342f6255e08,
              0)"}],["AWS/States","ExecutionsAborted","StateMachineArn","'
            - Ref: ConstructHubOrchestration39161A46
            - '",{"label":"Aborted","stat":"Sum","visible":false,"id":"m7c13255adf2b6d90baaa9e4e952e72ce260730c93b662336d01e3342f6255e08"}],[{"label":"Failed","expression":"FILL(m503cb5a7568675222eb2ac827982f88ad300c986505dabfafe1707080946e597,
              0)"}],["AWS/States","ExecutionsFailed","StateMachineArn","'
            - Ref: ConstructHubOrchestration39161A46
            - '",{"label":"Failed","stat":"Sum","visible":false,"id":"m503cb5a7568675222eb2ac827982f88ad300c986505dabfafe1707080946e597"}],[{"label":"Throttled","expression":"FILL(m278670a6ffa3ce32fec8fcb73c1cfdc4c965389617e2387ab5852ebb00b2a81f,
              0)"}],["AWS/States","ExecutionThrottled","StateMachineArn","'
            - Ref: ConstructHubOrchestration39161A46
            - '",{"label":"Throttled","stat":"Sum","visible":false,"id":"m278670a6ffa3ce32fec8fcb73c1cfdc4c965389617e2387ab5852ebb00b2a81f"}],[{"label":"Timed
              Out","expression":"FILL(m106d91118c893ec9037d16448722184f1ebdcca08a617e1f13758151a8c85a21,
              0)"}],["AWS/States","ExecutionsTimedOut","StateMachineArn","'
            - Ref: ConstructHubOrchestration39161A46
            - '",{"label":"Timed
              Out","stat":"Sum","visible":false,"id":"m106d91118c893ec9037d16448722184f1ebdcca08a617e1f13758151a8c85a21"}],["AWS/States","ExecutionTime","StateMachineArn","'
            - Ref: ConstructHubOrchestration39161A46
            - '",{"label":"Duration","yAxis":"right"}]],"yAxis":{"left":{"min":0},"right":{"min":0}}}},{"type":"metric","width":12,"height":6,"x":12,"y":73,"properties":{"view":"timeSeries","title":"Dead
              Letter Queue","region":"'
            - Ref: AWS::Region
            - '","metrics":[["AWS/SQS","ApproximateNumberOfMessagesVisible","QueueName","'
            - Fn::GetAtt:
                - ConstructHubOrchestrationDLQ9C6D9BD4
                - QueueName
            - '",{"label":"Visible
              Messages","stat":"Maximum"}],["AWS/SQS","ApproximateNumberOfMessagesNotVisible","QueueName","'
            - Fn::GetAtt:
                - ConstructHubOrchestrationDLQ9C6D9BD4
                - QueueName
            - '",{"label":"Invisible
              Messages","stat":"Maximum"}],["AWS/SQS","ApproximateAgeOfOldestMessage","QueueName","'
            - Fn::GetAtt:
                - ConstructHubOrchestrationDLQ9C6D9BD4
                - QueueName
            - '",{"label":"Oldest Message
              Age","stat":"Maximum","yAxis":"right"}]],"annotations":{"horizontal":[{"color":"#ff7f0e","label":"10
              days","value":864000,"yAxis":"right"},{"color":"#ff0000","label":"14
              days (DLQ
              Retention)","value":1209600,"yAxis":"right"}]},"yAxis":{"left":{"min":0},"right":{"min":0}},"period":60}},{"type":"text","width":24,"height":2,"x":0,"y":79,"properties":{"markdown":"#
              Deny List\\n\\n[button:primary:Deny List Object](/s3/object/'
            - Ref: ConstructHubDenyListBucket1B3C2C2E
            - ?prefix=deny-list.json)\\n[button:Prune
              Function](/lambda/home#/functions/
            - Ref: ConstructHubDenyListPrunePruneHandler30B33551
            - )\\n[button:Prune
              Logs](/cloudwatch/home#logsV2:log-groups/log-group/$252Faws$252flambda$252f
            - Ref: ConstructHubDenyListPrunePruneHandler30B33551
            - /log-events)\\n[button:Delete
              Queue](/sqs/v2/home#/queues/https%3A%2F%2Fsqs.
            - Ref: AWS::Region
            - .amazonaws.com%2F
            - Ref: AWS::AccountId
            - "%2F"
            - Fn::GetAtt:
                - ConstructHubDenyListPruneDeleteQueueBBF60185
                - QueueName
            - )\\n[button:Delete
              Logs](/cloudwatch/home#logsV2:log-groups/log-group/$252Faws$252flambda$252f
            - Ref: ConstructHubDenyListPrunePruneQueueHandlerF7EB599B
            - /log-events)"}},{"type":"metric","width":12,"height":6,"x":0,"y":81,"properties":{"view":"timeSeries","title":"Deny
              List","region":"
            - Ref: AWS::Region
            - '","metrics":[[{"label":"Rules","expression":"FILL(m41327b0edbbef1ca627d9503d1b9b9fab401700118519537b58e0557adee7e4f,
              REPEAT)"}],["ConstructHub/DenyList","DenyListRuleCount",{"label":"Rules","stat":"Maximum","visible":false,"id":"m41327b0edbbef1ca627d9503d1b9b9fab401700118519537b58e0557adee7e4f"}],["AWS/SQS","NumberOfMessagesDeleted","QueueName","'
            - Fn::GetAtt:
                - ConstructHubDenyListPruneDeleteQueueBBF60185
                - QueueName
            - '",{"label":"Deleted
              Files","stat":"Sum"}]],"yAxis":{"left":{"min":0}},"period":300}},{"type":"metric","width":12,"height":6,"x":12,"y":81,"properties":{"view":"timeSeries","title":"Prune
              Function Health","region":"'
            - Ref: AWS::Region
            - '","metrics":[[{"label":"Invocations","expression":"FILL(m9ff955bd33652ecefb4dd9402064988aa5e418fcf59360156ff8c9e38dbde5e2,
              0)"}],["AWS/Lambda","Invocations","FunctionName","'
            - Ref: ConstructHubDenyListPrunePruneHandler30B33551
            - '",{"label":"Invocations","stat":"Sum","visible":false,"id":"m9ff955bd33652ecefb4dd9402064988aa5e418fcf59360156ff8c9e38dbde5e2"}],[{"label":"Errors","expression":"FILL(m3aa18789f406dc22d5fd69d6a8b1ae08cbc04aabfde21bee51e16796b37a2e55,
              0)"}],["AWS/Lambda","Errors","FunctionName","'
            - Ref: ConstructHubDenyListPrunePruneHandler30B33551
            - '",{"label":"Errors","stat":"Sum","visible":false,"id":"m3aa18789f406dc22d5fd69d6a8b1ae08cbc04aabfde21bee51e16796b37a2e55"}]],"yAxis":{"left":{"min":0}},"period":300}},{"type":"text","width":24,"height":2,"x":0,"y":81,"properties":{"markdown":"#
              Package Stats\\n\\n[button:primary:Package Stats
              Object](/s3/object/'
            - Ref: ConstructHubPackageDataDC5EF35E
            - ?prefix=stats.json)\\n[button:Package Stats
              Function](/lambda/home#/functions/
            - Ref: ConstructHubStats61DB07B1
            - )\\n[button:Package Stats
              Logs](/cloudwatch/home#logsV2:log-groups/log-group/$252Faws$252flambda$252f
            - Ref: ConstructHubStats61DB07B1
            - /log-events)"}},{"type":"metric","width":12,"height":6,"x":0,"y":83,"properties":{"view":"timeSeries","title":"Number
              of Package Stats Recorded","region":"
            - Ref: AWS::Region
            - '","metrics":[[{"label":"Packages with
              stats","expression":"FILL(m47411943a6e8f8e16a1dd905ff43cab11425b802c4d32615e081cab30c15f29f,
              REPEAT)"}],["ConstructHub/PackageStats","RegisteredPackagesWithStats",{"label":"Packages
              with
              stats","stat":"Maximum","visible":false,"id":"m47411943a6e8f8e16a1dd905ff43cab11425b802c4d32615e081cab30c15f29f"}]],"yAxis":{"left":{"min":0}}}},{"type":"metric","width":12,"height":6,"x":12,"y":83,"properties":{"view":"timeSeries","title":"Invocation
              Duration","region":"'
            - Ref: AWS::Region
            - '","metrics":[["AWS/Lambda","Duration","FunctionName","'
            - Ref: ConstructHubStats61DB07B1
            - '",{"label":"Duration"}]],"annotations":{"horizontal":[{"color":"#ffa500","label":"15
              minutes (Lambda
              timeout)","value":900,"yAxis":"right"}]},"yAxis":{"left":{"min":0}}}}]}'
      DashboardName: construct-hub-backend
  ConstructHubWebAppWebsiteBucket4B2B9DB2:
    Type: AWS::S3::Bucket
    Properties:
      PublicAccessBlockConfiguration:
        BlockPublicAcls: true
        BlockPublicPolicy: true
        IgnorePublicAcls: true
        RestrictPublicBuckets: true
    UpdateReplacePolicy: Retain
    DeletionPolicy: Retain
  ConstructHubWebAppWebsiteBucketPolicy17174C06:
    Type: AWS::S3::BucketPolicy
    Properties:
      Bucket:
        Ref: ConstructHubWebAppWebsiteBucket4B2B9DB2
      PolicyDocument:
        Statement:
          - Action: s3:*
            Condition:
              Bool:
                aws:SecureTransport: "false"
            Effect: Deny
            Principal:
              AWS: "*"
            Resource:
              - Fn::GetAtt:
                  - ConstructHubWebAppWebsiteBucket4B2B9DB2
                  - Arn
              - Fn::Join:
                  - ""
                  - - Fn::GetAtt:
                        - ConstructHubWebAppWebsiteBucket4B2B9DB2
                        - Arn
                    - /*
          - Action: s3:GetObject
            Effect: Allow
            Principal:
              CanonicalUser:
                Fn::GetAtt:
                  - ConstructHubWebAppDistributionOrigin1S3Origin694AF937
                  - S3CanonicalUserId
            Resource:
              Fn::Join:
                - ""
                - - Fn::GetAtt:
                      - ConstructHubWebAppWebsiteBucket4B2B9DB2
                      - Arn
                  - /*
        Version: 2012-10-17
  ConstructHubWebAppAddHeadersFunctionc8e10155f2162f48ff533f91d4832060d5a08c2d5c7E9FDB69:
    Type: AWS::CloudFront::Function
    Properties:
      Name: AddHeadersFunctionc8e10155f2162f48ff533f91d4832060d5a08c2d5c
      AutoPublish: true
      FunctionCode: >-
        "use strict";

        function handler(event) {
            var response = event.response;
            var headers = response.headers;
            headers['x-frame-options'] = { value: 'deny' };
            headers['x-xss-protection'] = { value: '1; mode=block' };
            headers['x-content-type-options'] = { value: 'nosniff' };
            headers['strict-transport-security'] = { value: 'max-age=47304000; includeSubDomains' };
            headers['content-security-policy'] = {
                value: [
                    "default-src 'self' 'unsafe-inline' https://*.awsstatic.com;",
                    "connect-src 'self' https://*.shortbread.aws.dev;",
                    "frame-src 'none';",
                    "img-src 'self' https://* http://*.omtrdc.net;",
                    "object-src 'none';",
                    "style-src 'self' 'unsafe-inline';",
                ].join(' '),
            };
            return response;
        }

        //# sourceMappingURL=data:application/json;base64,eyJ2ZXJzaW9uIjozLCJmaWxlIjoicmVzcG9uc2UtZnVuY3Rpb24uanMiLCJzb3VyY2VSb290IjoiIiwic291cmNlcyI6WyIuLi8uLi8uLi9zcmMvd2ViYXBwL3Jlc3BvbnNlLWZ1bmN0aW9uL3Jlc3BvbnNlLWZ1bmN0aW9uLnRzIl0sIm5hbWVzIjpbXSwibWFwcGluZ3MiOiI7QUFTQSxTQUFTLE9BQU8sQ0FBQyxLQUF5QjtJQUN4QyxJQUFJLFFBQVEsR0FBRyxLQUFLLENBQUMsUUFBUSxDQUFDO0lBQzlCLElBQUksT0FBTyxHQUFHLFFBQVEsQ0FBQyxPQUFPLENBQUM7SUFFL0IsT0FBTyxDQUFDLGlCQUFpQixDQUFDLEdBQUcsRUFBRSxLQUFLLEVBQUUsTUFBTSxFQUFFLENBQUM7SUFDL0MsT0FBTyxDQUFDLGtCQUFrQixDQUFDLEdBQUcsRUFBRSxLQUFLLEVBQUUsZUFBZSxFQUFFLENBQUM7SUFDekQsT0FBTyxDQUFDLHdCQUF3QixDQUFDLEdBQUcsRUFBRSxLQUFLLEVBQUUsU0FBUyxFQUFFLENBQUM7SUFDekQsT0FBTyxDQUFDLDJCQUEyQixDQUFDLEdBQUcsRUFBRSxLQUFLLEVBQUUscUNBQXFDLEVBQUUsQ0FBQztJQUN4RixPQUFPLENBQUMseUJBQXlCLENBQUMsR0FBRztRQUNuQyxLQUFLLEVBQ0g7WUFDRSw2REFBNkQ7WUFDN0Qsa0RBQWtEO1lBQ2xELG1CQUFtQjtZQUNuQiwrQ0FBK0M7WUFDL0Msb0JBQW9CO1lBQ3BCLG1DQUFtQztTQUNwQyxDQUFDLElBQUksQ0FBQyxHQUFHLENBQUM7S0FDZCxDQUFDO0lBRUYsT0FBTyxRQUFRLENBQUM7QUFDbEIsQ0FBQyIsInNvdXJjZXNDb250ZW50IjpbImludGVyZmFjZSBDbG91ZEZyb250UmVzcG9uc2Uge1xuICByZXNwb25zZTogYW55O1xuICBoZWFkZXJzOiB7XG4gICAgW2tleTogc3RyaW5nXToge1xuICAgICAgdmFsdWU6IHN0cmluZztcbiAgICB9O1xuICB9O1xufVxuXG5mdW5jdGlvbiBoYW5kbGVyKGV2ZW50OiBDbG91ZEZyb250UmVzcG9uc2UpIHtcbiAgdmFyIHJlc3BvbnNlID0gZXZlbnQucmVzcG9uc2U7XG4gIHZhciBoZWFkZXJzID0gcmVzcG9uc2UuaGVhZGVycztcblxuICBoZWFkZXJzWyd4LWZyYW1lLW9wdGlvbnMnXSA9IHsgdmFsdWU6ICdkZW55JyB9O1xuICBoZWFkZXJzWyd4LXhzcy1wcm90ZWN0aW9uJ10gPSB7IHZhbHVlOiAnMTsgbW9kZT1ibG9jaycgfTtcbiAgaGVhZGVyc1sneC1jb250ZW50LXR5cGUtb3B0aW9ucyddID0geyB2YWx1ZTogJ25vc25pZmYnIH07XG4gIGhlYWRlcnNbJ3N0cmljdC10cmFuc3BvcnQtc2VjdXJpdHknXSA9IHsgdmFsdWU6ICdtYXgtYWdlPTQ3MzA0MDAwOyBpbmNsdWRlU3ViRG9tYWlucycgfTtcbiAgaGVhZGVyc1snY29udGVudC1zZWN1cml0eS1wb2xpY3knXSA9IHtcbiAgICB2YWx1ZTpcbiAgICAgIFtcbiAgICAgICAgXCJkZWZhdWx0LXNyYyAnc2VsZicgJ3Vuc2FmZS1pbmxpbmUnIGh0dHBzOi8vKi5hd3NzdGF0aWMuY29tO1wiLFxuICAgICAgICBcImNvbm5lY3Qtc3JjICdzZWxmJyBodHRwczovLyouc2hvcnRicmVhZC5hd3MuZGV2O1wiLFxuICAgICAgICBcImZyYW1lLXNyYyAnbm9uZSc7XCIsXG4gICAgICAgIFwiaW1nLXNyYyAnc2VsZicgaHR0cHM6Ly8qIGh0dHA6Ly8qLm9tdHJkYy5uZXQ7XCIsXG4gICAgICAgIFwib2JqZWN0LXNyYyAnbm9uZSc7XCIsXG4gICAgICAgIFwic3R5bGUtc3JjICdzZWxmJyAndW5zYWZlLWlubGluZSc7XCIsXG4gICAgICBdLmpvaW4oJyAnKSxcbiAgfTtcblxuICByZXR1cm4gcmVzcG9uc2U7XG59XG4iXX0=
      FunctionConfig:
        Comment: AddHeadersFunctionc8e10155f2162f48ff533f91d4832060d5a08c2d5c
        Runtime: cloudfront-js-1.0
  ConstructHubWebAppDistributionOrigin1S3Origin694AF937:
    Type: AWS::CloudFront::CloudFrontOriginAccessIdentity
    Properties:
      CloudFrontOriginAccessIdentityConfig:
        Comment: Identity for devConstructHubWebAppDistributionOrigin1FBBA04AE
  ConstructHubWebAppDistribution1F181DC9:
    Type: AWS::CloudFront::Distribution
    Properties:
      DistributionConfig:
        CacheBehaviors:
          - CachePolicyId: 658327ea-f89d-4fab-a63d-7e88639e58f6
            Compress: true
            FunctionAssociations:
              - EventType: viewer-response
                FunctionARN:
                  Fn::GetAtt:
                    - ConstructHubWebAppAddHeadersFunctionc8e10155f2162f48ff533f91d4832060d5a08c2d5c7E9FDB69
                    - FunctionARN
            PathPattern: /data/*
            TargetOriginId: devConstructHubWebAppDistributionOrigin2A726FD66
            ViewerProtocolPolicy: allow-all
          - CachePolicyId: 658327ea-f89d-4fab-a63d-7e88639e58f6
            Compress: true
            FunctionAssociations:
              - EventType: viewer-response
                FunctionARN:
                  Fn::GetAtt:
                    - ConstructHubWebAppAddHeadersFunctionc8e10155f2162f48ff533f91d4832060d5a08c2d5c7E9FDB69
                    - FunctionARN
            PathPattern: /catalog.json
            TargetOriginId: devConstructHubWebAppDistributionOrigin2A726FD66
            ViewerProtocolPolicy: allow-all
          - CachePolicyId: 658327ea-f89d-4fab-a63d-7e88639e58f6
            Compress: true
            FunctionAssociations:
              - EventType: viewer-response
                FunctionARN:
                  Fn::GetAtt:
                    - ConstructHubWebAppAddHeadersFunctionc8e10155f2162f48ff533f91d4832060d5a08c2d5c7E9FDB69
                    - FunctionARN
            PathPattern: /stats.json
            TargetOriginId: devConstructHubWebAppDistributionOrigin2A726FD66
            ViewerProtocolPolicy: allow-all
        CustomErrorResponses:
          - ErrorCode: 404
            ResponseCode: 200
            ResponsePagePath: /index.html
          - ErrorCode: 403
            ResponseCode: 200
            ResponsePagePath: /index.html
        DefaultCacheBehavior:
          CachePolicyId: 658327ea-f89d-4fab-a63d-7e88639e58f6
          Compress: true
          FunctionAssociations:
            - EventType: viewer-response
              FunctionARN:
                Fn::GetAtt:
                  - ConstructHubWebAppAddHeadersFunctionc8e10155f2162f48ff533f91d4832060d5a08c2d5c7E9FDB69
                  - FunctionARN
          TargetOriginId: devConstructHubWebAppDistributionOrigin1FBBA04AE
          ViewerProtocolPolicy: allow-all
        DefaultRootObject: index.html
        Enabled: true
        HttpVersion: http2
        IPV6Enabled: true
        Origins:
          - DomainName:
              Fn::GetAtt:
                - ConstructHubWebAppWebsiteBucket4B2B9DB2
                - RegionalDomainName
            Id: devConstructHubWebAppDistributionOrigin1FBBA04AE
            S3OriginConfig:
              OriginAccessIdentity:
                Fn::Join:
                  - ""
                  - - origin-access-identity/cloudfront/
                    - Ref: ConstructHubWebAppDistributionOrigin1S3Origin694AF937
          - DomainName:
              Fn::GetAtt:
                - ConstructHubPackageDataDC5EF35E
                - RegionalDomainName
            Id: devConstructHubWebAppDistributionOrigin2A726FD66
            S3OriginConfig:
              OriginAccessIdentity:
                Fn::Join:
                  - ""
                  - - origin-access-identity/cloudfront/
                    - Ref: ConstructHubWebAppDistributionOrigin2S3OriginDA7E7FF4
  ConstructHubWebAppDistributionOrigin2S3OriginDA7E7FF4:
    Type: AWS::CloudFront::CloudFrontOriginAccessIdentity
    Properties:
      CloudFrontOriginAccessIdentityConfig:
        Comment: Identity for devConstructHubWebAppDistributionOrigin2A726FD66
  ConstructHubWebAppCacheInvalidatorServiceRoleAABE9AE2:
    Type: AWS::IAM::Role
    Properties:
      AssumeRolePolicyDocument:
        Statement:
          - Action: sts:AssumeRole
            Effect: Allow
            Principal:
              Service: lambda.amazonaws.com
        Version: 2012-10-17
      ManagedPolicyArns:
        - Fn::Join:
            - ""
            - - "arn:"
              - Ref: AWS::Partition
              - :iam::aws:policy/service-role/AWSLambdaBasicExecutionRole
  ConstructHubWebAppCacheInvalidatorServiceRoleDefaultPolicy6CB0D51E:
    Type: AWS::IAM::Policy
    Properties:
      PolicyDocument:
        Statement:
          - Action: cloudfront:CreateInvalidation
            Effect: Allow
            Resource: "*"
        Version: 2012-10-17
      PolicyName: ConstructHubWebAppCacheInvalidatorServiceRoleDefaultPolicy6CB0D51E
      Roles:
        - Ref: ConstructHubWebAppCacheInvalidatorServiceRoleAABE9AE2
  ConstructHubWebAppCacheInvalidator07CDD78B:
    Type: AWS::Lambda::Function
    Properties:
      Code:
        S3Bucket:
          Ref: AssetParametersa9c1126f433d4d7214e1150e73f618dcbf66cfface99922057bbad43792f8baaS3Bucket1390AE13
        S3Key:
          Fn::Join:
            - ""
            - - Fn::Select:
                  - 0
                  - Fn::Split:
                      - "||"
                      - Ref: AssetParametersa9c1126f433d4d7214e1150e73f618dcbf66cfface99922057bbad43792f8baaS3VersionKey4120813C
              - Fn::Select:
                  - 1
                  - Fn::Split:
                      - "||"
                      - Ref: AssetParametersa9c1126f433d4d7214e1150e73f618dcbf66cfface99922057bbad43792f8baaS3VersionKey4120813C
      Role:
        Fn::GetAtt:
          - ConstructHubWebAppCacheInvalidatorServiceRoleAABE9AE2
          - Arn
      Description:
        Fn::Join:
          - ""
          - - "Automated cache invalidation on CloudFront distribution "
            - Ref: ConstructHubWebAppDistribution1F181DC9
      Environment:
        Variables:
          DISTRIBUTION_ID:
            Ref: ConstructHubWebAppDistribution1F181DC9
          PATH_PREFIX: /
      Handler: index.handler
      MemorySize: 1024
      Runtime: nodejs14.x
      Timeout: 60
    DependsOn:
      - ConstructHubWebAppCacheInvalidatorServiceRoleDefaultPolicy6CB0D51E
      - ConstructHubWebAppCacheInvalidatorServiceRoleAABE9AE2
  ConstructHubWebAppDeployWebsiteAwsCliLayer23CFFBC1:
    Type: AWS::Lambda::LayerVersion
    Properties:
      Content:
        S3Bucket:
          Ref: AssetParameterse9882ab123687399f934da0d45effe675ecc8ce13b40cb946f3e1d6141fe8d68S3BucketAEADE8C7
        S3Key:
          Fn::Join:
            - ""
            - - Fn::Select:
                  - 0
                  - Fn::Split:
                      - "||"
                      - Ref: AssetParameterse9882ab123687399f934da0d45effe675ecc8ce13b40cb946f3e1d6141fe8d68S3VersionKeyE415415F
              - Fn::Select:
                  - 1
                  - Fn::Split:
                      - "||"
                      - Ref: AssetParameterse9882ab123687399f934da0d45effe675ecc8ce13b40cb946f3e1d6141fe8d68S3VersionKeyE415415F
      Description: /opt/awscli/aws
  ConstructHubWebAppDeployWebsiteCustomResourceE6DF98C9:
    Type: Custom::CDKBucketDeployment
    Properties:
      ServiceToken:
        Fn::GetAtt:
          - CustomCDKBucketDeployment8693BB64968944B69AAFB0CC9EB8756C81C01536
          - Arn
      SourceBucketNames:
        - Ref: AssetParametersfb190c32a65b9618be756c3a0558c8fb6581f4fff7a1358b82c9deb4dd4e9112S3BucketFB9E976F
      SourceObjectKeys:
        - Fn::Join:
            - ""
            - - Fn::Select:
                  - 0
                  - Fn::Split:
                      - "||"
                      - Ref: AssetParametersfb190c32a65b9618be756c3a0558c8fb6581f4fff7a1358b82c9deb4dd4e9112S3VersionKeyEB418ADA
              - Fn::Select:
                  - 1
                  - Fn::Split:
                      - "||"
                      - Ref: AssetParametersfb190c32a65b9618be756c3a0558c8fb6581f4fff7a1358b82c9deb4dd4e9112S3VersionKeyEB418ADA
      DestinationBucketName:
        Ref: ConstructHubWebAppWebsiteBucket4B2B9DB2
      Prune: false
      DistributionId:
        Ref: ConstructHubWebAppDistribution1F181DC9
    UpdateReplacePolicy: Delete
    DeletionPolicy: Delete
  ConstructHubWebAppDeployWebsiteConfigAwsCliLayer8DFDB17A:
    Type: AWS::Lambda::LayerVersion
    Properties:
      Content:
        S3Bucket:
          Ref: AssetParameterse9882ab123687399f934da0d45effe675ecc8ce13b40cb946f3e1d6141fe8d68S3BucketAEADE8C7
        S3Key:
          Fn::Join:
            - ""
            - - Fn::Select:
                  - 0
                  - Fn::Split:
                      - "||"
                      - Ref: AssetParameterse9882ab123687399f934da0d45effe675ecc8ce13b40cb946f3e1d6141fe8d68S3VersionKeyE415415F
              - Fn::Select:
                  - 1
                  - Fn::Split:
                      - "||"
                      - Ref: AssetParameterse9882ab123687399f934da0d45effe675ecc8ce13b40cb946f3e1d6141fe8d68S3VersionKeyE415415F
      Description: /opt/awscli/aws
  ConstructHubWebAppDeployWebsiteConfigCustomResource2D18C708:
    Type: Custom::CDKBucketDeployment
    Properties:
      ServiceToken:
        Fn::GetAtt:
          - CustomCDKBucketDeployment8693BB64968944B69AAFB0CC9EB8756C81C01536
          - Arn
      SourceBucketNames:
        - Ref: AssetParametersec5ba82277d61b4c8f62eda97571cd57e350a84143f89d23270e8b9028d6f114S3Bucket6F15F130
      SourceObjectKeys:
        - Fn::Join:
            - ""
            - - Fn::Select:
                  - 0
                  - Fn::Split:
                      - "||"
                      - Ref: AssetParametersec5ba82277d61b4c8f62eda97571cd57e350a84143f89d23270e8b9028d6f114S3VersionKey0F6A742F
              - Fn::Select:
                  - 1
                  - Fn::Split:
                      - "||"
                      - Ref: AssetParametersec5ba82277d61b4c8f62eda97571cd57e350a84143f89d23270e8b9028d6f114S3VersionKey0F6A742F
      DestinationBucketName:
        Ref: ConstructHubWebAppWebsiteBucket4B2B9DB2
      Prune: false
      DistributionId:
        Ref: ConstructHubWebAppDistribution1F181DC9
    UpdateReplacePolicy: Delete
    DeletionPolicy: Delete
  AWS679f53fac002430cb0da5b7982bd2287ServiceRoleC1EA0FF2:
    Type: AWS::IAM::Role
    Properties:
      AssumeRolePolicyDocument:
        Statement:
          - Action: sts:AssumeRole
            Effect: Allow
            Principal:
              Service: lambda.amazonaws.com
        Version: 2012-10-17
      ManagedPolicyArns:
        - Fn::Join:
            - ""
            - - "arn:"
              - Ref: AWS::Partition
              - :iam::aws:policy/service-role/AWSLambdaBasicExecutionRole
  AWS679f53fac002430cb0da5b7982bd22872D164C4C:
    Type: AWS::Lambda::Function
    Properties:
      Code:
        S3Bucket:
          Ref: AssetParameters4074092ab8b435c90a773e082601fa36def54c91cadfae59451bd0beda547cbcS3Bucket02FC0B28
        S3Key:
          Fn::Join:
            - ""
            - - Fn::Select:
                  - 0
                  - Fn::Split:
                      - "||"
                      - Ref: AssetParameters4074092ab8b435c90a773e082601fa36def54c91cadfae59451bd0beda547cbcS3VersionKey547E84F8
              - Fn::Select:
                  - 1
                  - Fn::Split:
                      - "||"
                      - Ref: AssetParameters4074092ab8b435c90a773e082601fa36def54c91cadfae59451bd0beda547cbcS3VersionKey547E84F8
      Role:
        Fn::GetAtt:
          - AWS679f53fac002430cb0da5b7982bd2287ServiceRoleC1EA0FF2
          - Arn
      Handler: index.handler
      Runtime: nodejs12.x
      Timeout: 120
    DependsOn:
      - AWS679f53fac002430cb0da5b7982bd2287ServiceRoleC1EA0FF2
  CustomCDKBucketDeployment8693BB64968944B69AAFB0CC9EB8756CServiceRole89A01265:
    Type: AWS::IAM::Role
    Properties:
      AssumeRolePolicyDocument:
        Statement:
          - Action: sts:AssumeRole
            Effect: Allow
            Principal:
              Service: lambda.amazonaws.com
        Version: 2012-10-17
      ManagedPolicyArns:
        - Fn::Join:
            - ""
            - - "arn:"
              - Ref: AWS::Partition
              - :iam::aws:policy/service-role/AWSLambdaBasicExecutionRole
  CustomCDKBucketDeployment8693BB64968944B69AAFB0CC9EB8756CServiceRoleDefaultPolicy88902FDF:
    Type: AWS::IAM::Policy
    Properties:
      PolicyDocument:
        Statement:
          - Action:
              - s3:GetObject*
              - s3:GetBucket*
              - s3:List*
            Effect: Allow
            Resource:
              - Fn::Join:
                  - ""
                  - - "arn:"
                    - Ref: AWS::Partition
                    - ":s3:::"
                    - Ref: AssetParameters6f1f07e70de63d5afdbcab762f8f867a2aedb494b30cd360d5deb518d3914263S3Bucket55D036C4
              - Fn::Join:
                  - ""
                  - - "arn:"
                    - Ref: AWS::Partition
                    - ":s3:::"
                    - Ref: AssetParameters6f1f07e70de63d5afdbcab762f8f867a2aedb494b30cd360d5deb518d3914263S3Bucket55D036C4
                    - /*
          - Action:
              - s3:GetObject*
              - s3:GetBucket*
              - s3:List*
              - s3:DeleteObject*
              - s3:PutObject*
              - s3:Abort*
            Effect: Allow
            Resource:
              - Fn::GetAtt:
                  - ConstructHubDenyListBucket1B3C2C2E
                  - Arn
              - Fn::Join:
                  - ""
                  - - Fn::GetAtt:
                        - ConstructHubDenyListBucket1B3C2C2E
                        - Arn
                    - /*
          - Action:
              - s3:GetObject*
              - s3:GetBucket*
              - s3:List*
            Effect: Allow
            Resource:
              - Fn::Join:
                  - ""
                  - - "arn:"
                    - Ref: AWS::Partition
                    - ":s3:::"
                    - Ref: AssetParameters2d57e6bb8a166048eeaa118c1f0e1a8d760395e6f71185ebbd03869b25a22658S3BucketF36A877E
              - Fn::Join:
                  - ""
                  - - "arn:"
                    - Ref: AWS::Partition
                    - ":s3:::"
                    - Ref: AssetParameters2d57e6bb8a166048eeaa118c1f0e1a8d760395e6f71185ebbd03869b25a22658S3BucketF36A877E
                    - /*
          - Action:
              - s3:GetObject*
              - s3:GetBucket*
              - s3:List*
              - s3:DeleteObject*
              - s3:PutObject*
              - s3:Abort*
            Effect: Allow
            Resource:
              - Fn::GetAtt:
                  - ConstructHubLicenseListBucket9334047F
                  - Arn
              - Fn::Join:
                  - ""
                  - - Fn::GetAtt:
                        - ConstructHubLicenseListBucket9334047F
                        - Arn
                    - /*
          - Action:
              - s3:GetObject*
              - s3:GetBucket*
              - s3:List*
            Effect: Allow
            Resource:
              - Fn::Join:
                  - ""
                  - - "arn:"
                    - Ref: AWS::Partition
                    - ":s3:::"
                    - Ref: AssetParametersfb190c32a65b9618be756c3a0558c8fb6581f4fff7a1358b82c9deb4dd4e9112S3BucketFB9E976F
              - Fn::Join:
                  - ""
                  - - "arn:"
                    - Ref: AWS::Partition
                    - ":s3:::"
                    - Ref: AssetParametersfb190c32a65b9618be756c3a0558c8fb6581f4fff7a1358b82c9deb4dd4e9112S3BucketFB9E976F
                    - /*
          - Action:
              - s3:GetObject*
              - s3:GetBucket*
              - s3:List*
              - s3:DeleteObject*
              - s3:PutObject*
              - s3:Abort*
            Effect: Allow
            Resource:
              - Fn::GetAtt:
                  - ConstructHubWebAppWebsiteBucket4B2B9DB2
                  - Arn
              - Fn::Join:
                  - ""
                  - - Fn::GetAtt:
                        - ConstructHubWebAppWebsiteBucket4B2B9DB2
                        - Arn
                    - /*
          - Action:
              - cloudfront:GetInvalidation
              - cloudfront:CreateInvalidation
            Effect: Allow
            Resource: "*"
          - Action:
              - s3:GetObject*
              - s3:GetBucket*
              - s3:List*
            Effect: Allow
            Resource:
              - Fn::Join:
                  - ""
                  - - "arn:"
                    - Ref: AWS::Partition
                    - ":s3:::"
                    - Ref: AssetParametersec5ba82277d61b4c8f62eda97571cd57e350a84143f89d23270e8b9028d6f114S3Bucket6F15F130
              - Fn::Join:
                  - ""
                  - - "arn:"
                    - Ref: AWS::Partition
                    - ":s3:::"
                    - Ref: AssetParametersec5ba82277d61b4c8f62eda97571cd57e350a84143f89d23270e8b9028d6f114S3Bucket6F15F130
                    - /*
        Version: 2012-10-17
      PolicyName: CustomCDKBucketDeployment8693BB64968944B69AAFB0CC9EB8756CServiceRoleDefaultPolicy88902FDF
      Roles:
        - Ref: CustomCDKBucketDeployment8693BB64968944B69AAFB0CC9EB8756CServiceRole89A01265
  CustomCDKBucketDeployment8693BB64968944B69AAFB0CC9EB8756C81C01536:
    Type: AWS::Lambda::Function
    Properties:
      Code:
        S3Bucket:
          Ref: AssetParametersa3058ccb468d757ebb89df5363a1c20f5307c6911136f29d00e1a68c9b2aa7e8S3BucketD1AD544E
        S3Key:
          Fn::Join:
            - ""
            - - Fn::Select:
                  - 0
                  - Fn::Split:
                      - "||"
                      - Ref: AssetParametersa3058ccb468d757ebb89df5363a1c20f5307c6911136f29d00e1a68c9b2aa7e8S3VersionKey93A19D70
              - Fn::Select:
                  - 1
                  - Fn::Split:
                      - "||"
                      - Ref: AssetParametersa3058ccb468d757ebb89df5363a1c20f5307c6911136f29d00e1a68c9b2aa7e8S3VersionKey93A19D70
      Role:
        Fn::GetAtt:
          - CustomCDKBucketDeployment8693BB64968944B69AAFB0CC9EB8756CServiceRole89A01265
          - Arn
      Handler: index.handler
      Layers:
        - Ref: ConstructHubDenyListBucketDeploymentAwsCliLayerEAC3D4DA
      Runtime: python3.7
      Timeout: 900
    DependsOn:
      - CustomCDKBucketDeployment8693BB64968944B69AAFB0CC9EB8756CServiceRoleDefaultPolicy88902FDF
      - CustomCDKBucketDeployment8693BB64968944B69AAFB0CC9EB8756CServiceRole89A01265
  BucketNotificationsHandler050a0587b7544547bf325f094a3db834RoleB6FB88EC:
    Type: AWS::IAM::Role
    Properties:
      AssumeRolePolicyDocument:
        Statement:
          - Action: sts:AssumeRole
            Effect: Allow
            Principal:
              Service: lambda.amazonaws.com
        Version: 2012-10-17
      ManagedPolicyArns:
        - Fn::Join:
            - ""
            - - "arn:"
              - Ref: AWS::Partition
              - :iam::aws:policy/service-role/AWSLambdaBasicExecutionRole
  BucketNotificationsHandler050a0587b7544547bf325f094a3db834RoleDefaultPolicy2CF63D36:
    Type: AWS::IAM::Policy
    Properties:
      PolicyDocument:
        Statement:
          - Action: s3:PutBucketNotification
            Effect: Allow
            Resource: "*"
        Version: 2012-10-17
      PolicyName: BucketNotificationsHandler050a0587b7544547bf325f094a3db834RoleDefaultPolicy2CF63D36
      Roles:
        - Ref: BucketNotificationsHandler050a0587b7544547bf325f094a3db834RoleB6FB88EC
  BucketNotificationsHandler050a0587b7544547bf325f094a3db8347ECC3691:
    Type: AWS::Lambda::Function
    Properties:
      Description: AWS CloudFormation handler for "Custom::S3BucketNotifications"
        resources (@aws-cdk/aws-s3)
      Code:
        ZipFile: >
          import boto3  # type: ignore

          import json

          import logging

          import urllib.request


          s3 = boto3.client("s3")


          CONFIGURATION_TYPES = ["TopicConfigurations", "QueueConfigurations", "LambdaFunctionConfigurations"]


          def handler(event: dict, context):
              response_status = "SUCCESS"
              error_message = ""
              try:
                  props = event["ResourceProperties"]
                  bucket = props["BucketName"]
                  notification_configuration = props["NotificationConfiguration"]
                  request_type = event["RequestType"]
                  managed = props.get('Managed', 'true').lower() == 'true'
                  stack_id = event['StackId']

                  if managed:
                    config = handle_managed(request_type, notification_configuration)
                  else:
                    config = handle_unmanaged(bucket, stack_id, request_type, notification_configuration)

                  put_bucket_notification_configuration(bucket, config)
              except Exception as e:
                  logging.exception("Failed to put bucket notification configuration")
                  response_status = "FAILED"
                  error_message = f"Error: {str(e)}. "
              finally:
                  submit_response(event, context, response_status, error_message)


          def handle_managed(request_type, notification_configuration):
            if request_type == 'Delete':
              return {}
            return notification_configuration


          def handle_unmanaged(bucket, stack_id, request_type, notification_configuration):

            # find external notifications
            external_notifications = find_external_notifications(bucket, stack_id)

            # if delete, that's all we need
            if request_type == 'Delete':
              return external_notifications

            def with_id(notification):
              notification['Id'] = f"{stack_id}-{hash(json.dumps(notification, sort_keys=True))}"
              return notification

            # otherwise, merge external with incoming config and augment with id
            notifications = {}
            for t in CONFIGURATION_TYPES:
              external = external_notifications.get(t, [])
              incoming = [with_id(n) for n in notification_configuration.get(t, [])]
              notifications[t] = external + incoming
            return notifications


          def find_external_notifications(bucket, stack_id):
            existing_notifications = get_bucket_notification_configuration(bucket)
            external_notifications = {}
            for t in CONFIGURATION_TYPES:
              # if the notification was created by us, we know what id to expect
              # so we can filter by it.
              external_notifications[t] = [n for n in existing_notifications.get(t, []) if not n['Id'].startswith(f"{stack_id}-")]

            return external_notifications


          def get_bucket_notification_configuration(bucket):
            return s3.get_bucket_notification_configuration(Bucket=bucket)


          def put_bucket_notification_configuration(bucket, notification_configuration):
            s3.put_bucket_notification_configuration(Bucket=bucket, NotificationConfiguration=notification_configuration)


          def submit_response(event: dict, context, response_status: str, error_message: str):
              response_body = json.dumps(
                  {
                      "Status": response_status,
                      "Reason": f"{error_message}See the details in CloudWatch Log Stream: {context.log_stream_name}",
                      "PhysicalResourceId": event.get("PhysicalResourceId") or event["LogicalResourceId"],
                      "StackId": event["StackId"],
                      "RequestId": event["RequestId"],
                      "LogicalResourceId": event["LogicalResourceId"],
                      "NoEcho": False,
                  }
              ).encode("utf-8")
              headers = {"content-type": "", "content-length": str(len(response_body))}
              try:
                  req = urllib.request.Request(url=event["ResponseURL"], headers=headers, data=response_body, method="PUT")
                  with urllib.request.urlopen(req) as response:
                      print(response.read().decode("utf-8"))
                  print("Status code: " + response.reason)
              except Exception as e:
                  print("send(..) failed executing request.urlopen(..): " + str(e))
      Handler: index.handler
      Role:
        Fn::GetAtt:
          - BucketNotificationsHandler050a0587b7544547bf325f094a3db834RoleB6FB88EC
          - Arn
      Runtime: python3.7
      Timeout: 300
    DependsOn:
      - BucketNotificationsHandler050a0587b7544547bf325f094a3db834RoleDefaultPolicy2CF63D36
      - BucketNotificationsHandler050a0587b7544547bf325f094a3db834RoleB6FB88EC
  LogRetentionaae0aa3c5b4d4f87b02d85b201efdd8aServiceRole9741ECFB:
    Type: AWS::IAM::Role
    Properties:
      AssumeRolePolicyDocument:
        Statement:
          - Action: sts:AssumeRole
            Effect: Allow
            Principal:
              Service: lambda.amazonaws.com
        Version: 2012-10-17
      ManagedPolicyArns:
        - Fn::Join:
            - ""
            - - "arn:"
              - Ref: AWS::Partition
              - :iam::aws:policy/service-role/AWSLambdaBasicExecutionRole
  LogRetentionaae0aa3c5b4d4f87b02d85b201efdd8aServiceRoleDefaultPolicyADDA7DEB:
    Type: AWS::IAM::Policy
    Properties:
      PolicyDocument:
        Statement:
          - Action:
              - logs:PutRetentionPolicy
              - logs:DeleteRetentionPolicy
            Effect: Allow
            Resource: "*"
        Version: 2012-10-17
      PolicyName: LogRetentionaae0aa3c5b4d4f87b02d85b201efdd8aServiceRoleDefaultPolicyADDA7DEB
      Roles:
        - Ref: LogRetentionaae0aa3c5b4d4f87b02d85b201efdd8aServiceRole9741ECFB
  LogRetentionaae0aa3c5b4d4f87b02d85b201efdd8aFD4BFC8A:
    Type: AWS::Lambda::Function
    Properties:
      Handler: index.handler
      Runtime: nodejs14.x
      Code:
        S3Bucket:
          Ref: AssetParametersb120b13d9d868c7622e7db1b68bae4c0f82ffd0227b8c15f2cef38e186ff3827S3Bucket2070BA0A
        S3Key:
          Fn::Join:
            - ""
            - - Fn::Select:
                  - 0
                  - Fn::Split:
                      - "||"
                      - Ref: AssetParametersb120b13d9d868c7622e7db1b68bae4c0f82ffd0227b8c15f2cef38e186ff3827S3VersionKeyB95D17C3
              - Fn::Select:
                  - 1
                  - Fn::Split:
                      - "||"
                      - Ref: AssetParametersb120b13d9d868c7622e7db1b68bae4c0f82ffd0227b8c15f2cef38e186ff3827S3VersionKeyB95D17C3
      Role:
        Fn::GetAtt:
          - LogRetentionaae0aa3c5b4d4f87b02d85b201efdd8aServiceRole9741ECFB
          - Arn
    DependsOn:
      - LogRetentionaae0aa3c5b4d4f87b02d85b201efdd8aServiceRoleDefaultPolicyADDA7DEB
      - LogRetentionaae0aa3c5b4d4f87b02d85b201efdd8aServiceRole9741ECFB
Outputs:
  ConstructHubMonitoringWatchfulWatchfulDashboard75D318D0:
    Value:
      Fn::Join:
        - ""
        - - https://console.aws.amazon.com/cloudwatch/home?region=
          - Ref: AWS::Region
          - "#dashboards:name="
          - Ref: ConstructHubMonitoringWatchfulDashboardB8493D55
  ConstructHubWebAppDomainNameDC10F8DD:
    Value:
      Fn::GetAtt:
        - ConstructHubWebAppDistribution1F181DC9
        - DomainName
    Export:
      Name: ConstructHubDomainName
Parameters:
  AssetParameters4074092ab8b435c90a773e082601fa36def54c91cadfae59451bd0beda547cbcS3Bucket02FC0B28:
    Type: String
    Description: S3 bucket for asset
      "4074092ab8b435c90a773e082601fa36def54c91cadfae59451bd0beda547cbc"
  AssetParameters4074092ab8b435c90a773e082601fa36def54c91cadfae59451bd0beda547cbcS3VersionKey547E84F8:
    Type: String
    Description: S3 key for asset version
      "4074092ab8b435c90a773e082601fa36def54c91cadfae59451bd0beda547cbc"
  AssetParameters4074092ab8b435c90a773e082601fa36def54c91cadfae59451bd0beda547cbcArtifactHashF236251A:
    Type: String
    Description: Artifact hash for asset
      "4074092ab8b435c90a773e082601fa36def54c91cadfae59451bd0beda547cbc"
  AssetParameterse9882ab123687399f934da0d45effe675ecc8ce13b40cb946f3e1d6141fe8d68S3BucketAEADE8C7:
    Type: String
    Description: S3 bucket for asset
      "e9882ab123687399f934da0d45effe675ecc8ce13b40cb946f3e1d6141fe8d68"
  AssetParameterse9882ab123687399f934da0d45effe675ecc8ce13b40cb946f3e1d6141fe8d68S3VersionKeyE415415F:
    Type: String
    Description: S3 key for asset version
      "e9882ab123687399f934da0d45effe675ecc8ce13b40cb946f3e1d6141fe8d68"
  AssetParameterse9882ab123687399f934da0d45effe675ecc8ce13b40cb946f3e1d6141fe8d68ArtifactHashD9A515C3:
    Type: String
    Description: Artifact hash for asset
      "e9882ab123687399f934da0d45effe675ecc8ce13b40cb946f3e1d6141fe8d68"
  AssetParametersa3058ccb468d757ebb89df5363a1c20f5307c6911136f29d00e1a68c9b2aa7e8S3BucketD1AD544E:
    Type: String
    Description: S3 bucket for asset
      "a3058ccb468d757ebb89df5363a1c20f5307c6911136f29d00e1a68c9b2aa7e8"
  AssetParametersa3058ccb468d757ebb89df5363a1c20f5307c6911136f29d00e1a68c9b2aa7e8S3VersionKey93A19D70:
    Type: String
    Description: S3 key for asset version
      "a3058ccb468d757ebb89df5363a1c20f5307c6911136f29d00e1a68c9b2aa7e8"
  AssetParametersa3058ccb468d757ebb89df5363a1c20f5307c6911136f29d00e1a68c9b2aa7e8ArtifactHash238275D6:
    Type: String
    Description: Artifact hash for asset
      "a3058ccb468d757ebb89df5363a1c20f5307c6911136f29d00e1a68c9b2aa7e8"
  AssetParameters6f1f07e70de63d5afdbcab762f8f867a2aedb494b30cd360d5deb518d3914263S3Bucket55D036C4:
    Type: String
    Description: S3 bucket for asset
      "6f1f07e70de63d5afdbcab762f8f867a2aedb494b30cd360d5deb518d3914263"
  AssetParameters6f1f07e70de63d5afdbcab762f8f867a2aedb494b30cd360d5deb518d3914263S3VersionKey1CB8DF17:
    Type: String
    Description: S3 key for asset version
      "6f1f07e70de63d5afdbcab762f8f867a2aedb494b30cd360d5deb518d3914263"
  AssetParameters6f1f07e70de63d5afdbcab762f8f867a2aedb494b30cd360d5deb518d3914263ArtifactHashEC19001D:
    Type: String
    Description: Artifact hash for asset
      "6f1f07e70de63d5afdbcab762f8f867a2aedb494b30cd360d5deb518d3914263"
  AssetParametersc5ed3506ccf141325c557e0e0c7990b8436c834222d75edcc64d8220f0e46245S3Bucket4B4F34A3:
    Type: String
    Description: S3 bucket for asset
      "c5ed3506ccf141325c557e0e0c7990b8436c834222d75edcc64d8220f0e46245"
  AssetParametersc5ed3506ccf141325c557e0e0c7990b8436c834222d75edcc64d8220f0e46245S3VersionKey2CD3E7D9:
    Type: String
    Description: S3 key for asset version
      "c5ed3506ccf141325c557e0e0c7990b8436c834222d75edcc64d8220f0e46245"
  AssetParametersc5ed3506ccf141325c557e0e0c7990b8436c834222d75edcc64d8220f0e46245ArtifactHashEBD3FED7:
    Type: String
    Description: Artifact hash for asset
      "c5ed3506ccf141325c557e0e0c7990b8436c834222d75edcc64d8220f0e46245"
  AssetParametersfe317c8530ec9736af6f26432f692374ee80abaf9d89c284cca0ba0c004f5710S3Bucket7D364227:
    Type: String
    Description: S3 bucket for asset
      "fe317c8530ec9736af6f26432f692374ee80abaf9d89c284cca0ba0c004f5710"
  AssetParametersfe317c8530ec9736af6f26432f692374ee80abaf9d89c284cca0ba0c004f5710S3VersionKey0757D748:
    Type: String
    Description: S3 key for asset version
      "fe317c8530ec9736af6f26432f692374ee80abaf9d89c284cca0ba0c004f5710"
  AssetParametersfe317c8530ec9736af6f26432f692374ee80abaf9d89c284cca0ba0c004f5710ArtifactHashE6439A65:
    Type: String
    Description: Artifact hash for asset
      "fe317c8530ec9736af6f26432f692374ee80abaf9d89c284cca0ba0c004f5710"
  AssetParametersbc4856197b7529a5538193b907063bad190a63f43e76cbf3883b63267e4e6bb9S3Bucket5587867A:
    Type: String
    Description: S3 bucket for asset
      "bc4856197b7529a5538193b907063bad190a63f43e76cbf3883b63267e4e6bb9"
  AssetParametersbc4856197b7529a5538193b907063bad190a63f43e76cbf3883b63267e4e6bb9S3VersionKeyA4A0AC14:
    Type: String
    Description: S3 key for asset version
      "bc4856197b7529a5538193b907063bad190a63f43e76cbf3883b63267e4e6bb9"
  AssetParametersbc4856197b7529a5538193b907063bad190a63f43e76cbf3883b63267e4e6bb9ArtifactHash3FC7C2D0:
    Type: String
    Description: Artifact hash for asset
      "bc4856197b7529a5538193b907063bad190a63f43e76cbf3883b63267e4e6bb9"
  AssetParametersb120b13d9d868c7622e7db1b68bae4c0f82ffd0227b8c15f2cef38e186ff3827S3Bucket2070BA0A:
    Type: String
    Description: S3 bucket for asset
      "b120b13d9d868c7622e7db1b68bae4c0f82ffd0227b8c15f2cef38e186ff3827"
  AssetParametersb120b13d9d868c7622e7db1b68bae4c0f82ffd0227b8c15f2cef38e186ff3827S3VersionKeyB95D17C3:
    Type: String
    Description: S3 key for asset version
      "b120b13d9d868c7622e7db1b68bae4c0f82ffd0227b8c15f2cef38e186ff3827"
  AssetParametersb120b13d9d868c7622e7db1b68bae4c0f82ffd0227b8c15f2cef38e186ff3827ArtifactHash1355580A:
    Type: String
    Description: Artifact hash for asset
      "b120b13d9d868c7622e7db1b68bae4c0f82ffd0227b8c15f2cef38e186ff3827"
  AssetParameters8c2699bad46f0f26e9042dd754eba6ba68363c29b7c9fdc052da2a515d0b3a63S3BucketFB591343:
    Type: String
    Description: S3 bucket for asset
      "8c2699bad46f0f26e9042dd754eba6ba68363c29b7c9fdc052da2a515d0b3a63"
  AssetParameters8c2699bad46f0f26e9042dd754eba6ba68363c29b7c9fdc052da2a515d0b3a63S3VersionKeyC9D11757:
    Type: String
    Description: S3 key for asset version
      "8c2699bad46f0f26e9042dd754eba6ba68363c29b7c9fdc052da2a515d0b3a63"
  AssetParameters8c2699bad46f0f26e9042dd754eba6ba68363c29b7c9fdc052da2a515d0b3a63ArtifactHash3B3688C8:
    Type: String
    Description: Artifact hash for asset
      "8c2699bad46f0f26e9042dd754eba6ba68363c29b7c9fdc052da2a515d0b3a63"
  AssetParametersfc986584c099ea5046c4cc9515c34013472214b465565366d7e634dd9705258fS3Bucket44863F75:
    Type: String
    Description: S3 bucket for asset
      "fc986584c099ea5046c4cc9515c34013472214b465565366d7e634dd9705258f"
  AssetParametersfc986584c099ea5046c4cc9515c34013472214b465565366d7e634dd9705258fS3VersionKeyE8AFE3D5:
    Type: String
    Description: S3 key for asset version
      "fc986584c099ea5046c4cc9515c34013472214b465565366d7e634dd9705258f"
  AssetParametersfc986584c099ea5046c4cc9515c34013472214b465565366d7e634dd9705258fArtifactHash19E96771:
    Type: String
    Description: Artifact hash for asset
      "fc986584c099ea5046c4cc9515c34013472214b465565366d7e634dd9705258f"
  AssetParameters37a7a5676db5cc319df41562d6f07c6ea1c93244cfda1e4c1f903176f99307a4S3Bucket4F1C309F:
    Type: String
    Description: S3 bucket for asset
      "37a7a5676db5cc319df41562d6f07c6ea1c93244cfda1e4c1f903176f99307a4"
  AssetParameters37a7a5676db5cc319df41562d6f07c6ea1c93244cfda1e4c1f903176f99307a4S3VersionKey86393F7F:
    Type: String
    Description: S3 key for asset version
      "37a7a5676db5cc319df41562d6f07c6ea1c93244cfda1e4c1f903176f99307a4"
  AssetParameters37a7a5676db5cc319df41562d6f07c6ea1c93244cfda1e4c1f903176f99307a4ArtifactHashBED74E03:
    Type: String
    Description: Artifact hash for asset
      "37a7a5676db5cc319df41562d6f07c6ea1c93244cfda1e4c1f903176f99307a4"
  AssetParametersb4828fa3e6608b604f40714834357128787d8bb7327ddf0ae60941eeea975812S3Bucket2779E091:
    Type: String
    Description: S3 bucket for asset
      "b4828fa3e6608b604f40714834357128787d8bb7327ddf0ae60941eeea975812"
  AssetParametersb4828fa3e6608b604f40714834357128787d8bb7327ddf0ae60941eeea975812S3VersionKey4905FB72:
    Type: String
    Description: S3 key for asset version
      "b4828fa3e6608b604f40714834357128787d8bb7327ddf0ae60941eeea975812"
  AssetParametersb4828fa3e6608b604f40714834357128787d8bb7327ddf0ae60941eeea975812ArtifactHashF1CFE7DA:
    Type: String
    Description: Artifact hash for asset
      "b4828fa3e6608b604f40714834357128787d8bb7327ddf0ae60941eeea975812"
  AssetParameters2afb4b0541001a078b483de798350f4dd244eff255cd0d8dcce9121502119037S3Bucket2031097D:
    Type: String
    Description: S3 bucket for asset
      "2afb4b0541001a078b483de798350f4dd244eff255cd0d8dcce9121502119037"
  AssetParameters2afb4b0541001a078b483de798350f4dd244eff255cd0d8dcce9121502119037S3VersionKeyDD62233C:
    Type: String
    Description: S3 key for asset version
      "2afb4b0541001a078b483de798350f4dd244eff255cd0d8dcce9121502119037"
  AssetParameters2afb4b0541001a078b483de798350f4dd244eff255cd0d8dcce9121502119037ArtifactHash24FA682B:
    Type: String
    Description: Artifact hash for asset
      "2afb4b0541001a078b483de798350f4dd244eff255cd0d8dcce9121502119037"
  AssetParameters2d57e6bb8a166048eeaa118c1f0e1a8d760395e6f71185ebbd03869b25a22658S3BucketF36A877E:
    Type: String
    Description: S3 bucket for asset
      "2d57e6bb8a166048eeaa118c1f0e1a8d760395e6f71185ebbd03869b25a22658"
  AssetParameters2d57e6bb8a166048eeaa118c1f0e1a8d760395e6f71185ebbd03869b25a22658S3VersionKeyF7596361:
    Type: String
    Description: S3 key for asset version
      "2d57e6bb8a166048eeaa118c1f0e1a8d760395e6f71185ebbd03869b25a22658"
  AssetParameters2d57e6bb8a166048eeaa118c1f0e1a8d760395e6f71185ebbd03869b25a22658ArtifactHashA026490C:
    Type: String
    Description: Artifact hash for asset
      "2d57e6bb8a166048eeaa118c1f0e1a8d760395e6f71185ebbd03869b25a22658"
  AssetParametersc09eea9f146f40034eac08f09b352048658b81613013dd0cb3c780882ddad2d2S3Bucket282AD231:
    Type: String
    Description: S3 bucket for asset
      "c09eea9f146f40034eac08f09b352048658b81613013dd0cb3c780882ddad2d2"
  AssetParametersc09eea9f146f40034eac08f09b352048658b81613013dd0cb3c780882ddad2d2S3VersionKey2CF1D797:
    Type: String
    Description: S3 key for asset version
      "c09eea9f146f40034eac08f09b352048658b81613013dd0cb3c780882ddad2d2"
  AssetParametersc09eea9f146f40034eac08f09b352048658b81613013dd0cb3c780882ddad2d2ArtifactHash7CC2C110:
    Type: String
    Description: Artifact hash for asset
      "c09eea9f146f40034eac08f09b352048658b81613013dd0cb3c780882ddad2d2"
  AssetParameters8a4f91f7cfe7a988cc49d61f5bc568f49db75225cf3a89de6c8ace2248650a42S3BucketB7E4D952:
    Type: String
    Description: S3 bucket for asset
      "8a4f91f7cfe7a988cc49d61f5bc568f49db75225cf3a89de6c8ace2248650a42"
  AssetParameters8a4f91f7cfe7a988cc49d61f5bc568f49db75225cf3a89de6c8ace2248650a42S3VersionKey7736CBD7:
    Type: String
    Description: S3 key for asset version
      "8a4f91f7cfe7a988cc49d61f5bc568f49db75225cf3a89de6c8ace2248650a42"
  AssetParameters8a4f91f7cfe7a988cc49d61f5bc568f49db75225cf3a89de6c8ace2248650a42ArtifactHashAD02DF9B:
    Type: String
    Description: Artifact hash for asset
      "8a4f91f7cfe7a988cc49d61f5bc568f49db75225cf3a89de6c8ace2248650a42"
  AssetParameterscfa04e95a99d0796c41be6daddff2f13b6b46407c75c963edc503c40076fe575S3BucketD9E029DB:
    Type: String
    Description: S3 bucket for asset
      "cfa04e95a99d0796c41be6daddff2f13b6b46407c75c963edc503c40076fe575"
  AssetParameterscfa04e95a99d0796c41be6daddff2f13b6b46407c75c963edc503c40076fe575S3VersionKey61B8F9CA:
    Type: String
    Description: S3 key for asset version
      "cfa04e95a99d0796c41be6daddff2f13b6b46407c75c963edc503c40076fe575"
  AssetParameterscfa04e95a99d0796c41be6daddff2f13b6b46407c75c963edc503c40076fe575ArtifactHashC439F3C2:
    Type: String
    Description: Artifact hash for asset
      "cfa04e95a99d0796c41be6daddff2f13b6b46407c75c963edc503c40076fe575"
  AssetParametersa9c1126f433d4d7214e1150e73f618dcbf66cfface99922057bbad43792f8baaS3Bucket1390AE13:
    Type: String
    Description: S3 bucket for asset
      "a9c1126f433d4d7214e1150e73f618dcbf66cfface99922057bbad43792f8baa"
  AssetParametersa9c1126f433d4d7214e1150e73f618dcbf66cfface99922057bbad43792f8baaS3VersionKey4120813C:
    Type: String
    Description: S3 key for asset version
      "a9c1126f433d4d7214e1150e73f618dcbf66cfface99922057bbad43792f8baa"
  AssetParametersa9c1126f433d4d7214e1150e73f618dcbf66cfface99922057bbad43792f8baaArtifactHash8FB5D501:
    Type: String
    Description: Artifact hash for asset
      "a9c1126f433d4d7214e1150e73f618dcbf66cfface99922057bbad43792f8baa"
  AssetParametersfb190c32a65b9618be756c3a0558c8fb6581f4fff7a1358b82c9deb4dd4e9112S3BucketFB9E976F:
    Type: String
    Description: S3 bucket for asset
      "fb190c32a65b9618be756c3a0558c8fb6581f4fff7a1358b82c9deb4dd4e9112"
  AssetParametersfb190c32a65b9618be756c3a0558c8fb6581f4fff7a1358b82c9deb4dd4e9112S3VersionKeyEB418ADA:
    Type: String
    Description: S3 key for asset version
      "fb190c32a65b9618be756c3a0558c8fb6581f4fff7a1358b82c9deb4dd4e9112"
  AssetParametersfb190c32a65b9618be756c3a0558c8fb6581f4fff7a1358b82c9deb4dd4e9112ArtifactHash1355668B:
    Type: String
    Description: Artifact hash for asset
      "fb190c32a65b9618be756c3a0558c8fb6581f4fff7a1358b82c9deb4dd4e9112"
  AssetParametersec5ba82277d61b4c8f62eda97571cd57e350a84143f89d23270e8b9028d6f114S3Bucket6F15F130:
    Type: String
    Description: S3 bucket for asset
      "ec5ba82277d61b4c8f62eda97571cd57e350a84143f89d23270e8b9028d6f114"
  AssetParametersec5ba82277d61b4c8f62eda97571cd57e350a84143f89d23270e8b9028d6f114S3VersionKey0F6A742F:
    Type: String
    Description: S3 key for asset version
      "ec5ba82277d61b4c8f62eda97571cd57e350a84143f89d23270e8b9028d6f114"
  AssetParametersec5ba82277d61b4c8f62eda97571cd57e350a84143f89d23270e8b9028d6f114ArtifactHashA65B0FBE:
    Type: String
    Description: Artifact hash for asset
      "ec5ba82277d61b4c8f62eda97571cd57e350a84143f89d23270e8b9028d6f114"
  AssetParameters3c8f117f368bb6b603b3fae24bc441d91c776dc69b4c0d2415f401116b1b01abS3BucketB8697C36:
    Type: String
    Description: S3 bucket for asset
      "3c8f117f368bb6b603b3fae24bc441d91c776dc69b4c0d2415f401116b1b01ab"
  AssetParameters3c8f117f368bb6b603b3fae24bc441d91c776dc69b4c0d2415f401116b1b01abS3VersionKey4DB0882F:
    Type: String
    Description: S3 key for asset version
      "3c8f117f368bb6b603b3fae24bc441d91c776dc69b4c0d2415f401116b1b01ab"
  AssetParameters3c8f117f368bb6b603b3fae24bc441d91c776dc69b4c0d2415f401116b1b01abArtifactHash160A38BA:
    Type: String
    Description: Artifact hash for asset
      "3c8f117f368bb6b603b3fae24bc441d91c776dc69b4c0d2415f401116b1b01ab"

`;<|MERGE_RESOLUTION|>--- conflicted
+++ resolved
@@ -2390,11 +2390,7 @@
                 - Ref: AWS::Region
                 - .
                 - Ref: AWS::URLSuffix
-<<<<<<< HEAD
-                - /aws-cdk/assets:b665d6471ce66fe82579911b790d2da11e2bcca10c05f754fa202bf112579884
-=======
-                - /aws-cdk/assets:c44c5812570e5f42a7c420d652be605e6cd07c6fa13a95cf24d974ac6ce0d021
->>>>>>> 2642f3e0
+                - /aws-cdk/assets:373131cb521cc75fe1730bb9b29c497dad06970a1cec59084263e8f3d4f0bef1
           LogConfiguration:
             LogDriver: awslogs
             Options:
@@ -3888,7 +3884,7 @@
     Properties:
       Code:
         S3Bucket:
-          Ref: AssetParameters8a4f91f7cfe7a988cc49d61f5bc568f49db75225cf3a89de6c8ace2248650a42S3BucketB7E4D952
+          Ref: AssetParameters54a013c685fd830d9e53c7a610f5278cca1110a389a5013daa53066efa077cceS3BucketC93D5DF5
         S3Key:
           Fn::Join:
             - ""
@@ -3896,12 +3892,12 @@
                   - 0
                   - Fn::Split:
                       - "||"
-                      - Ref: AssetParameters8a4f91f7cfe7a988cc49d61f5bc568f49db75225cf3a89de6c8ace2248650a42S3VersionKey7736CBD7
+                      - Ref: AssetParameters54a013c685fd830d9e53c7a610f5278cca1110a389a5013daa53066efa077cceS3VersionKey761E0020
               - Fn::Select:
                   - 1
                   - Fn::Split:
                       - "||"
-                      - Ref: AssetParameters8a4f91f7cfe7a988cc49d61f5bc568f49db75225cf3a89de6c8ace2248650a42S3VersionKey7736CBD7
+                      - Ref: AssetParameters54a013c685fd830d9e53c7a610f5278cca1110a389a5013daa53066efa077cceS3VersionKey761E0020
       Role:
         Fn::GetAtt:
           - ConstructHubSourcesNpmJsServiceRoleAC3F7AA6
@@ -4662,7 +4658,7 @@
             - '",{"label":"Invocations","stat":"Sum","visible":false,"id":"m9ff955bd33652ecefb4dd9402064988aa5e418fcf59360156ff8c9e38dbde5e2"}],[{"label":"Errors","expression":"FILL(m3aa18789f406dc22d5fd69d6a8b1ae08cbc04aabfde21bee51e16796b37a2e55,
               0)"}],["AWS/Lambda","Errors","FunctionName","'
             - Ref: ConstructHubDenyListPrunePruneHandler30B33551
-            - '",{"label":"Errors","stat":"Sum","visible":false,"id":"m3aa18789f406dc22d5fd69d6a8b1ae08cbc04aabfde21bee51e16796b37a2e55"}]],"yAxis":{"left":{"min":0}},"period":300}},{"type":"text","width":24,"height":2,"x":0,"y":81,"properties":{"markdown":"#
+            - '",{"label":"Errors","stat":"Sum","visible":false,"id":"m3aa18789f406dc22d5fd69d6a8b1ae08cbc04aabfde21bee51e16796b37a2e55"}]],"yAxis":{"left":{"min":0}},"period":300}},{"type":"text","width":24,"height":2,"x":0,"y":87,"properties":{"markdown":"#
               Package Stats\\n\\n[button:primary:Package Stats
               Object](/s3/object/'
             - Ref: ConstructHubPackageDataDC5EF35E
@@ -4672,14 +4668,14 @@
             - )\\n[button:Package Stats
               Logs](/cloudwatch/home#logsV2:log-groups/log-group/$252Faws$252flambda$252f
             - Ref: ConstructHubStats61DB07B1
-            - /log-events)"}},{"type":"metric","width":12,"height":6,"x":0,"y":83,"properties":{"view":"timeSeries","title":"Number
+            - /log-events)"}},{"type":"metric","width":12,"height":6,"x":0,"y":89,"properties":{"view":"timeSeries","title":"Number
               of Package Stats Recorded","region":"
             - Ref: AWS::Region
             - '","metrics":[[{"label":"Packages with
               stats","expression":"FILL(m47411943a6e8f8e16a1dd905ff43cab11425b802c4d32615e081cab30c15f29f,
               REPEAT)"}],["ConstructHub/PackageStats","RegisteredPackagesWithStats",{"label":"Packages
               with
-              stats","stat":"Maximum","visible":false,"id":"m47411943a6e8f8e16a1dd905ff43cab11425b802c4d32615e081cab30c15f29f"}]],"yAxis":{"left":{"min":0}}}},{"type":"metric","width":12,"height":6,"x":12,"y":83,"properties":{"view":"timeSeries","title":"Invocation
+              stats","stat":"Maximum","visible":false,"id":"m47411943a6e8f8e16a1dd905ff43cab11425b802c4d32615e081cab30c15f29f"}]],"yAxis":{"left":{"min":0}}}},{"type":"metric","width":12,"height":6,"x":12,"y":89,"properties":{"view":"timeSeries","title":"Invocation
               Duration","region":"'
             - Ref: AWS::Region
             - '","metrics":[["AWS/Lambda","Duration","FunctionName","'
@@ -5670,18 +5666,18 @@
     Type: String
     Description: Artifact hash for asset
       "c09eea9f146f40034eac08f09b352048658b81613013dd0cb3c780882ddad2d2"
-  AssetParameters8a4f91f7cfe7a988cc49d61f5bc568f49db75225cf3a89de6c8ace2248650a42S3BucketB7E4D952:
+  AssetParameters54a013c685fd830d9e53c7a610f5278cca1110a389a5013daa53066efa077cceS3BucketC93D5DF5:
     Type: String
     Description: S3 bucket for asset
-      "8a4f91f7cfe7a988cc49d61f5bc568f49db75225cf3a89de6c8ace2248650a42"
-  AssetParameters8a4f91f7cfe7a988cc49d61f5bc568f49db75225cf3a89de6c8ace2248650a42S3VersionKey7736CBD7:
+      "54a013c685fd830d9e53c7a610f5278cca1110a389a5013daa53066efa077cce"
+  AssetParameters54a013c685fd830d9e53c7a610f5278cca1110a389a5013daa53066efa077cceS3VersionKey761E0020:
     Type: String
     Description: S3 key for asset version
-      "8a4f91f7cfe7a988cc49d61f5bc568f49db75225cf3a89de6c8ace2248650a42"
-  AssetParameters8a4f91f7cfe7a988cc49d61f5bc568f49db75225cf3a89de6c8ace2248650a42ArtifactHashAD02DF9B:
+      "54a013c685fd830d9e53c7a610f5278cca1110a389a5013daa53066efa077cce"
+  AssetParameters54a013c685fd830d9e53c7a610f5278cca1110a389a5013daa53066efa077cceArtifactHash0D03C94E:
     Type: String
     Description: Artifact hash for asset
-      "8a4f91f7cfe7a988cc49d61f5bc568f49db75225cf3a89de6c8ace2248650a42"
+      "54a013c685fd830d9e53c7a610f5278cca1110a389a5013daa53066efa077cce"
   AssetParameterscfa04e95a99d0796c41be6daddff2f13b6b46407c75c963edc503c40076fe575S3BucketD9E029DB:
     Type: String
     Description: S3 bucket for asset
