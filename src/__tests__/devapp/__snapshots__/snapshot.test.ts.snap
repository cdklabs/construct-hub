--- conflicted
+++ resolved
@@ -2524,11 +2524,7 @@
     Properties:
       Code:
         S3Bucket:
-<<<<<<< HEAD
-          Ref: AssetParametersa562b9e6393a0ee05bac73e07433c5fc8714ab69e9892a5172b8e838c56bfe11S3Bucket9DA0EA64
-=======
-          Ref: AssetParameters88b9c4e86fb761ff8204bd9f186782e3b41949811fab1ae1625e92bf5f7996dfS3Bucket1087F5E6
->>>>>>> 5fbdddc1
+          Ref: AssetParametersbec22b479bb27040f989c8d9dac74896806079dae8538bfb38b94c4f7ac105ecS3BucketE3CFE68F
         S3Key:
           Fn::Join:
             - ""
@@ -2536,20 +2532,12 @@
                   - 0
                   - Fn::Split:
                       - "||"
-<<<<<<< HEAD
-                      - Ref: AssetParametersa562b9e6393a0ee05bac73e07433c5fc8714ab69e9892a5172b8e838c56bfe11S3VersionKey8432EB9A
-=======
-                      - Ref: AssetParameters88b9c4e86fb761ff8204bd9f186782e3b41949811fab1ae1625e92bf5f7996dfS3VersionKey3729039F
->>>>>>> 5fbdddc1
+                      - Ref: AssetParametersbec22b479bb27040f989c8d9dac74896806079dae8538bfb38b94c4f7ac105ecS3VersionKey6D99058D
               - Fn::Select:
                   - 1
                   - Fn::Split:
                       - "||"
-<<<<<<< HEAD
-                      - Ref: AssetParametersa562b9e6393a0ee05bac73e07433c5fc8714ab69e9892a5172b8e838c56bfe11S3VersionKey8432EB9A
-=======
-                      - Ref: AssetParameters88b9c4e86fb761ff8204bd9f186782e3b41949811fab1ae1625e92bf5f7996dfS3VersionKey3729039F
->>>>>>> 5fbdddc1
+                      - Ref: AssetParametersbec22b479bb27040f989c8d9dac74896806079dae8538bfb38b94c4f7ac105ecS3VersionKey6D99058D
       Role:
         Fn::GetAtt:
           - ConstructHubIngestionServiceRole6380BAB6
@@ -2671,9 +2659,6 @@
       Period: 300
       Statistic: Sum
       Threshold: 1
-<<<<<<< HEAD
-  ConstructHubInventoryCanaryServiceRole7684EDDE:
-=======
   ConstructHubLicenseListBucket9334047F:
     Type: AWS::S3::Bucket
     Properties:
@@ -2763,48 +2748,7 @@
       Prune: true
     UpdateReplacePolicy: Delete
     DeletionPolicy: Delete
-  ConstructHubDiscoveryStagingBucket1F2F7AE8:
-    Type: AWS::S3::Bucket
-    Properties:
-      LifecycleConfiguration:
-        Rules:
-          - ExpirationInDays: 30
-            Prefix: staged/
-            Status: Enabled
-      PublicAccessBlockConfiguration:
-        BlockPublicAcls: true
-        BlockPublicPolicy: true
-        IgnorePublicAcls: true
-        RestrictPublicBuckets: true
-    UpdateReplacePolicy: Retain
-    DeletionPolicy: Retain
-  ConstructHubDiscoveryStagingBucketPolicyFB770F3D:
-    Type: AWS::S3::BucketPolicy
-    Properties:
-      Bucket:
-        Ref: ConstructHubDiscoveryStagingBucket1F2F7AE8
-      PolicyDocument:
-        Statement:
-          - Action: s3:*
-            Condition:
-              Bool:
-                aws:SecureTransport: "false"
-            Effect: Deny
-            Principal:
-              AWS: "*"
-            Resource:
-              - Fn::GetAtt:
-                  - ConstructHubDiscoveryStagingBucket1F2F7AE8
-                  - Arn
-              - Fn::Join:
-                  - ""
-                  - - Fn::GetAtt:
-                        - ConstructHubDiscoveryStagingBucket1F2F7AE8
-                        - Arn
-                    - /*
-        Version: 2012-10-17
-  ConstructHubDiscoveryServiceRole1B3CFF96:
->>>>>>> 5fbdddc1
+  ConstructHubInventoryCanaryServiceRole7684EDDE:
     Type: AWS::IAM::Role
     Properties:
       AssumeRolePolicyDocument:
@@ -2820,16 +2764,7 @@
             - - "arn:"
               - Ref: AWS::Partition
               - :iam::aws:policy/service-role/AWSLambdaBasicExecutionRole
-<<<<<<< HEAD
   ConstructHubInventoryCanaryServiceRoleDefaultPolicy144783F1:
-=======
-    DependsOn:
-      - ConstructHubDenyListBucketDeploymentAwsCliLayerEAC3D4DA
-      - ConstructHubDenyListBucketDeploymentCustomResourceF835956B
-      - ConstructHubLicenseListAwsCliLayer59592811
-      - ConstructHubLicenseListCustomResource323F0FD4
-  ConstructHubDiscoveryServiceRoleDefaultPolicy9D5F91B3:
->>>>>>> 5fbdddc1
     Type: AWS::IAM::Policy
     Properties:
       PolicyDocument:
@@ -2847,47 +2782,18 @@
                   - ""
                   - - Fn::GetAtt:
                         - ConstructHubPackageDataDC5EF35E
-                        - Arn
-                    - /*
-          - Action:
-              - s3:GetObject*
-              - s3:GetBucket*
-              - s3:List*
-            Effect: Allow
-            Resource:
-              - Fn::GetAtt:
-                  - ConstructHubLicenseListBucket9334047F
-                  - Arn
-              - Fn::Join:
-                  - ""
-                  - - Fn::GetAtt:
-                        - ConstructHubLicenseListBucket9334047F
                         - Arn
                     - /*
         Version: 2012-10-17
       PolicyName: ConstructHubInventoryCanaryServiceRoleDefaultPolicy144783F1
       Roles:
-<<<<<<< HEAD
         - Ref: ConstructHubInventoryCanaryServiceRole7684EDDE
   ConstructHubInventoryCanary63D899BC:
-=======
-        - Ref: ConstructHubDiscoveryServiceRole1B3CFF96
-    DependsOn:
-      - ConstructHubDenyListBucketDeploymentAwsCliLayerEAC3D4DA
-      - ConstructHubDenyListBucketDeploymentCustomResourceF835956B
-      - ConstructHubLicenseListAwsCliLayer59592811
-      - ConstructHubLicenseListCustomResource323F0FD4
-  ConstructHubDiscoveryD6EEC2B8:
->>>>>>> 5fbdddc1
     Type: AWS::Lambda::Function
     Properties:
       Code:
         S3Bucket:
-<<<<<<< HEAD
-          Ref: AssetParameters529e89165f0a6bb521f833515ae2371785bce4e028e7ae3c91e3732ae77e951bS3Bucket6DC938D0
-=======
-          Ref: AssetParameters0437791f3640cc823828ae0679adc153a7a8cb6d31c196c557bb3198b9d12d77S3Bucket89E68333
->>>>>>> 5fbdddc1
+          Ref: AssetParametersa7b60478c58b29ac97ecae30d46966ed10713835d41172f97104fc7aa8144100S3BucketA07EA20C
         S3Key:
           Fn::Join:
             - ""
@@ -2895,20 +2801,12 @@
                   - 0
                   - Fn::Split:
                       - "||"
-<<<<<<< HEAD
-                      - Ref: AssetParameters529e89165f0a6bb521f833515ae2371785bce4e028e7ae3c91e3732ae77e951bS3VersionKeyBF96E938
-=======
-                      - Ref: AssetParameters0437791f3640cc823828ae0679adc153a7a8cb6d31c196c557bb3198b9d12d77S3VersionKey6A8CDAC5
->>>>>>> 5fbdddc1
+                      - Ref: AssetParametersa7b60478c58b29ac97ecae30d46966ed10713835d41172f97104fc7aa8144100S3VersionKeyBF4D0B81
               - Fn::Select:
                   - 1
                   - Fn::Split:
                       - "||"
-<<<<<<< HEAD
-                      - Ref: AssetParameters529e89165f0a6bb521f833515ae2371785bce4e028e7ae3c91e3732ae77e951bS3VersionKeyBF96E938
-=======
-                      - Ref: AssetParameters0437791f3640cc823828ae0679adc153a7a8cb6d31c196c557bb3198b9d12d77S3VersionKey6A8CDAC5
->>>>>>> 5fbdddc1
+                      - Ref: AssetParametersa7b60478c58b29ac97ecae30d46966ed10713835d41172f97104fc7aa8144100S3VersionKeyBF4D0B81
       Role:
         Fn::GetAtt:
           - ConstructHubInventoryCanaryServiceRole7684EDDE
@@ -2918,37 +2816,15 @@
       Environment:
         Variables:
           BUCKET_NAME:
-<<<<<<< HEAD
             Ref: ConstructHubPackageDataDC5EF35E
-=======
-            Ref: ConstructHubDiscoveryStagingBucket1F2F7AE8
-          QUEUE_URL:
-            Ref: ConstructHubIngestionQueue1AD94CA3
-          DENY_LIST_BUCKET_NAME:
-            Ref: ConstructHubDenyListBucket1B3C2C2E
-          DENY_LIST_OBJECT_KEY: deny-list.json
-          LICENSE_LIST_BUCKET_NAME:
-            Ref: ConstructHubLicenseListBucket9334047F
-          LICENSE_LIST_OBJECT_KEY: allowed-licenses.json
->>>>>>> 5fbdddc1
       Handler: index.handler
       MemorySize: 10240
       Runtime: nodejs14.x
       Timeout: 300
     DependsOn:
-<<<<<<< HEAD
       - ConstructHubInventoryCanaryServiceRoleDefaultPolicy144783F1
       - ConstructHubInventoryCanaryServiceRole7684EDDE
   ConstructHubInventoryCanaryScheduleRule79F2F8D8:
-=======
-      - ConstructHubDenyListBucketDeploymentAwsCliLayerEAC3D4DA
-      - ConstructHubDenyListBucketDeploymentCustomResourceF835956B
-      - ConstructHubDiscoveryServiceRoleDefaultPolicy9D5F91B3
-      - ConstructHubDiscoveryServiceRole1B3CFF96
-      - ConstructHubLicenseListAwsCliLayer59592811
-      - ConstructHubLicenseListCustomResource323F0FD4
-  ConstructHubDiscoveryScheduleRule90EE2E2A:
->>>>>>> 5fbdddc1
     Type: AWS::Events::Rule
     Properties:
       ScheduleExpression: rate(5 minutes)
@@ -3078,6 +2954,11 @@
             - - "arn:"
               - Ref: AWS::Partition
               - :iam::aws:policy/service-role/AWSLambdaBasicExecutionRole
+    DependsOn:
+      - ConstructHubDenyListBucketDeploymentAwsCliLayerEAC3D4DA
+      - ConstructHubDenyListBucketDeploymentCustomResourceF835956B
+      - ConstructHubLicenseListAwsCliLayer59592811
+      - ConstructHubLicenseListCustomResource323F0FD4
   ConstructHubSourcesNpmJsServiceRoleDefaultPolicy65FBFA22:
     Type: AWS::IAM::Policy
     Properties:
@@ -3130,20 +3011,36 @@
                         - ConstructHubDenyListBucket1B3C2C2E
                         - Arn
                     - /*
+          - Action:
+              - s3:GetObject*
+              - s3:GetBucket*
+              - s3:List*
+            Effect: Allow
+            Resource:
+              - Fn::GetAtt:
+                  - ConstructHubLicenseListBucket9334047F
+                  - Arn
+              - Fn::Join:
+                  - ""
+                  - - Fn::GetAtt:
+                        - ConstructHubLicenseListBucket9334047F
+                        - Arn
+                    - /*
         Version: 2012-10-17
       PolicyName: ConstructHubSourcesNpmJsServiceRoleDefaultPolicy65FBFA22
       Roles:
         - Ref: ConstructHubSourcesNpmJsServiceRoleAC3F7AA6
+    DependsOn:
+      - ConstructHubDenyListBucketDeploymentAwsCliLayerEAC3D4DA
+      - ConstructHubDenyListBucketDeploymentCustomResourceF835956B
+      - ConstructHubLicenseListAwsCliLayer59592811
+      - ConstructHubLicenseListCustomResource323F0FD4
   ConstructHubSourcesNpmJs15A77D2D:
     Type: AWS::Lambda::Function
     Properties:
       Code:
         S3Bucket:
-<<<<<<< HEAD
-          Ref: AssetParameters9831be767653734d1b0826773e3c8dbf8782c23e4bf212b7cf909816d7ed9c69S3Bucket7D6B3B5A
-=======
-          Ref: AssetParametersa7b60478c58b29ac97ecae30d46966ed10713835d41172f97104fc7aa8144100S3BucketA07EA20C
->>>>>>> 5fbdddc1
+          Ref: AssetParameters2821e9a03f5c8acf8da1616ef4b5f44bfa5867557dbcc64cca51242892942a00S3BucketC5860594
         S3Key:
           Fn::Join:
             - ""
@@ -3151,20 +3048,12 @@
                   - 0
                   - Fn::Split:
                       - "||"
-<<<<<<< HEAD
-                      - Ref: AssetParameters9831be767653734d1b0826773e3c8dbf8782c23e4bf212b7cf909816d7ed9c69S3VersionKey96B47A00
-=======
-                      - Ref: AssetParametersa7b60478c58b29ac97ecae30d46966ed10713835d41172f97104fc7aa8144100S3VersionKeyBF4D0B81
->>>>>>> 5fbdddc1
+                      - Ref: AssetParameters2821e9a03f5c8acf8da1616ef4b5f44bfa5867557dbcc64cca51242892942a00S3VersionKeyCAE19CAD
               - Fn::Select:
                   - 1
                   - Fn::Split:
                       - "||"
-<<<<<<< HEAD
-                      - Ref: AssetParameters9831be767653734d1b0826773e3c8dbf8782c23e4bf212b7cf909816d7ed9c69S3VersionKey96B47A00
-=======
-                      - Ref: AssetParametersa7b60478c58b29ac97ecae30d46966ed10713835d41172f97104fc7aa8144100S3VersionKeyBF4D0B81
->>>>>>> 5fbdddc1
+                      - Ref: AssetParameters2821e9a03f5c8acf8da1616ef4b5f44bfa5867557dbcc64cca51242892942a00S3VersionKeyCAE19CAD
       Role:
         Fn::GetAtt:
           - ConstructHubSourcesNpmJsServiceRoleAC3F7AA6
@@ -3180,6 +3069,9 @@
           DENY_LIST_BUCKET_NAME:
             Ref: ConstructHubDenyListBucket1B3C2C2E
           DENY_LIST_OBJECT_KEY: deny-list.json
+          LICENSE_LIST_BUCKET_NAME:
+            Ref: ConstructHubLicenseListBucket9334047F
+          LICENSE_LIST_OBJECT_KEY: allowed-licenses.json
       Handler: index.handler
       MemorySize: 10024
       ReservedConcurrentExecutions: 1
@@ -3188,6 +3080,10 @@
       TracingConfig:
         Mode: Active
     DependsOn:
+      - ConstructHubDenyListBucketDeploymentAwsCliLayerEAC3D4DA
+      - ConstructHubDenyListBucketDeploymentCustomResourceF835956B
+      - ConstructHubLicenseListAwsCliLayer59592811
+      - ConstructHubLicenseListCustomResource323F0FD4
       - ConstructHubSourcesNpmJsServiceRoleDefaultPolicy65FBFA22
       - ConstructHubSourcesNpmJsServiceRoleAC3F7AA6
   ConstructHubSourcesNpmJsSchedule34031870:
@@ -4385,34 +4281,18 @@
     Type: String
     Description: Artifact hash for asset
       "b191eac94c45062404e5c8019a48b252eab6ab82372aedcf526df0c91109ea17"
-  AssetParameters88b9c4e86fb761ff8204bd9f186782e3b41949811fab1ae1625e92bf5f7996dfS3Bucket1087F5E6:
+  AssetParametersbec22b479bb27040f989c8d9dac74896806079dae8538bfb38b94c4f7ac105ecS3BucketE3CFE68F:
     Type: String
     Description: S3 bucket for asset
-      "88b9c4e86fb761ff8204bd9f186782e3b41949811fab1ae1625e92bf5f7996df"
-  AssetParameters88b9c4e86fb761ff8204bd9f186782e3b41949811fab1ae1625e92bf5f7996dfS3VersionKey3729039F:
+      "bec22b479bb27040f989c8d9dac74896806079dae8538bfb38b94c4f7ac105ec"
+  AssetParametersbec22b479bb27040f989c8d9dac74896806079dae8538bfb38b94c4f7ac105ecS3VersionKey6D99058D:
     Type: String
     Description: S3 key for asset version
-      "88b9c4e86fb761ff8204bd9f186782e3b41949811fab1ae1625e92bf5f7996df"
-  AssetParameters88b9c4e86fb761ff8204bd9f186782e3b41949811fab1ae1625e92bf5f7996dfArtifactHashD185D881:
+      "bec22b479bb27040f989c8d9dac74896806079dae8538bfb38b94c4f7ac105ec"
+  AssetParametersbec22b479bb27040f989c8d9dac74896806079dae8538bfb38b94c4f7ac105ecArtifactHash04B28626:
     Type: String
     Description: Artifact hash for asset
-<<<<<<< HEAD
-      "b71e1be6a7755e2db27ab32b3b3798af645eef7a61fdace74eed9545f739fe01"
-  AssetParametersa562b9e6393a0ee05bac73e07433c5fc8714ab69e9892a5172b8e838c56bfe11S3Bucket9DA0EA64:
-    Type: String
-    Description: S3 bucket for asset
-      "a562b9e6393a0ee05bac73e07433c5fc8714ab69e9892a5172b8e838c56bfe11"
-  AssetParametersa562b9e6393a0ee05bac73e07433c5fc8714ab69e9892a5172b8e838c56bfe11S3VersionKey8432EB9A:
-    Type: String
-    Description: S3 key for asset version
-      "a562b9e6393a0ee05bac73e07433c5fc8714ab69e9892a5172b8e838c56bfe11"
-  AssetParametersa562b9e6393a0ee05bac73e07433c5fc8714ab69e9892a5172b8e838c56bfe11ArtifactHash0D0B459E:
-    Type: String
-    Description: Artifact hash for asset
-      "a562b9e6393a0ee05bac73e07433c5fc8714ab69e9892a5172b8e838c56bfe11"
-  AssetParameters529e89165f0a6bb521f833515ae2371785bce4e028e7ae3c91e3732ae77e951bS3Bucket6DC938D0:
-=======
-      "88b9c4e86fb761ff8204bd9f186782e3b41949811fab1ae1625e92bf5f7996df"
+      "bec22b479bb27040f989c8d9dac74896806079dae8538bfb38b94c4f7ac105ec"
   AssetParameters2d57e6bb8a166048eeaa118c1f0e1a8d760395e6f71185ebbd03869b25a22658S3BucketF36A877E:
     Type: String
     Description: S3 bucket for asset
@@ -4425,20 +4305,7 @@
     Type: String
     Description: Artifact hash for asset
       "2d57e6bb8a166048eeaa118c1f0e1a8d760395e6f71185ebbd03869b25a22658"
-  AssetParameters0437791f3640cc823828ae0679adc153a7a8cb6d31c196c557bb3198b9d12d77S3Bucket89E68333:
-    Type: String
-    Description: S3 bucket for asset
-      "0437791f3640cc823828ae0679adc153a7a8cb6d31c196c557bb3198b9d12d77"
-  AssetParameters0437791f3640cc823828ae0679adc153a7a8cb6d31c196c557bb3198b9d12d77S3VersionKey6A8CDAC5:
-    Type: String
-    Description: S3 key for asset version
-      "0437791f3640cc823828ae0679adc153a7a8cb6d31c196c557bb3198b9d12d77"
-  AssetParameters0437791f3640cc823828ae0679adc153a7a8cb6d31c196c557bb3198b9d12d77ArtifactHashD254032B:
-    Type: String
-    Description: Artifact hash for asset
-      "0437791f3640cc823828ae0679adc153a7a8cb6d31c196c557bb3198b9d12d77"
   AssetParametersa7b60478c58b29ac97ecae30d46966ed10713835d41172f97104fc7aa8144100S3BucketA07EA20C:
->>>>>>> 5fbdddc1
     Type: String
     Description: S3 bucket for asset
       "a7b60478c58b29ac97ecae30d46966ed10713835d41172f97104fc7aa8144100"
@@ -4449,23 +4316,19 @@
   AssetParametersa7b60478c58b29ac97ecae30d46966ed10713835d41172f97104fc7aa8144100ArtifactHashB98D2EC5:
     Type: String
     Description: Artifact hash for asset
-<<<<<<< HEAD
-      "529e89165f0a6bb521f833515ae2371785bce4e028e7ae3c91e3732ae77e951b"
-  AssetParameters9831be767653734d1b0826773e3c8dbf8782c23e4bf212b7cf909816d7ed9c69S3Bucket7D6B3B5A:
+      "a7b60478c58b29ac97ecae30d46966ed10713835d41172f97104fc7aa8144100"
+  AssetParameters2821e9a03f5c8acf8da1616ef4b5f44bfa5867557dbcc64cca51242892942a00S3BucketC5860594:
     Type: String
     Description: S3 bucket for asset
-      "9831be767653734d1b0826773e3c8dbf8782c23e4bf212b7cf909816d7ed9c69"
-  AssetParameters9831be767653734d1b0826773e3c8dbf8782c23e4bf212b7cf909816d7ed9c69S3VersionKey96B47A00:
+      "2821e9a03f5c8acf8da1616ef4b5f44bfa5867557dbcc64cca51242892942a00"
+  AssetParameters2821e9a03f5c8acf8da1616ef4b5f44bfa5867557dbcc64cca51242892942a00S3VersionKeyCAE19CAD:
     Type: String
     Description: S3 key for asset version
-      "9831be767653734d1b0826773e3c8dbf8782c23e4bf212b7cf909816d7ed9c69"
-  AssetParameters9831be767653734d1b0826773e3c8dbf8782c23e4bf212b7cf909816d7ed9c69ArtifactHash8831A0FA:
+      "2821e9a03f5c8acf8da1616ef4b5f44bfa5867557dbcc64cca51242892942a00"
+  AssetParameters2821e9a03f5c8acf8da1616ef4b5f44bfa5867557dbcc64cca51242892942a00ArtifactHashB687F90E:
     Type: String
     Description: Artifact hash for asset
-      "9831be767653734d1b0826773e3c8dbf8782c23e4bf212b7cf909816d7ed9c69"
-=======
-      "a7b60478c58b29ac97ecae30d46966ed10713835d41172f97104fc7aa8144100"
->>>>>>> 5fbdddc1
+      "2821e9a03f5c8acf8da1616ef4b5f44bfa5867557dbcc64cca51242892942a00"
   AssetParameters7ee6e37c4f89b09a6b3c50e513093daf23a858809daed5a6703095d14955c9b2S3BucketF2BF2B22:
     Type: String
     Description: S3 bucket for asset
