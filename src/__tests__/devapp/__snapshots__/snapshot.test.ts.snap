// Jest Snapshot v1, https://goo.gl/fbAQLP

exports[`golden snapshot 1`] = `
Resources:
  ConstructHubMonitoringWatchfulDashboardB8493D55:
    Type: AWS::CloudWatch::Dashboard
    Properties:
      DashboardBody:
        Fn::Join:
          - ""
          - - '{"widgets":[{"type":"text","width":24,"height":2,"x":0,"y":0,"properties":{"markdown":"#
              Deny List - Prune Function\\n\\n[button:AWS Lambda
              Console](https://console.aws.amazon.com/lambda/home?region='
            - Ref: AWS::Region
            - "#/functions/"
            - Ref: ConstructHubDenyListPrunePruneHandler30B33551
            - ?tab=graph) [button:CloudWatch
              Logs](https://console.aws.amazon.com/cloudwatch/home?region=
            - Ref: AWS::Region
            - "#logEventViewer:group=/aws/lambda/"
            - Ref: ConstructHubDenyListPrunePruneHandler30B33551
            - )"}},{"type":"metric","width":6,"height":6,"x":0,"y":2,"properties":{"view":"timeSeries","title":"Invocations/5min","region":"
            - Ref: AWS::Region
            - '","metrics":[["AWS/Lambda","Invocations","FunctionName","'
            - Ref: ConstructHubDenyListPrunePruneHandler30B33551
            - '",{"stat":"Sum"}]],"yAxis":{}}},{"type":"metric","width":6,"height":6,"x":6,"y":2,"properties":{"view":"timeSeries","title":"Errors/5min","region":"'
            - Ref: AWS::Region
            - '","metrics":[["AWS/Lambda","Errors","FunctionName","'
            - Ref: ConstructHubDenyListPrunePruneHandler30B33551
            - '",{"stat":"Sum"}]],"annotations":{"horizontal":[{"label":"Errors
              > 0 for 3 datapoints within 15
              minutes","value":0,"yAxis":"left"}]},"yAxis":{}}},{"type":"metric","width":6,"height":6,"x":12,"y":2,"properties":{"view":"timeSeries","title":"Throttles/5min","region":"'
            - Ref: AWS::Region
            - '","metrics":[["AWS/Lambda","Throttles","FunctionName","'
            - Ref: ConstructHubDenyListPrunePruneHandler30B33551
            - '",{"stat":"Sum"}]],"annotations":{"horizontal":[{"label":"Throttles
              > 0 for 3 datapoints within 15
              minutes","value":0,"yAxis":"left"}]},"yAxis":{}}},{"type":"metric","width":6,"height":6,"x":18,"y":2,"properties":{"view":"timeSeries","title":"Duration/5min","region":"'
            - Ref: AWS::Region
            - '","metrics":[["AWS/Lambda","Duration","FunctionName","'
            - Ref: ConstructHubDenyListPrunePruneHandler30B33551
            - '",{"label":"p99","stat":"p99"}]],"annotations":{"horizontal":[{"label":"p99
              > 720000 for 3 datapoints within 15
              minutes","value":720000,"yAxis":"left"}]},"yAxis":{}}},{"type":"text","width":24,"height":2,"x":0,"y":8,"properties":{"markdown":"#
              Deny List - Prune Delete Function\\n\\n[button:AWS Lambda
              Console](https://console.aws.amazon.com/lambda/home?region='
            - Ref: AWS::Region
            - "#/functions/"
            - Ref: ConstructHubDenyListPrunePruneQueueHandlerF7EB599B
            - ?tab=graph) [button:CloudWatch
              Logs](https://console.aws.amazon.com/cloudwatch/home?region=
            - Ref: AWS::Region
            - "#logEventViewer:group=/aws/lambda/"
            - Ref: ConstructHubDenyListPrunePruneQueueHandlerF7EB599B
            - )"}},{"type":"metric","width":6,"height":6,"x":0,"y":10,"properties":{"view":"timeSeries","title":"Invocations/5min","region":"
            - Ref: AWS::Region
            - '","metrics":[["AWS/Lambda","Invocations","FunctionName","'
            - Ref: ConstructHubDenyListPrunePruneQueueHandlerF7EB599B
            - '",{"stat":"Sum"}]],"yAxis":{}}},{"type":"metric","width":6,"height":6,"x":6,"y":10,"properties":{"view":"timeSeries","title":"Errors/5min","region":"'
            - Ref: AWS::Region
            - '","metrics":[["AWS/Lambda","Errors","FunctionName","'
            - Ref: ConstructHubDenyListPrunePruneQueueHandlerF7EB599B
            - '",{"stat":"Sum"}]],"annotations":{"horizontal":[{"label":"Errors
              > 0 for 3 datapoints within 15
              minutes","value":0,"yAxis":"left"}]},"yAxis":{}}},{"type":"metric","width":6,"height":6,"x":12,"y":10,"properties":{"view":"timeSeries","title":"Throttles/5min","region":"'
            - Ref: AWS::Region
            - '","metrics":[["AWS/Lambda","Throttles","FunctionName","'
            - Ref: ConstructHubDenyListPrunePruneQueueHandlerF7EB599B
            - '",{"stat":"Sum"}]],"annotations":{"horizontal":[{"label":"Throttles
              > 0 for 3 datapoints within 15
              minutes","value":0,"yAxis":"left"}]},"yAxis":{}}},{"type":"metric","width":6,"height":6,"x":18,"y":10,"properties":{"view":"timeSeries","title":"Duration/5min","region":"'
            - Ref: AWS::Region
            - '","metrics":[["AWS/Lambda","Duration","FunctionName","'
            - Ref: ConstructHubDenyListPrunePruneQueueHandlerF7EB599B
            - '",{"label":"p99","stat":"p99"}]],"annotations":{"horizontal":[{"label":"p99
              > 48000 for 3 datapoints within 15
              minutes","value":48000,"yAxis":"left"}]},"yAxis":{}}}]}'
  ConstructHubMonitoringWatchfuldevConstructHubDenyListPrunePruneHandler8F0BBF5EErrorsAlarm615741A8:
    Type: AWS::CloudWatch::Alarm
    Properties:
      ComparisonOperator: GreaterThanThreshold
      EvaluationPeriods: 3
      AlarmActions: []
      AlarmDescription: Over 0 errors per minute
      Dimensions:
        - Name: FunctionName
          Value:
            Ref: ConstructHubDenyListPrunePruneHandler30B33551
      MetricName: Errors
      Namespace: AWS/Lambda
      Period: 300
      Statistic: Sum
      Threshold: 0
  ConstructHubMonitoringWatchfuldevConstructHubDenyListPrunePruneHandler8F0BBF5EThrottlesAlarm310F7D39:
    Type: AWS::CloudWatch::Alarm
    Properties:
      ComparisonOperator: GreaterThanThreshold
      EvaluationPeriods: 3
      AlarmActions: []
      AlarmDescription: Over 0 throttles per minute
      Dimensions:
        - Name: FunctionName
          Value:
            Ref: ConstructHubDenyListPrunePruneHandler30B33551
      MetricName: Throttles
      Namespace: AWS/Lambda
      Period: 300
      Statistic: Sum
      Threshold: 0
  ConstructHubMonitoringWatchfuldevConstructHubDenyListPrunePruneHandler8F0BBF5EDurationAlarm073AF5CE:
    Type: AWS::CloudWatch::Alarm
    Properties:
      ComparisonOperator: GreaterThanThreshold
      EvaluationPeriods: 3
      AlarmActions: []
      AlarmDescription: p99 latency >= 720s (80%)
      Metrics:
        - Id: m1
          Label: p99
          MetricStat:
            Metric:
              Dimensions:
                - Name: FunctionName
                  Value:
                    Ref: ConstructHubDenyListPrunePruneHandler30B33551
              MetricName: Duration
              Namespace: AWS/Lambda
            Period: 300
            Stat: p99
          ReturnData: true
      Threshold: 720000
  ConstructHubMonitoringWatchfuldevConstructHubDenyListPrunePruneQueueHandlerB847E57CErrorsAlarmCAA191E1:
    Type: AWS::CloudWatch::Alarm
    Properties:
      ComparisonOperator: GreaterThanThreshold
      EvaluationPeriods: 3
      AlarmActions: []
      AlarmDescription: Over 0 errors per minute
      Dimensions:
        - Name: FunctionName
          Value:
            Ref: ConstructHubDenyListPrunePruneQueueHandlerF7EB599B
      MetricName: Errors
      Namespace: AWS/Lambda
      Period: 300
      Statistic: Sum
      Threshold: 0
  ConstructHubMonitoringWatchfuldevConstructHubDenyListPrunePruneQueueHandlerB847E57CThrottlesAlarm19D4ADCD:
    Type: AWS::CloudWatch::Alarm
    Properties:
      ComparisonOperator: GreaterThanThreshold
      EvaluationPeriods: 3
      AlarmActions: []
      AlarmDescription: Over 0 throttles per minute
      Dimensions:
        - Name: FunctionName
          Value:
            Ref: ConstructHubDenyListPrunePruneQueueHandlerF7EB599B
      MetricName: Throttles
      Namespace: AWS/Lambda
      Period: 300
      Statistic: Sum
      Threshold: 0
  ConstructHubMonitoringWatchfuldevConstructHubDenyListPrunePruneQueueHandlerB847E57CDurationAlarm09AF9418:
    Type: AWS::CloudWatch::Alarm
    Properties:
      ComparisonOperator: GreaterThanThreshold
      EvaluationPeriods: 3
      AlarmActions: []
      AlarmDescription: p99 latency >= 48s (80%)
      Metrics:
        - Id: m1
          Label: p99
          MetricStat:
            Metric:
              Dimensions:
                - Name: FunctionName
                  Value:
                    Ref: ConstructHubDenyListPrunePruneQueueHandlerF7EB599B
              MetricName: Duration
              Namespace: AWS/Lambda
            Period: 300
            Stat: p99
          ReturnData: true
      Threshold: 48000
  ConstructHubMonitoringHighSeverityDashboard8761DBAC:
    Type: AWS::CloudWatch::Dashboard
    Properties:
      DashboardBody:
        Fn::Join:
          - ""
          - - '{"widgets":[{"type":"metric","width":24,"height":6,"x":0,"y":0,"properties":{"view":"timeSeries","title":"Catalog
              Size Shrunk","region":"'
            - Ref: AWS::Region
            - '","annotations":{"alarms":["'
            - Fn::GetAtt:
                - ConstructHubOrchestrationCatalogBuilderShrinkingCatalogAlarm48329E25
                - Arn
            - '"]},"yAxis":{}}},{"type":"metric","width":24,"height":6,"x":0,"y":6,"properties":{"view":"timeSeries","title":"Backend
              Orchestration Failed","region":"'
            - Ref: AWS::Region
            - '","annotations":{"alarms":["'
            - Fn::GetAtt:
                - ConstructHubOrchestrationOrchestrationFailed5AF50838
                - Arn
            - '"]},"yAxis":{}}},{"type":"metric","width":24,"height":6,"x":0,"y":12,"properties":{"view":"timeSeries","title":"ReleaseNotes
              generation Failure","region":"'
            - Ref: AWS::Region
            - '","annotations":{"alarms":["'
            - Fn::GetAtt:
                - ConstructHubReleaseNotesReleaseNotesGenerationFailure04ABD01D
                - Arn
            - '"]},"yAxis":{}}},{"type":"metric","width":24,"height":6,"x":0,"y":18,"properties":{"view":"timeSeries","title":"ReleaseNotes
              Github credential invalid","region":"'
            - Ref: AWS::Region
            - '","annotations":{"alarms":["'
            - Fn::GetAtt:
                - ConstructHubReleaseNotesReleaseNotesInvalidGitHubCredentialsE84D7534
                - Arn
            - '"]},"yAxis":{}}},{"type":"metric","width":24,"height":6,"x":0,"y":24,"properties":{"view":"timeSeries","title":"Ingestion
              failures","region":"'
            - Ref: AWS::Region
            - '","annotations":{"alarms":["'
            - Fn::GetAtt:
                - ConstructHubIngestionFailureAlarm9D0028DD
                - Arn
            - '"]},"yAxis":{}}},{"type":"metric","width":24,"height":6,"x":0,"y":30,"properties":{"view":"timeSeries","title":"Home
              Page Canary","region":"'
            - Ref: AWS::Region
            - '","annotations":{"alarms":["'
            - Fn::GetAtt:
                - ConstructHubMonitoringWebCanaryHomePageErrorsE7BB4002
                - Arn
            - '"]},"yAxis":{}}},{"type":"metric","width":24,"height":6,"x":0,"y":36,"properties":{"view":"timeSeries","title":"NpmJs/Follower
              Not Running","region":"'
            - Ref: AWS::Region
            - '","annotations":{"alarms":["'
            - Fn::GetAtt:
                - ConstructHubSourcesNpmJsFollowerNotRunningCEAF0E1E
                - Arn
            - '"]},"yAxis":{}}},{"type":"metric","width":24,"height":6,"x":0,"y":42,"properties":{"view":"timeSeries","title":"NpmJs
              Follower Canary is not running or fails","region":"'
            - Ref: AWS::Region
            - '","annotations":{"alarms":["'
            - Fn::GetAtt:
                - ConstructHubSourcesNpmJsCanaryNotRunningOrFailing62A8E2F6
                - Arn
            - '"]},"yAxis":{}}}]}'
  ConstructHubMonitoringWebCanaryHomePageHttpGetFunctionServiceRole9AAAD93C:
    Type: AWS::IAM::Role
    Properties:
      AssumeRolePolicyDocument:
        Statement:
          - Action: sts:AssumeRole
            Effect: Allow
            Principal:
              Service: lambda.amazonaws.com
        Version: 2012-10-17
      ManagedPolicyArns:
        - Fn::Join:
            - ""
            - - "arn:"
              - Ref: AWS::Partition
              - :iam::aws:policy/service-role/AWSLambdaBasicExecutionRole
  ConstructHubMonitoringWebCanaryHomePageHttpGetFunctionF27ADDC8:
    Type: AWS::Lambda::Function
    Properties:
      Code:
        S3Bucket:
          Fn::Sub: cdk-hnb659fds-assets-\${AWS::AccountId}-\${AWS::Region}
        S3Key: 058dd0ab16a4815b1b7d38794b1f79f7d68771c14c644e483c6625cbf0f78054.zip
      Role:
        Fn::GetAtt:
          - ConstructHubMonitoringWebCanaryHomePageHttpGetFunctionServiceRole9AAAD93C
          - Arn
      Description:
        Fn::Join:
          - ""
          - - HTTP GET https://
            - Fn::GetAtt:
                - ConstructHubWebAppDistribution1F181DC9
                - DomainName
            - ": Home Page"
      Environment:
        Variables:
          URL:
            Fn::Join:
              - ""
              - - https://
                - Fn::GetAtt:
                    - ConstructHubWebAppDistribution1F181DC9
                    - DomainName
      Handler: index.handler
      Runtime: nodejs14.x
    DependsOn:
      - ConstructHubMonitoringWebCanaryHomePageHttpGetFunctionServiceRole9AAAD93C
  ConstructHubMonitoringWebCanaryHomePageRuleE14F9F4E:
    Type: AWS::Events::Rule
    Properties:
      ScheduleExpression: rate(1 minute)
      State: ENABLED
      Targets:
        - Arn:
            Fn::GetAtt:
              - ConstructHubMonitoringWebCanaryHomePageHttpGetFunctionF27ADDC8
              - Arn
          Id: Target0
  ConstructHubMonitoringWebCanaryHomePageRuleAllowEventRuledevConstructHubMonitoringWebCanaryHomePageHttpGetFunction62E39E56A2CA6F6B:
    Type: AWS::Lambda::Permission
    Properties:
      Action: lambda:InvokeFunction
      FunctionName:
        Fn::GetAtt:
          - ConstructHubMonitoringWebCanaryHomePageHttpGetFunctionF27ADDC8
          - Arn
      Principal: events.amazonaws.com
      SourceArn:
        Fn::GetAtt:
          - ConstructHubMonitoringWebCanaryHomePageRuleE14F9F4E
          - Arn
  ConstructHubMonitoringWebCanaryHomePageErrorsE7BB4002:
    Type: AWS::CloudWatch::Alarm
    Properties:
      ComparisonOperator: GreaterThanOrEqualToThreshold
      EvaluationPeriods: 1
      AlarmDescription:
        Fn::Join:
          - ""
          - - 80% error rate for https://
            - Fn::GetAtt:
                - ConstructHubWebAppDistribution1F181DC9
                - DomainName
            - " (Home Page)"
      Metrics:
        - Id: m1
          Label:
            Fn::Join:
              - ""
              - - https://
                - Fn::GetAtt:
                    - ConstructHubWebAppDistribution1F181DC9
                    - DomainName
                - " Errors"
          MetricStat:
            Metric:
              Dimensions:
                - Name: FunctionName
                  Value:
                    Ref: ConstructHubMonitoringWebCanaryHomePageHttpGetFunctionF27ADDC8
              MetricName: Errors
              Namespace: AWS/Lambda
            Period: 300
            Stat: Sum
          ReturnData: true
      Threshold: 4
      TreatMissingData: breaching
  ConstructHubOverviewDashboardOverviewdashboardF4B7B78C:
    Type: AWS::CloudWatch::Dashboard
    Properties:
      DashboardBody:
        Fn::Join:
          - ""
          - - '{"widgets":[{"type":"metric","width":12,"height":8,"x":0,"y":0,"properties":{"view":"timeSeries","title":"Lambda
              concurrent execution quota","region":"'
            - Ref: AWS::Region
            - '","metrics":[[{"label":"Concurrent executions quota usage
              %","expression":"mLambdaUsage / mLambdaQuota *
              100","yAxis":"right"}],["AWS/Lambda","ConcurrentExecutions",{"stat":"Maximum","visible":false,"id":"mLambdaUsage"}],[{"expression":"SERVICE_QUOTA(mLambdaUsage)","visible":false,"id":"mLambdaQuota"}],[{"label":"PruneHandlerLambda
              quota usage %","expression":"m1 / mLambdaQuota *
              100","yAxis":"right"}],["AWS/Lambda","Invocations","FunctionName","'
            - Ref: ConstructHubDenyListPrunePruneHandler30B33551
            - '",{"label":"PruneHandlerLambda","stat":"Maximum","visible":false,"id":"m1"}],[{"expression":"SERVICE_QUOTA(mLambdaUsage)","visible":false,"id":"lambdaQuotaLimit"}],[{"label":"PruneQueueHandlerLambda
              quota usage %","expression":"m2 / mLambdaQuota *
              100","yAxis":"right"}],["AWS/Lambda","Invocations","FunctionName","'
            - Ref: ConstructHubDenyListPrunePruneQueueHandlerF7EB599B
            - '",{"label":"PruneQueueHandlerLambda","stat":"Maximum","visible":false,"id":"m2"}],[{"label":"updateFeedFunction
              quota usage %","expression":"m3 / mLambdaQuota *
              100","yAxis":"right"}],["AWS/Lambda","Invocations","FunctionName","'
            - Ref: ConstructHubFeedBuilderReleaseNotesUpdateFeedBB0BA91D
            - '",{"label":"updateFeedFunction","stat":"Maximum","visible":false,"id":"m3"}],[{"label":"CatalogBuilderLambda
              quota usage %","expression":"m4 / mLambdaQuota *
              100","yAxis":"right"}],["AWS/Lambda","Invocations","FunctionName","'
            - Ref: ConstructHubOrchestrationCatalogBuilder7C964951
            - '",{"label":"CatalogBuilderLambda","stat":"Maximum","visible":false,"id":"m4"}],[{"label":"NeedsCatalogUpdateLambda
              quota usage %","expression":"m5 / mLambdaQuota *
              100","yAxis":"right"}],["AWS/Lambda","Invocations","FunctionName","'
            - Ref: ConstructHubOrchestrationNeedsCatalogUpdate5D7370DC
            - '",{"label":"NeedsCatalogUpdateLambda","stat":"Maximum","visible":false,"id":"m5"}],[{"label":"releaseNotesTrigger
              quota usage %","expression":"m6 / mLambdaQuota *
              100","yAxis":"right"}],["AWS/Lambda","Invocations","FunctionName","'
            - Ref: ConstructHubReleaseNotesReleaseNotesTriggerDD939C4F
            - '",{"label":"releaseNotesTrigger","stat":"Maximum","visible":false,"id":"m6"}],[{"label":"releaseNoteGenerateForPackage
              quota usage %","expression":"m7 / mLambdaQuota *
              100","yAxis":"right"}],["AWS/Lambda","Invocations","FunctionName","'
            - Ref: ConstructHubReleaseNotesGithubChangelogFetcher1616748C
            - '",{"label":"releaseNoteGenerateForPackage","stat":"Maximum","visible":false,"id":"m7"}],[{"label":"IngestionLambda
              quota usage %","expression":"m8 / mLambdaQuota *
              100","yAxis":"right"}],["AWS/Lambda","Invocations","FunctionName","'
            - Ref: ConstructHubIngestion407909CE
            - '",{"label":"IngestionLambda","stat":"Maximum","visible":false,"id":"m8"}],[{"label":"NpmJsLambda
              quota usage %","expression":"m9 / mLambdaQuota *
              100","yAxis":"right"}],["AWS/Lambda","Invocations","FunctionName","'
            - Ref: ConstructHubSourcesNpmJs15A77D2D
            - '",{"label":"NpmJsLambda","stat":"Maximum","visible":false,"id":"m9"}],[{"label":"NpmJs-StageAndNotifyLambda
              quota usage %","expression":"m10 / mLambdaQuota *
              100","yAxis":"right"}],["AWS/Lambda","Invocations","FunctionName","'
            - Ref: ConstructHubSourcesNpmJsStageAndNotify591C0CFA
            - '",{"label":"NpmJs-StageAndNotifyLambda","stat":"Maximum","visible":false,"id":"m10"}],[{"label":"CanaryResourceLambda
              quota usage %","expression":"m11 / mLambdaQuota *
              100","yAxis":"right"}],["AWS/Lambda","Invocations","FunctionName","'
            - Ref: ConstructHubInventoryCanary63D899BC
            - '",{"label":"CanaryResourceLambda","stat":"Maximum","visible":false,"id":"m11"}]],"annotations":{"horizontal":[{"value":70,"yAxis":"right"}]},"yAxis":{"right":{"label":"Quota
              Percent","min":0,"max":100}}}},{"type":"custom","width":12,"height":8,"x":0,"y":8,"properties":{"endpoint":"'
            - Fn::GetAtt:
                - SQSDLQStatsWidgetHandlerfc176846044f5e56baf2c71723501885366DDBD5
                - Arn
            - '","params":{"description":"","title":"SQS
              DLQ","emptyQueueMessage":"There are no messages in the DLQs. This
              is normal and no action is
              required.","nonEmptyQueueMessage":"There are some message in the
              DLQ. The table below lists the queues with non-empty DLQs. Please
              check the DLQs and re-drive the messages. Once the messages are
              re-driven, check the queue again as the metrics takes time to
              updated.","queues":{"'
            - Fn::GetAtt:
                - ConstructHubOrchestrationDLQ9C6D9BD4
                - QueueName
            - '":{"name":"Orchestration DLQ","queueName":"'
            - Fn::GetAtt:
                - ConstructHubOrchestrationDLQ9C6D9BD4
                - QueueName
            - '","reDriveFunctionArn":"'
            - Fn::GetAtt:
                - ConstructHubOrchestrationRedrive8DDBA67E
                - Arn
            - '"},"'
            - Fn::GetAtt:
                - ConstructHubReleaseNotesReleaseNotesFetchWorkerQueueDLQ56BF53F1
                - QueueName
            - '":{"name":"ReleaseNotesWorkerDLQ","queueName":"'
            - Fn::GetAtt:
                - ConstructHubReleaseNotesReleaseNotesFetchWorkerQueueDLQ56BF53F1
                - QueueName
            - '"},"'
            - Fn::GetAtt:
                - ConstructHubIngestionDLQ3E96A5F2
                - QueueName
            - '":{"name":"Ingestion DLQ","queueName":"'
            - Fn::GetAtt:
                - ConstructHubIngestionDLQ3E96A5F2
                - QueueName
            - '"},"'
            - Fn::GetAtt:
                - ConstructHubSourcesStagerDLQ80BD2600
                - QueueName
            - '":{"name":"NPM JS Stager DLQ","queueName":"'
            - Fn::GetAtt:
                - ConstructHubSourcesStagerDLQ80BD2600
                - QueueName
            - '"}}},"title":"SQS
              DLQ","updateOn":{"refresh":true,"resize":false,"timeRange":false}}},{"type":"metric","width":12,"height":8,"x":0,"y":16,"properties":{"view":"timeSeries","title":"CloudFront
              Metrics","region":"'
            - Ref: AWS::Region
            - '","metrics":[["AWS/CloudFront","Requests","DistributionId","'
            - Ref: ConstructHubWebAppDistribution1F181DC9
            - '","Region","Global",{"region":"us-east-1"}],["AWS/CloudFront","4xxErrorRate","DistributionId","'
            - Ref: ConstructHubWebAppDistribution1F181DC9
            - '","Region","Global",{"region":"us-east-1","yAxis":"right"}],["AWS/CloudFront","5xxErrorRate","DistributionId","'
            - Ref: ConstructHubWebAppDistribution1F181DC9
            - '","Region","Global",{"region":"us-east-1","yAxis":"right"}]],"yAxis":{"left":{"label":"Requests
              count"},"right":{"label":"Request
              Percent","min":0,"max":100}}}},{"type":"metric","width":12,"height":8,"x":0,"y":24,"properties":{"view":"timeSeries","title":"Construct
              Hub Inventory","region":"'
            - Ref: AWS::Region
            - '","metrics":[["ConstructHub/Inventory","PackageCount",{"period":900,"stat":"Maximum"}],["ConstructHub/Inventory","PackageMajorVersionCount",{"period":900,"stat":"Maximum"}]],"yAxis":{"left":{"label":"Package
              count"}}}}]}'
      DashboardName: construct-hub-backend-overview
  ConstructHubOverviewDashboardOverviewDashboardlambdaServiceQuota29721FC0:
    Type: AWS::CloudWatch::Alarm
    Properties:
      ComparisonOperator: GreaterThanThreshold
      EvaluationPeriods: 5
      AlarmDescription: >-
        Lambda concurrent execution exceeded 70% of SERVICE_QUOTA


        RunBook: https://github.com/cdklabs/construct-hub/blob/main/docs/operator-runbook.md


        Request a service quota increase for lambda functions
      Metrics:
        - Expression: mLambdaUsage / mLambdaQuota * 100
          Id: expr_1
          Label: Concurrent executions quota usage %
        - Id: mLambdaUsage
          MetricStat:
            Metric:
              MetricName: ConcurrentExecutions
              Namespace: AWS/Lambda
            Period: 300
            Stat: Maximum
          ReturnData: false
        - Expression: SERVICE_QUOTA(mLambdaUsage)
          Id: mLambdaQuota
          ReturnData: false
      Threshold: 70
      TreatMissingData: missing
  ConstructHubPackageDataDC5EF35E:
    Type: AWS::S3::Bucket
    Properties:
      BucketEncryption:
        ServerSideEncryptionConfiguration:
          - ServerSideEncryptionByDefault:
              SSEAlgorithm: AES256
      LifecycleConfiguration:
        Rules:
          - AbortIncompleteMultipartUpload:
              DaysAfterInitiation: 1
            Status: Enabled
          - NoncurrentVersionTransitions:
              - StorageClass: STANDARD_IA
                TransitionInDays: 31
            Status: Enabled
          - ExpiredObjectDeleteMarker: true
            NoncurrentVersionExpirationInDays: 90
            Status: Enabled
          - NoncurrentVersionExpirationInDays: 7
            Prefix: catalog.json
            Status: Enabled
      PublicAccessBlockConfiguration:
        BlockPublicAcls: true
        BlockPublicPolicy: true
        IgnorePublicAcls: true
        RestrictPublicBuckets: true
      VersioningConfiguration:
        Status: Enabled
    UpdateReplacePolicy: Retain
    DeletionPolicy: Retain
  ConstructHubPackageDataPolicy4615475A:
    Type: AWS::S3::BucketPolicy
    Properties:
      Bucket:
        Ref: ConstructHubPackageDataDC5EF35E
      PolicyDocument:
        Statement:
          - Action: s3:*
            Condition:
              Bool:
                aws:SecureTransport: "false"
            Effect: Deny
            Principal:
              AWS: "*"
            Resource:
              - Fn::GetAtt:
                  - ConstructHubPackageDataDC5EF35E
                  - Arn
              - Fn::Join:
                  - ""
                  - - Fn::GetAtt:
                        - ConstructHubPackageDataDC5EF35E
                        - Arn
                    - /*
          - Action: s3:GetObject
            Effect: Allow
            Principal:
              CanonicalUser:
                Fn::GetAtt:
                  - ConstructHubWebAppDistributionOrigin2S3OriginDA7E7FF4
                  - S3CanonicalUserId
            Resource:
              Fn::Join:
                - ""
                - - Fn::GetAtt:
                      - ConstructHubPackageDataDC5EF35E
                      - Arn
                  - /*
        Version: 2012-10-17
  ConstructHubFailoverPackageDataBA7D3B85:
    Type: AWS::S3::Bucket
    Properties:
      BucketEncryption:
        ServerSideEncryptionConfiguration:
          - ServerSideEncryptionByDefault:
              SSEAlgorithm: AES256
      LifecycleConfiguration:
        Rules:
          - AbortIncompleteMultipartUpload:
              DaysAfterInitiation: 1
            Status: Enabled
          - NoncurrentVersionTransitions:
              - StorageClass: STANDARD_IA
                TransitionInDays: 31
            Status: Enabled
          - ExpiredObjectDeleteMarker: true
            NoncurrentVersionExpirationInDays: 90
            Status: Enabled
          - NoncurrentVersionExpirationInDays: 7
            Prefix: catalog.json
            Status: Enabled
      PublicAccessBlockConfiguration:
        BlockPublicAcls: true
        BlockPublicPolicy: true
        IgnorePublicAcls: true
        RestrictPublicBuckets: true
      Tags:
        - Key: failover
          Value: "true"
      VersioningConfiguration:
        Status: Enabled
    UpdateReplacePolicy: Retain
    DeletionPolicy: Retain
  ConstructHubFailoverPackageDataPolicy89BCDF76:
    Type: AWS::S3::BucketPolicy
    Properties:
      Bucket:
        Ref: ConstructHubFailoverPackageDataBA7D3B85
      PolicyDocument:
        Statement:
          - Action: s3:*
            Condition:
              Bool:
                aws:SecureTransport: "false"
            Effect: Deny
            Principal:
              AWS: "*"
            Resource:
              - Fn::GetAtt:
                  - ConstructHubFailoverPackageDataBA7D3B85
                  - Arn
              - Fn::Join:
                  - ""
                  - - Fn::GetAtt:
                        - ConstructHubFailoverPackageDataBA7D3B85
                        - Arn
                    - /*
        Version: 2012-10-17
  ConstructHubCodeArtifactDomainFC30B796:
    Type: AWS::CodeArtifact::Domain
    Properties:
      DomainName: c8ee88ce536499d20d7846c6677adca6490a3f89f9
  ConstructHubCodeArtifactPublishing143CC07C:
    Type: AWS::CodeArtifact::Repository
    Properties:
      DomainName:
        Fn::GetAtt:
          - ConstructHubCodeArtifactDomainFC30B796
          - Name
      RepositoryName: c8ee88ce536499d20d7846c6677adca6490a3f89f9-publish-overlay
      Description: Publishing repository
  ConstructHubCodeArtifact1188409E:
    Type: AWS::CodeArtifact::Repository
    Properties:
      DomainName:
        Fn::GetAtt:
          - ConstructHubCodeArtifactDomainFC30B796
          - Name
      RepositoryName: c8ee88ce536499d20d7846c6677adca6490a3f89f9
      Description: Proxy to npmjs.com for ConstructHub
      Upstreams:
        - Fn::GetAtt:
            - ConstructHubCodeArtifactUpstreampublicnpmjs5122981E
            - Name
        - Fn::GetAtt:
            - ConstructHubCodeArtifactPublishing143CC07C
            - Name
  ConstructHubCodeArtifactDescribeDomainCustomResourcePolicy1A93C60C:
    Type: AWS::IAM::Policy
    Properties:
      PolicyDocument:
        Statement:
          - Action: codeartifact:DescribeDomain
            Effect: Allow
            Resource:
              Fn::GetAtt:
                - ConstructHubCodeArtifactDomainFC30B796
                - Arn
        Version: 2012-10-17
      PolicyName: ConstructHubCodeArtifactDescribeDomainCustomResourcePolicy1A93C60C
      Roles:
        - Ref: AWS679f53fac002430cb0da5b7982bd2287ServiceRoleC1EA0FF2
  ConstructHubCodeArtifactDescribeDomain6ABCBF4B:
    Type: Custom::CoreArtifactDomainDescription
    Properties:
      ServiceToken:
        Fn::GetAtt:
          - AWS679f53fac002430cb0da5b7982bd22872D164C4C
          - Arn
      Create:
        Fn::Join:
          - ""
          - - '{"service":"CodeArtifact","action":"describeDomain","parameters":{"domain":"'
            - Fn::GetAtt:
                - ConstructHubCodeArtifact1188409E
                - DomainName
            - '","domainOwner":"'
            - Fn::GetAtt:
                - ConstructHubCodeArtifact1188409E
                - DomainOwner
            - '"},"physicalResourceId":{"responsePath":"domain.s3BucketArn"}}'
      InstallLatestAwsSdk: true
    DependsOn:
      - ConstructHubCodeArtifactDescribeDomainCustomResourcePolicy1A93C60C
    UpdateReplacePolicy: Delete
    DeletionPolicy: Delete
  ConstructHubCodeArtifactGetEndpointCustomResourcePolicy4FC951E9:
    Type: AWS::IAM::Policy
    Properties:
      PolicyDocument:
        Statement:
          - Action: codeartifact:GetRepositoryEndpoint
            Effect: Allow
            Resource:
              Fn::GetAtt:
                - ConstructHubCodeArtifact1188409E
                - Arn
        Version: 2012-10-17
      PolicyName: ConstructHubCodeArtifactGetEndpointCustomResourcePolicy4FC951E9
      Roles:
        - Ref: AWS679f53fac002430cb0da5b7982bd2287ServiceRoleC1EA0FF2
  ConstructHubCodeArtifactGetEndpoint9A458FEF:
    Type: Custom::CodeArtifactNpmRepositoryEndpoint
    Properties:
      ServiceToken:
        Fn::GetAtt:
          - AWS679f53fac002430cb0da5b7982bd22872D164C4C
          - Arn
      Create:
        Fn::Join:
          - ""
          - - '{"service":"CodeArtifact","action":"getRepositoryEndpoint","parameters":{"domain":"'
            - Fn::GetAtt:
                - ConstructHubCodeArtifact1188409E
                - DomainName
            - '","domainOwner":"'
            - Fn::GetAtt:
                - ConstructHubCodeArtifact1188409E
                - DomainOwner
            - '","format":"npm","repository":"'
            - Fn::GetAtt:
                - ConstructHubCodeArtifact1188409E
                - Name
            - '"},"physicalResourceId":{"responsePath":"repositoryEndpoint"}}'
      Update:
        Fn::Join:
          - ""
          - - '{"service":"CodeArtifact","action":"getRepositoryEndpoint","parameters":{"domain":"'
            - Fn::GetAtt:
                - ConstructHubCodeArtifact1188409E
                - DomainName
            - '","domainOwner":"'
            - Fn::GetAtt:
                - ConstructHubCodeArtifact1188409E
                - DomainOwner
            - '","format":"npm","repository":"'
            - Fn::GetAtt:
                - ConstructHubCodeArtifact1188409E
                - Name
            - '"},"physicalResourceId":{"responsePath":"repositoryEndpoint"}}'
      InstallLatestAwsSdk: true
    DependsOn:
      - ConstructHubCodeArtifactGetEndpointCustomResourcePolicy4FC951E9
    UpdateReplacePolicy: Delete
    DeletionPolicy: Delete
  ConstructHubCodeArtifactGetPublishingEndpointCustomResourcePolicyE039B00F:
    Type: AWS::IAM::Policy
    Properties:
      PolicyDocument:
        Statement:
          - Action: codeartifact:GetRepositoryEndpoint
            Effect: Allow
            Resource:
              Fn::GetAtt:
                - ConstructHubCodeArtifactPublishing143CC07C
                - Arn
        Version: 2012-10-17
      PolicyName: ConstructHubCodeArtifactGetPublishingEndpointCustomResourcePolicyE039B00F
      Roles:
        - Ref: AWS679f53fac002430cb0da5b7982bd2287ServiceRoleC1EA0FF2
  ConstructHubCodeArtifactGetPublishingEndpoint6394DEF7:
    Type: Custom::CodeArtifactNpmRepositoryEndpoint
    Properties:
      ServiceToken:
        Fn::GetAtt:
          - AWS679f53fac002430cb0da5b7982bd22872D164C4C
          - Arn
      Create:
        Fn::Join:
          - ""
          - - '{"service":"CodeArtifact","action":"getRepositoryEndpoint","parameters":{"domain":"'
            - Fn::GetAtt:
                - ConstructHubCodeArtifact1188409E
                - DomainName
            - '","domainOwner":"'
            - Fn::GetAtt:
                - ConstructHubCodeArtifact1188409E
                - DomainOwner
            - '","format":"npm","repository":"'
            - Fn::GetAtt:
                - ConstructHubCodeArtifactPublishing143CC07C
                - Name
            - '"},"physicalResourceId":{"responsePath":"repositoryEndpoint"}}'
      Update:
        Fn::Join:
          - ""
          - - '{"service":"CodeArtifact","action":"getRepositoryEndpoint","parameters":{"domain":"'
            - Fn::GetAtt:
                - ConstructHubCodeArtifact1188409E
                - DomainName
            - '","domainOwner":"'
            - Fn::GetAtt:
                - ConstructHubCodeArtifact1188409E
                - DomainOwner
            - '","format":"npm","repository":"'
            - Fn::GetAtt:
                - ConstructHubCodeArtifactPublishing143CC07C
                - Name
            - '"},"physicalResourceId":{"responsePath":"repositoryEndpoint"}}'
      InstallLatestAwsSdk: true
    DependsOn:
      - ConstructHubCodeArtifactGetPublishingEndpointCustomResourcePolicyE039B00F
    UpdateReplacePolicy: Delete
    DeletionPolicy: Delete
  ConstructHubCodeArtifactUpstreampublicnpmjs5122981E:
    Type: AWS::CodeArtifact::Repository
    Properties:
      DomainName:
        Fn::GetAtt:
          - ConstructHubCodeArtifactDomainFC30B796
          - Name
      RepositoryName: c8ee88ce536499d20d7846c6677adca6490a3f89f9-npmjs
      Description: Upstream with external connection to public:npmjs
      ExternalConnections:
        - public:npmjs
  ConstructHubVPC16ECCEA2:
    Type: AWS::EC2::VPC
    Properties:
      CidrBlock: 10.0.0.0/16
      EnableDnsHostnames: true
      EnableDnsSupport: true
      InstanceTenancy: default
      Tags:
        - Key: Name
          Value: dev/ConstructHub/VPC
  ConstructHubVPCIsolatedSubnet1SubnetEA28FD1A:
    Type: AWS::EC2::Subnet
    Properties:
      VpcId:
        Ref: ConstructHubVPC16ECCEA2
      AvailabilityZone:
        Fn::Select:
          - 0
          - Fn::GetAZs: ""
      CidrBlock: 10.0.128.0/19
      MapPublicIpOnLaunch: false
      Tags:
        - Key: aws-cdk:subnet-name
          Value: Isolated
        - Key: aws-cdk:subnet-type
          Value: Isolated
        - Key: Name
          Value: dev/ConstructHub/VPC/IsolatedSubnet1
  ConstructHubVPCIsolatedSubnet1RouteTable750E6F36:
    Type: AWS::EC2::RouteTable
    Properties:
      VpcId:
        Ref: ConstructHubVPC16ECCEA2
      Tags:
        - Key: Name
          Value: dev/ConstructHub/VPC/IsolatedSubnet1
  ConstructHubVPCIsolatedSubnet1RouteTableAssociation3F8E4C37:
    Type: AWS::EC2::SubnetRouteTableAssociation
    Properties:
      RouteTableId:
        Ref: ConstructHubVPCIsolatedSubnet1RouteTable750E6F36
      SubnetId:
        Ref: ConstructHubVPCIsolatedSubnet1SubnetEA28FD1A
  ConstructHubVPCIsolatedSubnet2Subnet483D4302:
    Type: AWS::EC2::Subnet
    Properties:
      VpcId:
        Ref: ConstructHubVPC16ECCEA2
      AvailabilityZone:
        Fn::Select:
          - 1
          - Fn::GetAZs: ""
      CidrBlock: 10.0.160.0/19
      MapPublicIpOnLaunch: false
      Tags:
        - Key: aws-cdk:subnet-name
          Value: Isolated
        - Key: aws-cdk:subnet-type
          Value: Isolated
        - Key: Name
          Value: dev/ConstructHub/VPC/IsolatedSubnet2
  ConstructHubVPCIsolatedSubnet2RouteTable18129C5D:
    Type: AWS::EC2::RouteTable
    Properties:
      VpcId:
        Ref: ConstructHubVPC16ECCEA2
      Tags:
        - Key: Name
          Value: dev/ConstructHub/VPC/IsolatedSubnet2
  ConstructHubVPCIsolatedSubnet2RouteTableAssociationF8AD0E0F:
    Type: AWS::EC2::SubnetRouteTableAssociation
    Properties:
      RouteTableId:
        Ref: ConstructHubVPCIsolatedSubnet2RouteTable18129C5D
      SubnetId:
        Ref: ConstructHubVPCIsolatedSubnet2Subnet483D4302
  ConstructHubVPCIGW935F4C28:
    Type: AWS::EC2::InternetGateway
    Properties:
      Tags:
        - Key: Name
          Value: dev/ConstructHub/VPC
  ConstructHubVPCVPCGWDF75BD8E:
    Type: AWS::EC2::VPCGatewayAttachment
    Properties:
      VpcId:
        Ref: ConstructHubVPC16ECCEA2
      InternetGatewayId:
        Ref: ConstructHubVPCIGW935F4C28
  ConstructHubVPCCodeArtifactAPISecurityGroupBE06BEF9:
    Type: AWS::EC2::SecurityGroup
    Properties:
      GroupDescription: dev/ConstructHub/VPC/CodeArtifact.API/SecurityGroup
      SecurityGroupEgress:
        - CidrIp: 0.0.0.0/0
          Description: Allow all outbound traffic by default
          IpProtocol: "-1"
      SecurityGroupIngress:
        - CidrIp:
            Fn::GetAtt:
              - ConstructHubVPC16ECCEA2
              - CidrBlock
          Description:
            Fn::Join:
              - ""
              - - "from "
                - Fn::GetAtt:
                    - ConstructHubVPC16ECCEA2
                    - CidrBlock
                - :443
          FromPort: 443
          IpProtocol: tcp
          ToPort: 443
      Tags:
        - Key: Name
          Value: dev/ConstructHub/VPC
      VpcId:
        Ref: ConstructHubVPC16ECCEA2
  ConstructHubVPCCodeArtifactAPI954CFDE1:
    Type: AWS::EC2::VPCEndpoint
    Properties:
      ServiceName:
        Fn::Join:
          - ""
          - - com.amazonaws.
            - Ref: AWS::Region
            - .codeartifact.api
      VpcId:
        Ref: ConstructHubVPC16ECCEA2
      PolicyDocument:
        Statement:
          - Action: sts:GetServiceBearerToken
            Condition:
              StringEquals:
                sts:AWSServiceName: codeartifact.amazonaws.com
            Effect: Allow
            Principal:
              AWS:
                Fn::GetAtt:
                  - ConstructHubOrchestrationTransliteratorTaskDefinitionTaskRoleD060AB1A
                  - Arn
            Resource: "*"
          - Action:
              - codeartifact:GetAuthorizationToken
              - codeartifact:GetRepositoryEndpoint
            Effect: Allow
            Principal:
              AWS:
                Fn::GetAtt:
                  - ConstructHubOrchestrationTransliteratorTaskDefinitionTaskRoleD060AB1A
                  - Arn
            Resource:
              - Fn::GetAtt:
                  - ConstructHubCodeArtifactDomainFC30B796
                  - Arn
              - Fn::GetAtt:
                  - ConstructHubCodeArtifact1188409E
                  - Arn
        Version: 2012-10-17
      PrivateDnsEnabled: false
      SecurityGroupIds:
        - Fn::GetAtt:
            - ConstructHubVPCCodeArtifactAPISecurityGroupBE06BEF9
            - GroupId
      SubnetIds:
        - Ref: ConstructHubVPCIsolatedSubnet1SubnetEA28FD1A
        - Ref: ConstructHubVPCIsolatedSubnet2Subnet483D4302
      VpcEndpointType: Interface
  ConstructHubVPCCodeArtifactSecurityGroupBCADE40D:
    Type: AWS::EC2::SecurityGroup
    Properties:
      GroupDescription: dev/ConstructHub/VPC/CodeArtifact/SecurityGroup
      SecurityGroupEgress:
        - CidrIp: 0.0.0.0/0
          Description: Allow all outbound traffic by default
          IpProtocol: "-1"
      SecurityGroupIngress:
        - CidrIp:
            Fn::GetAtt:
              - ConstructHubVPC16ECCEA2
              - CidrBlock
          Description:
            Fn::Join:
              - ""
              - - "from "
                - Fn::GetAtt:
                    - ConstructHubVPC16ECCEA2
                    - CidrBlock
                - :443
          FromPort: 443
          IpProtocol: tcp
          ToPort: 443
      Tags:
        - Key: Name
          Value: dev/ConstructHub/VPC
      VpcId:
        Ref: ConstructHubVPC16ECCEA2
  ConstructHubVPCCodeArtifactBD6E076F:
    Type: AWS::EC2::VPCEndpoint
    Properties:
      ServiceName:
        Fn::Join:
          - ""
          - - com.amazonaws.
            - Ref: AWS::Region
            - .codeartifact.repositories
      VpcId:
        Ref: ConstructHubVPC16ECCEA2
      PolicyDocument:
        Statement:
          - Action: codeartifact:ReadFromRepository
            Effect: Allow
            Principal:
              AWS:
                Fn::GetAtt:
                  - ConstructHubOrchestrationTransliteratorTaskDefinitionTaskRoleD060AB1A
                  - Arn
            Resource:
              Fn::GetAtt:
                - ConstructHubCodeArtifact1188409E
                - Arn
        Version: 2012-10-17
      PrivateDnsEnabled: true
      SecurityGroupIds:
        - Fn::GetAtt:
            - ConstructHubVPCCodeArtifactSecurityGroupBCADE40D
            - GroupId
      SubnetIds:
        - Ref: ConstructHubVPCIsolatedSubnet1SubnetEA28FD1A
        - Ref: ConstructHubVPCIsolatedSubnet2Subnet483D4302
      VpcEndpointType: Interface
  ConstructHubVPCCloudWatchLogsSecurityGroupA76B1F47:
    Type: AWS::EC2::SecurityGroup
    Properties:
      GroupDescription: dev/ConstructHub/VPC/CloudWatch.Logs/SecurityGroup
      SecurityGroupEgress:
        - CidrIp: 0.0.0.0/0
          Description: Allow all outbound traffic by default
          IpProtocol: "-1"
      SecurityGroupIngress:
        - CidrIp:
            Fn::GetAtt:
              - ConstructHubVPC16ECCEA2
              - CidrBlock
          Description:
            Fn::Join:
              - ""
              - - "from "
                - Fn::GetAtt:
                    - ConstructHubVPC16ECCEA2
                    - CidrBlock
                - :443
          FromPort: 443
          IpProtocol: tcp
          ToPort: 443
      Tags:
        - Key: Name
          Value: dev/ConstructHub/VPC
      VpcId:
        Ref: ConstructHubVPC16ECCEA2
  ConstructHubVPCCloudWatchLogsDF3CC579:
    Type: AWS::EC2::VPCEndpoint
    Properties:
      ServiceName:
        Fn::Join:
          - ""
          - - com.amazonaws.
            - Ref: AWS::Region
            - .logs
      VpcId:
        Ref: ConstructHubVPC16ECCEA2
      PolicyDocument:
        Statement:
          - Action:
              - logs:CreateLogStream
              - logs:PutLogEvents
            Effect: Allow
            Principal:
              AWS:
                Fn::GetAtt:
                  - ConstructHubOrchestrationTransliteratorTaskDefinitionExecutionRoleB2DBF946
                  - Arn
            Resource:
              - Fn::Join:
                  - ""
                  - - "arn:"
                    - Ref: AWS::Partition
                    - ":logs:"
                    - Ref: AWS::Region
                    - ":"
                    - Ref: AWS::AccountId
                    - ":log-group:"
                    - Ref: ConstructHubOrchestrationTransliteratorLogGroupEE16EE8B
              - Fn::Join:
                  - ""
                  - - "arn:"
                    - Ref: AWS::Partition
                    - ":logs:"
                    - Ref: AWS::Region
                    - ":"
                    - Ref: AWS::AccountId
                    - ":log-group:"
                    - Ref: ConstructHubOrchestrationTransliteratorLogGroupEE16EE8B
                    - :log-stream:*
            Sid: Allow-Logging
        Version: 2012-10-17
      PrivateDnsEnabled: true
      SecurityGroupIds:
        - Fn::GetAtt:
            - ConstructHubVPCCloudWatchLogsSecurityGroupA76B1F47
            - GroupId
      SubnetIds:
        - Ref: ConstructHubVPCIsolatedSubnet1SubnetEA28FD1A
        - Ref: ConstructHubVPCIsolatedSubnet2Subnet483D4302
      VpcEndpointType: Interface
  ConstructHubVPCECRAPISecurityGroup8D2AF9AB:
    Type: AWS::EC2::SecurityGroup
    Properties:
      GroupDescription: dev/ConstructHub/VPC/ECR.API/SecurityGroup
      SecurityGroupEgress:
        - CidrIp: 0.0.0.0/0
          Description: Allow all outbound traffic by default
          IpProtocol: "-1"
      SecurityGroupIngress:
        - CidrIp:
            Fn::GetAtt:
              - ConstructHubVPC16ECCEA2
              - CidrBlock
          Description:
            Fn::Join:
              - ""
              - - "from "
                - Fn::GetAtt:
                    - ConstructHubVPC16ECCEA2
                    - CidrBlock
                - :443
          FromPort: 443
          IpProtocol: tcp
          ToPort: 443
      Tags:
        - Key: Name
          Value: dev/ConstructHub/VPC
      VpcId:
        Ref: ConstructHubVPC16ECCEA2
  ConstructHubVPCECRAPI4A1FDD7F:
    Type: AWS::EC2::VPCEndpoint
    Properties:
      ServiceName:
        Fn::Join:
          - ""
          - - com.amazonaws.
            - Ref: AWS::Region
            - .ecr.api
      VpcId:
        Ref: ConstructHubVPC16ECCEA2
      PolicyDocument:
        Statement:
          - Action: ecr:GetAuthorizationToken
            Effect: Allow
            Principal:
              AWS:
                Fn::GetAtt:
                  - ConstructHubOrchestrationTransliteratorTaskDefinitionExecutionRoleB2DBF946
                  - Arn
            Resource: "*"
            Sid: Allow-ECR-ReadOnly
        Version: 2012-10-17
      PrivateDnsEnabled: true
      SecurityGroupIds:
        - Fn::GetAtt:
            - ConstructHubVPCECRAPISecurityGroup8D2AF9AB
            - GroupId
      SubnetIds:
        - Ref: ConstructHubVPCIsolatedSubnet1SubnetEA28FD1A
        - Ref: ConstructHubVPCIsolatedSubnet2Subnet483D4302
      VpcEndpointType: Interface
  ConstructHubVPCECRDockerSecurityGroup551A7124:
    Type: AWS::EC2::SecurityGroup
    Properties:
      GroupDescription: dev/ConstructHub/VPC/ECR.Docker/SecurityGroup
      SecurityGroupEgress:
        - CidrIp: 0.0.0.0/0
          Description: Allow all outbound traffic by default
          IpProtocol: "-1"
      SecurityGroupIngress:
        - CidrIp:
            Fn::GetAtt:
              - ConstructHubVPC16ECCEA2
              - CidrBlock
          Description:
            Fn::Join:
              - ""
              - - "from "
                - Fn::GetAtt:
                    - ConstructHubVPC16ECCEA2
                    - CidrBlock
                - :443
          FromPort: 443
          IpProtocol: tcp
          ToPort: 443
      Tags:
        - Key: Name
          Value: dev/ConstructHub/VPC
      VpcId:
        Ref: ConstructHubVPC16ECCEA2
  ConstructHubVPCECRDocker6B2F6942:
    Type: AWS::EC2::VPCEndpoint
    Properties:
      ServiceName:
        Fn::Join:
          - ""
          - - com.amazonaws.
            - Ref: AWS::Region
            - .ecr.dkr
      VpcId:
        Ref: ConstructHubVPC16ECCEA2
      PolicyDocument:
        Statement:
          - Action:
              - ecr:BatchCheckLayerAvailability
              - ecr:GetDownloadUrlForLayer
              - ecr:BatchGetImage
            Effect: Allow
            Principal:
              AWS:
                Fn::GetAtt:
                  - ConstructHubOrchestrationTransliteratorTaskDefinitionExecutionRoleB2DBF946
                  - Arn
            Resource:
              Fn::Join:
                - ""
                - - "arn:"
                  - Ref: AWS::Partition
                  - ":ecr:"
                  - Ref: AWS::Region
                  - ":"
                  - Ref: AWS::AccountId
                  - :repository/*
            Sid: Allow-ECR-ReadOnly
        Version: 2012-10-17
      PrivateDnsEnabled: true
      SecurityGroupIds:
        - Fn::GetAtt:
            - ConstructHubVPCECRDockerSecurityGroup551A7124
            - GroupId
      SubnetIds:
        - Ref: ConstructHubVPCIsolatedSubnet1SubnetEA28FD1A
        - Ref: ConstructHubVPCIsolatedSubnet2Subnet483D4302
      VpcEndpointType: Interface
  ConstructHubVPCS319E90CB6:
    Type: AWS::EC2::VPCEndpoint
    Properties:
      ServiceName:
        Fn::Join:
          - ""
          - - com.amazonaws.
            - Ref: AWS::Region
            - .s3
      VpcId:
        Ref: ConstructHubVPC16ECCEA2
      PolicyDocument:
        Statement:
          - Action: s3:GetObject
            Effect: Allow
            Principal:
              AWS: "*"
            Resource:
              - Fn::Join:
                  - ""
                  - - Fn::GetAtt:
                        - ConstructHubCodeArtifactDescribeDomain6ABCBF4B
                        - domain.s3BucketArn
                    - /*
              - Fn::Join:
                  - ""
                  - - arn:aws:s3:::prod-
                    - Ref: AWS::Region
                    - -starport-layer-bucket/*
            Sid: Allow-CodeArtifact-and-ECR
          - Action:
              - s3:GetObject*
              - s3:GetBucket*
              - s3:List*
            Effect: Allow
            Principal:
              AWS: "*"
            Resource:
              - Fn::GetAtt:
                  - ConstructHubPackageDataDC5EF35E
                  - Arn
              - Fn::Join:
                  - ""
                  - - Fn::GetAtt:
                        - ConstructHubPackageDataDC5EF35E
                        - Arn
                    - /data/*/assembly.json
          - Action:
              - s3:GetObject*
              - s3:GetBucket*
              - s3:List*
            Effect: Allow
            Principal:
              AWS: "*"
            Resource:
              - Fn::GetAtt:
                  - ConstructHubPackageDataDC5EF35E
                  - Arn
              - Fn::Join:
                  - ""
                  - - Fn::GetAtt:
                        - ConstructHubPackageDataDC5EF35E
                        - Arn
                    - /data/*/package.tgz
          - Action:
              - s3:GetObject*
              - s3:GetBucket*
              - s3:List*
            Effect: Allow
            Principal:
              AWS: "*"
            Resource:
              - Fn::GetAtt:
                  - ConstructHubPackageDataDC5EF35E
                  - Arn
              - Fn::Join:
                  - ""
                  - - Fn::GetAtt:
                        - ConstructHubPackageDataDC5EF35E
                        - Arn
                    - /data/*/uninstallable
          - Action:
              - s3:Abort*
              - s3:DeleteObject*
              - s3:PutObject*
            Effect: Allow
            Principal:
              AWS: "*"
            Resource:
              - Fn::GetAtt:
                  - ConstructHubPackageDataDC5EF35E
                  - Arn
              - Fn::Join:
                  - ""
                  - - Fn::GetAtt:
                        - ConstructHubPackageDataDC5EF35E
                        - Arn
                    - /data/*/uninstallable
          - Action: s3:DeleteObject*
            Effect: Allow
            Principal:
              AWS: "*"
            Resource:
              Fn::Join:
                - ""
                - - Fn::GetAtt:
                      - ConstructHubPackageDataDC5EF35E
                      - Arn
                  - /data/*/uninstallable
          - Action:
              - s3:Abort*
              - s3:DeleteObject*
              - s3:PutObject*
            Effect: Allow
            Principal:
              AWS: "*"
            Resource:
              - Fn::GetAtt:
                  - ConstructHubPackageDataDC5EF35E
                  - Arn
              - Fn::Join:
                  - ""
                  - - Fn::GetAtt:
                        - ConstructHubPackageDataDC5EF35E
                        - Arn
                    - /data/*/docs-typescript.*
          - Action:
              - s3:Abort*
              - s3:DeleteObject*
              - s3:PutObject*
            Effect: Allow
            Principal:
              AWS: "*"
            Resource:
              - Fn::GetAtt:
                  - ConstructHubPackageDataDC5EF35E
                  - Arn
              - Fn::Join:
                  - ""
                  - - Fn::GetAtt:
                        - ConstructHubPackageDataDC5EF35E
                        - Arn
                    - /data/*/docs-*-typescript.*
          - Action:
              - s3:Abort*
              - s3:DeleteObject*
              - s3:PutObject*
            Effect: Allow
            Principal:
              AWS: "*"
            Resource:
              - Fn::GetAtt:
                  - ConstructHubPackageDataDC5EF35E
                  - Arn
              - Fn::Join:
                  - ""
                  - - Fn::GetAtt:
                        - ConstructHubPackageDataDC5EF35E
                        - Arn
                    - /data/*/docs-typescript.*.not-supported
          - Action:
              - s3:GetObject*
              - s3:GetBucket*
              - s3:List*
            Effect: Allow
            Principal:
              AWS: "*"
            Resource:
              - Fn::GetAtt:
                  - ConstructHubPackageDataDC5EF35E
                  - Arn
              - Fn::Join:
                  - ""
                  - - Fn::GetAtt:
                        - ConstructHubPackageDataDC5EF35E
                        - Arn
                    - /data/*/docs-typescript.*.not-supported
          - Action:
              - s3:Abort*
              - s3:DeleteObject*
              - s3:PutObject*
            Effect: Allow
            Principal:
              AWS: "*"
            Resource:
              - Fn::GetAtt:
                  - ConstructHubPackageDataDC5EF35E
                  - Arn
              - Fn::Join:
                  - ""
                  - - Fn::GetAtt:
                        - ConstructHubPackageDataDC5EF35E
                        - Arn
                    - /data/*/docs-*-typescript.*.not-supported
          - Action:
              - s3:GetObject*
              - s3:GetBucket*
              - s3:List*
            Effect: Allow
            Principal:
              AWS: "*"
            Resource:
              - Fn::GetAtt:
                  - ConstructHubPackageDataDC5EF35E
                  - Arn
              - Fn::Join:
                  - ""
                  - - Fn::GetAtt:
                        - ConstructHubPackageDataDC5EF35E
                        - Arn
                    - /data/*/docs-*-typescript.*.not-supported
          - Action:
              - s3:GetObject*
              - s3:GetBucket*
              - s3:List*
            Effect: Allow
            Principal:
              AWS: "*"
            Resource:
              - Fn::GetAtt:
                  - ConstructHubPackageDataDC5EF35E
                  - Arn
              - Fn::Join:
                  - ""
                  - - Fn::GetAtt:
                        - ConstructHubPackageDataDC5EF35E
                        - Arn
                    - /data/*/docs-typescript.*.corruptassembly
          - Action:
              - s3:Abort*
              - s3:DeleteObject*
              - s3:PutObject*
            Effect: Allow
            Principal:
              AWS: "*"
            Resource:
              - Fn::GetAtt:
                  - ConstructHubPackageDataDC5EF35E
                  - Arn
              - Fn::Join:
                  - ""
                  - - Fn::GetAtt:
                        - ConstructHubPackageDataDC5EF35E
                        - Arn
                    - /data/*/docs-typescript.*.corruptassembly
          - Action:
              - s3:GetObject*
              - s3:GetBucket*
              - s3:List*
            Effect: Allow
            Principal:
              AWS: "*"
            Resource:
              - Fn::GetAtt:
                  - ConstructHubPackageDataDC5EF35E
                  - Arn
              - Fn::Join:
                  - ""
                  - - Fn::GetAtt:
                        - ConstructHubPackageDataDC5EF35E
                        - Arn
                    - /data/*/docs-*-typescript.*.corruptassembly
          - Action:
              - s3:Abort*
              - s3:DeleteObject*
              - s3:PutObject*
            Effect: Allow
            Principal:
              AWS: "*"
            Resource:
              - Fn::GetAtt:
                  - ConstructHubPackageDataDC5EF35E
                  - Arn
              - Fn::Join:
                  - ""
                  - - Fn::GetAtt:
                        - ConstructHubPackageDataDC5EF35E
                        - Arn
                    - /data/*/docs-*-typescript.*.corruptassembly
          - Action: s3:DeleteObject*
            Effect: Allow
            Principal:
              AWS: "*"
            Resource:
              Fn::Join:
                - ""
                - - Fn::GetAtt:
                      - ConstructHubPackageDataDC5EF35E
                      - Arn
                  - /data/*/docs-typescript.*.corruptassembly
          - Action: s3:DeleteObject*
            Effect: Allow
            Principal:
              AWS: "*"
            Resource:
              Fn::Join:
                - ""
                - - Fn::GetAtt:
                      - ConstructHubPackageDataDC5EF35E
                      - Arn
                  - /data/*/docs-*-typescript.*.corruptassembly
          - Action:
              - s3:Abort*
              - s3:DeleteObject*
              - s3:PutObject*
            Effect: Allow
            Principal:
              AWS: "*"
            Resource:
              - Fn::GetAtt:
                  - ConstructHubPackageDataDC5EF35E
                  - Arn
              - Fn::Join:
                  - ""
                  - - Fn::GetAtt:
                        - ConstructHubPackageDataDC5EF35E
                        - Arn
                    - /data/*/docs-python.*
          - Action:
              - s3:Abort*
              - s3:DeleteObject*
              - s3:PutObject*
            Effect: Allow
            Principal:
              AWS: "*"
            Resource:
              - Fn::GetAtt:
                  - ConstructHubPackageDataDC5EF35E
                  - Arn
              - Fn::Join:
                  - ""
                  - - Fn::GetAtt:
                        - ConstructHubPackageDataDC5EF35E
                        - Arn
                    - /data/*/docs-*-python.*
          - Action:
              - s3:Abort*
              - s3:DeleteObject*
              - s3:PutObject*
            Effect: Allow
            Principal:
              AWS: "*"
            Resource:
              - Fn::GetAtt:
                  - ConstructHubPackageDataDC5EF35E
                  - Arn
              - Fn::Join:
                  - ""
                  - - Fn::GetAtt:
                        - ConstructHubPackageDataDC5EF35E
                        - Arn
                    - /data/*/docs-python.*.not-supported
          - Action:
              - s3:GetObject*
              - s3:GetBucket*
              - s3:List*
            Effect: Allow
            Principal:
              AWS: "*"
            Resource:
              - Fn::GetAtt:
                  - ConstructHubPackageDataDC5EF35E
                  - Arn
              - Fn::Join:
                  - ""
                  - - Fn::GetAtt:
                        - ConstructHubPackageDataDC5EF35E
                        - Arn
                    - /data/*/docs-python.*.not-supported
          - Action:
              - s3:Abort*
              - s3:DeleteObject*
              - s3:PutObject*
            Effect: Allow
            Principal:
              AWS: "*"
            Resource:
              - Fn::GetAtt:
                  - ConstructHubPackageDataDC5EF35E
                  - Arn
              - Fn::Join:
                  - ""
                  - - Fn::GetAtt:
                        - ConstructHubPackageDataDC5EF35E
                        - Arn
                    - /data/*/docs-*-python.*.not-supported
          - Action:
              - s3:GetObject*
              - s3:GetBucket*
              - s3:List*
            Effect: Allow
            Principal:
              AWS: "*"
            Resource:
              - Fn::GetAtt:
                  - ConstructHubPackageDataDC5EF35E
                  - Arn
              - Fn::Join:
                  - ""
                  - - Fn::GetAtt:
                        - ConstructHubPackageDataDC5EF35E
                        - Arn
                    - /data/*/docs-*-python.*.not-supported
          - Action:
              - s3:GetObject*
              - s3:GetBucket*
              - s3:List*
            Effect: Allow
            Principal:
              AWS: "*"
            Resource:
              - Fn::GetAtt:
                  - ConstructHubPackageDataDC5EF35E
                  - Arn
              - Fn::Join:
                  - ""
                  - - Fn::GetAtt:
                        - ConstructHubPackageDataDC5EF35E
                        - Arn
                    - /data/*/docs-python.*.corruptassembly
          - Action:
              - s3:Abort*
              - s3:DeleteObject*
              - s3:PutObject*
            Effect: Allow
            Principal:
              AWS: "*"
            Resource:
              - Fn::GetAtt:
                  - ConstructHubPackageDataDC5EF35E
                  - Arn
              - Fn::Join:
                  - ""
                  - - Fn::GetAtt:
                        - ConstructHubPackageDataDC5EF35E
                        - Arn
                    - /data/*/docs-python.*.corruptassembly
          - Action:
              - s3:GetObject*
              - s3:GetBucket*
              - s3:List*
            Effect: Allow
            Principal:
              AWS: "*"
            Resource:
              - Fn::GetAtt:
                  - ConstructHubPackageDataDC5EF35E
                  - Arn
              - Fn::Join:
                  - ""
                  - - Fn::GetAtt:
                        - ConstructHubPackageDataDC5EF35E
                        - Arn
                    - /data/*/docs-*-python.*.corruptassembly
          - Action:
              - s3:Abort*
              - s3:DeleteObject*
              - s3:PutObject*
            Effect: Allow
            Principal:
              AWS: "*"
            Resource:
              - Fn::GetAtt:
                  - ConstructHubPackageDataDC5EF35E
                  - Arn
              - Fn::Join:
                  - ""
                  - - Fn::GetAtt:
                        - ConstructHubPackageDataDC5EF35E
                        - Arn
                    - /data/*/docs-*-python.*.corruptassembly
          - Action: s3:DeleteObject*
            Effect: Allow
            Principal:
              AWS: "*"
            Resource:
              Fn::Join:
                - ""
                - - Fn::GetAtt:
                      - ConstructHubPackageDataDC5EF35E
                      - Arn
                  - /data/*/docs-python.*.corruptassembly
          - Action: s3:DeleteObject*
            Effect: Allow
            Principal:
              AWS: "*"
            Resource:
              Fn::Join:
                - ""
                - - Fn::GetAtt:
                      - ConstructHubPackageDataDC5EF35E
                      - Arn
                  - /data/*/docs-*-python.*.corruptassembly
          - Action:
              - s3:Abort*
              - s3:DeleteObject*
              - s3:PutObject*
            Effect: Allow
            Principal:
              AWS: "*"
            Resource:
              - Fn::GetAtt:
                  - ConstructHubPackageDataDC5EF35E
                  - Arn
              - Fn::Join:
                  - ""
                  - - Fn::GetAtt:
                        - ConstructHubPackageDataDC5EF35E
                        - Arn
                    - /data/*/docs-java.*
          - Action:
              - s3:Abort*
              - s3:DeleteObject*
              - s3:PutObject*
            Effect: Allow
            Principal:
              AWS: "*"
            Resource:
              - Fn::GetAtt:
                  - ConstructHubPackageDataDC5EF35E
                  - Arn
              - Fn::Join:
                  - ""
                  - - Fn::GetAtt:
                        - ConstructHubPackageDataDC5EF35E
                        - Arn
                    - /data/*/docs-*-java.*
          - Action:
              - s3:Abort*
              - s3:DeleteObject*
              - s3:PutObject*
            Effect: Allow
            Principal:
              AWS: "*"
            Resource:
              - Fn::GetAtt:
                  - ConstructHubPackageDataDC5EF35E
                  - Arn
              - Fn::Join:
                  - ""
                  - - Fn::GetAtt:
                        - ConstructHubPackageDataDC5EF35E
                        - Arn
                    - /data/*/docs-java.*.not-supported
          - Action:
              - s3:GetObject*
              - s3:GetBucket*
              - s3:List*
            Effect: Allow
            Principal:
              AWS: "*"
            Resource:
              - Fn::GetAtt:
                  - ConstructHubPackageDataDC5EF35E
                  - Arn
              - Fn::Join:
                  - ""
                  - - Fn::GetAtt:
                        - ConstructHubPackageDataDC5EF35E
                        - Arn
                    - /data/*/docs-java.*.not-supported
          - Action:
              - s3:Abort*
              - s3:DeleteObject*
              - s3:PutObject*
            Effect: Allow
            Principal:
              AWS: "*"
            Resource:
              - Fn::GetAtt:
                  - ConstructHubPackageDataDC5EF35E
                  - Arn
              - Fn::Join:
                  - ""
                  - - Fn::GetAtt:
                        - ConstructHubPackageDataDC5EF35E
                        - Arn
                    - /data/*/docs-*-java.*.not-supported
          - Action:
              - s3:GetObject*
              - s3:GetBucket*
              - s3:List*
            Effect: Allow
            Principal:
              AWS: "*"
            Resource:
              - Fn::GetAtt:
                  - ConstructHubPackageDataDC5EF35E
                  - Arn
              - Fn::Join:
                  - ""
                  - - Fn::GetAtt:
                        - ConstructHubPackageDataDC5EF35E
                        - Arn
                    - /data/*/docs-*-java.*.not-supported
          - Action:
              - s3:GetObject*
              - s3:GetBucket*
              - s3:List*
            Effect: Allow
            Principal:
              AWS: "*"
            Resource:
              - Fn::GetAtt:
                  - ConstructHubPackageDataDC5EF35E
                  - Arn
              - Fn::Join:
                  - ""
                  - - Fn::GetAtt:
                        - ConstructHubPackageDataDC5EF35E
                        - Arn
                    - /data/*/docs-java.*.corruptassembly
          - Action:
              - s3:Abort*
              - s3:DeleteObject*
              - s3:PutObject*
            Effect: Allow
            Principal:
              AWS: "*"
            Resource:
              - Fn::GetAtt:
                  - ConstructHubPackageDataDC5EF35E
                  - Arn
              - Fn::Join:
                  - ""
                  - - Fn::GetAtt:
                        - ConstructHubPackageDataDC5EF35E
                        - Arn
                    - /data/*/docs-java.*.corruptassembly
          - Action:
              - s3:GetObject*
              - s3:GetBucket*
              - s3:List*
            Effect: Allow
            Principal:
              AWS: "*"
            Resource:
              - Fn::GetAtt:
                  - ConstructHubPackageDataDC5EF35E
                  - Arn
              - Fn::Join:
                  - ""
                  - - Fn::GetAtt:
                        - ConstructHubPackageDataDC5EF35E
                        - Arn
                    - /data/*/docs-*-java.*.corruptassembly
          - Action:
              - s3:Abort*
              - s3:DeleteObject*
              - s3:PutObject*
            Effect: Allow
            Principal:
              AWS: "*"
            Resource:
              - Fn::GetAtt:
                  - ConstructHubPackageDataDC5EF35E
                  - Arn
              - Fn::Join:
                  - ""
                  - - Fn::GetAtt:
                        - ConstructHubPackageDataDC5EF35E
                        - Arn
                    - /data/*/docs-*-java.*.corruptassembly
          - Action: s3:DeleteObject*
            Effect: Allow
            Principal:
              AWS: "*"
            Resource:
              Fn::Join:
                - ""
                - - Fn::GetAtt:
                      - ConstructHubPackageDataDC5EF35E
                      - Arn
                  - /data/*/docs-java.*.corruptassembly
          - Action: s3:DeleteObject*
            Effect: Allow
            Principal:
              AWS: "*"
            Resource:
              Fn::Join:
                - ""
                - - Fn::GetAtt:
                      - ConstructHubPackageDataDC5EF35E
                      - Arn
                  - /data/*/docs-*-java.*.corruptassembly
          - Action:
              - s3:Abort*
              - s3:DeleteObject*
              - s3:PutObject*
            Effect: Allow
            Principal:
              AWS: "*"
            Resource:
              - Fn::GetAtt:
                  - ConstructHubPackageDataDC5EF35E
                  - Arn
              - Fn::Join:
                  - ""
                  - - Fn::GetAtt:
                        - ConstructHubPackageDataDC5EF35E
                        - Arn
                    - /data/*/docs-csharp.*
          - Action:
              - s3:Abort*
              - s3:DeleteObject*
              - s3:PutObject*
            Effect: Allow
            Principal:
              AWS: "*"
            Resource:
              - Fn::GetAtt:
                  - ConstructHubPackageDataDC5EF35E
                  - Arn
              - Fn::Join:
                  - ""
                  - - Fn::GetAtt:
                        - ConstructHubPackageDataDC5EF35E
                        - Arn
                    - /data/*/docs-*-csharp.*
          - Action:
              - s3:Abort*
              - s3:DeleteObject*
              - s3:PutObject*
            Effect: Allow
            Principal:
              AWS: "*"
            Resource:
              - Fn::GetAtt:
                  - ConstructHubPackageDataDC5EF35E
                  - Arn
              - Fn::Join:
                  - ""
                  - - Fn::GetAtt:
                        - ConstructHubPackageDataDC5EF35E
                        - Arn
                    - /data/*/docs-csharp.*.not-supported
          - Action:
              - s3:GetObject*
              - s3:GetBucket*
              - s3:List*
            Effect: Allow
            Principal:
              AWS: "*"
            Resource:
              - Fn::GetAtt:
                  - ConstructHubPackageDataDC5EF35E
                  - Arn
              - Fn::Join:
                  - ""
                  - - Fn::GetAtt:
                        - ConstructHubPackageDataDC5EF35E
                        - Arn
                    - /data/*/docs-csharp.*.not-supported
          - Action:
              - s3:Abort*
              - s3:DeleteObject*
              - s3:PutObject*
            Effect: Allow
            Principal:
              AWS: "*"
            Resource:
              - Fn::GetAtt:
                  - ConstructHubPackageDataDC5EF35E
                  - Arn
              - Fn::Join:
                  - ""
                  - - Fn::GetAtt:
                        - ConstructHubPackageDataDC5EF35E
                        - Arn
                    - /data/*/docs-*-csharp.*.not-supported
          - Action:
              - s3:GetObject*
              - s3:GetBucket*
              - s3:List*
            Effect: Allow
            Principal:
              AWS: "*"
            Resource:
              - Fn::GetAtt:
                  - ConstructHubPackageDataDC5EF35E
                  - Arn
              - Fn::Join:
                  - ""
                  - - Fn::GetAtt:
                        - ConstructHubPackageDataDC5EF35E
                        - Arn
                    - /data/*/docs-*-csharp.*.not-supported
          - Action:
              - s3:GetObject*
              - s3:GetBucket*
              - s3:List*
            Effect: Allow
            Principal:
              AWS: "*"
            Resource:
              - Fn::GetAtt:
                  - ConstructHubPackageDataDC5EF35E
                  - Arn
              - Fn::Join:
                  - ""
                  - - Fn::GetAtt:
                        - ConstructHubPackageDataDC5EF35E
                        - Arn
                    - /data/*/docs-csharp.*.corruptassembly
          - Action:
              - s3:Abort*
              - s3:DeleteObject*
              - s3:PutObject*
            Effect: Allow
            Principal:
              AWS: "*"
            Resource:
              - Fn::GetAtt:
                  - ConstructHubPackageDataDC5EF35E
                  - Arn
              - Fn::Join:
                  - ""
                  - - Fn::GetAtt:
                        - ConstructHubPackageDataDC5EF35E
                        - Arn
                    - /data/*/docs-csharp.*.corruptassembly
          - Action:
              - s3:GetObject*
              - s3:GetBucket*
              - s3:List*
            Effect: Allow
            Principal:
              AWS: "*"
            Resource:
              - Fn::GetAtt:
                  - ConstructHubPackageDataDC5EF35E
                  - Arn
              - Fn::Join:
                  - ""
                  - - Fn::GetAtt:
                        - ConstructHubPackageDataDC5EF35E
                        - Arn
                    - /data/*/docs-*-csharp.*.corruptassembly
          - Action:
              - s3:Abort*
              - s3:DeleteObject*
              - s3:PutObject*
            Effect: Allow
            Principal:
              AWS: "*"
            Resource:
              - Fn::GetAtt:
                  - ConstructHubPackageDataDC5EF35E
                  - Arn
              - Fn::Join:
                  - ""
                  - - Fn::GetAtt:
                        - ConstructHubPackageDataDC5EF35E
                        - Arn
                    - /data/*/docs-*-csharp.*.corruptassembly
          - Action: s3:DeleteObject*
            Effect: Allow
            Principal:
              AWS: "*"
            Resource:
              Fn::Join:
                - ""
                - - Fn::GetAtt:
                      - ConstructHubPackageDataDC5EF35E
                      - Arn
                  - /data/*/docs-csharp.*.corruptassembly
          - Action: s3:DeleteObject*
            Effect: Allow
            Principal:
              AWS: "*"
            Resource:
              Fn::Join:
                - ""
                - - Fn::GetAtt:
                      - ConstructHubPackageDataDC5EF35E
                      - Arn
                  - /data/*/docs-*-csharp.*.corruptassembly
          - Action:
              - s3:Abort*
              - s3:DeleteObject*
              - s3:PutObject*
            Effect: Allow
            Principal:
              AWS: "*"
            Resource:
              - Fn::GetAtt:
                  - ConstructHubPackageDataDC5EF35E
                  - Arn
              - Fn::Join:
                  - ""
                  - - Fn::GetAtt:
                        - ConstructHubPackageDataDC5EF35E
                        - Arn
                    - /data/*/docs-go.*
          - Action:
              - s3:Abort*
              - s3:DeleteObject*
              - s3:PutObject*
            Effect: Allow
            Principal:
              AWS: "*"
            Resource:
              - Fn::GetAtt:
                  - ConstructHubPackageDataDC5EF35E
                  - Arn
              - Fn::Join:
                  - ""
                  - - Fn::GetAtt:
                        - ConstructHubPackageDataDC5EF35E
                        - Arn
                    - /data/*/docs-*-go.*
          - Action:
              - s3:Abort*
              - s3:DeleteObject*
              - s3:PutObject*
            Effect: Allow
            Principal:
              AWS: "*"
            Resource:
              - Fn::GetAtt:
                  - ConstructHubPackageDataDC5EF35E
                  - Arn
              - Fn::Join:
                  - ""
                  - - Fn::GetAtt:
                        - ConstructHubPackageDataDC5EF35E
                        - Arn
                    - /data/*/docs-go.*.not-supported
          - Action:
              - s3:GetObject*
              - s3:GetBucket*
              - s3:List*
            Effect: Allow
            Principal:
              AWS: "*"
            Resource:
              - Fn::GetAtt:
                  - ConstructHubPackageDataDC5EF35E
                  - Arn
              - Fn::Join:
                  - ""
                  - - Fn::GetAtt:
                        - ConstructHubPackageDataDC5EF35E
                        - Arn
                    - /data/*/docs-go.*.not-supported
          - Action:
              - s3:Abort*
              - s3:DeleteObject*
              - s3:PutObject*
            Effect: Allow
            Principal:
              AWS: "*"
            Resource:
              - Fn::GetAtt:
                  - ConstructHubPackageDataDC5EF35E
                  - Arn
              - Fn::Join:
                  - ""
                  - - Fn::GetAtt:
                        - ConstructHubPackageDataDC5EF35E
                        - Arn
                    - /data/*/docs-*-go.*.not-supported
          - Action:
              - s3:GetObject*
              - s3:GetBucket*
              - s3:List*
            Effect: Allow
            Principal:
              AWS: "*"
            Resource:
              - Fn::GetAtt:
                  - ConstructHubPackageDataDC5EF35E
                  - Arn
              - Fn::Join:
                  - ""
                  - - Fn::GetAtt:
                        - ConstructHubPackageDataDC5EF35E
                        - Arn
                    - /data/*/docs-*-go.*.not-supported
          - Action:
              - s3:GetObject*
              - s3:GetBucket*
              - s3:List*
            Effect: Allow
            Principal:
              AWS: "*"
            Resource:
              - Fn::GetAtt:
                  - ConstructHubPackageDataDC5EF35E
                  - Arn
              - Fn::Join:
                  - ""
                  - - Fn::GetAtt:
                        - ConstructHubPackageDataDC5EF35E
                        - Arn
                    - /data/*/docs-go.*.corruptassembly
          - Action:
              - s3:Abort*
              - s3:DeleteObject*
              - s3:PutObject*
            Effect: Allow
            Principal:
              AWS: "*"
            Resource:
              - Fn::GetAtt:
                  - ConstructHubPackageDataDC5EF35E
                  - Arn
              - Fn::Join:
                  - ""
                  - - Fn::GetAtt:
                        - ConstructHubPackageDataDC5EF35E
                        - Arn
                    - /data/*/docs-go.*.corruptassembly
          - Action:
              - s3:GetObject*
              - s3:GetBucket*
              - s3:List*
            Effect: Allow
            Principal:
              AWS: "*"
            Resource:
              - Fn::GetAtt:
                  - ConstructHubPackageDataDC5EF35E
                  - Arn
              - Fn::Join:
                  - ""
                  - - Fn::GetAtt:
                        - ConstructHubPackageDataDC5EF35E
                        - Arn
                    - /data/*/docs-*-go.*.corruptassembly
          - Action:
              - s3:Abort*
              - s3:DeleteObject*
              - s3:PutObject*
            Effect: Allow
            Principal:
              AWS: "*"
            Resource:
              - Fn::GetAtt:
                  - ConstructHubPackageDataDC5EF35E
                  - Arn
              - Fn::Join:
                  - ""
                  - - Fn::GetAtt:
                        - ConstructHubPackageDataDC5EF35E
                        - Arn
                    - /data/*/docs-*-go.*.corruptassembly
          - Action: s3:DeleteObject*
            Effect: Allow
            Principal:
              AWS: "*"
            Resource:
              Fn::Join:
                - ""
                - - Fn::GetAtt:
                      - ConstructHubPackageDataDC5EF35E
                      - Arn
                  - /data/*/docs-go.*.corruptassembly
          - Action: s3:DeleteObject*
            Effect: Allow
            Principal:
              AWS: "*"
            Resource:
              Fn::Join:
                - ""
                - - Fn::GetAtt:
                      - ConstructHubPackageDataDC5EF35E
                      - Arn
                  - /data/*/docs-*-go.*.corruptassembly
        Version: 2012-10-17
      RouteTableIds:
        - Ref: ConstructHubVPCIsolatedSubnet1RouteTable750E6F36
        - Ref: ConstructHubVPCIsolatedSubnet2RouteTable18129C5D
      VpcEndpointType: Gateway
  ConstructHubVPCStepFunctionsSecurityGroup1757018B:
    Type: AWS::EC2::SecurityGroup
    Properties:
      GroupDescription: dev/ConstructHub/VPC/StepFunctions/SecurityGroup
      SecurityGroupEgress:
        - CidrIp: 0.0.0.0/0
          Description: Allow all outbound traffic by default
          IpProtocol: "-1"
      SecurityGroupIngress:
        - CidrIp:
            Fn::GetAtt:
              - ConstructHubVPC16ECCEA2
              - CidrBlock
          Description:
            Fn::Join:
              - ""
              - - "from "
                - Fn::GetAtt:
                    - ConstructHubVPC16ECCEA2
                    - CidrBlock
                - :443
          FromPort: 443
          IpProtocol: tcp
          ToPort: 443
      Tags:
        - Key: Name
          Value: dev/ConstructHub/VPC
      VpcId:
        Ref: ConstructHubVPC16ECCEA2
  ConstructHubVPCStepFunctionsBE8464F5:
    Type: AWS::EC2::VPCEndpoint
    Properties:
      ServiceName:
        Fn::Join:
          - ""
          - - com.amazonaws.
            - Ref: AWS::Region
            - .states
      VpcId:
        Ref: ConstructHubVPC16ECCEA2
      PolicyDocument:
        Statement:
          - Action:
              - states:SendTaskFailure
              - states:SendTaskHeartbeat
              - states:SendTaskSuccess
            Effect: Allow
            Principal:
              AWS:
                Fn::GetAtt:
                  - ConstructHubOrchestrationTransliteratorTaskDefinitionTaskRoleD060AB1A
                  - Arn
            Resource: "*"
            Sid: Allow-StepFunctions-Callbacks
        Version: 2012-10-17
      PrivateDnsEnabled: true
      SecurityGroupIds:
        - Fn::GetAtt:
            - ConstructHubVPCStepFunctionsSecurityGroup1757018B
            - GroupId
      SubnetIds:
        - Ref: ConstructHubVPCIsolatedSubnet1SubnetEA28FD1A
        - Ref: ConstructHubVPCIsolatedSubnet2Subnet483D4302
      VpcEndpointType: Interface
  ConstructHubDenyListBucket1B3C2C2E:
    Type: AWS::S3::Bucket
    Properties:
      BucketEncryption:
        ServerSideEncryptionConfiguration:
          - ServerSideEncryptionByDefault:
              SSEAlgorithm: AES256
      PublicAccessBlockConfiguration:
        BlockPublicAcls: true
        BlockPublicPolicy: true
        IgnorePublicAcls: true
        RestrictPublicBuckets: true
      Tags:
        - Key: aws-cdk:auto-delete-objects
          Value: "true"
        - Key: aws-cdk:cr-owned:181e12cb
          Value: "true"
      VersioningConfiguration:
        Status: Enabled
    UpdateReplacePolicy: Delete
    DeletionPolicy: Delete
  ConstructHubDenyListBucketPolicyA1878E10:
    Type: AWS::S3::BucketPolicy
    Properties:
      Bucket:
        Ref: ConstructHubDenyListBucket1B3C2C2E
      PolicyDocument:
        Statement:
          - Action: s3:*
            Condition:
              Bool:
                aws:SecureTransport: "false"
            Effect: Deny
            Principal:
              AWS: "*"
            Resource:
              - Fn::GetAtt:
                  - ConstructHubDenyListBucket1B3C2C2E
                  - Arn
              - Fn::Join:
                  - ""
                  - - Fn::GetAtt:
                        - ConstructHubDenyListBucket1B3C2C2E
                        - Arn
                    - /*
          - Action:
              - s3:GetBucket*
              - s3:List*
              - s3:DeleteObject*
            Effect: Allow
            Principal:
              AWS:
                Fn::GetAtt:
                  - CustomS3AutoDeleteObjectsCustomResourceProviderRole3B1BD092
                  - Arn
            Resource:
              - Fn::GetAtt:
                  - ConstructHubDenyListBucket1B3C2C2E
                  - Arn
              - Fn::Join:
                  - ""
                  - - Fn::GetAtt:
                        - ConstructHubDenyListBucket1B3C2C2E
                        - Arn
                    - /*
        Version: 2012-10-17
  ConstructHubDenyListBucketAutoDeleteObjectsCustomResource997A3642:
    Type: Custom::S3AutoDeleteObjects
    Properties:
      ServiceToken:
        Fn::GetAtt:
          - CustomS3AutoDeleteObjectsCustomResourceProviderHandler9D90184F
          - Arn
      BucketName:
        Ref: ConstructHubDenyListBucket1B3C2C2E
    DependsOn:
      - ConstructHubDenyListBucketPolicyA1878E10
    UpdateReplacePolicy: Delete
    DeletionPolicy: Delete
  ConstructHubDenyListBucketNotifications2269EB2A:
    Type: Custom::S3BucketNotifications
    Properties:
      ServiceToken:
        Fn::GetAtt:
          - BucketNotificationsHandler050a0587b7544547bf325f094a3db8347ECC3691
          - Arn
      BucketName:
        Ref: ConstructHubDenyListBucket1B3C2C2E
      NotificationConfiguration:
        LambdaFunctionConfigurations:
          - Events:
              - s3:ObjectCreated:*
            Filter:
              Key:
                FilterRules:
                  - Name: suffix
                    Value: deny-list.json
                  - Name: prefix
                    Value: deny-list.json
            LambdaFunctionArn:
              Fn::GetAtt:
                - ConstructHubDenyListPrunePruneHandler30B33551
                - Arn
      Managed: true
    DependsOn:
      - ConstructHubDenyListBucketAllowBucketNotificationsTodevConstructHubDenyListPrunePruneHandler8F0BBF5E2222C5D6
  ConstructHubDenyListBucketAllowBucketNotificationsTodevConstructHubDenyListPrunePruneHandler8F0BBF5E2222C5D6:
    Type: AWS::Lambda::Permission
    Properties:
      Action: lambda:InvokeFunction
      FunctionName:
        Fn::GetAtt:
          - ConstructHubDenyListPrunePruneHandler30B33551
          - Arn
      Principal: s3.amazonaws.com
      SourceAccount:
        Ref: AWS::AccountId
      SourceArn:
        Fn::GetAtt:
          - ConstructHubDenyListBucket1B3C2C2E
          - Arn
  ConstructHubDenyListFailoverBucketBF1E05AD:
    Type: AWS::S3::Bucket
    Properties:
      BucketEncryption:
        ServerSideEncryptionConfiguration:
          - ServerSideEncryptionByDefault:
              SSEAlgorithm: AES256
      PublicAccessBlockConfiguration:
        BlockPublicAcls: true
        BlockPublicPolicy: true
        IgnorePublicAcls: true
        RestrictPublicBuckets: true
      Tags:
        - Key: aws-cdk:auto-delete-objects
          Value: "true"
        - Key: failover
          Value: "true"
      VersioningConfiguration:
        Status: Enabled
    UpdateReplacePolicy: Delete
    DeletionPolicy: Delete
  ConstructHubDenyListFailoverBucketPolicy3B552017:
    Type: AWS::S3::BucketPolicy
    Properties:
      Bucket:
        Ref: ConstructHubDenyListFailoverBucketBF1E05AD
      PolicyDocument:
        Statement:
          - Action: s3:*
            Condition:
              Bool:
                aws:SecureTransport: "false"
            Effect: Deny
            Principal:
              AWS: "*"
            Resource:
              - Fn::GetAtt:
                  - ConstructHubDenyListFailoverBucketBF1E05AD
                  - Arn
              - Fn::Join:
                  - ""
                  - - Fn::GetAtt:
                        - ConstructHubDenyListFailoverBucketBF1E05AD
                        - Arn
                    - /*
          - Action:
              - s3:GetBucket*
              - s3:List*
              - s3:DeleteObject*
            Effect: Allow
            Principal:
              AWS:
                Fn::GetAtt:
                  - CustomS3AutoDeleteObjectsCustomResourceProviderRole3B1BD092
                  - Arn
            Resource:
              - Fn::GetAtt:
                  - ConstructHubDenyListFailoverBucketBF1E05AD
                  - Arn
              - Fn::Join:
                  - ""
                  - - Fn::GetAtt:
                        - ConstructHubDenyListFailoverBucketBF1E05AD
                        - Arn
                    - /*
        Version: 2012-10-17
  ConstructHubDenyListFailoverBucketAutoDeleteObjectsCustomResource5A026600:
    Type: Custom::S3AutoDeleteObjects
    Properties:
      ServiceToken:
        Fn::GetAtt:
          - CustomS3AutoDeleteObjectsCustomResourceProviderHandler9D90184F
          - Arn
      BucketName:
        Ref: ConstructHubDenyListFailoverBucketBF1E05AD
    DependsOn:
      - ConstructHubDenyListFailoverBucketPolicy3B552017
    UpdateReplacePolicy: Delete
    DeletionPolicy: Delete
  ConstructHubDenyListBucketDeploymentAwsCliLayerEAC3D4DA:
    Type: AWS::Lambda::LayerVersion
    Properties:
      Content:
        S3Bucket:
          Fn::Sub: cdk-hnb659fds-assets-\${AWS::AccountId}-\${AWS::Region}
        S3Key: 55f133baccc1d0e4666b88328d51a8c2ff354c919b8e0fa9f045123a19df1b4e.zip
      Description: /opt/awscli/aws
  ConstructHubDenyListBucketDeploymentCustomResourceF835956B:
    Type: Custom::CDKBucketDeployment
    Properties:
      ServiceToken:
        Fn::GetAtt:
          - CustomCDKBucketDeployment8693BB64968944B69AAFB0CC9EB8756C81C01536
          - Arn
      SourceBucketNames:
        - Fn::Sub: cdk-hnb659fds-assets-\${AWS::AccountId}-\${AWS::Region}
      SourceObjectKeys:
        - 6f1f07e70de63d5afdbcab762f8f867a2aedb494b30cd360d5deb518d3914263.zip
      DestinationBucketName:
        Ref: ConstructHubDenyListBucket1B3C2C2E
      RetainOnDelete: true
      Prune: true
    DependsOn:
      - ConstructHubDenyListBucketNotifications2269EB2A
    UpdateReplacePolicy: Delete
    DeletionPolicy: Delete
  ConstructHubDenyListPruneDeleteQueueBBF60185:
    Type: AWS::SQS::Queue
    Properties:
      VisibilityTimeout: 120
    UpdateReplacePolicy: Delete
    DeletionPolicy: Delete
  ConstructHubDenyListPrunePruneHandlerServiceRole58BDE1FE:
    Type: AWS::IAM::Role
    Properties:
      AssumeRolePolicyDocument:
        Statement:
          - Action: sts:AssumeRole
            Effect: Allow
            Principal:
              Service: lambda.amazonaws.com
        Version: 2012-10-17
      ManagedPolicyArns:
        - Fn::Join:
            - ""
            - - "arn:"
              - Ref: AWS::Partition
              - :iam::aws:policy/service-role/AWSLambdaBasicExecutionRole
  ConstructHubDenyListPrunePruneHandlerServiceRoleDefaultPolicy416BC8DA:
    Type: AWS::IAM::Policy
    Properties:
      PolicyDocument:
        Statement:
          - Action:
              - sqs:SendMessage
              - sqs:GetQueueAttributes
              - sqs:GetQueueUrl
            Effect: Allow
            Resource:
              Fn::GetAtt:
                - ConstructHubDenyListPruneDeleteQueueBBF60185
                - Arn
          - Action:
              - s3:GetObject*
              - s3:GetBucket*
              - s3:List*
            Effect: Allow
            Resource:
              - Fn::GetAtt:
                  - ConstructHubPackageDataDC5EF35E
                  - Arn
              - Fn::Join:
                  - ""
                  - - Fn::GetAtt:
                        - ConstructHubPackageDataDC5EF35E
                        - Arn
                    - /*
          - Action:
              - s3:GetObject*
              - s3:GetBucket*
              - s3:List*
            Effect: Allow
            Resource:
              - Fn::GetAtt:
                  - ConstructHubDenyListBucket1B3C2C2E
                  - Arn
              - Fn::Join:
                  - ""
                  - - Fn::GetAtt:
                        - ConstructHubDenyListBucket1B3C2C2E
                        - Arn
                    - /*
          - Action: lambda:InvokeFunction
            Effect: Allow
            Resource:
              - Fn::GetAtt:
                  - ConstructHubOrchestrationCatalogBuilder7C964951
                  - Arn
              - Fn::Join:
                  - ""
                  - - Fn::GetAtt:
                        - ConstructHubOrchestrationCatalogBuilder7C964951
                        - Arn
                    - :*
        Version: 2012-10-17
      PolicyName: ConstructHubDenyListPrunePruneHandlerServiceRoleDefaultPolicy416BC8DA
      Roles:
        - Ref: ConstructHubDenyListPrunePruneHandlerServiceRole58BDE1FE
  ConstructHubDenyListPrunePruneHandler30B33551:
    Type: AWS::Lambda::Function
    Properties:
      Code:
        S3Bucket:
          Fn::Sub: cdk-hnb659fds-assets-\${AWS::AccountId}-\${AWS::Region}
        S3Key: 759a07190bd207d9a50800315bef499f6556ec85c8a5cff3215038abbc2edc0b.zip
      Role:
        Fn::GetAtt:
          - ConstructHubDenyListPrunePruneHandlerServiceRole58BDE1FE
          - Arn
      Description: backend/deny-list/prune-handler.lambda.ts
      Environment:
        Variables:
          PACKAGE_DATA_BUCKET_NAME:
            Ref: ConstructHubPackageDataDC5EF35E
          PACKAGE_DATA_KEY_PREFIX: data/
          PRUNE_QUEUE_URL:
            Ref: ConstructHubDenyListPruneDeleteQueueBBF60185
          DENY_LIST_BUCKET_NAME:
            Ref: ConstructHubDenyListBucket1B3C2C2E
          DENY_LIST_OBJECT_KEY: deny-list.json
          ON_CHANGE_FUNCTION_NAME:
            Fn::GetAtt:
              - ConstructHubOrchestrationCatalogBuilder7C964951
              - Arn
      Handler: index.handler
      Runtime: nodejs14.x
      Timeout: 900
    DependsOn:
      - ConstructHubDenyListPrunePruneHandlerServiceRoleDefaultPolicy416BC8DA
      - ConstructHubDenyListPrunePruneHandlerServiceRole58BDE1FE
  ConstructHubDenyListPrunePruneQueueHandlerServiceRoleC10AC418:
    Type: AWS::IAM::Role
    Properties:
      AssumeRolePolicyDocument:
        Statement:
          - Action: sts:AssumeRole
            Effect: Allow
            Principal:
              Service: lambda.amazonaws.com
        Version: 2012-10-17
      ManagedPolicyArns:
        - Fn::Join:
            - ""
            - - "arn:"
              - Ref: AWS::Partition
              - :iam::aws:policy/service-role/AWSLambdaBasicExecutionRole
  ConstructHubDenyListPrunePruneQueueHandlerServiceRoleDefaultPolicy8AA78393:
    Type: AWS::IAM::Policy
    Properties:
      PolicyDocument:
        Statement:
          - Action: s3:DeleteObject*
            Effect: Allow
            Resource:
              Fn::Join:
                - ""
                - - Fn::GetAtt:
                      - ConstructHubPackageDataDC5EF35E
                      - Arn
                  - /*
          - Action:
              - sqs:ReceiveMessage
              - sqs:ChangeMessageVisibility
              - sqs:GetQueueUrl
              - sqs:DeleteMessage
              - sqs:GetQueueAttributes
            Effect: Allow
            Resource:
              Fn::GetAtt:
                - ConstructHubDenyListPruneDeleteQueueBBF60185
                - Arn
        Version: 2012-10-17
      PolicyName: ConstructHubDenyListPrunePruneQueueHandlerServiceRoleDefaultPolicy8AA78393
      Roles:
        - Ref: ConstructHubDenyListPrunePruneQueueHandlerServiceRoleC10AC418
  ConstructHubDenyListPrunePruneQueueHandlerF7EB599B:
    Type: AWS::Lambda::Function
    Properties:
      Code:
        S3Bucket:
          Fn::Sub: cdk-hnb659fds-assets-\${AWS::AccountId}-\${AWS::Region}
        S3Key: 830c01c9128b507a6c76b8d480e860f7785287fe5c304f56246e67eaeb25c946.zip
      Role:
        Fn::GetAtt:
          - ConstructHubDenyListPrunePruneQueueHandlerServiceRoleC10AC418
          - Arn
      Description: backend/deny-list/prune-queue-handler.lambda.ts
      Environment:
        Variables:
          PACKAGE_DATA_BUCKET_NAME:
            Ref: ConstructHubPackageDataDC5EF35E
      Handler: index.handler
      Runtime: nodejs14.x
      Timeout: 60
    DependsOn:
      - ConstructHubDenyListPrunePruneQueueHandlerServiceRoleDefaultPolicy8AA78393
      - ConstructHubDenyListPrunePruneQueueHandlerServiceRoleC10AC418
  ConstructHubDenyListPrunePruneQueueHandlerSqsEventSourcedevConstructHubDenyListPruneDeleteQueue5B9B1B667049B35D:
    Type: AWS::Lambda::EventSourceMapping
    Properties:
      FunctionName:
        Ref: ConstructHubDenyListPrunePruneQueueHandlerF7EB599B
      EventSourceArn:
        Fn::GetAtt:
          - ConstructHubDenyListPruneDeleteQueueBBF60185
          - Arn
  ConstructHubDenyListPeriodicPruneA981153D:
    Type: AWS::Events::Rule
    Properties:
      ScheduleExpression: rate(5 minutes)
      State: ENABLED
      Targets:
        - Arn:
            Fn::GetAtt:
              - ConstructHubDenyListPrunePruneHandler30B33551
              - Arn
          Id: Target0
  ConstructHubDenyListPeriodicPruneAllowEventRuledevConstructHubDenyListPrunePruneHandler8F0BBF5E7B81288F:
    Type: AWS::Lambda::Permission
    Properties:
      Action: lambda:InvokeFunction
      FunctionName:
        Fn::GetAtt:
          - ConstructHubDenyListPrunePruneHandler30B33551
          - Arn
      Principal: events.amazonaws.com
      SourceArn:
        Fn::GetAtt:
          - ConstructHubDenyListPeriodicPruneA981153D
          - Arn
  ConstructHubStatsServiceRole48DCA379:
    Type: AWS::IAM::Role
    Properties:
      AssumeRolePolicyDocument:
        Statement:
          - Action: sts:AssumeRole
            Effect: Allow
            Principal:
              Service: lambda.amazonaws.com
        Version: 2012-10-17
      ManagedPolicyArns:
        - Fn::Join:
            - ""
            - - "arn:"
              - Ref: AWS::Partition
              - :iam::aws:policy/service-role/AWSLambdaBasicExecutionRole
  ConstructHubStatsServiceRoleDefaultPolicyE1D7A4CA:
    Type: AWS::IAM::Policy
    Properties:
      PolicyDocument:
        Statement:
          - Action:
              - xray:PutTraceSegments
              - xray:PutTelemetryRecords
            Effect: Allow
            Resource: "*"
          - Action:
              - s3:GetObject*
              - s3:GetBucket*
              - s3:List*
              - s3:DeleteObject*
              - s3:PutObject
              - s3:PutObjectLegalHold
              - s3:PutObjectRetention
              - s3:PutObjectTagging
              - s3:PutObjectVersionTagging
              - s3:Abort*
            Effect: Allow
            Resource:
              - Fn::GetAtt:
                  - ConstructHubPackageDataDC5EF35E
                  - Arn
              - Fn::Join:
                  - ""
                  - - Fn::GetAtt:
                        - ConstructHubPackageDataDC5EF35E
                        - Arn
                    - /*
        Version: 2012-10-17
      PolicyName: ConstructHubStatsServiceRoleDefaultPolicyE1D7A4CA
      Roles:
        - Ref: ConstructHubStatsServiceRole48DCA379
  ConstructHubStats61DB07B1:
    Type: AWS::Lambda::Function
    Properties:
      Code:
        S3Bucket:
          Fn::Sub: cdk-hnb659fds-assets-\${AWS::AccountId}-\${AWS::Region}
        S3Key: cbf06236aaca539e2e38a1a9c3bbf9f6f0fa85752b7613e041d09d10e7fe3f34.zip
      Role:
        Fn::GetAtt:
          - ConstructHubStatsServiceRole48DCA379
          - Arn
      Description:
        Fn::Join:
          - ""
          - - "Creates the stats.json object in "
            - Ref: ConstructHubPackageDataDC5EF35E
      Environment:
        Variables:
          CATALOG_BUCKET_NAME:
            Ref: ConstructHubPackageDataDC5EF35E
          CATALOG_OBJECT_KEY: catalog.json
          STATS_BUCKET_NAME:
            Ref: ConstructHubPackageDataDC5EF35E
          STATS_OBJECT_KEY: stats.json
      Handler: index.handler
      MemorySize: 256
      ReservedConcurrentExecutions: 1
      Runtime: nodejs14.x
      Timeout: 900
      TracingConfig:
        Mode: PassThrough
    DependsOn:
      - ConstructHubStatsServiceRoleDefaultPolicyE1D7A4CA
      - ConstructHubStatsServiceRole48DCA379
  ConstructHubStatsLogRetentionDD577705:
    Type: Custom::LogRetention
    Properties:
      ServiceToken:
        Fn::GetAtt:
          - LogRetentionaae0aa3c5b4d4f87b02d85b201efdd8aFD4BFC8A
          - Arn
      LogGroupName:
        Fn::Join:
          - ""
          - - /aws/lambda/
            - Ref: ConstructHubStats61DB07B1
      RetentionInDays: 7
  ConstructHubStatsRuleEEDEC976:
    Type: AWS::Events::Rule
    Properties:
      ScheduleExpression: rate(1 day)
      State: ENABLED
      Targets:
        - Arn:
            Fn::GetAtt:
              - ConstructHubStats61DB07B1
              - Arn
          Id: Target0
  ConstructHubStatsRuleAllowEventRuledevConstructHubStats61F2462D22B8F59B:
    Type: AWS::Lambda::Permission
    Properties:
      Action: lambda:InvokeFunction
      FunctionName:
        Fn::GetAtt:
          - ConstructHubStats61DB07B1
          - Arn
      Principal: events.amazonaws.com
      SourceArn:
        Fn::GetAtt:
          - ConstructHubStatsRuleEEDEC976
          - Arn
  ConstructHubPackageStatsFailures833C3D9B:
    Type: AWS::CloudWatch::Alarm
    Properties:
      ComparisonOperator: GreaterThanOrEqualToThreshold
      EvaluationPeriods: 1
      AlarmDescription:
        Fn::Join:
          - ""
          - - >-
              The package stats function failed!


              RunBook: https://github.com/cdklabs/construct-hub/blob/main/docs/operator-runbook.md


              Direct link to Lambda function: /lambda/home#/functions/
            - Ref: ConstructHubStats61DB07B1
      AlarmName: dev/ConstructHub/PackageStats/Failures
      Dimensions:
        - Name: FunctionName
          Value:
            Ref: ConstructHubStats61DB07B1
      MetricName: Errors
      Namespace: AWS/Lambda
      Period: 300
      Statistic: Sum
      Threshold: 1
      TreatMissingData: missing
  ConstructHubVersionTrackerServiceRole721EE863:
    Type: AWS::IAM::Role
    Properties:
      AssumeRolePolicyDocument:
        Statement:
          - Action: sts:AssumeRole
            Effect: Allow
            Principal:
              Service: lambda.amazonaws.com
        Version: 2012-10-17
      ManagedPolicyArns:
        - Fn::Join:
            - ""
            - - "arn:"
              - Ref: AWS::Partition
              - :iam::aws:policy/service-role/AWSLambdaBasicExecutionRole
  ConstructHubVersionTrackerServiceRoleDefaultPolicy4D5DE93F:
    Type: AWS::IAM::Policy
    Properties:
      PolicyDocument:
        Statement:
          - Action:
              - xray:PutTraceSegments
              - xray:PutTelemetryRecords
            Effect: Allow
            Resource: "*"
          - Action:
              - s3:GetObject*
              - s3:GetBucket*
              - s3:List*
              - s3:DeleteObject*
              - s3:PutObject
              - s3:PutObjectLegalHold
              - s3:PutObjectRetention
              - s3:PutObjectTagging
              - s3:PutObjectVersionTagging
              - s3:Abort*
            Effect: Allow
            Resource:
              - Fn::GetAtt:
                  - ConstructHubPackageDataDC5EF35E
                  - Arn
              - Fn::Join:
                  - ""
                  - - Fn::GetAtt:
                        - ConstructHubPackageDataDC5EF35E
                        - Arn
                    - /*
        Version: 2012-10-17
      PolicyName: ConstructHubVersionTrackerServiceRoleDefaultPolicy4D5DE93F
      Roles:
        - Ref: ConstructHubVersionTrackerServiceRole721EE863
  ConstructHubVersionTrackerD5E8AEAE:
    Type: AWS::Lambda::Function
    Properties:
      Code:
        S3Bucket:
          Fn::Sub: cdk-hnb659fds-assets-\${AWS::AccountId}-\${AWS::Region}
        S3Key: 5ddf44ceb0e26f70f5771a1c879162e6075cc50c393b2af2775952a29a954db9.zip
      Role:
        Fn::GetAtt:
          - ConstructHubVersionTrackerServiceRole721EE863
          - Arn
      Description:
        Fn::Join:
          - ""
          - - "[dev/ConstructHub/VersionTracker] Creates the all-versions.json
              in "
            - Ref: ConstructHubPackageDataDC5EF35E
      Environment:
        Variables:
          PACKAGE_DATA_BUCKET_NAME:
            Ref: ConstructHubPackageDataDC5EF35E
          PACKAGE_DATA_KEY_PREFIX: data/
          VERSION_TRACKER_BUCKET_NAME:
            Ref: ConstructHubPackageDataDC5EF35E
          VERSION_TRACKER_OBJECT_KEY: all-versions.json
      Handler: index.handler
      MemorySize: 10240
      ReservedConcurrentExecutions: 1
      Runtime: nodejs14.x
      Timeout: 60
      TracingConfig:
        Mode: Active
    DependsOn:
      - ConstructHubVersionTrackerServiceRoleDefaultPolicy4D5DE93F
      - ConstructHubVersionTrackerServiceRole721EE863
  ConstructHubVersionTrackerLogRetention6BB4E813:
    Type: Custom::LogRetention
    Properties:
      ServiceToken:
        Fn::GetAtt:
          - LogRetentionaae0aa3c5b4d4f87b02d85b201efdd8aFD4BFC8A
          - Arn
      LogGroupName:
        Fn::Join:
          - ""
          - - /aws/lambda/
            - Ref: ConstructHubVersionTrackerD5E8AEAE
      RetentionInDays: 7
  ConstructHubVersionTrackerRuleD147E5BF:
    Type: AWS::Events::Rule
    Properties:
      ScheduleExpression: rate(1 minute)
      State: ENABLED
      Targets:
        - Arn:
            Fn::GetAtt:
              - ConstructHubVersionTrackerD5E8AEAE
              - Arn
          Id: Target0
    DependsOn:
      - ConstructHubVersionTrackerServiceRoleDefaultPolicy4D5DE93F
  ConstructHubVersionTrackerRuleAllowEventRuledevConstructHubVersionTrackerEE852993B699C72E:
    Type: AWS::Lambda::Permission
    Properties:
      Action: lambda:InvokeFunction
      FunctionName:
        Fn::GetAtt:
          - ConstructHubVersionTrackerD5E8AEAE
          - Arn
      Principal: events.amazonaws.com
      SourceArn:
        Fn::GetAtt:
          - ConstructHubVersionTrackerRuleD147E5BF
          - Arn
    DependsOn:
      - ConstructHubVersionTrackerServiceRoleDefaultPolicy4D5DE93F
  ConstructHubVersionTrackerFailures00296806:
    Type: AWS::CloudWatch::Alarm
    Properties:
      ComparisonOperator: GreaterThanOrEqualToThreshold
      EvaluationPeriods: 3
      AlarmDescription:
        Fn::Join:
          - ""
          - - >-
              The version tracker function failed!


              RunBook: https://github.com/cdklabs/construct-hub/blob/main/docs/operator-runbook.md


              Direct link to Lambda function: /lambda/home#/functions/
            - Ref: ConstructHubVersionTrackerD5E8AEAE
      AlarmName: dev/ConstructHub/VersionTracker/Failures
      Dimensions:
        - Name: FunctionName
          Value:
            Ref: ConstructHubVersionTrackerD5E8AEAE
      MetricName: Errors
      Namespace: AWS/Lambda
      Period: 300
      Statistic: Sum
      Threshold: 1
      TreatMissingData: missing
  ConstructHubVersionTrackerNotRunning2FBC5BDA:
    Type: AWS::CloudWatch::Alarm
    Properties:
      ComparisonOperator: LessThanThreshold
      EvaluationPeriods: 2
      AlarmDescription:
        Fn::Join:
          - ""
          - - >-
              The version tracker function is not running!


              RunBook: https://github.com/cdklabs/construct-hub/blob/main/docs/operator-runbook.md


              Direct link to Lambda function: /lambda/home#/functions/
            - Ref: ConstructHubVersionTrackerD5E8AEAE
      AlarmName: dev/ConstructHub/VersionTracker/NotRunning
      Dimensions:
        - Name: FunctionName
          Value:
            Ref: ConstructHubVersionTrackerD5E8AEAE
      MetricName: Invocations
      Namespace: AWS/Lambda
      Period: 60
      Statistic: Sum
      Threshold: 1
      TreatMissingData: breaching
  ConstructHubFeedBuilderReleaseNotesUpdateFeedServiceRoleC857E364:
    Type: AWS::IAM::Role
    Properties:
      AssumeRolePolicyDocument:
        Statement:
          - Action: sts:AssumeRole
            Effect: Allow
            Principal:
              Service: lambda.amazonaws.com
        Version: 2012-10-17
      ManagedPolicyArns:
        - Fn::Join:
            - ""
            - - "arn:"
              - Ref: AWS::Partition
              - :iam::aws:policy/service-role/AWSLambdaBasicExecutionRole
  ConstructHubFeedBuilderReleaseNotesUpdateFeedServiceRoleDefaultPolicy5190869A:
    Type: AWS::IAM::Policy
    Properties:
      PolicyDocument:
        Statement:
          - Action:
              - s3:GetObject*
              - s3:GetBucket*
              - s3:List*
            Effect: Allow
            Resource:
              - Fn::GetAtt:
                  - ConstructHubPackageDataDC5EF35E
                  - Arn
              - Fn::Join:
                  - ""
                  - - Fn::GetAtt:
                        - ConstructHubPackageDataDC5EF35E
                        - Arn
                    - /catalog.json
          - Action:
              - s3:DeleteObject*
              - s3:PutObject
              - s3:PutObjectLegalHold
              - s3:PutObjectRetention
              - s3:PutObjectTagging
              - s3:PutObjectVersionTagging
              - s3:Abort*
            Effect: Allow
            Resource:
              - Fn::GetAtt:
                  - ConstructHubPackageDataDC5EF35E
                  - Arn
              - Fn::Join:
                  - ""
                  - - Fn::GetAtt:
                        - ConstructHubPackageDataDC5EF35E
                        - Arn
                    - /atom
          - Action:
              - s3:DeleteObject*
              - s3:PutObject
              - s3:PutObjectLegalHold
              - s3:PutObjectRetention
              - s3:PutObjectTagging
              - s3:PutObjectVersionTagging
              - s3:Abort*
            Effect: Allow
            Resource:
              - Fn::GetAtt:
                  - ConstructHubPackageDataDC5EF35E
                  - Arn
              - Fn::Join:
                  - ""
                  - - Fn::GetAtt:
                        - ConstructHubPackageDataDC5EF35E
                        - Arn
                    - /rss
          - Action:
              - s3:GetObject*
              - s3:GetBucket*
              - s3:List*
            Effect: Allow
            Resource:
              - Fn::GetAtt:
                  - ConstructHubPackageDataDC5EF35E
                  - Arn
              - Fn::Join:
                  - ""
                  - - Fn::GetAtt:
                        - ConstructHubPackageDataDC5EF35E
                        - Arn
                    - /data/*/release-notes.md
        Version: 2012-10-17
      PolicyName: ConstructHubFeedBuilderReleaseNotesUpdateFeedServiceRoleDefaultPolicy5190869A
      Roles:
        - Ref: ConstructHubFeedBuilderReleaseNotesUpdateFeedServiceRoleC857E364
  ConstructHubFeedBuilderReleaseNotesUpdateFeedBB0BA91D:
    Type: AWS::Lambda::Function
    Properties:
      Code:
        S3Bucket:
          Fn::Sub: cdk-hnb659fds-assets-\${AWS::AccountId}-\${AWS::Region}
        S3Key: a2d0936a1e9f0d61722f295be64d749b1b4900513c526e14bc8b19a67db7301b.zip
      Role:
        Fn::GetAtt:
          - ConstructHubFeedBuilderReleaseNotesUpdateFeedServiceRoleC857E364
          - Arn
      Description: Release note RSS feed updater
      Environment:
        Variables:
          CATALOG_BUCKET_NAME:
            Ref: ConstructHubPackageDataDC5EF35E
          CATALOG_OBJECT_KEY: catalog.json
          FEED_ENTRY_COUNT: "100"
          CONSTRUCT_HUB_FEED_TITLE: Latest constructs
          CONSTRUCT_HUB_FEED_DESCRIPTION: Latest Constructs in the construct hub
          CONSTRUCT_HUB_URL:
            Fn::Join:
              - ""
              - - https://
                - Fn::GetAtt:
                    - ConstructHubWebAppDistribution1F181DC9
                    - DomainName
      Handler: index.handler
      ReservedConcurrentExecutions: 1
      Runtime: nodejs14.x
      Timeout: 60
    DependsOn:
      - ConstructHubFeedBuilderReleaseNotesUpdateFeedServiceRoleDefaultPolicy5190869A
      - ConstructHubFeedBuilderReleaseNotesUpdateFeedServiceRoleC857E364
  ConstructHubOrchestrationDLQ9C6D9BD4:
    Type: AWS::SQS::Queue
    Properties:
      KmsMasterKeyId: alias/aws/sqs
      MessageRetentionPeriod: 1209600
      VisibilityTimeout: 900
    UpdateReplacePolicy: Delete
    DeletionPolicy: Delete
  ConstructHubOrchestrationDLQAlarm85EE7509:
    Type: AWS::CloudWatch::Alarm
    Properties:
      ComparisonOperator: GreaterThanOrEqualToThreshold
      EvaluationPeriods: 1
      AlarmDescription:
        Fn::Join:
          - ""
          - - >-
              Backend orchestration dead-letter queue is not empty.


              RunBook: https://github.com/cdklabs/construct-hub/blob/main/docs/operator-runbook.md


              Direct link to queue: /sqs/v2/home#/queues/https%3A%2F%2Fsqs.
            - Ref: AWS::Region
            - .amazonaws.com%2F
            - Ref: AWS::AccountId
            - "%2F"
            - Fn::GetAtt:
                - ConstructHubOrchestrationDLQ9C6D9BD4
                - QueueName
            - >-
              
              Warning: State Machines executions that sent messages to the DLQ will not show as "failed".
      AlarmName: dev/ConstructHub/Orchestration/DLQ/NotEmpty
      Metrics:
        - Expression: m1 + m2
          Id: expr_1
          Label: Dead-Letter Queue not empty
        - Id: m1
          MetricStat:
            Metric:
              Dimensions:
                - Name: QueueName
                  Value:
                    Fn::GetAtt:
                      - ConstructHubOrchestrationDLQ9C6D9BD4
                      - QueueName
              MetricName: ApproximateNumberOfMessagesVisible
              Namespace: AWS/SQS
            Period: 300
            Stat: Maximum
          ReturnData: false
        - Id: m2
          MetricStat:
            Metric:
              Dimensions:
                - Name: QueueName
                  Value:
                    Fn::GetAtt:
                      - ConstructHubOrchestrationDLQ9C6D9BD4
                      - QueueName
              MetricName: ApproximateNumberOfMessagesNotVisible
              Namespace: AWS/SQS
            Period: 300
            Stat: Maximum
          ReturnData: false
      Threshold: 1
  ConstructHubOrchestrationCatalogBuilderServiceRole851C750C:
    Type: AWS::IAM::Role
    Properties:
      AssumeRolePolicyDocument:
        Statement:
          - Action: sts:AssumeRole
            Effect: Allow
            Principal:
              Service: lambda.amazonaws.com
        Version: 2012-10-17
      ManagedPolicyArns:
        - Fn::Join:
            - ""
            - - "arn:"
              - Ref: AWS::Partition
              - :iam::aws:policy/service-role/AWSLambdaBasicExecutionRole
  ConstructHubOrchestrationCatalogBuilderServiceRoleDefaultPolicyDA5D5AA5:
    Type: AWS::IAM::Policy
    Properties:
      PolicyDocument:
        Statement:
          - Action:
              - xray:PutTraceSegments
              - xray:PutTelemetryRecords
            Effect: Allow
            Resource: "*"
          - Action: lambda:InvokeFunction
            Effect: Allow
            Resource:
              Fn::Join:
                - ""
                - - "arn:"
                  - Ref: AWS::Partition
                  - ":lambda:"
                  - Ref: AWS::Region
                  - ":"
                  - Ref: AWS::AccountId
                  - :function:*
          - Action: lambda:InvokeFunction
            Effect: Allow
            Resource:
              Fn::GetAtt:
                - ConstructHubFeedBuilderReleaseNotesUpdateFeedBB0BA91D
                - Arn
          - Action:
              - s3:GetObject*
              - s3:GetBucket*
              - s3:List*
            Effect: Allow
            Resource:
              - Fn::GetAtt:
                  - ConstructHubDenyListBucket1B3C2C2E
                  - Arn
              - Fn::Join:
                  - ""
                  - - Fn::GetAtt:
                        - ConstructHubDenyListBucket1B3C2C2E
                        - Arn
                    - /*
          - Action:
              - s3:GetObject*
              - s3:GetBucket*
              - s3:List*
              - s3:DeleteObject*
              - s3:PutObject
              - s3:PutObjectLegalHold
              - s3:PutObjectRetention
              - s3:PutObjectTagging
              - s3:PutObjectVersionTagging
              - s3:Abort*
            Effect: Allow
            Resource:
              - Fn::GetAtt:
                  - ConstructHubPackageDataDC5EF35E
                  - Arn
              - Fn::Join:
                  - ""
                  - - Fn::GetAtt:
                        - ConstructHubPackageDataDC5EF35E
                        - Arn
                    - /*
        Version: 2012-10-17
      PolicyName: ConstructHubOrchestrationCatalogBuilderServiceRoleDefaultPolicyDA5D5AA5
      Roles:
        - Ref: ConstructHubOrchestrationCatalogBuilderServiceRole851C750C
  ConstructHubOrchestrationCatalogBuilder7C964951:
    Type: AWS::Lambda::Function
    Properties:
      Code:
        S3Bucket:
          Fn::Sub: cdk-hnb659fds-assets-\${AWS::AccountId}-\${AWS::Region}
        S3Key: 4d79a4072b9ce4c398c1d5257b378ad0c5109ff2e45b59f0277e253735892b22.zip
      Role:
        Fn::GetAtt:
          - ConstructHubOrchestrationCatalogBuilderServiceRole851C750C
          - Arn
      Description:
        Fn::Join:
          - ""
          - - "Creates the catalog.json object in "
            - Ref: ConstructHubPackageDataDC5EF35E
      Environment:
        Variables:
          BUCKET_NAME:
            Ref: ConstructHubPackageDataDC5EF35E
          AWS_EMF_ENVIRONMENT: Local
          FEED_BUILDER_FUNCTION_NAME:
            Ref: ConstructHubFeedBuilderReleaseNotesUpdateFeedBB0BA91D
          DENY_LIST_BUCKET_NAME:
            Ref: ConstructHubDenyListBucket1B3C2C2E
          DENY_LIST_OBJECT_KEY: deny-list.json
      Handler: index.handler
      MemorySize: 10240
      ReservedConcurrentExecutions: 1
      Runtime: nodejs14.x
      Timeout: 900
      TracingConfig:
        Mode: PassThrough
    DependsOn:
      - ConstructHubOrchestrationCatalogBuilderServiceRoleDefaultPolicyDA5D5AA5
      - ConstructHubOrchestrationCatalogBuilderServiceRole851C750C
  ConstructHubOrchestrationCatalogBuilderLogRetention04ED6996:
    Type: Custom::LogRetention
    Properties:
      ServiceToken:
        Fn::GetAtt:
          - LogRetentionaae0aa3c5b4d4f87b02d85b201efdd8aFD4BFC8A
          - Arn
      LogGroupName:
        Fn::Join:
          - ""
          - - /aws/lambda/
            - Ref: ConstructHubOrchestrationCatalogBuilder7C964951
      RetentionInDays: 7
  ConstructHubOrchestrationCatalogBuilderShrinkingCatalogAlarm48329E25:
    Type: AWS::CloudWatch::Alarm
    Properties:
      ComparisonOperator: LessThanThreshold
      EvaluationPeriods: 1
      AlarmDescription:
        Fn::Join:
          - ""
          - - >-
              The number of packages registered in the catalog.json object has
              shrunk by more than 5

              elements. There might be a mass extinction event going on. This should be investigated

              as soon as possible.


              Catalog.json: /s3/object/
            - Ref: ConstructHubPackageDataDC5EF35E
            - |-
              ?prefix=catalog.json
              Catalog Builder: /lambda/home#/functions/
            - Ref: ConstructHubOrchestrationCatalogBuilder7C964951
            - >-
              

              RUNBOOK: https://github.com/cdklabs/construct-hub/blob/main/docs/operator-runbook.md
      AlarmName: dev/ConstructHub/Orchestration/CatalogBuilder/ShrinkingCatalog
      Metrics:
        - Expression: DIFF(FILL(m1, REPEAT))
          Id: expr_1
        - Id: m1
          MetricStat:
            Metric:
              MetricName: RegisteredPackagesMajorVersion
              Namespace: ConstructHub/CatalogBuilder
            Period: 900
            Stat: Maximum
          ReturnData: false
      Threshold: -5
  ConstructHubOrchestrationNeedsCatalogUpdateServiceRoleE6BF31C3:
    Type: AWS::IAM::Role
    Properties:
      AssumeRolePolicyDocument:
        Statement:
          - Action: sts:AssumeRole
            Effect: Allow
            Principal:
              Service: lambda.amazonaws.com
        Version: 2012-10-17
      ManagedPolicyArns:
        - Fn::Join:
            - ""
            - - "arn:"
              - Ref: AWS::Partition
              - :iam::aws:policy/service-role/AWSLambdaBasicExecutionRole
  ConstructHubOrchestrationNeedsCatalogUpdateServiceRoleDefaultPolicy4B4DEDD9:
    Type: AWS::IAM::Policy
    Properties:
      PolicyDocument:
        Statement:
          - Action:
              - s3:GetObject*
              - s3:GetBucket*
              - s3:List*
            Effect: Allow
            Resource:
              - Fn::GetAtt:
                  - ConstructHubPackageDataDC5EF35E
                  - Arn
              - Fn::Join:
                  - ""
                  - - Fn::GetAtt:
                        - ConstructHubPackageDataDC5EF35E
                        - Arn
                    - /*
        Version: 2012-10-17
      PolicyName: ConstructHubOrchestrationNeedsCatalogUpdateServiceRoleDefaultPolicy4B4DEDD9
      Roles:
        - Ref: ConstructHubOrchestrationNeedsCatalogUpdateServiceRoleE6BF31C3
  ConstructHubOrchestrationNeedsCatalogUpdate5D7370DC:
    Type: AWS::Lambda::Function
    Properties:
      Code:
        S3Bucket:
          Fn::Sub: cdk-hnb659fds-assets-\${AWS::AccountId}-\${AWS::Region}
        S3Key: 87e128b3cfdbb252d510d266a02b7cbfd3a7bd514e5c645f49c2a516fc0e8712.zip
      Role:
        Fn::GetAtt:
          - ConstructHubOrchestrationNeedsCatalogUpdateServiceRoleE6BF31C3
          - Arn
      Description: "[ConstructHub/Orchestration/NeedsCatalogUpdate] Determines whether
        a package version requires a catalog update"
      Environment:
        Variables:
          CATALOG_BUCKET_NAME:
            Ref: ConstructHubPackageDataDC5EF35E
          CATALOG_OBJECT_KEY: catalog.json
      Handler: index.handler
      MemorySize: 1024
      Runtime: nodejs14.x
      Timeout: 60
    DependsOn:
      - ConstructHubOrchestrationNeedsCatalogUpdateServiceRoleDefaultPolicy4B4DEDD9
      - ConstructHubOrchestrationNeedsCatalogUpdateServiceRoleE6BF31C3
  ConstructHubOrchestrationCluster3D6F0081:
    Type: AWS::ECS::Cluster
    Properties:
      ClusterSettings:
        - Name: containerInsights
          Value: enabled
  ConstructHubOrchestrationCluster4C9C8AA6:
    Type: AWS::ECS::ClusterCapacityProviderAssociations
    Properties:
      CapacityProviders:
        - FARGATE
        - FARGATE_SPOT
      Cluster:
        Ref: ConstructHubOrchestrationCluster3D6F0081
      DefaultCapacityProviderStrategy: []
  ConstructHubOrchestrationTransliteratorLogGroupEE16EE8B:
    Type: AWS::Logs::LogGroup
    Properties:
      RetentionInDays: 7
    UpdateReplacePolicy: Retain
    DeletionPolicy: Retain
  ConstructHubOrchestrationTransliteratorTaskDefinitionTaskRoleD060AB1A:
    Type: AWS::IAM::Role
    Properties:
      AssumeRolePolicyDocument:
        Statement:
          - Action: sts:AssumeRole
            Effect: Allow
            Principal:
              Service: ecs-tasks.amazonaws.com
        Version: 2012-10-17
  ConstructHubOrchestrationTransliteratorTaskDefinitionTaskRoleDefaultPolicyE0EED0F8:
    Type: AWS::IAM::Policy
    Properties:
      PolicyDocument:
        Statement:
          - Action:
              - states:SendTaskFailure
              - states:SendTaskHeartbeat
              - states:SendTaskSuccess
            Effect: Allow
            Resource: "*"
          - Action: sts:GetServiceBearerToken
            Condition:
              StringEquals:
                sts:AWSServiceName: codeartifact.amazonaws.com
            Effect: Allow
            Resource: "*"
          - Action:
              - codeartifact:GetAuthorizationToken
              - codeartifact:GetRepositoryEndpoint
              - codeartifact:ReadFromRepository
            Effect: Allow
            Resource:
              - Fn::GetAtt:
                  - ConstructHubCodeArtifactDomainFC30B796
                  - Arn
              - Fn::GetAtt:
                  - ConstructHubCodeArtifact1188409E
                  - Arn
              - Fn::GetAtt:
                  - ConstructHubCodeArtifactPublishing143CC07C
                  - Arn
          - Action:
              - s3:GetObject*
              - s3:GetBucket*
              - s3:List*
            Effect: Allow
            Resource:
              - Fn::GetAtt:
                  - ConstructHubPackageDataDC5EF35E
                  - Arn
              - Fn::Join:
                  - ""
                  - - Fn::GetAtt:
                        - ConstructHubPackageDataDC5EF35E
                        - Arn
                    - /data/*/assembly.json
          - Action:
              - s3:GetObject*
              - s3:GetBucket*
              - s3:List*
            Effect: Allow
            Resource:
              - Fn::GetAtt:
                  - ConstructHubPackageDataDC5EF35E
                  - Arn
              - Fn::Join:
                  - ""
                  - - Fn::GetAtt:
                        - ConstructHubPackageDataDC5EF35E
                        - Arn
                    - /data/*/package.tgz
          - Action:
              - s3:GetObject*
              - s3:GetBucket*
              - s3:List*
            Effect: Allow
            Resource:
              - Fn::GetAtt:
                  - ConstructHubPackageDataDC5EF35E
                  - Arn
              - Fn::Join:
                  - ""
                  - - Fn::GetAtt:
                        - ConstructHubPackageDataDC5EF35E
                        - Arn
                    - /data/*/uninstallable
          - Action:
              - s3:DeleteObject*
              - s3:PutObject
              - s3:PutObjectLegalHold
              - s3:PutObjectRetention
              - s3:PutObjectTagging
              - s3:PutObjectVersionTagging
              - s3:Abort*
            Effect: Allow
            Resource:
              - Fn::GetAtt:
                  - ConstructHubPackageDataDC5EF35E
                  - Arn
              - Fn::Join:
                  - ""
                  - - Fn::GetAtt:
                        - ConstructHubPackageDataDC5EF35E
                        - Arn
                    - /data/*/uninstallable
          - Action: s3:DeleteObject*
            Effect: Allow
            Resource:
              Fn::Join:
                - ""
                - - Fn::GetAtt:
                      - ConstructHubPackageDataDC5EF35E
                      - Arn
                  - /data/*/uninstallable
          - Action:
              - s3:DeleteObject*
              - s3:PutObject
              - s3:PutObjectLegalHold
              - s3:PutObjectRetention
              - s3:PutObjectTagging
              - s3:PutObjectVersionTagging
              - s3:Abort*
            Effect: Allow
            Resource:
              - Fn::GetAtt:
                  - ConstructHubPackageDataDC5EF35E
                  - Arn
              - Fn::Join:
                  - ""
                  - - Fn::GetAtt:
                        - ConstructHubPackageDataDC5EF35E
                        - Arn
                    - /data/*/docs-typescript.*
          - Action:
              - s3:DeleteObject*
              - s3:PutObject
              - s3:PutObjectLegalHold
              - s3:PutObjectRetention
              - s3:PutObjectTagging
              - s3:PutObjectVersionTagging
              - s3:Abort*
            Effect: Allow
            Resource:
              - Fn::GetAtt:
                  - ConstructHubPackageDataDC5EF35E
                  - Arn
              - Fn::Join:
                  - ""
                  - - Fn::GetAtt:
                        - ConstructHubPackageDataDC5EF35E
                        - Arn
                    - /data/*/docs-*-typescript.*
          - Action:
              - s3:DeleteObject*
              - s3:PutObject
              - s3:PutObjectLegalHold
              - s3:PutObjectRetention
              - s3:PutObjectTagging
              - s3:PutObjectVersionTagging
              - s3:Abort*
            Effect: Allow
            Resource:
              - Fn::GetAtt:
                  - ConstructHubPackageDataDC5EF35E
                  - Arn
              - Fn::Join:
                  - ""
                  - - Fn::GetAtt:
                        - ConstructHubPackageDataDC5EF35E
                        - Arn
                    - /data/*/docs-typescript.*.not-supported
          - Action:
              - s3:GetObject*
              - s3:GetBucket*
              - s3:List*
            Effect: Allow
            Resource:
              - Fn::GetAtt:
                  - ConstructHubPackageDataDC5EF35E
                  - Arn
              - Fn::Join:
                  - ""
                  - - Fn::GetAtt:
                        - ConstructHubPackageDataDC5EF35E
                        - Arn
                    - /data/*/docs-typescript.*.not-supported
          - Action:
              - s3:DeleteObject*
              - s3:PutObject
              - s3:PutObjectLegalHold
              - s3:PutObjectRetention
              - s3:PutObjectTagging
              - s3:PutObjectVersionTagging
              - s3:Abort*
            Effect: Allow
            Resource:
              - Fn::GetAtt:
                  - ConstructHubPackageDataDC5EF35E
                  - Arn
              - Fn::Join:
                  - ""
                  - - Fn::GetAtt:
                        - ConstructHubPackageDataDC5EF35E
                        - Arn
                    - /data/*/docs-*-typescript.*.not-supported
          - Action:
              - s3:GetObject*
              - s3:GetBucket*
              - s3:List*
            Effect: Allow
            Resource:
              - Fn::GetAtt:
                  - ConstructHubPackageDataDC5EF35E
                  - Arn
              - Fn::Join:
                  - ""
                  - - Fn::GetAtt:
                        - ConstructHubPackageDataDC5EF35E
                        - Arn
                    - /data/*/docs-*-typescript.*.not-supported
          - Action:
              - s3:GetObject*
              - s3:GetBucket*
              - s3:List*
            Effect: Allow
            Resource:
              - Fn::GetAtt:
                  - ConstructHubPackageDataDC5EF35E
                  - Arn
              - Fn::Join:
                  - ""
                  - - Fn::GetAtt:
                        - ConstructHubPackageDataDC5EF35E
                        - Arn
                    - /data/*/docs-typescript.*.corruptassembly
          - Action:
              - s3:DeleteObject*
              - s3:PutObject
              - s3:PutObjectLegalHold
              - s3:PutObjectRetention
              - s3:PutObjectTagging
              - s3:PutObjectVersionTagging
              - s3:Abort*
            Effect: Allow
            Resource:
              - Fn::GetAtt:
                  - ConstructHubPackageDataDC5EF35E
                  - Arn
              - Fn::Join:
                  - ""
                  - - Fn::GetAtt:
                        - ConstructHubPackageDataDC5EF35E
                        - Arn
                    - /data/*/docs-typescript.*.corruptassembly
          - Action:
              - s3:GetObject*
              - s3:GetBucket*
              - s3:List*
            Effect: Allow
            Resource:
              - Fn::GetAtt:
                  - ConstructHubPackageDataDC5EF35E
                  - Arn
              - Fn::Join:
                  - ""
                  - - Fn::GetAtt:
                        - ConstructHubPackageDataDC5EF35E
                        - Arn
                    - /data/*/docs-*-typescript.*.corruptassembly
          - Action:
              - s3:DeleteObject*
              - s3:PutObject
              - s3:PutObjectLegalHold
              - s3:PutObjectRetention
              - s3:PutObjectTagging
              - s3:PutObjectVersionTagging
              - s3:Abort*
            Effect: Allow
            Resource:
              - Fn::GetAtt:
                  - ConstructHubPackageDataDC5EF35E
                  - Arn
              - Fn::Join:
                  - ""
                  - - Fn::GetAtt:
                        - ConstructHubPackageDataDC5EF35E
                        - Arn
                    - /data/*/docs-*-typescript.*.corruptassembly
          - Action: s3:DeleteObject*
            Effect: Allow
            Resource:
              Fn::Join:
                - ""
                - - Fn::GetAtt:
                      - ConstructHubPackageDataDC5EF35E
                      - Arn
                  - /data/*/docs-typescript.*.corruptassembly
          - Action: s3:DeleteObject*
            Effect: Allow
            Resource:
              Fn::Join:
                - ""
                - - Fn::GetAtt:
                      - ConstructHubPackageDataDC5EF35E
                      - Arn
                  - /data/*/docs-*-typescript.*.corruptassembly
          - Action:
              - s3:DeleteObject*
              - s3:PutObject
              - s3:PutObjectLegalHold
              - s3:PutObjectRetention
              - s3:PutObjectTagging
              - s3:PutObjectVersionTagging
              - s3:Abort*
            Effect: Allow
            Resource:
              - Fn::GetAtt:
                  - ConstructHubPackageDataDC5EF35E
                  - Arn
              - Fn::Join:
                  - ""
                  - - Fn::GetAtt:
                        - ConstructHubPackageDataDC5EF35E
                        - Arn
                    - /data/*/docs-python.*
          - Action:
              - s3:DeleteObject*
              - s3:PutObject
              - s3:PutObjectLegalHold
              - s3:PutObjectRetention
              - s3:PutObjectTagging
              - s3:PutObjectVersionTagging
              - s3:Abort*
            Effect: Allow
            Resource:
              - Fn::GetAtt:
                  - ConstructHubPackageDataDC5EF35E
                  - Arn
              - Fn::Join:
                  - ""
                  - - Fn::GetAtt:
                        - ConstructHubPackageDataDC5EF35E
                        - Arn
                    - /data/*/docs-*-python.*
          - Action:
              - s3:DeleteObject*
              - s3:PutObject
              - s3:PutObjectLegalHold
              - s3:PutObjectRetention
              - s3:PutObjectTagging
              - s3:PutObjectVersionTagging
              - s3:Abort*
            Effect: Allow
            Resource:
              - Fn::GetAtt:
                  - ConstructHubPackageDataDC5EF35E
                  - Arn
              - Fn::Join:
                  - ""
                  - - Fn::GetAtt:
                        - ConstructHubPackageDataDC5EF35E
                        - Arn
                    - /data/*/docs-python.*.not-supported
          - Action:
              - s3:GetObject*
              - s3:GetBucket*
              - s3:List*
            Effect: Allow
            Resource:
              - Fn::GetAtt:
                  - ConstructHubPackageDataDC5EF35E
                  - Arn
              - Fn::Join:
                  - ""
                  - - Fn::GetAtt:
                        - ConstructHubPackageDataDC5EF35E
                        - Arn
                    - /data/*/docs-python.*.not-supported
          - Action:
              - s3:DeleteObject*
              - s3:PutObject
              - s3:PutObjectLegalHold
              - s3:PutObjectRetention
              - s3:PutObjectTagging
              - s3:PutObjectVersionTagging
              - s3:Abort*
            Effect: Allow
            Resource:
              - Fn::GetAtt:
                  - ConstructHubPackageDataDC5EF35E
                  - Arn
              - Fn::Join:
                  - ""
                  - - Fn::GetAtt:
                        - ConstructHubPackageDataDC5EF35E
                        - Arn
                    - /data/*/docs-*-python.*.not-supported
          - Action:
              - s3:GetObject*
              - s3:GetBucket*
              - s3:List*
            Effect: Allow
            Resource:
              - Fn::GetAtt:
                  - ConstructHubPackageDataDC5EF35E
                  - Arn
              - Fn::Join:
                  - ""
                  - - Fn::GetAtt:
                        - ConstructHubPackageDataDC5EF35E
                        - Arn
                    - /data/*/docs-*-python.*.not-supported
          - Action:
              - s3:GetObject*
              - s3:GetBucket*
              - s3:List*
            Effect: Allow
            Resource:
              - Fn::GetAtt:
                  - ConstructHubPackageDataDC5EF35E
                  - Arn
              - Fn::Join:
                  - ""
                  - - Fn::GetAtt:
                        - ConstructHubPackageDataDC5EF35E
                        - Arn
                    - /data/*/docs-python.*.corruptassembly
          - Action:
              - s3:DeleteObject*
              - s3:PutObject
              - s3:PutObjectLegalHold
              - s3:PutObjectRetention
              - s3:PutObjectTagging
              - s3:PutObjectVersionTagging
              - s3:Abort*
            Effect: Allow
            Resource:
              - Fn::GetAtt:
                  - ConstructHubPackageDataDC5EF35E
                  - Arn
              - Fn::Join:
                  - ""
                  - - Fn::GetAtt:
                        - ConstructHubPackageDataDC5EF35E
                        - Arn
                    - /data/*/docs-python.*.corruptassembly
          - Action:
              - s3:GetObject*
              - s3:GetBucket*
              - s3:List*
            Effect: Allow
            Resource:
              - Fn::GetAtt:
                  - ConstructHubPackageDataDC5EF35E
                  - Arn
              - Fn::Join:
                  - ""
                  - - Fn::GetAtt:
                        - ConstructHubPackageDataDC5EF35E
                        - Arn
                    - /data/*/docs-*-python.*.corruptassembly
          - Action:
              - s3:DeleteObject*
              - s3:PutObject
              - s3:PutObjectLegalHold
              - s3:PutObjectRetention
              - s3:PutObjectTagging
              - s3:PutObjectVersionTagging
              - s3:Abort*
            Effect: Allow
            Resource:
              - Fn::GetAtt:
                  - ConstructHubPackageDataDC5EF35E
                  - Arn
              - Fn::Join:
                  - ""
                  - - Fn::GetAtt:
                        - ConstructHubPackageDataDC5EF35E
                        - Arn
                    - /data/*/docs-*-python.*.corruptassembly
          - Action: s3:DeleteObject*
            Effect: Allow
            Resource:
              Fn::Join:
                - ""
                - - Fn::GetAtt:
                      - ConstructHubPackageDataDC5EF35E
                      - Arn
                  - /data/*/docs-python.*.corruptassembly
          - Action: s3:DeleteObject*
            Effect: Allow
            Resource:
              Fn::Join:
                - ""
                - - Fn::GetAtt:
                      - ConstructHubPackageDataDC5EF35E
                      - Arn
                  - /data/*/docs-*-python.*.corruptassembly
          - Action:
              - s3:DeleteObject*
              - s3:PutObject
              - s3:PutObjectLegalHold
              - s3:PutObjectRetention
              - s3:PutObjectTagging
              - s3:PutObjectVersionTagging
              - s3:Abort*
            Effect: Allow
            Resource:
              - Fn::GetAtt:
                  - ConstructHubPackageDataDC5EF35E
                  - Arn
              - Fn::Join:
                  - ""
                  - - Fn::GetAtt:
                        - ConstructHubPackageDataDC5EF35E
                        - Arn
                    - /data/*/docs-java.*
          - Action:
              - s3:DeleteObject*
              - s3:PutObject
              - s3:PutObjectLegalHold
              - s3:PutObjectRetention
              - s3:PutObjectTagging
              - s3:PutObjectVersionTagging
              - s3:Abort*
            Effect: Allow
            Resource:
              - Fn::GetAtt:
                  - ConstructHubPackageDataDC5EF35E
                  - Arn
              - Fn::Join:
                  - ""
                  - - Fn::GetAtt:
                        - ConstructHubPackageDataDC5EF35E
                        - Arn
                    - /data/*/docs-*-java.*
          - Action:
              - s3:DeleteObject*
              - s3:PutObject
              - s3:PutObjectLegalHold
              - s3:PutObjectRetention
              - s3:PutObjectTagging
              - s3:PutObjectVersionTagging
              - s3:Abort*
            Effect: Allow
            Resource:
              - Fn::GetAtt:
                  - ConstructHubPackageDataDC5EF35E
                  - Arn
              - Fn::Join:
                  - ""
                  - - Fn::GetAtt:
                        - ConstructHubPackageDataDC5EF35E
                        - Arn
                    - /data/*/docs-java.*.not-supported
          - Action:
              - s3:GetObject*
              - s3:GetBucket*
              - s3:List*
            Effect: Allow
            Resource:
              - Fn::GetAtt:
                  - ConstructHubPackageDataDC5EF35E
                  - Arn
              - Fn::Join:
                  - ""
                  - - Fn::GetAtt:
                        - ConstructHubPackageDataDC5EF35E
                        - Arn
                    - /data/*/docs-java.*.not-supported
          - Action:
              - s3:DeleteObject*
              - s3:PutObject
              - s3:PutObjectLegalHold
              - s3:PutObjectRetention
              - s3:PutObjectTagging
              - s3:PutObjectVersionTagging
              - s3:Abort*
            Effect: Allow
            Resource:
              - Fn::GetAtt:
                  - ConstructHubPackageDataDC5EF35E
                  - Arn
              - Fn::Join:
                  - ""
                  - - Fn::GetAtt:
                        - ConstructHubPackageDataDC5EF35E
                        - Arn
                    - /data/*/docs-*-java.*.not-supported
          - Action:
              - s3:GetObject*
              - s3:GetBucket*
              - s3:List*
            Effect: Allow
            Resource:
              - Fn::GetAtt:
                  - ConstructHubPackageDataDC5EF35E
                  - Arn
              - Fn::Join:
                  - ""
                  - - Fn::GetAtt:
                        - ConstructHubPackageDataDC5EF35E
                        - Arn
                    - /data/*/docs-*-java.*.not-supported
          - Action:
              - s3:GetObject*
              - s3:GetBucket*
              - s3:List*
            Effect: Allow
            Resource:
              - Fn::GetAtt:
                  - ConstructHubPackageDataDC5EF35E
                  - Arn
              - Fn::Join:
                  - ""
                  - - Fn::GetAtt:
                        - ConstructHubPackageDataDC5EF35E
                        - Arn
                    - /data/*/docs-java.*.corruptassembly
          - Action:
              - s3:DeleteObject*
              - s3:PutObject
              - s3:PutObjectLegalHold
              - s3:PutObjectRetention
              - s3:PutObjectTagging
              - s3:PutObjectVersionTagging
              - s3:Abort*
            Effect: Allow
            Resource:
              - Fn::GetAtt:
                  - ConstructHubPackageDataDC5EF35E
                  - Arn
              - Fn::Join:
                  - ""
                  - - Fn::GetAtt:
                        - ConstructHubPackageDataDC5EF35E
                        - Arn
                    - /data/*/docs-java.*.corruptassembly
          - Action:
              - s3:GetObject*
              - s3:GetBucket*
              - s3:List*
            Effect: Allow
            Resource:
              - Fn::GetAtt:
                  - ConstructHubPackageDataDC5EF35E
                  - Arn
              - Fn::Join:
                  - ""
                  - - Fn::GetAtt:
                        - ConstructHubPackageDataDC5EF35E
                        - Arn
                    - /data/*/docs-*-java.*.corruptassembly
          - Action:
              - s3:DeleteObject*
              - s3:PutObject
              - s3:PutObjectLegalHold
              - s3:PutObjectRetention
              - s3:PutObjectTagging
              - s3:PutObjectVersionTagging
              - s3:Abort*
            Effect: Allow
            Resource:
              - Fn::GetAtt:
                  - ConstructHubPackageDataDC5EF35E
                  - Arn
              - Fn::Join:
                  - ""
                  - - Fn::GetAtt:
                        - ConstructHubPackageDataDC5EF35E
                        - Arn
                    - /data/*/docs-*-java.*.corruptassembly
          - Action: s3:DeleteObject*
            Effect: Allow
            Resource:
              Fn::Join:
                - ""
                - - Fn::GetAtt:
                      - ConstructHubPackageDataDC5EF35E
                      - Arn
                  - /data/*/docs-java.*.corruptassembly
          - Action: s3:DeleteObject*
            Effect: Allow
            Resource:
              Fn::Join:
                - ""
                - - Fn::GetAtt:
                      - ConstructHubPackageDataDC5EF35E
                      - Arn
                  - /data/*/docs-*-java.*.corruptassembly
          - Action:
              - s3:DeleteObject*
              - s3:PutObject
              - s3:PutObjectLegalHold
              - s3:PutObjectRetention
              - s3:PutObjectTagging
              - s3:PutObjectVersionTagging
              - s3:Abort*
            Effect: Allow
            Resource:
              - Fn::GetAtt:
                  - ConstructHubPackageDataDC5EF35E
                  - Arn
              - Fn::Join:
                  - ""
                  - - Fn::GetAtt:
                        - ConstructHubPackageDataDC5EF35E
                        - Arn
                    - /data/*/docs-csharp.*
          - Action:
              - s3:DeleteObject*
              - s3:PutObject
              - s3:PutObjectLegalHold
              - s3:PutObjectRetention
              - s3:PutObjectTagging
              - s3:PutObjectVersionTagging
              - s3:Abort*
            Effect: Allow
            Resource:
              - Fn::GetAtt:
                  - ConstructHubPackageDataDC5EF35E
                  - Arn
              - Fn::Join:
                  - ""
                  - - Fn::GetAtt:
                        - ConstructHubPackageDataDC5EF35E
                        - Arn
                    - /data/*/docs-*-csharp.*
          - Action:
              - s3:DeleteObject*
              - s3:PutObject
              - s3:PutObjectLegalHold
              - s3:PutObjectRetention
              - s3:PutObjectTagging
              - s3:PutObjectVersionTagging
              - s3:Abort*
            Effect: Allow
            Resource:
              - Fn::GetAtt:
                  - ConstructHubPackageDataDC5EF35E
                  - Arn
              - Fn::Join:
                  - ""
                  - - Fn::GetAtt:
                        - ConstructHubPackageDataDC5EF35E
                        - Arn
                    - /data/*/docs-csharp.*.not-supported
          - Action:
              - s3:GetObject*
              - s3:GetBucket*
              - s3:List*
            Effect: Allow
            Resource:
              - Fn::GetAtt:
                  - ConstructHubPackageDataDC5EF35E
                  - Arn
              - Fn::Join:
                  - ""
                  - - Fn::GetAtt:
                        - ConstructHubPackageDataDC5EF35E
                        - Arn
                    - /data/*/docs-csharp.*.not-supported
          - Action:
              - s3:DeleteObject*
              - s3:PutObject
              - s3:PutObjectLegalHold
              - s3:PutObjectRetention
              - s3:PutObjectTagging
              - s3:PutObjectVersionTagging
              - s3:Abort*
            Effect: Allow
            Resource:
              - Fn::GetAtt:
                  - ConstructHubPackageDataDC5EF35E
                  - Arn
              - Fn::Join:
                  - ""
                  - - Fn::GetAtt:
                        - ConstructHubPackageDataDC5EF35E
                        - Arn
                    - /data/*/docs-*-csharp.*.not-supported
          - Action:
              - s3:GetObject*
              - s3:GetBucket*
              - s3:List*
            Effect: Allow
            Resource:
              - Fn::GetAtt:
                  - ConstructHubPackageDataDC5EF35E
                  - Arn
              - Fn::Join:
                  - ""
                  - - Fn::GetAtt:
                        - ConstructHubPackageDataDC5EF35E
                        - Arn
                    - /data/*/docs-*-csharp.*.not-supported
          - Action:
              - s3:GetObject*
              - s3:GetBucket*
              - s3:List*
            Effect: Allow
            Resource:
              - Fn::GetAtt:
                  - ConstructHubPackageDataDC5EF35E
                  - Arn
              - Fn::Join:
                  - ""
                  - - Fn::GetAtt:
                        - ConstructHubPackageDataDC5EF35E
                        - Arn
                    - /data/*/docs-csharp.*.corruptassembly
          - Action:
              - s3:DeleteObject*
              - s3:PutObject
              - s3:PutObjectLegalHold
              - s3:PutObjectRetention
              - s3:PutObjectTagging
              - s3:PutObjectVersionTagging
              - s3:Abort*
            Effect: Allow
            Resource:
              - Fn::GetAtt:
                  - ConstructHubPackageDataDC5EF35E
                  - Arn
              - Fn::Join:
                  - ""
                  - - Fn::GetAtt:
                        - ConstructHubPackageDataDC5EF35E
                        - Arn
                    - /data/*/docs-csharp.*.corruptassembly
          - Action:
              - s3:GetObject*
              - s3:GetBucket*
              - s3:List*
            Effect: Allow
            Resource:
              - Fn::GetAtt:
                  - ConstructHubPackageDataDC5EF35E
                  - Arn
              - Fn::Join:
                  - ""
                  - - Fn::GetAtt:
                        - ConstructHubPackageDataDC5EF35E
                        - Arn
                    - /data/*/docs-*-csharp.*.corruptassembly
          - Action:
              - s3:DeleteObject*
              - s3:PutObject
              - s3:PutObjectLegalHold
              - s3:PutObjectRetention
              - s3:PutObjectTagging
              - s3:PutObjectVersionTagging
              - s3:Abort*
            Effect: Allow
            Resource:
              - Fn::GetAtt:
                  - ConstructHubPackageDataDC5EF35E
                  - Arn
              - Fn::Join:
                  - ""
                  - - Fn::GetAtt:
                        - ConstructHubPackageDataDC5EF35E
                        - Arn
                    - /data/*/docs-*-csharp.*.corruptassembly
          - Action: s3:DeleteObject*
            Effect: Allow
            Resource:
              Fn::Join:
                - ""
                - - Fn::GetAtt:
                      - ConstructHubPackageDataDC5EF35E
                      - Arn
                  - /data/*/docs-csharp.*.corruptassembly
          - Action: s3:DeleteObject*
            Effect: Allow
            Resource:
              Fn::Join:
                - ""
                - - Fn::GetAtt:
                      - ConstructHubPackageDataDC5EF35E
                      - Arn
                  - /data/*/docs-*-csharp.*.corruptassembly
          - Action:
              - s3:DeleteObject*
              - s3:PutObject
              - s3:PutObjectLegalHold
              - s3:PutObjectRetention
              - s3:PutObjectTagging
              - s3:PutObjectVersionTagging
              - s3:Abort*
            Effect: Allow
            Resource:
              - Fn::GetAtt:
                  - ConstructHubPackageDataDC5EF35E
                  - Arn
              - Fn::Join:
                  - ""
                  - - Fn::GetAtt:
                        - ConstructHubPackageDataDC5EF35E
                        - Arn
                    - /data/*/docs-go.*
          - Action:
              - s3:DeleteObject*
              - s3:PutObject
              - s3:PutObjectLegalHold
              - s3:PutObjectRetention
              - s3:PutObjectTagging
              - s3:PutObjectVersionTagging
              - s3:Abort*
            Effect: Allow
            Resource:
              - Fn::GetAtt:
                  - ConstructHubPackageDataDC5EF35E
                  - Arn
              - Fn::Join:
                  - ""
                  - - Fn::GetAtt:
                        - ConstructHubPackageDataDC5EF35E
                        - Arn
                    - /data/*/docs-*-go.*
          - Action:
              - s3:DeleteObject*
              - s3:PutObject
              - s3:PutObjectLegalHold
              - s3:PutObjectRetention
              - s3:PutObjectTagging
              - s3:PutObjectVersionTagging
              - s3:Abort*
            Effect: Allow
            Resource:
              - Fn::GetAtt:
                  - ConstructHubPackageDataDC5EF35E
                  - Arn
              - Fn::Join:
                  - ""
                  - - Fn::GetAtt:
                        - ConstructHubPackageDataDC5EF35E
                        - Arn
                    - /data/*/docs-go.*.not-supported
          - Action:
              - s3:GetObject*
              - s3:GetBucket*
              - s3:List*
            Effect: Allow
            Resource:
              - Fn::GetAtt:
                  - ConstructHubPackageDataDC5EF35E
                  - Arn
              - Fn::Join:
                  - ""
                  - - Fn::GetAtt:
                        - ConstructHubPackageDataDC5EF35E
                        - Arn
                    - /data/*/docs-go.*.not-supported
          - Action:
              - s3:DeleteObject*
              - s3:PutObject
              - s3:PutObjectLegalHold
              - s3:PutObjectRetention
              - s3:PutObjectTagging
              - s3:PutObjectVersionTagging
              - s3:Abort*
            Effect: Allow
            Resource:
              - Fn::GetAtt:
                  - ConstructHubPackageDataDC5EF35E
                  - Arn
              - Fn::Join:
                  - ""
                  - - Fn::GetAtt:
                        - ConstructHubPackageDataDC5EF35E
                        - Arn
                    - /data/*/docs-*-go.*.not-supported
          - Action:
              - s3:GetObject*
              - s3:GetBucket*
              - s3:List*
            Effect: Allow
            Resource:
              - Fn::GetAtt:
                  - ConstructHubPackageDataDC5EF35E
                  - Arn
              - Fn::Join:
                  - ""
                  - - Fn::GetAtt:
                        - ConstructHubPackageDataDC5EF35E
                        - Arn
                    - /data/*/docs-*-go.*.not-supported
          - Action:
              - s3:GetObject*
              - s3:GetBucket*
              - s3:List*
            Effect: Allow
            Resource:
              - Fn::GetAtt:
                  - ConstructHubPackageDataDC5EF35E
                  - Arn
              - Fn::Join:
                  - ""
                  - - Fn::GetAtt:
                        - ConstructHubPackageDataDC5EF35E
                        - Arn
                    - /data/*/docs-go.*.corruptassembly
          - Action:
              - s3:DeleteObject*
              - s3:PutObject
              - s3:PutObjectLegalHold
              - s3:PutObjectRetention
              - s3:PutObjectTagging
              - s3:PutObjectVersionTagging
              - s3:Abort*
            Effect: Allow
            Resource:
              - Fn::GetAtt:
                  - ConstructHubPackageDataDC5EF35E
                  - Arn
              - Fn::Join:
                  - ""
                  - - Fn::GetAtt:
                        - ConstructHubPackageDataDC5EF35E
                        - Arn
                    - /data/*/docs-go.*.corruptassembly
          - Action:
              - s3:GetObject*
              - s3:GetBucket*
              - s3:List*
            Effect: Allow
            Resource:
              - Fn::GetAtt:
                  - ConstructHubPackageDataDC5EF35E
                  - Arn
              - Fn::Join:
                  - ""
                  - - Fn::GetAtt:
                        - ConstructHubPackageDataDC5EF35E
                        - Arn
                    - /data/*/docs-*-go.*.corruptassembly
          - Action:
              - s3:DeleteObject*
              - s3:PutObject
              - s3:PutObjectLegalHold
              - s3:PutObjectRetention
              - s3:PutObjectTagging
              - s3:PutObjectVersionTagging
              - s3:Abort*
            Effect: Allow
            Resource:
              - Fn::GetAtt:
                  - ConstructHubPackageDataDC5EF35E
                  - Arn
              - Fn::Join:
                  - ""
                  - - Fn::GetAtt:
                        - ConstructHubPackageDataDC5EF35E
                        - Arn
                    - /data/*/docs-*-go.*.corruptassembly
          - Action: s3:DeleteObject*
            Effect: Allow
            Resource:
              Fn::Join:
                - ""
                - - Fn::GetAtt:
                      - ConstructHubPackageDataDC5EF35E
                      - Arn
                  - /data/*/docs-go.*.corruptassembly
          - Action: s3:DeleteObject*
            Effect: Allow
            Resource:
              Fn::Join:
                - ""
                - - Fn::GetAtt:
                      - ConstructHubPackageDataDC5EF35E
                      - Arn
                  - /data/*/docs-*-go.*.corruptassembly
        Version: 2012-10-17
      PolicyName: ConstructHubOrchestrationTransliteratorTaskDefinitionTaskRoleDefaultPolicyE0EED0F8
      Roles:
        - Ref: ConstructHubOrchestrationTransliteratorTaskDefinitionTaskRoleD060AB1A
  ConstructHubOrchestrationTransliteratorTaskDefinition45CDA566:
    Type: AWS::ECS::TaskDefinition
    Properties:
      ContainerDefinitions:
        - Environment:
            - Name: HEADER_SPAN
              Value: "true"
            - Name: AWS_EMF_ENVIRONMENT
              Value: Local
            - Name: CODE_ARTIFACT_API_ENDPOINT
              Value:
                Fn::Select:
                  - 1
                  - Fn::Split:
                      - ":"
                      - Fn::Select:
                          - 0
                          - Fn::GetAtt:
                              - ConstructHubVPCCodeArtifactAPI954CFDE1
                              - DnsEntries
            - Name: CODE_ARTIFACT_DOMAIN_NAME
              Value:
                Fn::GetAtt:
                  - ConstructHubCodeArtifact1188409E
                  - DomainName
            - Name: CODE_ARTIFACT_DOMAIN_OWNER
              Value:
                Fn::GetAtt:
                  - ConstructHubCodeArtifact1188409E
                  - DomainOwner
            - Name: CODE_ARTIFACT_REPOSITORY_ENDPOINT
              Value:
                Fn::GetAtt:
                  - ConstructHubCodeArtifactGetEndpoint9A458FEF
                  - repositoryEndpoint
          Essential: true
          Image:
<<<<<<< HEAD
            Fn::Sub: \${AWS::AccountId}.dkr.ecr.\${AWS::Region}.\${AWS::URLSuffix}/cdk-hnb659fds-container-assets-\${AWS::AccountId}-\${AWS::Region}:06a322c6df0a1c6c712c0ebc060d2d64b7bae34635b0dc51a6e825b52ed27d06
=======
            Fn::Sub: \${AWS::AccountId}.dkr.ecr.\${AWS::Region}.\${AWS::URLSuffix}/cdk-hnb659fds-container-assets-\${AWS::AccountId}-\${AWS::Region}:550d98e0363626961ae766d3f02222c034412fe362dcf794efa0b6b682918356
>>>>>>> 653a0ed4
          LogConfiguration:
            LogDriver: awslogs
            Options:
              awslogs-group:
                Ref: ConstructHubOrchestrationTransliteratorLogGroupEE16EE8B
              awslogs-stream-prefix: transliterator
              awslogs-region:
                Ref: AWS::Region
          Name: Resource
      Cpu: "4096"
      ExecutionRoleArn:
        Fn::GetAtt:
          - ConstructHubOrchestrationTransliteratorTaskDefinitionExecutionRoleB2DBF946
          - Arn
      Family: devConstructHubOrchestrationTransliteratorTaskDefinitionBB251CCC
      Memory: "8192"
      NetworkMode: awsvpc
      RequiresCompatibilities:
        - FARGATE
      TaskRoleArn:
        Fn::GetAtt:
          - ConstructHubOrchestrationTransliteratorTaskDefinitionTaskRoleD060AB1A
          - Arn
  ConstructHubOrchestrationTransliteratorTaskDefinitionExecutionRoleB2DBF946:
    Type: AWS::IAM::Role
    Properties:
      AssumeRolePolicyDocument:
        Statement:
          - Action: sts:AssumeRole
            Effect: Allow
            Principal:
              Service: ecs-tasks.amazonaws.com
        Version: 2012-10-17
  ConstructHubOrchestrationTransliteratorTaskDefinitionExecutionRoleDefaultPolicyBDBF6E5D:
    Type: AWS::IAM::Policy
    Properties:
      PolicyDocument:
        Statement:
          - Action:
              - ecr:BatchCheckLayerAvailability
              - ecr:GetDownloadUrlForLayer
              - ecr:BatchGetImage
            Effect: Allow
            Resource:
              Fn::Join:
                - ""
                - - "arn:"
                  - Ref: AWS::Partition
                  - ":ecr:"
                  - Ref: AWS::Region
                  - ":"
                  - Ref: AWS::AccountId
                  - :repository/
                  - Fn::Sub: cdk-hnb659fds-container-assets-\${AWS::AccountId}-\${AWS::Region}
          - Action: ecr:GetAuthorizationToken
            Effect: Allow
            Resource: "*"
          - Action:
              - logs:CreateLogStream
              - logs:PutLogEvents
            Effect: Allow
            Resource:
              Fn::GetAtt:
                - ConstructHubOrchestrationTransliteratorLogGroupEE16EE8B
                - Arn
        Version: 2012-10-17
      PolicyName: ConstructHubOrchestrationTransliteratorTaskDefinitionExecutionRoleDefaultPolicyBDBF6E5D
      Roles:
        - Ref: ConstructHubOrchestrationTransliteratorTaskDefinitionExecutionRoleB2DBF946
  ConstructHubOrchestrationGeneratedocsSecurityGroupC584DAC2:
    Type: AWS::EC2::SecurityGroup
    Properties:
      GroupDescription: dev/ConstructHub/Orchestration/Generate docs/SecurityGroup
      SecurityGroupEgress:
        - CidrIp: 0.0.0.0/0
          Description: Allow all outbound traffic by default
          IpProtocol: "-1"
      VpcId:
        Ref: ConstructHubVPC16ECCEA2
  ConstructHubOrchestrationRoleF4CF6987:
    Type: AWS::IAM::Role
    Properties:
      AssumeRolePolicyDocument:
        Statement:
          - Action: sts:AssumeRole
            Effect: Allow
            Principal:
              Service:
                Fn::FindInMap:
                  - ServiceprincipalMap
                  - Ref: AWS::Region
                  - states
        Version: 2012-10-17
    DependsOn:
      - ConstructHubVPCIGW935F4C28
  ConstructHubOrchestrationRoleDefaultPolicyEACD181F:
    Type: AWS::IAM::Policy
    Properties:
      PolicyDocument:
        Statement:
          - Action:
              - xray:PutTraceSegments
              - xray:PutTelemetryRecords
              - xray:GetSamplingRules
              - xray:GetSamplingTargets
            Effect: Allow
            Resource: "*"
          - Action: ecs:RunTask
            Effect: Allow
            Resource:
              Fn::Join:
                - ""
                - - "arn:"
                  - Fn::Select:
                      - 1
                      - Fn::Split:
                          - ":"
                          - Ref: ConstructHubOrchestrationTransliteratorTaskDefinition45CDA566
                  - ":"
                  - Fn::Select:
                      - 2
                      - Fn::Split:
                          - ":"
                          - Ref: ConstructHubOrchestrationTransliteratorTaskDefinition45CDA566
                  - ":"
                  - Fn::Select:
                      - 3
                      - Fn::Split:
                          - ":"
                          - Ref: ConstructHubOrchestrationTransliteratorTaskDefinition45CDA566
                  - ":"
                  - Fn::Select:
                      - 4
                      - Fn::Split:
                          - ":"
                          - Ref: ConstructHubOrchestrationTransliteratorTaskDefinition45CDA566
                  - ":"
                  - Fn::Select:
                      - 0
                      - Fn::Split:
                          - /
                          - Fn::Select:
                              - 5
                              - Fn::Split:
                                  - ":"
                                  - Ref: ConstructHubOrchestrationTransliteratorTaskDefinition45CDA566
                  - /
                  - Fn::Select:
                      - 1
                      - Fn::Split:
                          - /
                          - Fn::Select:
                              - 5
                              - Fn::Split:
                                  - ":"
                                  - Ref: ConstructHubOrchestrationTransliteratorTaskDefinition45CDA566
          - Action:
              - ecs:StopTask
              - ecs:DescribeTasks
            Effect: Allow
            Resource: "*"
          - Action: iam:PassRole
            Effect: Allow
            Resource:
              - Fn::GetAtt:
                  - ConstructHubOrchestrationTransliteratorTaskDefinitionTaskRoleD060AB1A
                  - Arn
              - Fn::GetAtt:
                  - ConstructHubOrchestrationTransliteratorTaskDefinitionExecutionRoleB2DBF946
                  - Arn
          - Action: lambda:InvokeFunction
            Effect: Allow
            Resource:
              - Fn::GetAtt:
                  - ConstructHubOrchestrationNeedsCatalogUpdate5D7370DC
                  - Arn
              - Fn::Join:
                  - ""
                  - - Fn::GetAtt:
                        - ConstructHubOrchestrationNeedsCatalogUpdate5D7370DC
                        - Arn
                    - :*
          - Action: lambda:InvokeFunction
            Effect: Allow
            Resource:
              - Fn::GetAtt:
                  - ConstructHubOrchestrationCatalogBuilder7C964951
                  - Arn
              - Fn::Join:
                  - ""
                  - - Fn::GetAtt:
                        - ConstructHubOrchestrationCatalogBuilder7C964951
                        - Arn
                    - :*
          - Action: sqs:SendMessage
            Effect: Allow
            Resource:
              Fn::GetAtt:
                - ConstructHubOrchestrationDLQ9C6D9BD4
                - Arn
        Version: 2012-10-17
      PolicyName: ConstructHubOrchestrationRoleDefaultPolicyEACD181F
      Roles:
        - Ref: ConstructHubOrchestrationRoleF4CF6987
    DependsOn:
      - ConstructHubVPCIGW935F4C28
  ConstructHubOrchestration39161A46:
    Type: AWS::StepFunctions::StateMachine
    Properties:
      RoleArn:
        Fn::GetAtt:
          - ConstructHubOrchestrationRoleF4CF6987
          - Arn
      DefinitionString:
        Fn::Join:
          - ""
          - - '{"StartAt":"Track Execution Infos","States":{"Track Execution
              Infos":{"Type":"Pass","ResultPath":"$.$TaskExecution","InputPath":"$$.Execution","Parameters":{"Id.$":"$.Id","Name.$":"$.Name","RoleArn.$":"$.RoleArn","StartTime.$":"$.StartTime"},"Next":"Prepare
              doc-gen ECS Command"},"Prepare doc-gen ECS
              Command":{"Type":"Pass","ResultPath":"$.docGen","Parameters":{"command.$":"States.Array(States.JsonToString($))"},"Next":"Generate
              docs"},"Generate docs":{"Next":"Check whether catalog needs
              udpating","Retry":[{"ErrorEquals":["jsii-docgen.NoSpaceLeftOnDevice"],"MaxAttempts":0},{"ErrorEquals":["ECS.AmazonECSException","ECS.InvalidParameterException","jsii-docgen.NpmError.E429","jsii-codgen.NpmError.EPROTO"],"IntervalSeconds":120,"MaxAttempts":200,"BackoffRate":1},{"ErrorEquals":["jsii-docgen.NpmError.ETARGET"],"IntervalSeconds":300,"MaxAttempts":3,"BackoffRate":2},{"ErrorEquals":["States.Timeout"],"MaxAttempts":5},{"ErrorEquals":["States.ALL"],"MaxAttempts":3}],"Catch":[{"ErrorEquals":["UnprocessablePackageError"],"Next":"Ignore"},{"ErrorEquals":["States.Timeout"],"ResultPath":"$.error","Next":"Send
              to Dead Letter
              Queue"},{"ErrorEquals":["ECS.AmazonECSException","ECS.InvalidParameterException"],"ResultPath":"$.error","Next":"Send
              to Dead Letter
              Queue"},{"ErrorEquals":["States.TaskFailed"],"ResultPath":"$.error","Next":"Send
              to Dead Letter
              Queue"},{"ErrorEquals":["States.ALL"],"ResultPath":"$.error","Next":"Send
              to Dead Letter
              Queue"}],"Type":"Task","TimeoutSeconds":7200,"HeartbeatSeconds":600,"InputPath":"$.docGen.command","ResultPath":"$.docGenOutput","Resource":"arn:'
            - Ref: AWS::Partition
            - :states:::ecs:runTask.waitForTaskToken","Parameters":{"Cluster":"
            - Fn::GetAtt:
                - ConstructHubOrchestrationCluster3D6F0081
                - Arn
            - '","TaskDefinition":"devConstructHubOrchestrationTransliteratorTaskDefinitionBB251CCC","NetworkConfiguration":{"AwsvpcConfiguration":{"Subnets":["'
            - Ref: ConstructHubVPCIsolatedSubnet1SubnetEA28FD1A
            - '","'
            - Ref: ConstructHubVPCIsolatedSubnet2Subnet483D4302
            - '"],"SecurityGroups":["'
            - Fn::GetAtt:
                - ConstructHubOrchestrationGeneratedocsSecurityGroupC584DAC2
                - GroupId
            - '"]}},"Overrides":{"ContainerOverrides":[{"Name":"Resource","Command.$":"$","Environment":[{"Name":"SFN_TASK_TOKEN","Value.$":"$$.Task.Token"}]}]},"LaunchType":"FARGATE","PlatformVersion":"1.4.0"}},"Check
              whether catalog needs udpating":{"Next":"Is catalog update
              needed?","Retry":[{"ErrorEquals":["Lambda.ServiceException","Lambda.AWSLambdaException","Lambda.SdkClientException"],"IntervalSeconds":2,"MaxAttempts":6,"BackoffRate":2},{"ErrorEquals":["Lambda.TooManyRequestsException","Lambda.Unknown"],"IntervalSeconds":60,"MaxAttempts":30,"BackoffRate":1.1}],"Catch":[{"ErrorEquals":["Lambda.TooManyRequestsException","Lambda.Unknown"],"ResultPath":"$.error","Next":"Send
              to Dead Letter
              Queue"},{"ErrorEquals":["States.TaskFailed"],"ResultPath":"$.error","Next":"Send
              to Dead Letter
              Queue"},{"ErrorEquals":["States.ALL"],"ResultPath":"$.error","Next":"Send
              to Dead Letter
              Queue"}],"Type":"Task","ResultPath":"$.catalogNeedsUpdating","Resource":"'
            - Fn::GetAtt:
                - ConstructHubOrchestrationNeedsCatalogUpdate5D7370DC
                - Arn
            - '"},"Is catalog update
              needed?":{"Type":"Choice","Choices":[{"Variable":"$.catalogNeedsUpdating","BooleanEquals":true,"Next":"Add
              to
              catalog.json"}],"Default":"Done"},"Done":{"Type":"Succeed"},"Add
              to
              catalog.json":{"End":true,"Retry":[{"ErrorEquals":["Lambda.ServiceException","Lambda.AWSLambdaException","Lambda.SdkClientException"],"IntervalSeconds":2,"MaxAttempts":6,"BackoffRate":2},{"ErrorEquals":["Lambda.TooManyRequestsException"],"IntervalSeconds":60,"MaxAttempts":30,"BackoffRate":1.1}],"Catch":[{"ErrorEquals":["Lambda.TooManyRequestsException"],"ResultPath":"$.error","Next":"Send
              to Dead Letter
              Queue"},{"ErrorEquals":["States.TaskFailed"],"ResultPath":"$.error","Next":"Send
              to Dead Letter
              Queue"},{"ErrorEquals":["States.ALL"],"ResultPath":"$.error","Next":"Send
              to Dead Letter
              Queue"}],"Type":"Task","ResultPath":"$.catalogBuilderOutput","ResultSelector":{"ETag.$":"$.Payload.ETag","VersionId.$":"$.Payload.VersionId"},"Resource":"arn:'
            - Ref: AWS::Partition
            - :states:::lambda:invoke","Parameters":{"FunctionName":"
            - Fn::GetAtt:
                - ConstructHubOrchestrationCatalogBuilder7C964951
                - Arn
            - '","Payload.$":"$"}},"Send to Dead Letter Queue":{"Next":"Sent to
              DLQ","Type":"Task","ResultPath":null,"Resource":"arn:'
            - Ref: AWS::Partition
            - :states:::sqs:sendMessage","Parameters":{"QueueUrl":"
            - Ref: ConstructHubOrchestrationDLQ9C6D9BD4
            - '","MessageBody.$":"$"}},"Sent to
              DLQ":{"Type":"Succeed"},"Ignore":{"Type":"Pass","End":true}},"TimeoutSeconds":86400}'
      StateMachineName: dev.ConstructHub.Orchestration
      TracingConfiguration:
        Enabled: true
    DependsOn:
      - ConstructHubOrchestrationRoleDefaultPolicyEACD181F
      - ConstructHubOrchestrationRoleF4CF6987
      - ConstructHubVPCIGW935F4C28
  ConstructHubOrchestrationOrchestrationFailed5AF50838:
    Type: AWS::CloudWatch::Alarm
    Properties:
      ComparisonOperator: GreaterThanOrEqualToThreshold
      EvaluationPeriods: 1
      AlarmDescription:
        Fn::Join:
          - ""
          - - >-
              Backend orchestration failed!


              RunBook: https://github.com/cdklabs/construct-hub/blob/main/docs/operator-runbook.md


              Direct link to state machine: /states/home#/statemachines/view/
            - Ref: ConstructHubOrchestration39161A46
            - >-
              
              Warning: messages that resulted in a failed exectuion will NOT be in the DLQ!
      AlarmName: dev/ConstructHub/Orchestration/Resource/ExecutionsFailed
      Dimensions:
        - Name: StateMachineArn
          Value:
            Ref: ConstructHubOrchestration39161A46
      MetricName: ExecutionsFailed
      Namespace: AWS/States
      Period: 300
      Statistic: Sum
      Threshold: 1
  ConstructHubOrchestrationRedriveServiceRoleB84EFF33:
    Type: AWS::IAM::Role
    Properties:
      AssumeRolePolicyDocument:
        Statement:
          - Action: sts:AssumeRole
            Effect: Allow
            Principal:
              Service: lambda.amazonaws.com
        Version: 2012-10-17
      ManagedPolicyArns:
        - Fn::Join:
            - ""
            - - "arn:"
              - Ref: AWS::Partition
              - :iam::aws:policy/service-role/AWSLambdaBasicExecutionRole
  ConstructHubOrchestrationRedriveServiceRoleDefaultPolicyC018F436:
    Type: AWS::IAM::Policy
    Properties:
      PolicyDocument:
        Statement:
          - Action:
              - xray:PutTraceSegments
              - xray:PutTelemetryRecords
            Effect: Allow
            Resource: "*"
          - Action: states:StartExecution
            Effect: Allow
            Resource:
              Ref: ConstructHubOrchestration39161A46
          - Action:
              - sqs:ReceiveMessage
              - sqs:ChangeMessageVisibility
              - sqs:GetQueueUrl
              - sqs:DeleteMessage
              - sqs:GetQueueAttributes
            Effect: Allow
            Resource:
              Fn::GetAtt:
                - ConstructHubOrchestrationDLQ9C6D9BD4
                - Arn
        Version: 2012-10-17
      PolicyName: ConstructHubOrchestrationRedriveServiceRoleDefaultPolicyC018F436
      Roles:
        - Ref: ConstructHubOrchestrationRedriveServiceRoleB84EFF33
  ConstructHubOrchestrationRedrive8DDBA67E:
    Type: AWS::Lambda::Function
    Properties:
      Code:
        S3Bucket:
          Fn::Sub: cdk-hnb659fds-assets-\${AWS::AccountId}-\${AWS::Region}
        S3Key: e0f8e348a6890ad3dbcd0c79479578e7299d557285db171bde71641118f47771.zip
      Role:
        Fn::GetAtt:
          - ConstructHubOrchestrationRedriveServiceRoleB84EFF33
          - Arn
      Description: "[ConstructHub/Redrive] Manually redrives all messages from the
        backend dead letter queue"
      Environment:
        Variables:
          STATE_MACHINE_ARN:
            Ref: ConstructHubOrchestration39161A46
          QUEUE_URL:
            Ref: ConstructHubOrchestrationDLQ9C6D9BD4
      Handler: index.handler
      MemorySize: 1024
      Runtime: nodejs14.x
      Timeout: 900
      TracingConfig:
        Mode: Active
    DependsOn:
      - ConstructHubOrchestrationRedriveServiceRoleDefaultPolicyC018F436
      - ConstructHubOrchestrationRedriveServiceRoleB84EFF33
  ConstructHubOrchestrationRegenerateAllDocumentationPerPackageRoleD7CCFA73:
    Type: AWS::IAM::Role
    Properties:
      AssumeRolePolicyDocument:
        Statement:
          - Action: sts:AssumeRole
            Effect: Allow
            Principal:
              Service:
                Fn::FindInMap:
                  - ServiceprincipalMap
                  - Ref: AWS::Region
                  - states
        Version: 2012-10-17
  ConstructHubOrchestrationRegenerateAllDocumentationPerPackageRoleDefaultPolicy001A4726:
    Type: AWS::IAM::Policy
    Properties:
      PolicyDocument:
        Statement:
          - Action:
              - xray:PutTraceSegments
              - xray:PutTelemetryRecords
              - xray:GetSamplingRules
              - xray:GetSamplingTargets
            Effect: Allow
            Resource: "*"
          - Action: s3:ListBucket
            Effect: Allow
            Resource:
              Fn::GetAtt:
                - ConstructHubPackageDataDC5EF35E
                - Arn
          - Action: states:StartExecution
            Effect: Allow
            Resource:
              Ref: ConstructHubOrchestration39161A46
          - Action:
              - s3:GetObject*
              - s3:GetBucket*
              - s3:List*
            Effect: Allow
            Resource:
              - Fn::GetAtt:
                  - ConstructHubPackageDataDC5EF35E
                  - Arn
              - Fn::Join:
                  - ""
                  - - Fn::GetAtt:
                        - ConstructHubPackageDataDC5EF35E
                        - Arn
                    - /*
        Version: 2012-10-17
      PolicyName: ConstructHubOrchestrationRegenerateAllDocumentationPerPackageRoleDefaultPolicy001A4726
      Roles:
        - Ref: ConstructHubOrchestrationRegenerateAllDocumentationPerPackageRoleD7CCFA73
  ConstructHubOrchestrationRegenerateAllDocumentationPerPackage9CF0FFB7:
    Type: AWS::StepFunctions::StateMachine
    Properties:
      RoleArn:
        Fn::GetAtt:
          - ConstructHubOrchestrationRegenerateAllDocumentationPerPackageRoleD7CCFA73
          - Arn
      DefinitionString:
        Fn::Join:
          - ""
          - - '{"StartAt":"Get package versions page","States":{"Get package
              versions
              page":{"Type":"Choice","Choices":[{"Variable":"$.response.NextContinuationToken","IsPresent":true,"Next":"Next
              versions page"}],"Default":"First versions page"},"Has more
              versions?":{"Type":"Choice","Choices":[{"Variable":"$.response.NextContinuationToken","IsPresent":true,"Next":"Get
              package versions page"}],"Default":"Success"},"For each key
              prefix":{"Type":"Map","ResultPath":null,"Next":"Has more
              versions?","Iterator":{"StartAt":"Start Orchestration
              Workflow","States":{"Start Orchestration
              Workflow":{"End":true,"Retry":[{"ErrorEquals":["StepFunctions.ExecutionLimitExceeded"]}],"Type":"Task","Resource":"arn:'
            - Ref: AWS::Partition
            - :states:::states:startExecution","Parameters":{"Input":{"bucket":"
            - Ref: ConstructHubPackageDataDC5EF35E
            - "\\",\\"assembly\\":{\\"key.$\\":\\"States.Format('{}assembly.json',
              $.Prefix)\\"},\\"metadata\\":{\\"key.$\\":\\"States.Format('{}metadata.\\
              json',
              $.Prefix)\\"},\\"package\\":{\\"key.$\\":\\"States.Format('{}package.tg\\
              z',
              $.Prefix)\\"},\\"AWS_STEP_FUNCTIONS_STARTED_BY_EXECUTION_ID.$\\":\\"$\\
              $.Execution.Id\\"},\\"StateMachineArn\\":\\""
            - Ref: ConstructHubOrchestration39161A46
            - '"}}}},"ItemsPath":"$.response.CommonPrefixes"},"First versions
              page":{"Next":"For each key
              prefix","Retry":[{"ErrorEquals":["S3.SdkClientException"]}],"Type":"Task","ResultPath":"$.response","Resource":"arn:'
            - Ref: AWS::Partition
            - :states:::aws-sdk:s3:listObjectsV2","Parameters":{"Bucket":"
            - Ref: ConstructHubPackageDataDC5EF35E
            - '","Delimiter":"/","Prefix.$":"$.Prefix"}},"Next versions
              page":{"Next":"For each key
              prefix","Retry":[{"ErrorEquals":["S3.SdkClientException"]}],"Type":"Task","ResultPath":"$.response","Resource":"arn:'
            - Ref: AWS::Partition
            - :states:::aws-sdk:s3:listObjectsV2","Parameters":{"Bucket":"
            - Ref: ConstructHubPackageDataDC5EF35E
            - '","ContinuationToken.$":"$.response.NextContinuationToken","Delimiter":"/","Prefix.$":"$.Prefix"}},"Success":{"Type":"Succeed"}},"TimeoutSeconds":3600}'
      TracingConfiguration:
        Enabled: true
    DependsOn:
      - ConstructHubOrchestrationRegenerateAllDocumentationPerPackageRoleDefaultPolicy001A4726
      - ConstructHubOrchestrationRegenerateAllDocumentationPerPackageRoleD7CCFA73
  ConstructHubOrchestrationRegenerateAllDocumentationRole1C7D3B5F:
    Type: AWS::IAM::Role
    Properties:
      AssumeRolePolicyDocument:
        Statement:
          - Action: sts:AssumeRole
            Effect: Allow
            Principal:
              Service:
                Fn::FindInMap:
                  - ServiceprincipalMap
                  - Ref: AWS::Region
                  - states
        Version: 2012-10-17
  ConstructHubOrchestrationRegenerateAllDocumentationRoleDefaultPolicy2F4FBD86:
    Type: AWS::IAM::Policy
    Properties:
      PolicyDocument:
        Statement:
          - Action:
              - xray:PutTraceSegments
              - xray:PutTelemetryRecords
              - xray:GetSamplingRules
              - xray:GetSamplingTargets
            Effect: Allow
            Resource: "*"
          - Action: s3:ListBucket
            Effect: Allow
            Resource:
              Fn::GetAtt:
                - ConstructHubPackageDataDC5EF35E
                - Arn
          - Action: states:StartExecution
            Effect: Allow
            Resource:
              Ref: ConstructHubOrchestrationRegenerateAllDocumentationPerPackage9CF0FFB7
          - Action:
              - states:DescribeExecution
              - states:StopExecution
            Effect: Allow
            Resource:
              Fn::Join:
                - ""
                - - "arn:"
                  - Ref: AWS::Partition
                  - ":states:"
                  - Ref: AWS::Region
                  - ":"
                  - Ref: AWS::AccountId
                  - ":execution:"
                  - Fn::Select:
                      - 6
                      - Fn::Split:
                          - ":"
                          - Ref: ConstructHubOrchestrationRegenerateAllDocumentationPerPackage9CF0FFB7
                  - "*"
          - Action:
              - events:PutTargets
              - events:PutRule
              - events:DescribeRule
            Effect: Allow
            Resource:
              Fn::Join:
                - ""
                - - "arn:"
                  - Ref: AWS::Partition
                  - ":events:"
                  - Ref: AWS::Region
                  - ":"
                  - Ref: AWS::AccountId
                  - :rule/StepFunctionsGetEventsForStepFunctionsExecutionRule
          - Action:
              - s3:GetObject*
              - s3:GetBucket*
              - s3:List*
            Effect: Allow
            Resource:
              - Fn::GetAtt:
                  - ConstructHubPackageDataDC5EF35E
                  - Arn
              - Fn::Join:
                  - ""
                  - - Fn::GetAtt:
                        - ConstructHubPackageDataDC5EF35E
                        - Arn
                    - /*
        Version: 2012-10-17
      PolicyName: ConstructHubOrchestrationRegenerateAllDocumentationRoleDefaultPolicy2F4FBD86
      Roles:
        - Ref: ConstructHubOrchestrationRegenerateAllDocumentationRole1C7D3B5F
  ConstructHubOrchestrationRegenerateAllDocumentationE9FAB254:
    Type: AWS::StepFunctions::StateMachine
    Properties:
      RoleArn:
        Fn::GetAtt:
          - ConstructHubOrchestrationRegenerateAllDocumentationRole1C7D3B5F
          - Arn
      DefinitionString:
        Fn::Join:
          - ""
          - - '{"StartAt":"Get prefix page","States":{"Get prefix
              page":{"Type":"Choice","Choices":[{"Variable":"$.response.NextContinuationToken","IsPresent":true,"Next":"Next
              prefixes page"}],"Default":"First prefix page"},"Has more
              prefixes?":{"Type":"Choice","Choices":[{"Variable":"$.response.NextContinuationToken","IsPresent":true,"Next":"Get
              prefix page"}],"Default":"Done"},"For each
              prefix":{"Type":"Map","ResultPath":null,"Next":"Has more
              prefixes?","Iterator":{"StartAt":"Is this a @scope--
              prefix?","States":{"Is this a @scope--
              prefix?":{"Type":"Choice","Choices":[{"Variable":"$.Prefix","StringMatches":"data/@*","Next":"Get
              @scope page"}],"Default":"Process unscoped package"},"Process
              unscoped
              package":{"End":true,"Retry":[{"ErrorEquals":["StepFunctions.ExecutionLimitExceeded"]}],"Type":"Task","Resource":"arn:'
            - Ref: AWS::Partition
            - :states:::states:startExecution.sync:2","Parameters":{"Input":{"Prefix.$":"$.Prefix","AWS_STEP_FUNCTIONS_STARTED_BY_EXECUTION_ID.$":"$$.Execution.Id"},"StateMachineArn":"
            - Ref: ConstructHubOrchestrationRegenerateAllDocumentationPerPackage9CF0FFB7
            - '"}},"Get @scope
              page":{"Type":"Choice","Choices":[{"Variable":"$.response.NextContinuationToken","IsPresent":true,"Next":"Next
              @scope page"}],"Default":"First @scope page"},"Has more
              packages?":{"Type":"Choice","Choices":[{"Variable":"$.response.NextContinuationToken","IsPresent":true,"Next":"Get
              @scope page"}],"Default":"All Done"},"For each
              @scope--pkg":{"Type":"Map","ResultPath":null,"Next":"Has more
              packages?","Iterator":{"StartAt":"Process scoped
              package","States":{"Process scoped
              package":{"End":true,"Retry":[{"ErrorEquals":["StepFunctions.ExecutionLimitExceeded"]}],"Type":"Task","Resource":"arn:'
            - Ref: AWS::Partition
            - :states:::states:startExecution.sync:2","Parameters":{"Input":{"Prefix.$":"$.Prefix","AWS_STEP_FUNCTIONS_STARTED_BY_EXECUTION_ID.$":"$$.Execution.Id"},"StateMachineArn":"
            - Ref: ConstructHubOrchestrationRegenerateAllDocumentationPerPackage9CF0FFB7
            - '"}}}},"ItemsPath":"$.response.CommonPrefixes"},"First @scope
              page":{"Next":"For each
              @scope--pkg","Retry":[{"ErrorEquals":["S3.SdkClientException"]}],"Type":"Task","ResultPath":"$.response","Resource":"arn:'
            - Ref: AWS::Partition
            - :states:::aws-sdk:s3:listObjectsV2","Parameters":{"Bucket":"
            - Ref: ConstructHubPackageDataDC5EF35E
            - '","Delimiter":"/","Prefix.$":"$.Prefix"}},"Next @scope
              page":{"Next":"For each
              @scope--pkg","Retry":[{"ErrorEquals":["S3.SdkClientException"]}],"Type":"Task","ResultPath":"$.response","Resource":"arn:'
            - Ref: AWS::Partition
            - :states:::aws-sdk:s3:listObjectsV2","Parameters":{"Bucket":"
            - Ref: ConstructHubPackageDataDC5EF35E
            - '","ContinuationToken.$":"$.response.NextContinuationToken","Delimiter":"/","Prefix.$":"$.Prefix"}},"All
              Done":{"Type":"Succeed"}}},"ItemsPath":"$.response.CommonPrefixes"},"First
              prefix page":{"Next":"For each
              prefix","Retry":[{"ErrorEquals":["S3.SdkClientException"]}],"Type":"Task","ResultPath":"$.response","Resource":"arn:'
            - Ref: AWS::Partition
            - :states:::aws-sdk:s3:listObjectsV2","Parameters":{"Bucket":"
            - Ref: ConstructHubPackageDataDC5EF35E
            - '","Delimiter":"/","Prefix":"data/"}},"Next prefixes
              page":{"Next":"For each
              prefix","Retry":[{"ErrorEquals":["S3.SdkClientException"]}],"Type":"Task","ResultPath":"$.response","Resource":"arn:'
            - Ref: AWS::Partition
            - :states:::aws-sdk:s3:listObjectsV2","Parameters":{"Bucket":"
            - Ref: ConstructHubPackageDataDC5EF35E
            - '","ContinuationToken.$":"$.response.NextContinuationToken","Delimiter":"/","Prefix":"data/"}},"Done":{"Type":"Succeed"}},"TimeoutSeconds":14400}'
      StateMachineName: dev.ConstructHub.Orchestration.RegenerateAllDocumentation
      TracingConfiguration:
        Enabled: true
    DependsOn:
      - ConstructHubOrchestrationRegenerateAllDocumentationRoleDefaultPolicy2F4FBD86
      - ConstructHubOrchestrationRegenerateAllDocumentationRole1C7D3B5F
  ConstructHubReleaseNotesReleaseNotesFetchWorkerQueueDLQ56BF53F1:
    Type: AWS::SQS::Queue
    Properties:
      KmsMasterKeyId: alias/aws/sqs
      VisibilityTimeout: 300
    UpdateReplacePolicy: Delete
    DeletionPolicy: Delete
  ConstructHubReleaseNotesReleaseNotesFetchWorkerQueueCACEC29F:
    Type: AWS::SQS::Queue
    Properties:
      KmsMasterKeyId: alias/aws/sqs
      RedrivePolicy:
        deadLetterTargetArn:
          Fn::GetAtt:
            - ConstructHubReleaseNotesReleaseNotesFetchWorkerQueueDLQ56BF53F1
            - Arn
        maxReceiveCount: 10
      VisibilityTimeout: 300
    UpdateReplacePolicy: Delete
    DeletionPolicy: Delete
  ConstructHubReleaseNotesChangeLogFetchQueue2D5BA633:
    Type: AWS::SQS::Queue
    Properties:
      KmsMasterKeyId: alias/aws/sqs
      QueueName: ChangeLogFetchQueue
      VisibilityTimeout: 300
    UpdateReplacePolicy: Delete
    DeletionPolicy: Delete
  ConstructHubReleaseNotesReleaseNotesTriggerServiceRoleD0FDE2B6:
    Type: AWS::IAM::Role
    Properties:
      AssumeRolePolicyDocument:
        Statement:
          - Action: sts:AssumeRole
            Effect: Allow
            Principal:
              Service: lambda.amazonaws.com
        Version: 2012-10-17
      ManagedPolicyArns:
        - Fn::Join:
            - ""
            - - "arn:"
              - Ref: AWS::Partition
              - :iam::aws:policy/service-role/AWSLambdaBasicExecutionRole
  ConstructHubReleaseNotesReleaseNotesTriggerServiceRoleDefaultPolicyB1F7B1F5:
    Type: AWS::IAM::Policy
    Properties:
      PolicyDocument:
        Statement:
          - Action:
              - sqs:SendMessage
              - sqs:GetQueueAttributes
              - sqs:GetQueueUrl
            Effect: Allow
            Resource:
              Fn::GetAtt:
                - ConstructHubReleaseNotesReleaseNotesFetchWorkerQueueCACEC29F
                - Arn
          - Action:
              - states:ListExecutions
              - states:StartExecution
            Effect: Allow
            Resource:
              Fn::Join:
                - ""
                - - "arn:"
                  - Ref: AWS::Partition
                  - ":states:"
                  - Ref: AWS::Region
                  - ":"
                  - Ref: AWS::AccountId
                  - :stateMachine:dev.ConstructHub.ReleaseNotes
          - Action:
              - sqs:ReceiveMessage
              - sqs:ChangeMessageVisibility
              - sqs:GetQueueUrl
              - sqs:DeleteMessage
              - sqs:GetQueueAttributes
            Effect: Allow
            Resource:
              Fn::GetAtt:
                - ConstructHubReleaseNotesChangeLogFetchQueue2D5BA633
                - Arn
        Version: 2012-10-17
      PolicyName: ConstructHubReleaseNotesReleaseNotesTriggerServiceRoleDefaultPolicyB1F7B1F5
      Roles:
        - Ref: ConstructHubReleaseNotesReleaseNotesTriggerServiceRoleD0FDE2B6
  ConstructHubReleaseNotesReleaseNotesTriggerDD939C4F:
    Type: AWS::Lambda::Function
    Properties:
      Code:
        S3Bucket:
          Fn::Sub: cdk-hnb659fds-assets-\${AWS::AccountId}-\${AWS::Region}
        S3Key: 660a78f12aea59c7fc2bee22a83a980530f0a64c6e326a45456039093bb2b840.zip
      Role:
        Fn::GetAtt:
          - ConstructHubReleaseNotesReleaseNotesTriggerServiceRoleD0FDE2B6
          - Arn
      Description: backend/release-notes/release-notes-trigger.lambda.ts
      Environment:
        Variables:
          SFN_ARN:
            Fn::Join:
              - ""
              - - "arn:"
                - Ref: AWS::Partition
                - ":states:"
                - Ref: AWS::Region
                - ":"
                - Ref: AWS::AccountId
                - :stateMachine:dev.ConstructHub.ReleaseNotes
          WORKER_QUEUE_URL:
            Ref: ConstructHubReleaseNotesReleaseNotesFetchWorkerQueueCACEC29F
      Handler: index.handler
      Runtime: nodejs14.x
      Timeout: 60
    DependsOn:
      - ConstructHubReleaseNotesReleaseNotesTriggerServiceRoleDefaultPolicyB1F7B1F5
      - ConstructHubReleaseNotesReleaseNotesTriggerServiceRoleD0FDE2B6
  ConstructHubReleaseNotesReleaseNotesTriggerSqsEventSourcedevConstructHubReleaseNotesChangeLogFetchQueue6AF228FC60E4FC60:
    Type: AWS::Lambda::EventSourceMapping
    Properties:
      FunctionName:
        Ref: ConstructHubReleaseNotesReleaseNotesTriggerDD939C4F
      EventSourceArn:
        Fn::GetAtt:
          - ConstructHubReleaseNotesChangeLogFetchQueue2D5BA633
          - Arn
  ConstructHubReleaseNotesGithubChangelogFetcherServiceRoleCAE3656D:
    Type: AWS::IAM::Role
    Properties:
      AssumeRolePolicyDocument:
        Statement:
          - Action: sts:AssumeRole
            Effect: Allow
            Principal:
              Service: lambda.amazonaws.com
        Version: 2012-10-17
      ManagedPolicyArns:
        - Fn::Join:
            - ""
            - - "arn:"
              - Ref: AWS::Partition
              - :iam::aws:policy/service-role/AWSLambdaBasicExecutionRole
  ConstructHubReleaseNotesGithubChangelogFetcherServiceRoleDefaultPolicy6C70D043:
    Type: AWS::IAM::Policy
    Properties:
      PolicyDocument:
        Statement:
          - Action:
              - s3:GetObject*
              - s3:GetBucket*
              - s3:List*
            Effect: Allow
            Resource:
              - Fn::GetAtt:
                  - ConstructHubPackageDataDC5EF35E
                  - Arn
              - Fn::Join:
                  - ""
                  - - Fn::GetAtt:
                        - ConstructHubPackageDataDC5EF35E
                        - Arn
                    - /data/*/package.tgz
          - Action:
              - s3:GetObject*
              - s3:GetBucket*
              - s3:List*
              - s3:DeleteObject*
              - s3:PutObject
              - s3:PutObjectLegalHold
              - s3:PutObjectRetention
              - s3:PutObjectTagging
              - s3:PutObjectVersionTagging
              - s3:Abort*
            Effect: Allow
            Resource:
              - Fn::GetAtt:
                  - ConstructHubPackageDataDC5EF35E
                  - Arn
              - Fn::Join:
                  - ""
                  - - Fn::GetAtt:
                        - ConstructHubPackageDataDC5EF35E
                        - Arn
                    - /data/*/release-notes.md
        Version: 2012-10-17
      PolicyName: ConstructHubReleaseNotesGithubChangelogFetcherServiceRoleDefaultPolicy6C70D043
      Roles:
        - Ref: ConstructHubReleaseNotesGithubChangelogFetcherServiceRoleCAE3656D
  ConstructHubReleaseNotesGithubChangelogFetcher1616748C:
    Type: AWS::Lambda::Function
    Properties:
      Code:
        S3Bucket:
          Fn::Sub: cdk-hnb659fds-assets-\${AWS::AccountId}-\${AWS::Region}
        S3Key: 8bf3d71f6cbe86a05f91e4013d26b1f9c609e262930d3abf8aa42963b8f5a220.zip
      Role:
        Fn::GetAtt:
          - ConstructHubReleaseNotesGithubChangelogFetcherServiceRoleCAE3656D
          - Arn
      Description: ReleaseNotes generator
      Environment:
        Variables:
          GITHUB_TOKEN: "{{resolve:secretsmanager:arn:aws:secretsmanager:us-east-2:111111\\
            111:secret:some-secret-1aa11a:SecretString:::}}"
          BUCKET_NAME:
            Ref: ConstructHubPackageDataDC5EF35E
      Handler: index.handler
      MemorySize: 1024
      Runtime: nodejs14.x
      Timeout: 600
    DependsOn:
      - ConstructHubReleaseNotesGithubChangelogFetcherServiceRoleDefaultPolicy6C70D043
      - ConstructHubReleaseNotesGithubChangelogFetcherServiceRoleCAE3656D
  ConstructHubReleaseNotesReleaseNoteTasksServiceRole662376CD:
    Type: AWS::IAM::Role
    Properties:
      AssumeRolePolicyDocument:
        Statement:
          - Action: sts:AssumeRole
            Effect: Allow
            Principal:
              Service: lambda.amazonaws.com
        Version: 2012-10-17
      ManagedPolicyArns:
        - Fn::Join:
            - ""
            - - "arn:"
              - Ref: AWS::Partition
              - :iam::aws:policy/service-role/AWSLambdaBasicExecutionRole
  ConstructHubReleaseNotesReleaseNoteTasksServiceRoleDefaultPolicyC788504D:
    Type: AWS::IAM::Policy
    Properties:
      PolicyDocument:
        Statement:
          - Action: states:ListExecutions
            Effect: Allow
            Resource:
              Fn::Join:
                - ""
                - - "arn:"
                  - Ref: AWS::Partition
                  - ":states:"
                  - Ref: AWS::Region
                  - ":"
                  - Ref: AWS::AccountId
                  - :stateMachine:dev.ConstructHub.ReleaseNotes
          - Action:
              - sqs:ReceiveMessage
              - sqs:ChangeMessageVisibility
              - sqs:GetQueueUrl
              - sqs:DeleteMessage
              - sqs:GetQueueAttributes
            Effect: Allow
            Resource:
              Fn::GetAtt:
                - ConstructHubReleaseNotesReleaseNotesFetchWorkerQueueCACEC29F
                - Arn
        Version: 2012-10-17
      PolicyName: ConstructHubReleaseNotesReleaseNoteTasksServiceRoleDefaultPolicyC788504D
      Roles:
        - Ref: ConstructHubReleaseNotesReleaseNoteTasksServiceRole662376CD
  ConstructHubReleaseNotesReleaseNoteTasksE000B7BD:
    Type: AWS::Lambda::Function
    Properties:
      Code:
        S3Bucket:
          Fn::Sub: cdk-hnb659fds-assets-\${AWS::AccountId}-\${AWS::Region}
        S3Key: bbbf52e11f494e61740faf02fd3d4f202f9e0ff27c6c39637228c1adbfb7af93.zip
      Role:
        Fn::GetAtt:
          - ConstructHubReleaseNotesReleaseNoteTasksServiceRole662376CD
          - Arn
      Description: ReleaseNotes get message from the worker queue
      Environment:
        Variables:
          GITHUB_TOKEN: "{{resolve:secretsmanager:arn:aws:secretsmanager:us-east-2:111111\\
            111:secret:some-secret-1aa11a:SecretString:::}}"
          SQS_QUEUE_URL:
            Ref: ConstructHubReleaseNotesReleaseNotesFetchWorkerQueueCACEC29F
          STEP_FUNCTION_ARN:
            Fn::Join:
              - ""
              - - "arn:"
                - Ref: AWS::Partition
                - ":states:"
                - Ref: AWS::Region
                - ":"
                - Ref: AWS::AccountId
                - :stateMachine:dev.ConstructHub.ReleaseNotes
      Handler: index.handler
      Runtime: nodejs14.x
      Timeout: 300
    DependsOn:
      - ConstructHubReleaseNotesReleaseNoteTasksServiceRoleDefaultPolicyC788504D
      - ConstructHubReleaseNotesReleaseNoteTasksServiceRole662376CD
  ConstructHubReleaseNotesStateMachineRole0322C9EF:
    Type: AWS::IAM::Role
    Properties:
      AssumeRolePolicyDocument:
        Statement:
          - Action: sts:AssumeRole
            Effect: Allow
            Principal:
              Service:
                Fn::FindInMap:
                  - ServiceprincipalMap
                  - Ref: AWS::Region
                  - states
        Version: 2012-10-17
  ConstructHubReleaseNotesStateMachineRoleDefaultPolicy425D1E83:
    Type: AWS::IAM::Policy
    Properties:
      PolicyDocument:
        Statement:
          - Action:
              - xray:PutTraceSegments
              - xray:PutTelemetryRecords
              - xray:GetSamplingRules
              - xray:GetSamplingTargets
            Effect: Allow
            Resource: "*"
          - Action: lambda:InvokeFunction
            Effect: Allow
            Resource:
              - Fn::GetAtt:
                  - ConstructHubReleaseNotesReleaseNoteTasksE000B7BD
                  - Arn
              - Fn::Join:
                  - ""
                  - - Fn::GetAtt:
                        - ConstructHubReleaseNotesReleaseNoteTasksE000B7BD
                        - Arn
                    - :*
          - Action: lambda:InvokeFunction
            Effect: Allow
            Resource:
              - Fn::GetAtt:
                  - ConstructHubFeedBuilderReleaseNotesUpdateFeedBB0BA91D
                  - Arn
              - Fn::Join:
                  - ""
                  - - Fn::GetAtt:
                        - ConstructHubFeedBuilderReleaseNotesUpdateFeedBB0BA91D
                        - Arn
                    - :*
          - Action: states:StartExecution
            Effect: Allow
            Resource:
              Fn::Join:
                - ""
                - - "arn:"
                  - Ref: AWS::Partition
                  - ":states:"
                  - Ref: AWS::Region
                  - ":"
                  - Ref: AWS::AccountId
                  - :stateMachine:dev.ConstructHub.ReleaseNotes
          - Action: lambda:InvokeFunction
            Effect: Allow
            Resource:
              - Fn::GetAtt:
                  - ConstructHubReleaseNotesGithubChangelogFetcher1616748C
                  - Arn
              - Fn::Join:
                  - ""
                  - - Fn::GetAtt:
                        - ConstructHubReleaseNotesGithubChangelogFetcher1616748C
                        - Arn
                    - :*
          - Action: sqs:deleteMessage
            Effect: Allow
            Resource:
              Fn::GetAtt:
                - ConstructHubReleaseNotesReleaseNotesFetchWorkerQueueCACEC29F
                - Arn
          - Action: sqs:changeMessageVisibility
            Effect: Allow
            Resource:
              Fn::GetAtt:
                - ConstructHubReleaseNotesReleaseNotesFetchWorkerQueueCACEC29F
                - Arn
          - Action: sqs:sendMessage
            Effect: Allow
            Resource:
              Fn::GetAtt:
                - ConstructHubReleaseNotesReleaseNotesFetchWorkerQueueDLQ56BF53F1
                - Arn
        Version: 2012-10-17
      PolicyName: ConstructHubReleaseNotesStateMachineRoleDefaultPolicy425D1E83
      Roles:
        - Ref: ConstructHubReleaseNotesStateMachineRole0322C9EF
  ConstructHubReleaseNotesStateMachine8C711CC7:
    Type: AWS::StepFunctions::StateMachine
    Properties:
      RoleArn:
        Fn::GetAtt:
          - ConstructHubReleaseNotesStateMachineRole0322C9EF
          - Arn
      DefinitionString:
        Fn::Join:
          - ""
          - - '{"StartAt":"check service quota and get tasks from worker
              queue","States":{"check service quota and get tasks from worker
              queue":{"Next":"with
              result","Retry":[{"ErrorEquals":["Lambda.ServiceException","Lambda.AWSLambdaException","Lambda.SdkClientException"],"IntervalSeconds":2,"MaxAttempts":6,"BackoffRate":2}],"Type":"Task","Resource":"'
            - Fn::GetAtt:
                - ConstructHubReleaseNotesReleaseNoteTasksE000B7BD
                - Arn
            - '"},"with
              result":{"Type":"Choice","Choices":[{"Variable":"$.waitUntil","IsPresent":true,"Next":"wait
              and
              update"},{"Variable":"$.error.MaxConcurrentExecutionError","IsPresent":true,"Next":"Stopping
              this execution since Max concurrent execution has
              reached"},{"Variable":"$.messages","IsPresent":true,"Next":"with
              each
              package"}],"Default":"updateFeedAfterProcessing"},"updateFeedAfterProcessing":{"Next":"all
              done","Retry":[{"ErrorEquals":["Lambda.ServiceException","Lambda.AWSLambdaException","Lambda.SdkClientException"],"IntervalSeconds":2,"MaxAttempts":6,"BackoffRate":2}],"Type":"Task","Comment":"Update
              the RSS/Atom feed after processing all the items in the
              queue","Resource":"arn:'
            - Ref: AWS::Partition
            - :states:::lambda:invoke","Parameters":{"FunctionName":"
            - Fn::GetAtt:
                - ConstructHubFeedBuilderReleaseNotesUpdateFeedBB0BA91D
                - Arn
            - '","Payload.$":"$"}},"all done":{"Type":"Succeed"},"wait and
              update":{"Type":"Parallel","Next":"Continue as
              new","Branches":[{"StartAt":"wait till service quota
              replenishes","States":{"wait till service quota
              replenishes":{"Type":"Wait","TimestampPath":"$.waitUntil","End":true}}},{"StartAt":"updateFeedTaskWhenWaitingForGHRateLimit","States":{"updateFeedTaskWhenWaitingForGHRateLimit":{"End":true,"Retry":[{"ErrorEquals":["Lambda.ServiceException","Lambda.AWSLambdaException","Lambda.SdkClientException"],"IntervalSeconds":2,"MaxAttempts":6,"BackoffRate":2}],"Type":"Task","Comment":"Update
              the RSS/Atom feed","Resource":"arn:'
            - Ref: AWS::Partition
            - :states:::lambda:invoke","Parameters":{"FunctionName":"
            - Fn::GetAtt:
                - ConstructHubFeedBuilderReleaseNotesUpdateFeedBB0BA91D
                - Arn
            - '","Payload.$":"$"}}}}]},"Continue as
              new":{"Next":"done","Retry":[{"ErrorEquals":["StepFunctions.ExecutionLimitExceeded"]}],"Type":"Task","ResultPath":null,"Resource":"arn:'
            - Ref: AWS::Partition
            - ':states:::states:startExecution","Parameters":{"Input":{"AWS_STEP_FUNCTIONS_STARTED_BY_EXECUTION_ID.$":"$$.Execution.Id"},"StateMachineArn":"arn:'
            - Ref: AWS::Partition
            - ":states:"
            - Ref: AWS::Region
            - ":"
            - Ref: AWS::AccountId
            - :stateMachine:dev.ConstructHub.ReleaseNotes"}},"with each
              package":{"Type":"Map","Comment":"Fetch release notes for each
              package","Next":"Continue as new","Iterator":{"StartAt":"Generate
              Release notes for a package","States":{"Generate Release notes for
              a package":{"Next":"With
              result","Retry":[{"ErrorEquals":["Lambda.ServiceException","Lambda.AWSLambdaException","Lambda.SdkClientException"],"IntervalSeconds":2,"MaxAttempts":6,"BackoffRate":2}],"Type":"Task","InputPath":"$.Body","ResultPath":"$.result","Resource":"
            - Fn::GetAtt:
                - ConstructHubReleaseNotesGithubChangelogFetcher1616748C
                - Arn
            - '"},"With
              result":{"Type":"Choice","Choices":[{"Variable":"$.result.error","StringEquals":"RequestQuotaExhausted","Next":"Make
              the message visible again for next
              iteration"},{"Variable":"$.result.error","StringEquals":"InvalidCredentials","Next":"Send
              message to DLQ when credentials are invalid"}],"Default":"remove
              the message from SQS"},"remove the message from
              SQS":{"End":true,"Type":"Task","ResultPath":"$.cleanup","Resource":"arn:'
            - Ref: AWS::Partition
            - :states:::aws-sdk:sqs:deleteMessage","Parameters":{"QueueUrl":"
            - Ref: ConstructHubReleaseNotesReleaseNotesFetchWorkerQueueCACEC29F
            - '","ReceiptHandle.$":"$.ReceiptHandle"}},"Make the message visible
              again for next
              iteration":{"End":true,"Type":"Task","Comment":"Make the message
              visible again so next iteration will consume
              it","ResultPath":"$.errorHandler","Resource":"arn:'
            - Ref: AWS::Partition
            - :states:::aws-sdk:sqs:changeMessageVisibility","Parameters":{"QueueUrl":"
            - Ref: ConstructHubReleaseNotesReleaseNotesFetchWorkerQueueCACEC29F
            - '","ReceiptHandle.$":"$.ReceiptHandle","VisibilityTimeout":0}},"Send
              message to DLQ when credentials are invalid":{"Next":"remove the
              message from SQS after sending to
              DLQ","Type":"Task","Comment":"Github credentials passed is
              invalid. Retrying wont help. Moving to
              DLQ","ResultPath":"$.errorHandler","Resource":"arn:'
            - Ref: AWS::Partition
            - :states:::aws-sdk:sqs:sendMessage","Parameters":{"QueueUrl":"
            - Ref: ConstructHubReleaseNotesReleaseNotesFetchWorkerQueueDLQ56BF53F1
            - '","MessageBody.$":"States.JsonToString($.Body)"}},"remove the
              message from SQS after sending to
              DLQ":{"End":true,"Type":"Task","ResultPath":"$.errorHandler","Resource":"arn:'
            - Ref: AWS::Partition
            - :states:::aws-sdk:sqs:deleteMessage","Parameters":{"QueueUrl":"
            - Ref: ConstructHubReleaseNotesReleaseNotesFetchWorkerQueueCACEC29F
            - '","ReceiptHandle.$":"$.ReceiptHandle"}}}},"ItemsPath":"$.messages"},"done":{"Type":"Succeed","Comment":"New
              instance started"},"Stopping this execution since Max concurrent
              execution has
              reached":{"Type":"Succeed"}},"TimeoutSeconds":86400}'
      StateMachineName: dev.ConstructHub.ReleaseNotes
      TracingConfiguration:
        Enabled: true
    DependsOn:
      - ConstructHubReleaseNotesStateMachineRoleDefaultPolicy425D1E83
      - ConstructHubReleaseNotesStateMachineRole0322C9EF
  ConstructHubReleaseNotesReleaseNotesGenerationFailure04ABD01D:
    Type: AWS::CloudWatch::Alarm
    Properties:
      ComparisonOperator: GreaterThanOrEqualToThreshold
      EvaluationPeriods: 2
      AlarmDescription:
        Fn::Join:
          - ""
          - - >-
              Release notes generation step function is failing!


              RunBook: https://github.com/cdklabs/construct-hub/blob/main/docs/operator-runbook.md


              Direct link to the function: /states/home#/statemachines/view/
            - Ref: ConstructHubReleaseNotesStateMachine8C711CC7
      AlarmName: dev/ConstructHub/ReleaseNotes/StateMachine / Failure
      Dimensions:
        - Name: StateMachineArn
          Value:
            Ref: ConstructHubReleaseNotesStateMachine8C711CC7
      MetricName: ExecutionsFailed
      Namespace: AWS/States
      Period: 300
      Statistic: Sum
      Threshold: 1
      TreatMissingData: notBreaching
  ConstructHubReleaseNotesReleaseNotesTriggerFailureFB225A5D:
    Type: AWS::CloudWatch::Alarm
    Properties:
      ComparisonOperator: GreaterThanOrEqualToThreshold
      EvaluationPeriods: 2
      AlarmDescription:
        Fn::Join:
          - ""
          - - >-
              Release notes generation trigger function is failing!


              RunBook: https://github.com/cdklabs/construct-hub/blob/main/docs/operator-runbook.md


              Direct link to the function: /lambda/home#/functions/
            - Ref: ConstructHubReleaseNotesReleaseNotesTriggerDD939C4F
      AlarmName: dev/ConstructHub/ReleaseNotes/ReleaseNotesTrigger / Failure
      Dimensions:
        - Name: FunctionName
          Value:
            Ref: ConstructHubReleaseNotesReleaseNotesTriggerDD939C4F
      MetricName: Errors
      Namespace: AWS/Lambda
      Period: 300
      Statistic: Sum
      Threshold: 1
      TreatMissingData: notBreaching
  ConstructHubReleaseNotesReleaseNotesInvalidGitHubCredentialsE84D7534:
    Type: AWS::CloudWatch::Alarm
    Properties:
      ComparisonOperator: GreaterThanOrEqualToThreshold
      EvaluationPeriods: 2
      AlarmDescription: >
        Release notes generation is failing due to Invalid GitHub token


        RunBook: https://github.com/cdklabs/construct-hub/blob/main/docs/operator-runbook.md
      AlarmName: dev/ConstructHub/ReleaseNotes/ ReleaseNotes / Invalid GitHub credential
      MetricName: InvalidCredentials
      Namespace: ConstructHub/ReleaseNotes
      Period: 300
      Statistic: Maximum
      Threshold: 1
      TreatMissingData: notBreaching
  ConstructHubIngestionDLQ3E96A5F2:
    Type: AWS::SQS::Queue
    Properties:
      KmsMasterKeyId: alias/aws/sqs
      MessageRetentionPeriod: 1209600
      VisibilityTimeout: 900
    UpdateReplacePolicy: Delete
    DeletionPolicy: Delete
  ConstructHubIngestionQueue1AD94CA3:
    Type: AWS::SQS::Queue
    Properties:
      KmsMasterKeyId: alias/aws/sqs
      MessageRetentionPeriod: 1209600
      RedrivePolicy:
        deadLetterTargetArn:
          Fn::GetAtt:
            - ConstructHubIngestionDLQ3E96A5F2
            - Arn
        maxReceiveCount: 5
      VisibilityTimeout: 900
    UpdateReplacePolicy: Delete
    DeletionPolicy: Delete
  ConstructHubIngestionConfigBucket0F0ED0B6:
    Type: AWS::S3::Bucket
    Properties:
      PublicAccessBlockConfiguration:
        BlockPublicAcls: true
        BlockPublicPolicy: true
        IgnorePublicAcls: true
        RestrictPublicBuckets: true
      Tags:
        - Key: aws-cdk:cr-owned:e7a34c7f
          Value: "true"
      VersioningConfiguration:
        Status: Enabled
    UpdateReplacePolicy: Retain
    DeletionPolicy: Retain
  ConstructHubIngestionConfigBucketPolicyF096914C:
    Type: AWS::S3::BucketPolicy
    Properties:
      Bucket:
        Ref: ConstructHubIngestionConfigBucket0F0ED0B6
      PolicyDocument:
        Statement:
          - Action: s3:*
            Condition:
              Bool:
                aws:SecureTransport: "false"
            Effect: Deny
            Principal:
              AWS: "*"
            Resource:
              - Fn::GetAtt:
                  - ConstructHubIngestionConfigBucket0F0ED0B6
                  - Arn
              - Fn::Join:
                  - ""
                  - - Fn::GetAtt:
                        - ConstructHubIngestionConfigBucket0F0ED0B6
                        - Arn
                    - /*
        Version: 2012-10-17
  ConstructHubIngestionFailoverConfigBucket079F82C3:
    Type: AWS::S3::Bucket
    Properties:
      PublicAccessBlockConfiguration:
        BlockPublicAcls: true
        BlockPublicPolicy: true
        IgnorePublicAcls: true
        RestrictPublicBuckets: true
      Tags:
        - Key: failover
          Value: "true"
      VersioningConfiguration:
        Status: Enabled
    UpdateReplacePolicy: Retain
    DeletionPolicy: Retain
  ConstructHubIngestionFailoverConfigBucketPolicyD45F3F6D:
    Type: AWS::S3::BucketPolicy
    Properties:
      Bucket:
        Ref: ConstructHubIngestionFailoverConfigBucket079F82C3
      PolicyDocument:
        Statement:
          - Action: s3:*
            Condition:
              Bool:
                aws:SecureTransport: "false"
            Effect: Deny
            Principal:
              AWS: "*"
            Resource:
              - Fn::GetAtt:
                  - ConstructHubIngestionFailoverConfigBucket079F82C3
                  - Arn
              - Fn::Join:
                  - ""
                  - - Fn::GetAtt:
                        - ConstructHubIngestionFailoverConfigBucket079F82C3
                        - Arn
                    - /*
        Version: 2012-10-17
  ConstructHubIngestionDeployIngestionConfigurationAwsCliLayerF77955C2:
    Type: AWS::Lambda::LayerVersion
    Properties:
      Content:
        S3Bucket:
          Fn::Sub: cdk-hnb659fds-assets-\${AWS::AccountId}-\${AWS::Region}
        S3Key: 55f133baccc1d0e4666b88328d51a8c2ff354c919b8e0fa9f045123a19df1b4e.zip
      Description: /opt/awscli/aws
  ConstructHubIngestionDeployIngestionConfigurationCustomResourceD7F243C1:
    Type: Custom::CDKBucketDeployment
    Properties:
      ServiceToken:
        Fn::GetAtt:
          - CustomCDKBucketDeployment8693BB64968944B69AAFB0CC9EB8756C81C01536
          - Arn
      SourceBucketNames:
        - Fn::Sub: cdk-hnb659fds-assets-\${AWS::AccountId}-\${AWS::Region}
      SourceObjectKeys:
        - b32de5d6fb92c01b03e93e387691b3f444ac4e9800273abf834874c427c640f0.zip
      DestinationBucketName:
        Ref: ConstructHubIngestionConfigBucket0F0ED0B6
      Prune: true
    UpdateReplacePolicy: Delete
    DeletionPolicy: Delete
  ConstructHubIngestionServiceRole6380BAB6:
    Type: AWS::IAM::Role
    Properties:
      AssumeRolePolicyDocument:
        Statement:
          - Action: sts:AssumeRole
            Effect: Allow
            Principal:
              Service: lambda.amazonaws.com
        Version: 2012-10-17
      ManagedPolicyArns:
        - Fn::Join:
            - ""
            - - "arn:"
              - Ref: AWS::Partition
              - :iam::aws:policy/service-role/AWSLambdaBasicExecutionRole
  ConstructHubIngestionServiceRoleDefaultPolicyC0D2B6F2:
    Type: AWS::IAM::Policy
    Properties:
      PolicyDocument:
        Statement:
          - Action:
              - xray:PutTraceSegments
              - xray:PutTelemetryRecords
            Effect: Allow
            Resource: "*"
          - Action:
              - s3:GetObject*
              - s3:GetBucket*
              - s3:List*
            Effect: Allow
            Resource:
              - Fn::GetAtt:
                  - ConstructHubIngestionConfigBucket0F0ED0B6
                  - Arn
              - Fn::Join:
                  - ""
                  - - Fn::GetAtt:
                        - ConstructHubIngestionConfigBucket0F0ED0B6
                        - Arn
                    - /*
          - Action:
              - s3:DeleteObject*
              - s3:PutObject
              - s3:PutObjectLegalHold
              - s3:PutObjectRetention
              - s3:PutObjectTagging
              - s3:PutObjectVersionTagging
              - s3:Abort*
            Effect: Allow
            Resource:
              - Fn::GetAtt:
                  - ConstructHubPackageDataDC5EF35E
                  - Arn
              - Fn::Join:
                  - ""
                  - - Fn::GetAtt:
                        - ConstructHubPackageDataDC5EF35E
                        - Arn
                    - /*
          - Action: sts:GetServiceBearerToken
            Condition:
              StringEquals:
                sts:AWSServiceName: codeartifact.amazonaws.com
            Effect: Allow
            Resource: "*"
          - Action:
              - codeartifact:GetAuthorizationToken
              - codeartifact:GetRepositoryEndpoint
              - codeartifact:ReadFromRepository
            Effect: Allow
            Resource:
              - Fn::GetAtt:
                  - ConstructHubCodeArtifactDomainFC30B796
                  - Arn
              - Fn::GetAtt:
                  - ConstructHubCodeArtifact1188409E
                  - Arn
              - Fn::GetAtt:
                  - ConstructHubCodeArtifactPublishing143CC07C
                  - Arn
          - Action:
              - codeartifact:PublishPackageVersion
              - codeartifact:PutPackageMetadata
            Effect: Allow
            Resource:
              Fn::Join:
                - ""
                - - "arn:"
                  - Ref: AWS::Partition
                  - ":codeartifact:"
                  - Ref: AWS::Region
                  - ":"
                  - Ref: AWS::AccountId
                  - :package/
                  - Fn::GetAtt:
                      - ConstructHubCodeArtifact1188409E
                      - DomainName
                  - /
                  - Fn::GetAtt:
                      - ConstructHubCodeArtifactPublishing143CC07C
                      - Name
                  - /npm/*
          - Action: states:StartExecution
            Effect: Allow
            Resource:
              Ref: ConstructHubOrchestration39161A46
          - Action:
              - sqs:ReceiveMessage
              - sqs:ChangeMessageVisibility
              - sqs:GetQueueUrl
              - sqs:DeleteMessage
              - sqs:GetQueueAttributes
            Effect: Allow
            Resource:
              Fn::GetAtt:
                - ConstructHubIngestionQueue1AD94CA3
                - Arn
          - Action:
              - sqs:ReceiveMessage
              - sqs:ChangeMessageVisibility
              - sqs:GetQueueUrl
              - sqs:DeleteMessage
              - sqs:GetQueueAttributes
            Effect: Allow
            Resource:
              Fn::GetAtt:
                - ConstructHubIngestionDLQ3E96A5F2
                - Arn
          - Action:
              - sqs:SendMessage
              - sqs:GetQueueAttributes
              - sqs:GetQueueUrl
            Effect: Allow
            Resource:
              Fn::GetAtt:
                - ConstructHubReleaseNotesChangeLogFetchQueue2D5BA633
                - Arn
          - Action:
              - s3:GetObject*
              - s3:GetBucket*
              - s3:List*
            Effect: Allow
            Resource:
              - Fn::GetAtt:
                  - ConstructHubPackageDataDC5EF35E
                  - Arn
              - Fn::Join:
                  - ""
                  - - Fn::GetAtt:
                        - ConstructHubPackageDataDC5EF35E
                        - Arn
                    - /data/*/package.tgz
          - Action:
              - sqs:ReceiveMessage
              - sqs:ChangeMessageVisibility
              - sqs:GetQueueUrl
              - sqs:DeleteMessage
              - sqs:GetQueueAttributes
            Effect: Allow
            Resource:
              Fn::GetAtt:
                - ConstructHubIngestionReprocessQueueADCE803E
                - Arn
          - Action:
              - s3:GetObject*
              - s3:GetBucket*
              - s3:List*
            Effect: Allow
            Resource:
              - Fn::GetAtt:
                  - ConstructHubSourcesNpmJsStagingBucketB286F0E6
                  - Arn
              - Fn::Join:
                  - ""
                  - - Fn::GetAtt:
                        - ConstructHubSourcesNpmJsStagingBucketB286F0E6
                        - Arn
                    - /*
        Version: 2012-10-17
      PolicyName: ConstructHubIngestionServiceRoleDefaultPolicyC0D2B6F2
      Roles:
        - Ref: ConstructHubIngestionServiceRole6380BAB6
  ConstructHubIngestion407909CE:
    Type: AWS::Lambda::Function
    Properties:
      Code:
        S3Bucket:
          Fn::Sub: cdk-hnb659fds-assets-\${AWS::AccountId}-\${AWS::Region}
<<<<<<< HEAD
        S3Key: 74192f516560c46b9166b850dd78550b880986e8034b6d209d20d52fb006d937.zip
=======
        S3Key: 3b2e45c592464b8d26e9f0326cc096032ea4ea8e68ae9cc5467b6b4c52496e65.zip
>>>>>>> 653a0ed4
      Role:
        Fn::GetAtt:
          - ConstructHubIngestionServiceRole6380BAB6
          - Arn
      Description: "[ConstructHub/Ingestion] Ingests new package versions into the
        Construct Hub"
      Environment:
        Variables:
          AWS_EMF_ENVIRONMENT: Local
          BUCKET_NAME:
            Ref: ConstructHubPackageDataDC5EF35E
          CONFIG_BUCKET_NAME:
            Ref: ConstructHubIngestionConfigBucket0F0ED0B6
          CONFIG_FILE_KEY: config.json
          STATE_MACHINE_ARN:
            Ref: ConstructHubOrchestration39161A46
          CODE_ARTIFACT_REPOSITORY_ENDPOINT:
            Fn::GetAtt:
              - ConstructHubCodeArtifactGetPublishingEndpoint6394DEF7
              - repositoryEndpoint
          CODE_ARTIFACT_DOMAIN_NAME:
            Fn::GetAtt:
              - ConstructHubCodeArtifact1188409E
              - DomainName
          CODE_ARTIFACT_DOMAIN_OWNER:
            Fn::GetAtt:
              - ConstructHubCodeArtifact1188409E
              - DomainOwner
          RELEASE_NOTES_FETCH_QUEUE_URL:
            Ref: ConstructHubReleaseNotesChangeLogFetchQueue2D5BA633
      Handler: index.handler
      MemorySize: 10240
      Runtime: nodejs14.x
      Timeout: 900
      TracingConfig:
        Mode: Active
    DependsOn:
      - ConstructHubIngestionServiceRoleDefaultPolicyC0D2B6F2
      - ConstructHubIngestionServiceRole6380BAB6
  ConstructHubIngestionLogRetention98263C90:
    Type: Custom::LogRetention
    Properties:
      ServiceToken:
        Fn::GetAtt:
          - LogRetentionaae0aa3c5b4d4f87b02d85b201efdd8aFD4BFC8A
          - Arn
      LogGroupName:
        Fn::Join:
          - ""
          - - /aws/lambda/
            - Ref: ConstructHubIngestion407909CE
      RetentionInDays: 7
  ConstructHubIngestionSqsEventSourcedevConstructHubIngestionQueue9A801AAF9844496F:
    Type: AWS::Lambda::EventSourceMapping
    Properties:
      FunctionName:
        Ref: ConstructHubIngestion407909CE
      BatchSize: 1
      EventSourceArn:
        Fn::GetAtt:
          - ConstructHubIngestionQueue1AD94CA3
          - Arn
  ConstructHubIngestionSqsEventSourcedevConstructHubIngestionDLQ79BE912AA5AF0394:
    Type: AWS::Lambda::EventSourceMapping
    Properties:
      FunctionName:
        Ref: ConstructHubIngestion407909CE
      BatchSize: 1
      Enabled: false
      EventSourceArn:
        Fn::GetAtt:
          - ConstructHubIngestionDLQ3E96A5F2
          - Arn
  ConstructHubIngestionSqsEventSourcedevConstructHubIngestionReprocessQueueF70FBCD54436FF12:
    Type: AWS::Lambda::EventSourceMapping
    Properties:
      FunctionName:
        Ref: ConstructHubIngestion407909CE
      BatchSize: 1
      EventSourceArn:
        Fn::GetAtt:
          - ConstructHubIngestionReprocessQueueADCE803E
          - Arn
  ConstructHubIngestionReprocessQueueADCE803E:
    Type: AWS::SQS::Queue
    Properties:
      KmsMasterKeyId: alias/aws/sqs
      MessageRetentionPeriod: 1209600
      RedrivePolicy:
        deadLetterTargetArn:
          Fn::GetAtt:
            - ConstructHubIngestionDLQ3E96A5F2
            - Arn
        maxReceiveCount: 5
      VisibilityTimeout: 900
    UpdateReplacePolicy: Delete
    DeletionPolicy: Delete
  ConstructHubIngestionReprocessWorkflowFunctionServiceRoleA59056B1:
    Type: AWS::IAM::Role
    Properties:
      AssumeRolePolicyDocument:
        Statement:
          - Action: sts:AssumeRole
            Effect: Allow
            Principal:
              Service: lambda.amazonaws.com
        Version: 2012-10-17
      ManagedPolicyArns:
        - Fn::Join:
            - ""
            - - "arn:"
              - Ref: AWS::Partition
              - :iam::aws:policy/service-role/AWSLambdaBasicExecutionRole
  ConstructHubIngestionReprocessWorkflowFunctionServiceRoleDefaultPolicyF528A135:
    Type: AWS::IAM::Policy
    Properties:
      PolicyDocument:
        Statement:
          - Action:
              - xray:PutTraceSegments
              - xray:PutTelemetryRecords
            Effect: Allow
            Resource: "*"
          - Action:
              - sqs:SendMessage
              - sqs:GetQueueAttributes
              - sqs:GetQueueUrl
            Effect: Allow
            Resource:
              Fn::GetAtt:
                - ConstructHubIngestionReprocessQueueADCE803E
                - Arn
          - Action:
              - s3:GetObject*
              - s3:GetBucket*
              - s3:List*
            Effect: Allow
            Resource:
              - Fn::GetAtt:
                  - ConstructHubPackageDataDC5EF35E
                  - Arn
              - Fn::Join:
                  - ""
                  - - Fn::GetAtt:
                        - ConstructHubPackageDataDC5EF35E
                        - Arn
                    - /data/*/metadata.json
          - Action:
              - s3:GetObject*
              - s3:GetBucket*
              - s3:List*
            Effect: Allow
            Resource:
              - Fn::GetAtt:
                  - ConstructHubPackageDataDC5EF35E
                  - Arn
              - Fn::Join:
                  - ""
                  - - Fn::GetAtt:
                        - ConstructHubPackageDataDC5EF35E
                        - Arn
                    - /data/*/package.tgz
        Version: 2012-10-17
      PolicyName: ConstructHubIngestionReprocessWorkflowFunctionServiceRoleDefaultPolicyF528A135
      Roles:
        - Ref: ConstructHubIngestionReprocessWorkflowFunctionServiceRoleA59056B1
  ConstructHubIngestionReprocessWorkflowFunction47A2DE6E:
    Type: AWS::Lambda::Function
    Properties:
      Code:
        S3Bucket:
          Fn::Sub: cdk-hnb659fds-assets-\${AWS::AccountId}-\${AWS::Region}
        S3Key: ca781285cb62a3317819538e3a7a4822d844d87a18e3d00585b7f655f6eaa812.zip
      Role:
        Fn::GetAtt:
          - ConstructHubIngestionReprocessWorkflowFunctionServiceRoleA59056B1
          - Arn
      Description: "[ConstructHub/Ingestion/ReIngest] The function used to reprocess
        packages through ingestion"
      Environment:
        Variables:
          BUCKET_NAME:
            Ref: ConstructHubPackageDataDC5EF35E
          QUEUE_URL:
            Ref: ConstructHubIngestionReprocessQueueADCE803E
      Handler: index.handler
      MemorySize: 10240
      Runtime: nodejs14.x
      Timeout: 180
      TracingConfig:
        Mode: Active
    DependsOn:
      - ConstructHubIngestionReprocessWorkflowFunctionServiceRoleDefaultPolicyF528A135
      - ConstructHubIngestionReprocessWorkflowFunctionServiceRoleA59056B1
  ConstructHubIngestionReprocessWorkflowStateMachineRoleA07E1479:
    Type: AWS::IAM::Role
    Properties:
      AssumeRolePolicyDocument:
        Statement:
          - Action: sts:AssumeRole
            Effect: Allow
            Principal:
              Service:
                Fn::FindInMap:
                  - ServiceprincipalMap
                  - Ref: AWS::Region
                  - states
        Version: 2012-10-17
  ConstructHubIngestionReprocessWorkflowStateMachineRoleDefaultPolicy3A21E747:
    Type: AWS::IAM::Policy
    Properties:
      PolicyDocument:
        Statement:
          - Action: s3:ListBucket
            Effect: Allow
            Resource:
              Fn::GetAtt:
                - ConstructHubPackageDataDC5EF35E
                - Arn
          - Action: states:StartExecution
            Effect: Allow
            Resource:
              Fn::Join:
                - ""
                - - "arn:"
                  - Ref: AWS::Partition
                  - ":states:"
                  - Ref: AWS::Region
                  - ":"
                  - Ref: AWS::AccountId
                  - :stateMachine:dev.ConstructHub.Ingestion.ReprocessWorkflow
          - Action: lambda:InvokeFunction
            Effect: Allow
            Resource:
              - Fn::GetAtt:
                  - ConstructHubIngestionReprocessWorkflowFunction47A2DE6E
                  - Arn
              - Fn::Join:
                  - ""
                  - - Fn::GetAtt:
                        - ConstructHubIngestionReprocessWorkflowFunction47A2DE6E
                        - Arn
                    - :*
          - Action:
              - s3:GetObject*
              - s3:GetBucket*
              - s3:List*
            Effect: Allow
            Resource:
              - Fn::GetAtt:
                  - ConstructHubPackageDataDC5EF35E
                  - Arn
              - Fn::Join:
                  - ""
                  - - Fn::GetAtt:
                        - ConstructHubPackageDataDC5EF35E
                        - Arn
                    - /*
          - Action:
              - sqs:SendMessage
              - sqs:GetQueueAttributes
              - sqs:GetQueueUrl
            Effect: Allow
            Resource:
              Fn::GetAtt:
                - ConstructHubIngestionReprocessQueueADCE803E
                - Arn
        Version: 2012-10-17
      PolicyName: ConstructHubIngestionReprocessWorkflowStateMachineRoleDefaultPolicy3A21E747
      Roles:
        - Ref: ConstructHubIngestionReprocessWorkflowStateMachineRoleA07E1479
  ConstructHubIngestionReprocessWorkflowStateMachine3708141C:
    Type: AWS::StepFunctions::StateMachine
    Properties:
      RoleArn:
        Fn::GetAtt:
          - ConstructHubIngestionReprocessWorkflowStateMachineRoleA07E1479
          - Arn
      DefinitionString:
        Fn::Join:
          - ""
          - - '{"StartAt":"Has a ContinuationToken?","States":{"Has a
              ContinuationToken?":{"Type":"Choice","Choices":[{"Variable":"$.ContinuationToken","IsPresent":true,"Next":"S3.ListObjectsV2(NextPage)"}],"Default":"S3.ListObjectsV2(FirstPage)"},"S3.ListObjectsV2(FirstPage)":{"Next":"Is
              there
              more?","Retry":[{"ErrorEquals":["S3.SdkClientException"]}],"Type":"Task","ResultPath":"$.response","Resource":"arn:'
            - Ref: AWS::Partition
            - :states:::aws-sdk:s3:listObjectsV2","Parameters":{"Bucket":"
            - Ref: ConstructHubPackageDataDC5EF35E
            - '","Prefix":"data/"}},"Is there
              more?":{"Type":"Choice","Choices":[{"Variable":"$.response.NextContinuationToken","IsPresent":true,"Next":"Give
              room for on-demand work"}],"Default":"Process
              Result"},"S3.ListObjectsV2(NextPage)":{"Next":"Is there
              more?","Retry":[{"ErrorEquals":["S3.SdkClientException"]}],"Type":"Task","ResultPath":"$.response","Resource":"arn:'
            - Ref: AWS::Partition
            - :states:::aws-sdk:s3:listObjectsV2","Parameters":{"Bucket":"
            - Ref: ConstructHubPackageDataDC5EF35E
            - '","ContinuationToken.$":"$.ContinuationToken","Prefix":"data/"}},"Process
              Result":{"Type":"Map","ResultPath":null,"End":true,"Iterator":{"StartAt":"Is
              metadata object?","States":{"Is metadata
              object?":{"Type":"Choice","Choices":[{"Variable":"$.Key","StringMatches":"*/metadata.json","Next":"Send
              for reprocessing"}],"Default":"Nothing to do"},"Nothing to
              do":{"Type":"Succeed"},"Send for
              reprocessing":{"End":true,"Retry":[{"ErrorEquals":["Lambda.ServiceException","Lambda.AWSLambdaException","Lambda.SdkClientException"],"IntervalSeconds":2,"MaxAttempts":6,"BackoffRate":2},{"ErrorEquals":["Lambda.TooManyRequestsException"],"IntervalSeconds":60,"MaxAttempts":30,"BackoffRate":1.1}],"Type":"Task","Resource":"arn:'
            - Ref: AWS::Partition
            - :states:::lambda:invoke","Parameters":{"FunctionName":"
            - Fn::GetAtt:
                - ConstructHubIngestionReprocessWorkflowFunction47A2DE6E
                - Arn
            - '","Payload.$":"$"}}}},"ItemsPath":"$.response.Contents"},"Continue
              as new":{"Next":"Process
              Result","Retry":[{"ErrorEquals":["StepFunctions.ExecutionLimitExceeded"]}],"Type":"Task","ResultPath":null,"Resource":"arn:'
            - Ref: AWS::Partition
            - ':states:::states:startExecution","Parameters":{"Input":{"ContinuationToken.$":"$.response.NextContinuationToken","AWS_STEP_FUNCTIONS_STARTED_BY_EXECUTION_ID.$":"$$.Execution.Id"},"StateMachineArn":"arn:'
            - Ref: AWS::Partition
            - ":states:"
            - Ref: AWS::Region
            - ":"
            - Ref: AWS::AccountId
            - :stateMachine:dev.ConstructHub.Ingestion.ReprocessWorkflow"}},"Give
              room for on-demand
              work":{"Type":"Wait","Seconds":15,"Next":"Continue as
              new"}},"TimeoutSeconds":3600}
      StateMachineName: dev.ConstructHub.Ingestion.ReprocessWorkflow
    DependsOn:
      - ConstructHubIngestionReprocessWorkflowStateMachineRoleDefaultPolicy3A21E747
      - ConstructHubIngestionReprocessWorkflowStateMachineRoleA07E1479
  ConstructHubIngestionDLQAlarm83BD1903:
    Type: AWS::CloudWatch::Alarm
    Properties:
      ComparisonOperator: GreaterThanOrEqualToThreshold
      EvaluationPeriods: 1
      AlarmDescription:
        Fn::Join:
          - ""
          - - >-
              The dead-letter queue for the Ingestion function is not empty!


              RunBook: https://github.com/cdklabs/construct-hub/blob/main/docs/operator-runbook.md


              Direct link to the queue: /sqs/v2/home#/queues/https%3A%2F%2Fsqs.
            - Ref: AWS::Region
            - .amazonaws.com%2F
            - Ref: AWS::AccountId
            - "%2F"
            - Fn::GetAtt:
                - ConstructHubIngestionDLQ3E96A5F2
                - QueueName
            - |-
              
              Direct link to the function: /lambda/home#/functions/
            - Ref: ConstructHubIngestion407909CE
      AlarmName: dev/ConstructHub/Ingestion/DLQNotEmpty
      Metrics:
        - Expression: m1 + m2
          Id: expr_1
        - Id: m1
          MetricStat:
            Metric:
              Dimensions:
                - Name: QueueName
                  Value:
                    Fn::GetAtt:
                      - ConstructHubIngestionDLQ3E96A5F2
                      - QueueName
              MetricName: ApproximateNumberOfMessagesVisible
              Namespace: AWS/SQS
            Period: 300
            Stat: Maximum
          ReturnData: false
        - Id: m2
          MetricStat:
            Metric:
              Dimensions:
                - Name: QueueName
                  Value:
                    Fn::GetAtt:
                      - ConstructHubIngestionDLQ3E96A5F2
                      - QueueName
              MetricName: ApproximateNumberOfMessagesNotVisible
              Namespace: AWS/SQS
            Period: 300
            Stat: Maximum
          ReturnData: false
      Threshold: 1
      TreatMissingData: notBreaching
  ConstructHubIngestionFailureAlarm9D0028DD:
    Type: AWS::CloudWatch::Alarm
    Properties:
      ComparisonOperator: GreaterThanOrEqualToThreshold
      EvaluationPeriods: 2
      AlarmDescription:
        Fn::Join:
          - ""
          - - >-
              The Ingestion function is failing!


              RunBook: https://github.com/cdklabs/construct-hub/blob/main/docs/operator-runbook.md


              Direct link to the function: /lambda/home#/functions/
            - Ref: ConstructHubIngestion407909CE
      AlarmName: dev/ConstructHub/Ingestion/Failure
      Dimensions:
        - Name: FunctionName
          Value:
            Ref: ConstructHubIngestion407909CE
      MetricName: Errors
      Namespace: AWS/Lambda
      Period: 300
      Statistic: Sum
      Threshold: 1
      TreatMissingData: notBreaching
  ConstructHubLicenseListBucket9334047F:
    Type: AWS::S3::Bucket
    Properties:
      BucketEncryption:
        ServerSideEncryptionConfiguration:
          - ServerSideEncryptionByDefault:
              SSEAlgorithm: AES256
      PublicAccessBlockConfiguration:
        BlockPublicAcls: true
        BlockPublicPolicy: true
        IgnorePublicAcls: true
        RestrictPublicBuckets: true
      Tags:
        - Key: aws-cdk:cr-owned:e51f6386
          Value: "true"
      VersioningConfiguration:
        Status: Enabled
    UpdateReplacePolicy: Retain
    DeletionPolicy: Retain
  ConstructHubLicenseListBucketPolicy817F92CD:
    Type: AWS::S3::BucketPolicy
    Properties:
      Bucket:
        Ref: ConstructHubLicenseListBucket9334047F
      PolicyDocument:
        Statement:
          - Action: s3:*
            Condition:
              Bool:
                aws:SecureTransport: "false"
            Effect: Deny
            Principal:
              AWS: "*"
            Resource:
              - Fn::GetAtt:
                  - ConstructHubLicenseListBucket9334047F
                  - Arn
              - Fn::Join:
                  - ""
                  - - Fn::GetAtt:
                        - ConstructHubLicenseListBucket9334047F
                        - Arn
                    - /*
        Version: 2012-10-17
  ConstructHubLicenseListFailoverBucketA96D2AAF:
    Type: AWS::S3::Bucket
    Properties:
      BucketEncryption:
        ServerSideEncryptionConfiguration:
          - ServerSideEncryptionByDefault:
              SSEAlgorithm: AES256
      PublicAccessBlockConfiguration:
        BlockPublicAcls: true
        BlockPublicPolicy: true
        IgnorePublicAcls: true
        RestrictPublicBuckets: true
      Tags:
        - Key: failover
          Value: "true"
      VersioningConfiguration:
        Status: Enabled
    UpdateReplacePolicy: Retain
    DeletionPolicy: Retain
  ConstructHubLicenseListFailoverBucketPolicy7F222A76:
    Type: AWS::S3::BucketPolicy
    Properties:
      Bucket:
        Ref: ConstructHubLicenseListFailoverBucketA96D2AAF
      PolicyDocument:
        Statement:
          - Action: s3:*
            Condition:
              Bool:
                aws:SecureTransport: "false"
            Effect: Deny
            Principal:
              AWS: "*"
            Resource:
              - Fn::GetAtt:
                  - ConstructHubLicenseListFailoverBucketA96D2AAF
                  - Arn
              - Fn::Join:
                  - ""
                  - - Fn::GetAtt:
                        - ConstructHubLicenseListFailoverBucketA96D2AAF
                        - Arn
                    - /*
        Version: 2012-10-17
  ConstructHubLicenseListAwsCliLayer59592811:
    Type: AWS::Lambda::LayerVersion
    Properties:
      Content:
        S3Bucket:
          Fn::Sub: cdk-hnb659fds-assets-\${AWS::AccountId}-\${AWS::Region}
        S3Key: 55f133baccc1d0e4666b88328d51a8c2ff354c919b8e0fa9f045123a19df1b4e.zip
      Description: /opt/awscli/aws
  ConstructHubLicenseListCustomResource323F0FD4:
    Type: Custom::CDKBucketDeployment
    Properties:
      ServiceToken:
        Fn::GetAtt:
          - CustomCDKBucketDeployment8693BB64968944B69AAFB0CC9EB8756C81C01536
          - Arn
      SourceBucketNames:
        - Fn::Sub: cdk-hnb659fds-assets-\${AWS::AccountId}-\${AWS::Region}
      SourceObjectKeys:
        - 6854d23da8a48ceaea76fcdd5aae5fc68d1b0c20cb011569ccddbb1b6ddcb68d.zip
      DestinationBucketName:
        Ref: ConstructHubLicenseListBucket9334047F
      RetainOnDelete: true
      Prune: true
    UpdateReplacePolicy: Delete
    DeletionPolicy: Delete
  ConstructHubWebAppWebsiteBucket4B2B9DB2:
    Type: AWS::S3::Bucket
    Properties:
      PublicAccessBlockConfiguration:
        BlockPublicAcls: true
        BlockPublicPolicy: true
        IgnorePublicAcls: true
        RestrictPublicBuckets: true
      Tags:
        - Key: aws-cdk:cr-owned:74149cf2
          Value: "true"
        - Key: aws-cdk:cr-owned:d7894bf2
          Value: "true"
    UpdateReplacePolicy: Retain
    DeletionPolicy: Retain
  ConstructHubWebAppWebsiteBucketPolicy17174C06:
    Type: AWS::S3::BucketPolicy
    Properties:
      Bucket:
        Ref: ConstructHubWebAppWebsiteBucket4B2B9DB2
      PolicyDocument:
        Statement:
          - Action: s3:*
            Condition:
              Bool:
                aws:SecureTransport: "false"
            Effect: Deny
            Principal:
              AWS: "*"
            Resource:
              - Fn::GetAtt:
                  - ConstructHubWebAppWebsiteBucket4B2B9DB2
                  - Arn
              - Fn::Join:
                  - ""
                  - - Fn::GetAtt:
                        - ConstructHubWebAppWebsiteBucket4B2B9DB2
                        - Arn
                    - /*
          - Action: s3:GetObject
            Effect: Allow
            Principal:
              CanonicalUser:
                Fn::GetAtt:
                  - ConstructHubWebAppDistributionOrigin1S3Origin694AF937
                  - S3CanonicalUserId
            Resource:
              Fn::Join:
                - ""
                - - Fn::GetAtt:
                      - ConstructHubWebAppWebsiteBucket4B2B9DB2
                      - Arn
                  - /*
        Version: 2012-10-17
  ConstructHubWebAppFailoverWebsiteBucketE69CC2C7:
    Type: AWS::S3::Bucket
    Properties:
      PublicAccessBlockConfiguration:
        BlockPublicAcls: true
        BlockPublicPolicy: true
        IgnorePublicAcls: true
        RestrictPublicBuckets: true
      Tags:
        - Key: failover
          Value: "true"
    UpdateReplacePolicy: Retain
    DeletionPolicy: Retain
  ConstructHubWebAppFailoverWebsiteBucketPolicy7303D09F:
    Type: AWS::S3::BucketPolicy
    Properties:
      Bucket:
        Ref: ConstructHubWebAppFailoverWebsiteBucketE69CC2C7
      PolicyDocument:
        Statement:
          - Action: s3:*
            Condition:
              Bool:
                aws:SecureTransport: "false"
            Effect: Deny
            Principal:
              AWS: "*"
            Resource:
              - Fn::GetAtt:
                  - ConstructHubWebAppFailoverWebsiteBucketE69CC2C7
                  - Arn
              - Fn::Join:
                  - ""
                  - - Fn::GetAtt:
                        - ConstructHubWebAppFailoverWebsiteBucketE69CC2C7
                        - Arn
                    - /*
        Version: 2012-10-17
  ConstructHubWebAppAddHeadersFunctionc8e10155f2162f48ff533f91d4832060d5a08c2d5c7E9FDB69:
    Type: AWS::CloudFront::Function
    Properties:
      Name: AddHeadersFunctionc8e10155f2162f48ff533f91d4832060d5a08c2d5c
      AutoPublish: true
      FunctionCode: >-
        "use strict";

        // @ts-ignore

        function handler(event) {
            var response = event.response;
            var headers = response.headers;
            headers['x-frame-options'] = { value: 'deny' };
            headers['x-xss-protection'] = { value: '1; mode=block' };
            headers['x-content-type-options'] = { value: 'nosniff' };
            headers['strict-transport-security'] = {
                value: 'max-age=47304000; includeSubDomains',
            };
            headers['content-security-policy'] = {
                value: [
                    "default-src 'self' 'unsafe-inline' https://*.awsstatic.com;",
                    [
                        'connect-src',
                        "'self'",
                        'https://d2c-alpha.dse.marketing.aws.a2z.com',
                        'https://vs-alpha.aws.amazon.com',
                        'https://d2c-beta.dse.marketing.aws.a2z.com',
                        'https://vs-beta.aws.amazon.com',
                        'https://d2c-gamma.dse.marketing.aws.a2z.com',
                        'https://vs-gamma.aws.amazon.com',
                        'https://vs.aws.amazon.com',
                        'https://d2c.aws.amazon.com',
                        'https://*.shortbread.aws.dev',
                        'https://a0.awsstatic.com/',
                        'https://amazonwebservices.d2.sc.omtrdc.net',
                        'https://aws.demdex.net',
                        'https://dpm.demdex.net',
                        'https://cm.everesttech.net;',
                    ].join(' '),
                    'frame-src https://aws.demdex.net https://dpm.demdex.net;',
                    "img-src 'self' https://* https://a0.awsstatic.com/ https://amazonwebservices.d2.sc.omtrdc.net https://aws.demdex.net https://dpm.demdex.net https://cm.everesttech.net;",
                    "object-src 'none';",
                    "style-src 'self' 'unsafe-inline';",
                ].join(' '),
            };
            return response;
        }

        //# sourceMappingURL=data:application/json;base64,eyJ2ZXJzaW9uIjozLCJmaWxlIjoicmVzcG9uc2UtZnVuY3Rpb24uanMiLCJzb3VyY2VSb290IjoiIiwic291cmNlcyI6WyIuLi8uLi8uLi9zcmMvd2ViYXBwL3Jlc3BvbnNlLWZ1bmN0aW9uL3Jlc3BvbnNlLWZ1bmN0aW9uLnRzIl0sIm5hbWVzIjpbXSwibWFwcGluZ3MiOiI7QUFTQSxhQUFhO0FBQ2IsU0FBUyxPQUFPLENBQUMsS0FBeUI7SUFDeEMsSUFBSSxRQUFRLEdBQUcsS0FBSyxDQUFDLFFBQVEsQ0FBQztJQUM5QixJQUFJLE9BQU8sR0FBRyxRQUFRLENBQUMsT0FBTyxDQUFDO0lBRS9CLE9BQU8sQ0FBQyxpQkFBaUIsQ0FBQyxHQUFHLEVBQUUsS0FBSyxFQUFFLE1BQU0sRUFBRSxDQUFDO0lBQy9DLE9BQU8sQ0FBQyxrQkFBa0IsQ0FBQyxHQUFHLEVBQUUsS0FBSyxFQUFFLGVBQWUsRUFBRSxDQUFDO0lBQ3pELE9BQU8sQ0FBQyx3QkFBd0IsQ0FBQyxHQUFHLEVBQUUsS0FBSyxFQUFFLFNBQVMsRUFBRSxDQUFDO0lBQ3pELE9BQU8sQ0FBQywyQkFBMkIsQ0FBQyxHQUFHO1FBQ3JDLEtBQUssRUFBRSxxQ0FBcUM7S0FDN0MsQ0FBQztJQUNGLE9BQU8sQ0FBQyx5QkFBeUIsQ0FBQyxHQUFHO1FBQ25DLEtBQUssRUFBRTtZQUNMLDZEQUE2RDtZQUM3RDtnQkFDRSxhQUFhO2dCQUNiLFFBQVE7Z0JBQ1IsNkNBQTZDO2dCQUM3QyxpQ0FBaUM7Z0JBQ2pDLDRDQUE0QztnQkFDNUMsZ0NBQWdDO2dCQUNoQyw2Q0FBNkM7Z0JBQzdDLGlDQUFpQztnQkFDakMsMkJBQTJCO2dCQUMzQiw0QkFBNEI7Z0JBQzVCLDhCQUE4QjtnQkFDOUIsMkJBQTJCO2dCQUMzQiw0Q0FBNEM7Z0JBQzVDLHdCQUF3QjtnQkFDeEIsd0JBQXdCO2dCQUN4Qiw2QkFBNkI7YUFDOUIsQ0FBQyxJQUFJLENBQUMsR0FBRyxDQUFDO1lBQ1gsMERBQTBEO1lBQzFELHlLQUF5SztZQUN6SyxvQkFBb0I7WUFDcEIsbUNBQW1DO1NBQ3BDLENBQUMsSUFBSSxDQUFDLEdBQUcsQ0FBQztLQUNaLENBQUM7SUFFRixPQUFPLFFBQVEsQ0FBQztBQUNsQixDQUFDIiwic291cmNlc0NvbnRlbnQiOlsiaW50ZXJmYWNlIENsb3VkRnJvbnRSZXNwb25zZSB7XG4gIHJlc3BvbnNlOiBhbnk7XG4gIGhlYWRlcnM6IHtcbiAgICBba2V5OiBzdHJpbmddOiB7XG4gICAgICB2YWx1ZTogc3RyaW5nO1xuICAgIH07XG4gIH07XG59XG5cbi8vIEB0cy1pZ25vcmVcbmZ1bmN0aW9uIGhhbmRsZXIoZXZlbnQ6IENsb3VkRnJvbnRSZXNwb25zZSkge1xuICB2YXIgcmVzcG9uc2UgPSBldmVudC5yZXNwb25zZTtcbiAgdmFyIGhlYWRlcnMgPSByZXNwb25zZS5oZWFkZXJzO1xuXG4gIGhlYWRlcnNbJ3gtZnJhbWUtb3B0aW9ucyddID0geyB2YWx1ZTogJ2RlbnknIH07XG4gIGhlYWRlcnNbJ3gteHNzLXByb3RlY3Rpb24nXSA9IHsgdmFsdWU6ICcxOyBtb2RlPWJsb2NrJyB9O1xuICBoZWFkZXJzWyd4LWNvbnRlbnQtdHlwZS1vcHRpb25zJ10gPSB7IHZhbHVlOiAnbm9zbmlmZicgfTtcbiAgaGVhZGVyc1snc3RyaWN0LXRyYW5zcG9ydC1zZWN1cml0eSddID0ge1xuICAgIHZhbHVlOiAnbWF4LWFnZT00NzMwNDAwMDsgaW5jbHVkZVN1YkRvbWFpbnMnLFxuICB9O1xuICBoZWFkZXJzWydjb250ZW50LXNlY3VyaXR5LXBvbGljeSddID0ge1xuICAgIHZhbHVlOiBbXG4gICAgICBcImRlZmF1bHQtc3JjICdzZWxmJyAndW5zYWZlLWlubGluZScgaHR0cHM6Ly8qLmF3c3N0YXRpYy5jb207XCIsXG4gICAgICBbXG4gICAgICAgICdjb25uZWN0LXNyYycsXG4gICAgICAgIFwiJ3NlbGYnXCIsXG4gICAgICAgICdodHRwczovL2QyYy1hbHBoYS5kc2UubWFya2V0aW5nLmF3cy5hMnouY29tJyxcbiAgICAgICAgJ2h0dHBzOi8vdnMtYWxwaGEuYXdzLmFtYXpvbi5jb20nLFxuICAgICAgICAnaHR0cHM6Ly9kMmMtYmV0YS5kc2UubWFya2V0aW5nLmF3cy5hMnouY29tJyxcbiAgICAgICAgJ2h0dHBzOi8vdnMtYmV0YS5hd3MuYW1hem9uLmNvbScsXG4gICAgICAgICdodHRwczovL2QyYy1nYW1tYS5kc2UubWFya2V0aW5nLmF3cy5hMnouY29tJyxcbiAgICAgICAgJ2h0dHBzOi8vdnMtZ2FtbWEuYXdzLmFtYXpvbi5jb20nLFxuICAgICAgICAnaHR0cHM6Ly92cy5hd3MuYW1hem9uLmNvbScsXG4gICAgICAgICdodHRwczovL2QyYy5hd3MuYW1hem9uLmNvbScsXG4gICAgICAgICdodHRwczovLyouc2hvcnRicmVhZC5hd3MuZGV2JyxcbiAgICAgICAgJ2h0dHBzOi8vYTAuYXdzc3RhdGljLmNvbS8nLFxuICAgICAgICAnaHR0cHM6Ly9hbWF6b253ZWJzZXJ2aWNlcy5kMi5zYy5vbXRyZGMubmV0JyxcbiAgICAgICAgJ2h0dHBzOi8vYXdzLmRlbWRleC5uZXQnLFxuICAgICAgICAnaHR0cHM6Ly9kcG0uZGVtZGV4Lm5ldCcsXG4gICAgICAgICdodHRwczovL2NtLmV2ZXJlc3R0ZWNoLm5ldDsnLFxuICAgICAgXS5qb2luKCcgJyksXG4gICAgICAnZnJhbWUtc3JjIGh0dHBzOi8vYXdzLmRlbWRleC5uZXQgaHR0cHM6Ly9kcG0uZGVtZGV4Lm5ldDsnLFxuICAgICAgXCJpbWctc3JjICdzZWxmJyBodHRwczovLyogaHR0cHM6Ly9hMC5hd3NzdGF0aWMuY29tLyBodHRwczovL2FtYXpvbndlYnNlcnZpY2VzLmQyLnNjLm9tdHJkYy5uZXQgaHR0cHM6Ly9hd3MuZGVtZGV4Lm5ldCBodHRwczovL2RwbS5kZW1kZXgubmV0IGh0dHBzOi8vY20uZXZlcmVzdHRlY2gubmV0O1wiLFxuICAgICAgXCJvYmplY3Qtc3JjICdub25lJztcIixcbiAgICAgIFwic3R5bGUtc3JjICdzZWxmJyAndW5zYWZlLWlubGluZSc7XCIsXG4gICAgXS5qb2luKCcgJyksXG4gIH07XG5cbiAgcmV0dXJuIHJlc3BvbnNlO1xufVxuIl19
      FunctionConfig:
        Comment: AddHeadersFunctionc8e10155f2162f48ff533f91d4832060d5a08c2d5c
        Runtime: cloudfront-js-1.0
  ConstructHubWebAppDistributionOrigin1S3Origin694AF937:
    Type: AWS::CloudFront::CloudFrontOriginAccessIdentity
    Properties:
      CloudFrontOriginAccessIdentityConfig:
        Comment: Identity for devConstructHubWebAppDistributionOrigin1FBBA04AE
  ConstructHubWebAppDistribution1F181DC9:
    Type: AWS::CloudFront::Distribution
    Properties:
      DistributionConfig:
        CacheBehaviors:
          - CachePolicyId: 658327ea-f89d-4fab-a63d-7e88639e58f6
            Compress: true
            FunctionAssociations:
              - EventType: viewer-response
                FunctionARN:
                  Fn::GetAtt:
                    - ConstructHubWebAppAddHeadersFunctionc8e10155f2162f48ff533f91d4832060d5a08c2d5c7E9FDB69
                    - FunctionARN
            PathPattern: /data/*
            TargetOriginId: devConstructHubWebAppDistributionOrigin2A726FD66
            ViewerProtocolPolicy: allow-all
          - CachePolicyId: 658327ea-f89d-4fab-a63d-7e88639e58f6
            Compress: true
            FunctionAssociations:
              - EventType: viewer-response
                FunctionARN:
                  Fn::GetAtt:
                    - ConstructHubWebAppAddHeadersFunctionc8e10155f2162f48ff533f91d4832060d5a08c2d5c7E9FDB69
                    - FunctionARN
            PathPattern: /catalog.json
            TargetOriginId: devConstructHubWebAppDistributionOrigin2A726FD66
            ViewerProtocolPolicy: allow-all
          - CachePolicyId: 658327ea-f89d-4fab-a63d-7e88639e58f6
            Compress: true
            FunctionAssociations:
              - EventType: viewer-response
                FunctionARN:
                  Fn::GetAtt:
                    - ConstructHubWebAppAddHeadersFunctionc8e10155f2162f48ff533f91d4832060d5a08c2d5c7E9FDB69
                    - FunctionARN
            PathPattern: /all-versions.json
            TargetOriginId: devConstructHubWebAppDistributionOrigin2A726FD66
            ViewerProtocolPolicy: allow-all
          - CachePolicyId: 658327ea-f89d-4fab-a63d-7e88639e58f6
            Compress: true
            FunctionAssociations:
              - EventType: viewer-request
                FunctionARN:
                  Fn::GetAtt:
                    - ConstructHubWebAppBadgeRedirectFunctionc8e10155f2162f48ff533f91d4832060d5a08c2d5c7DAA75A6
                    - FunctionARN
            PathPattern: /badge
            TargetOriginId: devConstructHubWebAppDistributionOrigin1FBBA04AE
            ViewerProtocolPolicy: allow-all
          - CachePolicyId: 658327ea-f89d-4fab-a63d-7e88639e58f6
            Compress: true
            FunctionAssociations:
              - EventType: viewer-response
                FunctionARN:
                  Fn::GetAtt:
                    - ConstructHubWebAppAddHeadersFunctionc8e10155f2162f48ff533f91d4832060d5a08c2d5c7E9FDB69
                    - FunctionARN
            PathPattern: /atom
            TargetOriginId: devConstructHubWebAppDistributionOrigin2A726FD66
            ViewerProtocolPolicy: allow-all
          - CachePolicyId: 658327ea-f89d-4fab-a63d-7e88639e58f6
            Compress: true
            FunctionAssociations:
              - EventType: viewer-response
                FunctionARN:
                  Fn::GetAtt:
                    - ConstructHubWebAppAddHeadersFunctionc8e10155f2162f48ff533f91d4832060d5a08c2d5c7E9FDB69
                    - FunctionARN
            PathPattern: /rss
            TargetOriginId: devConstructHubWebAppDistributionOrigin2A726FD66
            ViewerProtocolPolicy: allow-all
          - CachePolicyId: 658327ea-f89d-4fab-a63d-7e88639e58f6
            Compress: true
            FunctionAssociations:
              - EventType: viewer-response
                FunctionARN:
                  Fn::GetAtt:
                    - ConstructHubWebAppAddHeadersFunctionc8e10155f2162f48ff533f91d4832060d5a08c2d5c7E9FDB69
                    - FunctionARN
            PathPattern: /stats.json
            TargetOriginId: devConstructHubWebAppDistributionOrigin2A726FD66
            ViewerProtocolPolicy: allow-all
        CustomErrorResponses:
          - ErrorCode: 404
            ResponseCode: 200
            ResponsePagePath: /index.html
          - ErrorCode: 403
            ResponseCode: 200
            ResponsePagePath: /index.html
        DefaultCacheBehavior:
          CachePolicyId: 658327ea-f89d-4fab-a63d-7e88639e58f6
          Compress: true
          FunctionAssociations:
            - EventType: viewer-response
              FunctionARN:
                Fn::GetAtt:
                  - ConstructHubWebAppAddHeadersFunctionc8e10155f2162f48ff533f91d4832060d5a08c2d5c7E9FDB69
                  - FunctionARN
          TargetOriginId: devConstructHubWebAppDistributionOrigin1FBBA04AE
          ViewerProtocolPolicy: allow-all
        DefaultRootObject: index.html
        Enabled: true
        HttpVersion: http2
        IPV6Enabled: true
        Origins:
          - DomainName:
              Fn::GetAtt:
                - ConstructHubWebAppWebsiteBucket4B2B9DB2
                - RegionalDomainName
            Id: devConstructHubWebAppDistributionOrigin1FBBA04AE
            S3OriginConfig:
              OriginAccessIdentity:
                Fn::Join:
                  - ""
                  - - origin-access-identity/cloudfront/
                    - Ref: ConstructHubWebAppDistributionOrigin1S3Origin694AF937
          - DomainName:
              Fn::GetAtt:
                - ConstructHubPackageDataDC5EF35E
                - RegionalDomainName
            Id: devConstructHubWebAppDistributionOrigin2A726FD66
            S3OriginConfig:
              OriginAccessIdentity:
                Fn::Join:
                  - ""
                  - - origin-access-identity/cloudfront/
                    - Ref: ConstructHubWebAppDistributionOrigin2S3OriginDA7E7FF4
  ConstructHubWebAppDistributionOrigin2S3OriginDA7E7FF4:
    Type: AWS::CloudFront::CloudFrontOriginAccessIdentity
    Properties:
      CloudFrontOriginAccessIdentityConfig:
        Comment: Identity for devConstructHubWebAppDistributionOrigin2A726FD66
  ConstructHubWebAppBadgeRedirectFunctionc8e10155f2162f48ff533f91d4832060d5a08c2d5c7DAA75A6:
    Type: AWS::CloudFront::Function
    Properties:
      Name: BadgeRedirectFunctionc8e10155f2162f48ff533f91d4832060d5a08c2d5c
      AutoPublish: true
      FunctionCode: >-
        "use strict";

        // @ts-ignore

        function handler(event) {
            return {
                statusCode: 302,
                statusDescription: 'Found',
                headers: { location: { value: '/badge-dynamic.svg' } },
            };
        }

        //# sourceMappingURL=data:application/json;base64,eyJ2ZXJzaW9uIjozLCJmaWxlIjoicmVkaXJlY3QtZnVuY3Rpb24uanMiLCJzb3VyY2VSb290IjoiIiwic291cmNlcyI6WyIuLi8uLi8uLi9zcmMvd2ViYXBwL2JhZGdlLXJlZGlyZWN0LWZ1bmN0aW9uL3JlZGlyZWN0LWZ1bmN0aW9uLnRzIl0sIm5hbWVzIjpbXSwibWFwcGluZ3MiOiI7QUFBQSxhQUFhO0FBQ2IsU0FBUyxPQUFPLENBQUMsS0FBVTtJQUN6QixPQUFPO1FBQ0wsVUFBVSxFQUFFLEdBQUc7UUFDZixpQkFBaUIsRUFBRSxPQUFPO1FBQzFCLE9BQU8sRUFBRSxFQUFFLFFBQVEsRUFBRSxFQUFFLEtBQUssRUFBRSxvQkFBb0IsRUFBRSxFQUFFO0tBQ3ZELENBQUM7QUFDSixDQUFDIiwic291cmNlc0NvbnRlbnQiOlsiLy8gQHRzLWlnbm9yZVxuZnVuY3Rpb24gaGFuZGxlcihldmVudDogYW55KSB7XG4gIHJldHVybiB7XG4gICAgc3RhdHVzQ29kZTogMzAyLFxuICAgIHN0YXR1c0Rlc2NyaXB0aW9uOiAnRm91bmQnLFxuICAgIGhlYWRlcnM6IHsgbG9jYXRpb246IHsgdmFsdWU6ICcvYmFkZ2UtZHluYW1pYy5zdmcnIH0gfSxcbiAgfTtcbn1cbiJdfQ==
      FunctionConfig:
        Comment: BadgeRedirectFunctionc8e10155f2162f48ff533f91d4832060d5a08c2d5c
        Runtime: cloudfront-js-1.0
  ConstructHubWebAppDeployWebsiteAwsCliLayer23CFFBC1:
    Type: AWS::Lambda::LayerVersion
    Properties:
      Content:
        S3Bucket:
          Fn::Sub: cdk-hnb659fds-assets-\${AWS::AccountId}-\${AWS::Region}
        S3Key: 55f133baccc1d0e4666b88328d51a8c2ff354c919b8e0fa9f045123a19df1b4e.zip
      Description: /opt/awscli/aws
  ConstructHubWebAppDeployWebsiteCustomResourceE6DF98C9:
    Type: Custom::CDKBucketDeployment
    Properties:
      ServiceToken:
        Fn::GetAtt:
          - CustomCDKBucketDeployment8693BB64968944B69AAFB0CC9EB8756C81C01536
          - Arn
      SourceBucketNames:
        - Fn::Sub: cdk-hnb659fds-assets-\${AWS::AccountId}-\${AWS::Region}
      SourceObjectKeys:
        - 1e1f1c3ca0cfed41e9e8dd128dd632d971dcdce46839f393b26d86cb3dd57ff5.zip
      DestinationBucketName:
        Ref: ConstructHubWebAppWebsiteBucket4B2B9DB2
      Prune: false
      SystemMetadata:
        cache-control: public, max-age=300, must-revalidate, s-maxage=60, proxy-revalidate
      DistributionId:
        Ref: ConstructHubWebAppDistribution1F181DC9
    UpdateReplacePolicy: Delete
    DeletionPolicy: Delete
  ConstructHubWebAppDeployWebsiteConfigAwsCliLayer8DFDB17A:
    Type: AWS::Lambda::LayerVersion
    Properties:
      Content:
        S3Bucket:
          Fn::Sub: cdk-hnb659fds-assets-\${AWS::AccountId}-\${AWS::Region}
        S3Key: 55f133baccc1d0e4666b88328d51a8c2ff354c919b8e0fa9f045123a19df1b4e.zip
      Description: /opt/awscli/aws
  ConstructHubWebAppDeployWebsiteConfigCustomResource2D18C708:
    Type: Custom::CDKBucketDeployment
    Properties:
      ServiceToken:
        Fn::GetAtt:
          - CustomCDKBucketDeployment8693BB64968944B69AAFB0CC9EB8756C81C01536
          - Arn
      SourceBucketNames:
        - Fn::Sub: cdk-hnb659fds-assets-\${AWS::AccountId}-\${AWS::Region}
        - Fn::Sub: cdk-hnb659fds-assets-\${AWS::AccountId}-\${AWS::Region}
      SourceObjectKeys:
        - 14e4f0139224d21210279e451b3ecaef287913006c68e6050415f640c0ef7522.zip
        - d7eba45c105712349db08f8edd1c547cd768fb9c92dadc0bfd2403ecc4127f96.zip
      DestinationBucketName:
        Ref: ConstructHubWebAppWebsiteBucket4B2B9DB2
      Prune: false
      SystemMetadata:
        cache-control: public, max-age=300, must-revalidate, s-maxage=60, proxy-revalidate
      DistributionId:
        Ref: ConstructHubWebAppDistribution1F181DC9
    UpdateReplacePolicy: Delete
    DeletionPolicy: Delete
  ConstructHubSourcesNpmJsStagingBucketB286F0E6:
    Type: AWS::S3::Bucket
    Properties:
      LifecycleConfiguration:
        Rules:
          - ExpirationInDays: 30
            Prefix: staged/
            Status: Enabled
      PublicAccessBlockConfiguration:
        BlockPublicAcls: true
        BlockPublicPolicy: true
        IgnorePublicAcls: true
        RestrictPublicBuckets: true
    UpdateReplacePolicy: Retain
    DeletionPolicy: Retain
  ConstructHubSourcesNpmJsStagingBucketPolicy06788ED9:
    Type: AWS::S3::BucketPolicy
    Properties:
      Bucket:
        Ref: ConstructHubSourcesNpmJsStagingBucketB286F0E6
      PolicyDocument:
        Statement:
          - Action: s3:*
            Condition:
              Bool:
                aws:SecureTransport: "false"
            Effect: Deny
            Principal:
              AWS: "*"
            Resource:
              - Fn::GetAtt:
                  - ConstructHubSourcesNpmJsStagingBucketB286F0E6
                  - Arn
              - Fn::Join:
                  - ""
                  - - Fn::GetAtt:
                        - ConstructHubSourcesNpmJsStagingBucketB286F0E6
                        - Arn
                    - /*
        Version: 2012-10-17
  ConstructHubSourcesFailoverNpmJsStagingBucketF46C2C42:
    Type: AWS::S3::Bucket
    Properties:
      LifecycleConfiguration:
        Rules:
          - ExpirationInDays: 30
            Prefix: staged/
            Status: Enabled
      PublicAccessBlockConfiguration:
        BlockPublicAcls: true
        BlockPublicPolicy: true
        IgnorePublicAcls: true
        RestrictPublicBuckets: true
      Tags:
        - Key: failover
          Value: "true"
    UpdateReplacePolicy: Retain
    DeletionPolicy: Retain
  ConstructHubSourcesFailoverNpmJsStagingBucketPolicy00182F29:
    Type: AWS::S3::BucketPolicy
    Properties:
      Bucket:
        Ref: ConstructHubSourcesFailoverNpmJsStagingBucketF46C2C42
      PolicyDocument:
        Statement:
          - Action: s3:*
            Condition:
              Bool:
                aws:SecureTransport: "false"
            Effect: Deny
            Principal:
              AWS: "*"
            Resource:
              - Fn::GetAtt:
                  - ConstructHubSourcesFailoverNpmJsStagingBucketF46C2C42
                  - Arn
              - Fn::Join:
                  - ""
                  - - Fn::GetAtt:
                        - ConstructHubSourcesFailoverNpmJsStagingBucketF46C2C42
                        - Arn
                    - /*
        Version: 2012-10-17
  ConstructHubSourcesStagerDLQ80BD2600:
    Type: AWS::SQS::Queue
    Properties:
      KmsMasterKeyId: alias/aws/sqs
      MessageRetentionPeriod: 1209600
      VisibilityTimeout: 900
    UpdateReplacePolicy: Delete
    DeletionPolicy: Delete
  ConstructHubSourcesNpmJsStageAndNotifyServiceRoleD5BB5B50:
    Type: AWS::IAM::Role
    Properties:
      AssumeRolePolicyDocument:
        Statement:
          - Action: sts:AssumeRole
            Effect: Allow
            Principal:
              Service: lambda.amazonaws.com
        Version: 2012-10-17
      ManagedPolicyArns:
        - Fn::Join:
            - ""
            - - "arn:"
              - Ref: AWS::Partition
              - :iam::aws:policy/service-role/AWSLambdaBasicExecutionRole
  ConstructHubSourcesNpmJsStageAndNotifyServiceRoleDefaultPolicyF7D8382F:
    Type: AWS::IAM::Policy
    Properties:
      PolicyDocument:
        Statement:
          - Action: sqs:SendMessage
            Effect: Allow
            Resource:
              Fn::GetAtt:
                - ConstructHubSourcesStagerDLQ80BD2600
                - Arn
          - Action:
              - xray:PutTraceSegments
              - xray:PutTelemetryRecords
            Effect: Allow
            Resource: "*"
          - Action:
              - s3:GetObject*
              - s3:GetBucket*
              - s3:List*
              - s3:DeleteObject*
              - s3:PutObject
              - s3:PutObjectLegalHold
              - s3:PutObjectRetention
              - s3:PutObjectTagging
              - s3:PutObjectVersionTagging
              - s3:Abort*
            Effect: Allow
            Resource:
              - Fn::GetAtt:
                  - ConstructHubSourcesNpmJsStagingBucketB286F0E6
                  - Arn
              - Fn::Join:
                  - ""
                  - - Fn::GetAtt:
                        - ConstructHubSourcesNpmJsStagingBucketB286F0E6
                        - Arn
                    - /*
          - Action:
              - s3:GetObject*
              - s3:GetBucket*
              - s3:List*
            Effect: Allow
            Resource:
              - Fn::GetAtt:
                  - ConstructHubDenyListBucket1B3C2C2E
                  - Arn
              - Fn::Join:
                  - ""
                  - - Fn::GetAtt:
                        - ConstructHubDenyListBucket1B3C2C2E
                        - Arn
                    - /*
          - Action:
              - sqs:SendMessage
              - sqs:GetQueueAttributes
              - sqs:GetQueueUrl
            Effect: Allow
            Resource:
              Fn::GetAtt:
                - ConstructHubIngestionQueue1AD94CA3
                - Arn
          - Action:
              - sqs:ReceiveMessage
              - sqs:ChangeMessageVisibility
              - sqs:GetQueueUrl
              - sqs:DeleteMessage
              - sqs:GetQueueAttributes
            Effect: Allow
            Resource:
              Fn::GetAtt:
                - ConstructHubSourcesStagerDLQ80BD2600
                - Arn
        Version: 2012-10-17
      PolicyName: ConstructHubSourcesNpmJsStageAndNotifyServiceRoleDefaultPolicyF7D8382F
      Roles:
        - Ref: ConstructHubSourcesNpmJsStageAndNotifyServiceRoleD5BB5B50
  ConstructHubSourcesNpmJsStageAndNotify591C0CFA:
    Type: AWS::Lambda::Function
    Properties:
      Code:
        S3Bucket:
          Fn::Sub: cdk-hnb659fds-assets-\${AWS::AccountId}-\${AWS::Region}
        S3Key: 9048cf9f8646376a6f87326098c284031deb467d57ff9416df2656896521e2c1.zip
      Role:
        Fn::GetAtt:
          - ConstructHubSourcesNpmJsStageAndNotifyServiceRoleD5BB5B50
          - Arn
      DeadLetterConfig:
        TargetArn:
          Fn::GetAtt:
            - ConstructHubSourcesStagerDLQ80BD2600
            - Arn
      Description: "[dev/ConstructHub/Sources/NpmJS-StageAndNotify] Stages tarballs to
        S3 and notifies ConstructHub"
      Environment:
        Variables:
          AWS_EMF_ENVIRONMENT: Local
          BUCKET_NAME:
            Ref: ConstructHubSourcesNpmJsStagingBucketB286F0E6
          QUEUE_URL:
            Ref: ConstructHubIngestionQueue1AD94CA3
          DENY_LIST_BUCKET_NAME:
            Ref: ConstructHubDenyListBucket1B3C2C2E
          DENY_LIST_OBJECT_KEY: deny-list.json
      Handler: index.handler
      MemorySize: 10024
      Runtime: nodejs14.x
      Timeout: 300
      TracingConfig:
        Mode: Active
    DependsOn:
      - ConstructHubSourcesNpmJsStageAndNotifyServiceRoleDefaultPolicyF7D8382F
      - ConstructHubSourcesNpmJsStageAndNotifyServiceRoleD5BB5B50
  ConstructHubSourcesNpmJsStageAndNotifyEventInvokeConfigF58F658E:
    Type: AWS::Lambda::EventInvokeConfig
    Properties:
      FunctionName:
        Ref: ConstructHubSourcesNpmJsStageAndNotify591C0CFA
      Qualifier: $LATEST
      MaximumRetryAttempts: 2
  ConstructHubSourcesNpmJsStageAndNotifySqsEventSourcedevConstructHubSourcesStagerDLQ8B15A0A12A3B8A16:
    Type: AWS::Lambda::EventSourceMapping
    Properties:
      FunctionName:
        Ref: ConstructHubSourcesNpmJsStageAndNotify591C0CFA
      BatchSize: 1
      Enabled: false
      EventSourceArn:
        Fn::GetAtt:
          - ConstructHubSourcesStagerDLQ80BD2600
          - Arn
  ConstructHubSourcesNpmJsServiceRoleAC3F7AA6:
    Type: AWS::IAM::Role
    Properties:
      AssumeRolePolicyDocument:
        Statement:
          - Action: sts:AssumeRole
            Effect: Allow
            Principal:
              Service: lambda.amazonaws.com
        Version: 2012-10-17
      ManagedPolicyArns:
        - Fn::Join:
            - ""
            - - "arn:"
              - Ref: AWS::Partition
              - :iam::aws:policy/service-role/AWSLambdaBasicExecutionRole
    DependsOn:
      - ConstructHubLicenseListAwsCliLayer59592811
      - ConstructHubLicenseListCustomResource323F0FD4
  ConstructHubSourcesNpmJsServiceRoleDefaultPolicy65FBFA22:
    Type: AWS::IAM::Policy
    Properties:
      PolicyDocument:
        Statement:
          - Action:
              - xray:PutTraceSegments
              - xray:PutTelemetryRecords
            Effect: Allow
            Resource: "*"
          - Action:
              - s3:GetObject*
              - s3:GetBucket*
              - s3:List*
              - s3:DeleteObject*
              - s3:PutObject
              - s3:PutObjectLegalHold
              - s3:PutObjectRetention
              - s3:PutObjectTagging
              - s3:PutObjectVersionTagging
              - s3:Abort*
            Effect: Allow
            Resource:
              - Fn::GetAtt:
                  - ConstructHubSourcesNpmJsStagingBucketB286F0E6
                  - Arn
              - Fn::Join:
                  - ""
                  - - Fn::GetAtt:
                        - ConstructHubSourcesNpmJsStagingBucketB286F0E6
                        - Arn
                    - /couchdb-last-transaction-id.2
          - Action:
              - s3:GetObject*
              - s3:GetBucket*
              - s3:List*
            Effect: Allow
            Resource:
              - Fn::GetAtt:
                  - ConstructHubDenyListBucket1B3C2C2E
                  - Arn
              - Fn::Join:
                  - ""
                  - - Fn::GetAtt:
                        - ConstructHubDenyListBucket1B3C2C2E
                        - Arn
                    - /*
          - Action:
              - s3:GetObject*
              - s3:GetBucket*
              - s3:List*
            Effect: Allow
            Resource:
              - Fn::GetAtt:
                  - ConstructHubLicenseListBucket9334047F
                  - Arn
              - Fn::Join:
                  - ""
                  - - Fn::GetAtt:
                        - ConstructHubLicenseListBucket9334047F
                        - Arn
                    - /*
          - Action: lambda:InvokeFunction
            Effect: Allow
            Resource:
              - Fn::GetAtt:
                  - ConstructHubSourcesNpmJsStageAndNotify591C0CFA
                  - Arn
              - Fn::Join:
                  - ""
                  - - Fn::GetAtt:
                        - ConstructHubSourcesNpmJsStageAndNotify591C0CFA
                        - Arn
                    - :*
        Version: 2012-10-17
      PolicyName: ConstructHubSourcesNpmJsServiceRoleDefaultPolicy65FBFA22
      Roles:
        - Ref: ConstructHubSourcesNpmJsServiceRoleAC3F7AA6
    DependsOn:
      - ConstructHubLicenseListAwsCliLayer59592811
      - ConstructHubLicenseListCustomResource323F0FD4
  ConstructHubSourcesNpmJs15A77D2D:
    Type: AWS::Lambda::Function
    Properties:
      Code:
        S3Bucket:
          Fn::Sub: cdk-hnb659fds-assets-\${AWS::AccountId}-\${AWS::Region}
        S3Key: 195a44b948eb5c7534d8c0ad2ccf4ea0261c8e7359f194437ed7384f9c8af1c4.zip
      Role:
        Fn::GetAtt:
          - ConstructHubSourcesNpmJsServiceRoleAC3F7AA6
          - Arn
      Description: "[dev/ConstructHub/Sources/NpmJs] Periodically query npmjs.com
        index for new packages"
      Environment:
        Variables:
          AWS_EMF_ENVIRONMENT: Local
          BUCKET_NAME:
            Ref: ConstructHubSourcesNpmJsStagingBucketB286F0E6
          FUNCTION_NAME:
            Ref: ConstructHubSourcesNpmJsStageAndNotify591C0CFA
          DENY_LIST_BUCKET_NAME:
            Ref: ConstructHubDenyListBucket1B3C2C2E
          DENY_LIST_OBJECT_KEY: deny-list.json
          LICENSE_LIST_BUCKET_NAME:
            Ref: ConstructHubLicenseListBucket9334047F
          LICENSE_LIST_OBJECT_KEY: allowed-licenses.json
      Handler: index.handler
      MemorySize: 10024
      ReservedConcurrentExecutions: 1
      Runtime: nodejs14.x
      Timeout: 300
      TracingConfig:
        Mode: Active
    DependsOn:
      - ConstructHubLicenseListAwsCliLayer59592811
      - ConstructHubLicenseListCustomResource323F0FD4
      - ConstructHubSourcesNpmJsServiceRoleDefaultPolicy65FBFA22
      - ConstructHubSourcesNpmJsServiceRoleAC3F7AA6
  ConstructHubSourcesNpmJsCanaryServiceRoleC4CBCDA2:
    Type: AWS::IAM::Role
    Properties:
      AssumeRolePolicyDocument:
        Statement:
          - Action: sts:AssumeRole
            Effect: Allow
            Principal:
              Service: lambda.amazonaws.com
        Version: 2012-10-17
      ManagedPolicyArns:
        - Fn::Join:
            - ""
            - - "arn:"
              - Ref: AWS::Partition
              - :iam::aws:policy/service-role/AWSLambdaBasicExecutionRole
    DependsOn:
      - ConstructHubLicenseListAwsCliLayer59592811
      - ConstructHubLicenseListCustomResource323F0FD4
  ConstructHubSourcesNpmJsCanaryServiceRoleDefaultPolicy630F813B:
    Type: AWS::IAM::Policy
    Properties:
      PolicyDocument:
        Statement:
          - Action:
              - s3:GetObject*
              - s3:GetBucket*
              - s3:List*
              - s3:DeleteObject*
              - s3:PutObject
              - s3:PutObjectLegalHold
              - s3:PutObjectRetention
              - s3:PutObjectTagging
              - s3:PutObjectVersionTagging
              - s3:Abort*
            Effect: Allow
            Resource:
              - Fn::GetAtt:
                  - ConstructHubSourcesNpmJsStagingBucketB286F0E6
                  - Arn
              - Fn::Join:
                  - ""
                  - - Fn::GetAtt:
                        - ConstructHubSourcesNpmJsStagingBucketB286F0E6
                        - Arn
                    - /package-canary/*.state.json
        Version: 2012-10-17
      PolicyName: ConstructHubSourcesNpmJsCanaryServiceRoleDefaultPolicy630F813B
      Roles:
        - Ref: ConstructHubSourcesNpmJsCanaryServiceRoleC4CBCDA2
    DependsOn:
      - ConstructHubLicenseListAwsCliLayer59592811
      - ConstructHubLicenseListCustomResource323F0FD4
  ConstructHubSourcesNpmJsCanary5558FC45:
    Type: AWS::Lambda::Function
    Properties:
      Code:
        S3Bucket:
          Fn::Sub: cdk-hnb659fds-assets-\${AWS::AccountId}-\${AWS::Region}
        S3Key: b71b3747a74257a07f8d7e47d66e637cf123e408441ead1c5e460409c3adb665.zip
      Role:
        Fn::GetAtt:
          - ConstructHubSourcesNpmJsCanaryServiceRoleC4CBCDA2
          - Arn
      Description: "[dev/ConstructHub/Sources/NpmJs/PackageCanary] Monitors
        construct-hub-probe versions availability"
      Environment:
        Variables:
          AWS_EMF_ENVIRONMENT: Local
          CONSTRUCT_HUB_BASE_URL:
            Fn::Join:
              - ""
              - - https://
                - Fn::GetAtt:
                    - ConstructHubWebAppDistribution1F181DC9
                    - DomainName
          PACKAGE_CANARY_BUCKET_NAME:
            Ref: ConstructHubSourcesNpmJsStagingBucketB286F0E6
          PACKAGE_NAME: construct-hub-probe
      Handler: index.handler
      MemorySize: 10024
      Runtime: nodejs14.x
      Timeout: 300
    DependsOn:
      - ConstructHubLicenseListAwsCliLayer59592811
      - ConstructHubLicenseListCustomResource323F0FD4
      - ConstructHubSourcesNpmJsCanaryServiceRoleDefaultPolicy630F813B
      - ConstructHubSourcesNpmJsCanaryServiceRoleC4CBCDA2
  ConstructHubSourcesNpmJsCanarySchedule4D94219F:
    Type: AWS::Events::Rule
    Properties:
      Description: Scheduled executions of the NpmJS package canary
      ScheduleExpression: rate(5 minutes)
      State: ENABLED
      Targets:
        - Arn:
            Fn::GetAtt:
              - ConstructHubSourcesNpmJsCanary5558FC45
              - Arn
          Id: Target0
    DependsOn:
      - ConstructHubLicenseListAwsCliLayer59592811
      - ConstructHubLicenseListCustomResource323F0FD4
      - ConstructHubSourcesNpmJsCanaryServiceRoleDefaultPolicy630F813B
  ConstructHubSourcesNpmJsCanaryScheduleAllowEventRuledevConstructHubSourcesNpmJsCanaryC48E9D5AD1BB0C82:
    Type: AWS::Lambda::Permission
    Properties:
      Action: lambda:InvokeFunction
      FunctionName:
        Fn::GetAtt:
          - ConstructHubSourcesNpmJsCanary5558FC45
          - Arn
      Principal: events.amazonaws.com
      SourceArn:
        Fn::GetAtt:
          - ConstructHubSourcesNpmJsCanarySchedule4D94219F
          - Arn
    DependsOn:
      - ConstructHubLicenseListAwsCliLayer59592811
      - ConstructHubLicenseListCustomResource323F0FD4
      - ConstructHubSourcesNpmJsCanaryServiceRoleDefaultPolicy630F813B
  ConstructHubSourcesNpmJsCanaryAlarmBE2B479E:
    Type: AWS::CloudWatch::Alarm
    Properties:
      ComparisonOperator: GreaterThanThreshold
      EvaluationPeriods: 2
      AlarmDescription: >-
        New versions of construct-hub-probe have been published over 5 minutes
        ago and are still not visible in construct hub

        Runbook: https://github.com/cdklabs/construct-hub/blob/main/docs/operator-runbook.md
      AlarmName: dev/ConstructHub/Sources/NpmJs/Canary/SLA-Breached
      Metrics:
        - Expression: IF(FILL(mLag, REPEAT) < 900, MAX([mDwell, mTTC]))
          Id: expr_1
        - Id: mDwell
          MetricStat:
            Metric:
              MetricName: DwellTime
              Namespace: ConstructHub/PackageCanary
            Period: 300
            Stat: Maximum
          ReturnData: false
        - Id: mTTC
          MetricStat:
            Metric:
              MetricName: TimeToCatalog
              Namespace: ConstructHub/PackageCanary
            Period: 300
            Stat: Maximum
          ReturnData: false
        - Id: mLag
          MetricStat:
            Metric:
              MetricName: EstimatedNpmReplicaLag
              Namespace: ConstructHub/PackageCanary
            Period: 300
            Stat: Maximum
          ReturnData: false
      Threshold: 300
      TreatMissingData: notBreaching
    DependsOn:
      - ConstructHubLicenseListAwsCliLayer59592811
      - ConstructHubLicenseListCustomResource323F0FD4
  ConstructHubSourcesNpmJsCanaryFailingE338711F:
    Type: AWS::CloudWatch::Alarm
    Properties:
      ComparisonOperator: GreaterThanThreshold
      EvaluationPeriods: 2
      AlarmName: dev/ConstructHub/Sources/NpmJs/Canary/Failing
      Dimensions:
        - Name: FunctionName
          Value:
            Ref: ConstructHubSourcesNpmJsCanary5558FC45
      MetricName: Errors
      Namespace: AWS/Lambda
      Period: 300
      Statistic: Sum
      Threshold: 0
      TreatMissingData: breaching
    DependsOn:
      - ConstructHubLicenseListAwsCliLayer59592811
      - ConstructHubLicenseListCustomResource323F0FD4
  ConstructHubSourcesNpmJsCanaryNotRunningFCFBD0E6:
    Type: AWS::CloudWatch::Alarm
    Properties:
      ComparisonOperator: LessThanThreshold
      EvaluationPeriods: 2
      AlarmName: dev/ConstructHub/Sources/NpmJs/Canary/NotRunning
      Dimensions:
        - Name: FunctionName
          Value:
            Ref: ConstructHubSourcesNpmJsCanary5558FC45
      MetricName: Invocations
      Namespace: AWS/Lambda
      Period: 300
      Statistic: Sum
      Threshold: 1
      TreatMissingData: breaching
    DependsOn:
      - ConstructHubLicenseListAwsCliLayer59592811
      - ConstructHubLicenseListCustomResource323F0FD4
  ConstructHubSourcesNpmJsCanaryNotRunningOrFailing62A8E2F6:
    Type: AWS::CloudWatch::CompositeAlarm
    Properties:
      AlarmName: dev/ConstructHub/Sources/NpmJs/Canary/NotRunningOrFailing
      AlarmRule:
        Fn::Join:
          - ""
          - - (ALARM("
            - Fn::GetAtt:
                - ConstructHubSourcesNpmJsCanaryFailingE338711F
                - Arn
            - '") OR ALARM("'
            - Fn::GetAtt:
                - ConstructHubSourcesNpmJsCanaryNotRunningFCFBD0E6
                - Arn
            - '"))'
      AlarmDescription: >-
        The NpmJs package canary is not running or is failing. This prevents
        alarming when this instance of

        ConstructHub falls out of SLA for new package ingestion!


        Runbook: https://github.com/cdklabs/construct-hub/blob/main/docs/operator-runbook.md
    DependsOn:
      - ConstructHubLicenseListAwsCliLayer59592811
      - ConstructHubLicenseListCustomResource323F0FD4
  ConstructHubSourcesNpmJsCanaryGatewayErrorsDAA2E45C:
    Type: AWS::CloudWatch::Alarm
    Properties:
      ComparisonOperator: GreaterThanThreshold
      EvaluationPeriods: 60
      AlarmDescription: >-
        The NpmJs package canary has been encountering consistent HTTP gateway
        errors when contacting npmjs servers

        for an hour or more. This means the canary has been unable to evaluate SLA compliance for that much time.

        It is probable that nothing can be done except for waiting for npm servers to come back online, but the

        situation should be checked to make sure there is not another problem.


        Runbook: https://github.com/cdklabs/construct-hub/blob/main/docs/operator-runbook.md
      AlarmName: dev/ConstructHub/Sources/NpmJs/Canary/GatewayErrors
      MetricName: HttpGatewayErrors
      Namespace: ConstructHub/PackageCanary
      Period: 300
      Statistic: Minimum
      Threshold: 0
      TreatMissingData: breaching
    DependsOn:
      - ConstructHubLicenseListAwsCliLayer59592811
      - ConstructHubLicenseListCustomResource323F0FD4
  ConstructHubSourcesNpmJsSchedule34031870:
    Type: AWS::Events::Rule
    Properties:
      Description: dev/ConstructHub/Sources/NpmJs/Schedule
      ScheduleExpression: rate(5 minutes)
      State: ENABLED
      Targets:
        - Arn:
            Fn::GetAtt:
              - ConstructHubSourcesNpmJs15A77D2D
              - Arn
          Id: Target0
    DependsOn:
      - ConstructHubSourcesNpmJsFollowerFailures86BCBA0D
  ConstructHubSourcesNpmJsScheduleAllowEventRuledevConstructHubSourcesNpmJs94EFF1D850C1F076:
    Type: AWS::Lambda::Permission
    Properties:
      Action: lambda:InvokeFunction
      FunctionName:
        Fn::GetAtt:
          - ConstructHubSourcesNpmJs15A77D2D
          - Arn
      Principal: events.amazonaws.com
      SourceArn:
        Fn::GetAtt:
          - ConstructHubSourcesNpmJsSchedule34031870
          - Arn
    DependsOn:
      - ConstructHubSourcesNpmJsFollowerFailures86BCBA0D
  ConstructHubSourcesNpmJsFollowerFailures86BCBA0D:
    Type: AWS::CloudWatch::Alarm
    Properties:
      ComparisonOperator: GreaterThanOrEqualToThreshold
      EvaluationPeriods: 3
      AlarmDescription:
        Fn::Join:
          - ""
          - - >-
              The NpmJs follower function failed!


              RunBook: https://github.com/cdklabs/construct-hub/blob/main/docs/operator-runbook.md


              Direct link to Lambda function: /lambda/home#/functions/
            - Ref: ConstructHubSourcesNpmJs15A77D2D
      AlarmName: dev/ConstructHub/Sources/NpmJs/Follower/Failures
      Dimensions:
        - Name: FunctionName
          Value:
            Ref: ConstructHubSourcesNpmJs15A77D2D
      MetricName: Errors
      Namespace: AWS/Lambda
      Period: 300
      Statistic: Sum
      Threshold: 1
      TreatMissingData: missing
  ConstructHubSourcesNpmJsFollowerNotRunningCEAF0E1E:
    Type: AWS::CloudWatch::Alarm
    Properties:
      ComparisonOperator: LessThanThreshold
      EvaluationPeriods: 2
      AlarmDescription:
        Fn::Join:
          - ""
          - - >-
              The NpmJs follower function is not running!


              RunBook: https://github.com/cdklabs/construct-hub/blob/main/docs/operator-runbook.md


              Direct link to Lambda function: /lambda/home#/functions/
            - Ref: ConstructHubSourcesNpmJs15A77D2D
      AlarmName: dev/ConstructHub/Sources/NpmJs/Follower/NotRunning
      Dimensions:
        - Name: FunctionName
          Value:
            Ref: ConstructHubSourcesNpmJs15A77D2D
      MetricName: Invocations
      Namespace: AWS/Lambda
      Period: 300
      Statistic: Sum
      Threshold: 1
      TreatMissingData: breaching
    DependsOn:
      - ConstructHubSourcesNpmJsScheduleAllowEventRuledevConstructHubSourcesNpmJs94EFF1D850C1F076
      - ConstructHubSourcesNpmJsSchedule34031870
  ConstructHubSourcesNpmJsFollowerNoChanges2CB08C93:
    Type: AWS::CloudWatch::Alarm
    Properties:
      ComparisonOperator: LessThanThreshold
      EvaluationPeriods: 12
      AlarmDescription:
        Fn::Join:
          - ""
          - - >-
              The NpmJs follower function is not discovering any changes from
              CouchDB!


              RunBook: https://github.com/cdklabs/construct-hub/blob/main/docs/operator-runbook.md


              Direct link to Lambda function: /lambda/home#/functions/
            - Ref: ConstructHubSourcesNpmJs15A77D2D
      AlarmName: dev/ConstructHub/Sources/NpmJs/Follower/NoChanges
      MetricName: ChangeCount
      Namespace: ConstructHub/PackageSource/NpmJs/Follower
      Period: 300
      Statistic: Sum
      Threshold: 1
      TreatMissingData: breaching
  ConstructHubSourcesdevConstructHubSourcesNpmJsStagerDLQNotEmpty3777A4EA:
    Type: AWS::CloudWatch::Alarm
    Properties:
      ComparisonOperator: GreaterThanOrEqualToThreshold
      EvaluationPeriods: 1
      AlarmDescription:
        Fn::Join:
          - ""
          - - "The NpmJS package stager is failing - its dead letter queue is
              not empty/n/nLink to the lambda function:
              /lambda/home#/functions/"
            - Ref: ConstructHubSourcesNpmJsStageAndNotify591C0CFA
            - "/nLink to the dead letter queue:
              /sqs/v2/home#/queues/https%3A%2F%2Fsqs."
            - Ref: AWS::Region
            - .amazonaws.com%2F
            - Ref: AWS::AccountId
            - "%2F"
            - Fn::GetAtt:
                - ConstructHubSourcesStagerDLQ80BD2600
                - QueueName
            - "/n/nRunbook:
              https://github.com/cdklabs/construct-hub/blob/main/docs/operator-\\
              runbook.md"
      AlarmName: dev/ConstructHub/Sources/NpmJs/Stager/DLQNotEmpty
      Metrics:
        - Expression: mVisible + mHidden
          Id: expr_1
        - Id: mVisible
          MetricStat:
            Metric:
              Dimensions:
                - Name: QueueName
                  Value:
                    Fn::GetAtt:
                      - ConstructHubSourcesStagerDLQ80BD2600
                      - QueueName
              MetricName: ApproximateNumberOfMessagesVisible
              Namespace: AWS/SQS
            Period: 300
            Stat: Maximum
          ReturnData: false
        - Id: mHidden
          MetricStat:
            Metric:
              Dimensions:
                - Name: QueueName
                  Value:
                    Fn::GetAtt:
                      - ConstructHubSourcesStagerDLQ80BD2600
                      - QueueName
              MetricName: ApproximateNumberOfMessagesNotVisible
              Namespace: AWS/SQS
            Period: 300
            Stat: Maximum
          ReturnData: false
      Threshold: 1
      TreatMissingData: notBreaching
  ConstructHubInventoryCanaryScratchworkBucketC185625E:
    Type: AWS::S3::Bucket
    Properties:
      BucketEncryption:
        ServerSideEncryptionConfiguration:
          - ServerSideEncryptionByDefault:
              SSEAlgorithm: AES256
      LifecycleConfiguration:
        Rules:
          - ExpirationInDays: 30
            Status: Enabled
      PublicAccessBlockConfiguration:
        BlockPublicAcls: true
        BlockPublicPolicy: true
        IgnorePublicAcls: true
        RestrictPublicBuckets: true
    UpdateReplacePolicy: Delete
    DeletionPolicy: Delete
  ConstructHubInventoryCanaryScratchworkBucketPolicy51913ABF:
    Type: AWS::S3::BucketPolicy
    Properties:
      Bucket:
        Ref: ConstructHubInventoryCanaryScratchworkBucketC185625E
      PolicyDocument:
        Statement:
          - Action: s3:*
            Condition:
              Bool:
                aws:SecureTransport: "false"
            Effect: Deny
            Principal:
              AWS: "*"
            Resource:
              - Fn::GetAtt:
                  - ConstructHubInventoryCanaryScratchworkBucketC185625E
                  - Arn
              - Fn::Join:
                  - ""
                  - - Fn::GetAtt:
                        - ConstructHubInventoryCanaryScratchworkBucketC185625E
                        - Arn
                    - /*
        Version: 2012-10-17
  ConstructHubInventoryCanaryFailoverScratchworkBucketE8015DAD:
    Type: AWS::S3::Bucket
    Properties:
      BucketEncryption:
        ServerSideEncryptionConfiguration:
          - ServerSideEncryptionByDefault:
              SSEAlgorithm: AES256
      LifecycleConfiguration:
        Rules:
          - ExpirationInDays: 30
            Status: Enabled
      PublicAccessBlockConfiguration:
        BlockPublicAcls: true
        BlockPublicPolicy: true
        IgnorePublicAcls: true
        RestrictPublicBuckets: true
      Tags:
        - Key: failover
          Value: "true"
    UpdateReplacePolicy: Delete
    DeletionPolicy: Delete
  ConstructHubInventoryCanaryFailoverScratchworkBucketPolicy6E5D67F4:
    Type: AWS::S3::BucketPolicy
    Properties:
      Bucket:
        Ref: ConstructHubInventoryCanaryFailoverScratchworkBucketE8015DAD
      PolicyDocument:
        Statement:
          - Action: s3:*
            Condition:
              Bool:
                aws:SecureTransport: "false"
            Effect: Deny
            Principal:
              AWS: "*"
            Resource:
              - Fn::GetAtt:
                  - ConstructHubInventoryCanaryFailoverScratchworkBucketE8015DAD
                  - Arn
              - Fn::Join:
                  - ""
                  - - Fn::GetAtt:
                        - ConstructHubInventoryCanaryFailoverScratchworkBucketE8015DAD
                        - Arn
                    - /*
        Version: 2012-10-17
  ConstructHubInventoryCanaryServiceRole7684EDDE:
    Type: AWS::IAM::Role
    Properties:
      AssumeRolePolicyDocument:
        Statement:
          - Action: sts:AssumeRole
            Effect: Allow
            Principal:
              Service: lambda.amazonaws.com
        Version: 2012-10-17
      ManagedPolicyArns:
        - Fn::Join:
            - ""
            - - "arn:"
              - Ref: AWS::Partition
              - :iam::aws:policy/service-role/AWSLambdaBasicExecutionRole
  ConstructHubInventoryCanaryServiceRoleDefaultPolicy144783F1:
    Type: AWS::IAM::Policy
    Properties:
      PolicyDocument:
        Statement:
          - Action:
              - s3:GetObject*
              - s3:GetBucket*
              - s3:List*
            Effect: Allow
            Resource:
              - Fn::GetAtt:
                  - ConstructHubPackageDataDC5EF35E
                  - Arn
              - Fn::Join:
                  - ""
                  - - Fn::GetAtt:
                        - ConstructHubPackageDataDC5EF35E
                        - Arn
                    - /*
          - Action:
              - s3:DeleteObject*
              - s3:PutObject
              - s3:PutObjectLegalHold
              - s3:PutObjectRetention
              - s3:PutObjectTagging
              - s3:PutObjectVersionTagging
              - s3:Abort*
            Effect: Allow
            Resource:
              - Fn::GetAtt:
                  - ConstructHubPackageDataDC5EF35E
                  - Arn
              - Fn::Join:
                  - ""
                  - - Fn::GetAtt:
                        - ConstructHubPackageDataDC5EF35E
                        - Arn
                    - /missing-objects/*-documentation.json
          - Action:
              - s3:DeleteObject*
              - s3:PutObject
              - s3:PutObjectLegalHold
              - s3:PutObjectRetention
              - s3:PutObjectTagging
              - s3:PutObjectVersionTagging
              - s3:Abort*
            Effect: Allow
            Resource:
              - Fn::GetAtt:
                  - ConstructHubPackageDataDC5EF35E
                  - Arn
              - Fn::Join:
                  - ""
                  - - Fn::GetAtt:
                        - ConstructHubPackageDataDC5EF35E
                        - Arn
                    - /corruptassembly-objects/*.json
          - Action:
              - s3:DeleteObject*
              - s3:PutObject
              - s3:PutObjectLegalHold
              - s3:PutObjectRetention
              - s3:PutObjectTagging
              - s3:PutObjectVersionTagging
              - s3:Abort*
            Effect: Allow
            Resource:
              - Fn::GetAtt:
                  - ConstructHubPackageDataDC5EF35E
                  - Arn
              - Fn::Join:
                  - ""
                  - - Fn::GetAtt:
                        - ConstructHubPackageDataDC5EF35E
                        - Arn
                    - /uninstallable-objects/data.json
          - Action:
              - s3:GetObject*
              - s3:GetBucket*
              - s3:List*
              - s3:DeleteObject*
              - s3:PutObject
              - s3:PutObjectLegalHold
              - s3:PutObjectRetention
              - s3:PutObjectTagging
              - s3:PutObjectVersionTagging
              - s3:Abort*
            Effect: Allow
            Resource:
              - Fn::GetAtt:
                  - ConstructHubInventoryCanaryScratchworkBucketC185625E
                  - Arn
              - Fn::Join:
                  - ""
                  - - Fn::GetAtt:
                        - ConstructHubInventoryCanaryScratchworkBucketC185625E
                        - Arn
                    - /*
        Version: 2012-10-17
      PolicyName: ConstructHubInventoryCanaryServiceRoleDefaultPolicy144783F1
      Roles:
        - Ref: ConstructHubInventoryCanaryServiceRole7684EDDE
  ConstructHubInventoryCanary63D899BC:
    Type: AWS::Lambda::Function
    Properties:
      Code:
        S3Bucket:
          Fn::Sub: cdk-hnb659fds-assets-\${AWS::AccountId}-\${AWS::Region}
        S3Key: 11385aba530dc49b3a1c5ffa5d51d93fa8a6c56163acf4a722267a14dc31b9b6.zip
      Role:
        Fn::GetAtt:
          - ConstructHubInventoryCanaryServiceRole7684EDDE
          - Arn
      Description: "[ConstructHub/Inventory] A canary that periodically inspects the
        list of indexed packages"
      Environment:
        Variables:
          AWS_EMF_ENVIRONMENT: Local
          PACKAGE_DATA_BUCKET_NAME:
            Ref: ConstructHubPackageDataDC5EF35E
          SCRATCHWORK_BUCKET_NAME:
            Ref: ConstructHubInventoryCanaryScratchworkBucketC185625E
      Handler: index.handler
      MemorySize: 10240
      Runtime: nodejs14.x
      Timeout: 900
    DependsOn:
      - ConstructHubInventoryCanaryServiceRoleDefaultPolicy144783F1
      - ConstructHubInventoryCanaryServiceRole7684EDDE
  ConstructHubInventoryCanaryLogRetention8B1B5364:
    Type: Custom::LogRetention
    Properties:
      ServiceToken:
        Fn::GetAtt:
          - LogRetentionaae0aa3c5b4d4f87b02d85b201efdd8aFD4BFC8A
          - Arn
      LogGroupName:
        Fn::Join:
          - ""
          - - /aws/lambda/
            - Ref: ConstructHubInventoryCanary63D899BC
      RetentionInDays: 7
  ConstructHubInventoryCanaryStateMachineRole9D5D502F:
    Type: AWS::IAM::Role
    Properties:
      AssumeRolePolicyDocument:
        Statement:
          - Action: sts:AssumeRole
            Effect: Allow
            Principal:
              Service:
                Fn::FindInMap:
                  - ServiceprincipalMap
                  - Ref: AWS::Region
                  - states
        Version: 2012-10-17
  ConstructHubInventoryCanaryStateMachineRoleDefaultPolicy6F9D94C1:
    Type: AWS::IAM::Policy
    Properties:
      PolicyDocument:
        Statement:
          - Action:
              - xray:PutTraceSegments
              - xray:PutTelemetryRecords
              - xray:GetSamplingRules
              - xray:GetSamplingTargets
            Effect: Allow
            Resource: "*"
          - Action: lambda:InvokeFunction
            Effect: Allow
            Resource:
              - Fn::GetAtt:
                  - ConstructHubInventoryCanary63D899BC
                  - Arn
              - Fn::Join:
                  - ""
                  - - Fn::GetAtt:
                        - ConstructHubInventoryCanary63D899BC
                        - Arn
                    - :*
        Version: 2012-10-17
      PolicyName: ConstructHubInventoryCanaryStateMachineRoleDefaultPolicy6F9D94C1
      Roles:
        - Ref: ConstructHubInventoryCanaryStateMachineRole9D5D502F
  ConstructHubInventoryCanaryStateMachineAA2D2A3A:
    Type: AWS::StepFunctions::StateMachine
    Properties:
      RoleArn:
        Fn::GetAtt:
          - ConstructHubInventoryCanaryStateMachineRole9D5D502F
          - Arn
      DefinitionString:
        Fn::Join:
          - ""
          - - '{"StartAt":"Process for 15 minutes.","States":{"Process for 15
              minutes.":{"Next":"Remaining items to
              process?","Retry":[{"ErrorEquals":["Lambda.ServiceException","Lambda.AWSLambdaException","Lambda.SdkClientException"],"IntervalSeconds":2,"MaxAttempts":6,"BackoffRate":2}],"Type":"Task","InputPath":"$.result","ResultPath":"$.result","Resource":"'
            - Fn::GetAtt:
                - ConstructHubInventoryCanary63D899BC
                - Arn
            - '"},"Remaining items to
              process?":{"Type":"Choice","Choices":[{"Variable":"$.result.continuationObjectKey","IsPresent":true,"Next":"Process
              for 15
              minutes."}],"Default":"Success"},"Success":{"Type":"Succeed"}},"TimeoutSeconds":21600}'
      TracingConfiguration:
        Enabled: true
    DependsOn:
      - ConstructHubInventoryCanaryStateMachineRoleDefaultPolicy6F9D94C1
      - ConstructHubInventoryCanaryStateMachineRole9D5D502F
  ConstructHubInventoryCanaryStateMachineEventsRole8AD19655:
    Type: AWS::IAM::Role
    Properties:
      AssumeRolePolicyDocument:
        Statement:
          - Action: sts:AssumeRole
            Effect: Allow
            Principal:
              Service: events.amazonaws.com
        Version: 2012-10-17
  ConstructHubInventoryCanaryStateMachineEventsRoleDefaultPolicyE2B4E72C:
    Type: AWS::IAM::Policy
    Properties:
      PolicyDocument:
        Statement:
          - Action: states:StartExecution
            Effect: Allow
            Resource:
              Ref: ConstructHubInventoryCanaryStateMachineAA2D2A3A
        Version: 2012-10-17
      PolicyName: ConstructHubInventoryCanaryStateMachineEventsRoleDefaultPolicyE2B4E72C
      Roles:
        - Ref: ConstructHubInventoryCanaryStateMachineEventsRole8AD19655
  ConstructHubInventoryCanaryScheduleRule79F2F8D8:
    Type: AWS::Events::Rule
    Properties:
      ScheduleExpression: rate(15 minutes)
      State: ENABLED
      Targets:
        - Arn:
            Ref: ConstructHubInventoryCanaryStateMachineAA2D2A3A
          Id: Target0
          Input: '{"comment":"Scheduled event from cron job.","result":{}}'
          RetryPolicy:
            MaximumRetryAttempts: 3
          RoleArn:
            Fn::GetAtt:
              - ConstructHubInventoryCanaryStateMachineEventsRole8AD19655
              - Arn
    DependsOn:
      - ConstructHubInventoryCanaryServiceRoleDefaultPolicy144783F1
  ConstructHubInventoryCanaryNotRunningAF44D71C:
    Type: AWS::CloudWatch::Alarm
    Properties:
      ComparisonOperator: LessThanThreshold
      EvaluationPeriods: 1
      AlarmDescription:
        Fn::Join:
          - ""
          - - >-
              The inventory canary is not running!


              RunBook: https://github.com/cdklabs/construct-hub/blob/main/docs/operator-runbook.md


              Direct link to function: /lambda/home#/functions/
            - Ref: ConstructHubInventoryCanary63D899BC
      AlarmName: dev/ConstructHub/InventoryCanary/NotRunning
      Dimensions:
        - Name: FunctionName
          Value:
            Ref: ConstructHubInventoryCanary63D899BC
      MetricName: Invocations
      Namespace: AWS/Lambda
      Period: 900
      Statistic: Sum
      Threshold: 1
  ConstructHubInventoryCanaryFailures5BDA8051:
    Type: AWS::CloudWatch::Alarm
    Properties:
      ComparisonOperator: GreaterThanOrEqualToThreshold
      EvaluationPeriods: 2
      AlarmDescription:
        Fn::Join:
          - ""
          - - >-
              The inventory canary is failing!


              RunBook: https://github.com/cdklabs/construct-hub/blob/main/docs/operator-runbook.md


              Direct link to function: /lambda/home#/functions/
            - Ref: ConstructHubInventoryCanary63D899BC
      AlarmName: dev/ConstructHub/InventoryCanary/Failures
      Dimensions:
        - Name: FunctionName
          Value:
            Ref: ConstructHubInventoryCanary63D899BC
      MetricName: Errors
      Namespace: AWS/Lambda
      Period: 900
      Statistic: Sum
      Threshold: 1
  ConstructHubBackendDashboardReportsDFD170B1:
    Type: AWS::CloudWatch::Dashboard
    Properties:
      DashboardBody:
        Fn::Join:
          - ""
          - - '{"start":"-P1W","periodOverride":"auto","widgets":[{"type":"custom","width":24,"height":6,"x":0,"y":0,"properties":{"endpoint":"'
            - Fn::GetAtt:
                - PackageVersionsTableWidgetHandler5fa848259c1d5e388c0df69f05c016dfBE2C27C2
                - Arn
            - "\\",\\"params\\":{\\"key\\":\\"uninstallable-objects/data.json\\",\\"des\\
              cription\\":\\"These packages could not be installed. Note that
              currently they will also appear in the 'missing' documentation
              reports.\\\\n\\\\nThe specific error can be found in the package
              directory inside a file named
              'uninstallable'\\\\n\\"},\\"title\\":\\"Package Versions Report |
              Uninstallable\\",\\"updateOn\\":{\\"refresh\\":true,\\"resize\\":false,\\
              \\"timeRange\\":false}}},{\\"type\\":\\"custom\\",\\"width\\":24,\\"height\\
              \\":6,\\"x\\":0,\\"y\\":6,\\"properties\\":{\\"endpoint\\":\\""
            - Fn::GetAtt:
                - PackageVersionsTableWidgetHandler5fa848259c1d5e388c0df69f05c016dfBE2C27C2
                - Arn
            - '","params":{"key":"missing-objects/typescript-documentation.json","description":"These
              packages are missing typescript documentation.\\nApart from the
              uninstallable packages, this report should stay empty\\n\\nTo
              investigate inspect the orchestration DLQ.\\n"},"title":"Package
              Versions Report | Missing Documentation |
              _typescript_","updateOn":{"refresh":true,"resize":false,"timeRange":false}}},{"type":"custom","width":24,"height":6,"x":0,"y":12,"properties":{"endpoint":"'
            - Fn::GetAtt:
                - PackageVersionsTableWidgetHandler5fa848259c1d5e388c0df69f05c016dfBE2C27C2
                - Arn
            - "\\",\\"params\\":{\\"key\\":\\"corruptassembly-objects/typescript.json\\
              \\",\\"description\\":\\"These packages are missing typescript
              documentation because of a corrupted assembly.\\\\n\\\\nThe specific
              error can be found in the package directory inside files suffixed
              with '.corruptassembly'\\\\n\\"},\\"title\\":\\"Package Versions Report
              | Corrupt Assembly |
              _typescript_\\",\\"updateOn\\":{\\"refresh\\":true,\\"resize\\":false,\\"\\
              timeRange\\":false}}},{\\"type\\":\\"custom\\",\\"width\\":24,\\"height\\"\\
              :6,\\"x\\":0,\\"y\\":18,\\"properties\\":{\\"endpoint\\":\\""
            - Fn::GetAtt:
                - PackageVersionsTableWidgetHandler5fa848259c1d5e388c0df69f05c016dfBE2C27C2
                - Arn
            - '","params":{"key":"missing-objects/python-documentation.json","description":"These
              packages are missing python documentation.\\nApart from the
              uninstallable packages, this report should stay empty\\n\\nTo
              investigate inspect the orchestration DLQ.\\n"},"title":"Package
              Versions Report | Missing Documentation |
              _python_","updateOn":{"refresh":true,"resize":false,"timeRange":false}}},{"type":"custom","width":24,"height":6,"x":0,"y":24,"properties":{"endpoint":"'
            - Fn::GetAtt:
                - PackageVersionsTableWidgetHandler5fa848259c1d5e388c0df69f05c016dfBE2C27C2
                - Arn
            - "\\",\\"params\\":{\\"key\\":\\"corruptassembly-objects/python.json\\",\\
              \\"description\\":\\"These packages are missing python documentation
              because of a corrupted assembly.\\\\n\\\\nThe specific error can be
              found in the package directory inside files suffixed with
              '.corruptassembly'\\\\n\\"},\\"title\\":\\"Package Versions Report |
              Corrupt Assembly |
              _python_\\",\\"updateOn\\":{\\"refresh\\":true,\\"resize\\":false,\\"time\\
              Range\\":false}}},{\\"type\\":\\"custom\\",\\"width\\":24,\\"height\\":6,\\
              \\"x\\":0,\\"y\\":30,\\"properties\\":{\\"endpoint\\":\\""
            - Fn::GetAtt:
                - PackageVersionsTableWidgetHandler5fa848259c1d5e388c0df69f05c016dfBE2C27C2
                - Arn
            - '","params":{"key":"missing-objects/java-documentation.json","description":"These
              packages are missing java documentation.\\nApart from the
              uninstallable packages, this report should stay empty\\n\\nTo
              investigate inspect the orchestration DLQ.\\n"},"title":"Package
              Versions Report | Missing Documentation |
              _java_","updateOn":{"refresh":true,"resize":false,"timeRange":false}}},{"type":"custom","width":24,"height":6,"x":0,"y":36,"properties":{"endpoint":"'
            - Fn::GetAtt:
                - PackageVersionsTableWidgetHandler5fa848259c1d5e388c0df69f05c016dfBE2C27C2
                - Arn
            - "\\",\\"params\\":{\\"key\\":\\"corruptassembly-objects/java.json\\",\\"d\\
              escription\\":\\"These packages are missing java documentation
              because of a corrupted assembly.\\\\n\\\\nThe specific error can be
              found in the package directory inside files suffixed with
              '.corruptassembly'\\\\n\\"},\\"title\\":\\"Package Versions Report |
              Corrupt Assembly |
              _java_\\",\\"updateOn\\":{\\"refresh\\":true,\\"resize\\":false,\\"timeRa\\
              nge\\":false}}},{\\"type\\":\\"custom\\",\\"width\\":24,\\"height\\":6,\\"x\\
              \\":0,\\"y\\":42,\\"properties\\":{\\"endpoint\\":\\""
            - Fn::GetAtt:
                - PackageVersionsTableWidgetHandler5fa848259c1d5e388c0df69f05c016dfBE2C27C2
                - Arn
            - '","params":{"key":"missing-objects/csharp-documentation.json","description":"These
              packages are missing csharp documentation.\\nApart from the
              uninstallable packages, this report should stay empty\\n\\nTo
              investigate inspect the orchestration DLQ.\\n"},"title":"Package
              Versions Report | Missing Documentation |
              _csharp_","updateOn":{"refresh":true,"resize":false,"timeRange":false}}},{"type":"custom","width":24,"height":6,"x":0,"y":48,"properties":{"endpoint":"'
            - Fn::GetAtt:
                - PackageVersionsTableWidgetHandler5fa848259c1d5e388c0df69f05c016dfBE2C27C2
                - Arn
            - "\\",\\"params\\":{\\"key\\":\\"corruptassembly-objects/csharp.json\\",\\
              \\"description\\":\\"These packages are missing csharp documentation
              because of a corrupted assembly.\\\\n\\\\nThe specific error can be
              found in the package directory inside files suffixed with
              '.corruptassembly'\\\\n\\"},\\"title\\":\\"Package Versions Report |
              Corrupt Assembly |
              _csharp_\\",\\"updateOn\\":{\\"refresh\\":true,\\"resize\\":false,\\"time\\
              Range\\":false}}},{\\"type\\":\\"custom\\",\\"width\\":24,\\"height\\":6,\\
              \\"x\\":0,\\"y\\":54,\\"properties\\":{\\"endpoint\\":\\""
            - Fn::GetAtt:
                - PackageVersionsTableWidgetHandler5fa848259c1d5e388c0df69f05c016dfBE2C27C2
                - Arn
            - '","params":{"key":"missing-objects/go-documentation.json","description":"These
              packages are missing go documentation.\\nApart from the
              uninstallable packages, this report should stay empty\\n\\nTo
              investigate inspect the orchestration DLQ.\\n"},"title":"Package
              Versions Report | Missing Documentation |
              _go_","updateOn":{"refresh":true,"resize":false,"timeRange":false}}},{"type":"custom","width":24,"height":6,"x":0,"y":60,"properties":{"endpoint":"'
            - Fn::GetAtt:
                - PackageVersionsTableWidgetHandler5fa848259c1d5e388c0df69f05c016dfBE2C27C2
                - Arn
            - "\\",\\"params\\":{\\"key\\":\\"corruptassembly-objects/go.json\\",\\"des\\
              cription\\":\\"These packages are missing go documentation because
              of a corrupted assembly.\\\\n\\\\nThe specific error can be found in
              the package directory inside files suffixed with
              '.corruptassembly'\\\\n\\"},\\"title\\":\\"Package Versions Report |
              Corrupt Assembly |
              _go_\\",\\"updateOn\\":{\\"refresh\\":true,\\"resize\\":false,\\"timeRange\\
              \\":false}}}]}"
      DashboardName: construct-hub-backend-reports
  ConstructHubBackendDashboardGraphs6A37B2BC:
    Type: AWS::CloudWatch::Dashboard
    Properties:
      DashboardBody:
        Fn::Join:
          - ""
          - - '{"start":"-P1W","periodOverride":"auto","widgets":[{"type":"text","width":24,"height":2,"x":0,"y":0,"properties":{"markdown":"#
              Catalog Overview\\n\\n[button:primary:Package Data](/s3/buckets/'
            - Ref: ConstructHubPackageDataDC5EF35E
            - )\\n[button:Catalog Builder](/lambda/home#/functions/
            - Ref: ConstructHubOrchestrationCatalogBuilder7C964951
            - )\\n[button:Inventory Canary](/lambda/home#/functions/
            - Ref: ConstructHubInventoryCanary63D899BC
            - )\\n[button:Search Canary Log
              Group](/cloudwatch/home#logsV2:log-groups/log-group/$252Faws$252flambda$252f
            - Ref: ConstructHubInventoryCanary63D899BC
            - /log-events)"}},{"type":"metric","width":12,"height":6,"x":0,"y":2,"properties":{"view":"timeSeries","title":"Catalog
              Size","region":"
            - Ref: AWS::Region
            - '","metrics":[["ConstructHub/Inventory","SubmoduleCount",{"label":"Submodules","period":900,"stat":"Maximum"}],["ConstructHub/Inventory","PackageVersionCount",{"label":"Package
              Versions","period":900,"stat":"Maximum"}],["ConstructHub/Inventory","PackageMajorVersionCount",{"label":"Package
              Majors","period":900,"stat":"Maximum"}],["ConstructHub/Inventory","PackageCount",{"label":"Packages","period":900,"stat":"Maximum"}]],"yAxis":{"left":{"min":0}}}},{"type":"metric","width":12,"height":6,"x":12,"y":2,"properties":{"view":"timeSeries","title":"Catalog
              Issues","region":"'
            - Ref: AWS::Region
            - '","metrics":[["ConstructHub/Inventory","UnknownObjectCount",{"label":"Unknown","period":900,"stat":"Maximum"}],["ConstructHub/Inventory","MissingAssemblyCount",{"label":"Missing
              Assembly","period":900,"stat":"Maximum"}],["ConstructHub/Inventory","MissingPackageMetadataCount",{"label":"Missing
              Metadata","period":900,"stat":"Maximum"}],["ConstructHub/Inventory","MissingPackageTarballCount",{"label":"Missing
              Tarball","period":900,"stat":"Maximum"}],["ConstructHub/Inventory","UninstallablePackageCount",{"label":"Uninstallable
              Package","period":900,"stat":"Maximum"}],["ConstructHub/CatalogBuilder","MissingConstructFrameworkCount",{"label":"No
              Construct
              Framework","period":900,"stat":"Maximum","yAxis":"right"}],["ConstructHub/CatalogBuilder","MissingConstructFrameworkVersionCount",{"label":"No
              Construct Framework
              Version","period":900,"stat":"Maximum","yAxis":"right"}]],"yAxis":{"left":{"min":0},"right":{"min":0}}}},{"type":"text","width":24,"height":2,"x":0,"y":8,"properties":{"markdown":"#
              Documentation Generation\\n\\n[button:primary:Transliterator
              Logs](/cloudwatch/home#logsV2:log-groups/log-group/'
            - Fn::Join:
                - "%252"
                - Fn::Split:
                    - /
                    - Ref: ConstructHubOrchestrationTransliteratorLogGroupEE16EE8B
            - )\\n[button:Transliterator ECS Cluster](/ecs/home#/clusters/
            - Ref: ConstructHubOrchestrationCluster3D6F0081
            - /tasks)"}},{"type":"metric","width":12,"height":6,"x":0,"y":10,"properties":{"view":"timeSeries","title":"Fargate
              Resources","region":"
            - Ref: AWS::Region
            - '","metrics":[["AWS/Usage","ResourceCount","Class","None","Resource","OnDemand","Service","Fargate","Type","Resource",{"label":"Fargate
              Usage
              (On-Demand)","stat":"Maximum","id":"mFargateUsage"}],[{"label":"Fargate
              Quota
              (On-Demand)","expression":"SERVICE_QUOTA(mFargateUsage)"}],[{"label":"CPU
              Utilization","expression":"100 * FILL(mCpuUtilized, 0) /
              FILL(mCpuReserved,
              REPEAT)","yAxis":"right"}],["ECS/ContainerInsights","CpuReserved","ClusterName","'
            - Ref: ConstructHubOrchestrationCluster3D6F0081
            - '",{"stat":"Maximum","visible":false,"id":"mCpuReserved"}],["ECS/ContainerInsights","CpuUtilized","ClusterName","'
            - Ref: ConstructHubOrchestrationCluster3D6F0081
            - '",{"stat":"Maximum","visible":false,"id":"mCpuUtilized"}],[{"label":"Memory
              Utilization","expression":"100 * FILL(mMemoryUtilized, 0) /
              FILL(mMemoryReserved,
              REPEAT)","yAxis":"right"}],["ECS/ContainerInsights","MemoryReserved","ClusterName","'
            - Ref: ConstructHubOrchestrationCluster3D6F0081
            - '",{"stat":"Maximum","visible":false,"id":"mMemoryReserved"}],["ECS/ContainerInsights","MemoryUtilized","ClusterName","'
            - Ref: ConstructHubOrchestrationCluster3D6F0081
            - '",{"stat":"Maximum","visible":false,"id":"mMemoryUtilized"}]],"yAxis":{"left":{"min":0},"right":{"label":"Percent","min":0,"max":100,"showUnits":false}}}},{"type":"metric","width":12,"height":6,"x":12,"y":10,"properties":{"view":"timeSeries","title":"ECS
              Resources","region":"'
            - Ref: AWS::Region
            - '","metrics":[[{"label":"Received
              Bytes","expression":"FILL(m67cc14db3275d4a2af71847df2ebb376a00b015f62c4ff9d1aedb9bc615a6cf0,
              0)"}],["ECS/ContainerInsights","NetworkRxBytes","ClusterName","'
            - Ref: ConstructHubOrchestrationCluster3D6F0081
            - '",{"label":"Received
              Bytes","stat":"Maximum","visible":false,"id":"m67cc14db3275d4a2af71847df2ebb376a00b015f62c4ff9d1aedb9bc615a6cf0"}],[{"label":"Transmitted
              Bytes","expression":"FILL(md6781afc8bf73de5587d36039d8226d1c0fe0b50a1c949759d3d8d8cd2e3f6d1,
              0)"}],["ECS/ContainerInsights","NetworkTxBytes","ClusterName","'
            - Ref: ConstructHubOrchestrationCluster3D6F0081
            - '",{"label":"Transmitted
              Bytes","stat":"Maximum","visible":false,"id":"md6781afc8bf73de5587d36039d8226d1c0fe0b50a1c949759d3d8d8cd2e3f6d1"}],[{"label":"Task
              Count","expression":"FILL(mbb258976f5c025a7dff5289417a6b07619e000e4af1a427fecc57b31586fd6dd,
              0)","yAxis":"right"}],["ECS/ContainerInsights","TaskCount","ClusterName","'
            - Ref: ConstructHubOrchestrationCluster3D6F0081
            - '",{"label":"Task
              Count","stat":"Sum","visible":false,"id":"mbb258976f5c025a7dff5289417a6b07619e000e4af1a427fecc57b31586fd6dd"}]],"yAxis":{"left":{"min":0},"right":{"min":0}}}},{"type":"text","width":24,"height":1,"x":0,"y":16,"properties":{"markdown":"##
              Language:
              typescript"}},{"type":"metric","width":12,"height":6,"x":0,"y":17,"properties":{"view":"pie","title":"Package
              Versions","region":"'
            - Ref: AWS::Region
            - '","metrics":[["ConstructHub/Inventory","SupportedPackageVersionCount","Language","typescript",{"color":"#2ca02c","label":"Available","period":900,"stat":"Maximum"}],["ConstructHub/Inventory","CorruptAssemblyPackageVersionCount","Language","typescript",{"color":"#3542D7","label":"Corrupt
              Assembly","period":900,"stat":"Maximum"}],["ConstructHub/Inventory","UnsupportedPackageVersionCount","Language","typescript",{"color":"#9467bd","label":"Unsupported","period":900,"stat":"Maximum"}],["ConstructHub/Inventory","MissingPackageVersionCount","Language","typescript",{"color":"#d62728","label":"Missing","period":900,"stat":"Maximum"}]],"yAxis":{"left":{"showUnits":false}}}},{"type":"metric","width":12,"height":6,"x":12,"y":17,"properties":{"view":"pie","title":"Package
              Version Submodules","region":"'
            - Ref: AWS::Region
            - '","metrics":[["ConstructHub/Inventory","SupportedSubmoduleCount","Language","typescript",{"color":"#2ca02c","label":"Available","period":900,"stat":"Maximum"}],["ConstructHub/Inventory","CorruptAssemblySubmoduleCount","Language","typescript",{"color":"#3542D7","label":"Corrupt
              Assembly","period":900,"stat":"Maximum"}],["ConstructHub/Inventory","UnsupportedSubmoduleCount","Language","typescript",{"color":"#9467bd","label":"Unsupported","period":900,"stat":"Maximum"}],["ConstructHub/Inventory","MissingSubmoduleCount","Language","typescript",{"color":"#d62728","label":"Missing","period":900,"stat":"Maximum"}]],"yAxis":{"left":{"showUnits":false}}}},{"type":"text","width":24,"height":1,"x":0,"y":23,"properties":{"markdown":"##
              Language:
              python"}},{"type":"metric","width":12,"height":6,"x":0,"y":24,"properties":{"view":"pie","title":"Package
              Versions","region":"'
            - Ref: AWS::Region
            - '","metrics":[["ConstructHub/Inventory","SupportedPackageVersionCount","Language","python",{"color":"#2ca02c","label":"Available","period":900,"stat":"Maximum"}],["ConstructHub/Inventory","CorruptAssemblyPackageVersionCount","Language","python",{"color":"#3542D7","label":"Corrupt
              Assembly","period":900,"stat":"Maximum"}],["ConstructHub/Inventory","UnsupportedPackageVersionCount","Language","python",{"color":"#9467bd","label":"Unsupported","period":900,"stat":"Maximum"}],["ConstructHub/Inventory","MissingPackageVersionCount","Language","python",{"color":"#d62728","label":"Missing","period":900,"stat":"Maximum"}]],"yAxis":{"left":{"showUnits":false}}}},{"type":"metric","width":12,"height":6,"x":12,"y":24,"properties":{"view":"pie","title":"Package
              Version Submodules","region":"'
            - Ref: AWS::Region
            - '","metrics":[["ConstructHub/Inventory","SupportedSubmoduleCount","Language","python",{"color":"#2ca02c","label":"Available","period":900,"stat":"Maximum"}],["ConstructHub/Inventory","CorruptAssemblySubmoduleCount","Language","python",{"color":"#3542D7","label":"Corrupt
              Assembly","period":900,"stat":"Maximum"}],["ConstructHub/Inventory","UnsupportedSubmoduleCount","Language","python",{"color":"#9467bd","label":"Unsupported","period":900,"stat":"Maximum"}],["ConstructHub/Inventory","MissingSubmoduleCount","Language","python",{"color":"#d62728","label":"Missing","period":900,"stat":"Maximum"}]],"yAxis":{"left":{"showUnits":false}}}},{"type":"text","width":24,"height":1,"x":0,"y":30,"properties":{"markdown":"##
              Language:
              java"}},{"type":"metric","width":12,"height":6,"x":0,"y":31,"properties":{"view":"pie","title":"Package
              Versions","region":"'
            - Ref: AWS::Region
            - '","metrics":[["ConstructHub/Inventory","SupportedPackageVersionCount","Language","java",{"color":"#2ca02c","label":"Available","period":900,"stat":"Maximum"}],["ConstructHub/Inventory","CorruptAssemblyPackageVersionCount","Language","java",{"color":"#3542D7","label":"Corrupt
              Assembly","period":900,"stat":"Maximum"}],["ConstructHub/Inventory","UnsupportedPackageVersionCount","Language","java",{"color":"#9467bd","label":"Unsupported","period":900,"stat":"Maximum"}],["ConstructHub/Inventory","MissingPackageVersionCount","Language","java",{"color":"#d62728","label":"Missing","period":900,"stat":"Maximum"}]],"yAxis":{"left":{"showUnits":false}}}},{"type":"metric","width":12,"height":6,"x":12,"y":31,"properties":{"view":"pie","title":"Package
              Version Submodules","region":"'
            - Ref: AWS::Region
            - '","metrics":[["ConstructHub/Inventory","SupportedSubmoduleCount","Language","java",{"color":"#2ca02c","label":"Available","period":900,"stat":"Maximum"}],["ConstructHub/Inventory","CorruptAssemblySubmoduleCount","Language","java",{"color":"#3542D7","label":"Corrupt
              Assembly","period":900,"stat":"Maximum"}],["ConstructHub/Inventory","UnsupportedSubmoduleCount","Language","java",{"color":"#9467bd","label":"Unsupported","period":900,"stat":"Maximum"}],["ConstructHub/Inventory","MissingSubmoduleCount","Language","java",{"color":"#d62728","label":"Missing","period":900,"stat":"Maximum"}]],"yAxis":{"left":{"showUnits":false}}}},{"type":"text","width":24,"height":1,"x":0,"y":37,"properties":{"markdown":"##
              Language:
              csharp"}},{"type":"metric","width":12,"height":6,"x":0,"y":38,"properties":{"view":"pie","title":"Package
              Versions","region":"'
            - Ref: AWS::Region
            - '","metrics":[["ConstructHub/Inventory","SupportedPackageVersionCount","Language","csharp",{"color":"#2ca02c","label":"Available","period":900,"stat":"Maximum"}],["ConstructHub/Inventory","CorruptAssemblyPackageVersionCount","Language","csharp",{"color":"#3542D7","label":"Corrupt
              Assembly","period":900,"stat":"Maximum"}],["ConstructHub/Inventory","UnsupportedPackageVersionCount","Language","csharp",{"color":"#9467bd","label":"Unsupported","period":900,"stat":"Maximum"}],["ConstructHub/Inventory","MissingPackageVersionCount","Language","csharp",{"color":"#d62728","label":"Missing","period":900,"stat":"Maximum"}]],"yAxis":{"left":{"showUnits":false}}}},{"type":"metric","width":12,"height":6,"x":12,"y":38,"properties":{"view":"pie","title":"Package
              Version Submodules","region":"'
            - Ref: AWS::Region
            - '","metrics":[["ConstructHub/Inventory","SupportedSubmoduleCount","Language","csharp",{"color":"#2ca02c","label":"Available","period":900,"stat":"Maximum"}],["ConstructHub/Inventory","CorruptAssemblySubmoduleCount","Language","csharp",{"color":"#3542D7","label":"Corrupt
              Assembly","period":900,"stat":"Maximum"}],["ConstructHub/Inventory","UnsupportedSubmoduleCount","Language","csharp",{"color":"#9467bd","label":"Unsupported","period":900,"stat":"Maximum"}],["ConstructHub/Inventory","MissingSubmoduleCount","Language","csharp",{"color":"#d62728","label":"Missing","period":900,"stat":"Maximum"}]],"yAxis":{"left":{"showUnits":false}}}},{"type":"text","width":24,"height":1,"x":0,"y":44,"properties":{"markdown":"##
              Language:
              go"}},{"type":"metric","width":12,"height":6,"x":0,"y":45,"properties":{"view":"pie","title":"Package
              Versions","region":"'
            - Ref: AWS::Region
            - '","metrics":[["ConstructHub/Inventory","SupportedPackageVersionCount","Language","go",{"color":"#2ca02c","label":"Available","period":900,"stat":"Maximum"}],["ConstructHub/Inventory","CorruptAssemblyPackageVersionCount","Language","go",{"color":"#3542D7","label":"Corrupt
              Assembly","period":900,"stat":"Maximum"}],["ConstructHub/Inventory","UnsupportedPackageVersionCount","Language","go",{"color":"#9467bd","label":"Unsupported","period":900,"stat":"Maximum"}],["ConstructHub/Inventory","MissingPackageVersionCount","Language","go",{"color":"#d62728","label":"Missing","period":900,"stat":"Maximum"}]],"yAxis":{"left":{"showUnits":false}}}},{"type":"metric","width":12,"height":6,"x":12,"y":45,"properties":{"view":"pie","title":"Package
              Version Submodules","region":"'
            - Ref: AWS::Region
            - '","metrics":[["ConstructHub/Inventory","SupportedSubmoduleCount","Language","go",{"color":"#2ca02c","label":"Available","period":900,"stat":"Maximum"}],["ConstructHub/Inventory","CorruptAssemblySubmoduleCount","Language","go",{"color":"#3542D7","label":"Corrupt
              Assembly","period":900,"stat":"Maximum"}],["ConstructHub/Inventory","UnsupportedSubmoduleCount","Language","go",{"color":"#9467bd","label":"Unsupported","period":900,"stat":"Maximum"}],["ConstructHub/Inventory","MissingSubmoduleCount","Language","go",{"color":"#d62728","label":"Missing","period":900,"stat":"Maximum"}]],"yAxis":{"left":{"showUnits":false}}}},{"type":"text","width":24,"height":2,"x":0,"y":51,"properties":{"markdown":"#
              dev/ConstructHub/Sources/NpmJs\\n\\n[button:primary:NpmJs
              Follower](/lambda/home#/functions/'
            - Ref: ConstructHubSourcesNpmJs15A77D2D
            - )\\n[button:Marker Object](/s3/object/
            - Ref: ConstructHubSourcesNpmJsStagingBucketB286F0E6
            - ?prefix=couchdb-last-transaction-id.2)\\n[button:Stager](/lambda/home#/functions/
            - Ref: ConstructHubSourcesNpmJsStageAndNotify591C0CFA
            - )\\n[button:Stager DLQ](/sqs/v2/home#/queues/https%3A%2F%2Fsqs.
            - Ref: AWS::Region
            - .amazonaws.com%2F
            - Ref: AWS::AccountId
            - "%2F"
            - Fn::GetAtt:
                - ConstructHubSourcesStagerDLQ80BD2600
                - QueueName
            - )"}},{"type":"metric","width":12,"height":6,"x":0,"y":53,"properties":{"view":"timeSeries","title":"Follower
              Health","region":"
            - Ref: AWS::Region
            - '","metrics":[[{"label":"Invocations","expression":"FILL(m9ff955bd33652ecefb4dd9402064988aa5e418fcf59360156ff8c9e38dbde5e2,
              0)"}],["AWS/Lambda","Invocations","FunctionName","'
            - Ref: ConstructHubSourcesNpmJs15A77D2D
            - '",{"label":"Invocations","stat":"Sum","visible":false,"id":"m9ff955bd33652ecefb4dd9402064988aa5e418fcf59360156ff8c9e38dbde5e2"}],[{"label":"Errors","expression":"FILL(m3aa18789f406dc22d5fd69d6a8b1ae08cbc04aabfde21bee51e16796b37a2e55,
              0)"}],["AWS/Lambda","Errors","FunctionName","'
            - Ref: ConstructHubSourcesNpmJs15A77D2D
            - '",{"label":"Errors","stat":"Sum","visible":false,"id":"m3aa18789f406dc22d5fd69d6a8b1ae08cbc04aabfde21bee51e16796b37a2e55"}],["ConstructHub/PackageSource/NpmJs/Follower","RemainingTime",{"label":"Remaining
              Time","stat":"Minimum","yAxis":"right"}]],"yAxis":{"left":{"min":0},"right":{"min":0}},"period":300}},{"type":"metric","width":12,"height":6,"x":12,"y":53,"properties":{"view":"timeSeries","title":"Stager
              Health","region":"'
            - Ref: AWS::Region
            - '","metrics":[[{"label":"Invocations","expression":"FILL(m9ff955bd33652ecefb4dd9402064988aa5e418fcf59360156ff8c9e38dbde5e2,
              0)"}],["AWS/Lambda","Invocations","FunctionName","'
            - Ref: ConstructHubSourcesNpmJsStageAndNotify591C0CFA
            - '",{"label":"Invocations","stat":"Sum","visible":false,"id":"m9ff955bd33652ecefb4dd9402064988aa5e418fcf59360156ff8c9e38dbde5e2"}],[{"label":"Errors","expression":"FILL(m3aa18789f406dc22d5fd69d6a8b1ae08cbc04aabfde21bee51e16796b37a2e55,
              0)"}],["AWS/Lambda","Errors","FunctionName","'
            - Ref: ConstructHubSourcesNpmJsStageAndNotify591C0CFA
            - '",{"label":"Errors","stat":"Sum","visible":false,"id":"m3aa18789f406dc22d5fd69d6a8b1ae08cbc04aabfde21bee51e16796b37a2e55"}],["AWS/Lambda","Duration","FunctionName","'
            - Ref: ConstructHubSourcesNpmJsStageAndNotify591C0CFA
            - '",{"label":"Duration","yAxis":"right"}]],"yAxis":{"left":{"min":0},"right":{"min":0}},"period":300}},{"type":"metric","width":12,"height":6,"x":0,"y":59,"properties":{"view":"timeSeries","title":"CouchDB
              Follower","region":"'
            - Ref: AWS::Region
            - '","metrics":[[{"label":"Change
              Count","expression":"FILL(mf6a938229aec623f5cf21e3ae3401901e7f7c6ebd5774ab6ac6e74af83efd121,
              0)"}],["ConstructHub/PackageSource/NpmJs/Follower","ChangeCount",{"label":"Change
              Count","stat":"Sum","visible":false,"id":"mf6a938229aec623f5cf21e3ae3401901e7f7c6ebd5774ab6ac6e74af83efd121"}],[{"label":"Unprocessable","expression":"FILL(m5b235d813bd8ded65d7de9a1345c9b49a8cf2af40e7e98ddbb8cb73e00783a8a,
              0)"}],["ConstructHub/PackageSource/NpmJs/Follower","UnprocessableEntity",{"label":"Unprocessable","stat":"Sum","visible":false,"id":"m5b235d813bd8ded65d7de9a1345c9b49a8cf2af40e7e98ddbb8cb73e00783a8a"}],[{"label":"Lag
              to
              npmjs.com","expression":"FILL(m4d6c513faac55be4bca785e8587a9a145b65f5fe675318c9c5c52f3ada197b7b,
              REPEAT)","yAxis":"right"}],["ConstructHub/PackageSource/NpmJs/Follower","NpmJsChangeAge",{"label":"Lag
              to
              npmjs.com","stat":"Minimum","visible":false,"id":"m4d6c513faac55be4bca785e8587a9a145b65f5fe675318c9c5c52f3ada197b7b"}],[{"label":"Package
              Version
              Age","expression":"FILL(mec485aa83505431ed7a356970082cd4815c310504ff176dd3eeb241ae7bbf0c4,
              REPEAT)","yAxis":"right"}],["ConstructHub/PackageSource/NpmJs/Follower","PackageVersionAge",{"label":"Package
              Version
              Age","stat":"Maximum","visible":false,"id":"mec485aa83505431ed7a356970082cd4815c310504ff176dd3eeb241ae7bbf0c4"}]],"yAxis":{"left":{"min":0},"right":{"label":"Milliseconds","min":0,"showUnits":false}},"period":300}},{"type":"metric","width":12,"height":6,"x":12,"y":59,"properties":{"view":"timeSeries","title":"CouchDB
              Changes","region":"'
            - Ref: AWS::Region
            - '","metrics":[[{"label":"Last Sequence
              Number","expression":"FILL(mcc89a801dd7db60ea52e74b9851bd34a3899e7a26323ac98feb632cdf70c2500,
              REPEAT)"}],["ConstructHub/PackageSource/NpmJs/Follower","LastSeq",{"label":"Last
              Sequence
              Number","stat":"Maximum","visible":false,"id":"mcc89a801dd7db60ea52e74b9851bd34a3899e7a26323ac98feb632cdf70c2500"}]],"yAxis":{},"period":300}},{"type":"metric","width":12,"height":6,"x":0,"y":65,"properties":{"view":"timeSeries","title":"Stager
              Dead-Letter Queue","region":"'
            - Ref: AWS::Region
            - '","metrics":[[{"label":"Visible
              Messages","expression":"FILL(m96c7bb4160011a049b6b07c0feab8fb02e5a8d4aa466939592829f864dde6400,
              0)"}],["AWS/SQS","ApproximateNumberOfMessagesVisible","QueueName","'
            - Fn::GetAtt:
                - ConstructHubSourcesStagerDLQ80BD2600
                - QueueName
            - '",{"label":"Visible
              Messages","stat":"Maximum","visible":false,"id":"m96c7bb4160011a049b6b07c0feab8fb02e5a8d4aa466939592829f864dde6400"}],[{"label":"Invisible
              Messages","expression":"FILL(mf74066283a392fc98a0cd7a405f2aa9b5af544d3a87542f06fff7fd069fd8578,
              0)"}],["AWS/SQS","ApproximateNumberOfMessagesNotVisible","QueueName","'
            - Fn::GetAtt:
                - ConstructHubSourcesStagerDLQ80BD2600
                - QueueName
            - '",{"label":"Invisible
              Messages","stat":"Maximum","visible":false,"id":"mf74066283a392fc98a0cd7a405f2aa9b5af544d3a87542f06fff7fd069fd8578"}],["AWS/SQS","ApproximateAgeOfOldestMessage","QueueName","'
            - Fn::GetAtt:
                - ConstructHubSourcesStagerDLQ80BD2600
                - QueueName
            - '",{"label":"Oldest
              Message","stat":"Maximum","yAxis":"right"}]],"yAxis":{"left":{"min":0},"right":{"min":0}},"period":60}},{"type":"metric","width":12,"height":6,"x":12,"y":65,"properties":{"view":"timeSeries","title":"Package
              Canary","region":"'
            - Ref: AWS::Region
            - '","metrics":[["ConstructHub/PackageCanary","DwellTime",{"label":"Dwell
              Time","stat":"Maximum"}],["ConstructHub/PackageCanary","TimeToCatalog",{"label":"Time
              to
              Catalog","stat":"Maximum"}],["ConstructHub/PackageCanary","TrackedVersionCount",{"label":"Tracked
              Version
              Count","stat":"Maximum","yAxis":"right"}]],"annotations":{"horizontal":[{"color":"#ff0000","label":"SLA
              (5
              minutes)","value":300,"yAxis":"left"}]},"yAxis":{"left":{"min":0},"right":{"min":0}}}},{"type":"metric","width":12,"height":6,"x":0,"y":71,"properties":{"view":"timeSeries","title":"Observed
              lag of replicate.npmjs.com","region":"'
            - Ref: AWS::Region
            - '","metrics":[["ConstructHub/PackageCanary","EstimatedNpmReplicaLag",{"label":"Replica
              lag
              (construct-hub-probe)","stat":"Maximum"}]],"annotations":{"horizontal":[{"color":"#ffa500","label":"5
              minutes","value":300,"yAxis":"left"}]},"yAxis":{"left":{"min":0}}}},{"type":"text","width":24,"height":2,"x":0,"y":77,"properties":{"markdown":"#
              Ingestion Function\\n\\n[button:Ingestion
              Function](/lambda/home#/functions/'
            - Ref: ConstructHubIngestion407909CE
            - )\\n[button:primary:Search Log
              Group](/cloudwatch/home#logsV2:log-groups/log-group/$252Faws$252flambda$252f
            - Ref: ConstructHubIngestion407909CE
            - /log-events)\\n[button:DLQ](/sqs/v2/home#/queues/https%3A%2F%2Fsqs.
            - Ref: AWS::Region
            - .amazonaws.com%2F
            - Ref: AWS::AccountId
            - "%2F"
            - Fn::GetAtt:
                - ConstructHubIngestionDLQ3E96A5F2
                - QueueName
            - )"}},{"type":"metric","width":12,"height":6,"x":0,"y":79,"properties":{"view":"timeSeries","title":"Function
              Health","region":"
            - Ref: AWS::Region
            - '","metrics":[[{"label":"Invocations","expression":"FILL(m9ff955bd33652ecefb4dd9402064988aa5e418fcf59360156ff8c9e38dbde5e2,
              0)"}],["AWS/Lambda","Invocations","FunctionName","'
            - Ref: ConstructHubIngestion407909CE
            - '",{"label":"Invocations","stat":"Sum","visible":false,"id":"m9ff955bd33652ecefb4dd9402064988aa5e418fcf59360156ff8c9e38dbde5e2"}],[{"label":"Errors","expression":"FILL(m3aa18789f406dc22d5fd69d6a8b1ae08cbc04aabfde21bee51e16796b37a2e55,
              0)"}],["AWS/Lambda","Errors","FunctionName","'
            - Ref: ConstructHubIngestion407909CE
            - '",{"label":"Errors","stat":"Sum","visible":false,"id":"m3aa18789f406dc22d5fd69d6a8b1ae08cbc04aabfde21bee51e16796b37a2e55"}]],"yAxis":{"left":{"min":0}},"period":60}},{"type":"metric","width":12,"height":6,"x":12,"y":79,"properties":{"view":"timeSeries","title":"Input
              Queue","region":"'
            - Ref: AWS::Region
            - '","metrics":[["AWS/SQS","ApproximateNumberOfMessagesVisible","QueueName","'
            - Fn::GetAtt:
                - ConstructHubIngestionQueue1AD94CA3
                - QueueName
            - '",{"label":"Visible
              Messages","period":60,"stat":"Maximum"}],["AWS/SQS","ApproximateNumberOfMessagesNotVisible","QueueName","'
            - Fn::GetAtt:
                - ConstructHubIngestionQueue1AD94CA3
                - QueueName
            - '",{"label":"Hidden
              Messages","period":60,"stat":"Maximum"}],["AWS/SQS","ApproximateAgeOfOldestMessage","QueueName","'
            - Fn::GetAtt:
                - ConstructHubIngestionQueue1AD94CA3
                - QueueName
            - '",{"label":"Oldest Message
              Age","period":60,"stat":"Maximum","yAxis":"right"}]],"annotations":{"horizontal":[{"color":"#ffa500","label":"10
              Minutes","value":600,"yAxis":"right"}]},"yAxis":{"left":{"min":0},"right":{"min":0}},"period":60}},{"type":"metric","width":12,"height":6,"x":0,"y":85,"properties":{"view":"timeSeries","title":"Input
              Quality","region":"'
            - Ref: AWS::Region
            - '","stacked":true,"metrics":[[{"label":"Invalid
              Assemblies","expression":"FILL(m0c5f10aa73687a21aa44b8985d19311246bca6c2cd1b2256b9f3e78c71e94fa3,
              0)"}],["ConstructHub/Ingestion","InvalidAssembly",{"label":"Invalid
              Assemblies","stat":"Sum","visible":false,"id":"m0c5f10aa73687a21aa44b8985d19311246bca6c2cd1b2256b9f3e78c71e94fa3"}],[{"label":"Invalid
              Tarball","expression":"FILL(m3a39d9b0bf974255f27dc95e44c8574bdfce2b97e49a7504346a77c5c9f6a3e1,
              0)"}],["ConstructHub/Ingestion","InvalidTarball",{"label":"Invalid
              Tarball","stat":"Sum","visible":false,"id":"m3a39d9b0bf974255f27dc95e44c8574bdfce2b97e49a7504346a77c5c9f6a3e1"}],[{"label":"Ineligible
              License","expression":"FILL(me19ae9c3f20ae715e3462f9402684a3817282218f36e69494a60bc251e3435a6,
              0)"}],["ConstructHub/Ingestion","IneligibleLicense",{"label":"Ineligible
              License","stat":"Sum","visible":false,"id":"me19ae9c3f20ae715e3462f9402684a3817282218f36e69494a60bc251e3435a6"}],[{"label":"Mismatched
              Identity","expression":"FILL(m7c1d407f17f8d2452a0bf87ac06fdd032de385a2758254f4192d6e17ed40d44b,
              0)"}],["ConstructHub/Ingestion","MismatchedIdentityRejections",{"label":"Mismatched
              Identity","stat":"Sum","visible":false,"id":"m7c1d407f17f8d2452a0bf87ac06fdd032de385a2758254f4192d6e17ed40d44b"}],[{"label":"Found
              License
              file","expression":"FILL(m7084dfec3c5bab86694d7ae438460f471c174a94bc67c9c9738e3ab60246b661,
              0)"}],["ConstructHub/Ingestion","FoundLicenseFile",{"label":"Found
              License
              file","stat":"Sum","visible":false,"id":"m7084dfec3c5bab86694d7ae438460f471c174a94bc67c9c9738e3ab60246b661"}]],"yAxis":{"left":{"label":"Count","min":0,"showUnits":false}}}},{"type":"metric","width":12,"height":6,"x":12,"y":85,"properties":{"view":"timeSeries","title":"Dead
              Letters","region":"'
            - Ref: AWS::Region
            - '","metrics":[["AWS/SQS","ApproximateNumberOfMessagesVisible","QueueName","'
            - Fn::GetAtt:
                - ConstructHubIngestionDLQ3E96A5F2
                - QueueName
            - '",{"label":"Visible
              Messages","stat":"Maximum"}],["AWS/SQS","ApproximateNumberOfMessagesNotVisible","QueueName","'
            - Fn::GetAtt:
                - ConstructHubIngestionDLQ3E96A5F2
                - QueueName
            - '",{"label":"Invisible
              Messages","stat":"Maximum"}],["AWS/SQS","ApproximateAgeOfOldestMessage","QueueName","'
            - Fn::GetAtt:
                - ConstructHubIngestionDLQ3E96A5F2
                - QueueName
            - '",{"label":"Oldest Message
              Age","stat":"Maximum","yAxis":"right"}]],"annotations":{"horizontal":[{"color":"#ff7f0e","label":"10
              days","value":864000,"yAxis":"right"},{"color":"#ff0000","label":"14
              days (DLQ
              Retention)","value":1209600,"yAxis":"right"}]},"yAxis":{"left":{"min":0},"right":{"min":0}},"period":60}},{"type":"text","width":24,"height":2,"x":0,"y":91,"properties":{"markdown":"#
              Orchestration\\n\\n[button:primary:State
              Machine](/states/home#/statemachines/view/'
            - Ref: ConstructHubOrchestration39161A46
            - )\\n[button:DLQ](/sqs/v2/home#/queues/https%3A%2F%2Fsqs.
            - Ref: AWS::Region
            - .amazonaws.com%2F
            - Ref: AWS::AccountId
            - "%2F"
            - Fn::GetAtt:
                - ConstructHubOrchestrationDLQ9C6D9BD4
                - QueueName
            - )\\n[button:Redrive DLQ](/lambda/home#/functions/
            - Ref: ConstructHubOrchestrationRedrive8DDBA67E
            - )\\n[button:Regenerate All
              Documentation](/states/home#/statemachines/view/
            - Ref: ConstructHubOrchestrationRegenerateAllDocumentationE9FAB254
            - )"}},{"type":"metric","width":12,"height":6,"x":0,"y":93,"properties":{"view":"timeSeries","title":"State
              Machine Executions","region":"
            - Ref: AWS::Region
            - '","metrics":[[{"label":"Started","expression":"FILL(m392141ff4cfa3bbe1889b2db42bcf20599513e199a0b9fb8dc736cde893c1d7c,
              0)"}],["AWS/States","ExecutionsStarted","StateMachineArn","'
            - Ref: ConstructHubOrchestration39161A46
            - '",{"label":"Started","stat":"Sum","visible":false,"id":"m392141ff4cfa3bbe1889b2db42bcf20599513e199a0b9fb8dc736cde893c1d7c"}],[{"label":"Succeeded","expression":"FILL(md1b80634be6e2f057c84f44fab13979a6445395ea2dc357cd12d0ba9f504e6d1,
              0)"}],["AWS/States","ExecutionsSucceeded","StateMachineArn","'
            - Ref: ConstructHubOrchestration39161A46
            - '",{"label":"Succeeded","stat":"Sum","visible":false,"id":"md1b80634be6e2f057c84f44fab13979a6445395ea2dc357cd12d0ba9f504e6d1"}],[{"label":"Aborted","expression":"FILL(m7c13255adf2b6d90baaa9e4e952e72ce260730c93b662336d01e3342f6255e08,
              0)"}],["AWS/States","ExecutionsAborted","StateMachineArn","'
            - Ref: ConstructHubOrchestration39161A46
            - '",{"label":"Aborted","stat":"Sum","visible":false,"id":"m7c13255adf2b6d90baaa9e4e952e72ce260730c93b662336d01e3342f6255e08"}],[{"label":"Failed","expression":"FILL(m503cb5a7568675222eb2ac827982f88ad300c986505dabfafe1707080946e597,
              0)"}],["AWS/States","ExecutionsFailed","StateMachineArn","'
            - Ref: ConstructHubOrchestration39161A46
            - '",{"label":"Failed","stat":"Sum","visible":false,"id":"m503cb5a7568675222eb2ac827982f88ad300c986505dabfafe1707080946e597"}],[{"label":"Throttled","expression":"FILL(m278670a6ffa3ce32fec8fcb73c1cfdc4c965389617e2387ab5852ebb00b2a81f,
              0)"}],["AWS/States","ExecutionThrottled","StateMachineArn","'
            - Ref: ConstructHubOrchestration39161A46
            - '",{"label":"Throttled","stat":"Sum","visible":false,"id":"m278670a6ffa3ce32fec8fcb73c1cfdc4c965389617e2387ab5852ebb00b2a81f"}],[{"label":"Timed
              Out","expression":"FILL(m106d91118c893ec9037d16448722184f1ebdcca08a617e1f13758151a8c85a21,
              0)"}],["AWS/States","ExecutionsTimedOut","StateMachineArn","'
            - Ref: ConstructHubOrchestration39161A46
            - '",{"label":"Timed
              Out","stat":"Sum","visible":false,"id":"m106d91118c893ec9037d16448722184f1ebdcca08a617e1f13758151a8c85a21"}],["AWS/States","ExecutionTime","StateMachineArn","'
            - Ref: ConstructHubOrchestration39161A46
            - '",{"label":"Duration","yAxis":"right"}]],"yAxis":{"left":{"min":0},"right":{"min":0}}}},{"type":"metric","width":12,"height":6,"x":12,"y":93,"properties":{"view":"timeSeries","title":"Dead
              Letter Queue","region":"'
            - Ref: AWS::Region
            - '","metrics":[["AWS/SQS","ApproximateNumberOfMessagesVisible","QueueName","'
            - Fn::GetAtt:
                - ConstructHubOrchestrationDLQ9C6D9BD4
                - QueueName
            - '",{"label":"Visible
              Messages","stat":"Maximum"}],["AWS/SQS","ApproximateNumberOfMessagesNotVisible","QueueName","'
            - Fn::GetAtt:
                - ConstructHubOrchestrationDLQ9C6D9BD4
                - QueueName
            - '",{"label":"Invisible
              Messages","stat":"Maximum"}],["AWS/SQS","ApproximateAgeOfOldestMessage","QueueName","'
            - Fn::GetAtt:
                - ConstructHubOrchestrationDLQ9C6D9BD4
                - QueueName
            - '",{"label":"Oldest Message
              Age","stat":"Maximum","yAxis":"right"}]],"annotations":{"horizontal":[{"color":"#ff7f0e","label":"10
              days","value":864000,"yAxis":"right"},{"color":"#ff0000","label":"14
              days (DLQ
              Retention)","value":1209600,"yAxis":"right"}]},"yAxis":{"left":{"min":0},"right":{"min":0}},"period":60}},{"type":"text","width":24,"height":2,"x":0,"y":99,"properties":{"markdown":"#
              Deny List\\n\\n[button:primary:Deny List Object](/s3/object/'
            - Ref: ConstructHubDenyListBucket1B3C2C2E
            - ?prefix=deny-list.json)\\n[button:Prune
              Function](/lambda/home#/functions/
            - Ref: ConstructHubDenyListPrunePruneHandler30B33551
            - )\\n[button:Prune
              Logs](/cloudwatch/home#logsV2:log-groups/log-group/$252Faws$252flambda$252f
            - Ref: ConstructHubDenyListPrunePruneHandler30B33551
            - /log-events)\\n[button:Delete
              Queue](/sqs/v2/home#/queues/https%3A%2F%2Fsqs.
            - Ref: AWS::Region
            - .amazonaws.com%2F
            - Ref: AWS::AccountId
            - "%2F"
            - Fn::GetAtt:
                - ConstructHubDenyListPruneDeleteQueueBBF60185
                - QueueName
            - )\\n[button:Delete
              Logs](/cloudwatch/home#logsV2:log-groups/log-group/$252Faws$252flambda$252f
            - Ref: ConstructHubDenyListPrunePruneQueueHandlerF7EB599B
            - /log-events)"}},{"type":"metric","width":12,"height":6,"x":0,"y":101,"properties":{"view":"timeSeries","title":"Deny
              List","region":"
            - Ref: AWS::Region
            - '","metrics":[[{"label":"Rules","expression":"FILL(m41327b0edbbef1ca627d9503d1b9b9fab401700118519537b58e0557adee7e4f,
              REPEAT)"}],["ConstructHub/DenyList","DenyListRuleCount",{"label":"Rules","stat":"Maximum","visible":false,"id":"m41327b0edbbef1ca627d9503d1b9b9fab401700118519537b58e0557adee7e4f"}],["AWS/SQS","NumberOfMessagesDeleted","QueueName","'
            - Fn::GetAtt:
                - ConstructHubDenyListPruneDeleteQueueBBF60185
                - QueueName
            - '",{"label":"Deleted
              Files","stat":"Sum"}]],"yAxis":{"left":{"min":0}},"period":300}},{"type":"metric","width":12,"height":6,"x":12,"y":101,"properties":{"view":"timeSeries","title":"Prune
              Function Health","region":"'
            - Ref: AWS::Region
            - '","metrics":[[{"label":"Invocations","expression":"FILL(m9ff955bd33652ecefb4dd9402064988aa5e418fcf59360156ff8c9e38dbde5e2,
              0)"}],["AWS/Lambda","Invocations","FunctionName","'
            - Ref: ConstructHubDenyListPrunePruneHandler30B33551
            - '",{"label":"Invocations","stat":"Sum","visible":false,"id":"m9ff955bd33652ecefb4dd9402064988aa5e418fcf59360156ff8c9e38dbde5e2"}],[{"label":"Errors","expression":"FILL(m3aa18789f406dc22d5fd69d6a8b1ae08cbc04aabfde21bee51e16796b37a2e55,
              0)"}],["AWS/Lambda","Errors","FunctionName","'
            - Ref: ConstructHubDenyListPrunePruneHandler30B33551
            - '",{"label":"Errors","stat":"Sum","visible":false,"id":"m3aa18789f406dc22d5fd69d6a8b1ae08cbc04aabfde21bee51e16796b37a2e55"}]],"yAxis":{"left":{"min":0}},"period":300}},{"type":"text","width":24,"height":2,"x":0,"y":107,"properties":{"markdown":"#
              Package Stats\\n\\n[button:primary:Package Stats
              Object](/s3/object/'
            - Ref: ConstructHubPackageDataDC5EF35E
            - ?prefix=stats.json)\\n[button:Package Stats
              Function](/lambda/home#/functions/
            - Ref: ConstructHubStats61DB07B1
            - )\\n[button:Package Stats
              Logs](/cloudwatch/home#logsV2:log-groups/log-group/$252Faws$252flambda$252f
            - Ref: ConstructHubStats61DB07B1
            - /log-events)"}},{"type":"metric","width":12,"height":6,"x":0,"y":109,"properties":{"view":"timeSeries","title":"Number
              of Package Stats Recorded","region":"
            - Ref: AWS::Region
            - '","metrics":[[{"label":"Packages with
              stats","expression":"FILL(m47411943a6e8f8e16a1dd905ff43cab11425b802c4d32615e081cab30c15f29f,
              REPEAT)"}],["ConstructHub/PackageStats","RegisteredPackagesWithStats",{"label":"Packages
              with
              stats","stat":"Maximum","visible":false,"id":"m47411943a6e8f8e16a1dd905ff43cab11425b802c4d32615e081cab30c15f29f"}]],"yAxis":{"left":{"min":0}}}},{"type":"metric","width":12,"height":6,"x":12,"y":109,"properties":{"view":"timeSeries","title":"Invocation
              Duration","region":"'
            - Ref: AWS::Region
            - '","metrics":[["AWS/Lambda","Duration","FunctionName","'
            - Ref: ConstructHubStats61DB07B1
            - '",{"label":"Duration"}]],"annotations":{"horizontal":[{"color":"#ffa500","label":"15
              minutes (Lambda
              timeout)","value":900,"yAxis":"right"}]},"yAxis":{"left":{"min":0}}}},{"type":"text","width":24,"height":2,"x":0,"y":115,"properties":{"markdown":"#
              Version Tracker\\n\\n[button:primary:Versions Object](/s3/object/'
            - Ref: ConstructHubPackageDataDC5EF35E
            - ?prefix=all-versions.json)\\n[button:Version Tracker
              Function](/lambda/home#/functions/
            - Ref: ConstructHubVersionTrackerD5E8AEAE
            - )\\n[button:Version Tracker
              Logs](/cloudwatch/home#logsV2:log-groups/log-group/$252Faws$252flambda$252f
            - Ref: ConstructHubVersionTrackerD5E8AEAE
            - /log-events)"}},{"type":"metric","width":12,"height":6,"x":0,"y":117,"properties":{"view":"timeSeries","title":"Number
              of Package Versions Recorded","region":"
            - Ref: AWS::Region
            - '","metrics":[[{"label":"Package versions
              recorded","expression":"FILL(m343ebb2e5802fe223e549d8262d8d0c364846e0276426bc0a2d872e83bd8e63d,
              REPEAT)"}],["ConstructHub/VersionTracker","TrackedVersionsCount",{"label":"Package
              versions
              recorded","stat":"Maximum","visible":false,"id":"m343ebb2e5802fe223e549d8262d8d0c364846e0276426bc0a2d872e83bd8e63d"}]],"yAxis":{"left":{"min":0}}}},{"type":"metric","width":12,"height":6,"x":12,"y":117,"properties":{"view":"timeSeries","title":"Invocation
              Duration","region":"'
            - Ref: AWS::Region
            - '","metrics":[["AWS/Lambda","Duration","FunctionName","'
            - Ref: ConstructHubVersionTrackerD5E8AEAE
            - '",{"label":"Duration"}]],"annotations":{"horizontal":[{"color":"#ffa500","label":"1
              minutes (Lambda
              timeout)","value":60,"yAxis":"right"}]},"yAxis":{"left":{"min":0}}}},{"type":"text","width":24,"height":2,"x":0,"y":123,"properties":{"markdown":"#
              Release
              Notes\\n\\n[button:primary:StateMachine](/states/home#/statemachines/view/'
            - Ref: ConstructHubReleaseNotesStateMachine8C711CC7
            - )\\n[button:releaseNotesTrigger](/lambda/home#/functions/
            - Ref: ConstructHubReleaseNotesReleaseNotesTriggerDD939C4F
            - )\\n[button:generateReleaseNotes](/lambda/home#/functions/
            - Ref: ConstructHubReleaseNotesGithubChangelogFetcher1616748C
            - )\\n[button:updateFeed](/lambda/home#/functions/
            - Ref: ConstructHubFeedBuilderReleaseNotesUpdateFeedBB0BA91D
            - )\\n[button:queue](/sqs/v2/home#/queues/https%3A%2F%2Fsqs.
            - Ref: AWS::Region
            - .amazonaws.com%2F
            - Ref: AWS::AccountId
            - "%2F"
            - Fn::GetAtt:
                - ConstructHubReleaseNotesChangeLogFetchQueue2D5BA633
                - QueueName
            - )\\n[button:workerQueue](/sqs/v2/home#/queues/https%3A%2F%2Fsqs.
            - Ref: AWS::Region
            - .amazonaws.com%2F
            - Ref: AWS::AccountId
            - "%2F"
            - Fn::GetAtt:
                - ConstructHubReleaseNotesReleaseNotesFetchWorkerQueueCACEC29F
                - QueueName
            - )\\n[button:workerDLQ](/sqs/v2/home#/queues/https%3A%2F%2Fsqs.
            - Ref: AWS::Region
            - .amazonaws.com%2F
            - Ref: AWS::AccountId
            - "%2F"
            - Fn::GetAtt:
                - ConstructHubReleaseNotesReleaseNotesFetchWorkerQueueDLQ56BF53F1
                - QueueName
            - )"}},{"type":"metric","width":12,"height":6,"x":0,"y":125,"properties":{"view":"timeSeries","title":"Number
              of release Notes","region":"
            - Ref: AWS::Region
            - '","metrics":[[{"label":"Packages with release
              notes","expression":"FILL(m7a7a3037972a088d52187e29766f681a9cb9642d00a12e818823d134184ff48d,
              REPEAT)"}],["ConstructHub/ReleaseNotes","PackageWithChangeLog",{"label":"Packages
              with release
              notes","stat":"Sum","visible":false,"id":"m7a7a3037972a088d52187e29766f681a9cb9642d00a12e818823d134184ff48d"}]],"yAxis":{"left":{"min":0}}}},{"type":"metric","width":12,"height":6,"x":12,"y":125,"properties":{"view":"timeSeries","title":"Release
              notes generation Errors","region":"'
            - Ref: AWS::Region
            - '","metrics":[["ConstructHub/ReleaseNotes","AllErrors",{"label":"All
              Errors","stat":"Maximum"}],["ConstructHub/ReleaseNotes","UnknownError",{"label":"UnknownError","stat":"Maximum"}],["ConstructHub/ReleaseNotes","InvalidCredentials",{"label":"InvalidCredentials","stat":"Maximum"}],["ConstructHub/ReleaseNotes","RequestQuotaExhausted",{"label":"RequestQuotaExhausted","stat":"Maximum"}],["ConstructHub/ReleaseNotes","UnSupportedRepo",{"label":"UnSupportedRepo","stat":"Maximum"}],["ConstructHub/ReleaseNotes","InvalidPackageJson",{"label":"InvalidPackageJson","stat":"Maximum"}],["ConstructHub/ReleaseNotes","ChangelogFetchError",{"label":"ChangeLogFetchError","stat":"Maximum"}]],"yAxis":{}}}]}'
      DashboardName: construct-hub-backend-graphs
  ConstructHubApplication64E14E14:
    Type: AWS::ServiceCatalogAppRegistry::Application
    Properties:
      Name: ConstructHub
  ConstructHubApplicationResourceAssociationcebc72c5fe8aD250F770:
    Type: AWS::ServiceCatalogAppRegistry::ResourceAssociation
    Properties:
      Application:
        Fn::GetAtt:
          - ConstructHubApplication64E14E14
          - Id
      Resource:
        Ref: AWS::StackId
      ResourceType: CFN_STACK
  AWS679f53fac002430cb0da5b7982bd2287ServiceRoleC1EA0FF2:
    Type: AWS::IAM::Role
    Properties:
      AssumeRolePolicyDocument:
        Statement:
          - Action: sts:AssumeRole
            Effect: Allow
            Principal:
              Service: lambda.amazonaws.com
        Version: 2012-10-17
      ManagedPolicyArns:
        - Fn::Join:
            - ""
            - - "arn:"
              - Ref: AWS::Partition
              - :iam::aws:policy/service-role/AWSLambdaBasicExecutionRole
  AWS679f53fac002430cb0da5b7982bd22872D164C4C:
    Type: AWS::Lambda::Function
    Properties:
      Code:
        S3Bucket:
          Fn::Sub: cdk-hnb659fds-assets-\${AWS::AccountId}-\${AWS::Region}
        S3Key: 39381d2c8b8ec42679de4960c24f0c83c56772cdc2b10b6fc14cd0a99aba42ed.zip
      Role:
        Fn::GetAtt:
          - AWS679f53fac002430cb0da5b7982bd2287ServiceRoleC1EA0FF2
          - Arn
      Handler: index.handler
      Runtime: nodejs12.x
      Timeout: 120
    DependsOn:
      - AWS679f53fac002430cb0da5b7982bd2287ServiceRoleC1EA0FF2
  CustomS3AutoDeleteObjectsCustomResourceProviderRole3B1BD092:
    Type: AWS::IAM::Role
    Properties:
      AssumeRolePolicyDocument:
        Version: 2012-10-17
        Statement:
          - Action: sts:AssumeRole
            Effect: Allow
            Principal:
              Service: lambda.amazonaws.com
      ManagedPolicyArns:
        - Fn::Sub: arn:\${AWS::Partition}:iam::aws:policy/service-role/AWSLambdaBasicExecutionRole
  CustomS3AutoDeleteObjectsCustomResourceProviderHandler9D90184F:
    Type: AWS::Lambda::Function
    Properties:
      Code:
        S3Bucket:
          Fn::Sub: cdk-hnb659fds-assets-\${AWS::AccountId}-\${AWS::Region}
        S3Key: 483ae06ed27ef8ca76e011264d772420593a6cfe8544759c306ef3b98c9e25be.zip
      Timeout: 900
      MemorySize: 128
      Handler: __entrypoint__.handler
      Role:
        Fn::GetAtt:
          - CustomS3AutoDeleteObjectsCustomResourceProviderRole3B1BD092
          - Arn
      Runtime: nodejs12.x
      Description:
        Fn::Join:
          - ""
          - - "Lambda function for auto-deleting objects in "
            - Ref: ConstructHubDenyListBucket1B3C2C2E
            - " S3 bucket."
    DependsOn:
      - CustomS3AutoDeleteObjectsCustomResourceProviderRole3B1BD092
  CustomCDKBucketDeployment8693BB64968944B69AAFB0CC9EB8756CServiceRole89A01265:
    Type: AWS::IAM::Role
    Properties:
      AssumeRolePolicyDocument:
        Statement:
          - Action: sts:AssumeRole
            Effect: Allow
            Principal:
              Service: lambda.amazonaws.com
        Version: 2012-10-17
      ManagedPolicyArns:
        - Fn::Join:
            - ""
            - - "arn:"
              - Ref: AWS::Partition
              - :iam::aws:policy/service-role/AWSLambdaBasicExecutionRole
  CustomCDKBucketDeployment8693BB64968944B69AAFB0CC9EB8756CServiceRoleDefaultPolicy88902FDF:
    Type: AWS::IAM::Policy
    Properties:
      PolicyDocument:
        Statement:
          - Action:
              - s3:GetObject*
              - s3:GetBucket*
              - s3:List*
            Effect: Allow
            Resource:
              - Fn::Join:
                  - ""
                  - - "arn:"
                    - Ref: AWS::Partition
                    - ":s3:::"
                    - Fn::Sub: cdk-hnb659fds-assets-\${AWS::AccountId}-\${AWS::Region}
              - Fn::Join:
                  - ""
                  - - "arn:"
                    - Ref: AWS::Partition
                    - ":s3:::"
                    - Fn::Sub: cdk-hnb659fds-assets-\${AWS::AccountId}-\${AWS::Region}
                    - /*
          - Action:
              - s3:GetObject*
              - s3:GetBucket*
              - s3:List*
              - s3:DeleteObject*
              - s3:PutObject
              - s3:PutObjectLegalHold
              - s3:PutObjectRetention
              - s3:PutObjectTagging
              - s3:PutObjectVersionTagging
              - s3:Abort*
            Effect: Allow
            Resource:
              - Fn::GetAtt:
                  - ConstructHubDenyListBucket1B3C2C2E
                  - Arn
              - Fn::Join:
                  - ""
                  - - Fn::GetAtt:
                        - ConstructHubDenyListBucket1B3C2C2E
                        - Arn
                    - /*
          - Action:
              - s3:GetObject*
              - s3:GetBucket*
              - s3:List*
              - s3:DeleteObject*
              - s3:PutObject
              - s3:PutObjectLegalHold
              - s3:PutObjectRetention
              - s3:PutObjectTagging
              - s3:PutObjectVersionTagging
              - s3:Abort*
            Effect: Allow
            Resource:
              - Fn::GetAtt:
                  - ConstructHubIngestionConfigBucket0F0ED0B6
                  - Arn
              - Fn::Join:
                  - ""
                  - - Fn::GetAtt:
                        - ConstructHubIngestionConfigBucket0F0ED0B6
                        - Arn
                    - /*
          - Action:
              - s3:GetObject*
              - s3:GetBucket*
              - s3:List*
              - s3:DeleteObject*
              - s3:PutObject
              - s3:PutObjectLegalHold
              - s3:PutObjectRetention
              - s3:PutObjectTagging
              - s3:PutObjectVersionTagging
              - s3:Abort*
            Effect: Allow
            Resource:
              - Fn::GetAtt:
                  - ConstructHubLicenseListBucket9334047F
                  - Arn
              - Fn::Join:
                  - ""
                  - - Fn::GetAtt:
                        - ConstructHubLicenseListBucket9334047F
                        - Arn
                    - /*
          - Action:
              - s3:GetObject*
              - s3:GetBucket*
              - s3:List*
              - s3:DeleteObject*
              - s3:PutObject
              - s3:PutObjectLegalHold
              - s3:PutObjectRetention
              - s3:PutObjectTagging
              - s3:PutObjectVersionTagging
              - s3:Abort*
            Effect: Allow
            Resource:
              - Fn::GetAtt:
                  - ConstructHubWebAppWebsiteBucket4B2B9DB2
                  - Arn
              - Fn::Join:
                  - ""
                  - - Fn::GetAtt:
                        - ConstructHubWebAppWebsiteBucket4B2B9DB2
                        - Arn
                    - /*
          - Action:
              - cloudfront:GetInvalidation
              - cloudfront:CreateInvalidation
            Effect: Allow
            Resource: "*"
        Version: 2012-10-17
      PolicyName: CustomCDKBucketDeployment8693BB64968944B69AAFB0CC9EB8756CServiceRoleDefaultPolicy88902FDF
      Roles:
        - Ref: CustomCDKBucketDeployment8693BB64968944B69AAFB0CC9EB8756CServiceRole89A01265
  CustomCDKBucketDeployment8693BB64968944B69AAFB0CC9EB8756C81C01536:
    Type: AWS::Lambda::Function
    Properties:
      Code:
        S3Bucket:
          Fn::Sub: cdk-hnb659fds-assets-\${AWS::AccountId}-\${AWS::Region}
        S3Key: f98b78092dcdd31f5e6d47489beb5f804d4835ef86a8085d0a2053cb9ae711da.zip
      Role:
        Fn::GetAtt:
          - CustomCDKBucketDeployment8693BB64968944B69AAFB0CC9EB8756CServiceRole89A01265
          - Arn
      Handler: index.handler
      Layers:
        - Ref: ConstructHubDenyListBucketDeploymentAwsCliLayerEAC3D4DA
      Runtime: python3.7
      Timeout: 900
    DependsOn:
      - CustomCDKBucketDeployment8693BB64968944B69AAFB0CC9EB8756CServiceRoleDefaultPolicy88902FDF
      - CustomCDKBucketDeployment8693BB64968944B69AAFB0CC9EB8756CServiceRole89A01265
  BucketNotificationsHandler050a0587b7544547bf325f094a3db834RoleB6FB88EC:
    Type: AWS::IAM::Role
    Properties:
      AssumeRolePolicyDocument:
        Statement:
          - Action: sts:AssumeRole
            Effect: Allow
            Principal:
              Service: lambda.amazonaws.com
        Version: 2012-10-17
      ManagedPolicyArns:
        - Fn::Join:
            - ""
            - - "arn:"
              - Ref: AWS::Partition
              - :iam::aws:policy/service-role/AWSLambdaBasicExecutionRole
  BucketNotificationsHandler050a0587b7544547bf325f094a3db834RoleDefaultPolicy2CF63D36:
    Type: AWS::IAM::Policy
    Properties:
      PolicyDocument:
        Statement:
          - Action: s3:PutBucketNotification
            Effect: Allow
            Resource: "*"
        Version: 2012-10-17
      PolicyName: BucketNotificationsHandler050a0587b7544547bf325f094a3db834RoleDefaultPolicy2CF63D36
      Roles:
        - Ref: BucketNotificationsHandler050a0587b7544547bf325f094a3db834RoleB6FB88EC
  BucketNotificationsHandler050a0587b7544547bf325f094a3db8347ECC3691:
    Type: AWS::Lambda::Function
    Properties:
      Description: AWS CloudFormation handler for "Custom::S3BucketNotifications"
        resources (@aws-cdk/aws-s3)
      Code:
        ZipFile: >
          import boto3  # type: ignore

          import json

          import logging

          import urllib.request


          s3 = boto3.client("s3")


          CONFIGURATION_TYPES = ["TopicConfigurations", "QueueConfigurations", "LambdaFunctionConfigurations"]


          def handler(event: dict, context):
              response_status = "SUCCESS"
              error_message = ""
              try:
                  props = event["ResourceProperties"]
                  bucket = props["BucketName"]
                  notification_configuration = props["NotificationConfiguration"]
                  request_type = event["RequestType"]
                  managed = props.get('Managed', 'true').lower() == 'true'
                  stack_id = event['StackId']

                  if managed:
                    config = handle_managed(request_type, notification_configuration)
                  else:
                    config = handle_unmanaged(bucket, stack_id, request_type, notification_configuration)

                  put_bucket_notification_configuration(bucket, config)
              except Exception as e:
                  logging.exception("Failed to put bucket notification configuration")
                  response_status = "FAILED"
                  error_message = f"Error: {str(e)}. "
              finally:
                  submit_response(event, context, response_status, error_message)


          def handle_managed(request_type, notification_configuration):
            if request_type == 'Delete':
              return {}
            return notification_configuration


          def handle_unmanaged(bucket, stack_id, request_type, notification_configuration):

            # find external notifications
            external_notifications = find_external_notifications(bucket, stack_id)

            # if delete, that's all we need
            if request_type == 'Delete':
              return external_notifications

            def with_id(notification):
              notification['Id'] = f"{stack_id}-{hash(json.dumps(notification, sort_keys=True))}"
              return notification

            # otherwise, merge external with incoming config and augment with id
            notifications = {}
            for t in CONFIGURATION_TYPES:
              external = external_notifications.get(t, [])
              incoming = [with_id(n) for n in notification_configuration.get(t, [])]
              notifications[t] = external + incoming
            return notifications


          def find_external_notifications(bucket, stack_id):
            existing_notifications = get_bucket_notification_configuration(bucket)
            external_notifications = {}
            for t in CONFIGURATION_TYPES:
              # if the notification was created by us, we know what id to expect
              # so we can filter by it.
              external_notifications[t] = [n for n in existing_notifications.get(t, []) if not n['Id'].startswith(f"{stack_id}-")]

            return external_notifications


          def get_bucket_notification_configuration(bucket):
            return s3.get_bucket_notification_configuration(Bucket=bucket)


          def put_bucket_notification_configuration(bucket, notification_configuration):
            s3.put_bucket_notification_configuration(Bucket=bucket, NotificationConfiguration=notification_configuration)


          def submit_response(event: dict, context, response_status: str, error_message: str):
              response_body = json.dumps(
                  {
                      "Status": response_status,
                      "Reason": f"{error_message}See the details in CloudWatch Log Stream: {context.log_stream_name}",
                      "PhysicalResourceId": event.get("PhysicalResourceId") or event["LogicalResourceId"],
                      "StackId": event["StackId"],
                      "RequestId": event["RequestId"],
                      "LogicalResourceId": event["LogicalResourceId"],
                      "NoEcho": False,
                  }
              ).encode("utf-8")
              headers = {"content-type": "", "content-length": str(len(response_body))}
              try:
                  req = urllib.request.Request(url=event["ResponseURL"], headers=headers, data=response_body, method="PUT")
                  with urllib.request.urlopen(req) as response:
                      print(response.read().decode("utf-8"))
                  print("Status code: " + response.reason)
              except Exception as e:
                  print("send(..) failed executing request.urlopen(..): " + str(e))
      Handler: index.handler
      Role:
        Fn::GetAtt:
          - BucketNotificationsHandler050a0587b7544547bf325f094a3db834RoleB6FB88EC
          - Arn
      Runtime: python3.7
      Timeout: 300
    DependsOn:
      - BucketNotificationsHandler050a0587b7544547bf325f094a3db834RoleDefaultPolicy2CF63D36
      - BucketNotificationsHandler050a0587b7544547bf325f094a3db834RoleB6FB88EC
  LogRetentionaae0aa3c5b4d4f87b02d85b201efdd8aServiceRole9741ECFB:
    Type: AWS::IAM::Role
    Properties:
      AssumeRolePolicyDocument:
        Statement:
          - Action: sts:AssumeRole
            Effect: Allow
            Principal:
              Service: lambda.amazonaws.com
        Version: 2012-10-17
      ManagedPolicyArns:
        - Fn::Join:
            - ""
            - - "arn:"
              - Ref: AWS::Partition
              - :iam::aws:policy/service-role/AWSLambdaBasicExecutionRole
  LogRetentionaae0aa3c5b4d4f87b02d85b201efdd8aServiceRoleDefaultPolicyADDA7DEB:
    Type: AWS::IAM::Policy
    Properties:
      PolicyDocument:
        Statement:
          - Action:
              - logs:PutRetentionPolicy
              - logs:DeleteRetentionPolicy
            Effect: Allow
            Resource: "*"
        Version: 2012-10-17
      PolicyName: LogRetentionaae0aa3c5b4d4f87b02d85b201efdd8aServiceRoleDefaultPolicyADDA7DEB
      Roles:
        - Ref: LogRetentionaae0aa3c5b4d4f87b02d85b201efdd8aServiceRole9741ECFB
  LogRetentionaae0aa3c5b4d4f87b02d85b201efdd8aFD4BFC8A:
    Type: AWS::Lambda::Function
    Properties:
      Handler: index.handler
      Runtime: nodejs14.x
      Code:
        S3Bucket:
          Fn::Sub: cdk-hnb659fds-assets-\${AWS::AccountId}-\${AWS::Region}
        S3Key: 558dc75fbdc793c8e2f64f85d2d7ed2cb820c727ec7e9b08666ad1af0103992e.zip
      Role:
        Fn::GetAtt:
          - LogRetentionaae0aa3c5b4d4f87b02d85b201efdd8aServiceRole9741ECFB
          - Arn
    DependsOn:
      - LogRetentionaae0aa3c5b4d4f87b02d85b201efdd8aServiceRoleDefaultPolicyADDA7DEB
      - LogRetentionaae0aa3c5b4d4f87b02d85b201efdd8aServiceRole9741ECFB
  SQSDLQStatsWidgetHandlerfc176846044f5e56baf2c71723501885ServiceRole2F995712:
    Type: AWS::IAM::Role
    Properties:
      AssumeRolePolicyDocument:
        Statement:
          - Action: sts:AssumeRole
            Effect: Allow
            Principal:
              Service: lambda.amazonaws.com
        Version: 2012-10-17
      ManagedPolicyArns:
        - Fn::Join:
            - ""
            - - "arn:"
              - Ref: AWS::Partition
              - :iam::aws:policy/service-role/AWSLambdaBasicExecutionRole
      Tags:
        - Key: function-purpose
          Value: cloudwatch-custom-widget
  SQSDLQStatsWidgetHandlerfc176846044f5e56baf2c71723501885ServiceRoleDefaultPolicyF8BBCE33:
    Type: AWS::IAM::Policy
    Properties:
      PolicyDocument:
        Statement:
          - Action: cloudwatch:GetMetricData
            Effect: Allow
            Resource: "*"
        Version: 2012-10-17
      PolicyName: SQSDLQStatsWidgetHandlerfc176846044f5e56baf2c71723501885ServiceRoleDefaultPolicyF8BBCE33
      Roles:
        - Ref: SQSDLQStatsWidgetHandlerfc176846044f5e56baf2c71723501885ServiceRole2F995712
  SQSDLQStatsWidgetHandlerfc176846044f5e56baf2c71723501885366DDBD5:
    Type: AWS::Lambda::Function
    Properties:
      Code:
        S3Bucket:
          Fn::Sub: cdk-hnb659fds-assets-\${AWS::AccountId}-\${AWS::Region}
        S3Key: 42f43b5c65d5d8a1ce1aad4abfc5a41cc633d631d92c197f6b0a54ec921d2921.zip
      Role:
        Fn::GetAtt:
          - SQSDLQStatsWidgetHandlerfc176846044f5e56baf2c71723501885ServiceRole2F995712
          - Arn
      Description: "[ConstructHub/SQSDLQWidget] Is a custom CloudWatch widget handler"
      Handler: index.handler
      Runtime: nodejs14.x
      Tags:
        - Key: function-purpose
          Value: cloudwatch-custom-widget
    DependsOn:
      - SQSDLQStatsWidgetHandlerfc176846044f5e56baf2c71723501885ServiceRoleDefaultPolicyF8BBCE33
      - SQSDLQStatsWidgetHandlerfc176846044f5e56baf2c71723501885ServiceRole2F995712
  PackageVersionsTableWidgetHandler5fa848259c1d5e388c0df69f05c016dfServiceRole060BA12C:
    Type: AWS::IAM::Role
    Properties:
      AssumeRolePolicyDocument:
        Statement:
          - Action: sts:AssumeRole
            Effect: Allow
            Principal:
              Service: lambda.amazonaws.com
        Version: 2012-10-17
      ManagedPolicyArns:
        - Fn::Join:
            - ""
            - - "arn:"
              - Ref: AWS::Partition
              - :iam::aws:policy/service-role/AWSLambdaBasicExecutionRole
      Tags:
        - Key: function-purpose
          Value: cloudwatch-custom-widget
  PackageVersionsTableWidgetHandler5fa848259c1d5e388c0df69f05c016dfServiceRoleDefaultPolicy873D958D:
    Type: AWS::IAM::Policy
    Properties:
      PolicyDocument:
        Statement:
          - Action:
              - s3:GetObject*
              - s3:GetBucket*
              - s3:List*
            Effect: Allow
            Resource:
              - Fn::GetAtt:
                  - ConstructHubPackageDataDC5EF35E
                  - Arn
              - Fn::Join:
                  - ""
                  - - Fn::GetAtt:
                        - ConstructHubPackageDataDC5EF35E
                        - Arn
                    - /uninstallable-objects/data.json
          - Action:
              - s3:GetObject*
              - s3:GetBucket*
              - s3:List*
            Effect: Allow
            Resource:
              - Fn::GetAtt:
                  - ConstructHubPackageDataDC5EF35E
                  - Arn
              - Fn::Join:
                  - ""
                  - - Fn::GetAtt:
                        - ConstructHubPackageDataDC5EF35E
                        - Arn
                    - /missing-objects/typescript-documentation.json
          - Action:
              - s3:GetObject*
              - s3:GetBucket*
              - s3:List*
            Effect: Allow
            Resource:
              - Fn::GetAtt:
                  - ConstructHubPackageDataDC5EF35E
                  - Arn
              - Fn::Join:
                  - ""
                  - - Fn::GetAtt:
                        - ConstructHubPackageDataDC5EF35E
                        - Arn
                    - /corruptassembly-objects/typescript.json
          - Action:
              - s3:GetObject*
              - s3:GetBucket*
              - s3:List*
            Effect: Allow
            Resource:
              - Fn::GetAtt:
                  - ConstructHubPackageDataDC5EF35E
                  - Arn
              - Fn::Join:
                  - ""
                  - - Fn::GetAtt:
                        - ConstructHubPackageDataDC5EF35E
                        - Arn
                    - /missing-objects/python-documentation.json
          - Action:
              - s3:GetObject*
              - s3:GetBucket*
              - s3:List*
            Effect: Allow
            Resource:
              - Fn::GetAtt:
                  - ConstructHubPackageDataDC5EF35E
                  - Arn
              - Fn::Join:
                  - ""
                  - - Fn::GetAtt:
                        - ConstructHubPackageDataDC5EF35E
                        - Arn
                    - /corruptassembly-objects/python.json
          - Action:
              - s3:GetObject*
              - s3:GetBucket*
              - s3:List*
            Effect: Allow
            Resource:
              - Fn::GetAtt:
                  - ConstructHubPackageDataDC5EF35E
                  - Arn
              - Fn::Join:
                  - ""
                  - - Fn::GetAtt:
                        - ConstructHubPackageDataDC5EF35E
                        - Arn
                    - /missing-objects/java-documentation.json
          - Action:
              - s3:GetObject*
              - s3:GetBucket*
              - s3:List*
            Effect: Allow
            Resource:
              - Fn::GetAtt:
                  - ConstructHubPackageDataDC5EF35E
                  - Arn
              - Fn::Join:
                  - ""
                  - - Fn::GetAtt:
                        - ConstructHubPackageDataDC5EF35E
                        - Arn
                    - /corruptassembly-objects/java.json
          - Action:
              - s3:GetObject*
              - s3:GetBucket*
              - s3:List*
            Effect: Allow
            Resource:
              - Fn::GetAtt:
                  - ConstructHubPackageDataDC5EF35E
                  - Arn
              - Fn::Join:
                  - ""
                  - - Fn::GetAtt:
                        - ConstructHubPackageDataDC5EF35E
                        - Arn
                    - /missing-objects/csharp-documentation.json
          - Action:
              - s3:GetObject*
              - s3:GetBucket*
              - s3:List*
            Effect: Allow
            Resource:
              - Fn::GetAtt:
                  - ConstructHubPackageDataDC5EF35E
                  - Arn
              - Fn::Join:
                  - ""
                  - - Fn::GetAtt:
                        - ConstructHubPackageDataDC5EF35E
                        - Arn
                    - /corruptassembly-objects/csharp.json
          - Action:
              - s3:GetObject*
              - s3:GetBucket*
              - s3:List*
            Effect: Allow
            Resource:
              - Fn::GetAtt:
                  - ConstructHubPackageDataDC5EF35E
                  - Arn
              - Fn::Join:
                  - ""
                  - - Fn::GetAtt:
                        - ConstructHubPackageDataDC5EF35E
                        - Arn
                    - /missing-objects/go-documentation.json
          - Action:
              - s3:GetObject*
              - s3:GetBucket*
              - s3:List*
            Effect: Allow
            Resource:
              - Fn::GetAtt:
                  - ConstructHubPackageDataDC5EF35E
                  - Arn
              - Fn::Join:
                  - ""
                  - - Fn::GetAtt:
                        - ConstructHubPackageDataDC5EF35E
                        - Arn
                    - /corruptassembly-objects/go.json
        Version: 2012-10-17
      PolicyName: PackageVersionsTableWidgetHandler5fa848259c1d5e388c0df69f05c016dfServiceRoleDefaultPolicy873D958D
      Roles:
        - Ref: PackageVersionsTableWidgetHandler5fa848259c1d5e388c0df69f05c016dfServiceRole060BA12C
  PackageVersionsTableWidgetHandler5fa848259c1d5e388c0df69f05c016dfBE2C27C2:
    Type: AWS::Lambda::Function
    Properties:
      Code:
        S3Bucket:
          Fn::Sub: cdk-hnb659fds-assets-\${AWS::AccountId}-\${AWS::Region}
        S3Key: b122f8895f78714287228afcadba3d8c6b36840ac6a7888d9fda9708b522146a.zip
      Role:
        Fn::GetAtt:
          - PackageVersionsTableWidgetHandler5fa848259c1d5e388c0df69f05c016dfServiceRole060BA12C
          - Arn
      Description: "[ConstructHub/MissingDocumentationWidget] Is a custom CloudWatch
        widget handler"
      Environment:
        Variables:
          BUCKET_NAME:
            Ref: ConstructHubPackageDataDC5EF35E
          OBJECT_KEY: uninstallable-objects/data.json
      Handler: index.handler
      MemorySize: 1024
      Runtime: nodejs14.x
      Tags:
        - Key: function-purpose
          Value: cloudwatch-custom-widget
      Timeout: 15
    DependsOn:
      - PackageVersionsTableWidgetHandler5fa848259c1d5e388c0df69f05c016dfServiceRoleDefaultPolicy873D958D
      - PackageVersionsTableWidgetHandler5fa848259c1d5e388c0df69f05c016dfServiceRole060BA12C
Outputs:
  ConstructHubMonitoringWatchfulWatchfulDashboard75D318D0:
    Value:
      Fn::Join:
        - ""
        - - https://console.aws.amazon.com/cloudwatch/home?region=
          - Ref: AWS::Region
          - "#dashboards:name="
          - Ref: ConstructHubMonitoringWatchfulDashboardB8493D55
  ConstructHubSnapshotCommandDD3886DA:
    Description: Snapshot dev/ConstructHub/PackageData
    Value:
      Fn::Join:
        - ""
        - - aws s3 sync s3://
          - Ref: ConstructHubPackageDataDC5EF35E
          - " s3://"
          - Ref: ConstructHubFailoverPackageDataBA7D3B85
  ConstructHubDenyListSnapshotCommand3E133B03:
    Description: Snapshot dev/ConstructHub/DenyList/Bucket
    Value:
      Fn::Join:
        - ""
        - - aws s3 sync s3://
          - Ref: ConstructHubDenyListBucket1B3C2C2E
          - " s3://"
          - Ref: ConstructHubDenyListFailoverBucketBF1E05AD
  ConstructHubIngestionSnapshotCommand746AF5B0:
    Description: Snapshot dev/ConstructHub/Ingestion/ConfigBucket
    Value:
      Fn::Join:
        - ""
        - - aws s3 sync s3://
          - Ref: ConstructHubIngestionConfigBucket0F0ED0B6
          - " s3://"
          - Ref: ConstructHubIngestionFailoverConfigBucket079F82C3
  ConstructHubLicenseListSnapshotCommandB9EA2EF4:
    Description: Snapshot dev/ConstructHub/LicenseList/Bucket
    Value:
      Fn::Join:
        - ""
        - - aws s3 sync s3://
          - Ref: ConstructHubLicenseListBucket9334047F
          - " s3://"
          - Ref: ConstructHubLicenseListFailoverBucketA96D2AAF
  ConstructHubWebAppSnapshotCommandC5AF418E:
    Description: Snapshot dev/ConstructHub/WebApp/WebsiteBucket
    Value:
      Fn::Join:
        - ""
        - - aws s3 sync s3://
          - Ref: ConstructHubWebAppWebsiteBucket4B2B9DB2
          - " s3://"
          - Ref: ConstructHubWebAppFailoverWebsiteBucketE69CC2C7
  ConstructHubWebAppDomainNameDC10F8DD:
    Value:
      Fn::GetAtt:
        - ConstructHubWebAppDistribution1F181DC9
        - DomainName
    Export:
      Name: ConstructHubDomainName
  ConstructHubSourcesSnapshotCommandB1EF760F:
    Description: Snapshot dev/ConstructHub/Sources/NpmJs--StagingBucket
    Value:
      Fn::Join:
        - ""
        - - aws s3 sync s3://
          - Ref: ConstructHubSourcesNpmJsStagingBucketB286F0E6
          - " s3://"
          - Ref: ConstructHubSourcesFailoverNpmJsStagingBucketF46C2C42
  ConstructHubInventoryCanarySnapshotCommand6F498D77:
    Description: Snapshot dev/ConstructHub/InventoryCanary/ScratchworkBucket
    Value:
      Fn::Join:
        - ""
        - - aws s3 sync s3://
          - Ref: ConstructHubInventoryCanaryScratchworkBucketC185625E
          - " s3://"
          - Ref: ConstructHubInventoryCanaryFailoverScratchworkBucketE8015DAD
Mappings:
  ServiceprincipalMap:
    af-south-1:
      states: states.af-south-1.amazonaws.com
    ap-east-1:
      states: states.ap-east-1.amazonaws.com
    ap-northeast-1:
      states: states.ap-northeast-1.amazonaws.com
    ap-northeast-2:
      states: states.ap-northeast-2.amazonaws.com
    ap-northeast-3:
      states: states.ap-northeast-3.amazonaws.com
    ap-south-1:
      states: states.ap-south-1.amazonaws.com
    ap-southeast-1:
      states: states.ap-southeast-1.amazonaws.com
    ap-southeast-2:
      states: states.ap-southeast-2.amazonaws.com
    ap-southeast-3:
      states: states.ap-southeast-3.amazonaws.com
    ca-central-1:
      states: states.ca-central-1.amazonaws.com
    cn-north-1:
      states: states.cn-north-1.amazonaws.com
    cn-northwest-1:
      states: states.cn-northwest-1.amazonaws.com
    eu-central-1:
      states: states.eu-central-1.amazonaws.com
    eu-north-1:
      states: states.eu-north-1.amazonaws.com
    eu-south-1:
      states: states.eu-south-1.amazonaws.com
    eu-south-2:
      states: states.eu-south-2.amazonaws.com
    eu-west-1:
      states: states.eu-west-1.amazonaws.com
    eu-west-2:
      states: states.eu-west-2.amazonaws.com
    eu-west-3:
      states: states.eu-west-3.amazonaws.com
    me-south-1:
      states: states.me-south-1.amazonaws.com
    sa-east-1:
      states: states.sa-east-1.amazonaws.com
    us-east-1:
      states: states.us-east-1.amazonaws.com
    us-east-2:
      states: states.us-east-2.amazonaws.com
    us-gov-east-1:
      states: states.us-gov-east-1.amazonaws.com
    us-gov-west-1:
      states: states.us-gov-west-1.amazonaws.com
    us-iso-east-1:
      states: states.amazonaws.com
    us-iso-west-1:
      states: states.amazonaws.com
    us-isob-east-1:
      states: states.amazonaws.com
    us-west-1:
      states: states.us-west-1.amazonaws.com
    us-west-2:
      states: states.us-west-2.amazonaws.com
Parameters:
  BootstrapVersion:
    Type: AWS::SSM::Parameter::Value<String>
    Default: /cdk-bootstrap/hnb659fds/version
    Description: Version of the CDK Bootstrap resources in this environment,
      automatically retrieved from SSM Parameter Store. [cdk:skip]
Rules:
  CheckBootstrapVersion:
    Assertions:
      - Assert:
          Fn::Not:
            - Fn::Contains:
                - - "1"
                  - "2"
                  - "3"
                  - "4"
                  - "5"
                - Ref: BootstrapVersion
        AssertDescription: CDK bootstrap stack version 6 required. Please run 'cdk
          bootstrap' with a recent version of the CDK CLI.

`;<|MERGE_RESOLUTION|>--- conflicted
+++ resolved
@@ -4765,11 +4765,7 @@
                   - repositoryEndpoint
           Essential: true
           Image:
-<<<<<<< HEAD
-            Fn::Sub: \${AWS::AccountId}.dkr.ecr.\${AWS::Region}.\${AWS::URLSuffix}/cdk-hnb659fds-container-assets-\${AWS::AccountId}-\${AWS::Region}:06a322c6df0a1c6c712c0ebc060d2d64b7bae34635b0dc51a6e825b52ed27d06
-=======
             Fn::Sub: \${AWS::AccountId}.dkr.ecr.\${AWS::Region}.\${AWS::URLSuffix}/cdk-hnb659fds-container-assets-\${AWS::AccountId}-\${AWS::Region}:550d98e0363626961ae766d3f02222c034412fe362dcf794efa0b6b682918356
->>>>>>> 653a0ed4
           LogConfiguration:
             LogDriver: awslogs
             Options:
@@ -6308,11 +6304,7 @@
       Code:
         S3Bucket:
           Fn::Sub: cdk-hnb659fds-assets-\${AWS::AccountId}-\${AWS::Region}
-<<<<<<< HEAD
-        S3Key: 74192f516560c46b9166b850dd78550b880986e8034b6d209d20d52fb006d937.zip
-=======
         S3Key: 3b2e45c592464b8d26e9f0326cc096032ea4ea8e68ae9cc5467b6b4c52496e65.zip
->>>>>>> 653a0ed4
       Role:
         Fn::GetAtt:
           - ConstructHubIngestionServiceRole6380BAB6
