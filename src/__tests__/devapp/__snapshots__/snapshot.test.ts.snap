// Jest Snapshot v1, https://goo.gl/fbAQLP

exports[`golden snapshot 1`] = `
Resources:
  ConstructHubMonitoringWatchfulDashboardB8493D55:
    Type: AWS::CloudWatch::Dashboard
    Properties:
      DashboardBody:
        Fn::Join:
          - ""
          - - '{"widgets":[{"type":"text","width":24,"height":2,"x":0,"y":0,"properties":{"markdown":"#
              Deny List - Prune Function\\n\\n[button:AWS Lambda
              Console](https://console.aws.amazon.com/lambda/home?region='
            - Ref: AWS::Region
            - "#/functions/"
            - Ref: ConstructHubDenyListPrunePruneHandler30B33551
            - ?tab=graph) [button:CloudWatch
              Logs](https://console.aws.amazon.com/cloudwatch/home?region=
            - Ref: AWS::Region
            - "#logEventViewer:group=/aws/lambda/"
            - Ref: ConstructHubDenyListPrunePruneHandler30B33551
            - )"}},{"type":"metric","width":6,"height":6,"x":0,"y":2,"properties":{"view":"timeSeries","title":"Invocations/5min","region":"
            - Ref: AWS::Region
            - '","metrics":[["AWS/Lambda","Invocations","FunctionName","'
            - Ref: ConstructHubDenyListPrunePruneHandler30B33551
            - '",{"stat":"Sum"}]],"yAxis":{}}},{"type":"metric","width":6,"height":6,"x":6,"y":2,"properties":{"view":"timeSeries","title":"Errors/5min","region":"'
            - Ref: AWS::Region
            - '","metrics":[["AWS/Lambda","Errors","FunctionName","'
            - Ref: ConstructHubDenyListPrunePruneHandler30B33551
            - '",{"stat":"Sum"}]],"annotations":{"horizontal":[{"label":"Errors
              > 0 for 3 datapoints within 15
              minutes","value":0,"yAxis":"left"}]},"yAxis":{}}},{"type":"metric","width":6,"height":6,"x":12,"y":2,"properties":{"view":"timeSeries","title":"Throttles/5min","region":"'
            - Ref: AWS::Region
            - '","metrics":[["AWS/Lambda","Throttles","FunctionName","'
            - Ref: ConstructHubDenyListPrunePruneHandler30B33551
            - '",{"stat":"Sum"}]],"annotations":{"horizontal":[{"label":"Throttles
              > 0 for 3 datapoints within 15
              minutes","value":0,"yAxis":"left"}]},"yAxis":{}}},{"type":"metric","width":6,"height":6,"x":18,"y":2,"properties":{"view":"timeSeries","title":"Duration/5min","region":"'
            - Ref: AWS::Region
            - '","metrics":[["AWS/Lambda","Duration","FunctionName","'
            - Ref: ConstructHubDenyListPrunePruneHandler30B33551
            - '",{"label":"p99","stat":"p99"}]],"annotations":{"horizontal":[{"label":"p99
              > 720000 for 3 datapoints within 15
              minutes","value":720000,"yAxis":"left"}]},"yAxis":{}}},{"type":"text","width":24,"height":2,"x":0,"y":8,"properties":{"markdown":"#
              Deny List - Prune Delete Function\\n\\n[button:AWS Lambda
              Console](https://console.aws.amazon.com/lambda/home?region='
            - Ref: AWS::Region
            - "#/functions/"
            - Ref: ConstructHubDenyListPrunePruneQueueHandlerF7EB599B
            - ?tab=graph) [button:CloudWatch
              Logs](https://console.aws.amazon.com/cloudwatch/home?region=
            - Ref: AWS::Region
            - "#logEventViewer:group=/aws/lambda/"
            - Ref: ConstructHubDenyListPrunePruneQueueHandlerF7EB599B
            - )"}},{"type":"metric","width":6,"height":6,"x":0,"y":10,"properties":{"view":"timeSeries","title":"Invocations/5min","region":"
            - Ref: AWS::Region
            - '","metrics":[["AWS/Lambda","Invocations","FunctionName","'
            - Ref: ConstructHubDenyListPrunePruneQueueHandlerF7EB599B
            - '",{"stat":"Sum"}]],"yAxis":{}}},{"type":"metric","width":6,"height":6,"x":6,"y":10,"properties":{"view":"timeSeries","title":"Errors/5min","region":"'
            - Ref: AWS::Region
            - '","metrics":[["AWS/Lambda","Errors","FunctionName","'
            - Ref: ConstructHubDenyListPrunePruneQueueHandlerF7EB599B
            - '",{"stat":"Sum"}]],"annotations":{"horizontal":[{"label":"Errors
              > 0 for 3 datapoints within 15
              minutes","value":0,"yAxis":"left"}]},"yAxis":{}}},{"type":"metric","width":6,"height":6,"x":12,"y":10,"properties":{"view":"timeSeries","title":"Throttles/5min","region":"'
            - Ref: AWS::Region
            - '","metrics":[["AWS/Lambda","Throttles","FunctionName","'
            - Ref: ConstructHubDenyListPrunePruneQueueHandlerF7EB599B
            - '",{"stat":"Sum"}]],"annotations":{"horizontal":[{"label":"Throttles
              > 0 for 3 datapoints within 15
              minutes","value":0,"yAxis":"left"}]},"yAxis":{}}},{"type":"metric","width":6,"height":6,"x":18,"y":10,"properties":{"view":"timeSeries","title":"Duration/5min","region":"'
            - Ref: AWS::Region
            - '","metrics":[["AWS/Lambda","Duration","FunctionName","'
            - Ref: ConstructHubDenyListPrunePruneQueueHandlerF7EB599B
            - '",{"label":"p99","stat":"p99"}]],"annotations":{"horizontal":[{"label":"p99
              > 48000 for 3 datapoints within 15
              minutes","value":48000,"yAxis":"left"}]},"yAxis":{}}}]}'
  ConstructHubMonitoringWatchfuldevConstructHubDenyListPrunePruneHandler8F0BBF5EErrorsAlarm615741A8:
    Type: AWS::CloudWatch::Alarm
    Properties:
      ComparisonOperator: GreaterThanThreshold
      EvaluationPeriods: 3
      AlarmActions: []
      AlarmDescription: Over 0 errors per minute
      Dimensions:
        - Name: FunctionName
          Value:
            Ref: ConstructHubDenyListPrunePruneHandler30B33551
      MetricName: Errors
      Namespace: AWS/Lambda
      Period: 300
      Statistic: Sum
      Threshold: 0
  ConstructHubMonitoringWatchfuldevConstructHubDenyListPrunePruneHandler8F0BBF5EThrottlesAlarm310F7D39:
    Type: AWS::CloudWatch::Alarm
    Properties:
      ComparisonOperator: GreaterThanThreshold
      EvaluationPeriods: 3
      AlarmActions: []
      AlarmDescription: Over 0 throttles per minute
      Dimensions:
        - Name: FunctionName
          Value:
            Ref: ConstructHubDenyListPrunePruneHandler30B33551
      MetricName: Throttles
      Namespace: AWS/Lambda
      Period: 300
      Statistic: Sum
      Threshold: 0
  ConstructHubMonitoringWatchfuldevConstructHubDenyListPrunePruneHandler8F0BBF5EDurationAlarm073AF5CE:
    Type: AWS::CloudWatch::Alarm
    Properties:
      ComparisonOperator: GreaterThanThreshold
      EvaluationPeriods: 3
      AlarmActions: []
      AlarmDescription: p99 latency >= 720s (80%)
      Metrics:
        - Id: m1
          Label: p99
          MetricStat:
            Metric:
              Dimensions:
                - Name: FunctionName
                  Value:
                    Ref: ConstructHubDenyListPrunePruneHandler30B33551
              MetricName: Duration
              Namespace: AWS/Lambda
            Period: 300
            Stat: p99
          ReturnData: true
      Threshold: 720000
  ConstructHubMonitoringWatchfuldevConstructHubDenyListPrunePruneQueueHandlerB847E57CErrorsAlarmCAA191E1:
    Type: AWS::CloudWatch::Alarm
    Properties:
      ComparisonOperator: GreaterThanThreshold
      EvaluationPeriods: 3
      AlarmActions: []
      AlarmDescription: Over 0 errors per minute
      Dimensions:
        - Name: FunctionName
          Value:
            Ref: ConstructHubDenyListPrunePruneQueueHandlerF7EB599B
      MetricName: Errors
      Namespace: AWS/Lambda
      Period: 300
      Statistic: Sum
      Threshold: 0
  ConstructHubMonitoringWatchfuldevConstructHubDenyListPrunePruneQueueHandlerB847E57CThrottlesAlarm19D4ADCD:
    Type: AWS::CloudWatch::Alarm
    Properties:
      ComparisonOperator: GreaterThanThreshold
      EvaluationPeriods: 3
      AlarmActions: []
      AlarmDescription: Over 0 throttles per minute
      Dimensions:
        - Name: FunctionName
          Value:
            Ref: ConstructHubDenyListPrunePruneQueueHandlerF7EB599B
      MetricName: Throttles
      Namespace: AWS/Lambda
      Period: 300
      Statistic: Sum
      Threshold: 0
  ConstructHubMonitoringWatchfuldevConstructHubDenyListPrunePruneQueueHandlerB847E57CDurationAlarm09AF9418:
    Type: AWS::CloudWatch::Alarm
    Properties:
      ComparisonOperator: GreaterThanThreshold
      EvaluationPeriods: 3
      AlarmActions: []
      AlarmDescription: p99 latency >= 48s (80%)
      Metrics:
        - Id: m1
          Label: p99
          MetricStat:
            Metric:
              Dimensions:
                - Name: FunctionName
                  Value:
                    Ref: ConstructHubDenyListPrunePruneQueueHandlerF7EB599B
              MetricName: Duration
              Namespace: AWS/Lambda
            Period: 300
            Stat: p99
          ReturnData: true
      Threshold: 48000
  ConstructHubMonitoringHighSeverityDashboard8761DBAC:
    Type: AWS::CloudWatch::Dashboard
    Properties:
      DashboardBody:
        Fn::Join:
          - ""
          - - '{"widgets":[{"type":"metric","width":24,"height":6,"x":0,"y":0,"properties":{"view":"timeSeries","title":"Backend
              Orchestration Dead-Letter Queue is not empty","region":"'
            - Ref: AWS::Region
            - '","annotations":{"alarms":["'
            - Fn::GetAtt:
                - ConstructHubOrchestrationDLQAlarm85EE7509
                - Arn
            - '"]},"yAxis":{}}},{"type":"metric","width":24,"height":6,"x":0,"y":6,"properties":{"view":"timeSeries","title":"Catalog
              Size Shrunk","region":"'
            - Ref: AWS::Region
            - '","annotations":{"alarms":["'
            - Fn::GetAtt:
                - ConstructHubOrchestrationCatalogBuilderShrinkingCatalogAlarm48329E25
                - Arn
            - '"]},"yAxis":{}}},{"type":"metric","width":24,"height":6,"x":0,"y":12,"properties":{"view":"timeSeries","title":"Backend
              Orchestration Failed","region":"'
            - Ref: AWS::Region
            - '","annotations":{"alarms":["'
            - Fn::GetAtt:
                - ConstructHubOrchestrationOrchestrationFailed5AF50838
                - Arn
            - '"]},"yAxis":{}}},{"type":"metric","width":24,"height":6,"x":0,"y":18,"properties":{"view":"timeSeries","title":"Ingestion
              failures","region":"'
            - Ref: AWS::Region
            - '","annotations":{"alarms":["'
            - Fn::GetAtt:
                - ConstructHubIngestionFailureAlarm9D0028DD
                - Arn
            - '"]},"yAxis":{}}},{"type":"metric","width":24,"height":6,"x":0,"y":24,"properties":{"view":"timeSeries","title":"Home
              Page Canary","region":"'
            - Ref: AWS::Region
            - '","annotations":{"alarms":["'
            - Fn::GetAtt:
                - ConstructHubMonitoringWebCanaryHomePageErrorsE7BB4002
                - Arn
            - '"]},"yAxis":{}}},{"type":"metric","width":24,"height":6,"x":0,"y":30,"properties":{"view":"timeSeries","title":"NpmJs/Follower
              Failures","region":"'
            - Ref: AWS::Region
            - '","annotations":{"alarms":["'
            - Fn::GetAtt:
                - ConstructHubSourcesNpmJsFollowerFailures86BCBA0D
                - Arn
            - '"]},"yAxis":{}}},{"type":"metric","width":24,"height":6,"x":0,"y":36,"properties":{"view":"timeSeries","title":"NpmJs/Follower
              Not Running","region":"'
            - Ref: AWS::Region
            - '","annotations":{"alarms":["'
            - Fn::GetAtt:
                - ConstructHubSourcesNpmJsFollowerNotRunningCEAF0E1E
                - Arn
            - '"]},"yAxis":{}}},{"type":"metric","width":24,"height":6,"x":0,"y":42,"properties":{"view":"timeSeries","title":"New
              version visibility SLA breached","region":"'
            - Ref: AWS::Region
            - '","annotations":{"alarms":["'
            - Fn::GetAtt:
                - ConstructHubSourcesNpmJsCanaryAlarmBE2B479E
                - Arn
            - '"]},"yAxis":{}}},{"type":"metric","width":24,"height":6,"x":0,"y":48,"properties":{"view":"timeSeries","title":"Inventory
              Canary is not Running","region":"'
            - Ref: AWS::Region
            - '","annotations":{"alarms":["'
            - Fn::GetAtt:
                - ConstructHubInventoryCanaryNotRunningAF44D71C
                - Arn
            - '"]},"yAxis":{}}},{"type":"metric","width":24,"height":6,"x":0,"y":54,"properties":{"view":"timeSeries","title":"Inventory
              Canary is failing","region":"'
            - Ref: AWS::Region
            - '","annotations":{"alarms":["'
            - Fn::GetAtt:
                - ConstructHubInventoryCanaryFailures5BDA8051
                - Arn
            - '"]},"yAxis":{}}}]}'
  ConstructHubMonitoringWebCanaryHomePageHttpGetFunctionServiceRole9AAAD93C:
    Type: AWS::IAM::Role
    Properties:
      AssumeRolePolicyDocument:
        Statement:
          - Action: sts:AssumeRole
            Effect: Allow
            Principal:
              Service: lambda.amazonaws.com
        Version: 2012-10-17
      ManagedPolicyArns:
        - Fn::Join:
            - ""
            - - "arn:"
              - Ref: AWS::Partition
              - :iam::aws:policy/service-role/AWSLambdaBasicExecutionRole
  ConstructHubMonitoringWebCanaryHomePageHttpGetFunctionF27ADDC8:
    Type: AWS::Lambda::Function
    Properties:
      Code:
        S3Bucket:
          Ref: AssetParametersb55b3f3c6e028a2da2d20d0c4e3ed5b585237f1019b8a8ff6de42515015bde04S3BucketE7A02ACD
        S3Key:
          Fn::Join:
            - ""
            - - Fn::Select:
                  - 0
                  - Fn::Split:
                      - "||"
                      - Ref: AssetParametersb55b3f3c6e028a2da2d20d0c4e3ed5b585237f1019b8a8ff6de42515015bde04S3VersionKeyCC994D9E
              - Fn::Select:
                  - 1
                  - Fn::Split:
                      - "||"
                      - Ref: AssetParametersb55b3f3c6e028a2da2d20d0c4e3ed5b585237f1019b8a8ff6de42515015bde04S3VersionKeyCC994D9E
      Role:
        Fn::GetAtt:
          - ConstructHubMonitoringWebCanaryHomePageHttpGetFunctionServiceRole9AAAD93C
          - Arn
      Description:
        Fn::Join:
          - ""
          - - HTTP GET https://
            - Fn::GetAtt:
                - ConstructHubWebAppDistribution1F181DC9
                - DomainName
            - ": Home Page"
      Environment:
        Variables:
          URL:
            Fn::Join:
              - ""
              - - https://
                - Fn::GetAtt:
                    - ConstructHubWebAppDistribution1F181DC9
                    - DomainName
      Handler: index.handler
      Runtime: nodejs14.x
    DependsOn:
      - ConstructHubMonitoringWebCanaryHomePageHttpGetFunctionServiceRole9AAAD93C
  ConstructHubMonitoringWebCanaryHomePageRuleE14F9F4E:
    Type: AWS::Events::Rule
    Properties:
      ScheduleExpression: rate(1 minute)
      State: ENABLED
      Targets:
        - Arn:
            Fn::GetAtt:
              - ConstructHubMonitoringWebCanaryHomePageHttpGetFunctionF27ADDC8
              - Arn
          Id: Target0
  ConstructHubMonitoringWebCanaryHomePageRuleAllowEventRuledevConstructHubMonitoringWebCanaryHomePageHttpGetFunction62E39E56A2CA6F6B:
    Type: AWS::Lambda::Permission
    Properties:
      Action: lambda:InvokeFunction
      FunctionName:
        Fn::GetAtt:
          - ConstructHubMonitoringWebCanaryHomePageHttpGetFunctionF27ADDC8
          - Arn
      Principal: events.amazonaws.com
      SourceArn:
        Fn::GetAtt:
          - ConstructHubMonitoringWebCanaryHomePageRuleE14F9F4E
          - Arn
  ConstructHubMonitoringWebCanaryHomePageErrorsE7BB4002:
    Type: AWS::CloudWatch::Alarm
    Properties:
      ComparisonOperator: GreaterThanOrEqualToThreshold
      EvaluationPeriods: 1
      AlarmDescription:
        Fn::Join:
          - ""
          - - 80% error rate for https://
            - Fn::GetAtt:
                - ConstructHubWebAppDistribution1F181DC9
                - DomainName
            - " (Home Page)"
      Metrics:
        - Id: m1
          Label:
            Fn::Join:
              - ""
              - - https://
                - Fn::GetAtt:
                    - ConstructHubWebAppDistribution1F181DC9
                    - DomainName
                - " Errors"
          MetricStat:
            Metric:
              Dimensions:
                - Name: FunctionName
                  Value:
                    Ref: ConstructHubMonitoringWebCanaryHomePageHttpGetFunctionF27ADDC8
              MetricName: Errors
              Namespace: AWS/Lambda
            Period: 300
            Stat: Sum
          ReturnData: true
      Threshold: 4
      TreatMissingData: breaching
  ConstructHubPackageDataDC5EF35E:
    Type: AWS::S3::Bucket
    Properties:
      BucketEncryption:
        ServerSideEncryptionConfiguration:
          - ServerSideEncryptionByDefault:
              SSEAlgorithm: AES256
      LifecycleConfiguration:
        Rules:
          - AbortIncompleteMultipartUpload:
              DaysAfterInitiation: 1
            Status: Enabled
          - NoncurrentVersionTransitions:
              - StorageClass: STANDARD_IA
                TransitionInDays: 31
            Status: Enabled
          - ExpiredObjectDeleteMarker: true
            NoncurrentVersionExpirationInDays: 90
            Status: Enabled
          - NoncurrentVersionExpirationInDays: 7
            Prefix: catalog.json
            Status: Enabled
      PublicAccessBlockConfiguration:
        BlockPublicAcls: true
        BlockPublicPolicy: true
        IgnorePublicAcls: true
        RestrictPublicBuckets: true
      VersioningConfiguration:
        Status: Enabled
    UpdateReplacePolicy: Retain
    DeletionPolicy: Retain
  ConstructHubPackageDataPolicy4615475A:
    Type: AWS::S3::BucketPolicy
    Properties:
      Bucket:
        Ref: ConstructHubPackageDataDC5EF35E
      PolicyDocument:
        Statement:
          - Action: s3:*
            Condition:
              Bool:
                aws:SecureTransport: "false"
            Effect: Deny
            Principal:
              AWS: "*"
            Resource:
              - Fn::GetAtt:
                  - ConstructHubPackageDataDC5EF35E
                  - Arn
              - Fn::Join:
                  - ""
                  - - Fn::GetAtt:
                        - ConstructHubPackageDataDC5EF35E
                        - Arn
                    - /*
          - Action: s3:GetObject
            Effect: Allow
            Principal:
              CanonicalUser:
                Fn::GetAtt:
                  - ConstructHubWebAppDistributionOrigin2S3OriginDA7E7FF4
                  - S3CanonicalUserId
            Resource:
              Fn::Join:
                - ""
                - - Fn::GetAtt:
                      - ConstructHubPackageDataDC5EF35E
                      - Arn
                  - /*
        Version: 2012-10-17
  ConstructHubFailoverPackageDataBA7D3B85:
    Type: AWS::S3::Bucket
    Properties:
      BucketEncryption:
        ServerSideEncryptionConfiguration:
          - ServerSideEncryptionByDefault:
              SSEAlgorithm: AES256
      LifecycleConfiguration:
        Rules:
          - AbortIncompleteMultipartUpload:
              DaysAfterInitiation: 1
            Status: Enabled
          - NoncurrentVersionTransitions:
              - StorageClass: STANDARD_IA
                TransitionInDays: 31
            Status: Enabled
          - ExpiredObjectDeleteMarker: true
            NoncurrentVersionExpirationInDays: 90
            Status: Enabled
          - NoncurrentVersionExpirationInDays: 7
            Prefix: catalog.json
            Status: Enabled
      PublicAccessBlockConfiguration:
        BlockPublicAcls: true
        BlockPublicPolicy: true
        IgnorePublicAcls: true
        RestrictPublicBuckets: true
      Tags:
        - Key: failover
          Value: "true"
      VersioningConfiguration:
        Status: Enabled
    UpdateReplacePolicy: Retain
    DeletionPolicy: Retain
  ConstructHubFailoverPackageDataPolicy89BCDF76:
    Type: AWS::S3::BucketPolicy
    Properties:
      Bucket:
        Ref: ConstructHubFailoverPackageDataBA7D3B85
      PolicyDocument:
        Statement:
          - Action: s3:*
            Condition:
              Bool:
                aws:SecureTransport: "false"
            Effect: Deny
            Principal:
              AWS: "*"
            Resource:
              - Fn::GetAtt:
                  - ConstructHubFailoverPackageDataBA7D3B85
                  - Arn
              - Fn::Join:
                  - ""
                  - - Fn::GetAtt:
                        - ConstructHubFailoverPackageDataBA7D3B85
                        - Arn
                    - /*
        Version: 2012-10-17
  ConstructHubCodeArtifactDomainFC30B796:
    Type: AWS::CodeArtifact::Domain
    Properties:
      DomainName: c8ee88ce536499d20d7846c6677adca6490a3f89f9
  ConstructHubCodeArtifactPublishing143CC07C:
    Type: AWS::CodeArtifact::Repository
    Properties:
      DomainName:
        Fn::GetAtt:
          - ConstructHubCodeArtifactDomainFC30B796
          - Name
      RepositoryName: c8ee88ce536499d20d7846c6677adca6490a3f89f9-publish-overlay
      Description: Publishing repository
  ConstructHubCodeArtifact1188409E:
    Type: AWS::CodeArtifact::Repository
    Properties:
      DomainName:
        Fn::GetAtt:
          - ConstructHubCodeArtifactDomainFC30B796
          - Name
      RepositoryName: c8ee88ce536499d20d7846c6677adca6490a3f89f9
      Description: Proxy to npmjs.com for ConstructHub
      Upstreams:
        - Fn::GetAtt:
            - ConstructHubCodeArtifactUpstreampublicnpmjs5122981E
            - Name
        - Fn::GetAtt:
            - ConstructHubCodeArtifactPublishing143CC07C
            - Name
  ConstructHubCodeArtifactDescribeDomainCustomResourcePolicy1A93C60C:
    Type: AWS::IAM::Policy
    Properties:
      PolicyDocument:
        Statement:
          - Action: codeartifact:DescribeDomain
            Effect: Allow
            Resource:
              Fn::GetAtt:
                - ConstructHubCodeArtifactDomainFC30B796
                - Arn
        Version: 2012-10-17
      PolicyName: ConstructHubCodeArtifactDescribeDomainCustomResourcePolicy1A93C60C
      Roles:
        - Ref: AWS679f53fac002430cb0da5b7982bd2287ServiceRoleC1EA0FF2
  ConstructHubCodeArtifactDescribeDomain6ABCBF4B:
    Type: Custom::CoreArtifactDomainDescription
    Properties:
      ServiceToken:
        Fn::GetAtt:
          - AWS679f53fac002430cb0da5b7982bd22872D164C4C
          - Arn
      Create:
        Fn::Join:
          - ""
          - - '{"service":"CodeArtifact","action":"describeDomain","parameters":{"domain":"'
            - Fn::GetAtt:
                - ConstructHubCodeArtifact1188409E
                - DomainName
            - '","domainOwner":"'
            - Fn::GetAtt:
                - ConstructHubCodeArtifact1188409E
                - DomainOwner
            - '"},"physicalResourceId":{"responsePath":"domain.s3BucketArn"}}'
      InstallLatestAwsSdk: true
    DependsOn:
      - ConstructHubCodeArtifactDescribeDomainCustomResourcePolicy1A93C60C
    UpdateReplacePolicy: Delete
    DeletionPolicy: Delete
  ConstructHubCodeArtifactGetEndpointCustomResourcePolicy4FC951E9:
    Type: AWS::IAM::Policy
    Properties:
      PolicyDocument:
        Statement:
          - Action: codeartifact:GetRepositoryEndpoint
            Effect: Allow
            Resource:
              Fn::GetAtt:
                - ConstructHubCodeArtifact1188409E
                - Arn
        Version: 2012-10-17
      PolicyName: ConstructHubCodeArtifactGetEndpointCustomResourcePolicy4FC951E9
      Roles:
        - Ref: AWS679f53fac002430cb0da5b7982bd2287ServiceRoleC1EA0FF2
  ConstructHubCodeArtifactGetEndpoint9A458FEF:
    Type: Custom::CodeArtifactNpmRepositoryEndpoint
    Properties:
      ServiceToken:
        Fn::GetAtt:
          - AWS679f53fac002430cb0da5b7982bd22872D164C4C
          - Arn
      Create:
        Fn::Join:
          - ""
          - - '{"service":"CodeArtifact","action":"getRepositoryEndpoint","parameters":{"domain":"'
            - Fn::GetAtt:
                - ConstructHubCodeArtifact1188409E
                - DomainName
            - '","domainOwner":"'
            - Fn::GetAtt:
                - ConstructHubCodeArtifact1188409E
                - DomainOwner
            - '","format":"npm","repository":"'
            - Fn::GetAtt:
                - ConstructHubCodeArtifact1188409E
                - Name
            - '"},"physicalResourceId":{"responsePath":"repositoryEndpoint"}}'
      Update:
        Fn::Join:
          - ""
          - - '{"service":"CodeArtifact","action":"getRepositoryEndpoint","parameters":{"domain":"'
            - Fn::GetAtt:
                - ConstructHubCodeArtifact1188409E
                - DomainName
            - '","domainOwner":"'
            - Fn::GetAtt:
                - ConstructHubCodeArtifact1188409E
                - DomainOwner
            - '","format":"npm","repository":"'
            - Fn::GetAtt:
                - ConstructHubCodeArtifact1188409E
                - Name
            - '"},"physicalResourceId":{"responsePath":"repositoryEndpoint"}}'
      InstallLatestAwsSdk: true
    DependsOn:
      - ConstructHubCodeArtifactGetEndpointCustomResourcePolicy4FC951E9
    UpdateReplacePolicy: Delete
    DeletionPolicy: Delete
  ConstructHubCodeArtifactGetPublishingEndpointCustomResourcePolicyE039B00F:
    Type: AWS::IAM::Policy
    Properties:
      PolicyDocument:
        Statement:
          - Action: codeartifact:GetRepositoryEndpoint
            Effect: Allow
            Resource:
              Fn::GetAtt:
                - ConstructHubCodeArtifactPublishing143CC07C
                - Arn
        Version: 2012-10-17
      PolicyName: ConstructHubCodeArtifactGetPublishingEndpointCustomResourcePolicyE039B00F
      Roles:
        - Ref: AWS679f53fac002430cb0da5b7982bd2287ServiceRoleC1EA0FF2
  ConstructHubCodeArtifactGetPublishingEndpoint6394DEF7:
    Type: Custom::CodeArtifactNpmRepositoryEndpoint
    Properties:
      ServiceToken:
        Fn::GetAtt:
          - AWS679f53fac002430cb0da5b7982bd22872D164C4C
          - Arn
      Create:
        Fn::Join:
          - ""
          - - '{"service":"CodeArtifact","action":"getRepositoryEndpoint","parameters":{"domain":"'
            - Fn::GetAtt:
                - ConstructHubCodeArtifact1188409E
                - DomainName
            - '","domainOwner":"'
            - Fn::GetAtt:
                - ConstructHubCodeArtifact1188409E
                - DomainOwner
            - '","format":"npm","repository":"'
            - Fn::GetAtt:
                - ConstructHubCodeArtifactPublishing143CC07C
                - Name
            - '"},"physicalResourceId":{"responsePath":"repositoryEndpoint"}}'
      Update:
        Fn::Join:
          - ""
          - - '{"service":"CodeArtifact","action":"getRepositoryEndpoint","parameters":{"domain":"'
            - Fn::GetAtt:
                - ConstructHubCodeArtifact1188409E
                - DomainName
            - '","domainOwner":"'
            - Fn::GetAtt:
                - ConstructHubCodeArtifact1188409E
                - DomainOwner
            - '","format":"npm","repository":"'
            - Fn::GetAtt:
                - ConstructHubCodeArtifactPublishing143CC07C
                - Name
            - '"},"physicalResourceId":{"responsePath":"repositoryEndpoint"}}'
      InstallLatestAwsSdk: true
    DependsOn:
      - ConstructHubCodeArtifactGetPublishingEndpointCustomResourcePolicyE039B00F
    UpdateReplacePolicy: Delete
    DeletionPolicy: Delete
  ConstructHubCodeArtifactUpstreampublicnpmjs5122981E:
    Type: AWS::CodeArtifact::Repository
    Properties:
      DomainName:
        Fn::GetAtt:
          - ConstructHubCodeArtifactDomainFC30B796
          - Name
      RepositoryName: c8ee88ce536499d20d7846c6677adca6490a3f89f9-npmjs
      Description: Upstream with external connection to public:npmjs
      ExternalConnections:
        - public:npmjs
  ConstructHubVPC16ECCEA2:
    Type: AWS::EC2::VPC
    Properties:
      CidrBlock: 10.0.0.0/16
      EnableDnsHostnames: true
      EnableDnsSupport: true
      InstanceTenancy: default
      Tags:
        - Key: Name
          Value: dev/ConstructHub/VPC
  ConstructHubVPCIsolatedSubnet1SubnetEA28FD1A:
    Type: AWS::EC2::Subnet
    Properties:
      CidrBlock: 10.0.128.0/19
      VpcId:
        Ref: ConstructHubVPC16ECCEA2
      AvailabilityZone:
        Fn::Select:
          - 0
          - Fn::GetAZs: ""
      MapPublicIpOnLaunch: false
      Tags:
        - Key: aws-cdk:subnet-name
          Value: Isolated
        - Key: aws-cdk:subnet-type
          Value: Isolated
        - Key: Name
          Value: dev/ConstructHub/VPC/IsolatedSubnet1
  ConstructHubVPCIsolatedSubnet1RouteTable750E6F36:
    Type: AWS::EC2::RouteTable
    Properties:
      VpcId:
        Ref: ConstructHubVPC16ECCEA2
      Tags:
        - Key: Name
          Value: dev/ConstructHub/VPC/IsolatedSubnet1
  ConstructHubVPCIsolatedSubnet1RouteTableAssociation3F8E4C37:
    Type: AWS::EC2::SubnetRouteTableAssociation
    Properties:
      RouteTableId:
        Ref: ConstructHubVPCIsolatedSubnet1RouteTable750E6F36
      SubnetId:
        Ref: ConstructHubVPCIsolatedSubnet1SubnetEA28FD1A
  ConstructHubVPCIsolatedSubnet2Subnet483D4302:
    Type: AWS::EC2::Subnet
    Properties:
      CidrBlock: 10.0.160.0/19
      VpcId:
        Ref: ConstructHubVPC16ECCEA2
      AvailabilityZone:
        Fn::Select:
          - 1
          - Fn::GetAZs: ""
      MapPublicIpOnLaunch: false
      Tags:
        - Key: aws-cdk:subnet-name
          Value: Isolated
        - Key: aws-cdk:subnet-type
          Value: Isolated
        - Key: Name
          Value: dev/ConstructHub/VPC/IsolatedSubnet2
  ConstructHubVPCIsolatedSubnet2RouteTable18129C5D:
    Type: AWS::EC2::RouteTable
    Properties:
      VpcId:
        Ref: ConstructHubVPC16ECCEA2
      Tags:
        - Key: Name
          Value: dev/ConstructHub/VPC/IsolatedSubnet2
  ConstructHubVPCIsolatedSubnet2RouteTableAssociationF8AD0E0F:
    Type: AWS::EC2::SubnetRouteTableAssociation
    Properties:
      RouteTableId:
        Ref: ConstructHubVPCIsolatedSubnet2RouteTable18129C5D
      SubnetId:
        Ref: ConstructHubVPCIsolatedSubnet2Subnet483D4302
  ConstructHubVPCIGW935F4C28:
    Type: AWS::EC2::InternetGateway
    Properties:
      Tags:
        - Key: Name
          Value: dev/ConstructHub/VPC
  ConstructHubVPCVPCGWDF75BD8E:
    Type: AWS::EC2::VPCGatewayAttachment
    Properties:
      VpcId:
        Ref: ConstructHubVPC16ECCEA2
      InternetGatewayId:
        Ref: ConstructHubVPCIGW935F4C28
  ConstructHubVPCCodeArtifactAPISecurityGroupBE06BEF9:
    Type: AWS::EC2::SecurityGroup
    Properties:
      GroupDescription: dev/ConstructHub/VPC/CodeArtifact.API/SecurityGroup
      SecurityGroupEgress:
        - CidrIp: 0.0.0.0/0
          Description: Allow all outbound traffic by default
          IpProtocol: "-1"
      SecurityGroupIngress:
        - CidrIp:
            Fn::GetAtt:
              - ConstructHubVPC16ECCEA2
              - CidrBlock
          Description:
            Fn::Join:
              - ""
              - - "from "
                - Fn::GetAtt:
                    - ConstructHubVPC16ECCEA2
                    - CidrBlock
                - :443
          FromPort: 443
          IpProtocol: tcp
          ToPort: 443
      Tags:
        - Key: Name
          Value: dev/ConstructHub/VPC
      VpcId:
        Ref: ConstructHubVPC16ECCEA2
  ConstructHubVPCCodeArtifactAPI954CFDE1:
    Type: AWS::EC2::VPCEndpoint
    Properties:
      ServiceName:
        Fn::Join:
          - ""
          - - com.amazonaws.
            - Ref: AWS::Region
            - .codeartifact.api
      VpcId:
        Ref: ConstructHubVPC16ECCEA2
      PolicyDocument:
        Statement:
          - Action: sts:GetServiceBearerToken
            Condition:
              StringEquals:
                sts:AWSServiceName: codeartifact.amazonaws.com
            Effect: Allow
            Principal:
              AWS:
                Fn::GetAtt:
                  - ConstructHubOrchestrationTransliteratorTaskDefinitionTaskRoleD060AB1A
                  - Arn
            Resource: "*"
          - Action:
              - codeartifact:GetAuthorizationToken
              - codeartifact:GetRepositoryEndpoint
            Effect: Allow
            Principal:
              AWS:
                Fn::GetAtt:
                  - ConstructHubOrchestrationTransliteratorTaskDefinitionTaskRoleD060AB1A
                  - Arn
            Resource:
              - Fn::GetAtt:
                  - ConstructHubCodeArtifactDomainFC30B796
                  - Arn
              - Fn::GetAtt:
                  - ConstructHubCodeArtifact1188409E
                  - Arn
        Version: 2012-10-17
      PrivateDnsEnabled: false
      SecurityGroupIds:
        - Fn::GetAtt:
            - ConstructHubVPCCodeArtifactAPISecurityGroupBE06BEF9
            - GroupId
      SubnetIds:
        - Ref: ConstructHubVPCIsolatedSubnet1SubnetEA28FD1A
        - Ref: ConstructHubVPCIsolatedSubnet2Subnet483D4302
      VpcEndpointType: Interface
  ConstructHubVPCCodeArtifactSecurityGroupBCADE40D:
    Type: AWS::EC2::SecurityGroup
    Properties:
      GroupDescription: dev/ConstructHub/VPC/CodeArtifact/SecurityGroup
      SecurityGroupEgress:
        - CidrIp: 0.0.0.0/0
          Description: Allow all outbound traffic by default
          IpProtocol: "-1"
      SecurityGroupIngress:
        - CidrIp:
            Fn::GetAtt:
              - ConstructHubVPC16ECCEA2
              - CidrBlock
          Description:
            Fn::Join:
              - ""
              - - "from "
                - Fn::GetAtt:
                    - ConstructHubVPC16ECCEA2
                    - CidrBlock
                - :443
          FromPort: 443
          IpProtocol: tcp
          ToPort: 443
      Tags:
        - Key: Name
          Value: dev/ConstructHub/VPC
      VpcId:
        Ref: ConstructHubVPC16ECCEA2
  ConstructHubVPCCodeArtifactBD6E076F:
    Type: AWS::EC2::VPCEndpoint
    Properties:
      ServiceName:
        Fn::Join:
          - ""
          - - com.amazonaws.
            - Ref: AWS::Region
            - .codeartifact.repositories
      VpcId:
        Ref: ConstructHubVPC16ECCEA2
      PolicyDocument:
        Statement:
          - Action: codeartifact:ReadFromRepository
            Effect: Allow
            Principal:
              AWS:
                Fn::GetAtt:
                  - ConstructHubOrchestrationTransliteratorTaskDefinitionTaskRoleD060AB1A
                  - Arn
            Resource:
              Fn::GetAtt:
                - ConstructHubCodeArtifact1188409E
                - Arn
        Version: 2012-10-17
      PrivateDnsEnabled: true
      SecurityGroupIds:
        - Fn::GetAtt:
            - ConstructHubVPCCodeArtifactSecurityGroupBCADE40D
            - GroupId
      SubnetIds:
        - Ref: ConstructHubVPCIsolatedSubnet1SubnetEA28FD1A
        - Ref: ConstructHubVPCIsolatedSubnet2Subnet483D4302
      VpcEndpointType: Interface
  ConstructHubVPCCloudWatchLogsSecurityGroupA76B1F47:
    Type: AWS::EC2::SecurityGroup
    Properties:
      GroupDescription: dev/ConstructHub/VPC/CloudWatch.Logs/SecurityGroup
      SecurityGroupEgress:
        - CidrIp: 0.0.0.0/0
          Description: Allow all outbound traffic by default
          IpProtocol: "-1"
      SecurityGroupIngress:
        - CidrIp:
            Fn::GetAtt:
              - ConstructHubVPC16ECCEA2
              - CidrBlock
          Description:
            Fn::Join:
              - ""
              - - "from "
                - Fn::GetAtt:
                    - ConstructHubVPC16ECCEA2
                    - CidrBlock
                - :443
          FromPort: 443
          IpProtocol: tcp
          ToPort: 443
      Tags:
        - Key: Name
          Value: dev/ConstructHub/VPC
      VpcId:
        Ref: ConstructHubVPC16ECCEA2
  ConstructHubVPCCloudWatchLogsDF3CC579:
    Type: AWS::EC2::VPCEndpoint
    Properties:
      ServiceName:
        Fn::Join:
          - ""
          - - com.amazonaws.
            - Ref: AWS::Region
            - .logs
      VpcId:
        Ref: ConstructHubVPC16ECCEA2
      PolicyDocument:
        Statement:
          - Action:
              - logs:CreateLogStream
              - logs:PutLogEvents
            Effect: Allow
            Principal:
              AWS:
                Fn::GetAtt:
                  - ConstructHubOrchestrationTransliteratorTaskDefinitionExecutionRoleB2DBF946
                  - Arn
            Resource:
              - Fn::Join:
                  - ""
                  - - "arn:"
                    - Ref: AWS::Partition
                    - ":logs:"
                    - Ref: AWS::Region
                    - ":"
                    - Ref: AWS::AccountId
                    - ":log-group:"
                    - Ref: ConstructHubOrchestrationTransliteratorLogGroupEE16EE8B
              - Fn::Join:
                  - ""
                  - - "arn:"
                    - Ref: AWS::Partition
                    - ":logs:"
                    - Ref: AWS::Region
                    - ":"
                    - Ref: AWS::AccountId
                    - ":log-group:"
                    - Ref: ConstructHubOrchestrationTransliteratorLogGroupEE16EE8B
                    - :log-stream:*
            Sid: Allow-Logging
        Version: 2012-10-17
      PrivateDnsEnabled: true
      SecurityGroupIds:
        - Fn::GetAtt:
            - ConstructHubVPCCloudWatchLogsSecurityGroupA76B1F47
            - GroupId
      SubnetIds:
        - Ref: ConstructHubVPCIsolatedSubnet1SubnetEA28FD1A
        - Ref: ConstructHubVPCIsolatedSubnet2Subnet483D4302
      VpcEndpointType: Interface
  ConstructHubVPCECRAPISecurityGroup8D2AF9AB:
    Type: AWS::EC2::SecurityGroup
    Properties:
      GroupDescription: dev/ConstructHub/VPC/ECR.API/SecurityGroup
      SecurityGroupEgress:
        - CidrIp: 0.0.0.0/0
          Description: Allow all outbound traffic by default
          IpProtocol: "-1"
      SecurityGroupIngress:
        - CidrIp:
            Fn::GetAtt:
              - ConstructHubVPC16ECCEA2
              - CidrBlock
          Description:
            Fn::Join:
              - ""
              - - "from "
                - Fn::GetAtt:
                    - ConstructHubVPC16ECCEA2
                    - CidrBlock
                - :443
          FromPort: 443
          IpProtocol: tcp
          ToPort: 443
      Tags:
        - Key: Name
          Value: dev/ConstructHub/VPC
      VpcId:
        Ref: ConstructHubVPC16ECCEA2
  ConstructHubVPCECRAPI4A1FDD7F:
    Type: AWS::EC2::VPCEndpoint
    Properties:
      ServiceName:
        Fn::Join:
          - ""
          - - com.amazonaws.
            - Ref: AWS::Region
            - .ecr.api
      VpcId:
        Ref: ConstructHubVPC16ECCEA2
      PolicyDocument:
        Statement:
          - Action: ecr:GetAuthorizationToken
            Effect: Allow
            Principal:
              AWS:
                Fn::GetAtt:
                  - ConstructHubOrchestrationTransliteratorTaskDefinitionExecutionRoleB2DBF946
                  - Arn
            Resource: "*"
            Sid: Allow-ECR-ReadOnly
        Version: 2012-10-17
      PrivateDnsEnabled: true
      SecurityGroupIds:
        - Fn::GetAtt:
            - ConstructHubVPCECRAPISecurityGroup8D2AF9AB
            - GroupId
      SubnetIds:
        - Ref: ConstructHubVPCIsolatedSubnet1SubnetEA28FD1A
        - Ref: ConstructHubVPCIsolatedSubnet2Subnet483D4302
      VpcEndpointType: Interface
  ConstructHubVPCECRDockerSecurityGroup551A7124:
    Type: AWS::EC2::SecurityGroup
    Properties:
      GroupDescription: dev/ConstructHub/VPC/ECR.Docker/SecurityGroup
      SecurityGroupEgress:
        - CidrIp: 0.0.0.0/0
          Description: Allow all outbound traffic by default
          IpProtocol: "-1"
      SecurityGroupIngress:
        - CidrIp:
            Fn::GetAtt:
              - ConstructHubVPC16ECCEA2
              - CidrBlock
          Description:
            Fn::Join:
              - ""
              - - "from "
                - Fn::GetAtt:
                    - ConstructHubVPC16ECCEA2
                    - CidrBlock
                - :443
          FromPort: 443
          IpProtocol: tcp
          ToPort: 443
      Tags:
        - Key: Name
          Value: dev/ConstructHub/VPC
      VpcId:
        Ref: ConstructHubVPC16ECCEA2
  ConstructHubVPCECRDocker6B2F6942:
    Type: AWS::EC2::VPCEndpoint
    Properties:
      ServiceName:
        Fn::Join:
          - ""
          - - com.amazonaws.
            - Ref: AWS::Region
            - .ecr.dkr
      VpcId:
        Ref: ConstructHubVPC16ECCEA2
      PolicyDocument:
        Statement:
          - Action:
              - ecr:BatchCheckLayerAvailability
              - ecr:GetDownloadUrlForLayer
              - ecr:BatchGetImage
            Effect: Allow
            Principal:
              AWS:
                Fn::GetAtt:
                  - ConstructHubOrchestrationTransliteratorTaskDefinitionExecutionRoleB2DBF946
                  - Arn
            Resource:
              Fn::Join:
                - ""
                - - "arn:"
                  - Ref: AWS::Partition
                  - ":ecr:"
                  - Ref: AWS::Region
                  - ":"
                  - Ref: AWS::AccountId
                  - :repository/*
            Sid: Allow-ECR-ReadOnly
        Version: 2012-10-17
      PrivateDnsEnabled: true
      SecurityGroupIds:
        - Fn::GetAtt:
            - ConstructHubVPCECRDockerSecurityGroup551A7124
            - GroupId
      SubnetIds:
        - Ref: ConstructHubVPCIsolatedSubnet1SubnetEA28FD1A
        - Ref: ConstructHubVPCIsolatedSubnet2Subnet483D4302
      VpcEndpointType: Interface
  ConstructHubVPCS319E90CB6:
    Type: AWS::EC2::VPCEndpoint
    Properties:
      ServiceName:
        Fn::Join:
          - ""
          - - com.amazonaws.
            - Ref: AWS::Region
            - .s3
      VpcId:
        Ref: ConstructHubVPC16ECCEA2
      PolicyDocument:
        Statement:
          - Action: s3:GetObject
            Effect: Allow
            Principal:
              AWS: "*"
            Resource:
              - Fn::Join:
                  - ""
                  - - Fn::GetAtt:
                        - ConstructHubCodeArtifactDescribeDomain6ABCBF4B
                        - domain.s3BucketArn
                    - /*
              - Fn::Join:
                  - ""
                  - - arn:aws:s3:::prod-
                    - Ref: AWS::Region
                    - -starport-layer-bucket/*
            Sid: Allow-CodeArtifact-and-ECR
          - Action:
              - s3:GetObject*
              - s3:GetBucket*
              - s3:List*
            Effect: Allow
            Principal:
              AWS: "*"
            Resource:
              - Fn::GetAtt:
                  - ConstructHubPackageDataDC5EF35E
                  - Arn
              - Fn::Join:
                  - ""
                  - - Fn::GetAtt:
                        - ConstructHubPackageDataDC5EF35E
                        - Arn
                    - /data/*/assembly.json
          - Action:
              - s3:GetObject*
              - s3:GetBucket*
              - s3:List*
            Effect: Allow
            Principal:
              AWS: "*"
            Resource:
              - Fn::GetAtt:
                  - ConstructHubPackageDataDC5EF35E
                  - Arn
              - Fn::Join:
                  - ""
                  - - Fn::GetAtt:
                        - ConstructHubPackageDataDC5EF35E
                        - Arn
                    - /data/*/package.tgz
          - Action:
              - s3:Abort*
              - s3:DeleteObject*
              - s3:PutObject*
            Effect: Allow
            Principal:
              AWS: "*"
            Resource:
              - Fn::GetAtt:
                  - ConstructHubPackageDataDC5EF35E
                  - Arn
              - Fn::Join:
                  - ""
                  - - Fn::GetAtt:
                        - ConstructHubPackageDataDC5EF35E
                        - Arn
                    - /data/*/uninstallable
          - Action: s3:DeleteObject*
            Effect: Allow
            Principal:
              AWS: "*"
            Resource:
              Fn::Join:
                - ""
                - - Fn::GetAtt:
                      - ConstructHubPackageDataDC5EF35E
                      - Arn
                  - /data/*/uninstallable
          - Action:
              - s3:Abort*
              - s3:DeleteObject*
              - s3:PutObject*
            Effect: Allow
            Principal:
              AWS: "*"
            Resource:
              - Fn::GetAtt:
                  - ConstructHubPackageDataDC5EF35E
                  - Arn
              - Fn::Join:
                  - ""
                  - - Fn::GetAtt:
                        - ConstructHubPackageDataDC5EF35E
                        - Arn
                    - /data/*/docs-typescript.*
          - Action:
              - s3:Abort*
              - s3:DeleteObject*
              - s3:PutObject*
            Effect: Allow
            Principal:
              AWS: "*"
            Resource:
              - Fn::GetAtt:
                  - ConstructHubPackageDataDC5EF35E
                  - Arn
              - Fn::Join:
                  - ""
                  - - Fn::GetAtt:
                        - ConstructHubPackageDataDC5EF35E
                        - Arn
                    - /data/*/docs-*-typescript.*
          - Action:
              - s3:Abort*
              - s3:DeleteObject*
              - s3:PutObject*
            Effect: Allow
            Principal:
              AWS: "*"
            Resource:
              - Fn::GetAtt:
                  - ConstructHubPackageDataDC5EF35E
                  - Arn
              - Fn::Join:
                  - ""
                  - - Fn::GetAtt:
                        - ConstructHubPackageDataDC5EF35E
                        - Arn
                    - /data/*/docs-typescript.*.not-supported
          - Action:
              - s3:Abort*
              - s3:DeleteObject*
              - s3:PutObject*
            Effect: Allow
            Principal:
              AWS: "*"
            Resource:
              - Fn::GetAtt:
                  - ConstructHubPackageDataDC5EF35E
                  - Arn
              - Fn::Join:
                  - ""
                  - - Fn::GetAtt:
                        - ConstructHubPackageDataDC5EF35E
                        - Arn
                    - /data/*/docs-*-typescript.*.not-supported
          - Action:
              - s3:Abort*
              - s3:DeleteObject*
              - s3:PutObject*
            Effect: Allow
            Principal:
              AWS: "*"
            Resource:
              - Fn::GetAtt:
                  - ConstructHubPackageDataDC5EF35E
                  - Arn
              - Fn::Join:
                  - ""
                  - - Fn::GetAtt:
                        - ConstructHubPackageDataDC5EF35E
                        - Arn
                    - /data/*/docs-typescript.*.corruptassembly
          - Action:
              - s3:Abort*
              - s3:DeleteObject*
              - s3:PutObject*
            Effect: Allow
            Principal:
              AWS: "*"
            Resource:
              - Fn::GetAtt:
                  - ConstructHubPackageDataDC5EF35E
                  - Arn
              - Fn::Join:
                  - ""
                  - - Fn::GetAtt:
                        - ConstructHubPackageDataDC5EF35E
                        - Arn
                    - /data/*/docs-*-typescript.*.corruptassembly
          - Action: s3:DeleteObject*
            Effect: Allow
            Principal:
              AWS: "*"
            Resource:
              Fn::Join:
                - ""
                - - Fn::GetAtt:
                      - ConstructHubPackageDataDC5EF35E
                      - Arn
                  - /data/*/docs-typescript.*.corruptassembly
          - Action: s3:DeleteObject*
            Effect: Allow
            Principal:
              AWS: "*"
            Resource:
              Fn::Join:
                - ""
                - - Fn::GetAtt:
                      - ConstructHubPackageDataDC5EF35E
                      - Arn
                  - /data/*/docs-*-typescript.*.corruptassembly
          - Action:
              - s3:Abort*
              - s3:DeleteObject*
              - s3:PutObject*
            Effect: Allow
            Principal:
              AWS: "*"
            Resource:
              - Fn::GetAtt:
                  - ConstructHubPackageDataDC5EF35E
                  - Arn
              - Fn::Join:
                  - ""
                  - - Fn::GetAtt:
                        - ConstructHubPackageDataDC5EF35E
                        - Arn
                    - /data/*/docs-python.*
          - Action:
              - s3:Abort*
              - s3:DeleteObject*
              - s3:PutObject*
            Effect: Allow
            Principal:
              AWS: "*"
            Resource:
              - Fn::GetAtt:
                  - ConstructHubPackageDataDC5EF35E
                  - Arn
              - Fn::Join:
                  - ""
                  - - Fn::GetAtt:
                        - ConstructHubPackageDataDC5EF35E
                        - Arn
                    - /data/*/docs-*-python.*
          - Action:
              - s3:Abort*
              - s3:DeleteObject*
              - s3:PutObject*
            Effect: Allow
            Principal:
              AWS: "*"
            Resource:
              - Fn::GetAtt:
                  - ConstructHubPackageDataDC5EF35E
                  - Arn
              - Fn::Join:
                  - ""
                  - - Fn::GetAtt:
                        - ConstructHubPackageDataDC5EF35E
                        - Arn
                    - /data/*/docs-python.*.not-supported
          - Action:
              - s3:Abort*
              - s3:DeleteObject*
              - s3:PutObject*
            Effect: Allow
            Principal:
              AWS: "*"
            Resource:
              - Fn::GetAtt:
                  - ConstructHubPackageDataDC5EF35E
                  - Arn
              - Fn::Join:
                  - ""
                  - - Fn::GetAtt:
                        - ConstructHubPackageDataDC5EF35E
                        - Arn
                    - /data/*/docs-*-python.*.not-supported
          - Action:
              - s3:Abort*
              - s3:DeleteObject*
              - s3:PutObject*
            Effect: Allow
            Principal:
              AWS: "*"
            Resource:
              - Fn::GetAtt:
                  - ConstructHubPackageDataDC5EF35E
                  - Arn
              - Fn::Join:
                  - ""
                  - - Fn::GetAtt:
                        - ConstructHubPackageDataDC5EF35E
                        - Arn
                    - /data/*/docs-python.*.corruptassembly
          - Action:
              - s3:Abort*
              - s3:DeleteObject*
              - s3:PutObject*
            Effect: Allow
            Principal:
              AWS: "*"
            Resource:
              - Fn::GetAtt:
                  - ConstructHubPackageDataDC5EF35E
                  - Arn
              - Fn::Join:
                  - ""
                  - - Fn::GetAtt:
                        - ConstructHubPackageDataDC5EF35E
                        - Arn
                    - /data/*/docs-*-python.*.corruptassembly
          - Action: s3:DeleteObject*
            Effect: Allow
            Principal:
              AWS: "*"
            Resource:
              Fn::Join:
                - ""
                - - Fn::GetAtt:
                      - ConstructHubPackageDataDC5EF35E
                      - Arn
                  - /data/*/docs-python.*.corruptassembly
          - Action: s3:DeleteObject*
            Effect: Allow
            Principal:
              AWS: "*"
            Resource:
              Fn::Join:
                - ""
                - - Fn::GetAtt:
                      - ConstructHubPackageDataDC5EF35E
                      - Arn
                  - /data/*/docs-*-python.*.corruptassembly
          - Action:
              - s3:Abort*
              - s3:DeleteObject*
              - s3:PutObject*
            Effect: Allow
            Principal:
              AWS: "*"
            Resource:
              - Fn::GetAtt:
                  - ConstructHubPackageDataDC5EF35E
                  - Arn
              - Fn::Join:
                  - ""
                  - - Fn::GetAtt:
                        - ConstructHubPackageDataDC5EF35E
                        - Arn
                    - /data/*/docs-java.*
          - Action:
              - s3:Abort*
              - s3:DeleteObject*
              - s3:PutObject*
            Effect: Allow
            Principal:
              AWS: "*"
            Resource:
              - Fn::GetAtt:
                  - ConstructHubPackageDataDC5EF35E
                  - Arn
              - Fn::Join:
                  - ""
                  - - Fn::GetAtt:
                        - ConstructHubPackageDataDC5EF35E
                        - Arn
                    - /data/*/docs-*-java.*
          - Action:
              - s3:Abort*
              - s3:DeleteObject*
              - s3:PutObject*
            Effect: Allow
            Principal:
              AWS: "*"
            Resource:
              - Fn::GetAtt:
                  - ConstructHubPackageDataDC5EF35E
                  - Arn
              - Fn::Join:
                  - ""
                  - - Fn::GetAtt:
                        - ConstructHubPackageDataDC5EF35E
                        - Arn
                    - /data/*/docs-java.*.not-supported
          - Action:
              - s3:Abort*
              - s3:DeleteObject*
              - s3:PutObject*
            Effect: Allow
            Principal:
              AWS: "*"
            Resource:
              - Fn::GetAtt:
                  - ConstructHubPackageDataDC5EF35E
                  - Arn
              - Fn::Join:
                  - ""
                  - - Fn::GetAtt:
                        - ConstructHubPackageDataDC5EF35E
                        - Arn
                    - /data/*/docs-*-java.*.not-supported
          - Action:
              - s3:Abort*
              - s3:DeleteObject*
              - s3:PutObject*
            Effect: Allow
            Principal:
              AWS: "*"
            Resource:
              - Fn::GetAtt:
                  - ConstructHubPackageDataDC5EF35E
                  - Arn
              - Fn::Join:
                  - ""
                  - - Fn::GetAtt:
                        - ConstructHubPackageDataDC5EF35E
                        - Arn
                    - /data/*/docs-java.*.corruptassembly
          - Action:
              - s3:Abort*
              - s3:DeleteObject*
              - s3:PutObject*
            Effect: Allow
            Principal:
              AWS: "*"
            Resource:
              - Fn::GetAtt:
                  - ConstructHubPackageDataDC5EF35E
                  - Arn
              - Fn::Join:
                  - ""
                  - - Fn::GetAtt:
                        - ConstructHubPackageDataDC5EF35E
                        - Arn
                    - /data/*/docs-*-java.*.corruptassembly
          - Action: s3:DeleteObject*
            Effect: Allow
            Principal:
              AWS: "*"
            Resource:
              Fn::Join:
                - ""
                - - Fn::GetAtt:
                      - ConstructHubPackageDataDC5EF35E
                      - Arn
                  - /data/*/docs-java.*.corruptassembly
          - Action: s3:DeleteObject*
            Effect: Allow
            Principal:
              AWS: "*"
            Resource:
              Fn::Join:
                - ""
                - - Fn::GetAtt:
                      - ConstructHubPackageDataDC5EF35E
                      - Arn
                  - /data/*/docs-*-java.*.corruptassembly
          - Action:
              - s3:Abort*
              - s3:DeleteObject*
              - s3:PutObject*
            Effect: Allow
            Principal:
              AWS: "*"
            Resource:
              - Fn::GetAtt:
                  - ConstructHubPackageDataDC5EF35E
                  - Arn
              - Fn::Join:
                  - ""
                  - - Fn::GetAtt:
                        - ConstructHubPackageDataDC5EF35E
                        - Arn
                    - /data/*/docs-csharp.*
          - Action:
              - s3:Abort*
              - s3:DeleteObject*
              - s3:PutObject*
            Effect: Allow
            Principal:
              AWS: "*"
            Resource:
              - Fn::GetAtt:
                  - ConstructHubPackageDataDC5EF35E
                  - Arn
              - Fn::Join:
                  - ""
                  - - Fn::GetAtt:
                        - ConstructHubPackageDataDC5EF35E
                        - Arn
                    - /data/*/docs-*-csharp.*
          - Action:
              - s3:Abort*
              - s3:DeleteObject*
              - s3:PutObject*
            Effect: Allow
            Principal:
              AWS: "*"
            Resource:
              - Fn::GetAtt:
                  - ConstructHubPackageDataDC5EF35E
                  - Arn
              - Fn::Join:
                  - ""
                  - - Fn::GetAtt:
                        - ConstructHubPackageDataDC5EF35E
                        - Arn
                    - /data/*/docs-csharp.*.not-supported
          - Action:
              - s3:Abort*
              - s3:DeleteObject*
              - s3:PutObject*
            Effect: Allow
            Principal:
              AWS: "*"
            Resource:
              - Fn::GetAtt:
                  - ConstructHubPackageDataDC5EF35E
                  - Arn
              - Fn::Join:
                  - ""
                  - - Fn::GetAtt:
                        - ConstructHubPackageDataDC5EF35E
                        - Arn
                    - /data/*/docs-*-csharp.*.not-supported
          - Action:
              - s3:Abort*
              - s3:DeleteObject*
              - s3:PutObject*
            Effect: Allow
            Principal:
              AWS: "*"
            Resource:
              - Fn::GetAtt:
                  - ConstructHubPackageDataDC5EF35E
                  - Arn
              - Fn::Join:
                  - ""
                  - - Fn::GetAtt:
                        - ConstructHubPackageDataDC5EF35E
                        - Arn
                    - /data/*/docs-csharp.*.corruptassembly
          - Action:
              - s3:Abort*
              - s3:DeleteObject*
              - s3:PutObject*
            Effect: Allow
            Principal:
              AWS: "*"
            Resource:
              - Fn::GetAtt:
                  - ConstructHubPackageDataDC5EF35E
                  - Arn
              - Fn::Join:
                  - ""
                  - - Fn::GetAtt:
                        - ConstructHubPackageDataDC5EF35E
                        - Arn
                    - /data/*/docs-*-csharp.*.corruptassembly
          - Action: s3:DeleteObject*
            Effect: Allow
            Principal:
              AWS: "*"
            Resource:
              Fn::Join:
                - ""
                - - Fn::GetAtt:
                      - ConstructHubPackageDataDC5EF35E
                      - Arn
                  - /data/*/docs-csharp.*.corruptassembly
          - Action: s3:DeleteObject*
            Effect: Allow
            Principal:
              AWS: "*"
            Resource:
              Fn::Join:
                - ""
                - - Fn::GetAtt:
                      - ConstructHubPackageDataDC5EF35E
                      - Arn
                  - /data/*/docs-*-csharp.*.corruptassembly
        Version: 2012-10-17
      RouteTableIds:
        - Ref: ConstructHubVPCIsolatedSubnet1RouteTable750E6F36
        - Ref: ConstructHubVPCIsolatedSubnet2RouteTable18129C5D
      VpcEndpointType: Gateway
  ConstructHubVPCStepFunctionsSecurityGroup1757018B:
    Type: AWS::EC2::SecurityGroup
    Properties:
      GroupDescription: dev/ConstructHub/VPC/StepFunctions/SecurityGroup
      SecurityGroupEgress:
        - CidrIp: 0.0.0.0/0
          Description: Allow all outbound traffic by default
          IpProtocol: "-1"
      SecurityGroupIngress:
        - CidrIp:
            Fn::GetAtt:
              - ConstructHubVPC16ECCEA2
              - CidrBlock
          Description:
            Fn::Join:
              - ""
              - - "from "
                - Fn::GetAtt:
                    - ConstructHubVPC16ECCEA2
                    - CidrBlock
                - :443
          FromPort: 443
          IpProtocol: tcp
          ToPort: 443
      Tags:
        - Key: Name
          Value: dev/ConstructHub/VPC
      VpcId:
        Ref: ConstructHubVPC16ECCEA2
  ConstructHubVPCStepFunctionsBE8464F5:
    Type: AWS::EC2::VPCEndpoint
    Properties:
      ServiceName:
        Fn::Join:
          - ""
          - - com.amazonaws.
            - Ref: AWS::Region
            - .states
      VpcId:
        Ref: ConstructHubVPC16ECCEA2
      PolicyDocument:
        Statement:
          - Action:
              - states:SendTaskFailure
              - states:SendTaskHeartbeat
              - states:SendTaskSuccess
            Effect: Allow
            Principal:
              AWS:
                Fn::GetAtt:
                  - ConstructHubOrchestrationTransliteratorTaskDefinitionTaskRoleD060AB1A
                  - Arn
            Resource: "*"
            Sid: Allow-StepFunctions-Callbacks
        Version: 2012-10-17
      PrivateDnsEnabled: true
      SecurityGroupIds:
        - Fn::GetAtt:
            - ConstructHubVPCStepFunctionsSecurityGroup1757018B
            - GroupId
      SubnetIds:
        - Ref: ConstructHubVPCIsolatedSubnet1SubnetEA28FD1A
        - Ref: ConstructHubVPCIsolatedSubnet2Subnet483D4302
      VpcEndpointType: Interface
  ConstructHubDenyListBucketNotifications2269EB2A:
    Type: Custom::S3BucketNotifications
    Properties:
      ServiceToken:
        Fn::GetAtt:
          - BucketNotificationsHandler050a0587b7544547bf325f094a3db8347ECC3691
          - Arn
      BucketName:
        Ref: ConstructHubDenyListBucket1B3C2C2E
      NotificationConfiguration:
        LambdaFunctionConfigurations:
          - Events:
              - s3:ObjectCreated:*
            Filter:
              Key:
                FilterRules:
                  - Name: suffix
                    Value: deny-list.json
                  - Name: prefix
                    Value: deny-list.json
            LambdaFunctionArn:
              Fn::GetAtt:
                - ConstructHubDenyListPrunePruneHandler30B33551
                - Arn
      Managed: true
    DependsOn:
      - ConstructHubDenyListBucketAllowBucketNotificationsTodevConstructHubDenyListPrunePruneHandler8F0BBF5E2222C5D6
  ConstructHubDenyListBucket1B3C2C2E:
    Type: AWS::S3::Bucket
    Properties:
      BucketEncryption:
        ServerSideEncryptionConfiguration:
          - ServerSideEncryptionByDefault:
              SSEAlgorithm: AES256
      PublicAccessBlockConfiguration:
        BlockPublicAcls: true
        BlockPublicPolicy: true
        IgnorePublicAcls: true
        RestrictPublicBuckets: true
      Tags:
        - Key: aws-cdk:auto-delete-objects
          Value: "true"
      VersioningConfiguration:
        Status: Enabled
    UpdateReplacePolicy: Delete
    DeletionPolicy: Delete
  ConstructHubDenyListBucketPolicyA1878E10:
    Type: AWS::S3::BucketPolicy
    Properties:
      Bucket:
        Ref: ConstructHubDenyListBucket1B3C2C2E
      PolicyDocument:
        Statement:
          - Action: s3:*
            Condition:
              Bool:
                aws:SecureTransport: "false"
            Effect: Deny
            Principal:
              AWS: "*"
            Resource:
              - Fn::GetAtt:
                  - ConstructHubDenyListBucket1B3C2C2E
                  - Arn
              - Fn::Join:
                  - ""
                  - - Fn::GetAtt:
                        - ConstructHubDenyListBucket1B3C2C2E
                        - Arn
                    - /*
          - Action:
              - s3:GetBucket*
              - s3:List*
              - s3:DeleteObject*
            Effect: Allow
            Principal:
              AWS:
                Fn::GetAtt:
                  - CustomS3AutoDeleteObjectsCustomResourceProviderRole3B1BD092
                  - Arn
            Resource:
              - Fn::GetAtt:
                  - ConstructHubDenyListBucket1B3C2C2E
                  - Arn
              - Fn::Join:
                  - ""
                  - - Fn::GetAtt:
                        - ConstructHubDenyListBucket1B3C2C2E
                        - Arn
                    - /*
        Version: 2012-10-17
  ConstructHubDenyListBucketAutoDeleteObjectsCustomResource997A3642:
    Type: Custom::S3AutoDeleteObjects
    Properties:
      ServiceToken:
        Fn::GetAtt:
          - CustomS3AutoDeleteObjectsCustomResourceProviderHandler9D90184F
          - Arn
      BucketName:
        Ref: ConstructHubDenyListBucket1B3C2C2E
    DependsOn:
      - ConstructHubDenyListBucketPolicyA1878E10
    UpdateReplacePolicy: Delete
    DeletionPolicy: Delete
  ConstructHubDenyListBucketAllowBucketNotificationsTodevConstructHubDenyListPrunePruneHandler8F0BBF5E2222C5D6:
    Type: AWS::Lambda::Permission
    Properties:
      Action: lambda:InvokeFunction
      FunctionName:
        Fn::GetAtt:
          - ConstructHubDenyListPrunePruneHandler30B33551
          - Arn
      Principal: s3.amazonaws.com
      SourceAccount:
        Ref: AWS::AccountId
      SourceArn:
        Fn::GetAtt:
          - ConstructHubDenyListBucket1B3C2C2E
          - Arn
  ConstructHubDenyListFailoverBucketBF1E05AD:
    Type: AWS::S3::Bucket
    Properties:
      BucketEncryption:
        ServerSideEncryptionConfiguration:
          - ServerSideEncryptionByDefault:
              SSEAlgorithm: AES256
      PublicAccessBlockConfiguration:
        BlockPublicAcls: true
        BlockPublicPolicy: true
        IgnorePublicAcls: true
        RestrictPublicBuckets: true
      Tags:
        - Key: aws-cdk:auto-delete-objects
          Value: "true"
        - Key: failover
          Value: "true"
      VersioningConfiguration:
        Status: Enabled
    UpdateReplacePolicy: Delete
    DeletionPolicy: Delete
  ConstructHubDenyListFailoverBucketPolicy3B552017:
    Type: AWS::S3::BucketPolicy
    Properties:
      Bucket:
        Ref: ConstructHubDenyListFailoverBucketBF1E05AD
      PolicyDocument:
        Statement:
          - Action: s3:*
            Condition:
              Bool:
                aws:SecureTransport: "false"
            Effect: Deny
            Principal:
              AWS: "*"
            Resource:
              - Fn::GetAtt:
                  - ConstructHubDenyListFailoverBucketBF1E05AD
                  - Arn
              - Fn::Join:
                  - ""
                  - - Fn::GetAtt:
                        - ConstructHubDenyListFailoverBucketBF1E05AD
                        - Arn
                    - /*
          - Action:
              - s3:GetBucket*
              - s3:List*
              - s3:DeleteObject*
            Effect: Allow
            Principal:
              AWS:
                Fn::GetAtt:
                  - CustomS3AutoDeleteObjectsCustomResourceProviderRole3B1BD092
                  - Arn
            Resource:
              - Fn::GetAtt:
                  - ConstructHubDenyListFailoverBucketBF1E05AD
                  - Arn
              - Fn::Join:
                  - ""
                  - - Fn::GetAtt:
                        - ConstructHubDenyListFailoverBucketBF1E05AD
                        - Arn
                    - /*
        Version: 2012-10-17
  ConstructHubDenyListFailoverBucketAutoDeleteObjectsCustomResource5A026600:
    Type: Custom::S3AutoDeleteObjects
    Properties:
      ServiceToken:
        Fn::GetAtt:
          - CustomS3AutoDeleteObjectsCustomResourceProviderHandler9D90184F
          - Arn
      BucketName:
        Ref: ConstructHubDenyListFailoverBucketBF1E05AD
    DependsOn:
      - ConstructHubDenyListFailoverBucketPolicy3B552017
    UpdateReplacePolicy: Delete
    DeletionPolicy: Delete
  ConstructHubDenyListBucketDeploymentAwsCliLayerEAC3D4DA:
    Type: AWS::Lambda::LayerVersion
    Properties:
      Content:
        S3Bucket:
          Ref: AssetParameterse9882ab123687399f934da0d45effe675ecc8ce13b40cb946f3e1d6141fe8d68S3BucketAEADE8C7
        S3Key:
          Fn::Join:
            - ""
            - - Fn::Select:
                  - 0
                  - Fn::Split:
                      - "||"
                      - Ref: AssetParameterse9882ab123687399f934da0d45effe675ecc8ce13b40cb946f3e1d6141fe8d68S3VersionKeyE415415F
              - Fn::Select:
                  - 1
                  - Fn::Split:
                      - "||"
                      - Ref: AssetParameterse9882ab123687399f934da0d45effe675ecc8ce13b40cb946f3e1d6141fe8d68S3VersionKeyE415415F
      Description: /opt/awscli/aws
  ConstructHubDenyListBucketDeploymentCustomResourceF835956B:
    Type: Custom::CDKBucketDeployment
    Properties:
      ServiceToken:
        Fn::GetAtt:
          - CustomCDKBucketDeployment8693BB64968944B69AAFB0CC9EB8756C81C01536
          - Arn
      SourceBucketNames:
        - Ref: AssetParameters6f1f07e70de63d5afdbcab762f8f867a2aedb494b30cd360d5deb518d3914263S3Bucket55D036C4
      SourceObjectKeys:
        - Fn::Join:
            - ""
            - - Fn::Select:
                  - 0
                  - Fn::Split:
                      - "||"
                      - Ref: AssetParameters6f1f07e70de63d5afdbcab762f8f867a2aedb494b30cd360d5deb518d3914263S3VersionKey1CB8DF17
              - Fn::Select:
                  - 1
                  - Fn::Split:
                      - "||"
                      - Ref: AssetParameters6f1f07e70de63d5afdbcab762f8f867a2aedb494b30cd360d5deb518d3914263S3VersionKey1CB8DF17
      DestinationBucketName:
        Ref: ConstructHubDenyListBucket1B3C2C2E
      RetainOnDelete: true
      Prune: true
    DependsOn:
      - ConstructHubDenyListBucketNotifications2269EB2A
    UpdateReplacePolicy: Delete
    DeletionPolicy: Delete
  ConstructHubDenyListPruneDeleteQueueBBF60185:
    Type: AWS::SQS::Queue
    Properties:
      VisibilityTimeout: 120
    UpdateReplacePolicy: Delete
    DeletionPolicy: Delete
  ConstructHubDenyListPrunePruneHandlerServiceRole58BDE1FE:
    Type: AWS::IAM::Role
    Properties:
      AssumeRolePolicyDocument:
        Statement:
          - Action: sts:AssumeRole
            Effect: Allow
            Principal:
              Service: lambda.amazonaws.com
        Version: 2012-10-17
      ManagedPolicyArns:
        - Fn::Join:
            - ""
            - - "arn:"
              - Ref: AWS::Partition
              - :iam::aws:policy/service-role/AWSLambdaBasicExecutionRole
  ConstructHubDenyListPrunePruneHandlerServiceRoleDefaultPolicy416BC8DA:
    Type: AWS::IAM::Policy
    Properties:
      PolicyDocument:
        Statement:
          - Action:
              - sqs:SendMessage
              - sqs:GetQueueAttributes
              - sqs:GetQueueUrl
            Effect: Allow
            Resource:
              Fn::GetAtt:
                - ConstructHubDenyListPruneDeleteQueueBBF60185
                - Arn
          - Action:
              - s3:GetObject*
              - s3:GetBucket*
              - s3:List*
            Effect: Allow
            Resource:
              - Fn::GetAtt:
                  - ConstructHubPackageDataDC5EF35E
                  - Arn
              - Fn::Join:
                  - ""
                  - - Fn::GetAtt:
                        - ConstructHubPackageDataDC5EF35E
                        - Arn
                    - /*
          - Action:
              - s3:GetObject*
              - s3:GetBucket*
              - s3:List*
            Effect: Allow
            Resource:
              - Fn::GetAtt:
                  - ConstructHubDenyListBucket1B3C2C2E
                  - Arn
              - Fn::Join:
                  - ""
                  - - Fn::GetAtt:
                        - ConstructHubDenyListBucket1B3C2C2E
                        - Arn
                    - /*
          - Action: lambda:InvokeFunction
            Effect: Allow
            Resource:
              Fn::GetAtt:
                - ConstructHubOrchestrationCatalogBuilder7C964951
                - Arn
        Version: 2012-10-17
      PolicyName: ConstructHubDenyListPrunePruneHandlerServiceRoleDefaultPolicy416BC8DA
      Roles:
        - Ref: ConstructHubDenyListPrunePruneHandlerServiceRole58BDE1FE
  ConstructHubDenyListPrunePruneHandler30B33551:
    Type: AWS::Lambda::Function
    Properties:
      Code:
        S3Bucket:
          Ref: AssetParametersda314a367a18f33751a5eb7ce225a83303de022e561b22ab1f6d4cbc1a71f17aS3BucketAE80D773
        S3Key:
          Fn::Join:
            - ""
            - - Fn::Select:
                  - 0
                  - Fn::Split:
                      - "||"
                      - Ref: AssetParametersda314a367a18f33751a5eb7ce225a83303de022e561b22ab1f6d4cbc1a71f17aS3VersionKey662F0E6F
              - Fn::Select:
                  - 1
                  - Fn::Split:
                      - "||"
                      - Ref: AssetParametersda314a367a18f33751a5eb7ce225a83303de022e561b22ab1f6d4cbc1a71f17aS3VersionKey662F0E6F
      Role:
        Fn::GetAtt:
          - ConstructHubDenyListPrunePruneHandlerServiceRole58BDE1FE
          - Arn
      Description: backend/deny-list/prune-handler.lambda.ts
      Environment:
        Variables:
          PACKAGE_DATA_BUCKET_NAME:
            Ref: ConstructHubPackageDataDC5EF35E
          PACKAGE_DATA_KEY_PREFIX: data/
          PRUNE_QUEUE_URL:
            Ref: ConstructHubDenyListPruneDeleteQueueBBF60185
          DENY_LIST_BUCKET_NAME:
            Ref: ConstructHubDenyListBucket1B3C2C2E
          DENY_LIST_OBJECT_KEY: deny-list.json
          ON_CHANGE_FUNCTION_NAME:
            Fn::GetAtt:
              - ConstructHubOrchestrationCatalogBuilder7C964951
              - Arn
      Handler: index.handler
      Runtime: nodejs14.x
      Timeout: 900
    DependsOn:
      - ConstructHubDenyListPrunePruneHandlerServiceRoleDefaultPolicy416BC8DA
      - ConstructHubDenyListPrunePruneHandlerServiceRole58BDE1FE
  ConstructHubDenyListPrunePruneQueueHandlerServiceRoleC10AC418:
    Type: AWS::IAM::Role
    Properties:
      AssumeRolePolicyDocument:
        Statement:
          - Action: sts:AssumeRole
            Effect: Allow
            Principal:
              Service: lambda.amazonaws.com
        Version: 2012-10-17
      ManagedPolicyArns:
        - Fn::Join:
            - ""
            - - "arn:"
              - Ref: AWS::Partition
              - :iam::aws:policy/service-role/AWSLambdaBasicExecutionRole
  ConstructHubDenyListPrunePruneQueueHandlerServiceRoleDefaultPolicy8AA78393:
    Type: AWS::IAM::Policy
    Properties:
      PolicyDocument:
        Statement:
          - Action: s3:DeleteObject*
            Effect: Allow
            Resource:
              Fn::Join:
                - ""
                - - Fn::GetAtt:
                      - ConstructHubPackageDataDC5EF35E
                      - Arn
                  - /*
          - Action:
              - sqs:ReceiveMessage
              - sqs:ChangeMessageVisibility
              - sqs:GetQueueUrl
              - sqs:DeleteMessage
              - sqs:GetQueueAttributes
            Effect: Allow
            Resource:
              Fn::GetAtt:
                - ConstructHubDenyListPruneDeleteQueueBBF60185
                - Arn
        Version: 2012-10-17
      PolicyName: ConstructHubDenyListPrunePruneQueueHandlerServiceRoleDefaultPolicy8AA78393
      Roles:
        - Ref: ConstructHubDenyListPrunePruneQueueHandlerServiceRoleC10AC418
  ConstructHubDenyListPrunePruneQueueHandlerF7EB599B:
    Type: AWS::Lambda::Function
    Properties:
      Code:
        S3Bucket:
          Ref: AssetParametersf48a57855b9215d276824d60336ec8a3f6c5ee595499a28309a24fc59cf387b3S3BucketAC5DE359
        S3Key:
          Fn::Join:
            - ""
            - - Fn::Select:
                  - 0
                  - Fn::Split:
                      - "||"
                      - Ref: AssetParametersf48a57855b9215d276824d60336ec8a3f6c5ee595499a28309a24fc59cf387b3S3VersionKey503D22DC
              - Fn::Select:
                  - 1
                  - Fn::Split:
                      - "||"
                      - Ref: AssetParametersf48a57855b9215d276824d60336ec8a3f6c5ee595499a28309a24fc59cf387b3S3VersionKey503D22DC
      Role:
        Fn::GetAtt:
          - ConstructHubDenyListPrunePruneQueueHandlerServiceRoleC10AC418
          - Arn
      Description: backend/deny-list/prune-queue-handler.lambda.ts
      Environment:
        Variables:
          PACKAGE_DATA_BUCKET_NAME:
            Ref: ConstructHubPackageDataDC5EF35E
      Handler: index.handler
      Runtime: nodejs14.x
      Timeout: 60
    DependsOn:
      - ConstructHubDenyListPrunePruneQueueHandlerServiceRoleDefaultPolicy8AA78393
      - ConstructHubDenyListPrunePruneQueueHandlerServiceRoleC10AC418
  ConstructHubDenyListPrunePruneQueueHandlerSqsEventSourcedevConstructHubDenyListPruneDeleteQueue5B9B1B667049B35D:
    Type: AWS::Lambda::EventSourceMapping
    Properties:
      FunctionName:
        Ref: ConstructHubDenyListPrunePruneQueueHandlerF7EB599B
      EventSourceArn:
        Fn::GetAtt:
          - ConstructHubDenyListPruneDeleteQueueBBF60185
          - Arn
  ConstructHubDenyListPeriodicPruneA981153D:
    Type: AWS::Events::Rule
    Properties:
      ScheduleExpression: rate(5 minutes)
      State: ENABLED
      Targets:
        - Arn:
            Fn::GetAtt:
              - ConstructHubDenyListPrunePruneHandler30B33551
              - Arn
          Id: Target0
  ConstructHubDenyListPeriodicPruneAllowEventRuledevConstructHubDenyListPrunePruneHandler8F0BBF5E7B81288F:
    Type: AWS::Lambda::Permission
    Properties:
      Action: lambda:InvokeFunction
      FunctionName:
        Fn::GetAtt:
          - ConstructHubDenyListPrunePruneHandler30B33551
          - Arn
      Principal: events.amazonaws.com
      SourceArn:
        Fn::GetAtt:
          - ConstructHubDenyListPeriodicPruneA981153D
          - Arn
  ConstructHubStatsServiceRole48DCA379:
    Type: AWS::IAM::Role
    Properties:
      AssumeRolePolicyDocument:
        Statement:
          - Action: sts:AssumeRole
            Effect: Allow
            Principal:
              Service: lambda.amazonaws.com
        Version: 2012-10-17
      ManagedPolicyArns:
        - Fn::Join:
            - ""
            - - "arn:"
              - Ref: AWS::Partition
              - :iam::aws:policy/service-role/AWSLambdaBasicExecutionRole
  ConstructHubStatsServiceRoleDefaultPolicyE1D7A4CA:
    Type: AWS::IAM::Policy
    Properties:
      PolicyDocument:
        Statement:
          - Action:
              - xray:PutTraceSegments
              - xray:PutTelemetryRecords
            Effect: Allow
            Resource: "*"
          - Action:
              - s3:GetObject*
              - s3:GetBucket*
              - s3:List*
              - s3:DeleteObject*
              - s3:PutObject*
              - s3:Abort*
            Effect: Allow
            Resource:
              - Fn::GetAtt:
                  - ConstructHubPackageDataDC5EF35E
                  - Arn
              - Fn::Join:
                  - ""
                  - - Fn::GetAtt:
                        - ConstructHubPackageDataDC5EF35E
                        - Arn
                    - /*
        Version: 2012-10-17
      PolicyName: ConstructHubStatsServiceRoleDefaultPolicyE1D7A4CA
      Roles:
        - Ref: ConstructHubStatsServiceRole48DCA379
  ConstructHubStats61DB07B1:
    Type: AWS::Lambda::Function
    Properties:
      Code:
        S3Bucket:
          Ref: AssetParameters0de01972063263c1521462918f3381103f6030c04db94d1ff2b848611c120f4aS3Bucket789CA701
        S3Key:
          Fn::Join:
            - ""
            - - Fn::Select:
                  - 0
                  - Fn::Split:
                      - "||"
                      - Ref: AssetParameters0de01972063263c1521462918f3381103f6030c04db94d1ff2b848611c120f4aS3VersionKey0222399F
              - Fn::Select:
                  - 1
                  - Fn::Split:
                      - "||"
                      - Ref: AssetParameters0de01972063263c1521462918f3381103f6030c04db94d1ff2b848611c120f4aS3VersionKey0222399F
      Role:
        Fn::GetAtt:
          - ConstructHubStatsServiceRole48DCA379
          - Arn
      Description:
        Fn::Join:
          - ""
          - - "Creates the stats.json object in "
            - Ref: ConstructHubPackageDataDC5EF35E
      Environment:
        Variables:
          CATALOG_BUCKET_NAME:
            Ref: ConstructHubPackageDataDC5EF35E
          CATALOG_OBJECT_KEY: catalog.json
          STATS_BUCKET_NAME:
            Ref: ConstructHubPackageDataDC5EF35E
          STATS_OBJECT_KEY: stats.json
      Handler: index.handler
      MemorySize: 256
      ReservedConcurrentExecutions: 1
      Runtime: nodejs14.x
      Timeout: 900
      TracingConfig:
        Mode: PassThrough
    DependsOn:
      - ConstructHubStatsServiceRoleDefaultPolicyE1D7A4CA
      - ConstructHubStatsServiceRole48DCA379
  ConstructHubStatsLogRetentionDD577705:
    Type: Custom::LogRetention
    Properties:
      ServiceToken:
        Fn::GetAtt:
          - LogRetentionaae0aa3c5b4d4f87b02d85b201efdd8aFD4BFC8A
          - Arn
      LogGroupName:
        Fn::Join:
          - ""
          - - /aws/lambda/
            - Ref: ConstructHubStats61DB07B1
      RetentionInDays: 7
  ConstructHubStatsRuleEEDEC976:
    Type: AWS::Events::Rule
    Properties:
      ScheduleExpression: rate(1 day)
      State: ENABLED
      Targets:
        - Arn:
            Fn::GetAtt:
              - ConstructHubStats61DB07B1
              - Arn
          Id: Target0
  ConstructHubStatsRuleAllowEventRuledevConstructHubStats61F2462D22B8F59B:
    Type: AWS::Lambda::Permission
    Properties:
      Action: lambda:InvokeFunction
      FunctionName:
        Fn::GetAtt:
          - ConstructHubStats61DB07B1
          - Arn
      Principal: events.amazonaws.com
      SourceArn:
        Fn::GetAtt:
          - ConstructHubStatsRuleEEDEC976
          - Arn
  ConstructHubPackageStatsFailures833C3D9B:
    Type: AWS::CloudWatch::Alarm
    Properties:
      ComparisonOperator: GreaterThanOrEqualToThreshold
      EvaluationPeriods: 1
      AlarmDescription:
        Fn::Join:
          - ""
          - - >-
              The package stats function failed!


              RunBook: https://github.com/cdklabs/construct-hub/blob/main/docs/operator-runbook.md


              Direct link to Lambda function: /lambda/home#/functions/
            - Ref: ConstructHubStats61DB07B1
      AlarmName: dev/ConstructHub/PackageStats/Failures
      Dimensions:
        - Name: FunctionName
          Value:
            Ref: ConstructHubStats61DB07B1
      MetricName: Errors
      Namespace: AWS/Lambda
      Period: 300
      Statistic: Sum
      Threshold: 1
      TreatMissingData: missing
  ConstructHubVersionTrackerServiceRole721EE863:
    Type: AWS::IAM::Role
    Properties:
      AssumeRolePolicyDocument:
        Statement:
          - Action: sts:AssumeRole
            Effect: Allow
            Principal:
              Service: lambda.amazonaws.com
        Version: 2012-10-17
      ManagedPolicyArns:
        - Fn::Join:
            - ""
            - - "arn:"
              - Ref: AWS::Partition
              - :iam::aws:policy/service-role/AWSLambdaBasicExecutionRole
  ConstructHubVersionTrackerServiceRoleDefaultPolicy4D5DE93F:
    Type: AWS::IAM::Policy
    Properties:
      PolicyDocument:
        Statement:
          - Action:
              - xray:PutTraceSegments
              - xray:PutTelemetryRecords
            Effect: Allow
            Resource: "*"
          - Action:
              - s3:GetObject*
              - s3:GetBucket*
              - s3:List*
              - s3:DeleteObject*
              - s3:PutObject*
              - s3:Abort*
            Effect: Allow
            Resource:
              - Fn::GetAtt:
                  - ConstructHubPackageDataDC5EF35E
                  - Arn
              - Fn::Join:
                  - ""
                  - - Fn::GetAtt:
                        - ConstructHubPackageDataDC5EF35E
                        - Arn
                    - /*
        Version: 2012-10-17
      PolicyName: ConstructHubVersionTrackerServiceRoleDefaultPolicy4D5DE93F
      Roles:
        - Ref: ConstructHubVersionTrackerServiceRole721EE863
  ConstructHubVersionTrackerD5E8AEAE:
    Type: AWS::Lambda::Function
    Properties:
      Code:
        S3Bucket:
          Ref: AssetParameters04cbbafd6f76d9a919d4684e2c818df430e00e50af6187a88ab2862ca8f147c6S3Bucket86412295
        S3Key:
          Fn::Join:
            - ""
            - - Fn::Select:
                  - 0
                  - Fn::Split:
                      - "||"
                      - Ref: AssetParameters04cbbafd6f76d9a919d4684e2c818df430e00e50af6187a88ab2862ca8f147c6S3VersionKeyE42DDF01
              - Fn::Select:
                  - 1
                  - Fn::Split:
                      - "||"
                      - Ref: AssetParameters04cbbafd6f76d9a919d4684e2c818df430e00e50af6187a88ab2862ca8f147c6S3VersionKeyE42DDF01
      Role:
        Fn::GetAtt:
          - ConstructHubVersionTrackerServiceRole721EE863
          - Arn
      Description:
        Fn::Join:
          - ""
          - - "[dev/ConstructHub/VersionTracker] Creates the all-versions.json
              in "
            - Ref: ConstructHubPackageDataDC5EF35E
      Environment:
        Variables:
          PACKAGE_DATA_BUCKET_NAME:
            Ref: ConstructHubPackageDataDC5EF35E
          PACKAGE_DATA_KEY_PREFIX: data/
          VERSION_TRACKER_BUCKET_NAME:
            Ref: ConstructHubPackageDataDC5EF35E
          VERSION_TRACKER_OBJECT_KEY: all-versions.json
      Handler: index.handler
      MemorySize: 10240
      ReservedConcurrentExecutions: 1
      Runtime: nodejs14.x
      Timeout: 60
      TracingConfig:
        Mode: Active
    DependsOn:
      - ConstructHubVersionTrackerServiceRoleDefaultPolicy4D5DE93F
      - ConstructHubVersionTrackerServiceRole721EE863
  ConstructHubVersionTrackerLogRetention6BB4E813:
    Type: Custom::LogRetention
    Properties:
      ServiceToken:
        Fn::GetAtt:
          - LogRetentionaae0aa3c5b4d4f87b02d85b201efdd8aFD4BFC8A
          - Arn
      LogGroupName:
        Fn::Join:
          - ""
          - - /aws/lambda/
            - Ref: ConstructHubVersionTrackerD5E8AEAE
      RetentionInDays: 7
  ConstructHubVersionTrackerRuleD147E5BF:
    Type: AWS::Events::Rule
    Properties:
      ScheduleExpression: rate(1 minute)
      State: ENABLED
      Targets:
        - Arn:
            Fn::GetAtt:
              - ConstructHubVersionTrackerD5E8AEAE
              - Arn
          Id: Target0
    DependsOn:
      - ConstructHubVersionTrackerServiceRoleDefaultPolicy4D5DE93F
  ConstructHubVersionTrackerRuleAllowEventRuledevConstructHubVersionTrackerEE852993B699C72E:
    Type: AWS::Lambda::Permission
    Properties:
      Action: lambda:InvokeFunction
      FunctionName:
        Fn::GetAtt:
          - ConstructHubVersionTrackerD5E8AEAE
          - Arn
      Principal: events.amazonaws.com
      SourceArn:
        Fn::GetAtt:
          - ConstructHubVersionTrackerRuleD147E5BF
          - Arn
    DependsOn:
      - ConstructHubVersionTrackerServiceRoleDefaultPolicy4D5DE93F
  ConstructHubVersionTrackerFailures00296806:
    Type: AWS::CloudWatch::Alarm
    Properties:
      ComparisonOperator: GreaterThanOrEqualToThreshold
      EvaluationPeriods: 3
      AlarmDescription:
        Fn::Join:
          - ""
          - - >-
              The version tracker function failed!


              RunBook: https://github.com/cdklabs/construct-hub/blob/main/docs/operator-runbook.md


              Direct link to Lambda function: /lambda/home#/functions/
            - Ref: ConstructHubVersionTrackerD5E8AEAE
      AlarmName: dev/ConstructHub/VersionTracker/Failures
      Dimensions:
        - Name: FunctionName
          Value:
            Ref: ConstructHubVersionTrackerD5E8AEAE
      MetricName: Errors
      Namespace: AWS/Lambda
      Period: 300
      Statistic: Sum
      Threshold: 1
      TreatMissingData: missing
  ConstructHubVersionTrackerNotRunning2FBC5BDA:
    Type: AWS::CloudWatch::Alarm
    Properties:
      ComparisonOperator: LessThanThreshold
      EvaluationPeriods: 2
      AlarmDescription:
        Fn::Join:
          - ""
          - - >-
              The version tracker function is not running!


              RunBook: https://github.com/cdklabs/construct-hub/blob/main/docs/operator-runbook.md


              Direct link to Lambda function: /lambda/home#/functions/
            - Ref: ConstructHubVersionTrackerD5E8AEAE
      AlarmName: dev/ConstructHub/VersionTracker/NotRunning
      Dimensions:
        - Name: FunctionName
          Value:
            Ref: ConstructHubVersionTrackerD5E8AEAE
      MetricName: Invocations
      Namespace: AWS/Lambda
      Period: 60
      Statistic: Sum
      Threshold: 1
      TreatMissingData: breaching
  ConstructHubOrchestrationDLQ9C6D9BD4:
    Type: AWS::SQS::Queue
    Properties:
      KmsMasterKeyId: alias/aws/sqs
      MessageRetentionPeriod: 1209600
      VisibilityTimeout: 900
    UpdateReplacePolicy: Delete
    DeletionPolicy: Delete
  ConstructHubOrchestrationDLQAlarm85EE7509:
    Type: AWS::CloudWatch::Alarm
    Properties:
      ComparisonOperator: GreaterThanOrEqualToThreshold
      EvaluationPeriods: 1
      AlarmDescription:
        Fn::Join:
          - ""
          - - >-
              Backend orchestration dead-letter queue is not empty.


              RunBook: https://github.com/cdklabs/construct-hub/blob/main/docs/operator-runbook.md


              Direct link to queue: /sqs/v2/home#/queues/https%3A%2F%2Fsqs.
            - Ref: AWS::Region
            - .amazonaws.com%2F
            - Ref: AWS::AccountId
            - "%2F"
            - Fn::GetAtt:
                - ConstructHubOrchestrationDLQ9C6D9BD4
                - QueueName
            - >-
              
              Warning: State Machines executions that sent messages to the DLQ will not show as "failed".
      AlarmName: dev/ConstructHub/Orchestration/DLQ/NotEmpty
      Metrics:
        - Expression: m1 + m2
          Id: expr_1
          Label: Dead-Letter Queue not empty
        - Id: m1
          MetricStat:
            Metric:
              Dimensions:
                - Name: QueueName
                  Value:
                    Fn::GetAtt:
                      - ConstructHubOrchestrationDLQ9C6D9BD4
                      - QueueName
              MetricName: ApproximateNumberOfMessagesVisible
              Namespace: AWS/SQS
            Period: 300
            Stat: Maximum
          ReturnData: false
        - Id: m2
          MetricStat:
            Metric:
              Dimensions:
                - Name: QueueName
                  Value:
                    Fn::GetAtt:
                      - ConstructHubOrchestrationDLQ9C6D9BD4
                      - QueueName
              MetricName: ApproximateNumberOfMessagesNotVisible
              Namespace: AWS/SQS
            Period: 300
            Stat: Maximum
          ReturnData: false
      Threshold: 1
  ConstructHubOrchestrationCatalogBuilderServiceRole851C750C:
    Type: AWS::IAM::Role
    Properties:
      AssumeRolePolicyDocument:
        Statement:
          - Action: sts:AssumeRole
            Effect: Allow
            Principal:
              Service: lambda.amazonaws.com
        Version: 2012-10-17
      ManagedPolicyArns:
        - Fn::Join:
            - ""
            - - "arn:"
              - Ref: AWS::Partition
              - :iam::aws:policy/service-role/AWSLambdaBasicExecutionRole
  ConstructHubOrchestrationCatalogBuilderServiceRoleDefaultPolicyDA5D5AA5:
    Type: AWS::IAM::Policy
    Properties:
      PolicyDocument:
        Statement:
          - Action:
              - xray:PutTraceSegments
              - xray:PutTelemetryRecords
            Effect: Allow
            Resource: "*"
          - Action: lambda:InvokeFunction
            Effect: Allow
            Resource:
              Fn::Join:
                - ""
                - - "arn:"
                  - Ref: AWS::Partition
                  - ":lambda:"
                  - Ref: AWS::Region
                  - ":"
                  - Ref: AWS::AccountId
                  - :function:*
          - Action:
              - s3:GetObject*
              - s3:GetBucket*
              - s3:List*
            Effect: Allow
            Resource:
              - Fn::GetAtt:
                  - ConstructHubDenyListBucket1B3C2C2E
                  - Arn
              - Fn::Join:
                  - ""
                  - - Fn::GetAtt:
                        - ConstructHubDenyListBucket1B3C2C2E
                        - Arn
                    - /*
          - Action:
              - s3:GetObject*
              - s3:GetBucket*
              - s3:List*
              - s3:DeleteObject*
              - s3:PutObject*
              - s3:Abort*
            Effect: Allow
            Resource:
              - Fn::GetAtt:
                  - ConstructHubPackageDataDC5EF35E
                  - Arn
              - Fn::Join:
                  - ""
                  - - Fn::GetAtt:
                        - ConstructHubPackageDataDC5EF35E
                        - Arn
                    - /*
        Version: 2012-10-17
      PolicyName: ConstructHubOrchestrationCatalogBuilderServiceRoleDefaultPolicyDA5D5AA5
      Roles:
        - Ref: ConstructHubOrchestrationCatalogBuilderServiceRole851C750C
  ConstructHubOrchestrationCatalogBuilder7C964951:
    Type: AWS::Lambda::Function
    Properties:
      Code:
        S3Bucket:
          Ref: AssetParameters37cf9d5a80b367f9633bf3facfab1df583455ce0c1f9c4b7f3e826e294f38ad5S3Bucket722FE70B
        S3Key:
          Fn::Join:
            - ""
            - - Fn::Select:
                  - 0
                  - Fn::Split:
                      - "||"
                      - Ref: AssetParameters37cf9d5a80b367f9633bf3facfab1df583455ce0c1f9c4b7f3e826e294f38ad5S3VersionKey8082F3BC
              - Fn::Select:
                  - 1
                  - Fn::Split:
                      - "||"
                      - Ref: AssetParameters37cf9d5a80b367f9633bf3facfab1df583455ce0c1f9c4b7f3e826e294f38ad5S3VersionKey8082F3BC
      Role:
        Fn::GetAtt:
          - ConstructHubOrchestrationCatalogBuilderServiceRole851C750C
          - Arn
      Description:
        Fn::Join:
          - ""
          - - "Creates the catalog.json object in "
            - Ref: ConstructHubPackageDataDC5EF35E
      Environment:
        Variables:
          BUCKET_NAME:
            Ref: ConstructHubPackageDataDC5EF35E
          AWS_EMF_ENVIRONMENT: Local
          DENY_LIST_BUCKET_NAME:
            Ref: ConstructHubDenyListBucket1B3C2C2E
          DENY_LIST_OBJECT_KEY: deny-list.json
      Handler: index.handler
      MemorySize: 10240
      ReservedConcurrentExecutions: 1
      Runtime: nodejs14.x
      Timeout: 900
      TracingConfig:
        Mode: PassThrough
    DependsOn:
      - ConstructHubOrchestrationCatalogBuilderServiceRoleDefaultPolicyDA5D5AA5
      - ConstructHubOrchestrationCatalogBuilderServiceRole851C750C
  ConstructHubOrchestrationCatalogBuilderLogRetention04ED6996:
    Type: Custom::LogRetention
    Properties:
      ServiceToken:
        Fn::GetAtt:
          - LogRetentionaae0aa3c5b4d4f87b02d85b201efdd8aFD4BFC8A
          - Arn
      LogGroupName:
        Fn::Join:
          - ""
          - - /aws/lambda/
            - Ref: ConstructHubOrchestrationCatalogBuilder7C964951
      RetentionInDays: 7
  ConstructHubOrchestrationCatalogBuilderShrinkingCatalogAlarm48329E25:
    Type: AWS::CloudWatch::Alarm
    Properties:
      ComparisonOperator: LessThanThreshold
      EvaluationPeriods: 1
      AlarmDescription:
        Fn::Join:
          - ""
          - - >-
              The number of packages registered in the catalog.json object has
              shrunk by more than 5

              elements. There might be a mass extinction event going on. This should be investigated

              as soon as possible.


              Catalog.json: /s3/object/
            - Ref: ConstructHubPackageDataDC5EF35E
            - |-
              ?prefix=catalog.json
              Catalog Builder: /lambda/home#/functions/
            - Ref: ConstructHubOrchestrationCatalogBuilder7C964951
            - >-
              

              RUNBOOK: https://github.com/cdklabs/construct-hub/blob/main/docs/operator-runbook.md
      AlarmName: dev/ConstructHub/Orchestration/CatalogBuilder/ShrinkingCatalog
      Metrics:
        - Expression: DIFF(FILL(m1, REPEAT))
          Id: expr_1
        - Id: m1
          MetricStat:
            Metric:
              MetricName: RegisteredPackagesMajorVersion
              Namespace: ConstructHub/CatalogBuilder
            Period: 900
            Stat: Maximum
          ReturnData: false
      Threshold: -5
  ConstructHubOrchestrationNeedsCatalogUpdateServiceRoleE6BF31C3:
    Type: AWS::IAM::Role
    Properties:
      AssumeRolePolicyDocument:
        Statement:
          - Action: sts:AssumeRole
            Effect: Allow
            Principal:
              Service: lambda.amazonaws.com
        Version: 2012-10-17
      ManagedPolicyArns:
        - Fn::Join:
            - ""
            - - "arn:"
              - Ref: AWS::Partition
              - :iam::aws:policy/service-role/AWSLambdaBasicExecutionRole
  ConstructHubOrchestrationNeedsCatalogUpdateServiceRoleDefaultPolicy4B4DEDD9:
    Type: AWS::IAM::Policy
    Properties:
      PolicyDocument:
        Statement:
          - Action:
              - s3:GetObject*
              - s3:GetBucket*
              - s3:List*
            Effect: Allow
            Resource:
              - Fn::GetAtt:
                  - ConstructHubPackageDataDC5EF35E
                  - Arn
              - Fn::Join:
                  - ""
                  - - Fn::GetAtt:
                        - ConstructHubPackageDataDC5EF35E
                        - Arn
                    - /*
        Version: 2012-10-17
      PolicyName: ConstructHubOrchestrationNeedsCatalogUpdateServiceRoleDefaultPolicy4B4DEDD9
      Roles:
        - Ref: ConstructHubOrchestrationNeedsCatalogUpdateServiceRoleE6BF31C3
  ConstructHubOrchestrationNeedsCatalogUpdate5D7370DC:
    Type: AWS::Lambda::Function
    Properties:
      Code:
        S3Bucket:
          Ref: AssetParameters98bea99b2d22c2c4ee995993647845984433c94a85141f7abea19bc4b52d63f4S3BucketE78A0203
        S3Key:
          Fn::Join:
            - ""
            - - Fn::Select:
                  - 0
                  - Fn::Split:
                      - "||"
                      - Ref: AssetParameters98bea99b2d22c2c4ee995993647845984433c94a85141f7abea19bc4b52d63f4S3VersionKey598098A7
              - Fn::Select:
                  - 1
                  - Fn::Split:
                      - "||"
                      - Ref: AssetParameters98bea99b2d22c2c4ee995993647845984433c94a85141f7abea19bc4b52d63f4S3VersionKey598098A7
      Role:
        Fn::GetAtt:
          - ConstructHubOrchestrationNeedsCatalogUpdateServiceRoleE6BF31C3
          - Arn
      Description: "[ConstructHub/Orchestration/NeedsCatalogUpdate] Determines whether
        a package version requires a catalog update"
      Environment:
        Variables:
          CATALOG_BUCKET_NAME:
            Ref: ConstructHubPackageDataDC5EF35E
          CATALOG_OBJECT_KEY: catalog.json
      Handler: index.handler
      MemorySize: 1024
      Runtime: nodejs14.x
      Timeout: 60
    DependsOn:
      - ConstructHubOrchestrationNeedsCatalogUpdateServiceRoleDefaultPolicy4B4DEDD9
      - ConstructHubOrchestrationNeedsCatalogUpdateServiceRoleE6BF31C3
  ConstructHubOrchestrationCluster3D6F0081:
    Type: AWS::ECS::Cluster
    Properties:
      ClusterSettings:
        - Name: containerInsights
          Value: enabled
  ConstructHubOrchestrationCluster4C9C8AA6:
    Type: AWS::ECS::ClusterCapacityProviderAssociations
    Properties:
      CapacityProviders:
        - FARGATE
        - FARGATE_SPOT
      Cluster:
        Ref: ConstructHubOrchestrationCluster3D6F0081
      DefaultCapacityProviderStrategy: []
  ConstructHubOrchestrationTransliteratorLogGroupEE16EE8B:
    Type: AWS::Logs::LogGroup
    Properties:
      RetentionInDays: 7
    UpdateReplacePolicy: Retain
    DeletionPolicy: Retain
  ConstructHubOrchestrationTransliteratorTaskDefinitionTaskRoleD060AB1A:
    Type: AWS::IAM::Role
    Properties:
      AssumeRolePolicyDocument:
        Statement:
          - Action: sts:AssumeRole
            Effect: Allow
            Principal:
              Service: ecs-tasks.amazonaws.com
        Version: 2012-10-17
  ConstructHubOrchestrationTransliteratorTaskDefinitionTaskRoleDefaultPolicyE0EED0F8:
    Type: AWS::IAM::Policy
    Properties:
      PolicyDocument:
        Statement:
          - Action:
              - states:SendTaskFailure
              - states:SendTaskHeartbeat
              - states:SendTaskSuccess
            Effect: Allow
            Resource: "*"
          - Action: sts:GetServiceBearerToken
            Condition:
              StringEquals:
                sts:AWSServiceName: codeartifact.amazonaws.com
            Effect: Allow
            Resource: "*"
          - Action:
              - codeartifact:GetAuthorizationToken
              - codeartifact:GetRepositoryEndpoint
              - codeartifact:ReadFromRepository
            Effect: Allow
            Resource:
              - Fn::GetAtt:
                  - ConstructHubCodeArtifactDomainFC30B796
                  - Arn
              - Fn::GetAtt:
                  - ConstructHubCodeArtifact1188409E
                  - Arn
              - Fn::GetAtt:
                  - ConstructHubCodeArtifactPublishing143CC07C
                  - Arn
          - Action:
              - s3:GetObject*
              - s3:GetBucket*
              - s3:List*
            Effect: Allow
            Resource:
              - Fn::GetAtt:
                  - ConstructHubPackageDataDC5EF35E
                  - Arn
              - Fn::Join:
                  - ""
                  - - Fn::GetAtt:
                        - ConstructHubPackageDataDC5EF35E
                        - Arn
                    - /data/*/assembly.json
          - Action:
              - s3:GetObject*
              - s3:GetBucket*
              - s3:List*
            Effect: Allow
            Resource:
              - Fn::GetAtt:
                  - ConstructHubPackageDataDC5EF35E
                  - Arn
              - Fn::Join:
                  - ""
                  - - Fn::GetAtt:
                        - ConstructHubPackageDataDC5EF35E
                        - Arn
                    - /data/*/package.tgz
          - Action:
              - s3:DeleteObject*
              - s3:PutObject*
              - s3:Abort*
            Effect: Allow
            Resource:
              - Fn::GetAtt:
                  - ConstructHubPackageDataDC5EF35E
                  - Arn
              - Fn::Join:
                  - ""
                  - - Fn::GetAtt:
                        - ConstructHubPackageDataDC5EF35E
                        - Arn
                    - /data/*/uninstallable
          - Action: s3:DeleteObject*
            Effect: Allow
            Resource:
              Fn::Join:
                - ""
                - - Fn::GetAtt:
                      - ConstructHubPackageDataDC5EF35E
                      - Arn
                  - /data/*/uninstallable
          - Action:
              - s3:DeleteObject*
              - s3:PutObject*
              - s3:Abort*
            Effect: Allow
            Resource:
              - Fn::GetAtt:
                  - ConstructHubPackageDataDC5EF35E
                  - Arn
              - Fn::Join:
                  - ""
                  - - Fn::GetAtt:
                        - ConstructHubPackageDataDC5EF35E
                        - Arn
                    - /data/*/docs-typescript.*
          - Action:
              - s3:DeleteObject*
              - s3:PutObject*
              - s3:Abort*
            Effect: Allow
            Resource:
              - Fn::GetAtt:
                  - ConstructHubPackageDataDC5EF35E
                  - Arn
              - Fn::Join:
                  - ""
                  - - Fn::GetAtt:
                        - ConstructHubPackageDataDC5EF35E
                        - Arn
                    - /data/*/docs-*-typescript.*
          - Action:
              - s3:DeleteObject*
              - s3:PutObject*
              - s3:Abort*
            Effect: Allow
            Resource:
              - Fn::GetAtt:
                  - ConstructHubPackageDataDC5EF35E
                  - Arn
              - Fn::Join:
                  - ""
                  - - Fn::GetAtt:
                        - ConstructHubPackageDataDC5EF35E
                        - Arn
                    - /data/*/docs-typescript.*.not-supported
          - Action:
              - s3:DeleteObject*
              - s3:PutObject*
              - s3:Abort*
            Effect: Allow
            Resource:
              - Fn::GetAtt:
                  - ConstructHubPackageDataDC5EF35E
                  - Arn
              - Fn::Join:
                  - ""
                  - - Fn::GetAtt:
                        - ConstructHubPackageDataDC5EF35E
                        - Arn
                    - /data/*/docs-*-typescript.*.not-supported
          - Action:
              - s3:DeleteObject*
              - s3:PutObject*
              - s3:Abort*
            Effect: Allow
            Resource:
              - Fn::GetAtt:
                  - ConstructHubPackageDataDC5EF35E
                  - Arn
              - Fn::Join:
                  - ""
                  - - Fn::GetAtt:
                        - ConstructHubPackageDataDC5EF35E
                        - Arn
                    - /data/*/docs-typescript.*.corruptassembly
          - Action:
              - s3:DeleteObject*
              - s3:PutObject*
              - s3:Abort*
            Effect: Allow
            Resource:
              - Fn::GetAtt:
                  - ConstructHubPackageDataDC5EF35E
                  - Arn
              - Fn::Join:
                  - ""
                  - - Fn::GetAtt:
                        - ConstructHubPackageDataDC5EF35E
                        - Arn
                    - /data/*/docs-*-typescript.*.corruptassembly
          - Action: s3:DeleteObject*
            Effect: Allow
            Resource:
              Fn::Join:
                - ""
                - - Fn::GetAtt:
                      - ConstructHubPackageDataDC5EF35E
                      - Arn
                  - /data/*/docs-typescript.*.corruptassembly
          - Action: s3:DeleteObject*
            Effect: Allow
            Resource:
              Fn::Join:
                - ""
                - - Fn::GetAtt:
                      - ConstructHubPackageDataDC5EF35E
                      - Arn
                  - /data/*/docs-*-typescript.*.corruptassembly
          - Action:
              - s3:DeleteObject*
              - s3:PutObject*
              - s3:Abort*
            Effect: Allow
            Resource:
              - Fn::GetAtt:
                  - ConstructHubPackageDataDC5EF35E
                  - Arn
              - Fn::Join:
                  - ""
                  - - Fn::GetAtt:
                        - ConstructHubPackageDataDC5EF35E
                        - Arn
                    - /data/*/docs-python.*
          - Action:
              - s3:DeleteObject*
              - s3:PutObject*
              - s3:Abort*
            Effect: Allow
            Resource:
              - Fn::GetAtt:
                  - ConstructHubPackageDataDC5EF35E
                  - Arn
              - Fn::Join:
                  - ""
                  - - Fn::GetAtt:
                        - ConstructHubPackageDataDC5EF35E
                        - Arn
                    - /data/*/docs-*-python.*
          - Action:
              - s3:DeleteObject*
              - s3:PutObject*
              - s3:Abort*
            Effect: Allow
            Resource:
              - Fn::GetAtt:
                  - ConstructHubPackageDataDC5EF35E
                  - Arn
              - Fn::Join:
                  - ""
                  - - Fn::GetAtt:
                        - ConstructHubPackageDataDC5EF35E
                        - Arn
                    - /data/*/docs-python.*.not-supported
          - Action:
              - s3:DeleteObject*
              - s3:PutObject*
              - s3:Abort*
            Effect: Allow
            Resource:
              - Fn::GetAtt:
                  - ConstructHubPackageDataDC5EF35E
                  - Arn
              - Fn::Join:
                  - ""
                  - - Fn::GetAtt:
                        - ConstructHubPackageDataDC5EF35E
                        - Arn
                    - /data/*/docs-*-python.*.not-supported
          - Action:
              - s3:DeleteObject*
              - s3:PutObject*
              - s3:Abort*
            Effect: Allow
            Resource:
              - Fn::GetAtt:
                  - ConstructHubPackageDataDC5EF35E
                  - Arn
              - Fn::Join:
                  - ""
                  - - Fn::GetAtt:
                        - ConstructHubPackageDataDC5EF35E
                        - Arn
                    - /data/*/docs-python.*.corruptassembly
          - Action:
              - s3:DeleteObject*
              - s3:PutObject*
              - s3:Abort*
            Effect: Allow
            Resource:
              - Fn::GetAtt:
                  - ConstructHubPackageDataDC5EF35E
                  - Arn
              - Fn::Join:
                  - ""
                  - - Fn::GetAtt:
                        - ConstructHubPackageDataDC5EF35E
                        - Arn
                    - /data/*/docs-*-python.*.corruptassembly
          - Action: s3:DeleteObject*
            Effect: Allow
            Resource:
              Fn::Join:
                - ""
                - - Fn::GetAtt:
                      - ConstructHubPackageDataDC5EF35E
                      - Arn
                  - /data/*/docs-python.*.corruptassembly
          - Action: s3:DeleteObject*
            Effect: Allow
            Resource:
              Fn::Join:
                - ""
                - - Fn::GetAtt:
                      - ConstructHubPackageDataDC5EF35E
                      - Arn
                  - /data/*/docs-*-python.*.corruptassembly
          - Action:
              - s3:DeleteObject*
              - s3:PutObject*
              - s3:Abort*
            Effect: Allow
            Resource:
              - Fn::GetAtt:
                  - ConstructHubPackageDataDC5EF35E
                  - Arn
              - Fn::Join:
                  - ""
                  - - Fn::GetAtt:
                        - ConstructHubPackageDataDC5EF35E
                        - Arn
                    - /data/*/docs-java.*
          - Action:
              - s3:DeleteObject*
              - s3:PutObject*
              - s3:Abort*
            Effect: Allow
            Resource:
              - Fn::GetAtt:
                  - ConstructHubPackageDataDC5EF35E
                  - Arn
              - Fn::Join:
                  - ""
                  - - Fn::GetAtt:
                        - ConstructHubPackageDataDC5EF35E
                        - Arn
                    - /data/*/docs-*-java.*
          - Action:
              - s3:DeleteObject*
              - s3:PutObject*
              - s3:Abort*
            Effect: Allow
            Resource:
              - Fn::GetAtt:
                  - ConstructHubPackageDataDC5EF35E
                  - Arn
              - Fn::Join:
                  - ""
                  - - Fn::GetAtt:
                        - ConstructHubPackageDataDC5EF35E
                        - Arn
                    - /data/*/docs-java.*.not-supported
          - Action:
              - s3:DeleteObject*
              - s3:PutObject*
              - s3:Abort*
            Effect: Allow
            Resource:
              - Fn::GetAtt:
                  - ConstructHubPackageDataDC5EF35E
                  - Arn
              - Fn::Join:
                  - ""
                  - - Fn::GetAtt:
                        - ConstructHubPackageDataDC5EF35E
                        - Arn
                    - /data/*/docs-*-java.*.not-supported
          - Action:
              - s3:DeleteObject*
              - s3:PutObject*
              - s3:Abort*
            Effect: Allow
            Resource:
              - Fn::GetAtt:
                  - ConstructHubPackageDataDC5EF35E
                  - Arn
              - Fn::Join:
                  - ""
                  - - Fn::GetAtt:
                        - ConstructHubPackageDataDC5EF35E
                        - Arn
                    - /data/*/docs-java.*.corruptassembly
          - Action:
              - s3:DeleteObject*
              - s3:PutObject*
              - s3:Abort*
            Effect: Allow
            Resource:
              - Fn::GetAtt:
                  - ConstructHubPackageDataDC5EF35E
                  - Arn
              - Fn::Join:
                  - ""
                  - - Fn::GetAtt:
                        - ConstructHubPackageDataDC5EF35E
                        - Arn
                    - /data/*/docs-*-java.*.corruptassembly
          - Action: s3:DeleteObject*
            Effect: Allow
            Resource:
              Fn::Join:
                - ""
                - - Fn::GetAtt:
                      - ConstructHubPackageDataDC5EF35E
                      - Arn
                  - /data/*/docs-java.*.corruptassembly
          - Action: s3:DeleteObject*
            Effect: Allow
            Resource:
              Fn::Join:
                - ""
                - - Fn::GetAtt:
                      - ConstructHubPackageDataDC5EF35E
                      - Arn
                  - /data/*/docs-*-java.*.corruptassembly
          - Action:
              - s3:DeleteObject*
              - s3:PutObject*
              - s3:Abort*
            Effect: Allow
            Resource:
              - Fn::GetAtt:
                  - ConstructHubPackageDataDC5EF35E
                  - Arn
              - Fn::Join:
                  - ""
                  - - Fn::GetAtt:
                        - ConstructHubPackageDataDC5EF35E
                        - Arn
                    - /data/*/docs-csharp.*
          - Action:
              - s3:DeleteObject*
              - s3:PutObject*
              - s3:Abort*
            Effect: Allow
            Resource:
              - Fn::GetAtt:
                  - ConstructHubPackageDataDC5EF35E
                  - Arn
              - Fn::Join:
                  - ""
                  - - Fn::GetAtt:
                        - ConstructHubPackageDataDC5EF35E
                        - Arn
                    - /data/*/docs-*-csharp.*
          - Action:
              - s3:DeleteObject*
              - s3:PutObject*
              - s3:Abort*
            Effect: Allow
            Resource:
              - Fn::GetAtt:
                  - ConstructHubPackageDataDC5EF35E
                  - Arn
              - Fn::Join:
                  - ""
                  - - Fn::GetAtt:
                        - ConstructHubPackageDataDC5EF35E
                        - Arn
                    - /data/*/docs-csharp.*.not-supported
          - Action:
              - s3:DeleteObject*
              - s3:PutObject*
              - s3:Abort*
            Effect: Allow
            Resource:
              - Fn::GetAtt:
                  - ConstructHubPackageDataDC5EF35E
                  - Arn
              - Fn::Join:
                  - ""
                  - - Fn::GetAtt:
                        - ConstructHubPackageDataDC5EF35E
                        - Arn
                    - /data/*/docs-*-csharp.*.not-supported
          - Action:
              - s3:DeleteObject*
              - s3:PutObject*
              - s3:Abort*
            Effect: Allow
            Resource:
              - Fn::GetAtt:
                  - ConstructHubPackageDataDC5EF35E
                  - Arn
              - Fn::Join:
                  - ""
                  - - Fn::GetAtt:
                        - ConstructHubPackageDataDC5EF35E
                        - Arn
                    - /data/*/docs-csharp.*.corruptassembly
          - Action:
              - s3:DeleteObject*
              - s3:PutObject*
              - s3:Abort*
            Effect: Allow
            Resource:
              - Fn::GetAtt:
                  - ConstructHubPackageDataDC5EF35E
                  - Arn
              - Fn::Join:
                  - ""
                  - - Fn::GetAtt:
                        - ConstructHubPackageDataDC5EF35E
                        - Arn
                    - /data/*/docs-*-csharp.*.corruptassembly
          - Action: s3:DeleteObject*
            Effect: Allow
            Resource:
              Fn::Join:
                - ""
                - - Fn::GetAtt:
                      - ConstructHubPackageDataDC5EF35E
                      - Arn
                  - /data/*/docs-csharp.*.corruptassembly
          - Action: s3:DeleteObject*
            Effect: Allow
            Resource:
              Fn::Join:
                - ""
                - - Fn::GetAtt:
                      - ConstructHubPackageDataDC5EF35E
                      - Arn
                  - /data/*/docs-*-csharp.*.corruptassembly
        Version: 2012-10-17
      PolicyName: ConstructHubOrchestrationTransliteratorTaskDefinitionTaskRoleDefaultPolicyE0EED0F8
      Roles:
        - Ref: ConstructHubOrchestrationTransliteratorTaskDefinitionTaskRoleD060AB1A
  ConstructHubOrchestrationTransliteratorTaskDefinition45CDA566:
    Type: AWS::ECS::TaskDefinition
    Properties:
      ContainerDefinitions:
        - Environment:
            - Name: HEADER_SPAN
              Value: "true"
            - Name: AWS_EMF_ENVIRONMENT
              Value: Local
            - Name: CODE_ARTIFACT_API_ENDPOINT
              Value:
                Fn::Select:
                  - 1
                  - Fn::Split:
                      - ":"
                      - Fn::Select:
                          - 0
                          - Fn::GetAtt:
                              - ConstructHubVPCCodeArtifactAPI954CFDE1
                              - DnsEntries
            - Name: CODE_ARTIFACT_DOMAIN_NAME
              Value:
                Fn::GetAtt:
                  - ConstructHubCodeArtifact1188409E
                  - DomainName
            - Name: CODE_ARTIFACT_DOMAIN_OWNER
              Value:
                Fn::GetAtt:
                  - ConstructHubCodeArtifact1188409E
                  - DomainOwner
            - Name: CODE_ARTIFACT_REPOSITORY_ENDPOINT
              Value:
                Fn::GetAtt:
                  - ConstructHubCodeArtifactGetEndpoint9A458FEF
                  - repositoryEndpoint
          Essential: true
          Image:
            Fn::Join:
              - ""
              - - Ref: AWS::AccountId
                - .dkr.ecr.
                - Ref: AWS::Region
                - .
                - Ref: AWS::URLSuffix
<<<<<<< HEAD
                - /aws-cdk/assets:6b153afe016d4aea016401a249f6d35c85d71fd364d029a6ae0ee945287d563e
=======
                - /aws-cdk/assets:4216a732a45ddccc9002c3e91b06ddf6d712a28151b186eea6dbea11bc0e043a
>>>>>>> 499f745b
          LogConfiguration:
            LogDriver: awslogs
            Options:
              awslogs-group:
                Ref: ConstructHubOrchestrationTransliteratorLogGroupEE16EE8B
              awslogs-stream-prefix: transliterator
              awslogs-region:
                Ref: AWS::Region
          Name: Resource
      Cpu: "4096"
      ExecutionRoleArn:
        Fn::GetAtt:
          - ConstructHubOrchestrationTransliteratorTaskDefinitionExecutionRoleB2DBF946
          - Arn
      Family: devConstructHubOrchestrationTransliteratorTaskDefinitionBB251CCC
      Memory: "8192"
      NetworkMode: awsvpc
      RequiresCompatibilities:
        - FARGATE
      TaskRoleArn:
        Fn::GetAtt:
          - ConstructHubOrchestrationTransliteratorTaskDefinitionTaskRoleD060AB1A
          - Arn
  ConstructHubOrchestrationTransliteratorTaskDefinitionExecutionRoleB2DBF946:
    Type: AWS::IAM::Role
    Properties:
      AssumeRolePolicyDocument:
        Statement:
          - Action: sts:AssumeRole
            Effect: Allow
            Principal:
              Service: ecs-tasks.amazonaws.com
        Version: 2012-10-17
  ConstructHubOrchestrationTransliteratorTaskDefinitionExecutionRoleDefaultPolicyBDBF6E5D:
    Type: AWS::IAM::Policy
    Properties:
      PolicyDocument:
        Statement:
          - Action:
              - ecr:BatchCheckLayerAvailability
              - ecr:GetDownloadUrlForLayer
              - ecr:BatchGetImage
            Effect: Allow
            Resource:
              Fn::Join:
                - ""
                - - "arn:"
                  - Ref: AWS::Partition
                  - ":ecr:"
                  - Ref: AWS::Region
                  - ":"
                  - Ref: AWS::AccountId
                  - :repository/aws-cdk/assets
          - Action: ecr:GetAuthorizationToken
            Effect: Allow
            Resource: "*"
          - Action:
              - logs:CreateLogStream
              - logs:PutLogEvents
            Effect: Allow
            Resource:
              Fn::GetAtt:
                - ConstructHubOrchestrationTransliteratorLogGroupEE16EE8B
                - Arn
        Version: 2012-10-17
      PolicyName: ConstructHubOrchestrationTransliteratorTaskDefinitionExecutionRoleDefaultPolicyBDBF6E5D
      Roles:
        - Ref: ConstructHubOrchestrationTransliteratorTaskDefinitionExecutionRoleB2DBF946
  ConstructHubOrchestrationGeneratedocsSecurityGroupC584DAC2:
    Type: AWS::EC2::SecurityGroup
    Properties:
      GroupDescription: dev/ConstructHub/Orchestration/Generate docs/SecurityGroup
      SecurityGroupEgress:
        - CidrIp: 0.0.0.0/0
          Description: Allow all outbound traffic by default
          IpProtocol: "-1"
      VpcId:
        Ref: ConstructHubVPC16ECCEA2
  ConstructHubOrchestrationRoleF4CF6987:
    Type: AWS::IAM::Role
    Properties:
      AssumeRolePolicyDocument:
        Statement:
          - Action: sts:AssumeRole
            Effect: Allow
            Principal:
              Service:
                Fn::Join:
                  - ""
                  - - states.
                    - Ref: AWS::Region
                    - .amazonaws.com
        Version: 2012-10-17
    DependsOn:
      - ConstructHubVPCIGW935F4C28
  ConstructHubOrchestrationRoleDefaultPolicyEACD181F:
    Type: AWS::IAM::Policy
    Properties:
      PolicyDocument:
        Statement:
          - Action:
              - xray:PutTraceSegments
              - xray:PutTelemetryRecords
              - xray:GetSamplingRules
              - xray:GetSamplingTargets
            Effect: Allow
            Resource: "*"
          - Action: ecs:RunTask
            Effect: Allow
            Resource:
              Fn::Join:
                - ""
                - - "arn:"
                  - Fn::Select:
                      - 1
                      - Fn::Split:
                          - ":"
                          - Ref: ConstructHubOrchestrationTransliteratorTaskDefinition45CDA566
                  - ":"
                  - Fn::Select:
                      - 2
                      - Fn::Split:
                          - ":"
                          - Ref: ConstructHubOrchestrationTransliteratorTaskDefinition45CDA566
                  - ":"
                  - Fn::Select:
                      - 3
                      - Fn::Split:
                          - ":"
                          - Ref: ConstructHubOrchestrationTransliteratorTaskDefinition45CDA566
                  - ":"
                  - Fn::Select:
                      - 4
                      - Fn::Split:
                          - ":"
                          - Ref: ConstructHubOrchestrationTransliteratorTaskDefinition45CDA566
                  - ":"
                  - Fn::Select:
                      - 0
                      - Fn::Split:
                          - /
                          - Fn::Select:
                              - 5
                              - Fn::Split:
                                  - ":"
                                  - Ref: ConstructHubOrchestrationTransliteratorTaskDefinition45CDA566
                  - /
                  - Fn::Select:
                      - 1
                      - Fn::Split:
                          - /
                          - Fn::Select:
                              - 5
                              - Fn::Split:
                                  - ":"
                                  - Ref: ConstructHubOrchestrationTransliteratorTaskDefinition45CDA566
          - Action:
              - ecs:StopTask
              - ecs:DescribeTasks
            Effect: Allow
            Resource: "*"
          - Action: iam:PassRole
            Effect: Allow
            Resource:
              - Fn::GetAtt:
                  - ConstructHubOrchestrationTransliteratorTaskDefinitionTaskRoleD060AB1A
                  - Arn
              - Fn::GetAtt:
                  - ConstructHubOrchestrationTransliteratorTaskDefinitionExecutionRoleB2DBF946
                  - Arn
          - Action: lambda:InvokeFunction
            Effect: Allow
            Resource:
              Fn::GetAtt:
                - ConstructHubOrchestrationNeedsCatalogUpdate5D7370DC
                - Arn
          - Action: lambda:InvokeFunction
            Effect: Allow
            Resource:
              Fn::GetAtt:
                - ConstructHubOrchestrationCatalogBuilder7C964951
                - Arn
          - Action: sqs:SendMessage
            Effect: Allow
            Resource:
              Fn::GetAtt:
                - ConstructHubOrchestrationDLQ9C6D9BD4
                - Arn
        Version: 2012-10-17
      PolicyName: ConstructHubOrchestrationRoleDefaultPolicyEACD181F
      Roles:
        - Ref: ConstructHubOrchestrationRoleF4CF6987
    DependsOn:
      - ConstructHubVPCIGW935F4C28
  ConstructHubOrchestration39161A46:
    Type: AWS::StepFunctions::StateMachine
    Properties:
      RoleArn:
        Fn::GetAtt:
          - ConstructHubOrchestrationRoleF4CF6987
          - Arn
      DefinitionString:
        Fn::Join:
          - ""
          - - '{"StartAt":"Track Execution Infos","States":{"Track Execution
              Infos":{"Type":"Pass","ResultPath":"$.$TaskExecution","InputPath":"$$.Execution","Parameters":{"Id.$":"$.Id","Name.$":"$.Name","RoleArn.$":"$.RoleArn","StartTime.$":"$.StartTime"},"Next":"Prepare
              doc-gen ECS Command"},"Prepare doc-gen ECS
              Command":{"Type":"Pass","ResultPath":"$.docGen","Parameters":{"command.$":"States.Array(States.JsonToString($))"},"Next":"Generate
              docs"},"Generate docs":{"Next":"Check whether catalog needs
              udpating","Retry":[{"ErrorEquals":["jsii-docgen.NoSpaceLeftOnDevice"],"MaxAttempts":0},{"ErrorEquals":["ECS.AmazonECSException","ECS.InvalidParameterException","jsii-docgen.NpmError.E429","jsii-codgen.NpmError.EPROTO"],"IntervalSeconds":120,"MaxAttempts":200,"BackoffRate":1},{"ErrorEquals":["jsii-docgen.NpmError.ETARGET"],"IntervalSeconds":300,"MaxAttempts":3,"BackoffRate":2},{"ErrorEquals":["States.ALL"],"MaxAttempts":3}],"Catch":[{"ErrorEquals":["UnprocessablePackageError"],"Next":"Ignore"},{"ErrorEquals":["States.Timeout"],"ResultPath":"$.error","Next":"Send
              to Dead Letter
              Queue"},{"ErrorEquals":["ECS.AmazonECSException","ECS.InvalidParameterException"],"ResultPath":"$.error","Next":"Send
              to Dead Letter
              Queue"},{"ErrorEquals":["States.TaskFailed"],"ResultPath":"$.error","Next":"Send
              to Dead Letter
              Queue"},{"ErrorEquals":["States.ALL"],"ResultPath":"$.error","Next":"Send
              to Dead Letter
              Queue"}],"Type":"Task","TimeoutSeconds":7200,"HeartbeatSeconds":300,"InputPath":"$.docGen.command","ResultPath":"$.docGenOutput","Resource":"arn:'
            - Ref: AWS::Partition
            - :states:::ecs:runTask.waitForTaskToken","Parameters":{"Cluster":"
            - Fn::GetAtt:
                - ConstructHubOrchestrationCluster3D6F0081
                - Arn
            - '","TaskDefinition":"devConstructHubOrchestrationTransliteratorTaskDefinitionBB251CCC","NetworkConfiguration":{"AwsvpcConfiguration":{"Subnets":["'
            - Ref: ConstructHubVPCIsolatedSubnet1SubnetEA28FD1A
            - '","'
            - Ref: ConstructHubVPCIsolatedSubnet2Subnet483D4302
            - '"],"SecurityGroups":["'
            - Fn::GetAtt:
                - ConstructHubOrchestrationGeneratedocsSecurityGroupC584DAC2
                - GroupId
            - '"]}},"Overrides":{"ContainerOverrides":[{"Name":"Resource","Command.$":"$","Environment":[{"Name":"SFN_TASK_TOKEN","Value.$":"$$.Task.Token"}]}]},"LaunchType":"FARGATE","PlatformVersion":"1.4.0"}},"Check
              whether catalog needs udpating":{"Next":"Is catalog update
              needed?","Retry":[{"ErrorEquals":["Lambda.ServiceException","Lambda.AWSLambdaException","Lambda.SdkClientException"],"IntervalSeconds":2,"MaxAttempts":6,"BackoffRate":2},{"ErrorEquals":["Lambda.TooManyRequestsException","Lambda.Unknown"],"IntervalSeconds":60,"MaxAttempts":30,"BackoffRate":1.1}],"Catch":[{"ErrorEquals":["Lambda.TooManyRequestsException","Lambda.Unknown"],"ResultPath":"$.error","Next":"Send
              to Dead Letter
              Queue"},{"ErrorEquals":["States.TaskFailed"],"ResultPath":"$.error","Next":"Send
              to Dead Letter
              Queue"},{"ErrorEquals":["States.ALL"],"ResultPath":"$.error","Next":"Send
              to Dead Letter
              Queue"}],"Type":"Task","ResultPath":"$.catalogNeedsUpdating","Resource":"'
            - Fn::GetAtt:
                - ConstructHubOrchestrationNeedsCatalogUpdate5D7370DC
                - Arn
            - '"},"Is catalog update
              needed?":{"Type":"Choice","Choices":[{"Variable":"$.catalogNeedsUpdating","BooleanEquals":true,"Next":"Add
              to
              catalog.json"}],"Default":"Done"},"Done":{"Type":"Succeed"},"Add
              to
              catalog.json":{"End":true,"Retry":[{"ErrorEquals":["Lambda.ServiceException","Lambda.AWSLambdaException","Lambda.SdkClientException"],"IntervalSeconds":2,"MaxAttempts":6,"BackoffRate":2},{"ErrorEquals":["Lambda.TooManyRequestsException"],"IntervalSeconds":60,"MaxAttempts":30,"BackoffRate":1.1}],"Catch":[{"ErrorEquals":["Lambda.TooManyRequestsException"],"ResultPath":"$.error","Next":"Send
              to Dead Letter
              Queue"},{"ErrorEquals":["States.TaskFailed"],"ResultPath":"$.error","Next":"Send
              to Dead Letter
              Queue"},{"ErrorEquals":["States.ALL"],"ResultPath":"$.error","Next":"Send
              to Dead Letter
              Queue"}],"Type":"Task","ResultPath":"$.catalogBuilderOutput","ResultSelector":{"ETag.$":"$.Payload.ETag","VersionId.$":"$.Payload.VersionId"},"Resource":"arn:'
            - Ref: AWS::Partition
            - :states:::lambda:invoke","Parameters":{"FunctionName":"
            - Fn::GetAtt:
                - ConstructHubOrchestrationCatalogBuilder7C964951
                - Arn
            - '","Payload.$":"$"}},"Send to Dead Letter Queue":{"Next":"Sent to
              DLQ","Type":"Task","ResultPath":null,"Resource":"arn:'
            - Ref: AWS::Partition
            - :states:::sqs:sendMessage","Parameters":{"QueueUrl":"
            - Ref: ConstructHubOrchestrationDLQ9C6D9BD4
            - '","MessageBody.$":"$"}},"Sent to
              DLQ":{"Type":"Succeed"},"Ignore":{"Type":"Pass","End":true}},"TimeoutSeconds":86400}'
      StateMachineName: dev.ConstructHub.Orchestration
      TracingConfiguration:
        Enabled: true
    DependsOn:
      - ConstructHubOrchestrationRoleDefaultPolicyEACD181F
      - ConstructHubOrchestrationRoleF4CF6987
      - ConstructHubVPCIGW935F4C28
  ConstructHubOrchestrationOrchestrationFailed5AF50838:
    Type: AWS::CloudWatch::Alarm
    Properties:
      ComparisonOperator: GreaterThanOrEqualToThreshold
      EvaluationPeriods: 1
      AlarmDescription:
        Fn::Join:
          - ""
          - - >-
              Backend orchestration failed!


              RunBook: https://github.com/cdklabs/construct-hub/blob/main/docs/operator-runbook.md


              Direct link to state machine: /states/home#/statemachines/view/
            - Ref: ConstructHubOrchestration39161A46
            - >-
              
              Warning: messages that resulted in a failed exectuion will NOT be in the DLQ!
      AlarmName: dev/ConstructHub/Orchestration/Resource/ExecutionsFailed
      Dimensions:
        - Name: StateMachineArn
          Value:
            Ref: ConstructHubOrchestration39161A46
      MetricName: ExecutionsFailed
      Namespace: AWS/States
      Period: 300
      Statistic: Sum
      Threshold: 1
  ConstructHubOrchestrationRedriveServiceRoleB84EFF33:
    Type: AWS::IAM::Role
    Properties:
      AssumeRolePolicyDocument:
        Statement:
          - Action: sts:AssumeRole
            Effect: Allow
            Principal:
              Service: lambda.amazonaws.com
        Version: 2012-10-17
      ManagedPolicyArns:
        - Fn::Join:
            - ""
            - - "arn:"
              - Ref: AWS::Partition
              - :iam::aws:policy/service-role/AWSLambdaBasicExecutionRole
  ConstructHubOrchestrationRedriveServiceRoleDefaultPolicyC018F436:
    Type: AWS::IAM::Policy
    Properties:
      PolicyDocument:
        Statement:
          - Action:
              - xray:PutTraceSegments
              - xray:PutTelemetryRecords
            Effect: Allow
            Resource: "*"
          - Action: states:StartExecution
            Effect: Allow
            Resource:
              Ref: ConstructHubOrchestration39161A46
          - Action:
              - sqs:ReceiveMessage
              - sqs:ChangeMessageVisibility
              - sqs:GetQueueUrl
              - sqs:DeleteMessage
              - sqs:GetQueueAttributes
            Effect: Allow
            Resource:
              Fn::GetAtt:
                - ConstructHubOrchestrationDLQ9C6D9BD4
                - Arn
        Version: 2012-10-17
      PolicyName: ConstructHubOrchestrationRedriveServiceRoleDefaultPolicyC018F436
      Roles:
        - Ref: ConstructHubOrchestrationRedriveServiceRoleB84EFF33
  ConstructHubOrchestrationRedrive8DDBA67E:
    Type: AWS::Lambda::Function
    Properties:
      Code:
        S3Bucket:
          Ref: AssetParameters4fde181996dd55dac5327e33370d0f56e8113987f7a7f05afb374768e0f4eeeeS3Bucket6F376B71
        S3Key:
          Fn::Join:
            - ""
            - - Fn::Select:
                  - 0
                  - Fn::Split:
                      - "||"
                      - Ref: AssetParameters4fde181996dd55dac5327e33370d0f56e8113987f7a7f05afb374768e0f4eeeeS3VersionKey7F6E5804
              - Fn::Select:
                  - 1
                  - Fn::Split:
                      - "||"
                      - Ref: AssetParameters4fde181996dd55dac5327e33370d0f56e8113987f7a7f05afb374768e0f4eeeeS3VersionKey7F6E5804
      Role:
        Fn::GetAtt:
          - ConstructHubOrchestrationRedriveServiceRoleB84EFF33
          - Arn
      Description: "[ConstructHub/Redrive] Manually redrives all messages from the
        backend dead letter queue"
      Environment:
        Variables:
          STATE_MACHINE_ARN:
            Ref: ConstructHubOrchestration39161A46
          QUEUE_URL:
            Ref: ConstructHubOrchestrationDLQ9C6D9BD4
      Handler: index.handler
      MemorySize: 1024
      Runtime: nodejs14.x
      Timeout: 900
      TracingConfig:
        Mode: Active
    DependsOn:
      - ConstructHubOrchestrationRedriveServiceRoleDefaultPolicyC018F436
      - ConstructHubOrchestrationRedriveServiceRoleB84EFF33
  ConstructHubOrchestrationRegenerateAllDocumentationPerPackageRoleD7CCFA73:
    Type: AWS::IAM::Role
    Properties:
      AssumeRolePolicyDocument:
        Statement:
          - Action: sts:AssumeRole
            Effect: Allow
            Principal:
              Service:
                Fn::Join:
                  - ""
                  - - states.
                    - Ref: AWS::Region
                    - .amazonaws.com
        Version: 2012-10-17
  ConstructHubOrchestrationRegenerateAllDocumentationPerPackageRoleDefaultPolicy001A4726:
    Type: AWS::IAM::Policy
    Properties:
      PolicyDocument:
        Statement:
          - Action:
              - xray:PutTraceSegments
              - xray:PutTelemetryRecords
              - xray:GetSamplingRules
              - xray:GetSamplingTargets
            Effect: Allow
            Resource: "*"
          - Action: s3:ListBucket
            Effect: Allow
            Resource:
              Fn::GetAtt:
                - ConstructHubPackageDataDC5EF35E
                - Arn
          - Action: states:StartExecution
            Effect: Allow
            Resource:
              Ref: ConstructHubOrchestration39161A46
          - Action:
              - s3:GetObject*
              - s3:GetBucket*
              - s3:List*
            Effect: Allow
            Resource:
              - Fn::GetAtt:
                  - ConstructHubPackageDataDC5EF35E
                  - Arn
              - Fn::Join:
                  - ""
                  - - Fn::GetAtt:
                        - ConstructHubPackageDataDC5EF35E
                        - Arn
                    - /*
        Version: 2012-10-17
      PolicyName: ConstructHubOrchestrationRegenerateAllDocumentationPerPackageRoleDefaultPolicy001A4726
      Roles:
        - Ref: ConstructHubOrchestrationRegenerateAllDocumentationPerPackageRoleD7CCFA73
  ConstructHubOrchestrationRegenerateAllDocumentationPerPackage9CF0FFB7:
    Type: AWS::StepFunctions::StateMachine
    Properties:
      RoleArn:
        Fn::GetAtt:
          - ConstructHubOrchestrationRegenerateAllDocumentationPerPackageRoleD7CCFA73
          - Arn
      DefinitionString:
        Fn::Join:
          - ""
          - - '{"StartAt":"Get package versions page","States":{"Get package
              versions
              page":{"Type":"Choice","Choices":[{"Variable":"$.response.NextContinuationToken","IsPresent":true,"Next":"Next
              versions page"}],"Default":"First versions page"},"Has more
              versions?":{"Type":"Choice","Choices":[{"Variable":"$.response.NextContinuationToken","IsPresent":true,"Next":"Get
              package versions page"}],"Default":"Success"},"For each key
              prefix":{"Type":"Map","ResultPath":null,"Next":"Has more
              versions?","Iterator":{"StartAt":"Start Orchestration
              Workflow","States":{"Start Orchestration
              Workflow":{"End":true,"Retry":[{"ErrorEquals":["StepFunctions.ExecutionLimitExceeded"]}],"Type":"Task","Resource":"arn:'
            - Ref: AWS::Partition
            - :states:::states:startExecution","Parameters":{"Input":{"bucket":"
            - Ref: ConstructHubPackageDataDC5EF35E
            - "\\",\\"assembly\\":{\\"key.$\\":\\"States.Format('{}assembly.json',
              $.Prefix)\\"},\\"metadata\\":{\\"key.$\\":\\"States.Format('{}metadata.\\
              json',
              $.Prefix)\\"},\\"package\\":{\\"key.$\\":\\"States.Format('{}package.tg\\
              z',
              $.Prefix)\\"},\\"AWS_STEP_FUNCTIONS_STARTED_BY_EXECUTION_ID.$\\":\\"$\\
              $.Execution.Id\\"},\\"StateMachineArn\\":\\""
            - Ref: ConstructHubOrchestration39161A46
            - '"}}}},"ItemsPath":"$.response.CommonPrefixes"},"First versions
              page":{"Next":"For each key
              prefix","Retry":[{"ErrorEquals":["S3.SdkClientException"]}],"Type":"Task","ResultPath":"$.response","Resource":"arn:'
            - Ref: AWS::Partition
            - :states:::aws-sdk:s3:listObjectsV2","Parameters":{"Bucket":"
            - Ref: ConstructHubPackageDataDC5EF35E
            - '","Delimiter":"/","Prefix.$":"$.Prefix"}},"Next versions
              page":{"Next":"For each key
              prefix","Retry":[{"ErrorEquals":["S3.SdkClientException"]}],"Type":"Task","ResultPath":"$.response","Resource":"arn:'
            - Ref: AWS::Partition
            - :states:::aws-sdk:s3:listObjectsV2","Parameters":{"Bucket":"
            - Ref: ConstructHubPackageDataDC5EF35E
            - '","ContinuationToken.$":"$.response.NextContinuationToken","Delimiter":"/","Prefix.$":"$.Prefix"}},"Success":{"Type":"Succeed"}},"TimeoutSeconds":3600}'
      TracingConfiguration:
        Enabled: true
    DependsOn:
      - ConstructHubOrchestrationRegenerateAllDocumentationPerPackageRoleDefaultPolicy001A4726
      - ConstructHubOrchestrationRegenerateAllDocumentationPerPackageRoleD7CCFA73
  ConstructHubOrchestrationRegenerateAllDocumentationRole1C7D3B5F:
    Type: AWS::IAM::Role
    Properties:
      AssumeRolePolicyDocument:
        Statement:
          - Action: sts:AssumeRole
            Effect: Allow
            Principal:
              Service:
                Fn::Join:
                  - ""
                  - - states.
                    - Ref: AWS::Region
                    - .amazonaws.com
        Version: 2012-10-17
  ConstructHubOrchestrationRegenerateAllDocumentationRoleDefaultPolicy2F4FBD86:
    Type: AWS::IAM::Policy
    Properties:
      PolicyDocument:
        Statement:
          - Action:
              - xray:PutTraceSegments
              - xray:PutTelemetryRecords
              - xray:GetSamplingRules
              - xray:GetSamplingTargets
            Effect: Allow
            Resource: "*"
          - Action: s3:ListBucket
            Effect: Allow
            Resource:
              Fn::GetAtt:
                - ConstructHubPackageDataDC5EF35E
                - Arn
          - Action: states:StartExecution
            Effect: Allow
            Resource:
              Ref: ConstructHubOrchestrationRegenerateAllDocumentationPerPackage9CF0FFB7
          - Action:
              - states:DescribeExecution
              - states:StopExecution
            Effect: Allow
            Resource:
              Fn::Join:
                - ""
                - - "arn:"
                  - Ref: AWS::Partition
                  - ":states:"
                  - Ref: AWS::Region
                  - ":"
                  - Ref: AWS::AccountId
                  - ":execution:"
                  - Fn::Select:
                      - 6
                      - Fn::Split:
                          - ":"
                          - Ref: ConstructHubOrchestrationRegenerateAllDocumentationPerPackage9CF0FFB7
                  - "*"
          - Action:
              - events:PutTargets
              - events:PutRule
              - events:DescribeRule
            Effect: Allow
            Resource:
              Fn::Join:
                - ""
                - - "arn:"
                  - Ref: AWS::Partition
                  - ":events:"
                  - Ref: AWS::Region
                  - ":"
                  - Ref: AWS::AccountId
                  - :rule/StepFunctionsGetEventsForStepFunctionsExecutionRule
          - Action:
              - s3:GetObject*
              - s3:GetBucket*
              - s3:List*
            Effect: Allow
            Resource:
              - Fn::GetAtt:
                  - ConstructHubPackageDataDC5EF35E
                  - Arn
              - Fn::Join:
                  - ""
                  - - Fn::GetAtt:
                        - ConstructHubPackageDataDC5EF35E
                        - Arn
                    - /*
        Version: 2012-10-17
      PolicyName: ConstructHubOrchestrationRegenerateAllDocumentationRoleDefaultPolicy2F4FBD86
      Roles:
        - Ref: ConstructHubOrchestrationRegenerateAllDocumentationRole1C7D3B5F
  ConstructHubOrchestrationRegenerateAllDocumentationE9FAB254:
    Type: AWS::StepFunctions::StateMachine
    Properties:
      RoleArn:
        Fn::GetAtt:
          - ConstructHubOrchestrationRegenerateAllDocumentationRole1C7D3B5F
          - Arn
      DefinitionString:
        Fn::Join:
          - ""
          - - '{"StartAt":"Get prefix page","States":{"Get prefix
              page":{"Type":"Choice","Choices":[{"Variable":"$.response.NextContinuationToken","IsPresent":true,"Next":"Next
              prefixes page"}],"Default":"First prefix page"},"Has more
              prefixes?":{"Type":"Choice","Choices":[{"Variable":"$.response.NextContinuationToken","IsPresent":true,"Next":"Get
              prefix page"}],"Default":"Done"},"For each
              prefix":{"Type":"Map","ResultPath":null,"Next":"Has more
              prefixes?","Iterator":{"StartAt":"Is this a @scope--
              prefix?","States":{"Is this a @scope--
              prefix?":{"Type":"Choice","Choices":[{"Variable":"$.Prefix","StringMatches":"data/@*","Next":"Get
              @scope page"}],"Default":"Process unscoped package"},"Process
              unscoped
              package":{"End":true,"Retry":[{"ErrorEquals":["StepFunctions.ExecutionLimitExceeded"]}],"Type":"Task","Resource":"arn:'
            - Ref: AWS::Partition
            - :states:::states:startExecution.sync:2","Parameters":{"Input":{"Prefix.$":"$.Prefix","AWS_STEP_FUNCTIONS_STARTED_BY_EXECUTION_ID.$":"$$.Execution.Id"},"StateMachineArn":"
            - Ref: ConstructHubOrchestrationRegenerateAllDocumentationPerPackage9CF0FFB7
            - '"}},"Get @scope
              page":{"Type":"Choice","Choices":[{"Variable":"$.response.NextContinuationToken","IsPresent":true,"Next":"Next
              @scope page"}],"Default":"First @scope page"},"Has more
              packages?":{"Type":"Choice","Choices":[{"Variable":"$.response.NextContinuationToken","IsPresent":true,"Next":"Get
              @scope page"}],"Default":"All Done"},"For each
              @scope--pkg":{"Type":"Map","ResultPath":null,"Next":"Has more
              packages?","Iterator":{"StartAt":"Process scoped
              package","States":{"Process scoped
              package":{"End":true,"Retry":[{"ErrorEquals":["StepFunctions.ExecutionLimitExceeded"]}],"Type":"Task","Resource":"arn:'
            - Ref: AWS::Partition
            - :states:::states:startExecution.sync:2","Parameters":{"Input":{"Prefix.$":"$.Prefix","AWS_STEP_FUNCTIONS_STARTED_BY_EXECUTION_ID.$":"$$.Execution.Id"},"StateMachineArn":"
            - Ref: ConstructHubOrchestrationRegenerateAllDocumentationPerPackage9CF0FFB7
            - '"}}}},"ItemsPath":"$.response.CommonPrefixes"},"First @scope
              page":{"Next":"For each
              @scope--pkg","Retry":[{"ErrorEquals":["S3.SdkClientException"]}],"Type":"Task","ResultPath":"$.response","Resource":"arn:'
            - Ref: AWS::Partition
            - :states:::aws-sdk:s3:listObjectsV2","Parameters":{"Bucket":"
            - Ref: ConstructHubPackageDataDC5EF35E
            - '","Delimiter":"/","Prefix.$":"$.Prefix"}},"Next @scope
              page":{"Next":"For each
              @scope--pkg","Retry":[{"ErrorEquals":["S3.SdkClientException"]}],"Type":"Task","ResultPath":"$.response","Resource":"arn:'
            - Ref: AWS::Partition
            - :states:::aws-sdk:s3:listObjectsV2","Parameters":{"Bucket":"
            - Ref: ConstructHubPackageDataDC5EF35E
            - '","ContinuationToken.$":"$.response.NextContinuationToken","Delimiter":"/","Prefix.$":"$.Prefix"}},"All
              Done":{"Type":"Succeed"}}},"ItemsPath":"$.response.CommonPrefixes"},"First
              prefix page":{"Next":"For each
              prefix","Retry":[{"ErrorEquals":["S3.SdkClientException"]}],"Type":"Task","ResultPath":"$.response","Resource":"arn:'
            - Ref: AWS::Partition
            - :states:::aws-sdk:s3:listObjectsV2","Parameters":{"Bucket":"
            - Ref: ConstructHubPackageDataDC5EF35E
            - '","Delimiter":"/","Prefix":"data/"}},"Next prefixes
              page":{"Next":"For each
              prefix","Retry":[{"ErrorEquals":["S3.SdkClientException"]}],"Type":"Task","ResultPath":"$.response","Resource":"arn:'
            - Ref: AWS::Partition
            - :states:::aws-sdk:s3:listObjectsV2","Parameters":{"Bucket":"
            - Ref: ConstructHubPackageDataDC5EF35E
            - '","ContinuationToken.$":"$.response.NextContinuationToken","Delimiter":"/","Prefix":"data/"}},"Done":{"Type":"Succeed"}},"TimeoutSeconds":14400}'
      StateMachineName: dev.ConstructHub.Orchestration.RegenerateAllDocumentation
      TracingConfiguration:
        Enabled: true
    DependsOn:
      - ConstructHubOrchestrationRegenerateAllDocumentationRoleDefaultPolicy2F4FBD86
      - ConstructHubOrchestrationRegenerateAllDocumentationRole1C7D3B5F
  ConstructHubIngestionDLQ3E96A5F2:
    Type: AWS::SQS::Queue
    Properties:
      KmsMasterKeyId: alias/aws/sqs
      MessageRetentionPeriod: 1209600
      VisibilityTimeout: 900
    UpdateReplacePolicy: Delete
    DeletionPolicy: Delete
  ConstructHubIngestionQueue1AD94CA3:
    Type: AWS::SQS::Queue
    Properties:
      KmsMasterKeyId: alias/aws/sqs
      MessageRetentionPeriod: 1209600
      RedrivePolicy:
        deadLetterTargetArn:
          Fn::GetAtt:
            - ConstructHubIngestionDLQ3E96A5F2
            - Arn
        maxReceiveCount: 5
      VisibilityTimeout: 900
    UpdateReplacePolicy: Delete
    DeletionPolicy: Delete
  ConstructHubIngestionConfigBucket0F0ED0B6:
    Type: AWS::S3::Bucket
    Properties:
      PublicAccessBlockConfiguration:
        BlockPublicAcls: true
        BlockPublicPolicy: true
        IgnorePublicAcls: true
        RestrictPublicBuckets: true
      VersioningConfiguration:
        Status: Enabled
    UpdateReplacePolicy: Retain
    DeletionPolicy: Retain
  ConstructHubIngestionConfigBucketPolicyF096914C:
    Type: AWS::S3::BucketPolicy
    Properties:
      Bucket:
        Ref: ConstructHubIngestionConfigBucket0F0ED0B6
      PolicyDocument:
        Statement:
          - Action: s3:*
            Condition:
              Bool:
                aws:SecureTransport: "false"
            Effect: Deny
            Principal:
              AWS: "*"
            Resource:
              - Fn::GetAtt:
                  - ConstructHubIngestionConfigBucket0F0ED0B6
                  - Arn
              - Fn::Join:
                  - ""
                  - - Fn::GetAtt:
                        - ConstructHubIngestionConfigBucket0F0ED0B6
                        - Arn
                    - /*
        Version: 2012-10-17
  ConstructHubIngestionFailoverConfigBucket079F82C3:
    Type: AWS::S3::Bucket
    Properties:
      PublicAccessBlockConfiguration:
        BlockPublicAcls: true
        BlockPublicPolicy: true
        IgnorePublicAcls: true
        RestrictPublicBuckets: true
      Tags:
        - Key: failover
          Value: "true"
      VersioningConfiguration:
        Status: Enabled
    UpdateReplacePolicy: Retain
    DeletionPolicy: Retain
  ConstructHubIngestionFailoverConfigBucketPolicyD45F3F6D:
    Type: AWS::S3::BucketPolicy
    Properties:
      Bucket:
        Ref: ConstructHubIngestionFailoverConfigBucket079F82C3
      PolicyDocument:
        Statement:
          - Action: s3:*
            Condition:
              Bool:
                aws:SecureTransport: "false"
            Effect: Deny
            Principal:
              AWS: "*"
            Resource:
              - Fn::GetAtt:
                  - ConstructHubIngestionFailoverConfigBucket079F82C3
                  - Arn
              - Fn::Join:
                  - ""
                  - - Fn::GetAtt:
                        - ConstructHubIngestionFailoverConfigBucket079F82C3
                        - Arn
                    - /*
        Version: 2012-10-17
  ConstructHubIngestionDeployIngestionConfigurationAwsCliLayerF77955C2:
    Type: AWS::Lambda::LayerVersion
    Properties:
      Content:
        S3Bucket:
          Ref: AssetParameterse9882ab123687399f934da0d45effe675ecc8ce13b40cb946f3e1d6141fe8d68S3BucketAEADE8C7
        S3Key:
          Fn::Join:
            - ""
            - - Fn::Select:
                  - 0
                  - Fn::Split:
                      - "||"
                      - Ref: AssetParameterse9882ab123687399f934da0d45effe675ecc8ce13b40cb946f3e1d6141fe8d68S3VersionKeyE415415F
              - Fn::Select:
                  - 1
                  - Fn::Split:
                      - "||"
                      - Ref: AssetParameterse9882ab123687399f934da0d45effe675ecc8ce13b40cb946f3e1d6141fe8d68S3VersionKeyE415415F
      Description: /opt/awscli/aws
  ConstructHubIngestionDeployIngestionConfigurationCustomResourceD7F243C1:
    Type: Custom::CDKBucketDeployment
    Properties:
      ServiceToken:
        Fn::GetAtt:
          - CustomCDKBucketDeployment8693BB64968944B69AAFB0CC9EB8756C81C01536
          - Arn
      SourceBucketNames:
        - Ref: AssetParametersb32de5d6fb92c01b03e93e387691b3f444ac4e9800273abf834874c427c640f0S3Bucket0D334DA1
      SourceObjectKeys:
        - Fn::Join:
            - ""
            - - Fn::Select:
                  - 0
                  - Fn::Split:
                      - "||"
                      - Ref: AssetParametersb32de5d6fb92c01b03e93e387691b3f444ac4e9800273abf834874c427c640f0S3VersionKeyB04BC588
              - Fn::Select:
                  - 1
                  - Fn::Split:
                      - "||"
                      - Ref: AssetParametersb32de5d6fb92c01b03e93e387691b3f444ac4e9800273abf834874c427c640f0S3VersionKeyB04BC588
      DestinationBucketName:
        Ref: ConstructHubIngestionConfigBucket0F0ED0B6
      Prune: true
    UpdateReplacePolicy: Delete
    DeletionPolicy: Delete
  ConstructHubIngestionServiceRole6380BAB6:
    Type: AWS::IAM::Role
    Properties:
      AssumeRolePolicyDocument:
        Statement:
          - Action: sts:AssumeRole
            Effect: Allow
            Principal:
              Service: lambda.amazonaws.com
        Version: 2012-10-17
      ManagedPolicyArns:
        - Fn::Join:
            - ""
            - - "arn:"
              - Ref: AWS::Partition
              - :iam::aws:policy/service-role/AWSLambdaBasicExecutionRole
  ConstructHubIngestionServiceRoleDefaultPolicyC0D2B6F2:
    Type: AWS::IAM::Policy
    Properties:
      PolicyDocument:
        Statement:
          - Action:
              - xray:PutTraceSegments
              - xray:PutTelemetryRecords
            Effect: Allow
            Resource: "*"
          - Action:
              - s3:GetObject*
              - s3:GetBucket*
              - s3:List*
            Effect: Allow
            Resource:
              - Fn::GetAtt:
                  - ConstructHubIngestionConfigBucket0F0ED0B6
                  - Arn
              - Fn::Join:
                  - ""
                  - - Fn::GetAtt:
                        - ConstructHubIngestionConfigBucket0F0ED0B6
                        - Arn
                    - /*
          - Action:
              - s3:DeleteObject*
              - s3:PutObject*
              - s3:Abort*
            Effect: Allow
            Resource:
              - Fn::GetAtt:
                  - ConstructHubPackageDataDC5EF35E
                  - Arn
              - Fn::Join:
                  - ""
                  - - Fn::GetAtt:
                        - ConstructHubPackageDataDC5EF35E
                        - Arn
                    - /*
          - Action: sts:GetServiceBearerToken
            Condition:
              StringEquals:
                sts:AWSServiceName: codeartifact.amazonaws.com
            Effect: Allow
            Resource: "*"
          - Action:
              - codeartifact:GetAuthorizationToken
              - codeartifact:GetRepositoryEndpoint
              - codeartifact:ReadFromRepository
            Effect: Allow
            Resource:
              - Fn::GetAtt:
                  - ConstructHubCodeArtifactDomainFC30B796
                  - Arn
              - Fn::GetAtt:
                  - ConstructHubCodeArtifact1188409E
                  - Arn
              - Fn::GetAtt:
                  - ConstructHubCodeArtifactPublishing143CC07C
                  - Arn
          - Action:
              - codeartifact:PublishPackageVersion
              - codeartifact:PutPackageMetadata
            Effect: Allow
            Resource:
              Fn::Join:
                - ""
                - - "arn:"
                  - Ref: AWS::Partition
                  - ":codeartifact:"
                  - Ref: AWS::Region
                  - ":"
                  - Ref: AWS::AccountId
                  - :package/
                  - Fn::GetAtt:
                      - ConstructHubCodeArtifact1188409E
                      - DomainName
                  - /
                  - Fn::GetAtt:
                      - ConstructHubCodeArtifactPublishing143CC07C
                      - Name
                  - /npm/*
          - Action: states:StartExecution
            Effect: Allow
            Resource:
              Ref: ConstructHubOrchestration39161A46
          - Action:
              - sqs:ReceiveMessage
              - sqs:ChangeMessageVisibility
              - sqs:GetQueueUrl
              - sqs:DeleteMessage
              - sqs:GetQueueAttributes
            Effect: Allow
            Resource:
              Fn::GetAtt:
                - ConstructHubIngestionQueue1AD94CA3
                - Arn
          - Action:
              - sqs:ReceiveMessage
              - sqs:ChangeMessageVisibility
              - sqs:GetQueueUrl
              - sqs:DeleteMessage
              - sqs:GetQueueAttributes
            Effect: Allow
            Resource:
              Fn::GetAtt:
                - ConstructHubIngestionDLQ3E96A5F2
                - Arn
          - Action:
              - s3:GetObject*
              - s3:GetBucket*
              - s3:List*
            Effect: Allow
            Resource:
              - Fn::GetAtt:
                  - ConstructHubPackageDataDC5EF35E
                  - Arn
              - Fn::Join:
                  - ""
                  - - Fn::GetAtt:
                        - ConstructHubPackageDataDC5EF35E
                        - Arn
                    - /data/*/package.tgz
          - Action:
              - sqs:ReceiveMessage
              - sqs:ChangeMessageVisibility
              - sqs:GetQueueUrl
              - sqs:DeleteMessage
              - sqs:GetQueueAttributes
            Effect: Allow
            Resource:
              Fn::GetAtt:
                - ConstructHubIngestionReprocessQueueADCE803E
                - Arn
          - Action:
              - s3:GetObject*
              - s3:GetBucket*
              - s3:List*
            Effect: Allow
            Resource:
              - Fn::GetAtt:
                  - ConstructHubSourcesNpmJsStagingBucketB286F0E6
                  - Arn
              - Fn::Join:
                  - ""
                  - - Fn::GetAtt:
                        - ConstructHubSourcesNpmJsStagingBucketB286F0E6
                        - Arn
                    - /*
        Version: 2012-10-17
      PolicyName: ConstructHubIngestionServiceRoleDefaultPolicyC0D2B6F2
      Roles:
        - Ref: ConstructHubIngestionServiceRole6380BAB6
  ConstructHubIngestion407909CE:
    Type: AWS::Lambda::Function
    Properties:
      Code:
        S3Bucket:
          Ref: AssetParameters864d02ed02fce8294fba35ebdc16db00a289149d3e9d2e71cd2d5faa3b424680S3BucketF13820EA
        S3Key:
          Fn::Join:
            - ""
            - - Fn::Select:
                  - 0
                  - Fn::Split:
                      - "||"
                      - Ref: AssetParameters864d02ed02fce8294fba35ebdc16db00a289149d3e9d2e71cd2d5faa3b424680S3VersionKey52B24F16
              - Fn::Select:
                  - 1
                  - Fn::Split:
                      - "||"
                      - Ref: AssetParameters864d02ed02fce8294fba35ebdc16db00a289149d3e9d2e71cd2d5faa3b424680S3VersionKey52B24F16
      Role:
        Fn::GetAtt:
          - ConstructHubIngestionServiceRole6380BAB6
          - Arn
      Description: "[ConstructHub/Ingestion] Ingests new package versions into the
        Construct Hub"
      Environment:
        Variables:
          AWS_EMF_ENVIRONMENT: Local
          BUCKET_NAME:
            Ref: ConstructHubPackageDataDC5EF35E
          CONFIG_BUCKET_NAME:
            Ref: ConstructHubIngestionConfigBucket0F0ED0B6
          CONFIG_FILE_KEY: config.json
          STATE_MACHINE_ARN:
            Ref: ConstructHubOrchestration39161A46
          CODE_ARTIFACT_REPOSITORY_ENDPOINT:
            Fn::GetAtt:
              - ConstructHubCodeArtifactGetPublishingEndpoint6394DEF7
              - repositoryEndpoint
          CODE_ARTIFACT_DOMAIN_NAME:
            Fn::GetAtt:
              - ConstructHubCodeArtifact1188409E
              - DomainName
          CODE_ARTIFACT_DOMAIN_OWNER:
            Fn::GetAtt:
              - ConstructHubCodeArtifact1188409E
              - DomainOwner
      Handler: index.handler
      MemorySize: 10240
      Runtime: nodejs14.x
      Timeout: 900
      TracingConfig:
        Mode: Active
    DependsOn:
      - ConstructHubIngestionServiceRoleDefaultPolicyC0D2B6F2
      - ConstructHubIngestionServiceRole6380BAB6
  ConstructHubIngestionLogRetention98263C90:
    Type: Custom::LogRetention
    Properties:
      ServiceToken:
        Fn::GetAtt:
          - LogRetentionaae0aa3c5b4d4f87b02d85b201efdd8aFD4BFC8A
          - Arn
      LogGroupName:
        Fn::Join:
          - ""
          - - /aws/lambda/
            - Ref: ConstructHubIngestion407909CE
      RetentionInDays: 7
  ConstructHubIngestionSqsEventSourcedevConstructHubIngestionQueue9A801AAF9844496F:
    Type: AWS::Lambda::EventSourceMapping
    Properties:
      FunctionName:
        Ref: ConstructHubIngestion407909CE
      BatchSize: 1
      EventSourceArn:
        Fn::GetAtt:
          - ConstructHubIngestionQueue1AD94CA3
          - Arn
  ConstructHubIngestionSqsEventSourcedevConstructHubIngestionDLQ79BE912AA5AF0394:
    Type: AWS::Lambda::EventSourceMapping
    Properties:
      FunctionName:
        Ref: ConstructHubIngestion407909CE
      BatchSize: 1
      Enabled: false
      EventSourceArn:
        Fn::GetAtt:
          - ConstructHubIngestionDLQ3E96A5F2
          - Arn
  ConstructHubIngestionSqsEventSourcedevConstructHubIngestionReprocessQueueF70FBCD54436FF12:
    Type: AWS::Lambda::EventSourceMapping
    Properties:
      FunctionName:
        Ref: ConstructHubIngestion407909CE
      BatchSize: 1
      EventSourceArn:
        Fn::GetAtt:
          - ConstructHubIngestionReprocessQueueADCE803E
          - Arn
  ConstructHubIngestionReprocessQueueADCE803E:
    Type: AWS::SQS::Queue
    Properties:
      KmsMasterKeyId: alias/aws/sqs
      MessageRetentionPeriod: 1209600
      RedrivePolicy:
        deadLetterTargetArn:
          Fn::GetAtt:
            - ConstructHubIngestionDLQ3E96A5F2
            - Arn
        maxReceiveCount: 5
      VisibilityTimeout: 900
    UpdateReplacePolicy: Delete
    DeletionPolicy: Delete
  ConstructHubIngestionReprocessWorkflowFunctionServiceRoleA59056B1:
    Type: AWS::IAM::Role
    Properties:
      AssumeRolePolicyDocument:
        Statement:
          - Action: sts:AssumeRole
            Effect: Allow
            Principal:
              Service: lambda.amazonaws.com
        Version: 2012-10-17
      ManagedPolicyArns:
        - Fn::Join:
            - ""
            - - "arn:"
              - Ref: AWS::Partition
              - :iam::aws:policy/service-role/AWSLambdaBasicExecutionRole
  ConstructHubIngestionReprocessWorkflowFunctionServiceRoleDefaultPolicyF528A135:
    Type: AWS::IAM::Policy
    Properties:
      PolicyDocument:
        Statement:
          - Action:
              - xray:PutTraceSegments
              - xray:PutTelemetryRecords
            Effect: Allow
            Resource: "*"
          - Action:
              - sqs:SendMessage
              - sqs:GetQueueAttributes
              - sqs:GetQueueUrl
            Effect: Allow
            Resource:
              Fn::GetAtt:
                - ConstructHubIngestionReprocessQueueADCE803E
                - Arn
          - Action:
              - s3:GetObject*
              - s3:GetBucket*
              - s3:List*
            Effect: Allow
            Resource:
              - Fn::GetAtt:
                  - ConstructHubPackageDataDC5EF35E
                  - Arn
              - Fn::Join:
                  - ""
                  - - Fn::GetAtt:
                        - ConstructHubPackageDataDC5EF35E
                        - Arn
                    - /data/*/metadata.json
          - Action:
              - s3:GetObject*
              - s3:GetBucket*
              - s3:List*
            Effect: Allow
            Resource:
              - Fn::GetAtt:
                  - ConstructHubPackageDataDC5EF35E
                  - Arn
              - Fn::Join:
                  - ""
                  - - Fn::GetAtt:
                        - ConstructHubPackageDataDC5EF35E
                        - Arn
                    - /data/*/package.tgz
        Version: 2012-10-17
      PolicyName: ConstructHubIngestionReprocessWorkflowFunctionServiceRoleDefaultPolicyF528A135
      Roles:
        - Ref: ConstructHubIngestionReprocessWorkflowFunctionServiceRoleA59056B1
  ConstructHubIngestionReprocessWorkflowFunction47A2DE6E:
    Type: AWS::Lambda::Function
    Properties:
      Code:
        S3Bucket:
          Ref: AssetParametersc62e083d24b48a05afd7c23f907a4f029563679317f06e6a8f4fc8604d07cafcS3Bucket5255533F
        S3Key:
          Fn::Join:
            - ""
            - - Fn::Select:
                  - 0
                  - Fn::Split:
                      - "||"
                      - Ref: AssetParametersc62e083d24b48a05afd7c23f907a4f029563679317f06e6a8f4fc8604d07cafcS3VersionKey7909F675
              - Fn::Select:
                  - 1
                  - Fn::Split:
                      - "||"
                      - Ref: AssetParametersc62e083d24b48a05afd7c23f907a4f029563679317f06e6a8f4fc8604d07cafcS3VersionKey7909F675
      Role:
        Fn::GetAtt:
          - ConstructHubIngestionReprocessWorkflowFunctionServiceRoleA59056B1
          - Arn
      Description: "[ConstructHub/Ingestion/ReIngest] The function used to reprocess
        packages through ingestion"
      Environment:
        Variables:
          BUCKET_NAME:
            Ref: ConstructHubPackageDataDC5EF35E
          QUEUE_URL:
            Ref: ConstructHubIngestionReprocessQueueADCE803E
      Handler: index.handler
      MemorySize: 10240
      Runtime: nodejs14.x
      Timeout: 180
      TracingConfig:
        Mode: Active
    DependsOn:
      - ConstructHubIngestionReprocessWorkflowFunctionServiceRoleDefaultPolicyF528A135
      - ConstructHubIngestionReprocessWorkflowFunctionServiceRoleA59056B1
  ConstructHubIngestionReprocessWorkflowStateMachineRoleA07E1479:
    Type: AWS::IAM::Role
    Properties:
      AssumeRolePolicyDocument:
        Statement:
          - Action: sts:AssumeRole
            Effect: Allow
            Principal:
              Service:
                Fn::Join:
                  - ""
                  - - states.
                    - Ref: AWS::Region
                    - .amazonaws.com
        Version: 2012-10-17
  ConstructHubIngestionReprocessWorkflowStateMachineRoleDefaultPolicy3A21E747:
    Type: AWS::IAM::Policy
    Properties:
      PolicyDocument:
        Statement:
          - Action: s3:ListBucket
            Effect: Allow
            Resource:
              Fn::GetAtt:
                - ConstructHubPackageDataDC5EF35E
                - Arn
          - Action: states:StartExecution
            Effect: Allow
            Resource:
              Fn::Join:
                - ""
                - - "arn:"
                  - Ref: AWS::Partition
                  - ":states:"
                  - Ref: AWS::Region
                  - ":"
                  - Ref: AWS::AccountId
                  - :stateMachine:dev.ConstructHub.Ingestion.ReprocessWorkflow
          - Action: lambda:InvokeFunction
            Effect: Allow
            Resource:
              Fn::GetAtt:
                - ConstructHubIngestionReprocessWorkflowFunction47A2DE6E
                - Arn
          - Action:
              - s3:GetObject*
              - s3:GetBucket*
              - s3:List*
            Effect: Allow
            Resource:
              - Fn::GetAtt:
                  - ConstructHubPackageDataDC5EF35E
                  - Arn
              - Fn::Join:
                  - ""
                  - - Fn::GetAtt:
                        - ConstructHubPackageDataDC5EF35E
                        - Arn
                    - /*
          - Action:
              - sqs:SendMessage
              - sqs:GetQueueAttributes
              - sqs:GetQueueUrl
            Effect: Allow
            Resource:
              Fn::GetAtt:
                - ConstructHubIngestionReprocessQueueADCE803E
                - Arn
        Version: 2012-10-17
      PolicyName: ConstructHubIngestionReprocessWorkflowStateMachineRoleDefaultPolicy3A21E747
      Roles:
        - Ref: ConstructHubIngestionReprocessWorkflowStateMachineRoleA07E1479
  ConstructHubIngestionReprocessWorkflowStateMachine3708141C:
    Type: AWS::StepFunctions::StateMachine
    Properties:
      RoleArn:
        Fn::GetAtt:
          - ConstructHubIngestionReprocessWorkflowStateMachineRoleA07E1479
          - Arn
      DefinitionString:
        Fn::Join:
          - ""
          - - '{"StartAt":"Has a ContinuationToken?","States":{"Has a
              ContinuationToken?":{"Type":"Choice","Choices":[{"Variable":"$.ContinuationToken","IsPresent":true,"Next":"S3.ListObjectsV2(NextPage)"}],"Default":"S3.ListObjectsV2(FirstPage)"},"S3.ListObjectsV2(FirstPage)":{"Next":"Is
              there
              more?","Retry":[{"ErrorEquals":["S3.SdkClientException"]}],"Type":"Task","ResultPath":"$.response","Resource":"arn:'
            - Ref: AWS::Partition
            - :states:::aws-sdk:s3:listObjectsV2","Parameters":{"Bucket":"
            - Ref: ConstructHubPackageDataDC5EF35E
            - '","Prefix":"data/"}},"Is there
              more?":{"Type":"Choice","Choices":[{"Variable":"$.response.NextContinuationToken","IsPresent":true,"Next":"Continue
              as new"}],"Default":"Process
              Result"},"S3.ListObjectsV2(NextPage)":{"Next":"Is there
              more?","Retry":[{"ErrorEquals":["S3.SdkClientException"]}],"Type":"Task","ResultPath":"$.response","Resource":"arn:'
            - Ref: AWS::Partition
            - :states:::aws-sdk:s3:listObjectsV2","Parameters":{"Bucket":"
            - Ref: ConstructHubPackageDataDC5EF35E
            - '","ContinuationToken.$":"$.ContinuationToken","Prefix":"data/"}},"Process
              Result":{"Type":"Map","ResultPath":null,"End":true,"Iterator":{"StartAt":"Is
              metadata object?","States":{"Is metadata
              object?":{"Type":"Choice","Choices":[{"Variable":"$.Key","StringMatches":"*/metadata.json","Next":"Send
              for reprocessing"}],"Default":"Nothing to do"},"Nothing to
              do":{"Type":"Succeed"},"Send for
              reprocessing":{"End":true,"Retry":[{"ErrorEquals":["Lambda.ServiceException","Lambda.AWSLambdaException","Lambda.SdkClientException"],"IntervalSeconds":2,"MaxAttempts":6,"BackoffRate":2},{"ErrorEquals":["Lambda.TooManyRequestsException"],"IntervalSeconds":60,"MaxAttempts":30,"BackoffRate":1.1}],"Type":"Task","Resource":"arn:'
            - Ref: AWS::Partition
            - :states:::lambda:invoke","Parameters":{"FunctionName":"
            - Fn::GetAtt:
                - ConstructHubIngestionReprocessWorkflowFunction47A2DE6E
                - Arn
            - '","Payload.$":"$"}}}},"ItemsPath":"$.response.Contents"},"Continue
              as new":{"Next":"Process
              Result","Retry":[{"ErrorEquals":["StepFunctions.ExecutionLimitExceeded"]}],"Type":"Task","ResultPath":null,"Resource":"arn:'
            - Ref: AWS::Partition
            - ':states:::states:startExecution","Parameters":{"Input":{"ContinuationToken.$":"$.response.NextContinuationToken","AWS_STEP_FUNCTIONS_STARTED_BY_EXECUTION_ID.$":"$$.Execution.Id"},"StateMachineArn":"arn:'
            - Ref: AWS::Partition
            - ":states:"
            - Ref: AWS::Region
            - ":"
            - Ref: AWS::AccountId
            - :stateMachine:dev.ConstructHub.Ingestion.ReprocessWorkflow"}}},"TimeoutSeconds":3600}
      StateMachineName: dev.ConstructHub.Ingestion.ReprocessWorkflow
    DependsOn:
      - ConstructHubIngestionReprocessWorkflowStateMachineRoleDefaultPolicy3A21E747
      - ConstructHubIngestionReprocessWorkflowStateMachineRoleA07E1479
  ConstructHubIngestionDLQAlarm83BD1903:
    Type: AWS::CloudWatch::Alarm
    Properties:
      ComparisonOperator: GreaterThanOrEqualToThreshold
      EvaluationPeriods: 1
      AlarmDescription:
        Fn::Join:
          - ""
          - - >-
              The dead-letter queue for the Ingestion function is not empty!


              RunBook: https://github.com/cdklabs/construct-hub/blob/main/docs/operator-runbook.md


              Direct link to the queue: /sqs/v2/home#/queues/https%3A%2F%2Fsqs.
            - Ref: AWS::Region
            - .amazonaws.com%2F
            - Ref: AWS::AccountId
            - "%2F"
            - Fn::GetAtt:
                - ConstructHubIngestionDLQ3E96A5F2
                - QueueName
            - |-
              
              Direct link to the function: /lambda/home#/functions/
            - Ref: ConstructHubIngestion407909CE
      AlarmName: dev/ConstructHub/Ingestion/DLQNotEmpty
      Metrics:
        - Expression: m1 + m2
          Id: expr_1
        - Id: m1
          MetricStat:
            Metric:
              Dimensions:
                - Name: QueueName
                  Value:
                    Fn::GetAtt:
                      - ConstructHubIngestionDLQ3E96A5F2
                      - QueueName
              MetricName: ApproximateNumberOfMessagesVisible
              Namespace: AWS/SQS
            Period: 300
            Stat: Maximum
          ReturnData: false
        - Id: m2
          MetricStat:
            Metric:
              Dimensions:
                - Name: QueueName
                  Value:
                    Fn::GetAtt:
                      - ConstructHubIngestionDLQ3E96A5F2
                      - QueueName
              MetricName: ApproximateNumberOfMessagesNotVisible
              Namespace: AWS/SQS
            Period: 300
            Stat: Maximum
          ReturnData: false
      Threshold: 1
      TreatMissingData: notBreaching
  ConstructHubIngestionFailureAlarm9D0028DD:
    Type: AWS::CloudWatch::Alarm
    Properties:
      ComparisonOperator: GreaterThanOrEqualToThreshold
      EvaluationPeriods: 2
      AlarmDescription:
        Fn::Join:
          - ""
          - - >-
              The Ingestion function is failing!


              RunBook: https://github.com/cdklabs/construct-hub/blob/main/docs/operator-runbook.md


              Direct link to the function: /lambda/home#/functions/
            - Ref: ConstructHubIngestion407909CE
      AlarmName: dev/ConstructHub/Ingestion/Failure
      Dimensions:
        - Name: FunctionName
          Value:
            Ref: ConstructHubIngestion407909CE
      MetricName: Errors
      Namespace: AWS/Lambda
      Period: 300
      Statistic: Sum
      Threshold: 1
      TreatMissingData: notBreaching
  ConstructHubLicenseListBucket9334047F:
    Type: AWS::S3::Bucket
    Properties:
      BucketEncryption:
        ServerSideEncryptionConfiguration:
          - ServerSideEncryptionByDefault:
              SSEAlgorithm: AES256
      PublicAccessBlockConfiguration:
        BlockPublicAcls: true
        BlockPublicPolicy: true
        IgnorePublicAcls: true
        RestrictPublicBuckets: true
      VersioningConfiguration:
        Status: Enabled
    UpdateReplacePolicy: Retain
    DeletionPolicy: Retain
  ConstructHubLicenseListBucketPolicy817F92CD:
    Type: AWS::S3::BucketPolicy
    Properties:
      Bucket:
        Ref: ConstructHubLicenseListBucket9334047F
      PolicyDocument:
        Statement:
          - Action: s3:*
            Condition:
              Bool:
                aws:SecureTransport: "false"
            Effect: Deny
            Principal:
              AWS: "*"
            Resource:
              - Fn::GetAtt:
                  - ConstructHubLicenseListBucket9334047F
                  - Arn
              - Fn::Join:
                  - ""
                  - - Fn::GetAtt:
                        - ConstructHubLicenseListBucket9334047F
                        - Arn
                    - /*
        Version: 2012-10-17
  ConstructHubLicenseListFailoverBucketA96D2AAF:
    Type: AWS::S3::Bucket
    Properties:
      BucketEncryption:
        ServerSideEncryptionConfiguration:
          - ServerSideEncryptionByDefault:
              SSEAlgorithm: AES256
      PublicAccessBlockConfiguration:
        BlockPublicAcls: true
        BlockPublicPolicy: true
        IgnorePublicAcls: true
        RestrictPublicBuckets: true
      Tags:
        - Key: failover
          Value: "true"
      VersioningConfiguration:
        Status: Enabled
    UpdateReplacePolicy: Retain
    DeletionPolicy: Retain
  ConstructHubLicenseListFailoverBucketPolicy7F222A76:
    Type: AWS::S3::BucketPolicy
    Properties:
      Bucket:
        Ref: ConstructHubLicenseListFailoverBucketA96D2AAF
      PolicyDocument:
        Statement:
          - Action: s3:*
            Condition:
              Bool:
                aws:SecureTransport: "false"
            Effect: Deny
            Principal:
              AWS: "*"
            Resource:
              - Fn::GetAtt:
                  - ConstructHubLicenseListFailoverBucketA96D2AAF
                  - Arn
              - Fn::Join:
                  - ""
                  - - Fn::GetAtt:
                        - ConstructHubLicenseListFailoverBucketA96D2AAF
                        - Arn
                    - /*
        Version: 2012-10-17
  ConstructHubLicenseListAwsCliLayer59592811:
    Type: AWS::Lambda::LayerVersion
    Properties:
      Content:
        S3Bucket:
          Ref: AssetParameterse9882ab123687399f934da0d45effe675ecc8ce13b40cb946f3e1d6141fe8d68S3BucketAEADE8C7
        S3Key:
          Fn::Join:
            - ""
            - - Fn::Select:
                  - 0
                  - Fn::Split:
                      - "||"
                      - Ref: AssetParameterse9882ab123687399f934da0d45effe675ecc8ce13b40cb946f3e1d6141fe8d68S3VersionKeyE415415F
              - Fn::Select:
                  - 1
                  - Fn::Split:
                      - "||"
                      - Ref: AssetParameterse9882ab123687399f934da0d45effe675ecc8ce13b40cb946f3e1d6141fe8d68S3VersionKeyE415415F
      Description: /opt/awscli/aws
  ConstructHubLicenseListCustomResource323F0FD4:
    Type: Custom::CDKBucketDeployment
    Properties:
      ServiceToken:
        Fn::GetAtt:
          - CustomCDKBucketDeployment8693BB64968944B69AAFB0CC9EB8756C81C01536
          - Arn
      SourceBucketNames:
        - Ref: AssetParameters8d968e7576898e39de27ff4cf5f336e8f112a4de9757412123e2dd725f451900S3BucketB2DE6865
      SourceObjectKeys:
        - Fn::Join:
            - ""
            - - Fn::Select:
                  - 0
                  - Fn::Split:
                      - "||"
                      - Ref: AssetParameters8d968e7576898e39de27ff4cf5f336e8f112a4de9757412123e2dd725f451900S3VersionKeyD40FAA20
              - Fn::Select:
                  - 1
                  - Fn::Split:
                      - "||"
                      - Ref: AssetParameters8d968e7576898e39de27ff4cf5f336e8f112a4de9757412123e2dd725f451900S3VersionKeyD40FAA20
      DestinationBucketName:
        Ref: ConstructHubLicenseListBucket9334047F
      RetainOnDelete: true
      Prune: true
    UpdateReplacePolicy: Delete
    DeletionPolicy: Delete
  ConstructHubWebAppWebsiteBucket4B2B9DB2:
    Type: AWS::S3::Bucket
    Properties:
      PublicAccessBlockConfiguration:
        BlockPublicAcls: true
        BlockPublicPolicy: true
        IgnorePublicAcls: true
        RestrictPublicBuckets: true
    UpdateReplacePolicy: Retain
    DeletionPolicy: Retain
  ConstructHubWebAppWebsiteBucketPolicy17174C06:
    Type: AWS::S3::BucketPolicy
    Properties:
      Bucket:
        Ref: ConstructHubWebAppWebsiteBucket4B2B9DB2
      PolicyDocument:
        Statement:
          - Action: s3:*
            Condition:
              Bool:
                aws:SecureTransport: "false"
            Effect: Deny
            Principal:
              AWS: "*"
            Resource:
              - Fn::GetAtt:
                  - ConstructHubWebAppWebsiteBucket4B2B9DB2
                  - Arn
              - Fn::Join:
                  - ""
                  - - Fn::GetAtt:
                        - ConstructHubWebAppWebsiteBucket4B2B9DB2
                        - Arn
                    - /*
          - Action: s3:GetObject
            Effect: Allow
            Principal:
              CanonicalUser:
                Fn::GetAtt:
                  - ConstructHubWebAppDistributionOrigin1S3Origin694AF937
                  - S3CanonicalUserId
            Resource:
              Fn::Join:
                - ""
                - - Fn::GetAtt:
                      - ConstructHubWebAppWebsiteBucket4B2B9DB2
                      - Arn
                  - /*
        Version: 2012-10-17
  ConstructHubWebAppFailoverWebsiteBucketE69CC2C7:
    Type: AWS::S3::Bucket
    Properties:
      PublicAccessBlockConfiguration:
        BlockPublicAcls: true
        BlockPublicPolicy: true
        IgnorePublicAcls: true
        RestrictPublicBuckets: true
      Tags:
        - Key: failover
          Value: "true"
    UpdateReplacePolicy: Retain
    DeletionPolicy: Retain
  ConstructHubWebAppFailoverWebsiteBucketPolicy7303D09F:
    Type: AWS::S3::BucketPolicy
    Properties:
      Bucket:
        Ref: ConstructHubWebAppFailoverWebsiteBucketE69CC2C7
      PolicyDocument:
        Statement:
          - Action: s3:*
            Condition:
              Bool:
                aws:SecureTransport: "false"
            Effect: Deny
            Principal:
              AWS: "*"
            Resource:
              - Fn::GetAtt:
                  - ConstructHubWebAppFailoverWebsiteBucketE69CC2C7
                  - Arn
              - Fn::Join:
                  - ""
                  - - Fn::GetAtt:
                        - ConstructHubWebAppFailoverWebsiteBucketE69CC2C7
                        - Arn
                    - /*
        Version: 2012-10-17
  ConstructHubWebAppAddHeadersFunctionc8e10155f2162f48ff533f91d4832060d5a08c2d5c7E9FDB69:
    Type: AWS::CloudFront::Function
    Properties:
      Name: AddHeadersFunctionc8e10155f2162f48ff533f91d4832060d5a08c2d5c
      AutoPublish: true
      FunctionCode: >-
        "use strict";

        function handler(event) {
            var response = event.response;
            var headers = response.headers;
            headers['x-frame-options'] = { value: 'deny' };
            headers['x-xss-protection'] = { value: '1; mode=block' };
            headers['x-content-type-options'] = { value: 'nosniff' };
            headers['strict-transport-security'] = { value: 'max-age=47304000; includeSubDomains' };
            headers['content-security-policy'] = {
                value: [
                    "default-src 'self' 'unsafe-inline' https://*.awsstatic.com;",
                    "connect-src 'self' https://*.shortbread.aws.dev https://a0.awsstatic.com/ https://amazonwebservices.d2.sc.omtrdc.net https://aws.demdex.net https://dpm.demdex.net https://cm.everesttech.net;",
                    'frame-src https://aws.demdex.net https://dpm.demdex.net;',
                    "img-src 'self' https://* https://a0.awsstatic.com/ https://amazonwebservices.d2.sc.omtrdc.net https://aws.demdex.net https://dpm.demdex.net https://cm.everesttech.net;",
                    "object-src 'none';",
                    "style-src 'self' 'unsafe-inline';",
                ].join(' '),
            };
            return response;
        }

        //# sourceMappingURL=data:application/json;base64,eyJ2ZXJzaW9uIjozLCJmaWxlIjoicmVzcG9uc2UtZnVuY3Rpb24uanMiLCJzb3VyY2VSb290IjoiIiwic291cmNlcyI6WyIuLi8uLi8uLi9zcmMvd2ViYXBwL3Jlc3BvbnNlLWZ1bmN0aW9uL3Jlc3BvbnNlLWZ1bmN0aW9uLnRzIl0sIm5hbWVzIjpbXSwibWFwcGluZ3MiOiI7QUFTQSxTQUFTLE9BQU8sQ0FBQyxLQUF5QjtJQUN4QyxJQUFJLFFBQVEsR0FBRyxLQUFLLENBQUMsUUFBUSxDQUFDO0lBQzlCLElBQUksT0FBTyxHQUFHLFFBQVEsQ0FBQyxPQUFPLENBQUM7SUFFL0IsT0FBTyxDQUFDLGlCQUFpQixDQUFDLEdBQUcsRUFBRSxLQUFLLEVBQUUsTUFBTSxFQUFFLENBQUM7SUFDL0MsT0FBTyxDQUFDLGtCQUFrQixDQUFDLEdBQUcsRUFBRSxLQUFLLEVBQUUsZUFBZSxFQUFFLENBQUM7SUFDekQsT0FBTyxDQUFDLHdCQUF3QixDQUFDLEdBQUcsRUFBRSxLQUFLLEVBQUUsU0FBUyxFQUFFLENBQUM7SUFDekQsT0FBTyxDQUFDLDJCQUEyQixDQUFDLEdBQUcsRUFBRSxLQUFLLEVBQUUscUNBQXFDLEVBQUUsQ0FBQztJQUN4RixPQUFPLENBQUMseUJBQXlCLENBQUMsR0FBRztRQUNuQyxLQUFLLEVBQ0w7WUFDRSw2REFBNkQ7WUFDN0QsZ01BQWdNO1lBQ2hNLDBEQUEwRDtZQUMxRCx5S0FBeUs7WUFDekssb0JBQW9CO1lBQ3BCLG1DQUFtQztTQUNwQyxDQUFDLElBQUksQ0FBQyxHQUFHLENBQUM7S0FDWixDQUFDO0lBRUYsT0FBTyxRQUFRLENBQUM7QUFDbEIsQ0FBQyIsInNvdXJjZXNDb250ZW50IjpbImludGVyZmFjZSBDbG91ZEZyb250UmVzcG9uc2Uge1xuICByZXNwb25zZTogYW55O1xuICBoZWFkZXJzOiB7XG4gICAgW2tleTogc3RyaW5nXToge1xuICAgICAgdmFsdWU6IHN0cmluZztcbiAgICB9O1xuICB9O1xufVxuXG5mdW5jdGlvbiBoYW5kbGVyKGV2ZW50OiBDbG91ZEZyb250UmVzcG9uc2UpIHtcbiAgdmFyIHJlc3BvbnNlID0gZXZlbnQucmVzcG9uc2U7XG4gIHZhciBoZWFkZXJzID0gcmVzcG9uc2UuaGVhZGVycztcblxuICBoZWFkZXJzWyd4LWZyYW1lLW9wdGlvbnMnXSA9IHsgdmFsdWU6ICdkZW55JyB9O1xuICBoZWFkZXJzWyd4LXhzcy1wcm90ZWN0aW9uJ10gPSB7IHZhbHVlOiAnMTsgbW9kZT1ibG9jaycgfTtcbiAgaGVhZGVyc1sneC1jb250ZW50LXR5cGUtb3B0aW9ucyddID0geyB2YWx1ZTogJ25vc25pZmYnIH07XG4gIGhlYWRlcnNbJ3N0cmljdC10cmFuc3BvcnQtc2VjdXJpdHknXSA9IHsgdmFsdWU6ICdtYXgtYWdlPTQ3MzA0MDAwOyBpbmNsdWRlU3ViRG9tYWlucycgfTtcbiAgaGVhZGVyc1snY29udGVudC1zZWN1cml0eS1wb2xpY3knXSA9IHtcbiAgICB2YWx1ZTpcbiAgICBbXG4gICAgICBcImRlZmF1bHQtc3JjICdzZWxmJyAndW5zYWZlLWlubGluZScgaHR0cHM6Ly8qLmF3c3N0YXRpYy5jb207XCIsXG4gICAgICBcImNvbm5lY3Qtc3JjICdzZWxmJyBodHRwczovLyouc2hvcnRicmVhZC5hd3MuZGV2IGh0dHBzOi8vYTAuYXdzc3RhdGljLmNvbS8gaHR0cHM6Ly9hbWF6b253ZWJzZXJ2aWNlcy5kMi5zYy5vbXRyZGMubmV0IGh0dHBzOi8vYXdzLmRlbWRleC5uZXQgaHR0cHM6Ly9kcG0uZGVtZGV4Lm5ldCBodHRwczovL2NtLmV2ZXJlc3R0ZWNoLm5ldDtcIixcbiAgICAgICdmcmFtZS1zcmMgaHR0cHM6Ly9hd3MuZGVtZGV4Lm5ldCBodHRwczovL2RwbS5kZW1kZXgubmV0OycsXG4gICAgICBcImltZy1zcmMgJ3NlbGYnIGh0dHBzOi8vKiBodHRwczovL2EwLmF3c3N0YXRpYy5jb20vIGh0dHBzOi8vYW1hem9ud2Vic2VydmljZXMuZDIuc2Mub210cmRjLm5ldCBodHRwczovL2F3cy5kZW1kZXgubmV0IGh0dHBzOi8vZHBtLmRlbWRleC5uZXQgaHR0cHM6Ly9jbS5ldmVyZXN0dGVjaC5uZXQ7XCIsXG4gICAgICBcIm9iamVjdC1zcmMgJ25vbmUnO1wiLFxuICAgICAgXCJzdHlsZS1zcmMgJ3NlbGYnICd1bnNhZmUtaW5saW5lJztcIixcbiAgICBdLmpvaW4oJyAnKSxcbiAgfTtcblxuICByZXR1cm4gcmVzcG9uc2U7XG59XG4iXX0=
      FunctionConfig:
        Comment: AddHeadersFunctionc8e10155f2162f48ff533f91d4832060d5a08c2d5c
        Runtime: cloudfront-js-1.0
  ConstructHubWebAppDistributionOrigin1S3Origin694AF937:
    Type: AWS::CloudFront::CloudFrontOriginAccessIdentity
    Properties:
      CloudFrontOriginAccessIdentityConfig:
        Comment: Identity for devConstructHubWebAppDistributionOrigin1FBBA04AE
  ConstructHubWebAppDistribution1F181DC9:
    Type: AWS::CloudFront::Distribution
    Properties:
      DistributionConfig:
        CacheBehaviors:
          - CachePolicyId: 658327ea-f89d-4fab-a63d-7e88639e58f6
            Compress: true
            FunctionAssociations:
              - EventType: viewer-response
                FunctionARN:
                  Fn::GetAtt:
                    - ConstructHubWebAppAddHeadersFunctionc8e10155f2162f48ff533f91d4832060d5a08c2d5c7E9FDB69
                    - FunctionARN
            PathPattern: /data/*
            TargetOriginId: devConstructHubWebAppDistributionOrigin2A726FD66
            ViewerProtocolPolicy: allow-all
          - CachePolicyId: 658327ea-f89d-4fab-a63d-7e88639e58f6
            Compress: true
            FunctionAssociations:
              - EventType: viewer-response
                FunctionARN:
                  Fn::GetAtt:
                    - ConstructHubWebAppAddHeadersFunctionc8e10155f2162f48ff533f91d4832060d5a08c2d5c7E9FDB69
                    - FunctionARN
            PathPattern: /catalog.json
            TargetOriginId: devConstructHubWebAppDistributionOrigin2A726FD66
            ViewerProtocolPolicy: allow-all
          - CachePolicyId: 658327ea-f89d-4fab-a63d-7e88639e58f6
            Compress: true
            FunctionAssociations:
              - EventType: viewer-response
                FunctionARN:
                  Fn::GetAtt:
                    - ConstructHubWebAppAddHeadersFunctionc8e10155f2162f48ff533f91d4832060d5a08c2d5c7E9FDB69
                    - FunctionARN
            PathPattern: /all-versions.json
            TargetOriginId: devConstructHubWebAppDistributionOrigin2A726FD66
            ViewerProtocolPolicy: allow-all
          - CachePolicyId: 658327ea-f89d-4fab-a63d-7e88639e58f6
            Compress: true
            FunctionAssociations:
              - EventType: viewer-response
                FunctionARN:
                  Fn::GetAtt:
                    - ConstructHubWebAppAddHeadersFunctionc8e10155f2162f48ff533f91d4832060d5a08c2d5c7E9FDB69
                    - FunctionARN
            PathPattern: /stats.json
            TargetOriginId: devConstructHubWebAppDistributionOrigin2A726FD66
            ViewerProtocolPolicy: allow-all
        CustomErrorResponses:
          - ErrorCode: 404
            ResponseCode: 200
            ResponsePagePath: /index.html
          - ErrorCode: 403
            ResponseCode: 200
            ResponsePagePath: /index.html
        DefaultCacheBehavior:
          CachePolicyId: 658327ea-f89d-4fab-a63d-7e88639e58f6
          Compress: true
          FunctionAssociations:
            - EventType: viewer-response
              FunctionARN:
                Fn::GetAtt:
                  - ConstructHubWebAppAddHeadersFunctionc8e10155f2162f48ff533f91d4832060d5a08c2d5c7E9FDB69
                  - FunctionARN
          TargetOriginId: devConstructHubWebAppDistributionOrigin1FBBA04AE
          ViewerProtocolPolicy: allow-all
        DefaultRootObject: index.html
        Enabled: true
        HttpVersion: http2
        IPV6Enabled: true
        Origins:
          - DomainName:
              Fn::GetAtt:
                - ConstructHubWebAppWebsiteBucket4B2B9DB2
                - RegionalDomainName
            Id: devConstructHubWebAppDistributionOrigin1FBBA04AE
            S3OriginConfig:
              OriginAccessIdentity:
                Fn::Join:
                  - ""
                  - - origin-access-identity/cloudfront/
                    - Ref: ConstructHubWebAppDistributionOrigin1S3Origin694AF937
          - DomainName:
              Fn::GetAtt:
                - ConstructHubPackageDataDC5EF35E
                - RegionalDomainName
            Id: devConstructHubWebAppDistributionOrigin2A726FD66
            S3OriginConfig:
              OriginAccessIdentity:
                Fn::Join:
                  - ""
                  - - origin-access-identity/cloudfront/
                    - Ref: ConstructHubWebAppDistributionOrigin2S3OriginDA7E7FF4
  ConstructHubWebAppDistributionOrigin2S3OriginDA7E7FF4:
    Type: AWS::CloudFront::CloudFrontOriginAccessIdentity
    Properties:
      CloudFrontOriginAccessIdentityConfig:
        Comment: Identity for devConstructHubWebAppDistributionOrigin2A726FD66
  ConstructHubWebAppDeployWebsiteAwsCliLayer23CFFBC1:
    Type: AWS::Lambda::LayerVersion
    Properties:
      Content:
        S3Bucket:
          Ref: AssetParameterse9882ab123687399f934da0d45effe675ecc8ce13b40cb946f3e1d6141fe8d68S3BucketAEADE8C7
        S3Key:
          Fn::Join:
            - ""
            - - Fn::Select:
                  - 0
                  - Fn::Split:
                      - "||"
                      - Ref: AssetParameterse9882ab123687399f934da0d45effe675ecc8ce13b40cb946f3e1d6141fe8d68S3VersionKeyE415415F
              - Fn::Select:
                  - 1
                  - Fn::Split:
                      - "||"
                      - Ref: AssetParameterse9882ab123687399f934da0d45effe675ecc8ce13b40cb946f3e1d6141fe8d68S3VersionKeyE415415F
      Description: /opt/awscli/aws
  ConstructHubWebAppDeployWebsiteCustomResourceE6DF98C9:
    Type: Custom::CDKBucketDeployment
    Properties:
      ServiceToken:
        Fn::GetAtt:
          - CustomCDKBucketDeployment8693BB64968944B69AAFB0CC9EB8756C81C01536
          - Arn
      SourceBucketNames:
        - Ref: AssetParametersaf643e5566a0312128cd71b1e1fac9f5075a2e8ce5ce8f95249461a0ef6dbfbaS3BucketE65BEBC2
      SourceObjectKeys:
        - Fn::Join:
            - ""
            - - Fn::Select:
                  - 0
                  - Fn::Split:
                      - "||"
                      - Ref: AssetParametersaf643e5566a0312128cd71b1e1fac9f5075a2e8ce5ce8f95249461a0ef6dbfbaS3VersionKeyEC7E3301
              - Fn::Select:
                  - 1
                  - Fn::Split:
                      - "||"
                      - Ref: AssetParametersaf643e5566a0312128cd71b1e1fac9f5075a2e8ce5ce8f95249461a0ef6dbfbaS3VersionKeyEC7E3301
      DestinationBucketName:
        Ref: ConstructHubWebAppWebsiteBucket4B2B9DB2
      Prune: false
      SystemMetadata:
        cache-control: public, max-age=300, must-revalidate, s-maxage=60, proxy-revalidate
      DistributionId:
        Ref: ConstructHubWebAppDistribution1F181DC9
    UpdateReplacePolicy: Delete
    DeletionPolicy: Delete
  ConstructHubWebAppDeployWebsiteConfigAwsCliLayer8DFDB17A:
    Type: AWS::Lambda::LayerVersion
    Properties:
      Content:
        S3Bucket:
          Ref: AssetParameterse9882ab123687399f934da0d45effe675ecc8ce13b40cb946f3e1d6141fe8d68S3BucketAEADE8C7
        S3Key:
          Fn::Join:
            - ""
            - - Fn::Select:
                  - 0
                  - Fn::Split:
                      - "||"
                      - Ref: AssetParameterse9882ab123687399f934da0d45effe675ecc8ce13b40cb946f3e1d6141fe8d68S3VersionKeyE415415F
              - Fn::Select:
                  - 1
                  - Fn::Split:
                      - "||"
                      - Ref: AssetParameterse9882ab123687399f934da0d45effe675ecc8ce13b40cb946f3e1d6141fe8d68S3VersionKeyE415415F
      Description: /opt/awscli/aws
  ConstructHubWebAppDeployWebsiteConfigCustomResource2D18C708:
    Type: Custom::CDKBucketDeployment
    Properties:
      ServiceToken:
        Fn::GetAtt:
          - CustomCDKBucketDeployment8693BB64968944B69AAFB0CC9EB8756C81C01536
          - Arn
      SourceBucketNames:
        - Ref: AssetParameterse55830a9b80764bba7a1d95af568e482da15437ad646619e8f6c76dc8c098c91S3Bucket880B69C6
        - Ref: AssetParametersd7eba45c105712349db08f8edd1c547cd768fb9c92dadc0bfd2403ecc4127f96S3BucketEBD7DE4E
      SourceObjectKeys:
        - Fn::Join:
            - ""
            - - Fn::Select:
                  - 0
                  - Fn::Split:
                      - "||"
                      - Ref: AssetParameterse55830a9b80764bba7a1d95af568e482da15437ad646619e8f6c76dc8c098c91S3VersionKey08B8FEF5
              - Fn::Select:
                  - 1
                  - Fn::Split:
                      - "||"
                      - Ref: AssetParameterse55830a9b80764bba7a1d95af568e482da15437ad646619e8f6c76dc8c098c91S3VersionKey08B8FEF5
        - Fn::Join:
            - ""
            - - Fn::Select:
                  - 0
                  - Fn::Split:
                      - "||"
                      - Ref: AssetParametersd7eba45c105712349db08f8edd1c547cd768fb9c92dadc0bfd2403ecc4127f96S3VersionKey2B839AE6
              - Fn::Select:
                  - 1
                  - Fn::Split:
                      - "||"
                      - Ref: AssetParametersd7eba45c105712349db08f8edd1c547cd768fb9c92dadc0bfd2403ecc4127f96S3VersionKey2B839AE6
      DestinationBucketName:
        Ref: ConstructHubWebAppWebsiteBucket4B2B9DB2
      Prune: false
      SystemMetadata:
        cache-control: public, max-age=300, must-revalidate, s-maxage=60, proxy-revalidate
      DistributionId:
        Ref: ConstructHubWebAppDistribution1F181DC9
    UpdateReplacePolicy: Delete
    DeletionPolicy: Delete
  ConstructHubSourcesNpmJsStagingBucketB286F0E6:
    Type: AWS::S3::Bucket
    Properties:
      LifecycleConfiguration:
        Rules:
          - ExpirationInDays: 30
            Prefix: staged/
            Status: Enabled
      PublicAccessBlockConfiguration:
        BlockPublicAcls: true
        BlockPublicPolicy: true
        IgnorePublicAcls: true
        RestrictPublicBuckets: true
    UpdateReplacePolicy: Retain
    DeletionPolicy: Retain
  ConstructHubSourcesNpmJsStagingBucketPolicy06788ED9:
    Type: AWS::S3::BucketPolicy
    Properties:
      Bucket:
        Ref: ConstructHubSourcesNpmJsStagingBucketB286F0E6
      PolicyDocument:
        Statement:
          - Action: s3:*
            Condition:
              Bool:
                aws:SecureTransport: "false"
            Effect: Deny
            Principal:
              AWS: "*"
            Resource:
              - Fn::GetAtt:
                  - ConstructHubSourcesNpmJsStagingBucketB286F0E6
                  - Arn
              - Fn::Join:
                  - ""
                  - - Fn::GetAtt:
                        - ConstructHubSourcesNpmJsStagingBucketB286F0E6
                        - Arn
                    - /*
        Version: 2012-10-17
  ConstructHubSourcesFailoverNpmJsStagingBucketF46C2C42:
    Type: AWS::S3::Bucket
    Properties:
      LifecycleConfiguration:
        Rules:
          - ExpirationInDays: 30
            Prefix: staged/
            Status: Enabled
      PublicAccessBlockConfiguration:
        BlockPublicAcls: true
        BlockPublicPolicy: true
        IgnorePublicAcls: true
        RestrictPublicBuckets: true
      Tags:
        - Key: failover
          Value: "true"
    UpdateReplacePolicy: Retain
    DeletionPolicy: Retain
  ConstructHubSourcesFailoverNpmJsStagingBucketPolicy00182F29:
    Type: AWS::S3::BucketPolicy
    Properties:
      Bucket:
        Ref: ConstructHubSourcesFailoverNpmJsStagingBucketF46C2C42
      PolicyDocument:
        Statement:
          - Action: s3:*
            Condition:
              Bool:
                aws:SecureTransport: "false"
            Effect: Deny
            Principal:
              AWS: "*"
            Resource:
              - Fn::GetAtt:
                  - ConstructHubSourcesFailoverNpmJsStagingBucketF46C2C42
                  - Arn
              - Fn::Join:
                  - ""
                  - - Fn::GetAtt:
                        - ConstructHubSourcesFailoverNpmJsStagingBucketF46C2C42
                        - Arn
                    - /*
        Version: 2012-10-17
  ConstructHubSourcesStagerDLQ80BD2600:
    Type: AWS::SQS::Queue
    Properties:
      KmsMasterKeyId: alias/aws/sqs
      MessageRetentionPeriod: 1209600
      VisibilityTimeout: 900
    UpdateReplacePolicy: Delete
    DeletionPolicy: Delete
  ConstructHubSourcesNpmJsStageAndNotifyServiceRoleD5BB5B50:
    Type: AWS::IAM::Role
    Properties:
      AssumeRolePolicyDocument:
        Statement:
          - Action: sts:AssumeRole
            Effect: Allow
            Principal:
              Service: lambda.amazonaws.com
        Version: 2012-10-17
      ManagedPolicyArns:
        - Fn::Join:
            - ""
            - - "arn:"
              - Ref: AWS::Partition
              - :iam::aws:policy/service-role/AWSLambdaBasicExecutionRole
  ConstructHubSourcesNpmJsStageAndNotifyServiceRoleDefaultPolicyF7D8382F:
    Type: AWS::IAM::Policy
    Properties:
      PolicyDocument:
        Statement:
          - Action: sqs:SendMessage
            Effect: Allow
            Resource:
              Fn::GetAtt:
                - ConstructHubSourcesStagerDLQ80BD2600
                - Arn
          - Action:
              - xray:PutTraceSegments
              - xray:PutTelemetryRecords
            Effect: Allow
            Resource: "*"
          - Action:
              - s3:GetObject*
              - s3:GetBucket*
              - s3:List*
              - s3:DeleteObject*
              - s3:PutObject*
              - s3:Abort*
            Effect: Allow
            Resource:
              - Fn::GetAtt:
                  - ConstructHubSourcesNpmJsStagingBucketB286F0E6
                  - Arn
              - Fn::Join:
                  - ""
                  - - Fn::GetAtt:
                        - ConstructHubSourcesNpmJsStagingBucketB286F0E6
                        - Arn
                    - /*
          - Action:
              - s3:GetObject*
              - s3:GetBucket*
              - s3:List*
            Effect: Allow
            Resource:
              - Fn::GetAtt:
                  - ConstructHubDenyListBucket1B3C2C2E
                  - Arn
              - Fn::Join:
                  - ""
                  - - Fn::GetAtt:
                        - ConstructHubDenyListBucket1B3C2C2E
                        - Arn
                    - /*
          - Action:
              - sqs:SendMessage
              - sqs:GetQueueAttributes
              - sqs:GetQueueUrl
            Effect: Allow
            Resource:
              Fn::GetAtt:
                - ConstructHubIngestionQueue1AD94CA3
                - Arn
          - Action:
              - sqs:ReceiveMessage
              - sqs:ChangeMessageVisibility
              - sqs:GetQueueUrl
              - sqs:DeleteMessage
              - sqs:GetQueueAttributes
            Effect: Allow
            Resource:
              Fn::GetAtt:
                - ConstructHubSourcesStagerDLQ80BD2600
                - Arn
        Version: 2012-10-17
      PolicyName: ConstructHubSourcesNpmJsStageAndNotifyServiceRoleDefaultPolicyF7D8382F
      Roles:
        - Ref: ConstructHubSourcesNpmJsStageAndNotifyServiceRoleD5BB5B50
  ConstructHubSourcesNpmJsStageAndNotify591C0CFA:
    Type: AWS::Lambda::Function
    Properties:
      Code:
        S3Bucket:
          Ref: AssetParameters42242d331d9eb24f823fd3bf6f8cb33ccdecd491ae17b49ab9f70add851c9a2bS3Bucket8AF0E263
        S3Key:
          Fn::Join:
            - ""
            - - Fn::Select:
                  - 0
                  - Fn::Split:
                      - "||"
                      - Ref: AssetParameters42242d331d9eb24f823fd3bf6f8cb33ccdecd491ae17b49ab9f70add851c9a2bS3VersionKey5280D545
              - Fn::Select:
                  - 1
                  - Fn::Split:
                      - "||"
                      - Ref: AssetParameters42242d331d9eb24f823fd3bf6f8cb33ccdecd491ae17b49ab9f70add851c9a2bS3VersionKey5280D545
      Role:
        Fn::GetAtt:
          - ConstructHubSourcesNpmJsStageAndNotifyServiceRoleD5BB5B50
          - Arn
      DeadLetterConfig:
        TargetArn:
          Fn::GetAtt:
            - ConstructHubSourcesStagerDLQ80BD2600
            - Arn
      Description: "[dev/ConstructHub/Sources/NpmJS-StageAndNotify] Stages tarballs to
        S3 and notifies ConstructHub"
      Environment:
        Variables:
          AWS_EMF_ENVIRONMENT: Local
          BUCKET_NAME:
            Ref: ConstructHubSourcesNpmJsStagingBucketB286F0E6
          QUEUE_URL:
            Ref: ConstructHubIngestionQueue1AD94CA3
          DENY_LIST_BUCKET_NAME:
            Ref: ConstructHubDenyListBucket1B3C2C2E
          DENY_LIST_OBJECT_KEY: deny-list.json
      Handler: index.handler
      MemorySize: 10024
      Runtime: nodejs14.x
      Timeout: 300
      TracingConfig:
        Mode: Active
    DependsOn:
      - ConstructHubSourcesNpmJsStageAndNotifyServiceRoleDefaultPolicyF7D8382F
      - ConstructHubSourcesNpmJsStageAndNotifyServiceRoleD5BB5B50
  ConstructHubSourcesNpmJsStageAndNotifyEventInvokeConfigF58F658E:
    Type: AWS::Lambda::EventInvokeConfig
    Properties:
      FunctionName:
        Ref: ConstructHubSourcesNpmJsStageAndNotify591C0CFA
      Qualifier: $LATEST
      MaximumRetryAttempts: 2
  ConstructHubSourcesNpmJsStageAndNotifySqsEventSourcedevConstructHubSourcesStagerDLQ8B15A0A12A3B8A16:
    Type: AWS::Lambda::EventSourceMapping
    Properties:
      FunctionName:
        Ref: ConstructHubSourcesNpmJsStageAndNotify591C0CFA
      BatchSize: 1
      Enabled: false
      EventSourceArn:
        Fn::GetAtt:
          - ConstructHubSourcesStagerDLQ80BD2600
          - Arn
  ConstructHubSourcesNpmJsServiceRoleAC3F7AA6:
    Type: AWS::IAM::Role
    Properties:
      AssumeRolePolicyDocument:
        Statement:
          - Action: sts:AssumeRole
            Effect: Allow
            Principal:
              Service: lambda.amazonaws.com
        Version: 2012-10-17
      ManagedPolicyArns:
        - Fn::Join:
            - ""
            - - "arn:"
              - Ref: AWS::Partition
              - :iam::aws:policy/service-role/AWSLambdaBasicExecutionRole
    DependsOn:
      - ConstructHubLicenseListAwsCliLayer59592811
      - ConstructHubLicenseListCustomResource323F0FD4
  ConstructHubSourcesNpmJsServiceRoleDefaultPolicy65FBFA22:
    Type: AWS::IAM::Policy
    Properties:
      PolicyDocument:
        Statement:
          - Action:
              - xray:PutTraceSegments
              - xray:PutTelemetryRecords
            Effect: Allow
            Resource: "*"
          - Action:
              - s3:GetObject*
              - s3:GetBucket*
              - s3:List*
              - s3:DeleteObject*
              - s3:PutObject*
              - s3:Abort*
            Effect: Allow
            Resource:
              - Fn::GetAtt:
                  - ConstructHubSourcesNpmJsStagingBucketB286F0E6
                  - Arn
              - Fn::Join:
                  - ""
                  - - Fn::GetAtt:
                        - ConstructHubSourcesNpmJsStagingBucketB286F0E6
                        - Arn
                    - /couchdb-last-transaction-id.2
          - Action:
              - s3:GetObject*
              - s3:GetBucket*
              - s3:List*
            Effect: Allow
            Resource:
              - Fn::GetAtt:
                  - ConstructHubDenyListBucket1B3C2C2E
                  - Arn
              - Fn::Join:
                  - ""
                  - - Fn::GetAtt:
                        - ConstructHubDenyListBucket1B3C2C2E
                        - Arn
                    - /*
          - Action:
              - s3:GetObject*
              - s3:GetBucket*
              - s3:List*
            Effect: Allow
            Resource:
              - Fn::GetAtt:
                  - ConstructHubLicenseListBucket9334047F
                  - Arn
              - Fn::Join:
                  - ""
                  - - Fn::GetAtt:
                        - ConstructHubLicenseListBucket9334047F
                        - Arn
                    - /*
          - Action: lambda:InvokeFunction
            Effect: Allow
            Resource:
              Fn::GetAtt:
                - ConstructHubSourcesNpmJsStageAndNotify591C0CFA
                - Arn
        Version: 2012-10-17
      PolicyName: ConstructHubSourcesNpmJsServiceRoleDefaultPolicy65FBFA22
      Roles:
        - Ref: ConstructHubSourcesNpmJsServiceRoleAC3F7AA6
    DependsOn:
      - ConstructHubLicenseListAwsCliLayer59592811
      - ConstructHubLicenseListCustomResource323F0FD4
  ConstructHubSourcesNpmJs15A77D2D:
    Type: AWS::Lambda::Function
    Properties:
      Code:
        S3Bucket:
          Ref: AssetParametersfbd99e02e6418682af9619fe06593b0eaeefe6d0e3a6c137323a651e5cf4b4f5S3Bucket024B3DC6
        S3Key:
          Fn::Join:
            - ""
            - - Fn::Select:
                  - 0
                  - Fn::Split:
                      - "||"
                      - Ref: AssetParametersfbd99e02e6418682af9619fe06593b0eaeefe6d0e3a6c137323a651e5cf4b4f5S3VersionKeyEEA56859
              - Fn::Select:
                  - 1
                  - Fn::Split:
                      - "||"
                      - Ref: AssetParametersfbd99e02e6418682af9619fe06593b0eaeefe6d0e3a6c137323a651e5cf4b4f5S3VersionKeyEEA56859
      Role:
        Fn::GetAtt:
          - ConstructHubSourcesNpmJsServiceRoleAC3F7AA6
          - Arn
      Description: "[dev/ConstructHub/Sources/NpmJs] Periodically query npmjs.com
        index for new packages"
      Environment:
        Variables:
          AWS_EMF_ENVIRONMENT: Local
          BUCKET_NAME:
            Ref: ConstructHubSourcesNpmJsStagingBucketB286F0E6
          FUNCTION_NAME:
            Ref: ConstructHubSourcesNpmJsStageAndNotify591C0CFA
          DENY_LIST_BUCKET_NAME:
            Ref: ConstructHubDenyListBucket1B3C2C2E
          DENY_LIST_OBJECT_KEY: deny-list.json
          LICENSE_LIST_BUCKET_NAME:
            Ref: ConstructHubLicenseListBucket9334047F
          LICENSE_LIST_OBJECT_KEY: allowed-licenses.json
      Handler: index.handler
      MemorySize: 10024
      ReservedConcurrentExecutions: 1
      Runtime: nodejs14.x
      Timeout: 300
      TracingConfig:
        Mode: Active
    DependsOn:
      - ConstructHubLicenseListAwsCliLayer59592811
      - ConstructHubLicenseListCustomResource323F0FD4
      - ConstructHubSourcesNpmJsServiceRoleDefaultPolicy65FBFA22
      - ConstructHubSourcesNpmJsServiceRoleAC3F7AA6
  ConstructHubSourcesNpmJsCanaryServiceRoleC4CBCDA2:
    Type: AWS::IAM::Role
    Properties:
      AssumeRolePolicyDocument:
        Statement:
          - Action: sts:AssumeRole
            Effect: Allow
            Principal:
              Service: lambda.amazonaws.com
        Version: 2012-10-17
      ManagedPolicyArns:
        - Fn::Join:
            - ""
            - - "arn:"
              - Ref: AWS::Partition
              - :iam::aws:policy/service-role/AWSLambdaBasicExecutionRole
    DependsOn:
      - ConstructHubLicenseListAwsCliLayer59592811
      - ConstructHubLicenseListCustomResource323F0FD4
  ConstructHubSourcesNpmJsCanaryServiceRoleDefaultPolicy630F813B:
    Type: AWS::IAM::Policy
    Properties:
      PolicyDocument:
        Statement:
          - Action:
              - s3:GetObject*
              - s3:GetBucket*
              - s3:List*
              - s3:DeleteObject*
              - s3:PutObject*
              - s3:Abort*
            Effect: Allow
            Resource:
              - Fn::GetAtt:
                  - ConstructHubSourcesNpmJsStagingBucketB286F0E6
                  - Arn
              - Fn::Join:
                  - ""
                  - - Fn::GetAtt:
                        - ConstructHubSourcesNpmJsStagingBucketB286F0E6
                        - Arn
                    - /package-canary/*.state.json
        Version: 2012-10-17
      PolicyName: ConstructHubSourcesNpmJsCanaryServiceRoleDefaultPolicy630F813B
      Roles:
        - Ref: ConstructHubSourcesNpmJsCanaryServiceRoleC4CBCDA2
    DependsOn:
      - ConstructHubLicenseListAwsCliLayer59592811
      - ConstructHubLicenseListCustomResource323F0FD4
  ConstructHubSourcesNpmJsCanary5558FC45:
    Type: AWS::Lambda::Function
    Properties:
      Code:
        S3Bucket:
          Ref: AssetParameters3870b20307cc608daccb2fee12cb05779bef5f63a673e46f3b1fce6ecfcb73e5S3Bucket37F2908E
        S3Key:
          Fn::Join:
            - ""
            - - Fn::Select:
                  - 0
                  - Fn::Split:
                      - "||"
                      - Ref: AssetParameters3870b20307cc608daccb2fee12cb05779bef5f63a673e46f3b1fce6ecfcb73e5S3VersionKey2C992F11
              - Fn::Select:
                  - 1
                  - Fn::Split:
                      - "||"
                      - Ref: AssetParameters3870b20307cc608daccb2fee12cb05779bef5f63a673e46f3b1fce6ecfcb73e5S3VersionKey2C992F11
      Role:
        Fn::GetAtt:
          - ConstructHubSourcesNpmJsCanaryServiceRoleC4CBCDA2
          - Arn
      Description: "[dev/ConstructHub/Sources/NpmJs/PackageCanary] Monitors
        construct-hub-probe versions availability"
      Environment:
        Variables:
          AWS_EMF_ENVIRONMENT: Local
          CONSTRUCT_HUB_BASE_URL:
            Fn::Join:
              - ""
              - - https://
                - Fn::GetAtt:
                    - ConstructHubWebAppDistribution1F181DC9
                    - DomainName
          PACKAGE_CANARY_BUCKET_NAME:
            Ref: ConstructHubSourcesNpmJsStagingBucketB286F0E6
          PACKAGE_NAME: construct-hub-probe
      Handler: index.handler
      MemorySize: 10024
      Runtime: nodejs14.x
      Timeout: 60
    DependsOn:
      - ConstructHubLicenseListAwsCliLayer59592811
      - ConstructHubLicenseListCustomResource323F0FD4
      - ConstructHubSourcesNpmJsCanaryServiceRoleDefaultPolicy630F813B
      - ConstructHubSourcesNpmJsCanaryServiceRoleC4CBCDA2
  ConstructHubSourcesNpmJsCanarySchedule4D94219F:
    Type: AWS::Events::Rule
    Properties:
      Description: Scheduled executions of the NpmJS package canary
      ScheduleExpression: rate(1 minute)
      State: ENABLED
      Targets:
        - Arn:
            Fn::GetAtt:
              - ConstructHubSourcesNpmJsCanary5558FC45
              - Arn
          Id: Target0
    DependsOn:
      - ConstructHubLicenseListAwsCliLayer59592811
      - ConstructHubLicenseListCustomResource323F0FD4
      - ConstructHubSourcesNpmJsCanaryServiceRoleDefaultPolicy630F813B
  ConstructHubSourcesNpmJsCanaryScheduleAllowEventRuledevConstructHubSourcesNpmJsCanaryC48E9D5AD1BB0C82:
    Type: AWS::Lambda::Permission
    Properties:
      Action: lambda:InvokeFunction
      FunctionName:
        Fn::GetAtt:
          - ConstructHubSourcesNpmJsCanary5558FC45
          - Arn
      Principal: events.amazonaws.com
      SourceArn:
        Fn::GetAtt:
          - ConstructHubSourcesNpmJsCanarySchedule4D94219F
          - Arn
    DependsOn:
      - ConstructHubLicenseListAwsCliLayer59592811
      - ConstructHubLicenseListCustomResource323F0FD4
      - ConstructHubSourcesNpmJsCanaryServiceRoleDefaultPolicy630F813B
  ConstructHubSourcesNpmJsCanaryAlarmBE2B479E:
    Type: AWS::CloudWatch::Alarm
    Properties:
      ComparisonOperator: GreaterThanThreshold
      EvaluationPeriods: 2
      AlarmDescription: >-
        New versions of construct-hub-probe have been published over 5 minutes
        ago and are still not visible in construct hub

        Runbook: https://github.com/cdklabs/construct-hub/blob/main/docs/operator-runbook.md
      AlarmName: dev/ConstructHub/Sources/NpmJs/Canary/SLA-Breached
      Metrics:
        - Expression: MAX([mDwell, mTTC])
          Id: expr_1
        - Id: mDwell
          MetricStat:
            Metric:
              MetricName: DwellTime
              Namespace: ConstructHub/PackageCanary
            Period: 60
            Stat: Maximum
          ReturnData: false
        - Id: mTTC
          MetricStat:
            Metric:
              MetricName: TimeToCatalog
              Namespace: ConstructHub/PackageCanary
            Period: 60
            Stat: Maximum
          ReturnData: false
      Threshold: 300
      TreatMissingData: breaching
    DependsOn:
      - ConstructHubLicenseListAwsCliLayer59592811
      - ConstructHubLicenseListCustomResource323F0FD4
  ConstructHubSourcesNpmJsSchedule34031870:
    Type: AWS::Events::Rule
    Properties:
      Description: dev/ConstructHub/Sources/NpmJs/Schedule
      ScheduleExpression: rate(5 minutes)
      State: ENABLED
      Targets:
        - Arn:
            Fn::GetAtt:
              - ConstructHubSourcesNpmJs15A77D2D
              - Arn
          Id: Target0
    DependsOn:
      - ConstructHubSourcesNpmJsFollowerFailures86BCBA0D
  ConstructHubSourcesNpmJsScheduleAllowEventRuledevConstructHubSourcesNpmJs94EFF1D850C1F076:
    Type: AWS::Lambda::Permission
    Properties:
      Action: lambda:InvokeFunction
      FunctionName:
        Fn::GetAtt:
          - ConstructHubSourcesNpmJs15A77D2D
          - Arn
      Principal: events.amazonaws.com
      SourceArn:
        Fn::GetAtt:
          - ConstructHubSourcesNpmJsSchedule34031870
          - Arn
    DependsOn:
      - ConstructHubSourcesNpmJsFollowerFailures86BCBA0D
  ConstructHubSourcesNpmJsFollowerFailures86BCBA0D:
    Type: AWS::CloudWatch::Alarm
    Properties:
      ComparisonOperator: GreaterThanOrEqualToThreshold
      EvaluationPeriods: 3
      AlarmDescription:
        Fn::Join:
          - ""
          - - >-
              The NpmJs follower function failed!


              RunBook: https://github.com/cdklabs/construct-hub/blob/main/docs/operator-runbook.md


              Direct link to Lambda function: /lambda/home#/functions/
            - Ref: ConstructHubSourcesNpmJs15A77D2D
      AlarmName: dev/ConstructHub/Sources/NpmJs/Follower/Failures
      Dimensions:
        - Name: FunctionName
          Value:
            Ref: ConstructHubSourcesNpmJs15A77D2D
      MetricName: Errors
      Namespace: AWS/Lambda
      Period: 300
      Statistic: Sum
      Threshold: 1
      TreatMissingData: missing
  ConstructHubSourcesNpmJsFollowerNotRunningCEAF0E1E:
    Type: AWS::CloudWatch::Alarm
    Properties:
      ComparisonOperator: LessThanThreshold
      EvaluationPeriods: 2
      AlarmDescription:
        Fn::Join:
          - ""
          - - >-
              The NpmJs follower function is not running!


              RunBook: https://github.com/cdklabs/construct-hub/blob/main/docs/operator-runbook.md


              Direct link to Lambda function: /lambda/home#/functions/
            - Ref: ConstructHubSourcesNpmJs15A77D2D
      AlarmName: dev/ConstructHub/Sources/NpmJs/Follower/NotRunning
      Dimensions:
        - Name: FunctionName
          Value:
            Ref: ConstructHubSourcesNpmJs15A77D2D
      MetricName: Invocations
      Namespace: AWS/Lambda
      Period: 300
      Statistic: Sum
      Threshold: 1
      TreatMissingData: breaching
    DependsOn:
      - ConstructHubSourcesNpmJsScheduleAllowEventRuledevConstructHubSourcesNpmJs94EFF1D850C1F076
      - ConstructHubSourcesNpmJsSchedule34031870
  ConstructHubSourcesNpmJsFollowerNoChanges2CB08C93:
    Type: AWS::CloudWatch::Alarm
    Properties:
      ComparisonOperator: LessThanThreshold
      EvaluationPeriods: 2
      AlarmDescription:
        Fn::Join:
          - ""
          - - >-
              The NpmJs follower function is no discovering any changes from
              CouchDB!


              RunBook: https://github.com/cdklabs/construct-hub/blob/main/docs/operator-runbook.md


              Direct link to Lambda function: /lambda/home#/functions/
            - Ref: ConstructHubSourcesNpmJs15A77D2D
      AlarmName: dev/ConstructHub/Sources/NpmJs/Follower/NoChanges
      MetricName: ChangeCount
      Namespace: ConstructHub/PackageSource/NpmJs/Follower
      Period: 300
      Statistic: Sum
      Threshold: 1
      TreatMissingData: breaching
  ConstructHubSourcesdevConstructHubSourcesNpmJsStagerDLQNotEmpty3777A4EA:
    Type: AWS::CloudWatch::Alarm
    Properties:
      ComparisonOperator: GreaterThanOrEqualToThreshold
      EvaluationPeriods: 1
      AlarmDescription:
        Fn::Join:
          - ""
          - - "The NpmJS package stager is failing - its dead letter queue is
              not empty/n/nLink to the lambda function:
              /lambda/home#/functions/"
            - Ref: ConstructHubSourcesNpmJsStageAndNotify591C0CFA
            - "/nLink to the dead letter queue:
              /sqs/v2/home#/queues/https%3A%2F%2Fsqs."
            - Ref: AWS::Region
            - .amazonaws.com%2F
            - Ref: AWS::AccountId
            - "%2F"
            - Fn::GetAtt:
                - ConstructHubSourcesStagerDLQ80BD2600
                - QueueName
            - "/n/nRunbook:
              https://github.com/cdklabs/construct-hub/blob/main/docs/operator-\\
              runbook.md"
      AlarmName: dev/ConstructHub/Sources/NpmJs/Stager/DLQNotEmpty
      Metrics:
        - Expression: mVisible + mHidden
          Id: expr_1
        - Id: mVisible
          MetricStat:
            Metric:
              Dimensions:
                - Name: QueueName
                  Value:
                    Fn::GetAtt:
                      - ConstructHubSourcesStagerDLQ80BD2600
                      - QueueName
              MetricName: ApproximateNumberOfMessagesVisible
              Namespace: AWS/SQS
            Period: 300
            Stat: Maximum
          ReturnData: false
        - Id: mHidden
          MetricStat:
            Metric:
              Dimensions:
                - Name: QueueName
                  Value:
                    Fn::GetAtt:
                      - ConstructHubSourcesStagerDLQ80BD2600
                      - QueueName
              MetricName: ApproximateNumberOfMessagesNotVisible
              Namespace: AWS/SQS
            Period: 300
            Stat: Maximum
          ReturnData: false
      Threshold: 1
      TreatMissingData: notBreaching
  ConstructHubInventoryCanaryServiceRole7684EDDE:
    Type: AWS::IAM::Role
    Properties:
      AssumeRolePolicyDocument:
        Statement:
          - Action: sts:AssumeRole
            Effect: Allow
            Principal:
              Service: lambda.amazonaws.com
        Version: 2012-10-17
      ManagedPolicyArns:
        - Fn::Join:
            - ""
            - - "arn:"
              - Ref: AWS::Partition
              - :iam::aws:policy/service-role/AWSLambdaBasicExecutionRole
  ConstructHubInventoryCanaryServiceRoleDefaultPolicy144783F1:
    Type: AWS::IAM::Policy
    Properties:
      PolicyDocument:
        Statement:
          - Action:
              - s3:GetObject*
              - s3:GetBucket*
              - s3:List*
            Effect: Allow
            Resource:
              - Fn::GetAtt:
                  - ConstructHubPackageDataDC5EF35E
                  - Arn
              - Fn::Join:
                  - ""
                  - - Fn::GetAtt:
                        - ConstructHubPackageDataDC5EF35E
                        - Arn
                    - /*
          - Action:
              - s3:DeleteObject*
              - s3:PutObject*
              - s3:Abort*
            Effect: Allow
            Resource:
              - Fn::GetAtt:
                  - ConstructHubPackageDataDC5EF35E
                  - Arn
              - Fn::Join:
                  - ""
                  - - Fn::GetAtt:
                        - ConstructHubPackageDataDC5EF35E
                        - Arn
                    - /missing-objects/*-documentation.json
          - Action:
              - s3:DeleteObject*
              - s3:PutObject*
              - s3:Abort*
            Effect: Allow
            Resource:
              - Fn::GetAtt:
                  - ConstructHubPackageDataDC5EF35E
                  - Arn
              - Fn::Join:
                  - ""
                  - - Fn::GetAtt:
                        - ConstructHubPackageDataDC5EF35E
                        - Arn
                    - /corruptassembly-objects/*.json
          - Action:
              - s3:DeleteObject*
              - s3:PutObject*
              - s3:Abort*
            Effect: Allow
            Resource:
              - Fn::GetAtt:
                  - ConstructHubPackageDataDC5EF35E
                  - Arn
              - Fn::Join:
                  - ""
                  - - Fn::GetAtt:
                        - ConstructHubPackageDataDC5EF35E
                        - Arn
                    - /uninstallable-objects/data.json
        Version: 2012-10-17
      PolicyName: ConstructHubInventoryCanaryServiceRoleDefaultPolicy144783F1
      Roles:
        - Ref: ConstructHubInventoryCanaryServiceRole7684EDDE
  ConstructHubInventoryCanary63D899BC:
    Type: AWS::Lambda::Function
    Properties:
      Code:
        S3Bucket:
          Ref: AssetParameters3cd8df6e5bc44b55ad09d7cc673dfafdb457403f0f909791b9060da05e61e0afS3Bucket5515214C
        S3Key:
          Fn::Join:
            - ""
            - - Fn::Select:
                  - 0
                  - Fn::Split:
                      - "||"
                      - Ref: AssetParameters3cd8df6e5bc44b55ad09d7cc673dfafdb457403f0f909791b9060da05e61e0afS3VersionKey5A15A9ED
              - Fn::Select:
                  - 1
                  - Fn::Split:
                      - "||"
                      - Ref: AssetParameters3cd8df6e5bc44b55ad09d7cc673dfafdb457403f0f909791b9060da05e61e0afS3VersionKey5A15A9ED
      Role:
        Fn::GetAtt:
          - ConstructHubInventoryCanaryServiceRole7684EDDE
          - Arn
      Description: "[ConstructHub/Inventory] A canary that periodically inspects the
        list of indexed packages"
      Environment:
        Variables:
          AWS_EMF_ENVIRONMENT: Local
          BUCKET_NAME:
            Ref: ConstructHubPackageDataDC5EF35E
      Handler: index.handler
      MemorySize: 10240
      Runtime: nodejs14.x
      Timeout: 300
    DependsOn:
      - ConstructHubInventoryCanaryServiceRoleDefaultPolicy144783F1
      - ConstructHubInventoryCanaryServiceRole7684EDDE
  ConstructHubInventoryCanaryLogRetention8B1B5364:
    Type: Custom::LogRetention
    Properties:
      ServiceToken:
        Fn::GetAtt:
          - LogRetentionaae0aa3c5b4d4f87b02d85b201efdd8aFD4BFC8A
          - Arn
      LogGroupName:
        Fn::Join:
          - ""
          - - /aws/lambda/
            - Ref: ConstructHubInventoryCanary63D899BC
      RetentionInDays: 7
  ConstructHubInventoryCanaryScheduleRule79F2F8D8:
    Type: AWS::Events::Rule
    Properties:
      ScheduleExpression: rate(5 minutes)
      State: ENABLED
      Targets:
        - Arn:
            Fn::GetAtt:
              - ConstructHubInventoryCanary63D899BC
              - Arn
          Id: Target0
    DependsOn:
      - ConstructHubInventoryCanaryServiceRoleDefaultPolicy144783F1
  ConstructHubInventoryCanaryScheduleRuleAllowEventRuledevConstructHubInventoryCanaryEF8B6D027C8F7E9D:
    Type: AWS::Lambda::Permission
    Properties:
      Action: lambda:InvokeFunction
      FunctionName:
        Fn::GetAtt:
          - ConstructHubInventoryCanary63D899BC
          - Arn
      Principal: events.amazonaws.com
      SourceArn:
        Fn::GetAtt:
          - ConstructHubInventoryCanaryScheduleRule79F2F8D8
          - Arn
    DependsOn:
      - ConstructHubInventoryCanaryServiceRoleDefaultPolicy144783F1
  ConstructHubInventoryCanaryNotRunningAF44D71C:
    Type: AWS::CloudWatch::Alarm
    Properties:
      ComparisonOperator: LessThanThreshold
      EvaluationPeriods: 1
      AlarmDescription:
        Fn::Join:
          - ""
          - - >-
              The inventory canary is not running!


              RunBook: https://github.com/cdklabs/construct-hub/blob/main/docs/operator-runbook.md


              Direct link to function: /lambda/home#/functions/
            - Ref: ConstructHubInventoryCanary63D899BC
      AlarmName: dev/ConstructHub/InventoryCanary/NotRunning
      Dimensions:
        - Name: FunctionName
          Value:
            Ref: ConstructHubInventoryCanary63D899BC
      MetricName: Invocations
      Namespace: AWS/Lambda
      Period: 300
      Statistic: Sum
      Threshold: 1
  ConstructHubInventoryCanaryFailures5BDA8051:
    Type: AWS::CloudWatch::Alarm
    Properties:
      ComparisonOperator: GreaterThanOrEqualToThreshold
      EvaluationPeriods: 2
      AlarmDescription:
        Fn::Join:
          - ""
          - - >-
              The inventory canary is failing!


              RunBook: https://github.com/cdklabs/construct-hub/blob/main/docs/operator-runbook.md


              Direct link to function: /lambda/home#/functions/
            - Ref: ConstructHubInventoryCanary63D899BC
      AlarmName: dev/ConstructHub/InventoryCanary/Failures
      Dimensions:
        - Name: FunctionName
          Value:
            Ref: ConstructHubInventoryCanary63D899BC
      MetricName: Errors
      Namespace: AWS/Lambda
      Period: 300
      Statistic: Sum
      Threshold: 1
  ConstructHubBackendDashboardReportsDFD170B1:
    Type: AWS::CloudWatch::Dashboard
    Properties:
      DashboardBody:
        Fn::Join:
          - ""
          - - '{"start":"-P1W","periodOverride":"auto","widgets":[{"type":"custom","width":24,"height":6,"x":0,"y":0,"properties":{"endpoint":"'
            - Fn::GetAtt:
                - PackageVersionsTableWidgetHandler5fa848259c1d5e388c0df69f05c016dfBE2C27C2
                - Arn
            - "\\",\\"params\\":{\\"key\\":\\"uninstallable-objects/data.json\\",\\"des\\
              cription\\":\\"These packages could not be installed. Note that
              currently they will also appear in the 'missing' documentation
              reports.\\\\n\\\\nThe specific error can be found in the package
              directory inside a file named
              'uninstallable'\\\\n\\"},\\"title\\":\\"Package Versions Report |
              Uninstallable\\",\\"updateOn\\":{\\"refresh\\":true,\\"resize\\":false,\\
              \\"timeRange\\":false}}},{\\"type\\":\\"custom\\",\\"width\\":24,\\"height\\
              \\":6,\\"x\\":0,\\"y\\":6,\\"properties\\":{\\"endpoint\\":\\""
            - Fn::GetAtt:
                - PackageVersionsTableWidgetHandler5fa848259c1d5e388c0df69f05c016dfBE2C27C2
                - Arn
            - '","params":{"key":"missing-objects/typescript-documentation.json","description":"These
              packages are missing typescript documentation.\\nApart from the
              uninstallable packages, this report should stay empty\\n\\nTo
              investigate inspect the orchestration DLQ.\\n"},"title":"Package
              Versions Report | Missing Documentation |
              _typescript_","updateOn":{"refresh":true,"resize":false,"timeRange":false}}},{"type":"custom","width":24,"height":6,"x":0,"y":12,"properties":{"endpoint":"'
            - Fn::GetAtt:
                - PackageVersionsTableWidgetHandler5fa848259c1d5e388c0df69f05c016dfBE2C27C2
                - Arn
            - "\\",\\"params\\":{\\"key\\":\\"corruptassembly-objects/typescript.json\\
              \\",\\"description\\":\\"These packages are missing typescript
              documentation because of a corrupted assembly.\\\\n\\\\nThe specific
              error can be found in the package directory inside files suffixed
              with '.corruptassembly'\\\\n\\"},\\"title\\":\\"Package Versions Report
              | Corrupt Assembly |
              _typescript_\\",\\"updateOn\\":{\\"refresh\\":true,\\"resize\\":false,\\"\\
              timeRange\\":false}}},{\\"type\\":\\"custom\\",\\"width\\":24,\\"height\\"\\
              :6,\\"x\\":0,\\"y\\":18,\\"properties\\":{\\"endpoint\\":\\""
            - Fn::GetAtt:
                - PackageVersionsTableWidgetHandler5fa848259c1d5e388c0df69f05c016dfBE2C27C2
                - Arn
            - '","params":{"key":"missing-objects/python-documentation.json","description":"These
              packages are missing python documentation.\\nApart from the
              uninstallable packages, this report should stay empty\\n\\nTo
              investigate inspect the orchestration DLQ.\\n"},"title":"Package
              Versions Report | Missing Documentation |
              _python_","updateOn":{"refresh":true,"resize":false,"timeRange":false}}},{"type":"custom","width":24,"height":6,"x":0,"y":24,"properties":{"endpoint":"'
            - Fn::GetAtt:
                - PackageVersionsTableWidgetHandler5fa848259c1d5e388c0df69f05c016dfBE2C27C2
                - Arn
            - "\\",\\"params\\":{\\"key\\":\\"corruptassembly-objects/python.json\\",\\
              \\"description\\":\\"These packages are missing python documentation
              because of a corrupted assembly.\\\\n\\\\nThe specific error can be
              found in the package directory inside files suffixed with
              '.corruptassembly'\\\\n\\"},\\"title\\":\\"Package Versions Report |
              Corrupt Assembly |
              _python_\\",\\"updateOn\\":{\\"refresh\\":true,\\"resize\\":false,\\"time\\
              Range\\":false}}},{\\"type\\":\\"custom\\",\\"width\\":24,\\"height\\":6,\\
              \\"x\\":0,\\"y\\":30,\\"properties\\":{\\"endpoint\\":\\""
            - Fn::GetAtt:
                - PackageVersionsTableWidgetHandler5fa848259c1d5e388c0df69f05c016dfBE2C27C2
                - Arn
            - '","params":{"key":"missing-objects/java-documentation.json","description":"These
              packages are missing java documentation.\\nApart from the
              uninstallable packages, this report should stay empty\\n\\nTo
              investigate inspect the orchestration DLQ.\\n"},"title":"Package
              Versions Report | Missing Documentation |
              _java_","updateOn":{"refresh":true,"resize":false,"timeRange":false}}},{"type":"custom","width":24,"height":6,"x":0,"y":36,"properties":{"endpoint":"'
            - Fn::GetAtt:
                - PackageVersionsTableWidgetHandler5fa848259c1d5e388c0df69f05c016dfBE2C27C2
                - Arn
            - "\\",\\"params\\":{\\"key\\":\\"corruptassembly-objects/java.json\\",\\"d\\
              escription\\":\\"These packages are missing java documentation
              because of a corrupted assembly.\\\\n\\\\nThe specific error can be
              found in the package directory inside files suffixed with
              '.corruptassembly'\\\\n\\"},\\"title\\":\\"Package Versions Report |
              Corrupt Assembly |
              _java_\\",\\"updateOn\\":{\\"refresh\\":true,\\"resize\\":false,\\"timeRa\\
              nge\\":false}}},{\\"type\\":\\"custom\\",\\"width\\":24,\\"height\\":6,\\"x\\
              \\":0,\\"y\\":42,\\"properties\\":{\\"endpoint\\":\\""
            - Fn::GetAtt:
                - PackageVersionsTableWidgetHandler5fa848259c1d5e388c0df69f05c016dfBE2C27C2
                - Arn
            - '","params":{"key":"missing-objects/csharp-documentation.json","description":"These
              packages are missing csharp documentation.\\nApart from the
              uninstallable packages, this report should stay empty\\n\\nTo
              investigate inspect the orchestration DLQ.\\n"},"title":"Package
              Versions Report | Missing Documentation |
              _csharp_","updateOn":{"refresh":true,"resize":false,"timeRange":false}}},{"type":"custom","width":24,"height":6,"x":0,"y":48,"properties":{"endpoint":"'
            - Fn::GetAtt:
                - PackageVersionsTableWidgetHandler5fa848259c1d5e388c0df69f05c016dfBE2C27C2
                - Arn
            - "\\",\\"params\\":{\\"key\\":\\"corruptassembly-objects/csharp.json\\",\\
              \\"description\\":\\"These packages are missing csharp documentation
              because of a corrupted assembly.\\\\n\\\\nThe specific error can be
              found in the package directory inside files suffixed with
              '.corruptassembly'\\\\n\\"},\\"title\\":\\"Package Versions Report |
              Corrupt Assembly |
              _csharp_\\",\\"updateOn\\":{\\"refresh\\":true,\\"resize\\":false,\\"time\\
              Range\\":false}}}]}"
      DashboardName: construct-hub-backend-reports
  ConstructHubBackendDashboardGraphs6A37B2BC:
    Type: AWS::CloudWatch::Dashboard
    Properties:
      DashboardBody:
        Fn::Join:
          - ""
          - - '{"start":"-P1W","periodOverride":"auto","widgets":[{"type":"text","width":24,"height":2,"x":0,"y":0,"properties":{"markdown":"#
              Catalog Overview\\n\\n[button:primary:Package Data](/s3/buckets/'
            - Ref: ConstructHubPackageDataDC5EF35E
            - )\\n[button:Catalog Builder](/lambda/home#/functions/
            - Ref: ConstructHubOrchestrationCatalogBuilder7C964951
            - )\\n[button:Inventory Canary](/lambda/home#/functions/
            - Ref: ConstructHubInventoryCanary63D899BC
            - )\\n[button:Search Canary Log
              Group](/cloudwatch/home#logsV2:log-groups/log-group/$252Faws$252flambda$252f
            - Ref: ConstructHubInventoryCanary63D899BC
            - /log-events)"}},{"type":"metric","width":12,"height":6,"x":0,"y":2,"properties":{"view":"timeSeries","title":"Catalog
              Size","region":"
            - Ref: AWS::Region
            - '","metrics":[["ConstructHub/Inventory","SubmoduleCount",{"label":"Submodules","stat":"Maximum"}],["ConstructHub/Inventory","PackageVersionCount",{"label":"Package
              Versions","stat":"Maximum"}],["ConstructHub/Inventory","PackageMajorVersionCount",{"label":"Package
              Majors","stat":"Maximum"}],["ConstructHub/Inventory","PackageCount",{"label":"Packages","stat":"Maximum"}]],"yAxis":{"left":{"min":0}}}},{"type":"metric","width":12,"height":6,"x":12,"y":2,"properties":{"view":"timeSeries","title":"Catalog
              Issues","region":"'
            - Ref: AWS::Region
            - '","metrics":[["ConstructHub/Inventory","UnknownObjectCount",{"label":"Unknown","stat":"Maximum"}],["ConstructHub/Inventory","MissingAssemblyCount",{"label":"Missing
              Assembly","stat":"Maximum"}],["ConstructHub/Inventory","MissingPackageMetadataCount",{"label":"Missing
              Metadata","stat":"Maximum"}],["ConstructHub/Inventory","MissingPackageTarballCount",{"label":"Missing
              Tarball","stat":"Maximum"}],["ConstructHub/Inventory","UninstallablePackageCount",{"label":"Uninstallable
              Package","stat":"Maximum"}],["ConstructHub/CatalogBuilder","MissingConstructFrameworkCount",{"label":"No
              Construct
              Framework","period":900,"stat":"Maximum","yAxis":"right"}],["ConstructHub/CatalogBuilder","MissingConstructFrameworkVersionCount",{"label":"No
              Construct Framework
              Version","period":900,"stat":"Maximum","yAxis":"right"}]],"yAxis":{"left":{"min":0},"right":{"min":0}}}},{"type":"text","width":24,"height":2,"x":0,"y":8,"properties":{"markdown":"#
              Documentation Generation\\n\\n[button:primary:Transliterator
              Logs](/cloudwatch/home#logsV2:log-groups/log-group/'
            - Fn::Join:
                - "%252"
                - Fn::Split:
                    - /
                    - Ref: ConstructHubOrchestrationTransliteratorLogGroupEE16EE8B
            - )\\n[button:Transliterator ECS Cluster](/ecs/home#/clusters/
            - Ref: ConstructHubOrchestrationCluster3D6F0081
            - /tasks)"}},{"type":"metric","width":12,"height":6,"x":0,"y":10,"properties":{"view":"timeSeries","title":"Fargate
              Resources","region":"
            - Ref: AWS::Region
            - '","metrics":[["AWS/Usage","ResourceCount","Class","None","Resource","OnDemand","Service","Fargate","Type","Resource",{"label":"Fargate
              Usage
              (On-Demand)","stat":"Maximum","id":"mFargateUsage"}],[{"label":"Fargate
              Quota
              (On-Demand)","expression":"SERVICE_QUOTA(mFargateUsage)"}],[{"label":"CPU
              Utilization","expression":"100 * FILL(mCpuUtilized, 0) /
              FILL(mCpuReserved,
              REPEAT)","yAxis":"right"}],["ECS/ContainerInsights","CpuReserved","ClusterName","'
            - Ref: ConstructHubOrchestrationCluster3D6F0081
            - '",{"stat":"Maximum","visible":false,"id":"mCpuReserved"}],["ECS/ContainerInsights","CpuUtilized","ClusterName","'
            - Ref: ConstructHubOrchestrationCluster3D6F0081
            - '",{"stat":"Maximum","visible":false,"id":"mCpuUtilized"}],[{"label":"Memory
              Utilization","expression":"100 * FILL(mMemoryUtilized, 0) /
              FILL(mMemoryReserved,
              REPEAT)","yAxis":"right"}],["ECS/ContainerInsights","MemoryReserved","ClusterName","'
            - Ref: ConstructHubOrchestrationCluster3D6F0081
            - '",{"stat":"Maximum","visible":false,"id":"mMemoryReserved"}],["ECS/ContainerInsights","MemoryUtilized","ClusterName","'
            - Ref: ConstructHubOrchestrationCluster3D6F0081
            - '",{"stat":"Maximum","visible":false,"id":"mMemoryUtilized"}]],"yAxis":{"left":{"min":0},"right":{"label":"Percent","min":0,"max":100,"showUnits":false}}}},{"type":"metric","width":12,"height":6,"x":12,"y":10,"properties":{"view":"timeSeries","title":"ECS
              Resources","region":"'
            - Ref: AWS::Region
            - '","metrics":[[{"label":"Received
              Bytes","expression":"FILL(m67cc14db3275d4a2af71847df2ebb376a00b015f62c4ff9d1aedb9bc615a6cf0,
              0)"}],["ECS/ContainerInsights","NetworkRxBytes","ClusterName","'
            - Ref: ConstructHubOrchestrationCluster3D6F0081
            - '",{"label":"Received
              Bytes","stat":"Maximum","visible":false,"id":"m67cc14db3275d4a2af71847df2ebb376a00b015f62c4ff9d1aedb9bc615a6cf0"}],[{"label":"Transmitted
              Bytes","expression":"FILL(md6781afc8bf73de5587d36039d8226d1c0fe0b50a1c949759d3d8d8cd2e3f6d1,
              0)"}],["ECS/ContainerInsights","NetworkTxBytes","ClusterName","'
            - Ref: ConstructHubOrchestrationCluster3D6F0081
            - '",{"label":"Transmitted
              Bytes","stat":"Maximum","visible":false,"id":"md6781afc8bf73de5587d36039d8226d1c0fe0b50a1c949759d3d8d8cd2e3f6d1"}],[{"label":"Task
              Count","expression":"FILL(mbb258976f5c025a7dff5289417a6b07619e000e4af1a427fecc57b31586fd6dd,
              0)","yAxis":"right"}],["ECS/ContainerInsights","TaskCount","ClusterName","'
            - Ref: ConstructHubOrchestrationCluster3D6F0081
            - '",{"label":"Task
              Count","stat":"Sum","visible":false,"id":"mbb258976f5c025a7dff5289417a6b07619e000e4af1a427fecc57b31586fd6dd"}]],"yAxis":{"left":{"min":0},"right":{"min":0}}}},{"type":"text","width":24,"height":1,"x":0,"y":16,"properties":{"markdown":"##
              Language:
              typescript"}},{"type":"metric","width":12,"height":6,"x":0,"y":17,"properties":{"view":"pie","title":"Package
              Versions","region":"'
            - Ref: AWS::Region
            - '","metrics":[["ConstructHub/Inventory","SupportedPackageVersionCount","Language","typescript",{"color":"#2ca02c","label":"Available","stat":"Maximum"}],["ConstructHub/Inventory","CorruptAssemblyPackageVersionCount","Language","typescript",{"color":"#3542D7","label":"Corrupt
              Assembly","stat":"Maximum"}],["ConstructHub/Inventory","UnsupportedPackageVersionCount","Language","typescript",{"color":"#9467bd","label":"Unsupported","stat":"Maximum"}],["ConstructHub/Inventory","MissingPackageVersionCount","Language","typescript",{"color":"#d62728","label":"Missing","stat":"Maximum"}]],"yAxis":{"left":{"showUnits":false}}}},{"type":"metric","width":12,"height":6,"x":12,"y":17,"properties":{"view":"pie","title":"Package
              Version Submodules","region":"'
            - Ref: AWS::Region
            - '","metrics":[["ConstructHub/Inventory","SupportedSubmoduleCount","Language","typescript",{"color":"#2ca02c","label":"Available","stat":"Maximum"}],["ConstructHub/Inventory","CorruptAssemblySubmoduleCount","Language","typescript",{"color":"#3542D7","label":"Corrupt
              Assembly","stat":"Maximum"}],["ConstructHub/Inventory","UnsupportedSubmoduleCount","Language","typescript",{"color":"#9467bd","label":"Unsupported","stat":"Maximum"}],["ConstructHub/Inventory","MissingSubmoduleCount","Language","typescript",{"color":"#d62728","label":"Missing","stat":"Maximum"}]],"yAxis":{"left":{"showUnits":false}}}},{"type":"text","width":24,"height":1,"x":0,"y":23,"properties":{"markdown":"##
              Language:
              python"}},{"type":"metric","width":12,"height":6,"x":0,"y":24,"properties":{"view":"pie","title":"Package
              Versions","region":"'
            - Ref: AWS::Region
            - '","metrics":[["ConstructHub/Inventory","SupportedPackageVersionCount","Language","python",{"color":"#2ca02c","label":"Available","stat":"Maximum"}],["ConstructHub/Inventory","CorruptAssemblyPackageVersionCount","Language","python",{"color":"#3542D7","label":"Corrupt
              Assembly","stat":"Maximum"}],["ConstructHub/Inventory","UnsupportedPackageVersionCount","Language","python",{"color":"#9467bd","label":"Unsupported","stat":"Maximum"}],["ConstructHub/Inventory","MissingPackageVersionCount","Language","python",{"color":"#d62728","label":"Missing","stat":"Maximum"}]],"yAxis":{"left":{"showUnits":false}}}},{"type":"metric","width":12,"height":6,"x":12,"y":24,"properties":{"view":"pie","title":"Package
              Version Submodules","region":"'
            - Ref: AWS::Region
            - '","metrics":[["ConstructHub/Inventory","SupportedSubmoduleCount","Language","python",{"color":"#2ca02c","label":"Available","stat":"Maximum"}],["ConstructHub/Inventory","CorruptAssemblySubmoduleCount","Language","python",{"color":"#3542D7","label":"Corrupt
              Assembly","stat":"Maximum"}],["ConstructHub/Inventory","UnsupportedSubmoduleCount","Language","python",{"color":"#9467bd","label":"Unsupported","stat":"Maximum"}],["ConstructHub/Inventory","MissingSubmoduleCount","Language","python",{"color":"#d62728","label":"Missing","stat":"Maximum"}]],"yAxis":{"left":{"showUnits":false}}}},{"type":"text","width":24,"height":1,"x":0,"y":30,"properties":{"markdown":"##
              Language:
              java"}},{"type":"metric","width":12,"height":6,"x":0,"y":31,"properties":{"view":"pie","title":"Package
              Versions","region":"'
            - Ref: AWS::Region
            - '","metrics":[["ConstructHub/Inventory","SupportedPackageVersionCount","Language","java",{"color":"#2ca02c","label":"Available","stat":"Maximum"}],["ConstructHub/Inventory","CorruptAssemblyPackageVersionCount","Language","java",{"color":"#3542D7","label":"Corrupt
              Assembly","stat":"Maximum"}],["ConstructHub/Inventory","UnsupportedPackageVersionCount","Language","java",{"color":"#9467bd","label":"Unsupported","stat":"Maximum"}],["ConstructHub/Inventory","MissingPackageVersionCount","Language","java",{"color":"#d62728","label":"Missing","stat":"Maximum"}]],"yAxis":{"left":{"showUnits":false}}}},{"type":"metric","width":12,"height":6,"x":12,"y":31,"properties":{"view":"pie","title":"Package
              Version Submodules","region":"'
            - Ref: AWS::Region
            - '","metrics":[["ConstructHub/Inventory","SupportedSubmoduleCount","Language","java",{"color":"#2ca02c","label":"Available","stat":"Maximum"}],["ConstructHub/Inventory","CorruptAssemblySubmoduleCount","Language","java",{"color":"#3542D7","label":"Corrupt
              Assembly","stat":"Maximum"}],["ConstructHub/Inventory","UnsupportedSubmoduleCount","Language","java",{"color":"#9467bd","label":"Unsupported","stat":"Maximum"}],["ConstructHub/Inventory","MissingSubmoduleCount","Language","java",{"color":"#d62728","label":"Missing","stat":"Maximum"}]],"yAxis":{"left":{"showUnits":false}}}},{"type":"text","width":24,"height":1,"x":0,"y":37,"properties":{"markdown":"##
              Language:
              csharp"}},{"type":"metric","width":12,"height":6,"x":0,"y":38,"properties":{"view":"pie","title":"Package
              Versions","region":"'
            - Ref: AWS::Region
            - '","metrics":[["ConstructHub/Inventory","SupportedPackageVersionCount","Language","csharp",{"color":"#2ca02c","label":"Available","stat":"Maximum"}],["ConstructHub/Inventory","CorruptAssemblyPackageVersionCount","Language","csharp",{"color":"#3542D7","label":"Corrupt
              Assembly","stat":"Maximum"}],["ConstructHub/Inventory","UnsupportedPackageVersionCount","Language","csharp",{"color":"#9467bd","label":"Unsupported","stat":"Maximum"}],["ConstructHub/Inventory","MissingPackageVersionCount","Language","csharp",{"color":"#d62728","label":"Missing","stat":"Maximum"}]],"yAxis":{"left":{"showUnits":false}}}},{"type":"metric","width":12,"height":6,"x":12,"y":38,"properties":{"view":"pie","title":"Package
              Version Submodules","region":"'
            - Ref: AWS::Region
            - '","metrics":[["ConstructHub/Inventory","SupportedSubmoduleCount","Language","csharp",{"color":"#2ca02c","label":"Available","stat":"Maximum"}],["ConstructHub/Inventory","CorruptAssemblySubmoduleCount","Language","csharp",{"color":"#3542D7","label":"Corrupt
              Assembly","stat":"Maximum"}],["ConstructHub/Inventory","UnsupportedSubmoduleCount","Language","csharp",{"color":"#9467bd","label":"Unsupported","stat":"Maximum"}],["ConstructHub/Inventory","MissingSubmoduleCount","Language","csharp",{"color":"#d62728","label":"Missing","stat":"Maximum"}]],"yAxis":{"left":{"showUnits":false}}}},{"type":"text","width":24,"height":2,"x":0,"y":44,"properties":{"markdown":"#
              dev/ConstructHub/Sources/NpmJs\\n\\n[button:primary:NpmJs
              Follower](/lambda/home#/functions/'
            - Ref: ConstructHubSourcesNpmJs15A77D2D
            - )\\n[button:Marker Object](/s3/object/
            - Ref: ConstructHubSourcesNpmJsStagingBucketB286F0E6
            - ?prefix=couchdb-last-transaction-id.2)\\n[button:Stager](/lambda/home#/functions/
            - Ref: ConstructHubSourcesNpmJsStageAndNotify591C0CFA
            - )\\n[button:Stager DLQ](/sqs/v2/home#/queues/https%3A%2F%2Fsqs.
            - Ref: AWS::Region
            - .amazonaws.com%2F
            - Ref: AWS::AccountId
            - "%2F"
            - Fn::GetAtt:
                - ConstructHubSourcesStagerDLQ80BD2600
                - QueueName
            - )"}},{"type":"metric","width":12,"height":6,"x":0,"y":46,"properties":{"view":"timeSeries","title":"Follower
              Health","region":"
            - Ref: AWS::Region
            - '","metrics":[[{"label":"Invocations","expression":"FILL(m9ff955bd33652ecefb4dd9402064988aa5e418fcf59360156ff8c9e38dbde5e2,
              0)"}],["AWS/Lambda","Invocations","FunctionName","'
            - Ref: ConstructHubSourcesNpmJs15A77D2D
            - '",{"label":"Invocations","stat":"Sum","visible":false,"id":"m9ff955bd33652ecefb4dd9402064988aa5e418fcf59360156ff8c9e38dbde5e2"}],[{"label":"Errors","expression":"FILL(m3aa18789f406dc22d5fd69d6a8b1ae08cbc04aabfde21bee51e16796b37a2e55,
              0)"}],["AWS/Lambda","Errors","FunctionName","'
            - Ref: ConstructHubSourcesNpmJs15A77D2D
            - '",{"label":"Errors","stat":"Sum","visible":false,"id":"m3aa18789f406dc22d5fd69d6a8b1ae08cbc04aabfde21bee51e16796b37a2e55"}],["ConstructHub/PackageSource/NpmJs/Follower","RemainingTime",{"label":"Remaining
              Time","stat":"Minimum","yAxis":"right"}]],"yAxis":{"left":{"min":0},"right":{"min":0}},"period":300}},{"type":"metric","width":12,"height":6,"x":12,"y":46,"properties":{"view":"timeSeries","title":"Stager
              Health","region":"'
            - Ref: AWS::Region
            - '","metrics":[[{"label":"Invocations","expression":"FILL(m9ff955bd33652ecefb4dd9402064988aa5e418fcf59360156ff8c9e38dbde5e2,
              0)"}],["AWS/Lambda","Invocations","FunctionName","'
            - Ref: ConstructHubSourcesNpmJsStageAndNotify591C0CFA
            - '",{"label":"Invocations","stat":"Sum","visible":false,"id":"m9ff955bd33652ecefb4dd9402064988aa5e418fcf59360156ff8c9e38dbde5e2"}],[{"label":"Errors","expression":"FILL(m3aa18789f406dc22d5fd69d6a8b1ae08cbc04aabfde21bee51e16796b37a2e55,
              0)"}],["AWS/Lambda","Errors","FunctionName","'
            - Ref: ConstructHubSourcesNpmJsStageAndNotify591C0CFA
            - '",{"label":"Errors","stat":"Sum","visible":false,"id":"m3aa18789f406dc22d5fd69d6a8b1ae08cbc04aabfde21bee51e16796b37a2e55"}],["AWS/Lambda","Duration","FunctionName","'
            - Ref: ConstructHubSourcesNpmJsStageAndNotify591C0CFA
            - '",{"label":"Duration","yAxis":"right"}]],"yAxis":{"left":{"min":0},"right":{"min":0}},"period":300}},{"type":"metric","width":12,"height":6,"x":0,"y":52,"properties":{"view":"timeSeries","title":"CouchDB
              Follower","region":"'
            - Ref: AWS::Region
            - '","metrics":[[{"label":"Change
              Count","expression":"FILL(mf6a938229aec623f5cf21e3ae3401901e7f7c6ebd5774ab6ac6e74af83efd121,
              0)"}],["ConstructHub/PackageSource/NpmJs/Follower","ChangeCount",{"label":"Change
              Count","stat":"Sum","visible":false,"id":"mf6a938229aec623f5cf21e3ae3401901e7f7c6ebd5774ab6ac6e74af83efd121"}],[{"label":"Unprocessable","expression":"FILL(m5b235d813bd8ded65d7de9a1345c9b49a8cf2af40e7e98ddbb8cb73e00783a8a,
              0)"}],["ConstructHub/PackageSource/NpmJs/Follower","UnprocessableEntity",{"label":"Unprocessable","stat":"Sum","visible":false,"id":"m5b235d813bd8ded65d7de9a1345c9b49a8cf2af40e7e98ddbb8cb73e00783a8a"}],[{"label":"Lag
              to
              npmjs.com","expression":"FILL(m4d6c513faac55be4bca785e8587a9a145b65f5fe675318c9c5c52f3ada197b7b,
              REPEAT)","yAxis":"right"}],["ConstructHub/PackageSource/NpmJs/Follower","NpmJsChangeAge",{"label":"Lag
              to
              npmjs.com","stat":"Minimum","visible":false,"id":"m4d6c513faac55be4bca785e8587a9a145b65f5fe675318c9c5c52f3ada197b7b"}],[{"label":"Package
              Version
              Age","expression":"FILL(mec485aa83505431ed7a356970082cd4815c310504ff176dd3eeb241ae7bbf0c4,
              REPEAT)","yAxis":"right"}],["ConstructHub/PackageSource/NpmJs/Follower","PackageVersionAge",{"label":"Package
              Version
              Age","stat":"Maximum","visible":false,"id":"mec485aa83505431ed7a356970082cd4815c310504ff176dd3eeb241ae7bbf0c4"}]],"yAxis":{"left":{"min":0},"right":{"label":"Milliseconds","min":0,"showUnits":false}},"period":300}},{"type":"metric","width":12,"height":6,"x":12,"y":52,"properties":{"view":"timeSeries","title":"CouchDB
              Changes","region":"'
            - Ref: AWS::Region
            - '","metrics":[[{"label":"Last Sequence
              Number","expression":"FILL(mcc89a801dd7db60ea52e74b9851bd34a3899e7a26323ac98feb632cdf70c2500,
              REPEAT)"}],["ConstructHub/PackageSource/NpmJs/Follower","LastSeq",{"label":"Last
              Sequence
              Number","stat":"Maximum","visible":false,"id":"mcc89a801dd7db60ea52e74b9851bd34a3899e7a26323ac98feb632cdf70c2500"}]],"yAxis":{},"period":300}},{"type":"metric","width":12,"height":6,"x":0,"y":58,"properties":{"view":"timeSeries","title":"Stager
              Dead-Letter Queue","region":"'
            - Ref: AWS::Region
            - '","metrics":[[{"label":"Visible
              Messages","expression":"FILL(m96c7bb4160011a049b6b07c0feab8fb02e5a8d4aa466939592829f864dde6400,
              0)"}],["AWS/SQS","ApproximateNumberOfMessagesVisible","QueueName","'
            - Fn::GetAtt:
                - ConstructHubSourcesStagerDLQ80BD2600
                - QueueName
            - '",{"label":"Visible
              Messages","stat":"Maximum","visible":false,"id":"m96c7bb4160011a049b6b07c0feab8fb02e5a8d4aa466939592829f864dde6400"}],[{"label":"Invisible
              Messages","expression":"FILL(mf74066283a392fc98a0cd7a405f2aa9b5af544d3a87542f06fff7fd069fd8578,
              0)"}],["AWS/SQS","ApproximateNumberOfMessagesNotVisible","QueueName","'
            - Fn::GetAtt:
                - ConstructHubSourcesStagerDLQ80BD2600
                - QueueName
            - '",{"label":"Invisible
              Messages","stat":"Maximum","visible":false,"id":"mf74066283a392fc98a0cd7a405f2aa9b5af544d3a87542f06fff7fd069fd8578"}],["AWS/SQS","ApproximateAgeOfOldestMessage","QueueName","'
            - Fn::GetAtt:
                - ConstructHubSourcesStagerDLQ80BD2600
                - QueueName
            - '",{"label":"Oldest
              Message","stat":"Maximum","yAxis":"right"}]],"yAxis":{"left":{"min":0},"right":{"min":0}},"period":60}},{"type":"metric","width":12,"height":6,"x":12,"y":58,"properties":{"view":"timeSeries","title":"Package
              Canary","region":"'
            - Ref: AWS::Region
            - '","metrics":[["ConstructHub/PackageCanary","DwellTime",{"label":"Dwell
              Time","period":60,"stat":"Maximum"}],["ConstructHub/PackageCanary","TimeToCatalog",{"label":"Time
              to
              Catalog","period":60,"stat":"Maximum"}],["ConstructHub/PackageCanary","TrackedVersionCount",{"label":"Tracked
              Version
              Count","period":60,"stat":"Maximum","yAxis":"right"}]],"annotations":{"horizontal":[{"color":"#ff0000","label":"SLA
              (5
              minutes)","value":300,"yAxis":"left"}]},"yAxis":{"left":{"min":0},"right":{"min":0}}}},{"type":"text","width":24,"height":2,"x":0,"y":64,"properties":{"markdown":"#
              Ingestion Function\\n\\n[button:Ingestion
              Function](/lambda/home#/functions/'
            - Ref: ConstructHubIngestion407909CE
            - )\\n[button:primary:Search Log
              Group](/cloudwatch/home#logsV2:log-groups/log-group/$252Faws$252flambda$252f
            - Ref: ConstructHubIngestion407909CE
            - /log-events)\\n[button:DLQ](/sqs/v2/home#/queues/https%3A%2F%2Fsqs.
            - Ref: AWS::Region
            - .amazonaws.com%2F
            - Ref: AWS::AccountId
            - "%2F"
            - Fn::GetAtt:
                - ConstructHubIngestionDLQ3E96A5F2
                - QueueName
            - )"}},{"type":"metric","width":12,"height":6,"x":0,"y":66,"properties":{"view":"timeSeries","title":"Function
              Health","region":"
            - Ref: AWS::Region
            - '","metrics":[[{"label":"Invocations","expression":"FILL(m9ff955bd33652ecefb4dd9402064988aa5e418fcf59360156ff8c9e38dbde5e2,
              0)"}],["AWS/Lambda","Invocations","FunctionName","'
            - Ref: ConstructHubIngestion407909CE
            - '",{"label":"Invocations","stat":"Sum","visible":false,"id":"m9ff955bd33652ecefb4dd9402064988aa5e418fcf59360156ff8c9e38dbde5e2"}],[{"label":"Errors","expression":"FILL(m3aa18789f406dc22d5fd69d6a8b1ae08cbc04aabfde21bee51e16796b37a2e55,
              0)"}],["AWS/Lambda","Errors","FunctionName","'
            - Ref: ConstructHubIngestion407909CE
            - '",{"label":"Errors","stat":"Sum","visible":false,"id":"m3aa18789f406dc22d5fd69d6a8b1ae08cbc04aabfde21bee51e16796b37a2e55"}]],"yAxis":{"left":{"min":0}},"period":60}},{"type":"metric","width":12,"height":6,"x":12,"y":66,"properties":{"view":"timeSeries","title":"Input
              Queue","region":"'
            - Ref: AWS::Region
            - '","metrics":[["AWS/SQS","ApproximateNumberOfMessagesVisible","QueueName","'
            - Fn::GetAtt:
                - ConstructHubIngestionQueue1AD94CA3
                - QueueName
            - '",{"label":"Visible
              Messages","period":60,"stat":"Maximum"}],["AWS/SQS","ApproximateNumberOfMessagesNotVisible","QueueName","'
            - Fn::GetAtt:
                - ConstructHubIngestionQueue1AD94CA3
                - QueueName
            - '",{"label":"Hidden
              Messages","period":60,"stat":"Maximum"}],["AWS/SQS","ApproximateAgeOfOldestMessage","QueueName","'
            - Fn::GetAtt:
                - ConstructHubIngestionQueue1AD94CA3
                - QueueName
            - '",{"label":"Oldest Message
              Age","period":60,"stat":"Maximum","yAxis":"right"}]],"annotations":{"horizontal":[{"color":"#ffa500","label":"10
              Minutes","value":600,"yAxis":"right"}]},"yAxis":{"left":{"min":0},"right":{"min":0}},"period":60}},{"type":"metric","width":12,"height":6,"x":0,"y":72,"properties":{"view":"timeSeries","title":"Input
              Quality","region":"'
            - Ref: AWS::Region
            - '","stacked":true,"metrics":[[{"label":"Invalid
              Assemblies","expression":"FILL(m0c5f10aa73687a21aa44b8985d19311246bca6c2cd1b2256b9f3e78c71e94fa3,
              0)"}],["ConstructHub/Ingestion","InvalidAssembly",{"label":"Invalid
              Assemblies","stat":"Sum","visible":false,"id":"m0c5f10aa73687a21aa44b8985d19311246bca6c2cd1b2256b9f3e78c71e94fa3"}],[{"label":"Invalid
              Tarball","expression":"FILL(m3a39d9b0bf974255f27dc95e44c8574bdfce2b97e49a7504346a77c5c9f6a3e1,
              0)"}],["ConstructHub/Ingestion","InvalidTarball",{"label":"Invalid
              Tarball","stat":"Sum","visible":false,"id":"m3a39d9b0bf974255f27dc95e44c8574bdfce2b97e49a7504346a77c5c9f6a3e1"}],[{"label":"Ineligible
              License","expression":"FILL(me19ae9c3f20ae715e3462f9402684a3817282218f36e69494a60bc251e3435a6,
              0)"}],["ConstructHub/Ingestion","IneligibleLicense",{"label":"Ineligible
              License","stat":"Sum","visible":false,"id":"me19ae9c3f20ae715e3462f9402684a3817282218f36e69494a60bc251e3435a6"}],[{"label":"Mismatched
              Identity","expression":"FILL(m7c1d407f17f8d2452a0bf87ac06fdd032de385a2758254f4192d6e17ed40d44b,
              0)"}],["ConstructHub/Ingestion","MismatchedIdentityRejections",{"label":"Mismatched
              Identity","stat":"Sum","visible":false,"id":"m7c1d407f17f8d2452a0bf87ac06fdd032de385a2758254f4192d6e17ed40d44b"}],[{"label":"Found
              License
              file","expression":"FILL(m7084dfec3c5bab86694d7ae438460f471c174a94bc67c9c9738e3ab60246b661,
              0)"}],["ConstructHub/Ingestion","FoundLicenseFile",{"label":"Found
              License
              file","stat":"Sum","visible":false,"id":"m7084dfec3c5bab86694d7ae438460f471c174a94bc67c9c9738e3ab60246b661"}]],"yAxis":{"left":{"label":"Count","min":0,"showUnits":false}}}},{"type":"metric","width":12,"height":6,"x":12,"y":72,"properties":{"view":"timeSeries","title":"Dead
              Letters","region":"'
            - Ref: AWS::Region
            - '","metrics":[["AWS/SQS","ApproximateNumberOfMessagesVisible","QueueName","'
            - Fn::GetAtt:
                - ConstructHubIngestionDLQ3E96A5F2
                - QueueName
            - '",{"label":"Visible
              Messages","stat":"Maximum"}],["AWS/SQS","ApproximateNumberOfMessagesNotVisible","QueueName","'
            - Fn::GetAtt:
                - ConstructHubIngestionDLQ3E96A5F2
                - QueueName
            - '",{"label":"Invisible
              Messages","stat":"Maximum"}],["AWS/SQS","ApproximateAgeOfOldestMessage","QueueName","'
            - Fn::GetAtt:
                - ConstructHubIngestionDLQ3E96A5F2
                - QueueName
            - '",{"label":"Oldest Message
              Age","stat":"Maximum","yAxis":"right"}]],"annotations":{"horizontal":[{"color":"#ff7f0e","label":"10
              days","value":864000,"yAxis":"right"},{"color":"#ff0000","label":"14
              days (DLQ
              Retention)","value":1209600,"yAxis":"right"}]},"yAxis":{"left":{"min":0},"right":{"min":0}},"period":60}},{"type":"text","width":24,"height":2,"x":0,"y":78,"properties":{"markdown":"#
              Orchestration\\n\\n[button:primary:State
              Machine](/states/home#/statemachines/view/'
            - Ref: ConstructHubOrchestration39161A46
            - )\\n[button:DLQ](/sqs/v2/home#/queues/https%3A%2F%2Fsqs.
            - Ref: AWS::Region
            - .amazonaws.com%2F
            - Ref: AWS::AccountId
            - "%2F"
            - Fn::GetAtt:
                - ConstructHubOrchestrationDLQ9C6D9BD4
                - QueueName
            - )\\n[button:Redrive DLQ](/lambda/home#/functions/
            - Ref: ConstructHubOrchestrationRedrive8DDBA67E
            - )\\n[button:Regenerate All
              Documentation](/states/home#/statemachines/view/
            - Ref: ConstructHubOrchestrationRegenerateAllDocumentationE9FAB254
            - )"}},{"type":"metric","width":12,"height":6,"x":0,"y":80,"properties":{"view":"timeSeries","title":"State
              Machine Executions","region":"
            - Ref: AWS::Region
            - '","metrics":[[{"label":"Started","expression":"FILL(m392141ff4cfa3bbe1889b2db42bcf20599513e199a0b9fb8dc736cde893c1d7c,
              0)"}],["AWS/States","ExecutionsStarted","StateMachineArn","'
            - Ref: ConstructHubOrchestration39161A46
            - '",{"label":"Started","stat":"Sum","visible":false,"id":"m392141ff4cfa3bbe1889b2db42bcf20599513e199a0b9fb8dc736cde893c1d7c"}],[{"label":"Succeeded","expression":"FILL(md1b80634be6e2f057c84f44fab13979a6445395ea2dc357cd12d0ba9f504e6d1,
              0)"}],["AWS/States","ExecutionsSucceeded","StateMachineArn","'
            - Ref: ConstructHubOrchestration39161A46
            - '",{"label":"Succeeded","stat":"Sum","visible":false,"id":"md1b80634be6e2f057c84f44fab13979a6445395ea2dc357cd12d0ba9f504e6d1"}],[{"label":"Aborted","expression":"FILL(m7c13255adf2b6d90baaa9e4e952e72ce260730c93b662336d01e3342f6255e08,
              0)"}],["AWS/States","ExecutionsAborted","StateMachineArn","'
            - Ref: ConstructHubOrchestration39161A46
            - '",{"label":"Aborted","stat":"Sum","visible":false,"id":"m7c13255adf2b6d90baaa9e4e952e72ce260730c93b662336d01e3342f6255e08"}],[{"label":"Failed","expression":"FILL(m503cb5a7568675222eb2ac827982f88ad300c986505dabfafe1707080946e597,
              0)"}],["AWS/States","ExecutionsFailed","StateMachineArn","'
            - Ref: ConstructHubOrchestration39161A46
            - '",{"label":"Failed","stat":"Sum","visible":false,"id":"m503cb5a7568675222eb2ac827982f88ad300c986505dabfafe1707080946e597"}],[{"label":"Throttled","expression":"FILL(m278670a6ffa3ce32fec8fcb73c1cfdc4c965389617e2387ab5852ebb00b2a81f,
              0)"}],["AWS/States","ExecutionThrottled","StateMachineArn","'
            - Ref: ConstructHubOrchestration39161A46
            - '",{"label":"Throttled","stat":"Sum","visible":false,"id":"m278670a6ffa3ce32fec8fcb73c1cfdc4c965389617e2387ab5852ebb00b2a81f"}],[{"label":"Timed
              Out","expression":"FILL(m106d91118c893ec9037d16448722184f1ebdcca08a617e1f13758151a8c85a21,
              0)"}],["AWS/States","ExecutionsTimedOut","StateMachineArn","'
            - Ref: ConstructHubOrchestration39161A46
            - '",{"label":"Timed
              Out","stat":"Sum","visible":false,"id":"m106d91118c893ec9037d16448722184f1ebdcca08a617e1f13758151a8c85a21"}],["AWS/States","ExecutionTime","StateMachineArn","'
            - Ref: ConstructHubOrchestration39161A46
            - '",{"label":"Duration","yAxis":"right"}]],"yAxis":{"left":{"min":0},"right":{"min":0}}}},{"type":"metric","width":12,"height":6,"x":12,"y":80,"properties":{"view":"timeSeries","title":"Dead
              Letter Queue","region":"'
            - Ref: AWS::Region
            - '","metrics":[["AWS/SQS","ApproximateNumberOfMessagesVisible","QueueName","'
            - Fn::GetAtt:
                - ConstructHubOrchestrationDLQ9C6D9BD4
                - QueueName
            - '",{"label":"Visible
              Messages","stat":"Maximum"}],["AWS/SQS","ApproximateNumberOfMessagesNotVisible","QueueName","'
            - Fn::GetAtt:
                - ConstructHubOrchestrationDLQ9C6D9BD4
                - QueueName
            - '",{"label":"Invisible
              Messages","stat":"Maximum"}],["AWS/SQS","ApproximateAgeOfOldestMessage","QueueName","'
            - Fn::GetAtt:
                - ConstructHubOrchestrationDLQ9C6D9BD4
                - QueueName
            - '",{"label":"Oldest Message
              Age","stat":"Maximum","yAxis":"right"}]],"annotations":{"horizontal":[{"color":"#ff7f0e","label":"10
              days","value":864000,"yAxis":"right"},{"color":"#ff0000","label":"14
              days (DLQ
              Retention)","value":1209600,"yAxis":"right"}]},"yAxis":{"left":{"min":0},"right":{"min":0}},"period":60}},{"type":"text","width":24,"height":2,"x":0,"y":86,"properties":{"markdown":"#
              Deny List\\n\\n[button:primary:Deny List Object](/s3/object/'
            - Ref: ConstructHubDenyListBucket1B3C2C2E
            - ?prefix=deny-list.json)\\n[button:Prune
              Function](/lambda/home#/functions/
            - Ref: ConstructHubDenyListPrunePruneHandler30B33551
            - )\\n[button:Prune
              Logs](/cloudwatch/home#logsV2:log-groups/log-group/$252Faws$252flambda$252f
            - Ref: ConstructHubDenyListPrunePruneHandler30B33551
            - /log-events)\\n[button:Delete
              Queue](/sqs/v2/home#/queues/https%3A%2F%2Fsqs.
            - Ref: AWS::Region
            - .amazonaws.com%2F
            - Ref: AWS::AccountId
            - "%2F"
            - Fn::GetAtt:
                - ConstructHubDenyListPruneDeleteQueueBBF60185
                - QueueName
            - )\\n[button:Delete
              Logs](/cloudwatch/home#logsV2:log-groups/log-group/$252Faws$252flambda$252f
            - Ref: ConstructHubDenyListPrunePruneQueueHandlerF7EB599B
            - /log-events)"}},{"type":"metric","width":12,"height":6,"x":0,"y":88,"properties":{"view":"timeSeries","title":"Deny
              List","region":"
            - Ref: AWS::Region
            - '","metrics":[[{"label":"Rules","expression":"FILL(m41327b0edbbef1ca627d9503d1b9b9fab401700118519537b58e0557adee7e4f,
              REPEAT)"}],["ConstructHub/DenyList","DenyListRuleCount",{"label":"Rules","stat":"Maximum","visible":false,"id":"m41327b0edbbef1ca627d9503d1b9b9fab401700118519537b58e0557adee7e4f"}],["AWS/SQS","NumberOfMessagesDeleted","QueueName","'
            - Fn::GetAtt:
                - ConstructHubDenyListPruneDeleteQueueBBF60185
                - QueueName
            - '",{"label":"Deleted
              Files","stat":"Sum"}]],"yAxis":{"left":{"min":0}},"period":300}},{"type":"metric","width":12,"height":6,"x":12,"y":88,"properties":{"view":"timeSeries","title":"Prune
              Function Health","region":"'
            - Ref: AWS::Region
            - '","metrics":[[{"label":"Invocations","expression":"FILL(m9ff955bd33652ecefb4dd9402064988aa5e418fcf59360156ff8c9e38dbde5e2,
              0)"}],["AWS/Lambda","Invocations","FunctionName","'
            - Ref: ConstructHubDenyListPrunePruneHandler30B33551
            - '",{"label":"Invocations","stat":"Sum","visible":false,"id":"m9ff955bd33652ecefb4dd9402064988aa5e418fcf59360156ff8c9e38dbde5e2"}],[{"label":"Errors","expression":"FILL(m3aa18789f406dc22d5fd69d6a8b1ae08cbc04aabfde21bee51e16796b37a2e55,
              0)"}],["AWS/Lambda","Errors","FunctionName","'
            - Ref: ConstructHubDenyListPrunePruneHandler30B33551
            - '",{"label":"Errors","stat":"Sum","visible":false,"id":"m3aa18789f406dc22d5fd69d6a8b1ae08cbc04aabfde21bee51e16796b37a2e55"}]],"yAxis":{"left":{"min":0}},"period":300}},{"type":"text","width":24,"height":2,"x":0,"y":94,"properties":{"markdown":"#
              Package Stats\\n\\n[button:primary:Package Stats
              Object](/s3/object/'
            - Ref: ConstructHubPackageDataDC5EF35E
            - ?prefix=stats.json)\\n[button:Package Stats
              Function](/lambda/home#/functions/
            - Ref: ConstructHubStats61DB07B1
            - )\\n[button:Package Stats
              Logs](/cloudwatch/home#logsV2:log-groups/log-group/$252Faws$252flambda$252f
            - Ref: ConstructHubStats61DB07B1
            - /log-events)"}},{"type":"metric","width":12,"height":6,"x":0,"y":96,"properties":{"view":"timeSeries","title":"Number
              of Package Stats Recorded","region":"
            - Ref: AWS::Region
            - '","metrics":[[{"label":"Packages with
              stats","expression":"FILL(m47411943a6e8f8e16a1dd905ff43cab11425b802c4d32615e081cab30c15f29f,
              REPEAT)"}],["ConstructHub/PackageStats","RegisteredPackagesWithStats",{"label":"Packages
              with
              stats","stat":"Maximum","visible":false,"id":"m47411943a6e8f8e16a1dd905ff43cab11425b802c4d32615e081cab30c15f29f"}]],"yAxis":{"left":{"min":0}}}},{"type":"metric","width":12,"height":6,"x":12,"y":96,"properties":{"view":"timeSeries","title":"Invocation
              Duration","region":"'
            - Ref: AWS::Region
            - '","metrics":[["AWS/Lambda","Duration","FunctionName","'
            - Ref: ConstructHubStats61DB07B1
            - '",{"label":"Duration"}]],"annotations":{"horizontal":[{"color":"#ffa500","label":"15
              minutes (Lambda
              timeout)","value":900,"yAxis":"right"}]},"yAxis":{"left":{"min":0}}}},{"type":"text","width":24,"height":2,"x":0,"y":102,"properties":{"markdown":"#
              Version Tracker\\n\\n[button:primary:Versions Object](/s3/object/'
            - Ref: ConstructHubPackageDataDC5EF35E
            - ?prefix=all-versions.json)\\n[button:Version Tracker
              Function](/lambda/home#/functions/
            - Ref: ConstructHubVersionTrackerD5E8AEAE
            - )\\n[button:Version Tracker
              Logs](/cloudwatch/home#logsV2:log-groups/log-group/$252Faws$252flambda$252f
            - Ref: ConstructHubVersionTrackerD5E8AEAE
            - /log-events)"}},{"type":"metric","width":12,"height":6,"x":0,"y":104,"properties":{"view":"timeSeries","title":"Number
              of Package Versions Recorded","region":"
            - Ref: AWS::Region
            - '","metrics":[[{"label":"Package versions
              recorded","expression":"FILL(m343ebb2e5802fe223e549d8262d8d0c364846e0276426bc0a2d872e83bd8e63d,
              REPEAT)"}],["ConstructHub/VersionTracker","TrackedVersionsCount",{"label":"Package
              versions
              recorded","stat":"Maximum","visible":false,"id":"m343ebb2e5802fe223e549d8262d8d0c364846e0276426bc0a2d872e83bd8e63d"}]],"yAxis":{"left":{"min":0}}}},{"type":"metric","width":12,"height":6,"x":12,"y":104,"properties":{"view":"timeSeries","title":"Invocation
              Duration","region":"'
            - Ref: AWS::Region
            - '","metrics":[["AWS/Lambda","Duration","FunctionName","'
            - Ref: ConstructHubVersionTrackerD5E8AEAE
            - '",{"label":"Duration"}]],"annotations":{"horizontal":[{"color":"#ffa500","label":"1
              minutes (Lambda
              timeout)","value":60,"yAxis":"right"}]},"yAxis":{"left":{"min":0}}}}]}'
      DashboardName: construct-hub-backend-graphs
  AWS679f53fac002430cb0da5b7982bd2287ServiceRoleC1EA0FF2:
    Type: AWS::IAM::Role
    Properties:
      AssumeRolePolicyDocument:
        Statement:
          - Action: sts:AssumeRole
            Effect: Allow
            Principal:
              Service: lambda.amazonaws.com
        Version: 2012-10-17
      ManagedPolicyArns:
        - Fn::Join:
            - ""
            - - "arn:"
              - Ref: AWS::Partition
              - :iam::aws:policy/service-role/AWSLambdaBasicExecutionRole
  AWS679f53fac002430cb0da5b7982bd22872D164C4C:
    Type: AWS::Lambda::Function
    Properties:
      Code:
        S3Bucket:
          Ref: AssetParameters4074092ab8b435c90a773e082601fa36def54c91cadfae59451bd0beda547cbcS3Bucket02FC0B28
        S3Key:
          Fn::Join:
            - ""
            - - Fn::Select:
                  - 0
                  - Fn::Split:
                      - "||"
                      - Ref: AssetParameters4074092ab8b435c90a773e082601fa36def54c91cadfae59451bd0beda547cbcS3VersionKey547E84F8
              - Fn::Select:
                  - 1
                  - Fn::Split:
                      - "||"
                      - Ref: AssetParameters4074092ab8b435c90a773e082601fa36def54c91cadfae59451bd0beda547cbcS3VersionKey547E84F8
      Role:
        Fn::GetAtt:
          - AWS679f53fac002430cb0da5b7982bd2287ServiceRoleC1EA0FF2
          - Arn
      Handler: index.handler
      Runtime: nodejs12.x
      Timeout: 120
    DependsOn:
      - AWS679f53fac002430cb0da5b7982bd2287ServiceRoleC1EA0FF2
  CustomS3AutoDeleteObjectsCustomResourceProviderRole3B1BD092:
    Type: AWS::IAM::Role
    Properties:
      AssumeRolePolicyDocument:
        Version: 2012-10-17
        Statement:
          - Action: sts:AssumeRole
            Effect: Allow
            Principal:
              Service: lambda.amazonaws.com
      ManagedPolicyArns:
        - Fn::Sub: arn:\${AWS::Partition}:iam::aws:policy/service-role/AWSLambdaBasicExecutionRole
  CustomS3AutoDeleteObjectsCustomResourceProviderHandler9D90184F:
    Type: AWS::Lambda::Function
    Properties:
      Code:
        S3Bucket:
          Ref: AssetParameters1f7e277bd526ebce1983fa1e7a84a5281ec533d9187caaebb773681bbf7bf4c1S3Bucket4842F32D
        S3Key:
          Fn::Join:
            - ""
            - - Fn::Select:
                  - 0
                  - Fn::Split:
                      - "||"
                      - Ref: AssetParameters1f7e277bd526ebce1983fa1e7a84a5281ec533d9187caaebb773681bbf7bf4c1S3VersionKeyD0A0B57A
              - Fn::Select:
                  - 1
                  - Fn::Split:
                      - "||"
                      - Ref: AssetParameters1f7e277bd526ebce1983fa1e7a84a5281ec533d9187caaebb773681bbf7bf4c1S3VersionKeyD0A0B57A
      Timeout: 900
      MemorySize: 128
      Handler: __entrypoint__.handler
      Role:
        Fn::GetAtt:
          - CustomS3AutoDeleteObjectsCustomResourceProviderRole3B1BD092
          - Arn
      Runtime: nodejs12.x
      Description:
        Fn::Join:
          - ""
          - - "Lambda function for auto-deleting objects in "
            - Ref: ConstructHubDenyListBucket1B3C2C2E
            - " S3 bucket."
    DependsOn:
      - CustomS3AutoDeleteObjectsCustomResourceProviderRole3B1BD092
  CustomCDKBucketDeployment8693BB64968944B69AAFB0CC9EB8756CServiceRole89A01265:
    Type: AWS::IAM::Role
    Properties:
      AssumeRolePolicyDocument:
        Statement:
          - Action: sts:AssumeRole
            Effect: Allow
            Principal:
              Service: lambda.amazonaws.com
        Version: 2012-10-17
      ManagedPolicyArns:
        - Fn::Join:
            - ""
            - - "arn:"
              - Ref: AWS::Partition
              - :iam::aws:policy/service-role/AWSLambdaBasicExecutionRole
  CustomCDKBucketDeployment8693BB64968944B69AAFB0CC9EB8756CServiceRoleDefaultPolicy88902FDF:
    Type: AWS::IAM::Policy
    Properties:
      PolicyDocument:
        Statement:
          - Action:
              - s3:GetObject*
              - s3:GetBucket*
              - s3:List*
            Effect: Allow
            Resource:
              - Fn::Join:
                  - ""
                  - - "arn:"
                    - Ref: AWS::Partition
                    - ":s3:::"
                    - Ref: AssetParameters6f1f07e70de63d5afdbcab762f8f867a2aedb494b30cd360d5deb518d3914263S3Bucket55D036C4
              - Fn::Join:
                  - ""
                  - - "arn:"
                    - Ref: AWS::Partition
                    - ":s3:::"
                    - Ref: AssetParameters6f1f07e70de63d5afdbcab762f8f867a2aedb494b30cd360d5deb518d3914263S3Bucket55D036C4
                    - /*
          - Action:
              - s3:GetObject*
              - s3:GetBucket*
              - s3:List*
              - s3:DeleteObject*
              - s3:PutObject*
              - s3:Abort*
            Effect: Allow
            Resource:
              - Fn::GetAtt:
                  - ConstructHubDenyListBucket1B3C2C2E
                  - Arn
              - Fn::Join:
                  - ""
                  - - Fn::GetAtt:
                        - ConstructHubDenyListBucket1B3C2C2E
                        - Arn
                    - /*
          - Action:
              - s3:GetObject*
              - s3:GetBucket*
              - s3:List*
            Effect: Allow
            Resource:
              - Fn::Join:
                  - ""
                  - - "arn:"
                    - Ref: AWS::Partition
                    - ":s3:::"
                    - Ref: AssetParametersb32de5d6fb92c01b03e93e387691b3f444ac4e9800273abf834874c427c640f0S3Bucket0D334DA1
              - Fn::Join:
                  - ""
                  - - "arn:"
                    - Ref: AWS::Partition
                    - ":s3:::"
                    - Ref: AssetParametersb32de5d6fb92c01b03e93e387691b3f444ac4e9800273abf834874c427c640f0S3Bucket0D334DA1
                    - /*
          - Action:
              - s3:GetObject*
              - s3:GetBucket*
              - s3:List*
              - s3:DeleteObject*
              - s3:PutObject*
              - s3:Abort*
            Effect: Allow
            Resource:
              - Fn::GetAtt:
                  - ConstructHubIngestionConfigBucket0F0ED0B6
                  - Arn
              - Fn::Join:
                  - ""
                  - - Fn::GetAtt:
                        - ConstructHubIngestionConfigBucket0F0ED0B6
                        - Arn
                    - /*
          - Action:
              - s3:GetObject*
              - s3:GetBucket*
              - s3:List*
            Effect: Allow
            Resource:
              - Fn::Join:
                  - ""
                  - - "arn:"
                    - Ref: AWS::Partition
                    - ":s3:::"
                    - Ref: AssetParameters8d968e7576898e39de27ff4cf5f336e8f112a4de9757412123e2dd725f451900S3BucketB2DE6865
              - Fn::Join:
                  - ""
                  - - "arn:"
                    - Ref: AWS::Partition
                    - ":s3:::"
                    - Ref: AssetParameters8d968e7576898e39de27ff4cf5f336e8f112a4de9757412123e2dd725f451900S3BucketB2DE6865
                    - /*
          - Action:
              - s3:GetObject*
              - s3:GetBucket*
              - s3:List*
              - s3:DeleteObject*
              - s3:PutObject*
              - s3:Abort*
            Effect: Allow
            Resource:
              - Fn::GetAtt:
                  - ConstructHubLicenseListBucket9334047F
                  - Arn
              - Fn::Join:
                  - ""
                  - - Fn::GetAtt:
                        - ConstructHubLicenseListBucket9334047F
                        - Arn
                    - /*
          - Action:
              - s3:GetObject*
              - s3:GetBucket*
              - s3:List*
            Effect: Allow
            Resource:
              - Fn::Join:
                  - ""
                  - - "arn:"
                    - Ref: AWS::Partition
                    - ":s3:::"
                    - Ref: AssetParametersaf643e5566a0312128cd71b1e1fac9f5075a2e8ce5ce8f95249461a0ef6dbfbaS3BucketE65BEBC2
              - Fn::Join:
                  - ""
                  - - "arn:"
                    - Ref: AWS::Partition
                    - ":s3:::"
                    - Ref: AssetParametersaf643e5566a0312128cd71b1e1fac9f5075a2e8ce5ce8f95249461a0ef6dbfbaS3BucketE65BEBC2
                    - /*
          - Action:
              - s3:GetObject*
              - s3:GetBucket*
              - s3:List*
              - s3:DeleteObject*
              - s3:PutObject*
              - s3:Abort*
            Effect: Allow
            Resource:
              - Fn::GetAtt:
                  - ConstructHubWebAppWebsiteBucket4B2B9DB2
                  - Arn
              - Fn::Join:
                  - ""
                  - - Fn::GetAtt:
                        - ConstructHubWebAppWebsiteBucket4B2B9DB2
                        - Arn
                    - /*
          - Action:
              - cloudfront:GetInvalidation
              - cloudfront:CreateInvalidation
            Effect: Allow
            Resource: "*"
          - Action:
              - s3:GetObject*
              - s3:GetBucket*
              - s3:List*
            Effect: Allow
            Resource:
              - Fn::Join:
                  - ""
                  - - "arn:"
                    - Ref: AWS::Partition
                    - ":s3:::"
                    - Ref: AssetParameterse55830a9b80764bba7a1d95af568e482da15437ad646619e8f6c76dc8c098c91S3Bucket880B69C6
              - Fn::Join:
                  - ""
                  - - "arn:"
                    - Ref: AWS::Partition
                    - ":s3:::"
                    - Ref: AssetParameterse55830a9b80764bba7a1d95af568e482da15437ad646619e8f6c76dc8c098c91S3Bucket880B69C6
                    - /*
          - Action:
              - s3:GetObject*
              - s3:GetBucket*
              - s3:List*
            Effect: Allow
            Resource:
              - Fn::Join:
                  - ""
                  - - "arn:"
                    - Ref: AWS::Partition
                    - ":s3:::"
                    - Ref: AssetParametersd7eba45c105712349db08f8edd1c547cd768fb9c92dadc0bfd2403ecc4127f96S3BucketEBD7DE4E
              - Fn::Join:
                  - ""
                  - - "arn:"
                    - Ref: AWS::Partition
                    - ":s3:::"
                    - Ref: AssetParametersd7eba45c105712349db08f8edd1c547cd768fb9c92dadc0bfd2403ecc4127f96S3BucketEBD7DE4E
                    - /*
        Version: 2012-10-17
      PolicyName: CustomCDKBucketDeployment8693BB64968944B69AAFB0CC9EB8756CServiceRoleDefaultPolicy88902FDF
      Roles:
        - Ref: CustomCDKBucketDeployment8693BB64968944B69AAFB0CC9EB8756CServiceRole89A01265
  CustomCDKBucketDeployment8693BB64968944B69AAFB0CC9EB8756C81C01536:
    Type: AWS::Lambda::Function
    Properties:
      Code:
        S3Bucket:
          Ref: AssetParametersa3058ccb468d757ebb89df5363a1c20f5307c6911136f29d00e1a68c9b2aa7e8S3BucketD1AD544E
        S3Key:
          Fn::Join:
            - ""
            - - Fn::Select:
                  - 0
                  - Fn::Split:
                      - "||"
                      - Ref: AssetParametersa3058ccb468d757ebb89df5363a1c20f5307c6911136f29d00e1a68c9b2aa7e8S3VersionKey93A19D70
              - Fn::Select:
                  - 1
                  - Fn::Split:
                      - "||"
                      - Ref: AssetParametersa3058ccb468d757ebb89df5363a1c20f5307c6911136f29d00e1a68c9b2aa7e8S3VersionKey93A19D70
      Role:
        Fn::GetAtt:
          - CustomCDKBucketDeployment8693BB64968944B69AAFB0CC9EB8756CServiceRole89A01265
          - Arn
      Handler: index.handler
      Layers:
        - Ref: ConstructHubDenyListBucketDeploymentAwsCliLayerEAC3D4DA
      Runtime: python3.7
      Timeout: 900
    DependsOn:
      - CustomCDKBucketDeployment8693BB64968944B69AAFB0CC9EB8756CServiceRoleDefaultPolicy88902FDF
      - CustomCDKBucketDeployment8693BB64968944B69AAFB0CC9EB8756CServiceRole89A01265
  BucketNotificationsHandler050a0587b7544547bf325f094a3db834RoleB6FB88EC:
    Type: AWS::IAM::Role
    Properties:
      AssumeRolePolicyDocument:
        Statement:
          - Action: sts:AssumeRole
            Effect: Allow
            Principal:
              Service: lambda.amazonaws.com
        Version: 2012-10-17
      ManagedPolicyArns:
        - Fn::Join:
            - ""
            - - "arn:"
              - Ref: AWS::Partition
              - :iam::aws:policy/service-role/AWSLambdaBasicExecutionRole
  BucketNotificationsHandler050a0587b7544547bf325f094a3db834RoleDefaultPolicy2CF63D36:
    Type: AWS::IAM::Policy
    Properties:
      PolicyDocument:
        Statement:
          - Action: s3:PutBucketNotification
            Effect: Allow
            Resource: "*"
        Version: 2012-10-17
      PolicyName: BucketNotificationsHandler050a0587b7544547bf325f094a3db834RoleDefaultPolicy2CF63D36
      Roles:
        - Ref: BucketNotificationsHandler050a0587b7544547bf325f094a3db834RoleB6FB88EC
  BucketNotificationsHandler050a0587b7544547bf325f094a3db8347ECC3691:
    Type: AWS::Lambda::Function
    Properties:
      Description: AWS CloudFormation handler for "Custom::S3BucketNotifications"
        resources (@aws-cdk/aws-s3)
      Code:
        ZipFile: >
          import boto3  # type: ignore

          import json

          import logging

          import urllib.request


          s3 = boto3.client("s3")


          CONFIGURATION_TYPES = ["TopicConfigurations", "QueueConfigurations", "LambdaFunctionConfigurations"]


          def handler(event: dict, context):
              response_status = "SUCCESS"
              error_message = ""
              try:
                  props = event["ResourceProperties"]
                  bucket = props["BucketName"]
                  notification_configuration = props["NotificationConfiguration"]
                  request_type = event["RequestType"]
                  managed = props.get('Managed', 'true').lower() == 'true'
                  stack_id = event['StackId']

                  if managed:
                    config = handle_managed(request_type, notification_configuration)
                  else:
                    config = handle_unmanaged(bucket, stack_id, request_type, notification_configuration)

                  put_bucket_notification_configuration(bucket, config)
              except Exception as e:
                  logging.exception("Failed to put bucket notification configuration")
                  response_status = "FAILED"
                  error_message = f"Error: {str(e)}. "
              finally:
                  submit_response(event, context, response_status, error_message)


          def handle_managed(request_type, notification_configuration):
            if request_type == 'Delete':
              return {}
            return notification_configuration


          def handle_unmanaged(bucket, stack_id, request_type, notification_configuration):

            # find external notifications
            external_notifications = find_external_notifications(bucket, stack_id)

            # if delete, that's all we need
            if request_type == 'Delete':
              return external_notifications

            def with_id(notification):
              notification['Id'] = f"{stack_id}-{hash(json.dumps(notification, sort_keys=True))}"
              return notification

            # otherwise, merge external with incoming config and augment with id
            notifications = {}
            for t in CONFIGURATION_TYPES:
              external = external_notifications.get(t, [])
              incoming = [with_id(n) for n in notification_configuration.get(t, [])]
              notifications[t] = external + incoming
            return notifications


          def find_external_notifications(bucket, stack_id):
            existing_notifications = get_bucket_notification_configuration(bucket)
            external_notifications = {}
            for t in CONFIGURATION_TYPES:
              # if the notification was created by us, we know what id to expect
              # so we can filter by it.
              external_notifications[t] = [n for n in existing_notifications.get(t, []) if not n['Id'].startswith(f"{stack_id}-")]

            return external_notifications


          def get_bucket_notification_configuration(bucket):
            return s3.get_bucket_notification_configuration(Bucket=bucket)


          def put_bucket_notification_configuration(bucket, notification_configuration):
            s3.put_bucket_notification_configuration(Bucket=bucket, NotificationConfiguration=notification_configuration)


          def submit_response(event: dict, context, response_status: str, error_message: str):
              response_body = json.dumps(
                  {
                      "Status": response_status,
                      "Reason": f"{error_message}See the details in CloudWatch Log Stream: {context.log_stream_name}",
                      "PhysicalResourceId": event.get("PhysicalResourceId") or event["LogicalResourceId"],
                      "StackId": event["StackId"],
                      "RequestId": event["RequestId"],
                      "LogicalResourceId": event["LogicalResourceId"],
                      "NoEcho": False,
                  }
              ).encode("utf-8")
              headers = {"content-type": "", "content-length": str(len(response_body))}
              try:
                  req = urllib.request.Request(url=event["ResponseURL"], headers=headers, data=response_body, method="PUT")
                  with urllib.request.urlopen(req) as response:
                      print(response.read().decode("utf-8"))
                  print("Status code: " + response.reason)
              except Exception as e:
                  print("send(..) failed executing request.urlopen(..): " + str(e))
      Handler: index.handler
      Role:
        Fn::GetAtt:
          - BucketNotificationsHandler050a0587b7544547bf325f094a3db834RoleB6FB88EC
          - Arn
      Runtime: python3.7
      Timeout: 300
    DependsOn:
      - BucketNotificationsHandler050a0587b7544547bf325f094a3db834RoleDefaultPolicy2CF63D36
      - BucketNotificationsHandler050a0587b7544547bf325f094a3db834RoleB6FB88EC
  LogRetentionaae0aa3c5b4d4f87b02d85b201efdd8aServiceRole9741ECFB:
    Type: AWS::IAM::Role
    Properties:
      AssumeRolePolicyDocument:
        Statement:
          - Action: sts:AssumeRole
            Effect: Allow
            Principal:
              Service: lambda.amazonaws.com
        Version: 2012-10-17
      ManagedPolicyArns:
        - Fn::Join:
            - ""
            - - "arn:"
              - Ref: AWS::Partition
              - :iam::aws:policy/service-role/AWSLambdaBasicExecutionRole
  LogRetentionaae0aa3c5b4d4f87b02d85b201efdd8aServiceRoleDefaultPolicyADDA7DEB:
    Type: AWS::IAM::Policy
    Properties:
      PolicyDocument:
        Statement:
          - Action:
              - logs:PutRetentionPolicy
              - logs:DeleteRetentionPolicy
            Effect: Allow
            Resource: "*"
        Version: 2012-10-17
      PolicyName: LogRetentionaae0aa3c5b4d4f87b02d85b201efdd8aServiceRoleDefaultPolicyADDA7DEB
      Roles:
        - Ref: LogRetentionaae0aa3c5b4d4f87b02d85b201efdd8aServiceRole9741ECFB
  LogRetentionaae0aa3c5b4d4f87b02d85b201efdd8aFD4BFC8A:
    Type: AWS::Lambda::Function
    Properties:
      Handler: index.handler
      Runtime: nodejs14.x
      Code:
        S3Bucket:
          Ref: AssetParametersb120b13d9d868c7622e7db1b68bae4c0f82ffd0227b8c15f2cef38e186ff3827S3Bucket2070BA0A
        S3Key:
          Fn::Join:
            - ""
            - - Fn::Select:
                  - 0
                  - Fn::Split:
                      - "||"
                      - Ref: AssetParametersb120b13d9d868c7622e7db1b68bae4c0f82ffd0227b8c15f2cef38e186ff3827S3VersionKeyB95D17C3
              - Fn::Select:
                  - 1
                  - Fn::Split:
                      - "||"
                      - Ref: AssetParametersb120b13d9d868c7622e7db1b68bae4c0f82ffd0227b8c15f2cef38e186ff3827S3VersionKeyB95D17C3
      Role:
        Fn::GetAtt:
          - LogRetentionaae0aa3c5b4d4f87b02d85b201efdd8aServiceRole9741ECFB
          - Arn
    DependsOn:
      - LogRetentionaae0aa3c5b4d4f87b02d85b201efdd8aServiceRoleDefaultPolicyADDA7DEB
      - LogRetentionaae0aa3c5b4d4f87b02d85b201efdd8aServiceRole9741ECFB
  PackageVersionsTableWidgetHandler5fa848259c1d5e388c0df69f05c016dfServiceRole060BA12C:
    Type: AWS::IAM::Role
    Properties:
      AssumeRolePolicyDocument:
        Statement:
          - Action: sts:AssumeRole
            Effect: Allow
            Principal:
              Service: lambda.amazonaws.com
        Version: 2012-10-17
      ManagedPolicyArns:
        - Fn::Join:
            - ""
            - - "arn:"
              - Ref: AWS::Partition
              - :iam::aws:policy/service-role/AWSLambdaBasicExecutionRole
      Tags:
        - Key: function-purpose
          Value: cloudwatch-custom-widget
  PackageVersionsTableWidgetHandler5fa848259c1d5e388c0df69f05c016dfServiceRoleDefaultPolicy873D958D:
    Type: AWS::IAM::Policy
    Properties:
      PolicyDocument:
        Statement:
          - Action:
              - s3:GetObject*
              - s3:GetBucket*
              - s3:List*
            Effect: Allow
            Resource:
              - Fn::GetAtt:
                  - ConstructHubPackageDataDC5EF35E
                  - Arn
              - Fn::Join:
                  - ""
                  - - Fn::GetAtt:
                        - ConstructHubPackageDataDC5EF35E
                        - Arn
                    - /uninstallable-objects/data.json
          - Action:
              - s3:GetObject*
              - s3:GetBucket*
              - s3:List*
            Effect: Allow
            Resource:
              - Fn::GetAtt:
                  - ConstructHubPackageDataDC5EF35E
                  - Arn
              - Fn::Join:
                  - ""
                  - - Fn::GetAtt:
                        - ConstructHubPackageDataDC5EF35E
                        - Arn
                    - /missing-objects/typescript-documentation.json
          - Action:
              - s3:GetObject*
              - s3:GetBucket*
              - s3:List*
            Effect: Allow
            Resource:
              - Fn::GetAtt:
                  - ConstructHubPackageDataDC5EF35E
                  - Arn
              - Fn::Join:
                  - ""
                  - - Fn::GetAtt:
                        - ConstructHubPackageDataDC5EF35E
                        - Arn
                    - /corruptassembly-objects/typescript.json
          - Action:
              - s3:GetObject*
              - s3:GetBucket*
              - s3:List*
            Effect: Allow
            Resource:
              - Fn::GetAtt:
                  - ConstructHubPackageDataDC5EF35E
                  - Arn
              - Fn::Join:
                  - ""
                  - - Fn::GetAtt:
                        - ConstructHubPackageDataDC5EF35E
                        - Arn
                    - /missing-objects/python-documentation.json
          - Action:
              - s3:GetObject*
              - s3:GetBucket*
              - s3:List*
            Effect: Allow
            Resource:
              - Fn::GetAtt:
                  - ConstructHubPackageDataDC5EF35E
                  - Arn
              - Fn::Join:
                  - ""
                  - - Fn::GetAtt:
                        - ConstructHubPackageDataDC5EF35E
                        - Arn
                    - /corruptassembly-objects/python.json
          - Action:
              - s3:GetObject*
              - s3:GetBucket*
              - s3:List*
            Effect: Allow
            Resource:
              - Fn::GetAtt:
                  - ConstructHubPackageDataDC5EF35E
                  - Arn
              - Fn::Join:
                  - ""
                  - - Fn::GetAtt:
                        - ConstructHubPackageDataDC5EF35E
                        - Arn
                    - /missing-objects/java-documentation.json
          - Action:
              - s3:GetObject*
              - s3:GetBucket*
              - s3:List*
            Effect: Allow
            Resource:
              - Fn::GetAtt:
                  - ConstructHubPackageDataDC5EF35E
                  - Arn
              - Fn::Join:
                  - ""
                  - - Fn::GetAtt:
                        - ConstructHubPackageDataDC5EF35E
                        - Arn
                    - /corruptassembly-objects/java.json
          - Action:
              - s3:GetObject*
              - s3:GetBucket*
              - s3:List*
            Effect: Allow
            Resource:
              - Fn::GetAtt:
                  - ConstructHubPackageDataDC5EF35E
                  - Arn
              - Fn::Join:
                  - ""
                  - - Fn::GetAtt:
                        - ConstructHubPackageDataDC5EF35E
                        - Arn
                    - /missing-objects/csharp-documentation.json
          - Action:
              - s3:GetObject*
              - s3:GetBucket*
              - s3:List*
            Effect: Allow
            Resource:
              - Fn::GetAtt:
                  - ConstructHubPackageDataDC5EF35E
                  - Arn
              - Fn::Join:
                  - ""
                  - - Fn::GetAtt:
                        - ConstructHubPackageDataDC5EF35E
                        - Arn
                    - /corruptassembly-objects/csharp.json
        Version: 2012-10-17
      PolicyName: PackageVersionsTableWidgetHandler5fa848259c1d5e388c0df69f05c016dfServiceRoleDefaultPolicy873D958D
      Roles:
        - Ref: PackageVersionsTableWidgetHandler5fa848259c1d5e388c0df69f05c016dfServiceRole060BA12C
  PackageVersionsTableWidgetHandler5fa848259c1d5e388c0df69f05c016dfBE2C27C2:
    Type: AWS::Lambda::Function
    Properties:
      Code:
        S3Bucket:
          Ref: AssetParameters3a01b7768b85490df938bd83982d28d5bc2417457fbc70c07eaa72e455e9880dS3BucketCBEF8050
        S3Key:
          Fn::Join:
            - ""
            - - Fn::Select:
                  - 0
                  - Fn::Split:
                      - "||"
                      - Ref: AssetParameters3a01b7768b85490df938bd83982d28d5bc2417457fbc70c07eaa72e455e9880dS3VersionKey57968381
              - Fn::Select:
                  - 1
                  - Fn::Split:
                      - "||"
                      - Ref: AssetParameters3a01b7768b85490df938bd83982d28d5bc2417457fbc70c07eaa72e455e9880dS3VersionKey57968381
      Role:
        Fn::GetAtt:
          - PackageVersionsTableWidgetHandler5fa848259c1d5e388c0df69f05c016dfServiceRole060BA12C
          - Arn
      Description: "[ConstructHub/MissingDocumentationWidget] Is a custom CloudWatch
        widget handler"
      Environment:
        Variables:
          BUCKET_NAME:
            Ref: ConstructHubPackageDataDC5EF35E
          OBJECT_KEY: uninstallable-objects/data.json
      Handler: index.handler
      MemorySize: 1024
      Runtime: nodejs14.x
      Tags:
        - Key: function-purpose
          Value: cloudwatch-custom-widget
      Timeout: 15
    DependsOn:
      - PackageVersionsTableWidgetHandler5fa848259c1d5e388c0df69f05c016dfServiceRoleDefaultPolicy873D958D
      - PackageVersionsTableWidgetHandler5fa848259c1d5e388c0df69f05c016dfServiceRole060BA12C
Outputs:
  ConstructHubMonitoringWatchfulWatchfulDashboard75D318D0:
    Value:
      Fn::Join:
        - ""
        - - https://console.aws.amazon.com/cloudwatch/home?region=
          - Ref: AWS::Region
          - "#dashboards:name="
          - Ref: ConstructHubMonitoringWatchfulDashboardB8493D55
  ConstructHubSnapshotCommandDD3886DA:
    Description: Snapshot dev/ConstructHub/PackageData
    Value:
      Fn::Join:
        - ""
        - - aws s3 sync s3://
          - Ref: ConstructHubPackageDataDC5EF35E
          - " s3://"
          - Ref: ConstructHubFailoverPackageDataBA7D3B85
  ConstructHubDenyListSnapshotCommand3E133B03:
    Description: Snapshot dev/ConstructHub/DenyList/Bucket
    Value:
      Fn::Join:
        - ""
        - - aws s3 sync s3://
          - Ref: ConstructHubDenyListBucket1B3C2C2E
          - " s3://"
          - Ref: ConstructHubDenyListFailoverBucketBF1E05AD
  ConstructHubIngestionSnapshotCommand746AF5B0:
    Description: Snapshot dev/ConstructHub/Ingestion/ConfigBucket
    Value:
      Fn::Join:
        - ""
        - - aws s3 sync s3://
          - Ref: ConstructHubIngestionConfigBucket0F0ED0B6
          - " s3://"
          - Ref: ConstructHubIngestionFailoverConfigBucket079F82C3
  ConstructHubLicenseListSnapshotCommandB9EA2EF4:
    Description: Snapshot dev/ConstructHub/LicenseList/Bucket
    Value:
      Fn::Join:
        - ""
        - - aws s3 sync s3://
          - Ref: ConstructHubLicenseListBucket9334047F
          - " s3://"
          - Ref: ConstructHubLicenseListFailoverBucketA96D2AAF
  ConstructHubWebAppSnapshotCommandC5AF418E:
    Description: Snapshot dev/ConstructHub/WebApp/WebsiteBucket
    Value:
      Fn::Join:
        - ""
        - - aws s3 sync s3://
          - Ref: ConstructHubWebAppWebsiteBucket4B2B9DB2
          - " s3://"
          - Ref: ConstructHubWebAppFailoverWebsiteBucketE69CC2C7
  ConstructHubWebAppDomainNameDC10F8DD:
    Value:
      Fn::GetAtt:
        - ConstructHubWebAppDistribution1F181DC9
        - DomainName
    Export:
      Name: ConstructHubDomainName
  ConstructHubSourcesSnapshotCommandB1EF760F:
    Description: Snapshot dev/ConstructHub/Sources/NpmJs--StagingBucket
    Value:
      Fn::Join:
        - ""
        - - aws s3 sync s3://
          - Ref: ConstructHubSourcesNpmJsStagingBucketB286F0E6
          - " s3://"
          - Ref: ConstructHubSourcesFailoverNpmJsStagingBucketF46C2C42
Parameters:
  AssetParameters4074092ab8b435c90a773e082601fa36def54c91cadfae59451bd0beda547cbcS3Bucket02FC0B28:
    Type: String
    Description: S3 bucket for asset
      "4074092ab8b435c90a773e082601fa36def54c91cadfae59451bd0beda547cbc"
  AssetParameters4074092ab8b435c90a773e082601fa36def54c91cadfae59451bd0beda547cbcS3VersionKey547E84F8:
    Type: String
    Description: S3 key for asset version
      "4074092ab8b435c90a773e082601fa36def54c91cadfae59451bd0beda547cbc"
  AssetParameters4074092ab8b435c90a773e082601fa36def54c91cadfae59451bd0beda547cbcArtifactHashF236251A:
    Type: String
    Description: Artifact hash for asset
      "4074092ab8b435c90a773e082601fa36def54c91cadfae59451bd0beda547cbc"
  AssetParameters1f7e277bd526ebce1983fa1e7a84a5281ec533d9187caaebb773681bbf7bf4c1S3Bucket4842F32D:
    Type: String
    Description: S3 bucket for asset
      "1f7e277bd526ebce1983fa1e7a84a5281ec533d9187caaebb773681bbf7bf4c1"
  AssetParameters1f7e277bd526ebce1983fa1e7a84a5281ec533d9187caaebb773681bbf7bf4c1S3VersionKeyD0A0B57A:
    Type: String
    Description: S3 key for asset version
      "1f7e277bd526ebce1983fa1e7a84a5281ec533d9187caaebb773681bbf7bf4c1"
  AssetParameters1f7e277bd526ebce1983fa1e7a84a5281ec533d9187caaebb773681bbf7bf4c1ArtifactHash0128B949:
    Type: String
    Description: Artifact hash for asset
      "1f7e277bd526ebce1983fa1e7a84a5281ec533d9187caaebb773681bbf7bf4c1"
  AssetParameterse9882ab123687399f934da0d45effe675ecc8ce13b40cb946f3e1d6141fe8d68S3BucketAEADE8C7:
    Type: String
    Description: S3 bucket for asset
      "e9882ab123687399f934da0d45effe675ecc8ce13b40cb946f3e1d6141fe8d68"
  AssetParameterse9882ab123687399f934da0d45effe675ecc8ce13b40cb946f3e1d6141fe8d68S3VersionKeyE415415F:
    Type: String
    Description: S3 key for asset version
      "e9882ab123687399f934da0d45effe675ecc8ce13b40cb946f3e1d6141fe8d68"
  AssetParameterse9882ab123687399f934da0d45effe675ecc8ce13b40cb946f3e1d6141fe8d68ArtifactHashD9A515C3:
    Type: String
    Description: Artifact hash for asset
      "e9882ab123687399f934da0d45effe675ecc8ce13b40cb946f3e1d6141fe8d68"
  AssetParametersa3058ccb468d757ebb89df5363a1c20f5307c6911136f29d00e1a68c9b2aa7e8S3BucketD1AD544E:
    Type: String
    Description: S3 bucket for asset
      "a3058ccb468d757ebb89df5363a1c20f5307c6911136f29d00e1a68c9b2aa7e8"
  AssetParametersa3058ccb468d757ebb89df5363a1c20f5307c6911136f29d00e1a68c9b2aa7e8S3VersionKey93A19D70:
    Type: String
    Description: S3 key for asset version
      "a3058ccb468d757ebb89df5363a1c20f5307c6911136f29d00e1a68c9b2aa7e8"
  AssetParametersa3058ccb468d757ebb89df5363a1c20f5307c6911136f29d00e1a68c9b2aa7e8ArtifactHash238275D6:
    Type: String
    Description: Artifact hash for asset
      "a3058ccb468d757ebb89df5363a1c20f5307c6911136f29d00e1a68c9b2aa7e8"
  AssetParameters6f1f07e70de63d5afdbcab762f8f867a2aedb494b30cd360d5deb518d3914263S3Bucket55D036C4:
    Type: String
    Description: S3 bucket for asset
      "6f1f07e70de63d5afdbcab762f8f867a2aedb494b30cd360d5deb518d3914263"
  AssetParameters6f1f07e70de63d5afdbcab762f8f867a2aedb494b30cd360d5deb518d3914263S3VersionKey1CB8DF17:
    Type: String
    Description: S3 key for asset version
      "6f1f07e70de63d5afdbcab762f8f867a2aedb494b30cd360d5deb518d3914263"
  AssetParameters6f1f07e70de63d5afdbcab762f8f867a2aedb494b30cd360d5deb518d3914263ArtifactHashEC19001D:
    Type: String
    Description: Artifact hash for asset
      "6f1f07e70de63d5afdbcab762f8f867a2aedb494b30cd360d5deb518d3914263"
  AssetParametersda314a367a18f33751a5eb7ce225a83303de022e561b22ab1f6d4cbc1a71f17aS3BucketAE80D773:
    Type: String
    Description: S3 bucket for asset
      "da314a367a18f33751a5eb7ce225a83303de022e561b22ab1f6d4cbc1a71f17a"
  AssetParametersda314a367a18f33751a5eb7ce225a83303de022e561b22ab1f6d4cbc1a71f17aS3VersionKey662F0E6F:
    Type: String
    Description: S3 key for asset version
      "da314a367a18f33751a5eb7ce225a83303de022e561b22ab1f6d4cbc1a71f17a"
  AssetParametersda314a367a18f33751a5eb7ce225a83303de022e561b22ab1f6d4cbc1a71f17aArtifactHash0386B8EC:
    Type: String
    Description: Artifact hash for asset
      "da314a367a18f33751a5eb7ce225a83303de022e561b22ab1f6d4cbc1a71f17a"
  AssetParametersf48a57855b9215d276824d60336ec8a3f6c5ee595499a28309a24fc59cf387b3S3BucketAC5DE359:
    Type: String
    Description: S3 bucket for asset
      "f48a57855b9215d276824d60336ec8a3f6c5ee595499a28309a24fc59cf387b3"
  AssetParametersf48a57855b9215d276824d60336ec8a3f6c5ee595499a28309a24fc59cf387b3S3VersionKey503D22DC:
    Type: String
    Description: S3 key for asset version
      "f48a57855b9215d276824d60336ec8a3f6c5ee595499a28309a24fc59cf387b3"
  AssetParametersf48a57855b9215d276824d60336ec8a3f6c5ee595499a28309a24fc59cf387b3ArtifactHash11DB5971:
    Type: String
    Description: Artifact hash for asset
      "f48a57855b9215d276824d60336ec8a3f6c5ee595499a28309a24fc59cf387b3"
  AssetParameters0de01972063263c1521462918f3381103f6030c04db94d1ff2b848611c120f4aS3Bucket789CA701:
    Type: String
    Description: S3 bucket for asset
      "0de01972063263c1521462918f3381103f6030c04db94d1ff2b848611c120f4a"
  AssetParameters0de01972063263c1521462918f3381103f6030c04db94d1ff2b848611c120f4aS3VersionKey0222399F:
    Type: String
    Description: S3 key for asset version
      "0de01972063263c1521462918f3381103f6030c04db94d1ff2b848611c120f4a"
  AssetParameters0de01972063263c1521462918f3381103f6030c04db94d1ff2b848611c120f4aArtifactHash82449A4A:
    Type: String
    Description: Artifact hash for asset
      "0de01972063263c1521462918f3381103f6030c04db94d1ff2b848611c120f4a"
  AssetParametersb120b13d9d868c7622e7db1b68bae4c0f82ffd0227b8c15f2cef38e186ff3827S3Bucket2070BA0A:
    Type: String
    Description: S3 bucket for asset
      "b120b13d9d868c7622e7db1b68bae4c0f82ffd0227b8c15f2cef38e186ff3827"
  AssetParametersb120b13d9d868c7622e7db1b68bae4c0f82ffd0227b8c15f2cef38e186ff3827S3VersionKeyB95D17C3:
    Type: String
    Description: S3 key for asset version
      "b120b13d9d868c7622e7db1b68bae4c0f82ffd0227b8c15f2cef38e186ff3827"
  AssetParametersb120b13d9d868c7622e7db1b68bae4c0f82ffd0227b8c15f2cef38e186ff3827ArtifactHash1355580A:
    Type: String
    Description: Artifact hash for asset
      "b120b13d9d868c7622e7db1b68bae4c0f82ffd0227b8c15f2cef38e186ff3827"
  AssetParameters04cbbafd6f76d9a919d4684e2c818df430e00e50af6187a88ab2862ca8f147c6S3Bucket86412295:
    Type: String
    Description: S3 bucket for asset
      "04cbbafd6f76d9a919d4684e2c818df430e00e50af6187a88ab2862ca8f147c6"
  AssetParameters04cbbafd6f76d9a919d4684e2c818df430e00e50af6187a88ab2862ca8f147c6S3VersionKeyE42DDF01:
    Type: String
    Description: S3 key for asset version
      "04cbbafd6f76d9a919d4684e2c818df430e00e50af6187a88ab2862ca8f147c6"
  AssetParameters04cbbafd6f76d9a919d4684e2c818df430e00e50af6187a88ab2862ca8f147c6ArtifactHashF2EEEBFF:
    Type: String
    Description: Artifact hash for asset
      "04cbbafd6f76d9a919d4684e2c818df430e00e50af6187a88ab2862ca8f147c6"
  AssetParameters37cf9d5a80b367f9633bf3facfab1df583455ce0c1f9c4b7f3e826e294f38ad5S3Bucket722FE70B:
    Type: String
    Description: S3 bucket for asset
      "37cf9d5a80b367f9633bf3facfab1df583455ce0c1f9c4b7f3e826e294f38ad5"
  AssetParameters37cf9d5a80b367f9633bf3facfab1df583455ce0c1f9c4b7f3e826e294f38ad5S3VersionKey8082F3BC:
    Type: String
    Description: S3 key for asset version
      "37cf9d5a80b367f9633bf3facfab1df583455ce0c1f9c4b7f3e826e294f38ad5"
  AssetParameters37cf9d5a80b367f9633bf3facfab1df583455ce0c1f9c4b7f3e826e294f38ad5ArtifactHash0AFE0939:
    Type: String
    Description: Artifact hash for asset
      "37cf9d5a80b367f9633bf3facfab1df583455ce0c1f9c4b7f3e826e294f38ad5"
  AssetParameters98bea99b2d22c2c4ee995993647845984433c94a85141f7abea19bc4b52d63f4S3BucketE78A0203:
    Type: String
    Description: S3 bucket for asset
      "98bea99b2d22c2c4ee995993647845984433c94a85141f7abea19bc4b52d63f4"
  AssetParameters98bea99b2d22c2c4ee995993647845984433c94a85141f7abea19bc4b52d63f4S3VersionKey598098A7:
    Type: String
    Description: S3 key for asset version
      "98bea99b2d22c2c4ee995993647845984433c94a85141f7abea19bc4b52d63f4"
  AssetParameters98bea99b2d22c2c4ee995993647845984433c94a85141f7abea19bc4b52d63f4ArtifactHash660A50B8:
    Type: String
    Description: Artifact hash for asset
      "98bea99b2d22c2c4ee995993647845984433c94a85141f7abea19bc4b52d63f4"
  AssetParameters4fde181996dd55dac5327e33370d0f56e8113987f7a7f05afb374768e0f4eeeeS3Bucket6F376B71:
    Type: String
    Description: S3 bucket for asset
      "4fde181996dd55dac5327e33370d0f56e8113987f7a7f05afb374768e0f4eeee"
  AssetParameters4fde181996dd55dac5327e33370d0f56e8113987f7a7f05afb374768e0f4eeeeS3VersionKey7F6E5804:
    Type: String
    Description: S3 key for asset version
      "4fde181996dd55dac5327e33370d0f56e8113987f7a7f05afb374768e0f4eeee"
  AssetParameters4fde181996dd55dac5327e33370d0f56e8113987f7a7f05afb374768e0f4eeeeArtifactHash3FAC57D3:
    Type: String
    Description: Artifact hash for asset
      "4fde181996dd55dac5327e33370d0f56e8113987f7a7f05afb374768e0f4eeee"
  AssetParametersb32de5d6fb92c01b03e93e387691b3f444ac4e9800273abf834874c427c640f0S3Bucket0D334DA1:
    Type: String
    Description: S3 bucket for asset
      "b32de5d6fb92c01b03e93e387691b3f444ac4e9800273abf834874c427c640f0"
  AssetParametersb32de5d6fb92c01b03e93e387691b3f444ac4e9800273abf834874c427c640f0S3VersionKeyB04BC588:
    Type: String
    Description: S3 key for asset version
      "b32de5d6fb92c01b03e93e387691b3f444ac4e9800273abf834874c427c640f0"
  AssetParametersb32de5d6fb92c01b03e93e387691b3f444ac4e9800273abf834874c427c640f0ArtifactHash6C1CDCF8:
    Type: String
    Description: Artifact hash for asset
      "b32de5d6fb92c01b03e93e387691b3f444ac4e9800273abf834874c427c640f0"
  AssetParameters864d02ed02fce8294fba35ebdc16db00a289149d3e9d2e71cd2d5faa3b424680S3BucketF13820EA:
    Type: String
    Description: S3 bucket for asset
      "864d02ed02fce8294fba35ebdc16db00a289149d3e9d2e71cd2d5faa3b424680"
  AssetParameters864d02ed02fce8294fba35ebdc16db00a289149d3e9d2e71cd2d5faa3b424680S3VersionKey52B24F16:
    Type: String
    Description: S3 key for asset version
      "864d02ed02fce8294fba35ebdc16db00a289149d3e9d2e71cd2d5faa3b424680"
  AssetParameters864d02ed02fce8294fba35ebdc16db00a289149d3e9d2e71cd2d5faa3b424680ArtifactHash316B2926:
    Type: String
    Description: Artifact hash for asset
      "864d02ed02fce8294fba35ebdc16db00a289149d3e9d2e71cd2d5faa3b424680"
  AssetParametersc62e083d24b48a05afd7c23f907a4f029563679317f06e6a8f4fc8604d07cafcS3Bucket5255533F:
    Type: String
    Description: S3 bucket for asset
      "c62e083d24b48a05afd7c23f907a4f029563679317f06e6a8f4fc8604d07cafc"
  AssetParametersc62e083d24b48a05afd7c23f907a4f029563679317f06e6a8f4fc8604d07cafcS3VersionKey7909F675:
    Type: String
    Description: S3 key for asset version
      "c62e083d24b48a05afd7c23f907a4f029563679317f06e6a8f4fc8604d07cafc"
  AssetParametersc62e083d24b48a05afd7c23f907a4f029563679317f06e6a8f4fc8604d07cafcArtifactHash4E26EEC4:
    Type: String
    Description: Artifact hash for asset
      "c62e083d24b48a05afd7c23f907a4f029563679317f06e6a8f4fc8604d07cafc"
  AssetParameters8d968e7576898e39de27ff4cf5f336e8f112a4de9757412123e2dd725f451900S3BucketB2DE6865:
    Type: String
    Description: S3 bucket for asset
      "8d968e7576898e39de27ff4cf5f336e8f112a4de9757412123e2dd725f451900"
  AssetParameters8d968e7576898e39de27ff4cf5f336e8f112a4de9757412123e2dd725f451900S3VersionKeyD40FAA20:
    Type: String
    Description: S3 key for asset version
      "8d968e7576898e39de27ff4cf5f336e8f112a4de9757412123e2dd725f451900"
  AssetParameters8d968e7576898e39de27ff4cf5f336e8f112a4de9757412123e2dd725f451900ArtifactHash121EF458:
    Type: String
    Description: Artifact hash for asset
      "8d968e7576898e39de27ff4cf5f336e8f112a4de9757412123e2dd725f451900"
  AssetParametersaf643e5566a0312128cd71b1e1fac9f5075a2e8ce5ce8f95249461a0ef6dbfbaS3BucketE65BEBC2:
    Type: String
    Description: S3 bucket for asset
      "af643e5566a0312128cd71b1e1fac9f5075a2e8ce5ce8f95249461a0ef6dbfba"
  AssetParametersaf643e5566a0312128cd71b1e1fac9f5075a2e8ce5ce8f95249461a0ef6dbfbaS3VersionKeyEC7E3301:
    Type: String
    Description: S3 key for asset version
      "af643e5566a0312128cd71b1e1fac9f5075a2e8ce5ce8f95249461a0ef6dbfba"
  AssetParametersaf643e5566a0312128cd71b1e1fac9f5075a2e8ce5ce8f95249461a0ef6dbfbaArtifactHash8CCAA809:
    Type: String
    Description: Artifact hash for asset
      "af643e5566a0312128cd71b1e1fac9f5075a2e8ce5ce8f95249461a0ef6dbfba"
  AssetParameterse55830a9b80764bba7a1d95af568e482da15437ad646619e8f6c76dc8c098c91S3Bucket880B69C6:
    Type: String
    Description: S3 bucket for asset
      "e55830a9b80764bba7a1d95af568e482da15437ad646619e8f6c76dc8c098c91"
  AssetParameterse55830a9b80764bba7a1d95af568e482da15437ad646619e8f6c76dc8c098c91S3VersionKey08B8FEF5:
    Type: String
    Description: S3 key for asset version
      "e55830a9b80764bba7a1d95af568e482da15437ad646619e8f6c76dc8c098c91"
  AssetParameterse55830a9b80764bba7a1d95af568e482da15437ad646619e8f6c76dc8c098c91ArtifactHash49660294:
    Type: String
    Description: Artifact hash for asset
      "e55830a9b80764bba7a1d95af568e482da15437ad646619e8f6c76dc8c098c91"
  AssetParametersd7eba45c105712349db08f8edd1c547cd768fb9c92dadc0bfd2403ecc4127f96S3BucketEBD7DE4E:
    Type: String
    Description: S3 bucket for asset
      "d7eba45c105712349db08f8edd1c547cd768fb9c92dadc0bfd2403ecc4127f96"
  AssetParametersd7eba45c105712349db08f8edd1c547cd768fb9c92dadc0bfd2403ecc4127f96S3VersionKey2B839AE6:
    Type: String
    Description: S3 key for asset version
      "d7eba45c105712349db08f8edd1c547cd768fb9c92dadc0bfd2403ecc4127f96"
  AssetParametersd7eba45c105712349db08f8edd1c547cd768fb9c92dadc0bfd2403ecc4127f96ArtifactHashA9044145:
    Type: String
    Description: Artifact hash for asset
      "d7eba45c105712349db08f8edd1c547cd768fb9c92dadc0bfd2403ecc4127f96"
  AssetParametersb55b3f3c6e028a2da2d20d0c4e3ed5b585237f1019b8a8ff6de42515015bde04S3BucketE7A02ACD:
    Type: String
    Description: S3 bucket for asset
      "b55b3f3c6e028a2da2d20d0c4e3ed5b585237f1019b8a8ff6de42515015bde04"
  AssetParametersb55b3f3c6e028a2da2d20d0c4e3ed5b585237f1019b8a8ff6de42515015bde04S3VersionKeyCC994D9E:
    Type: String
    Description: S3 key for asset version
      "b55b3f3c6e028a2da2d20d0c4e3ed5b585237f1019b8a8ff6de42515015bde04"
  AssetParametersb55b3f3c6e028a2da2d20d0c4e3ed5b585237f1019b8a8ff6de42515015bde04ArtifactHash394183E9:
    Type: String
    Description: Artifact hash for asset
      "b55b3f3c6e028a2da2d20d0c4e3ed5b585237f1019b8a8ff6de42515015bde04"
  AssetParameters42242d331d9eb24f823fd3bf6f8cb33ccdecd491ae17b49ab9f70add851c9a2bS3Bucket8AF0E263:
    Type: String
    Description: S3 bucket for asset
      "42242d331d9eb24f823fd3bf6f8cb33ccdecd491ae17b49ab9f70add851c9a2b"
  AssetParameters42242d331d9eb24f823fd3bf6f8cb33ccdecd491ae17b49ab9f70add851c9a2bS3VersionKey5280D545:
    Type: String
    Description: S3 key for asset version
      "42242d331d9eb24f823fd3bf6f8cb33ccdecd491ae17b49ab9f70add851c9a2b"
  AssetParameters42242d331d9eb24f823fd3bf6f8cb33ccdecd491ae17b49ab9f70add851c9a2bArtifactHash5ABBFB9B:
    Type: String
    Description: Artifact hash for asset
      "42242d331d9eb24f823fd3bf6f8cb33ccdecd491ae17b49ab9f70add851c9a2b"
  AssetParametersfbd99e02e6418682af9619fe06593b0eaeefe6d0e3a6c137323a651e5cf4b4f5S3Bucket024B3DC6:
    Type: String
    Description: S3 bucket for asset
      "fbd99e02e6418682af9619fe06593b0eaeefe6d0e3a6c137323a651e5cf4b4f5"
  AssetParametersfbd99e02e6418682af9619fe06593b0eaeefe6d0e3a6c137323a651e5cf4b4f5S3VersionKeyEEA56859:
    Type: String
    Description: S3 key for asset version
      "fbd99e02e6418682af9619fe06593b0eaeefe6d0e3a6c137323a651e5cf4b4f5"
  AssetParametersfbd99e02e6418682af9619fe06593b0eaeefe6d0e3a6c137323a651e5cf4b4f5ArtifactHash185A4671:
    Type: String
    Description: Artifact hash for asset
      "fbd99e02e6418682af9619fe06593b0eaeefe6d0e3a6c137323a651e5cf4b4f5"
  AssetParameters3870b20307cc608daccb2fee12cb05779bef5f63a673e46f3b1fce6ecfcb73e5S3Bucket37F2908E:
    Type: String
    Description: S3 bucket for asset
      "3870b20307cc608daccb2fee12cb05779bef5f63a673e46f3b1fce6ecfcb73e5"
  AssetParameters3870b20307cc608daccb2fee12cb05779bef5f63a673e46f3b1fce6ecfcb73e5S3VersionKey2C992F11:
    Type: String
    Description: S3 key for asset version
      "3870b20307cc608daccb2fee12cb05779bef5f63a673e46f3b1fce6ecfcb73e5"
  AssetParameters3870b20307cc608daccb2fee12cb05779bef5f63a673e46f3b1fce6ecfcb73e5ArtifactHash499F6DFF:
    Type: String
    Description: Artifact hash for asset
      "3870b20307cc608daccb2fee12cb05779bef5f63a673e46f3b1fce6ecfcb73e5"
  AssetParameters3cd8df6e5bc44b55ad09d7cc673dfafdb457403f0f909791b9060da05e61e0afS3Bucket5515214C:
    Type: String
    Description: S3 bucket for asset
      "3cd8df6e5bc44b55ad09d7cc673dfafdb457403f0f909791b9060da05e61e0af"
  AssetParameters3cd8df6e5bc44b55ad09d7cc673dfafdb457403f0f909791b9060da05e61e0afS3VersionKey5A15A9ED:
    Type: String
    Description: S3 key for asset version
      "3cd8df6e5bc44b55ad09d7cc673dfafdb457403f0f909791b9060da05e61e0af"
  AssetParameters3cd8df6e5bc44b55ad09d7cc673dfafdb457403f0f909791b9060da05e61e0afArtifactHash7F8A76FC:
    Type: String
    Description: Artifact hash for asset
      "3cd8df6e5bc44b55ad09d7cc673dfafdb457403f0f909791b9060da05e61e0af"
  AssetParameters3a01b7768b85490df938bd83982d28d5bc2417457fbc70c07eaa72e455e9880dS3BucketCBEF8050:
    Type: String
    Description: S3 bucket for asset
      "3a01b7768b85490df938bd83982d28d5bc2417457fbc70c07eaa72e455e9880d"
  AssetParameters3a01b7768b85490df938bd83982d28d5bc2417457fbc70c07eaa72e455e9880dS3VersionKey57968381:
    Type: String
    Description: S3 key for asset version
      "3a01b7768b85490df938bd83982d28d5bc2417457fbc70c07eaa72e455e9880d"
  AssetParameters3a01b7768b85490df938bd83982d28d5bc2417457fbc70c07eaa72e455e9880dArtifactHash3B82A2B3:
    Type: String
    Description: Artifact hash for asset
      "3a01b7768b85490df938bd83982d28d5bc2417457fbc70c07eaa72e455e9880d"

`;<|MERGE_RESOLUTION|>--- conflicted
+++ resolved
@@ -3559,11 +3559,7 @@
                 - Ref: AWS::Region
                 - .
                 - Ref: AWS::URLSuffix
-<<<<<<< HEAD
-                - /aws-cdk/assets:6b153afe016d4aea016401a249f6d35c85d71fd364d029a6ae0ee945287d563e
-=======
-                - /aws-cdk/assets:4216a732a45ddccc9002c3e91b06ddf6d712a28151b186eea6dbea11bc0e043a
->>>>>>> 499f745b
+                - /aws-cdk/assets:89c6683e392b08bdb9bfd8e456f82a156b228534eed332191232b4aa0beec4f2
           LogConfiguration:
             LogDriver: awslogs
             Options:
