--- conflicted
+++ resolved
@@ -4234,6 +4234,20 @@
                       - ConstructHubWebAppWebsiteBucket4B2B9DB2
                       - Arn
                   - /*
+          - Action: s3:GetObject
+            Effect: Allow
+            Principal:
+              CanonicalUser:
+                Fn::GetAtt:
+                  - ConstructHubWebAppDistributionOrigin3S3Origin978233F9
+                  - S3CanonicalUserId
+            Resource:
+              Fn::Join:
+                - ""
+                - - Fn::GetAtt:
+                      - ConstructHubWebAppWebsiteBucket4B2B9DB2
+                      - Arn
+                  - /*
         Version: 2012-10-17
   ConstructHubWebAppAddHeadersFunctionc8e10155f2162f48ff533f91d4832060d5a08c2d5c7E9FDB69:
     Type: AWS::CloudFront::Function
@@ -4242,6 +4256,10 @@
       AutoPublish: true
       FunctionCode: >-
         "use strict";
+
+        // ignore "duplicate function implementation" conflict with other response functions
+
+        // @ts-expect-error
 
         function handler(event) {
             var response = event.response;
@@ -4263,9 +4281,46 @@
             return response;
         }
 
-        //# sourceMappingURL=data:application/json;base64,eyJ2ZXJzaW9uIjozLCJmaWxlIjoicmVzcG9uc2UtZnVuY3Rpb24uanMiLCJzb3VyY2VSb290IjoiIiwic291cmNlcyI6WyIuLi8uLi8uLi9zcmMvd2ViYXBwL3Jlc3BvbnNlLWZ1bmN0aW9uL3Jlc3BvbnNlLWZ1bmN0aW9uLnRzIl0sIm5hbWVzIjpbXSwibWFwcGluZ3MiOiI7QUFTQSxTQUFTLE9BQU8sQ0FBQyxLQUF5QjtJQUN4QyxJQUFJLFFBQVEsR0FBRyxLQUFLLENBQUMsUUFBUSxDQUFDO0lBQzlCLElBQUksT0FBTyxHQUFHLFFBQVEsQ0FBQyxPQUFPLENBQUM7SUFFL0IsT0FBTyxDQUFDLGlCQUFpQixDQUFDLEdBQUcsRUFBRSxLQUFLLEVBQUUsTUFBTSxFQUFFLENBQUM7SUFDL0MsT0FBTyxDQUFDLGtCQUFrQixDQUFDLEdBQUcsRUFBRSxLQUFLLEVBQUUsZUFBZSxFQUFFLENBQUM7SUFDekQsT0FBTyxDQUFDLHdCQUF3QixDQUFDLEdBQUcsRUFBRSxLQUFLLEVBQUUsU0FBUyxFQUFFLENBQUM7SUFDekQsT0FBTyxDQUFDLDJCQUEyQixDQUFDLEdBQUcsRUFBRSxLQUFLLEVBQUUscUNBQXFDLEVBQUUsQ0FBQztJQUN4RixPQUFPLENBQUMseUJBQXlCLENBQUMsR0FBRztRQUNuQyxLQUFLLEVBQ0g7WUFDRSw2REFBNkQ7WUFDN0Qsa0RBQWtEO1lBQ2xELG1CQUFtQjtZQUNuQiwrQ0FBK0M7WUFDL0Msb0JBQW9CO1lBQ3BCLG1DQUFtQztTQUNwQyxDQUFDLElBQUksQ0FBQyxHQUFHLENBQUM7S0FDZCxDQUFDO0lBRUYsT0FBTyxRQUFRLENBQUM7QUFDbEIsQ0FBQyIsInNvdXJjZXNDb250ZW50IjpbImludGVyZmFjZSBDbG91ZEZyb250UmVzcG9uc2Uge1xuICByZXNwb25zZTogYW55O1xuICBoZWFkZXJzOiB7XG4gICAgW2tleTogc3RyaW5nXToge1xuICAgICAgdmFsdWU6IHN0cmluZztcbiAgICB9O1xuICB9O1xufVxuXG5mdW5jdGlvbiBoYW5kbGVyKGV2ZW50OiBDbG91ZEZyb250UmVzcG9uc2UpIHtcbiAgdmFyIHJlc3BvbnNlID0gZXZlbnQucmVzcG9uc2U7XG4gIHZhciBoZWFkZXJzID0gcmVzcG9uc2UuaGVhZGVycztcblxuICBoZWFkZXJzWyd4LWZyYW1lLW9wdGlvbnMnXSA9IHsgdmFsdWU6ICdkZW55JyB9O1xuICBoZWFkZXJzWyd4LXhzcy1wcm90ZWN0aW9uJ10gPSB7IHZhbHVlOiAnMTsgbW9kZT1ibG9jaycgfTtcbiAgaGVhZGVyc1sneC1jb250ZW50LXR5cGUtb3B0aW9ucyddID0geyB2YWx1ZTogJ25vc25pZmYnIH07XG4gIGhlYWRlcnNbJ3N0cmljdC10cmFuc3BvcnQtc2VjdXJpdHknXSA9IHsgdmFsdWU6ICdtYXgtYWdlPTQ3MzA0MDAwOyBpbmNsdWRlU3ViRG9tYWlucycgfTtcbiAgaGVhZGVyc1snY29udGVudC1zZWN1cml0eS1wb2xpY3knXSA9IHtcbiAgICB2YWx1ZTpcbiAgICAgIFtcbiAgICAgICAgXCJkZWZhdWx0LXNyYyAnc2VsZicgJ3Vuc2FmZS1pbmxpbmUnIGh0dHBzOi8vKi5hd3NzdGF0aWMuY29tO1wiLFxuICAgICAgICBcImNvbm5lY3Qtc3JjICdzZWxmJyBodHRwczovLyouc2hvcnRicmVhZC5hd3MuZGV2O1wiLFxuICAgICAgICBcImZyYW1lLXNyYyAnbm9uZSc7XCIsXG4gICAgICAgIFwiaW1nLXNyYyAnc2VsZicgaHR0cHM6Ly8qIGh0dHA6Ly8qLm9tdHJkYy5uZXQ7XCIsXG4gICAgICAgIFwib2JqZWN0LXNyYyAnbm9uZSc7XCIsXG4gICAgICAgIFwic3R5bGUtc3JjICdzZWxmJyAndW5zYWZlLWlubGluZSc7XCIsXG4gICAgICBdLmpvaW4oJyAnKSxcbiAgfTtcblxuICByZXR1cm4gcmVzcG9uc2U7XG59XG4iXX0=
+        //# sourceMappingURL=data:application/json;base64,eyJ2ZXJzaW9uIjozLCJmaWxlIjoicmVzcG9uc2UtZnVuY3Rpb24uanMiLCJzb3VyY2VSb290IjoiIiwic291cmNlcyI6WyIuLi8uLi8uLi9zcmMvd2ViYXBwL3Jlc3BvbnNlLWZ1bmN0aW9uL3Jlc3BvbnNlLWZ1bmN0aW9uLnRzIl0sIm5hbWVzIjpbXSwibWFwcGluZ3MiOiI7QUFTQSxvRkFBb0Y7QUFDcEYsbUJBQW1CO0FBQ25CLFNBQVMsT0FBTyxDQUFDLEtBQXlCO0lBQ3hDLElBQUksUUFBUSxHQUFHLEtBQUssQ0FBQyxRQUFRLENBQUM7SUFDOUIsSUFBSSxPQUFPLEdBQUcsUUFBUSxDQUFDLE9BQU8sQ0FBQztJQUUvQixPQUFPLENBQUMsaUJBQWlCLENBQUMsR0FBRyxFQUFFLEtBQUssRUFBRSxNQUFNLEVBQUUsQ0FBQztJQUMvQyxPQUFPLENBQUMsa0JBQWtCLENBQUMsR0FBRyxFQUFFLEtBQUssRUFBRSxlQUFlLEVBQUUsQ0FBQztJQUN6RCxPQUFPLENBQUMsd0JBQXdCLENBQUMsR0FBRyxFQUFFLEtBQUssRUFBRSxTQUFTLEVBQUUsQ0FBQztJQUN6RCxPQUFPLENBQUMsMkJBQTJCLENBQUMsR0FBRyxFQUFFLEtBQUssRUFBRSxxQ0FBcUMsRUFBRSxDQUFDO0lBQ3hGLE9BQU8sQ0FBQyx5QkFBeUIsQ0FBQyxHQUFHO1FBQ25DLEtBQUssRUFDSDtZQUNFLDZEQUE2RDtZQUM3RCxrREFBa0Q7WUFDbEQsbUJBQW1CO1lBQ25CLCtDQUErQztZQUMvQyxvQkFBb0I7WUFDcEIsbUNBQW1DO1NBQ3BDLENBQUMsSUFBSSxDQUFDLEdBQUcsQ0FBQztLQUNkLENBQUM7SUFFRixPQUFPLFFBQVEsQ0FBQztBQUNsQixDQUFDIiwic291cmNlc0NvbnRlbnQiOlsiaW50ZXJmYWNlIENsb3VkRnJvbnRSZXNwb25zZSB7XG4gIHJlc3BvbnNlOiBhbnk7XG4gIGhlYWRlcnM6IHtcbiAgICBba2V5OiBzdHJpbmddOiB7XG4gICAgICB2YWx1ZTogc3RyaW5nO1xuICAgIH07XG4gIH07XG59XG5cbi8vIGlnbm9yZSBcImR1cGxpY2F0ZSBmdW5jdGlvbiBpbXBsZW1lbnRhdGlvblwiIGNvbmZsaWN0IHdpdGggb3RoZXIgcmVzcG9uc2UgZnVuY3Rpb25zXG4vLyBAdHMtZXhwZWN0LWVycm9yXG5mdW5jdGlvbiBoYW5kbGVyKGV2ZW50OiBDbG91ZEZyb250UmVzcG9uc2UpIHtcbiAgdmFyIHJlc3BvbnNlID0gZXZlbnQucmVzcG9uc2U7XG4gIHZhciBoZWFkZXJzID0gcmVzcG9uc2UuaGVhZGVycztcblxuICBoZWFkZXJzWyd4LWZyYW1lLW9wdGlvbnMnXSA9IHsgdmFsdWU6ICdkZW55JyB9O1xuICBoZWFkZXJzWyd4LXhzcy1wcm90ZWN0aW9uJ10gPSB7IHZhbHVlOiAnMTsgbW9kZT1ibG9jaycgfTtcbiAgaGVhZGVyc1sneC1jb250ZW50LXR5cGUtb3B0aW9ucyddID0geyB2YWx1ZTogJ25vc25pZmYnIH07XG4gIGhlYWRlcnNbJ3N0cmljdC10cmFuc3BvcnQtc2VjdXJpdHknXSA9IHsgdmFsdWU6ICdtYXgtYWdlPTQ3MzA0MDAwOyBpbmNsdWRlU3ViRG9tYWlucycgfTtcbiAgaGVhZGVyc1snY29udGVudC1zZWN1cml0eS1wb2xpY3knXSA9IHtcbiAgICB2YWx1ZTpcbiAgICAgIFtcbiAgICAgICAgXCJkZWZhdWx0LXNyYyAnc2VsZicgJ3Vuc2FmZS1pbmxpbmUnIGh0dHBzOi8vKi5hd3NzdGF0aWMuY29tO1wiLFxuICAgICAgICBcImNvbm5lY3Qtc3JjICdzZWxmJyBodHRwczovLyouc2hvcnRicmVhZC5hd3MuZGV2O1wiLFxuICAgICAgICBcImZyYW1lLXNyYyAnbm9uZSc7XCIsXG4gICAgICAgIFwiaW1nLXNyYyAnc2VsZicgaHR0cHM6Ly8qIGh0dHA6Ly8qLm9tdHJkYy5uZXQ7XCIsXG4gICAgICAgIFwib2JqZWN0LXNyYyAnbm9uZSc7XCIsXG4gICAgICAgIFwic3R5bGUtc3JjICdzZWxmJyAndW5zYWZlLWlubGluZSc7XCIsXG4gICAgICBdLmpvaW4oJyAnKSxcbiAgfTtcblxuICByZXR1cm4gcmVzcG9uc2U7XG59XG4iXX0=
       FunctionConfig:
         Comment: AddHeadersFunctionc8e10155f2162f48ff533f91d4832060d5a08c2d5c
+        Runtime: cloudfront-js-1.0
+  ConstructHubWebAppIndexHeadersFunctionc8e10155f2162f48ff533f91d4832060d5a08c2d5c419C6E5D:
+    Type: AWS::CloudFront::Function
+    Properties:
+      Name: IndexHeadersFunctionc8e10155f2162f48ff533f91d4832060d5a08c2d5c
+      AutoPublish: true
+      FunctionCode: >-
+        "use strict";
+
+        // ignore "duplicate function implementation" conflict with other response functions
+
+        // @ts-expect-error
+
+        function handler(event) {
+            var response = event.response;
+            var headers = response.headers;
+            headers['x-frame-options'] = { value: 'deny' };
+            headers['x-xss-protection'] = { value: '1; mode=block' };
+            headers['x-content-type-options'] = { value: 'nosniff' };
+            headers['strict-transport-security'] = { value: 'max-age=47304000; includeSubDomains' };
+            headers['content-security-policy'] = {
+                value: [
+                    "default-src 'self' 'unsafe-inline' https://*.awsstatic.com;",
+                    "connect-src 'self' https://*.shortbread.aws.dev;",
+                    "frame-src 'none';",
+                    "img-src 'self' https://* http://*.omtrdc.net;",
+                    "object-src 'none';",
+                    "style-src 'self' 'unsafe-inline';",
+                ].join(' '),
+            };
+            headers['clear-site-data'] = { value: '"cache", "storage"' };
+            return response;
+        }
+
+        //# sourceMappingURL=data:application/json;base64,eyJ2ZXJzaW9uIjozLCJmaWxlIjoiaG9tZS1yZXNwb25zZS1mdW5jdGlvbi5qcyIsInNvdXJjZVJvb3QiOiIiLCJzb3VyY2VzIjpbIi4uLy4uLy4uL3NyYy93ZWJhcHAvaG9tZS1yZXNwb25zZS1mdW5jdGlvbi9ob21lLXJlc3BvbnNlLWZ1bmN0aW9uLnRzIl0sIm5hbWVzIjpbXSwibWFwcGluZ3MiOiI7QUFTQSxvRkFBb0Y7QUFDcEYsbUJBQW1CO0FBQ25CLFNBQVMsT0FBTyxDQUFDLEtBQXlCO0lBQ3hDLElBQUksUUFBUSxHQUFHLEtBQUssQ0FBQyxRQUFRLENBQUM7SUFDOUIsSUFBSSxPQUFPLEdBQUcsUUFBUSxDQUFDLE9BQU8sQ0FBQztJQUUvQixPQUFPLENBQUMsaUJBQWlCLENBQUMsR0FBRyxFQUFFLEtBQUssRUFBRSxNQUFNLEVBQUUsQ0FBQztJQUMvQyxPQUFPLENBQUMsa0JBQWtCLENBQUMsR0FBRyxFQUFFLEtBQUssRUFBRSxlQUFlLEVBQUUsQ0FBQztJQUN6RCxPQUFPLENBQUMsd0JBQXdCLENBQUMsR0FBRyxFQUFFLEtBQUssRUFBRSxTQUFTLEVBQUUsQ0FBQztJQUN6RCxPQUFPLENBQUMsMkJBQTJCLENBQUMsR0FBRyxFQUFFLEtBQUssRUFBRSxxQ0FBcUMsRUFBRSxDQUFDO0lBQ3hGLE9BQU8sQ0FBQyx5QkFBeUIsQ0FBQyxHQUFHO1FBQ25DLEtBQUssRUFDSDtZQUNFLDZEQUE2RDtZQUM3RCxrREFBa0Q7WUFDbEQsbUJBQW1CO1lBQ25CLCtDQUErQztZQUMvQyxvQkFBb0I7WUFDcEIsbUNBQW1DO1NBQ3BDLENBQUMsSUFBSSxDQUFDLEdBQUcsQ0FBQztLQUNkLENBQUM7SUFFRixPQUFPLENBQUMsaUJBQWlCLENBQUMsR0FBRyxFQUFFLEtBQUssRUFBRSxvQkFBb0IsRUFBRSxDQUFDO0lBRTdELE9BQU8sUUFBUSxDQUFDO0FBQ2xCLENBQUMiLCJzb3VyY2VzQ29udGVudCI6WyJpbnRlcmZhY2UgQ2xvdWRGcm9udFJlc3BvbnNlIHtcbiAgcmVzcG9uc2U6IGFueTtcbiAgaGVhZGVyczoge1xuICAgIFtrZXk6IHN0cmluZ106IHtcbiAgICAgIHZhbHVlOiBzdHJpbmc7XG4gICAgfTtcbiAgfTtcbn1cblxuLy8gaWdub3JlIFwiZHVwbGljYXRlIGZ1bmN0aW9uIGltcGxlbWVudGF0aW9uXCIgY29uZmxpY3Qgd2l0aCBvdGhlciByZXNwb25zZSBmdW5jdGlvbnNcbi8vIEB0cy1leHBlY3QtZXJyb3JcbmZ1bmN0aW9uIGhhbmRsZXIoZXZlbnQ6IENsb3VkRnJvbnRSZXNwb25zZSkge1xuICB2YXIgcmVzcG9uc2UgPSBldmVudC5yZXNwb25zZTtcbiAgdmFyIGhlYWRlcnMgPSByZXNwb25zZS5oZWFkZXJzO1xuXG4gIGhlYWRlcnNbJ3gtZnJhbWUtb3B0aW9ucyddID0geyB2YWx1ZTogJ2RlbnknIH07XG4gIGhlYWRlcnNbJ3gteHNzLXByb3RlY3Rpb24nXSA9IHsgdmFsdWU6ICcxOyBtb2RlPWJsb2NrJyB9O1xuICBoZWFkZXJzWyd4LWNvbnRlbnQtdHlwZS1vcHRpb25zJ10gPSB7IHZhbHVlOiAnbm9zbmlmZicgfTtcbiAgaGVhZGVyc1snc3RyaWN0LXRyYW5zcG9ydC1zZWN1cml0eSddID0geyB2YWx1ZTogJ21heC1hZ2U9NDczMDQwMDA7IGluY2x1ZGVTdWJEb21haW5zJyB9O1xuICBoZWFkZXJzWydjb250ZW50LXNlY3VyaXR5LXBvbGljeSddID0ge1xuICAgIHZhbHVlOlxuICAgICAgW1xuICAgICAgICBcImRlZmF1bHQtc3JjICdzZWxmJyAndW5zYWZlLWlubGluZScgaHR0cHM6Ly8qLmF3c3N0YXRpYy5jb207XCIsXG4gICAgICAgIFwiY29ubmVjdC1zcmMgJ3NlbGYnIGh0dHBzOi8vKi5zaG9ydGJyZWFkLmF3cy5kZXY7XCIsXG4gICAgICAgIFwiZnJhbWUtc3JjICdub25lJztcIixcbiAgICAgICAgXCJpbWctc3JjICdzZWxmJyBodHRwczovLyogaHR0cDovLyoub210cmRjLm5ldDtcIixcbiAgICAgICAgXCJvYmplY3Qtc3JjICdub25lJztcIixcbiAgICAgICAgXCJzdHlsZS1zcmMgJ3NlbGYnICd1bnNhZmUtaW5saW5lJztcIixcbiAgICAgIF0uam9pbignICcpLFxuICB9O1xuXG4gIGhlYWRlcnNbJ2NsZWFyLXNpdGUtZGF0YSddID0geyB2YWx1ZTogJ1wiY2FjaGVcIiwgXCJzdG9yYWdlXCInIH07XG5cbiAgcmV0dXJuIHJlc3BvbnNlO1xufVxuIl19
+      FunctionConfig:
+        Comment: IndexHeadersFunctionc8e10155f2162f48ff533f91d4832060d5a08c2d5c
         Runtime: cloudfront-js-1.0
   ConstructHubWebAppDistributionOrigin1S3Origin694AF937:
     Type: AWS::CloudFront::CloudFrontOriginAccessIdentity
@@ -4277,7 +4332,7 @@
     Properties:
       DistributionConfig:
         CacheBehaviors:
-          - CachePolicyId: 658327ea-f89d-4fab-a63d-7e88639e58f6
+          - CachePolicyId: 4135ea2d-6df8-44a3-9df3-4b5a84be39ad
             Compress: true
             FunctionAssociations:
               - EventType: viewer-response
@@ -4288,7 +4343,7 @@
             PathPattern: /data/*
             TargetOriginId: devConstructHubWebAppDistributionOrigin2A726FD66
             ViewerProtocolPolicy: allow-all
-          - CachePolicyId: 658327ea-f89d-4fab-a63d-7e88639e58f6
+          - CachePolicyId: 4135ea2d-6df8-44a3-9df3-4b5a84be39ad
             Compress: true
             FunctionAssociations:
               - EventType: viewer-response
@@ -4299,7 +4354,7 @@
             PathPattern: /catalog.json
             TargetOriginId: devConstructHubWebAppDistributionOrigin2A726FD66
             ViewerProtocolPolicy: allow-all
-          - CachePolicyId: 658327ea-f89d-4fab-a63d-7e88639e58f6
+          - CachePolicyId: 4135ea2d-6df8-44a3-9df3-4b5a84be39ad
             Compress: true
             FunctionAssociations:
               - EventType: viewer-response
@@ -4310,6 +4365,17 @@
             PathPattern: /stats.json
             TargetOriginId: devConstructHubWebAppDistributionOrigin2A726FD66
             ViewerProtocolPolicy: allow-all
+          - CachePolicyId: 4135ea2d-6df8-44a3-9df3-4b5a84be39ad
+            Compress: true
+            FunctionAssociations:
+              - EventType: viewer-response
+                FunctionARN:
+                  Fn::GetAtt:
+                    - ConstructHubWebAppIndexHeadersFunctionc8e10155f2162f48ff533f91d4832060d5a08c2d5c419C6E5D
+                    - FunctionARN
+            PathPattern: /index.html
+            TargetOriginId: devConstructHubWebAppDistributionOrigin37A24F07B
+            ViewerProtocolPolicy: allow-all
         CustomErrorResponses:
           - ErrorCode: 404
             ResponseCode: 200
@@ -4318,7 +4384,7 @@
             ResponseCode: 200
             ResponsePagePath: /index.html
         DefaultCacheBehavior:
-          CachePolicyId: 658327ea-f89d-4fab-a63d-7e88639e58f6
+          CachePolicyId: 4135ea2d-6df8-44a3-9df3-4b5a84be39ad
           Compress: true
           FunctionAssociations:
             - EventType: viewer-response
@@ -4355,11 +4421,27 @@
                   - ""
                   - - origin-access-identity/cloudfront/
                     - Ref: ConstructHubWebAppDistributionOrigin2S3OriginDA7E7FF4
+          - DomainName:
+              Fn::GetAtt:
+                - ConstructHubWebAppWebsiteBucket4B2B9DB2
+                - RegionalDomainName
+            Id: devConstructHubWebAppDistributionOrigin37A24F07B
+            S3OriginConfig:
+              OriginAccessIdentity:
+                Fn::Join:
+                  - ""
+                  - - origin-access-identity/cloudfront/
+                    - Ref: ConstructHubWebAppDistributionOrigin3S3Origin978233F9
   ConstructHubWebAppDistributionOrigin2S3OriginDA7E7FF4:
     Type: AWS::CloudFront::CloudFrontOriginAccessIdentity
     Properties:
       CloudFrontOriginAccessIdentityConfig:
         Comment: Identity for devConstructHubWebAppDistributionOrigin2A726FD66
+  ConstructHubWebAppDistributionOrigin3S3Origin978233F9:
+    Type: AWS::CloudFront::CloudFrontOriginAccessIdentity
+    Properties:
+      CloudFrontOriginAccessIdentityConfig:
+        Comment: Identity for devConstructHubWebAppDistributionOrigin37A24F07B
   ConstructHubWebAppDeployWebsiteAwsCliLayer23CFFBC1:
     Type: AWS::Lambda::LayerVersion
     Properties:
@@ -4388,7 +4470,7 @@
           - CustomCDKBucketDeployment8693BB64968944B69AAFB0CC9EB8756C81C01536
           - Arn
       SourceBucketNames:
-        - Ref: AssetParameters8815ce62704e3f8e42ac6f54240589f61f27791142da0860f3bfad845b530960S3Bucket8C628F80
+        - Ref: AssetParametersdb68808056dddd29d69f21d6e61c1338671d29364cdebd04c0c74a2ee619995aS3BucketD2EFF7AF
       SourceObjectKeys:
         - Fn::Join:
             - ""
@@ -4396,12 +4478,12 @@
                   - 0
                   - Fn::Split:
                       - "||"
-                      - Ref: AssetParameters8815ce62704e3f8e42ac6f54240589f61f27791142da0860f3bfad845b530960S3VersionKey84AB4D11
+                      - Ref: AssetParametersdb68808056dddd29d69f21d6e61c1338671d29364cdebd04c0c74a2ee619995aS3VersionKey1D3DB7D8
               - Fn::Select:
                   - 1
                   - Fn::Split:
                       - "||"
-                      - Ref: AssetParameters8815ce62704e3f8e42ac6f54240589f61f27791142da0860f3bfad845b530960S3VersionKey84AB4D11
+                      - Ref: AssetParametersdb68808056dddd29d69f21d6e61c1338671d29364cdebd04c0c74a2ee619995aS3VersionKey1D3DB7D8
       DestinationBucketName:
         Ref: ConstructHubWebAppWebsiteBucket4B2B9DB2
       Prune: false
@@ -5764,365 +5846,6 @@
               minutes (Lambda
               timeout)","value":900,"yAxis":"right"}]},"yAxis":{"left":{"min":0}}}}]}'
       DashboardName: construct-hub-backend
-<<<<<<< HEAD
-=======
-  ConstructHubWebAppWebsiteBucket4B2B9DB2:
-    Type: AWS::S3::Bucket
-    Properties:
-      PublicAccessBlockConfiguration:
-        BlockPublicAcls: true
-        BlockPublicPolicy: true
-        IgnorePublicAcls: true
-        RestrictPublicBuckets: true
-    UpdateReplacePolicy: Retain
-    DeletionPolicy: Retain
-  ConstructHubWebAppWebsiteBucketPolicy17174C06:
-    Type: AWS::S3::BucketPolicy
-    Properties:
-      Bucket:
-        Ref: ConstructHubWebAppWebsiteBucket4B2B9DB2
-      PolicyDocument:
-        Statement:
-          - Action: s3:*
-            Condition:
-              Bool:
-                aws:SecureTransport: "false"
-            Effect: Deny
-            Principal:
-              AWS: "*"
-            Resource:
-              - Fn::GetAtt:
-                  - ConstructHubWebAppWebsiteBucket4B2B9DB2
-                  - Arn
-              - Fn::Join:
-                  - ""
-                  - - Fn::GetAtt:
-                        - ConstructHubWebAppWebsiteBucket4B2B9DB2
-                        - Arn
-                    - /*
-          - Action: s3:GetObject
-            Effect: Allow
-            Principal:
-              CanonicalUser:
-                Fn::GetAtt:
-                  - ConstructHubWebAppDistributionOrigin1S3Origin694AF937
-                  - S3CanonicalUserId
-            Resource:
-              Fn::Join:
-                - ""
-                - - Fn::GetAtt:
-                      - ConstructHubWebAppWebsiteBucket4B2B9DB2
-                      - Arn
-                  - /*
-          - Action: s3:GetObject
-            Effect: Allow
-            Principal:
-              CanonicalUser:
-                Fn::GetAtt:
-                  - ConstructHubWebAppDistributionOrigin3S3Origin978233F9
-                  - S3CanonicalUserId
-            Resource:
-              Fn::Join:
-                - ""
-                - - Fn::GetAtt:
-                      - ConstructHubWebAppWebsiteBucket4B2B9DB2
-                      - Arn
-                  - /*
-        Version: 2012-10-17
-  ConstructHubWebAppAddHeadersFunctionc8e10155f2162f48ff533f91d4832060d5a08c2d5c7E9FDB69:
-    Type: AWS::CloudFront::Function
-    Properties:
-      Name: AddHeadersFunctionc8e10155f2162f48ff533f91d4832060d5a08c2d5c
-      AutoPublish: true
-      FunctionCode: >-
-        "use strict";
-
-        // ignore "duplicate function implementation" conflict with other response functions
-
-        // @ts-expect-error
-
-        function handler(event) {
-            var response = event.response;
-            var headers = response.headers;
-            headers['x-frame-options'] = { value: 'deny' };
-            headers['x-xss-protection'] = { value: '1; mode=block' };
-            headers['x-content-type-options'] = { value: 'nosniff' };
-            headers['strict-transport-security'] = { value: 'max-age=47304000; includeSubDomains' };
-            headers['content-security-policy'] = {
-                value: [
-                    "default-src 'self' 'unsafe-inline' https://*.awsstatic.com;",
-                    "connect-src 'self' https://*.shortbread.aws.dev;",
-                    "frame-src 'none';",
-                    "img-src 'self' https://* http://*.omtrdc.net;",
-                    "object-src 'none';",
-                    "style-src 'self' 'unsafe-inline';",
-                ].join(' '),
-            };
-            return response;
-        }
-
-        //# sourceMappingURL=data:application/json;base64,eyJ2ZXJzaW9uIjozLCJmaWxlIjoicmVzcG9uc2UtZnVuY3Rpb24uanMiLCJzb3VyY2VSb290IjoiIiwic291cmNlcyI6WyIuLi8uLi8uLi9zcmMvd2ViYXBwL3Jlc3BvbnNlLWZ1bmN0aW9uL3Jlc3BvbnNlLWZ1bmN0aW9uLnRzIl0sIm5hbWVzIjpbXSwibWFwcGluZ3MiOiI7QUFTQSxvRkFBb0Y7QUFDcEYsbUJBQW1CO0FBQ25CLFNBQVMsT0FBTyxDQUFDLEtBQXlCO0lBQ3hDLElBQUksUUFBUSxHQUFHLEtBQUssQ0FBQyxRQUFRLENBQUM7SUFDOUIsSUFBSSxPQUFPLEdBQUcsUUFBUSxDQUFDLE9BQU8sQ0FBQztJQUUvQixPQUFPLENBQUMsaUJBQWlCLENBQUMsR0FBRyxFQUFFLEtBQUssRUFBRSxNQUFNLEVBQUUsQ0FBQztJQUMvQyxPQUFPLENBQUMsa0JBQWtCLENBQUMsR0FBRyxFQUFFLEtBQUssRUFBRSxlQUFlLEVBQUUsQ0FBQztJQUN6RCxPQUFPLENBQUMsd0JBQXdCLENBQUMsR0FBRyxFQUFFLEtBQUssRUFBRSxTQUFTLEVBQUUsQ0FBQztJQUN6RCxPQUFPLENBQUMsMkJBQTJCLENBQUMsR0FBRyxFQUFFLEtBQUssRUFBRSxxQ0FBcUMsRUFBRSxDQUFDO0lBQ3hGLE9BQU8sQ0FBQyx5QkFBeUIsQ0FBQyxHQUFHO1FBQ25DLEtBQUssRUFDSDtZQUNFLDZEQUE2RDtZQUM3RCxrREFBa0Q7WUFDbEQsbUJBQW1CO1lBQ25CLCtDQUErQztZQUMvQyxvQkFBb0I7WUFDcEIsbUNBQW1DO1NBQ3BDLENBQUMsSUFBSSxDQUFDLEdBQUcsQ0FBQztLQUNkLENBQUM7SUFFRixPQUFPLFFBQVEsQ0FBQztBQUNsQixDQUFDIiwic291cmNlc0NvbnRlbnQiOlsiaW50ZXJmYWNlIENsb3VkRnJvbnRSZXNwb25zZSB7XG4gIHJlc3BvbnNlOiBhbnk7XG4gIGhlYWRlcnM6IHtcbiAgICBba2V5OiBzdHJpbmddOiB7XG4gICAgICB2YWx1ZTogc3RyaW5nO1xuICAgIH07XG4gIH07XG59XG5cbi8vIGlnbm9yZSBcImR1cGxpY2F0ZSBmdW5jdGlvbiBpbXBsZW1lbnRhdGlvblwiIGNvbmZsaWN0IHdpdGggb3RoZXIgcmVzcG9uc2UgZnVuY3Rpb25zXG4vLyBAdHMtZXhwZWN0LWVycm9yXG5mdW5jdGlvbiBoYW5kbGVyKGV2ZW50OiBDbG91ZEZyb250UmVzcG9uc2UpIHtcbiAgdmFyIHJlc3BvbnNlID0gZXZlbnQucmVzcG9uc2U7XG4gIHZhciBoZWFkZXJzID0gcmVzcG9uc2UuaGVhZGVycztcblxuICBoZWFkZXJzWyd4LWZyYW1lLW9wdGlvbnMnXSA9IHsgdmFsdWU6ICdkZW55JyB9O1xuICBoZWFkZXJzWyd4LXhzcy1wcm90ZWN0aW9uJ10gPSB7IHZhbHVlOiAnMTsgbW9kZT1ibG9jaycgfTtcbiAgaGVhZGVyc1sneC1jb250ZW50LXR5cGUtb3B0aW9ucyddID0geyB2YWx1ZTogJ25vc25pZmYnIH07XG4gIGhlYWRlcnNbJ3N0cmljdC10cmFuc3BvcnQtc2VjdXJpdHknXSA9IHsgdmFsdWU6ICdtYXgtYWdlPTQ3MzA0MDAwOyBpbmNsdWRlU3ViRG9tYWlucycgfTtcbiAgaGVhZGVyc1snY29udGVudC1zZWN1cml0eS1wb2xpY3knXSA9IHtcbiAgICB2YWx1ZTpcbiAgICAgIFtcbiAgICAgICAgXCJkZWZhdWx0LXNyYyAnc2VsZicgJ3Vuc2FmZS1pbmxpbmUnIGh0dHBzOi8vKi5hd3NzdGF0aWMuY29tO1wiLFxuICAgICAgICBcImNvbm5lY3Qtc3JjICdzZWxmJyBodHRwczovLyouc2hvcnRicmVhZC5hd3MuZGV2O1wiLFxuICAgICAgICBcImZyYW1lLXNyYyAnbm9uZSc7XCIsXG4gICAgICAgIFwiaW1nLXNyYyAnc2VsZicgaHR0cHM6Ly8qIGh0dHA6Ly8qLm9tdHJkYy5uZXQ7XCIsXG4gICAgICAgIFwib2JqZWN0LXNyYyAnbm9uZSc7XCIsXG4gICAgICAgIFwic3R5bGUtc3JjICdzZWxmJyAndW5zYWZlLWlubGluZSc7XCIsXG4gICAgICBdLmpvaW4oJyAnKSxcbiAgfTtcblxuICByZXR1cm4gcmVzcG9uc2U7XG59XG4iXX0=
-      FunctionConfig:
-        Comment: AddHeadersFunctionc8e10155f2162f48ff533f91d4832060d5a08c2d5c
-        Runtime: cloudfront-js-1.0
-  ConstructHubWebAppIndexHeadersFunctionc8e10155f2162f48ff533f91d4832060d5a08c2d5c419C6E5D:
-    Type: AWS::CloudFront::Function
-    Properties:
-      Name: IndexHeadersFunctionc8e10155f2162f48ff533f91d4832060d5a08c2d5c
-      AutoPublish: true
-      FunctionCode: >-
-        "use strict";
-
-        // ignore "duplicate function implementation" conflict with other response functions
-
-        // @ts-expect-error
-
-        function handler(event) {
-            var response = event.response;
-            var headers = response.headers;
-            headers['x-frame-options'] = { value: 'deny' };
-            headers['x-xss-protection'] = { value: '1; mode=block' };
-            headers['x-content-type-options'] = { value: 'nosniff' };
-            headers['strict-transport-security'] = { value: 'max-age=47304000; includeSubDomains' };
-            headers['content-security-policy'] = {
-                value: [
-                    "default-src 'self' 'unsafe-inline' https://*.awsstatic.com;",
-                    "connect-src 'self' https://*.shortbread.aws.dev;",
-                    "frame-src 'none';",
-                    "img-src 'self' https://* http://*.omtrdc.net;",
-                    "object-src 'none';",
-                    "style-src 'self' 'unsafe-inline';",
-                ].join(' '),
-            };
-            headers['clear-site-data'] = { value: '"cache", "storage"' };
-            return response;
-        }
-
-        //# sourceMappingURL=data:application/json;base64,eyJ2ZXJzaW9uIjozLCJmaWxlIjoiaG9tZS1yZXNwb25zZS1mdW5jdGlvbi5qcyIsInNvdXJjZVJvb3QiOiIiLCJzb3VyY2VzIjpbIi4uLy4uLy4uL3NyYy93ZWJhcHAvaG9tZS1yZXNwb25zZS1mdW5jdGlvbi9ob21lLXJlc3BvbnNlLWZ1bmN0aW9uLnRzIl0sIm5hbWVzIjpbXSwibWFwcGluZ3MiOiI7QUFTQSxvRkFBb0Y7QUFDcEYsbUJBQW1CO0FBQ25CLFNBQVMsT0FBTyxDQUFDLEtBQXlCO0lBQ3hDLElBQUksUUFBUSxHQUFHLEtBQUssQ0FBQyxRQUFRLENBQUM7SUFDOUIsSUFBSSxPQUFPLEdBQUcsUUFBUSxDQUFDLE9BQU8sQ0FBQztJQUUvQixPQUFPLENBQUMsaUJBQWlCLENBQUMsR0FBRyxFQUFFLEtBQUssRUFBRSxNQUFNLEVBQUUsQ0FBQztJQUMvQyxPQUFPLENBQUMsa0JBQWtCLENBQUMsR0FBRyxFQUFFLEtBQUssRUFBRSxlQUFlLEVBQUUsQ0FBQztJQUN6RCxPQUFPLENBQUMsd0JBQXdCLENBQUMsR0FBRyxFQUFFLEtBQUssRUFBRSxTQUFTLEVBQUUsQ0FBQztJQUN6RCxPQUFPLENBQUMsMkJBQTJCLENBQUMsR0FBRyxFQUFFLEtBQUssRUFBRSxxQ0FBcUMsRUFBRSxDQUFDO0lBQ3hGLE9BQU8sQ0FBQyx5QkFBeUIsQ0FBQyxHQUFHO1FBQ25DLEtBQUssRUFDSDtZQUNFLDZEQUE2RDtZQUM3RCxrREFBa0Q7WUFDbEQsbUJBQW1CO1lBQ25CLCtDQUErQztZQUMvQyxvQkFBb0I7WUFDcEIsbUNBQW1DO1NBQ3BDLENBQUMsSUFBSSxDQUFDLEdBQUcsQ0FBQztLQUNkLENBQUM7SUFFRixPQUFPLENBQUMsaUJBQWlCLENBQUMsR0FBRyxFQUFFLEtBQUssRUFBRSxvQkFBb0IsRUFBRSxDQUFDO0lBRTdELE9BQU8sUUFBUSxDQUFDO0FBQ2xCLENBQUMiLCJzb3VyY2VzQ29udGVudCI6WyJpbnRlcmZhY2UgQ2xvdWRGcm9udFJlc3BvbnNlIHtcbiAgcmVzcG9uc2U6IGFueTtcbiAgaGVhZGVyczoge1xuICAgIFtrZXk6IHN0cmluZ106IHtcbiAgICAgIHZhbHVlOiBzdHJpbmc7XG4gICAgfTtcbiAgfTtcbn1cblxuLy8gaWdub3JlIFwiZHVwbGljYXRlIGZ1bmN0aW9uIGltcGxlbWVudGF0aW9uXCIgY29uZmxpY3Qgd2l0aCBvdGhlciByZXNwb25zZSBmdW5jdGlvbnNcbi8vIEB0cy1leHBlY3QtZXJyb3JcbmZ1bmN0aW9uIGhhbmRsZXIoZXZlbnQ6IENsb3VkRnJvbnRSZXNwb25zZSkge1xuICB2YXIgcmVzcG9uc2UgPSBldmVudC5yZXNwb25zZTtcbiAgdmFyIGhlYWRlcnMgPSByZXNwb25zZS5oZWFkZXJzO1xuXG4gIGhlYWRlcnNbJ3gtZnJhbWUtb3B0aW9ucyddID0geyB2YWx1ZTogJ2RlbnknIH07XG4gIGhlYWRlcnNbJ3gteHNzLXByb3RlY3Rpb24nXSA9IHsgdmFsdWU6ICcxOyBtb2RlPWJsb2NrJyB9O1xuICBoZWFkZXJzWyd4LWNvbnRlbnQtdHlwZS1vcHRpb25zJ10gPSB7IHZhbHVlOiAnbm9zbmlmZicgfTtcbiAgaGVhZGVyc1snc3RyaWN0LXRyYW5zcG9ydC1zZWN1cml0eSddID0geyB2YWx1ZTogJ21heC1hZ2U9NDczMDQwMDA7IGluY2x1ZGVTdWJEb21haW5zJyB9O1xuICBoZWFkZXJzWydjb250ZW50LXNlY3VyaXR5LXBvbGljeSddID0ge1xuICAgIHZhbHVlOlxuICAgICAgW1xuICAgICAgICBcImRlZmF1bHQtc3JjICdzZWxmJyAndW5zYWZlLWlubGluZScgaHR0cHM6Ly8qLmF3c3N0YXRpYy5jb207XCIsXG4gICAgICAgIFwiY29ubmVjdC1zcmMgJ3NlbGYnIGh0dHBzOi8vKi5zaG9ydGJyZWFkLmF3cy5kZXY7XCIsXG4gICAgICAgIFwiZnJhbWUtc3JjICdub25lJztcIixcbiAgICAgICAgXCJpbWctc3JjICdzZWxmJyBodHRwczovLyogaHR0cDovLyoub210cmRjLm5ldDtcIixcbiAgICAgICAgXCJvYmplY3Qtc3JjICdub25lJztcIixcbiAgICAgICAgXCJzdHlsZS1zcmMgJ3NlbGYnICd1bnNhZmUtaW5saW5lJztcIixcbiAgICAgIF0uam9pbignICcpLFxuICB9O1xuXG4gIGhlYWRlcnNbJ2NsZWFyLXNpdGUtZGF0YSddID0geyB2YWx1ZTogJ1wiY2FjaGVcIiwgXCJzdG9yYWdlXCInIH07XG5cbiAgcmV0dXJuIHJlc3BvbnNlO1xufVxuIl19
-      FunctionConfig:
-        Comment: IndexHeadersFunctionc8e10155f2162f48ff533f91d4832060d5a08c2d5c
-        Runtime: cloudfront-js-1.0
-  ConstructHubWebAppDistributionOrigin1S3Origin694AF937:
-    Type: AWS::CloudFront::CloudFrontOriginAccessIdentity
-    Properties:
-      CloudFrontOriginAccessIdentityConfig:
-        Comment: Identity for devConstructHubWebAppDistributionOrigin1FBBA04AE
-  ConstructHubWebAppDistribution1F181DC9:
-    Type: AWS::CloudFront::Distribution
-    Properties:
-      DistributionConfig:
-        CacheBehaviors:
-          - CachePolicyId: 4135ea2d-6df8-44a3-9df3-4b5a84be39ad
-            Compress: true
-            FunctionAssociations:
-              - EventType: viewer-response
-                FunctionARN:
-                  Fn::GetAtt:
-                    - ConstructHubWebAppAddHeadersFunctionc8e10155f2162f48ff533f91d4832060d5a08c2d5c7E9FDB69
-                    - FunctionARN
-            PathPattern: /data/*
-            TargetOriginId: devConstructHubWebAppDistributionOrigin2A726FD66
-            ViewerProtocolPolicy: allow-all
-          - CachePolicyId: 4135ea2d-6df8-44a3-9df3-4b5a84be39ad
-            Compress: true
-            FunctionAssociations:
-              - EventType: viewer-response
-                FunctionARN:
-                  Fn::GetAtt:
-                    - ConstructHubWebAppAddHeadersFunctionc8e10155f2162f48ff533f91d4832060d5a08c2d5c7E9FDB69
-                    - FunctionARN
-            PathPattern: /catalog.json
-            TargetOriginId: devConstructHubWebAppDistributionOrigin2A726FD66
-            ViewerProtocolPolicy: allow-all
-          - CachePolicyId: 4135ea2d-6df8-44a3-9df3-4b5a84be39ad
-            Compress: true
-            FunctionAssociations:
-              - EventType: viewer-response
-                FunctionARN:
-                  Fn::GetAtt:
-                    - ConstructHubWebAppAddHeadersFunctionc8e10155f2162f48ff533f91d4832060d5a08c2d5c7E9FDB69
-                    - FunctionARN
-            PathPattern: /stats.json
-            TargetOriginId: devConstructHubWebAppDistributionOrigin2A726FD66
-            ViewerProtocolPolicy: allow-all
-          - CachePolicyId: 4135ea2d-6df8-44a3-9df3-4b5a84be39ad
-            Compress: true
-            FunctionAssociations:
-              - EventType: viewer-response
-                FunctionARN:
-                  Fn::GetAtt:
-                    - ConstructHubWebAppIndexHeadersFunctionc8e10155f2162f48ff533f91d4832060d5a08c2d5c419C6E5D
-                    - FunctionARN
-            PathPattern: /index.html
-            TargetOriginId: devConstructHubWebAppDistributionOrigin37A24F07B
-            ViewerProtocolPolicy: allow-all
-        CustomErrorResponses:
-          - ErrorCode: 404
-            ResponseCode: 200
-            ResponsePagePath: /index.html
-          - ErrorCode: 403
-            ResponseCode: 200
-            ResponsePagePath: /index.html
-        DefaultCacheBehavior:
-          CachePolicyId: 4135ea2d-6df8-44a3-9df3-4b5a84be39ad
-          Compress: true
-          FunctionAssociations:
-            - EventType: viewer-response
-              FunctionARN:
-                Fn::GetAtt:
-                  - ConstructHubWebAppAddHeadersFunctionc8e10155f2162f48ff533f91d4832060d5a08c2d5c7E9FDB69
-                  - FunctionARN
-          TargetOriginId: devConstructHubWebAppDistributionOrigin1FBBA04AE
-          ViewerProtocolPolicy: allow-all
-        DefaultRootObject: index.html
-        Enabled: true
-        HttpVersion: http2
-        IPV6Enabled: true
-        Origins:
-          - DomainName:
-              Fn::GetAtt:
-                - ConstructHubWebAppWebsiteBucket4B2B9DB2
-                - RegionalDomainName
-            Id: devConstructHubWebAppDistributionOrigin1FBBA04AE
-            S3OriginConfig:
-              OriginAccessIdentity:
-                Fn::Join:
-                  - ""
-                  - - origin-access-identity/cloudfront/
-                    - Ref: ConstructHubWebAppDistributionOrigin1S3Origin694AF937
-          - DomainName:
-              Fn::GetAtt:
-                - ConstructHubPackageDataDC5EF35E
-                - RegionalDomainName
-            Id: devConstructHubWebAppDistributionOrigin2A726FD66
-            S3OriginConfig:
-              OriginAccessIdentity:
-                Fn::Join:
-                  - ""
-                  - - origin-access-identity/cloudfront/
-                    - Ref: ConstructHubWebAppDistributionOrigin2S3OriginDA7E7FF4
-          - DomainName:
-              Fn::GetAtt:
-                - ConstructHubWebAppWebsiteBucket4B2B9DB2
-                - RegionalDomainName
-            Id: devConstructHubWebAppDistributionOrigin37A24F07B
-            S3OriginConfig:
-              OriginAccessIdentity:
-                Fn::Join:
-                  - ""
-                  - - origin-access-identity/cloudfront/
-                    - Ref: ConstructHubWebAppDistributionOrigin3S3Origin978233F9
-  ConstructHubWebAppDistributionOrigin2S3OriginDA7E7FF4:
-    Type: AWS::CloudFront::CloudFrontOriginAccessIdentity
-    Properties:
-      CloudFrontOriginAccessIdentityConfig:
-        Comment: Identity for devConstructHubWebAppDistributionOrigin2A726FD66
-  ConstructHubWebAppDistributionOrigin3S3Origin978233F9:
-    Type: AWS::CloudFront::CloudFrontOriginAccessIdentity
-    Properties:
-      CloudFrontOriginAccessIdentityConfig:
-        Comment: Identity for devConstructHubWebAppDistributionOrigin37A24F07B
-  ConstructHubWebAppDeployWebsiteAwsCliLayer23CFFBC1:
-    Type: AWS::Lambda::LayerVersion
-    Properties:
-      Content:
-        S3Bucket:
-          Ref: AssetParameterse9882ab123687399f934da0d45effe675ecc8ce13b40cb946f3e1d6141fe8d68S3BucketAEADE8C7
-        S3Key:
-          Fn::Join:
-            - ""
-            - - Fn::Select:
-                  - 0
-                  - Fn::Split:
-                      - "||"
-                      - Ref: AssetParameterse9882ab123687399f934da0d45effe675ecc8ce13b40cb946f3e1d6141fe8d68S3VersionKeyE415415F
-              - Fn::Select:
-                  - 1
-                  - Fn::Split:
-                      - "||"
-                      - Ref: AssetParameterse9882ab123687399f934da0d45effe675ecc8ce13b40cb946f3e1d6141fe8d68S3VersionKeyE415415F
-      Description: /opt/awscli/aws
-  ConstructHubWebAppDeployWebsiteCustomResourceE6DF98C9:
-    Type: Custom::CDKBucketDeployment
-    Properties:
-      ServiceToken:
-        Fn::GetAtt:
-          - CustomCDKBucketDeployment8693BB64968944B69AAFB0CC9EB8756C81C01536
-          - Arn
-      SourceBucketNames:
-        - Ref: AssetParametersdb68808056dddd29d69f21d6e61c1338671d29364cdebd04c0c74a2ee619995aS3BucketD2EFF7AF
-      SourceObjectKeys:
-        - Fn::Join:
-            - ""
-            - - Fn::Select:
-                  - 0
-                  - Fn::Split:
-                      - "||"
-                      - Ref: AssetParametersdb68808056dddd29d69f21d6e61c1338671d29364cdebd04c0c74a2ee619995aS3VersionKey1D3DB7D8
-              - Fn::Select:
-                  - 1
-                  - Fn::Split:
-                      - "||"
-                      - Ref: AssetParametersdb68808056dddd29d69f21d6e61c1338671d29364cdebd04c0c74a2ee619995aS3VersionKey1D3DB7D8
-      DestinationBucketName:
-        Ref: ConstructHubWebAppWebsiteBucket4B2B9DB2
-      Prune: false
-      SystemMetadata:
-        cache-control: public, max-age=3600, must-revalidate, s-maxage=300, proxy-revalidate
-      DistributionId:
-        Ref: ConstructHubWebAppDistribution1F181DC9
-    UpdateReplacePolicy: Delete
-    DeletionPolicy: Delete
-  ConstructHubWebAppDeployWebsiteConfigAwsCliLayer8DFDB17A:
-    Type: AWS::Lambda::LayerVersion
-    Properties:
-      Content:
-        S3Bucket:
-          Ref: AssetParameterse9882ab123687399f934da0d45effe675ecc8ce13b40cb946f3e1d6141fe8d68S3BucketAEADE8C7
-        S3Key:
-          Fn::Join:
-            - ""
-            - - Fn::Select:
-                  - 0
-                  - Fn::Split:
-                      - "||"
-                      - Ref: AssetParameterse9882ab123687399f934da0d45effe675ecc8ce13b40cb946f3e1d6141fe8d68S3VersionKeyE415415F
-              - Fn::Select:
-                  - 1
-                  - Fn::Split:
-                      - "||"
-                      - Ref: AssetParameterse9882ab123687399f934da0d45effe675ecc8ce13b40cb946f3e1d6141fe8d68S3VersionKeyE415415F
-      Description: /opt/awscli/aws
-  ConstructHubWebAppDeployWebsiteConfigCustomResource2D18C708:
-    Type: Custom::CDKBucketDeployment
-    Properties:
-      ServiceToken:
-        Fn::GetAtt:
-          - CustomCDKBucketDeployment8693BB64968944B69AAFB0CC9EB8756C81C01536
-          - Arn
-      SourceBucketNames:
-        - Ref: AssetParameters15477b1cef671e2df0f65fb8523278d3a6331c3ae8912a7e3a85d656f694622fS3BucketD12474B4
-      SourceObjectKeys:
-        - Fn::Join:
-            - ""
-            - - Fn::Select:
-                  - 0
-                  - Fn::Split:
-                      - "||"
-                      - Ref: AssetParameters15477b1cef671e2df0f65fb8523278d3a6331c3ae8912a7e3a85d656f694622fS3VersionKey99E4F89D
-              - Fn::Select:
-                  - 1
-                  - Fn::Split:
-                      - "||"
-                      - Ref: AssetParameters15477b1cef671e2df0f65fb8523278d3a6331c3ae8912a7e3a85d656f694622fS3VersionKey99E4F89D
-      DestinationBucketName:
-        Ref: ConstructHubWebAppWebsiteBucket4B2B9DB2
-      Prune: false
-      DistributionId:
-        Ref: ConstructHubWebAppDistribution1F181DC9
-    UpdateReplacePolicy: Delete
-    DeletionPolicy: Delete
->>>>>>> 6aa56c85
   AWS679f53fac002430cb0da5b7982bd2287ServiceRoleC1EA0FF2:
     Type: AWS::IAM::Role
     Properties:
@@ -6621,6 +6344,9 @@
             - - "arn:"
               - Ref: AWS::Partition
               - :iam::aws:policy/service-role/AWSLambdaBasicExecutionRole
+      Tags:
+        - Key: function-purpose
+          Value: cloudwatch-custom-widget
   MissingDocumnetationWidgetHandler136351bde63b5de8bb16730ac238d703ServiceRoleDefaultPolicyA35687F7:
     Type: AWS::IAM::Policy
     Properties:
@@ -6677,6 +6403,9 @@
       Handler: index.handler
       MemorySize: 1024
       Runtime: nodejs14.x
+      Tags:
+        - Key: function-purpose
+          Value: cloudwatch-custom-widget
       Timeout: 15
     DependsOn:
       - MissingDocumnetationWidgetHandler136351bde63b5de8bb16730ac238d703ServiceRoleDefaultPolicyA35687F7
@@ -6878,9 +6607,42 @@
     Type: String
     Description: Artifact hash for asset
       "2d57e6bb8a166048eeaa118c1f0e1a8d760395e6f71185ebbd03869b25a22658"
-<<<<<<< HEAD
-  AssetParameters8815ce62704e3f8e42ac6f54240589f61f27791142da0860f3bfad845b530960S3Bucket8C628F80:
-=======
+  AssetParametersdb68808056dddd29d69f21d6e61c1338671d29364cdebd04c0c74a2ee619995aS3BucketD2EFF7AF:
+    Type: String
+    Description: S3 bucket for asset
+      "db68808056dddd29d69f21d6e61c1338671d29364cdebd04c0c74a2ee619995a"
+  AssetParametersdb68808056dddd29d69f21d6e61c1338671d29364cdebd04c0c74a2ee619995aS3VersionKey1D3DB7D8:
+    Type: String
+    Description: S3 key for asset version
+      "db68808056dddd29d69f21d6e61c1338671d29364cdebd04c0c74a2ee619995a"
+  AssetParametersdb68808056dddd29d69f21d6e61c1338671d29364cdebd04c0c74a2ee619995aArtifactHash47B0D876:
+    Type: String
+    Description: Artifact hash for asset
+      "db68808056dddd29d69f21d6e61c1338671d29364cdebd04c0c74a2ee619995a"
+  AssetParameters15477b1cef671e2df0f65fb8523278d3a6331c3ae8912a7e3a85d656f694622fS3BucketD12474B4:
+    Type: String
+    Description: S3 bucket for asset
+      "15477b1cef671e2df0f65fb8523278d3a6331c3ae8912a7e3a85d656f694622f"
+  AssetParameters15477b1cef671e2df0f65fb8523278d3a6331c3ae8912a7e3a85d656f694622fS3VersionKey99E4F89D:
+    Type: String
+    Description: S3 key for asset version
+      "15477b1cef671e2df0f65fb8523278d3a6331c3ae8912a7e3a85d656f694622f"
+  AssetParameters15477b1cef671e2df0f65fb8523278d3a6331c3ae8912a7e3a85d656f694622fArtifactHashC85449A8:
+    Type: String
+    Description: Artifact hash for asset
+      "15477b1cef671e2df0f65fb8523278d3a6331c3ae8912a7e3a85d656f694622f"
+  AssetParameterscc6d7142efe459ae578414b0f727c0634382fe26ad2ad67f59029ba7d82d7988S3Bucket442D5AEC:
+    Type: String
+    Description: S3 bucket for asset
+      "cc6d7142efe459ae578414b0f727c0634382fe26ad2ad67f59029ba7d82d7988"
+  AssetParameterscc6d7142efe459ae578414b0f727c0634382fe26ad2ad67f59029ba7d82d7988S3VersionKeyC76335A1:
+    Type: String
+    Description: S3 key for asset version
+      "cc6d7142efe459ae578414b0f727c0634382fe26ad2ad67f59029ba7d82d7988"
+  AssetParameterscc6d7142efe459ae578414b0f727c0634382fe26ad2ad67f59029ba7d82d7988ArtifactHash4C8D8298:
+    Type: String
+    Description: Artifact hash for asset
+      "cc6d7142efe459ae578414b0f727c0634382fe26ad2ad67f59029ba7d82d7988"
   AssetParametersa01d4ca81a4167a5f4a8084ccd5b7f926995c222c590c70973b3ee2c7087b534S3Bucket49DBE9D6:
     Type: String
     Description: S3 bucket for asset
@@ -6905,6 +6667,18 @@
     Type: String
     Description: Artifact hash for asset
       "1d620d4124ee5160192eccc4817c0f6b0e2625d7504332aee3b12f257746ed28"
+  AssetParameters3bfad19e81aa6178e781df07c0dd4d80f2765635ae5f0fe59a7607063f4900f2S3Bucket05F0A620:
+    Type: String
+    Description: S3 bucket for asset
+      "3bfad19e81aa6178e781df07c0dd4d80f2765635ae5f0fe59a7607063f4900f2"
+  AssetParameters3bfad19e81aa6178e781df07c0dd4d80f2765635ae5f0fe59a7607063f4900f2S3VersionKey878144C8:
+    Type: String
+    Description: S3 key for asset version
+      "3bfad19e81aa6178e781df07c0dd4d80f2765635ae5f0fe59a7607063f4900f2"
+  AssetParameters3bfad19e81aa6178e781df07c0dd4d80f2765635ae5f0fe59a7607063f4900f2ArtifactHash062DFC40:
+    Type: String
+    Description: Artifact hash for asset
+      "3bfad19e81aa6178e781df07c0dd4d80f2765635ae5f0fe59a7607063f4900f2"
   AssetParameters5af0e476215eecf6a11d9344451dbb927349489ea7d76b481334b7558057b5c3S3Bucket9C2F7A99:
     Type: String
     Description: S3 bucket for asset
@@ -6929,90 +6703,5 @@
     Type: String
     Description: Artifact hash for asset
       "c1f9f7fee97e2df480da35de932afbbb65f72ae5b9a0ed8e71a5ac9e2ab57054"
-  AssetParametersdb68808056dddd29d69f21d6e61c1338671d29364cdebd04c0c74a2ee619995aS3BucketD2EFF7AF:
->>>>>>> 6aa56c85
-    Type: String
-    Description: S3 bucket for asset
-      "db68808056dddd29d69f21d6e61c1338671d29364cdebd04c0c74a2ee619995a"
-  AssetParametersdb68808056dddd29d69f21d6e61c1338671d29364cdebd04c0c74a2ee619995aS3VersionKey1D3DB7D8:
-    Type: String
-    Description: S3 key for asset version
-      "db68808056dddd29d69f21d6e61c1338671d29364cdebd04c0c74a2ee619995a"
-  AssetParametersdb68808056dddd29d69f21d6e61c1338671d29364cdebd04c0c74a2ee619995aArtifactHash47B0D876:
-    Type: String
-    Description: Artifact hash for asset
-      "db68808056dddd29d69f21d6e61c1338671d29364cdebd04c0c74a2ee619995a"
-  AssetParameters15477b1cef671e2df0f65fb8523278d3a6331c3ae8912a7e3a85d656f694622fS3BucketD12474B4:
-    Type: String
-    Description: S3 bucket for asset
-      "15477b1cef671e2df0f65fb8523278d3a6331c3ae8912a7e3a85d656f694622f"
-  AssetParameters15477b1cef671e2df0f65fb8523278d3a6331c3ae8912a7e3a85d656f694622fS3VersionKey99E4F89D:
-    Type: String
-    Description: S3 key for asset version
-      "15477b1cef671e2df0f65fb8523278d3a6331c3ae8912a7e3a85d656f694622f"
-  AssetParameters15477b1cef671e2df0f65fb8523278d3a6331c3ae8912a7e3a85d656f694622fArtifactHashC85449A8:
-    Type: String
-    Description: Artifact hash for asset
-      "15477b1cef671e2df0f65fb8523278d3a6331c3ae8912a7e3a85d656f694622f"
-  AssetParameterscc6d7142efe459ae578414b0f727c0634382fe26ad2ad67f59029ba7d82d7988S3Bucket442D5AEC:
-    Type: String
-    Description: S3 bucket for asset
-      "cc6d7142efe459ae578414b0f727c0634382fe26ad2ad67f59029ba7d82d7988"
-  AssetParameterscc6d7142efe459ae578414b0f727c0634382fe26ad2ad67f59029ba7d82d7988S3VersionKeyC76335A1:
-    Type: String
-    Description: S3 key for asset version
-      "cc6d7142efe459ae578414b0f727c0634382fe26ad2ad67f59029ba7d82d7988"
-  AssetParameterscc6d7142efe459ae578414b0f727c0634382fe26ad2ad67f59029ba7d82d7988ArtifactHash4C8D8298:
-    Type: String
-    Description: Artifact hash for asset
-      "cc6d7142efe459ae578414b0f727c0634382fe26ad2ad67f59029ba7d82d7988"
-  AssetParametersa01d4ca81a4167a5f4a8084ccd5b7f926995c222c590c70973b3ee2c7087b534S3Bucket49DBE9D6:
-    Type: String
-    Description: S3 bucket for asset
-      "a01d4ca81a4167a5f4a8084ccd5b7f926995c222c590c70973b3ee2c7087b534"
-  AssetParametersa01d4ca81a4167a5f4a8084ccd5b7f926995c222c590c70973b3ee2c7087b534S3VersionKeyA7F231B6:
-    Type: String
-    Description: S3 key for asset version
-      "a01d4ca81a4167a5f4a8084ccd5b7f926995c222c590c70973b3ee2c7087b534"
-  AssetParametersa01d4ca81a4167a5f4a8084ccd5b7f926995c222c590c70973b3ee2c7087b534ArtifactHash1057C76B:
-    Type: String
-    Description: Artifact hash for asset
-      "a01d4ca81a4167a5f4a8084ccd5b7f926995c222c590c70973b3ee2c7087b534"
-  AssetParameters1d620d4124ee5160192eccc4817c0f6b0e2625d7504332aee3b12f257746ed28S3Bucket58E2E453:
-    Type: String
-    Description: S3 bucket for asset
-      "1d620d4124ee5160192eccc4817c0f6b0e2625d7504332aee3b12f257746ed28"
-  AssetParameters1d620d4124ee5160192eccc4817c0f6b0e2625d7504332aee3b12f257746ed28S3VersionKeyDDAC85C3:
-    Type: String
-    Description: S3 key for asset version
-      "1d620d4124ee5160192eccc4817c0f6b0e2625d7504332aee3b12f257746ed28"
-  AssetParameters1d620d4124ee5160192eccc4817c0f6b0e2625d7504332aee3b12f257746ed28ArtifactHashE770D013:
-    Type: String
-    Description: Artifact hash for asset
-      "1d620d4124ee5160192eccc4817c0f6b0e2625d7504332aee3b12f257746ed28"
-  AssetParameters3bfad19e81aa6178e781df07c0dd4d80f2765635ae5f0fe59a7607063f4900f2S3Bucket05F0A620:
-    Type: String
-    Description: S3 bucket for asset
-      "3bfad19e81aa6178e781df07c0dd4d80f2765635ae5f0fe59a7607063f4900f2"
-  AssetParameters3bfad19e81aa6178e781df07c0dd4d80f2765635ae5f0fe59a7607063f4900f2S3VersionKey878144C8:
-    Type: String
-    Description: S3 key for asset version
-      "3bfad19e81aa6178e781df07c0dd4d80f2765635ae5f0fe59a7607063f4900f2"
-  AssetParameters3bfad19e81aa6178e781df07c0dd4d80f2765635ae5f0fe59a7607063f4900f2ArtifactHash062DFC40:
-    Type: String
-    Description: Artifact hash for asset
-      "3bfad19e81aa6178e781df07c0dd4d80f2765635ae5f0fe59a7607063f4900f2"
-  AssetParameters663fcf0912a43161b04556b6e82be6ae6e1f55c7b06466d6939c51a53a7c4be3S3BucketFC3813D4:
-    Type: String
-    Description: S3 bucket for asset
-      "663fcf0912a43161b04556b6e82be6ae6e1f55c7b06466d6939c51a53a7c4be3"
-  AssetParameters663fcf0912a43161b04556b6e82be6ae6e1f55c7b06466d6939c51a53a7c4be3S3VersionKey34701F85:
-    Type: String
-    Description: S3 key for asset version
-      "663fcf0912a43161b04556b6e82be6ae6e1f55c7b06466d6939c51a53a7c4be3"
-  AssetParameters663fcf0912a43161b04556b6e82be6ae6e1f55c7b06466d6939c51a53a7c4be3ArtifactHashDE1DA343:
-    Type: String
-    Description: Artifact hash for asset
-      "663fcf0912a43161b04556b6e82be6ae6e1f55c7b06466d6939c51a53a7c4be3"
 
 `;