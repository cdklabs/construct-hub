--- conflicted
+++ resolved
@@ -1772,11 +1772,7 @@
     Properties:
       Code:
         S3Bucket:
-<<<<<<< HEAD
           Ref: AssetParameterse7179975c01e760bf54c8216e5e59979ee13dbe87172fd3285ad021773c1a135S3Bucket709B77C2
-=======
-          Ref: AssetParameters35f33234aa22435d7990f5df6b4369da054d531633524491e0674ad99a20b7b3S3BucketDCA5133D
->>>>>>> e72097f0
         S3Key:
           Fn::Join:
             - ""
@@ -1784,20 +1780,12 @@
                   - 0
                   - Fn::Split:
                       - "||"
-<<<<<<< HEAD
                       - Ref: AssetParameterse7179975c01e760bf54c8216e5e59979ee13dbe87172fd3285ad021773c1a135S3VersionKey5930C3D1
-=======
-                      - Ref: AssetParameters35f33234aa22435d7990f5df6b4369da054d531633524491e0674ad99a20b7b3S3VersionKey2AB270D2
->>>>>>> e72097f0
               - Fn::Select:
                   - 1
                   - Fn::Split:
                       - "||"
-<<<<<<< HEAD
                       - Ref: AssetParameterse7179975c01e760bf54c8216e5e59979ee13dbe87172fd3285ad021773c1a135S3VersionKey5930C3D1
-=======
-                      - Ref: AssetParameters35f33234aa22435d7990f5df6b4369da054d531633524491e0674ad99a20b7b3S3VersionKey2AB270D2
->>>>>>> e72097f0
       Role:
         Fn::GetAtt:
           - ConstructHubOrchestrationCatalogBuilderServiceRole851C750C
@@ -2072,7 +2060,7 @@
                 - Ref: AWS::Region
                 - .
                 - Ref: AWS::URLSuffix
-                - /aws-cdk/assets:00007848e83a18d7d8249726c01c61bbccc3987a59395fda9c1ca4826b838585
+                - /aws-cdk/assets:555ecaef962ddd48a2858a3cf48803217d7514c8bc6089d989fd43bb68528fde
           LogConfiguration:
             LogDriver: awslogs
             Options:
@@ -2157,80 +2145,8 @@
           IpProtocol: "-1"
       VpcId:
         Ref: ConstructHubLambdaVPCE85ABF51
-<<<<<<< HEAD
   ConstructHubOrchestrationGeneratetypescriptdocsSecurityGroup8FFF1DF2:
     Type: AWS::EC2::SecurityGroup
-=======
-  ConstructHubOrchestrationDocGentypescriptF9C30384:
-    Type: AWS::Lambda::Function
-    Properties:
-      Code:
-        S3Bucket:
-          Ref: AssetParameters35f33234aa22435d7990f5df6b4369da054d531633524491e0674ad99a20b7b3S3BucketDCA5133D
-        S3Key:
-          Fn::Join:
-            - ""
-            - - Fn::Select:
-                  - 0
-                  - Fn::Split:
-                      - "||"
-                      - Ref: AssetParameters35f33234aa22435d7990f5df6b4369da054d531633524491e0674ad99a20b7b3S3VersionKey2AB270D2
-              - Fn::Select:
-                  - 1
-                  - Fn::Split:
-                      - "||"
-                      - Ref: AssetParameters35f33234aa22435d7990f5df6b4369da054d531633524491e0674ad99a20b7b3S3VersionKey2AB270D2
-      Role:
-        Fn::GetAtt:
-          - ConstructHubOrchestrationDocGentypescriptServiceRoleB56C2B19
-          - Arn
-      Description: Creates typescript documentation from jsii-enabled npm packages
-      Environment:
-        Variables:
-          HEADER_SPAN: "true"
-          TARGET_LANGUAGE: typescript
-          CODE_ARTIFACT_API_ENDPOINT:
-            Fn::Select:
-              - 1
-              - Fn::Split:
-                  - ":"
-                  - Fn::Select:
-                      - 0
-                      - Fn::GetAtt:
-                          - ConstructHubLambdaVPCCodeArtifactAPI0A2356B9
-                          - DnsEntries
-          CODE_ARTIFACT_DOMAIN_NAME:
-            Fn::GetAtt:
-              - ConstructHubCodeArtifact1188409E
-              - DomainName
-          CODE_ARTIFACT_DOMAIN_OWNER:
-            Fn::GetAtt:
-              - ConstructHubCodeArtifact1188409E
-              - DomainOwner
-          CODE_ARTIFACT_REPOSITORY_ENDPOINT:
-            Fn::GetAtt:
-              - ConstructHubCodeArtifactGetEndpoint9A458FEF
-              - repositoryEndpoint
-      Handler: index.handler
-      MemorySize: 10240
-      Runtime: nodejs14.x
-      Timeout: 900
-      TracingConfig:
-        Mode: PassThrough
-      VpcConfig:
-        SecurityGroupIds:
-          - Fn::GetAtt:
-              - ConstructHubOrchestrationDocGentypescriptSecurityGroupDD0CDD88
-              - GroupId
-        SubnetIds:
-          - Ref: ConstructHubLambdaVPCIsolatedSubnet1Subnet33EDE47B
-          - Ref: ConstructHubLambdaVPCIsolatedSubnet2Subnet825B4A7B
-    DependsOn:
-      - ConstructHubOrchestrationDocGentypescriptServiceRoleDefaultPolicyEBA45F12
-      - ConstructHubOrchestrationDocGentypescriptServiceRoleB56C2B19
-  ConstructHubOrchestrationDocGentypescriptLogRetentionDB3B5194:
-    Type: Custom::LogRetention
->>>>>>> e72097f0
     Properties:
       GroupDescription: dev/ConstructHub/Orchestration/Generate typescript docs/SecurityGroup
       SecurityGroupEgress:
@@ -4189,7 +4105,7 @@
         Fn::GetAtt:
           - BucketNotificationsHandler050a0587b7544547bf325f094a3db834RoleB6FB88EC
           - Arn
-      Runtime: python3.8
+      Runtime: python3.7
       Timeout: 300
     DependsOn:
       - BucketNotificationsHandler050a0587b7544547bf325f094a3db834RoleDefaultPolicy2CF63D36
@@ -4365,21 +4281,6 @@
     Type: String
     Description: Artifact hash for asset
       "67b7823b74bc135986aa72f889d6a8da058d0c4a20cbc2dfc6f78995fdd2fc24"
-<<<<<<< HEAD
-=======
-  AssetParameters35f33234aa22435d7990f5df6b4369da054d531633524491e0674ad99a20b7b3S3BucketDCA5133D:
-    Type: String
-    Description: S3 bucket for asset
-      "35f33234aa22435d7990f5df6b4369da054d531633524491e0674ad99a20b7b3"
-  AssetParameters35f33234aa22435d7990f5df6b4369da054d531633524491e0674ad99a20b7b3S3VersionKey2AB270D2:
-    Type: String
-    Description: S3 key for asset version
-      "35f33234aa22435d7990f5df6b4369da054d531633524491e0674ad99a20b7b3"
-  AssetParameters35f33234aa22435d7990f5df6b4369da054d531633524491e0674ad99a20b7b3ArtifactHashC5DCBB48:
-    Type: String
-    Description: Artifact hash for asset
-      "35f33234aa22435d7990f5df6b4369da054d531633524491e0674ad99a20b7b3"
->>>>>>> e72097f0
   AssetParameters8265ccdf680d2fc53b19193e2b93340a27f335cc3be02b673f0742d7700fd6acS3Bucket9B1F28E2:
     Type: String
     Description: S3 bucket for asset
