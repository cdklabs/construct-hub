--- conflicted
+++ resolved
@@ -209,7 +209,6 @@
         Fn::GetAtt:
           - ConstructHubPackageDataDC5EF35E
           - Arn
-<<<<<<< HEAD
   ConstructHubIngestionQueue1AD94CA3:
     Type: AWS::SQS::Queue
     Properties:
@@ -218,23 +217,6 @@
     UpdateReplacePolicy: Delete
     DeletionPolicy: Delete
   ConstructHubIngestionServiceRole6380BAB6:
-=======
-  ConstructHubStagingBucket29942A98:
-    Type: AWS::S3::Bucket
-    Properties:
-      LifecycleConfiguration:
-        Rules:
-          - ExpirationInDays: 30
-            Prefix: packages
-            Status: Enabled
-    UpdateReplacePolicy: Retain
-    DeletionPolicy: Retain
-  ConstructHubIngestionQueue637E4740:
-    Type: AWS::SQS::Queue
-    UpdateReplacePolicy: Delete
-    DeletionPolicy: Delete
-  ConstructHubDiscoveryFunctionServiceRoleD371794F:
->>>>>>> 843cab27
     Type: AWS::IAM::Role
     Properties:
       AssumeRolePolicyDocument:
@@ -250,11 +232,7 @@
             - - "arn:"
               - Ref: AWS::Partition
               - :iam::aws:policy/service-role/AWSLambdaBasicExecutionRole
-<<<<<<< HEAD
   ConstructHubIngestionServiceRoleDefaultPolicyC0D2B6F2:
-=======
-  ConstructHubDiscoveryFunctionServiceRoleDefaultPolicyA09546EC:
->>>>>>> 843cab27
     Type: AWS::IAM::Policy
     Properties:
       PolicyDocument:
@@ -263,34 +241,20 @@
             Effect: Allow
             Resource:
               Fn::GetAtt:
-<<<<<<< HEAD
                 - ConstructHubIngestionDeadLetterQueueFC1025F8
                 - Arn
           - Action:
-=======
-                - ConstructHubDiscoveryFunctionDeadLetterQueueFE498555
-                - Arn
-          - Action:
-              - s3:GetObject*
-              - s3:GetBucket*
-              - s3:List*
->>>>>>> 843cab27
               - s3:DeleteObject*
               - s3:PutObject*
               - s3:Abort*
             Effect: Allow
             Resource:
               - Fn::GetAtt:
-<<<<<<< HEAD
                   - ConstructHubPackageDataDC5EF35E
-=======
-                  - ConstructHubStagingBucket29942A98
->>>>>>> 843cab27
                   - Arn
               - Fn::Join:
                   - ""
                   - - Fn::GetAtt:
-<<<<<<< HEAD
                         - ConstructHubPackageDataDC5EF35E
                         - Arn
                     - /*
@@ -310,7 +274,119 @@
       Roles:
         - Ref: ConstructHubIngestionServiceRole6380BAB6
   ConstructHubIngestionDeadLetterQueueFC1025F8:
-=======
+    Type: AWS::SQS::Queue
+    Properties:
+      MessageRetentionPeriod: 1209600
+    UpdateReplacePolicy: Delete
+    DeletionPolicy: Delete
+  ConstructHubIngestion407909CE:
+    Type: AWS::Lambda::Function
+    Properties:
+      Code:
+        S3Bucket:
+          Ref: AssetParameters52cea7d7df6629e023416e089e45d163d6700c32da4997d6f349321f6a366bb0S3Bucket98376B6F
+        S3Key:
+          Fn::Join:
+            - ""
+            - - Fn::Select:
+                  - 0
+                  - Fn::Split:
+                      - "||"
+                      - Ref: AssetParameters52cea7d7df6629e023416e089e45d163d6700c32da4997d6f349321f6a366bb0S3VersionKey33337099
+              - Fn::Select:
+                  - 1
+                  - Fn::Split:
+                      - "||"
+                      - Ref: AssetParameters52cea7d7df6629e023416e089e45d163d6700c32da4997d6f349321f6a366bb0S3VersionKey33337099
+      Role:
+        Fn::GetAtt:
+          - ConstructHubIngestionServiceRole6380BAB6
+          - Arn
+      DeadLetterConfig:
+        TargetArn:
+          Fn::GetAtt:
+            - ConstructHubIngestionDeadLetterQueueFC1025F8
+            - Arn
+      Environment:
+        Variables:
+          BUCKET_NAME:
+            Ref: ConstructHubPackageDataDC5EF35E
+      Handler: index.handler
+      MemorySize: 10240
+      Runtime: nodejs14.x
+      Timeout: 900
+    DependsOn:
+      - ConstructHubIngestionServiceRoleDefaultPolicyC0D2B6F2
+      - ConstructHubIngestionServiceRole6380BAB6
+  ConstructHubIngestionEventInvokeConfig47AAD616:
+    Type: AWS::Lambda::EventInvokeConfig
+    Properties:
+      FunctionName:
+        Ref: ConstructHubIngestion407909CE
+      Qualifier: $LATEST
+      MaximumRetryAttempts: 2
+  ConstructHubIngestionSqsEventSourcedevConstructHubIngestionQueue9A801AAF9844496F:
+    Type: AWS::Lambda::EventSourceMapping
+    Properties:
+      FunctionName:
+        Ref: ConstructHubIngestion407909CE
+      BatchSize: 1
+      EventSourceArn:
+        Fn::GetAtt:
+          - ConstructHubIngestionQueue1AD94CA3
+          - Arn
+  ConstructHubStagingBucket29942A98:
+    Type: AWS::S3::Bucket
+    Properties:
+      LifecycleConfiguration:
+        Rules:
+          - ExpirationInDays: 30
+            Prefix: packages
+            Status: Enabled
+    UpdateReplacePolicy: Retain
+    DeletionPolicy: Retain
+  ConstructHubDiscoveryFunctionServiceRoleD371794F:
+    Type: AWS::IAM::Role
+    Properties:
+      AssumeRolePolicyDocument:
+        Statement:
+          - Action: sts:AssumeRole
+            Effect: Allow
+            Principal:
+              Service: lambda.amazonaws.com
+        Version: 2012-10-17
+      ManagedPolicyArns:
+        - Fn::Join:
+            - ""
+            - - "arn:"
+              - Ref: AWS::Partition
+              - :iam::aws:policy/service-role/AWSLambdaBasicExecutionRole
+  ConstructHubDiscoveryFunctionServiceRoleDefaultPolicyA09546EC:
+    Type: AWS::IAM::Policy
+    Properties:
+      PolicyDocument:
+        Statement:
+          - Action: sqs:SendMessage
+            Effect: Allow
+            Resource:
+              Fn::GetAtt:
+                - ConstructHubDiscoveryFunctionDeadLetterQueueFE498555
+                - Arn
+          - Action:
+              - s3:GetObject*
+              - s3:GetBucket*
+              - s3:List*
+              - s3:DeleteObject*
+              - s3:PutObject*
+              - s3:Abort*
+            Effect: Allow
+            Resource:
+              - Fn::GetAtt:
+                  - ConstructHubStagingBucket29942A98
+                  - Arn
+              - Fn::Join:
+                  - ""
+                  - - Fn::GetAtt:
                         - ConstructHubStagingBucket29942A98
                         - Arn
                     - /*
@@ -321,33 +397,24 @@
             Effect: Allow
             Resource:
               Fn::GetAtt:
-                - ConstructHubIngestionQueue637E4740
+                - ConstructHubIngestionQueue1AD94CA3
                 - Arn
         Version: 2012-10-17
       PolicyName: ConstructHubDiscoveryFunctionServiceRoleDefaultPolicyA09546EC
       Roles:
         - Ref: ConstructHubDiscoveryFunctionServiceRoleD371794F
   ConstructHubDiscoveryFunctionDeadLetterQueueFE498555:
->>>>>>> 843cab27
     Type: AWS::SQS::Queue
     Properties:
       MessageRetentionPeriod: 1209600
     UpdateReplacePolicy: Delete
     DeletionPolicy: Delete
-<<<<<<< HEAD
-  ConstructHubIngestion407909CE:
-=======
   ConstructHubDiscoveryFunctionF5E139FD:
->>>>>>> 843cab27
     Type: AWS::Lambda::Function
     Properties:
       Code:
         S3Bucket:
-<<<<<<< HEAD
-          Ref: AssetParameters52cea7d7df6629e023416e089e45d163d6700c32da4997d6f349321f6a366bb0S3Bucket98376B6F
-=======
           Ref: AssetParameters39dfa980beb6ec79ed5fc097276858af56f73316603b87c217b3eea012202cd2S3Bucket1B6624AE
->>>>>>> 843cab27
         S3Key:
           Fn::Join:
             - ""
@@ -355,38 +422,19 @@
                   - 0
                   - Fn::Split:
                       - "||"
-<<<<<<< HEAD
-                      - Ref: AssetParameters52cea7d7df6629e023416e089e45d163d6700c32da4997d6f349321f6a366bb0S3VersionKey33337099
-=======
                       - Ref: AssetParameters39dfa980beb6ec79ed5fc097276858af56f73316603b87c217b3eea012202cd2S3VersionKey3A7A31C2
->>>>>>> 843cab27
               - Fn::Select:
                   - 1
                   - Fn::Split:
                       - "||"
-<<<<<<< HEAD
-                      - Ref: AssetParameters52cea7d7df6629e023416e089e45d163d6700c32da4997d6f349321f6a366bb0S3VersionKey33337099
-      Role:
-        Fn::GetAtt:
-          - ConstructHubIngestionServiceRole6380BAB6
-=======
                       - Ref: AssetParameters39dfa980beb6ec79ed5fc097276858af56f73316603b87c217b3eea012202cd2S3VersionKey3A7A31C2
       Role:
         Fn::GetAtt:
           - ConstructHubDiscoveryFunctionServiceRoleD371794F
->>>>>>> 843cab27
           - Arn
       DeadLetterConfig:
         TargetArn:
           Fn::GetAtt:
-<<<<<<< HEAD
-            - ConstructHubIngestionDeadLetterQueueFC1025F8
-            - Arn
-      Environment:
-        Variables:
-          BUCKET_NAME:
-            Ref: ConstructHubPackageDataDC5EF35E
-=======
             - ConstructHubDiscoveryFunctionDeadLetterQueueFE498555
             - Arn
       Description: Periodically query npm.js index for new Constructs
@@ -395,33 +443,12 @@
           STAGING_BUCKET_NAME:
             Ref: ConstructHubStagingBucket29942A98
           QUEUE_URL:
-            Ref: ConstructHubIngestionQueue637E4740
->>>>>>> 843cab27
+            Ref: ConstructHubIngestionQueue1AD94CA3
       Handler: index.handler
       MemorySize: 10240
       Runtime: nodejs14.x
       Timeout: 900
     DependsOn:
-<<<<<<< HEAD
-      - ConstructHubIngestionServiceRoleDefaultPolicyC0D2B6F2
-      - ConstructHubIngestionServiceRole6380BAB6
-  ConstructHubIngestionEventInvokeConfig47AAD616:
-    Type: AWS::Lambda::EventInvokeConfig
-    Properties:
-      FunctionName:
-        Ref: ConstructHubIngestion407909CE
-      Qualifier: $LATEST
-      MaximumRetryAttempts: 2
-  ConstructHubIngestionSqsEventSourcedevConstructHubIngestionQueue9A801AAF9844496F:
-    Type: AWS::Lambda::EventSourceMapping
-    Properties:
-      FunctionName:
-        Ref: ConstructHubIngestion407909CE
-      BatchSize: 1
-      EventSourceArn:
-        Fn::GetAtt:
-          - ConstructHubIngestionQueue1AD94CA3
-=======
       - ConstructHubDiscoveryFunctionServiceRoleDefaultPolicyA09546EC
       - ConstructHubDiscoveryFunctionServiceRoleD371794F
   ConstructHubDiscoveryFunctionScheduleRuleE32FE899:
@@ -447,7 +474,6 @@
       SourceArn:
         Fn::GetAtt:
           - ConstructHubDiscoveryFunctionScheduleRuleE32FE899
->>>>>>> 843cab27
           - Arn
   ConstructHubTransliteratorServiceRole0F8A20C8:
     Type: AWS::IAM::Role
@@ -1068,7 +1094,6 @@
     Export:
       Name: ConstructHubDomainName
 Parameters:
-<<<<<<< HEAD
   AssetParameters52cea7d7df6629e023416e089e45d163d6700c32da4997d6f349321f6a366bb0S3Bucket98376B6F:
     Type: String
     Description: S3 bucket for asset
@@ -1081,7 +1106,6 @@
     Type: String
     Description: Artifact hash for asset
       "52cea7d7df6629e023416e089e45d163d6700c32da4997d6f349321f6a366bb0"
-=======
   AssetParameters39dfa980beb6ec79ed5fc097276858af56f73316603b87c217b3eea012202cd2S3Bucket1B6624AE:
     Type: String
     Description: S3 bucket for asset
@@ -1094,7 +1118,6 @@
     Type: String
     Description: Artifact hash for asset
       "39dfa980beb6ec79ed5fc097276858af56f73316603b87c217b3eea012202cd2"
->>>>>>> 843cab27
   AssetParametersda254f731d96f448a42b847d5e631a6a426b230b48eab5b0862307875334e305S3BucketCED66570:
     Type: String
     Description: S3 bucket for asset
