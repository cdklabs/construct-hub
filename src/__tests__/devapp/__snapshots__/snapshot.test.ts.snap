// Jest Snapshot v1, https://goo.gl/fbAQLP

exports[`golden snapshot 1`] = `
Resources:
  ConstructHubMonitoringWatchfulDashboardB8493D55:
    Type: AWS::CloudWatch::Dashboard
    Properties:
      DashboardBody:
        Fn::Join:
          - ""
          - - '{"widgets":[{"type":"text","width":24,"height":2,"x":0,"y":0,"properties":{"markdown":"#
              Deny List - Prune Function\\n\\n[button:AWS Lambda
              Console](https://console.aws.amazon.com/lambda/home?region='
            - Ref: AWS::Region
            - "#/functions/"
            - Ref: ConstructHubDenyListPrunePruneHandler30B33551
            - ?tab=graph) [button:CloudWatch
              Logs](https://console.aws.amazon.com/cloudwatch/home?region=
            - Ref: AWS::Region
            - "#logEventViewer:group=/aws/lambda/"
            - Ref: ConstructHubDenyListPrunePruneHandler30B33551
            - )"}},{"type":"metric","width":6,"height":6,"x":0,"y":2,"properties":{"view":"timeSeries","title":"Invocations/5min","region":"
            - Ref: AWS::Region
            - '","metrics":[["AWS/Lambda","Invocations","FunctionName","'
            - Ref: ConstructHubDenyListPrunePruneHandler30B33551
            - '",{"stat":"Sum"}]],"yAxis":{}}},{"type":"metric","width":6,"height":6,"x":6,"y":2,"properties":{"view":"timeSeries","title":"Errors/5min","region":"'
            - Ref: AWS::Region
            - '","metrics":[["AWS/Lambda","Errors","FunctionName","'
            - Ref: ConstructHubDenyListPrunePruneHandler30B33551
            - '",{"stat":"Sum"}]],"annotations":{"horizontal":[{"label":"Errors
              > 0 for 3 datapoints within 15
              minutes","value":0,"yAxis":"left"}]},"yAxis":{}}},{"type":"metric","width":6,"height":6,"x":12,"y":2,"properties":{"view":"timeSeries","title":"Throttles/5min","region":"'
            - Ref: AWS::Region
            - '","metrics":[["AWS/Lambda","Throttles","FunctionName","'
            - Ref: ConstructHubDenyListPrunePruneHandler30B33551
            - '",{"stat":"Sum"}]],"annotations":{"horizontal":[{"label":"Throttles
              > 0 for 3 datapoints within 15
              minutes","value":0,"yAxis":"left"}]},"yAxis":{}}},{"type":"metric","width":6,"height":6,"x":18,"y":2,"properties":{"view":"timeSeries","title":"Duration/5min","region":"'
            - Ref: AWS::Region
            - '","metrics":[["AWS/Lambda","Duration","FunctionName","'
            - Ref: ConstructHubDenyListPrunePruneHandler30B33551
            - '",{"label":"p99","stat":"p99"}]],"annotations":{"horizontal":[{"label":"p99
              > 720000 for 3 datapoints within 15
              minutes","value":720000,"yAxis":"left"}]},"yAxis":{}}},{"type":"text","width":24,"height":2,"x":0,"y":8,"properties":{"markdown":"#
              Deny List - Prune Delete Function\\n\\n[button:AWS Lambda
              Console](https://console.aws.amazon.com/lambda/home?region='
            - Ref: AWS::Region
            - "#/functions/"
            - Ref: ConstructHubDenyListPrunePruneQueueHandlerF7EB599B
            - ?tab=graph) [button:CloudWatch
              Logs](https://console.aws.amazon.com/cloudwatch/home?region=
            - Ref: AWS::Region
            - "#logEventViewer:group=/aws/lambda/"
            - Ref: ConstructHubDenyListPrunePruneQueueHandlerF7EB599B
            - )"}},{"type":"metric","width":6,"height":6,"x":0,"y":10,"properties":{"view":"timeSeries","title":"Invocations/5min","region":"
            - Ref: AWS::Region
            - '","metrics":[["AWS/Lambda","Invocations","FunctionName","'
            - Ref: ConstructHubDenyListPrunePruneQueueHandlerF7EB599B
            - '",{"stat":"Sum"}]],"yAxis":{}}},{"type":"metric","width":6,"height":6,"x":6,"y":10,"properties":{"view":"timeSeries","title":"Errors/5min","region":"'
            - Ref: AWS::Region
            - '","metrics":[["AWS/Lambda","Errors","FunctionName","'
            - Ref: ConstructHubDenyListPrunePruneQueueHandlerF7EB599B
            - '",{"stat":"Sum"}]],"annotations":{"horizontal":[{"label":"Errors
              > 0 for 3 datapoints within 15
              minutes","value":0,"yAxis":"left"}]},"yAxis":{}}},{"type":"metric","width":6,"height":6,"x":12,"y":10,"properties":{"view":"timeSeries","title":"Throttles/5min","region":"'
            - Ref: AWS::Region
            - '","metrics":[["AWS/Lambda","Throttles","FunctionName","'
            - Ref: ConstructHubDenyListPrunePruneQueueHandlerF7EB599B
            - '",{"stat":"Sum"}]],"annotations":{"horizontal":[{"label":"Throttles
              > 0 for 3 datapoints within 15
              minutes","value":0,"yAxis":"left"}]},"yAxis":{}}},{"type":"metric","width":6,"height":6,"x":18,"y":10,"properties":{"view":"timeSeries","title":"Duration/5min","region":"'
            - Ref: AWS::Region
            - '","metrics":[["AWS/Lambda","Duration","FunctionName","'
            - Ref: ConstructHubDenyListPrunePruneQueueHandlerF7EB599B
            - '",{"label":"p99","stat":"p99"}]],"annotations":{"horizontal":[{"label":"p99
              > 48000 for 3 datapoints within 15
              minutes","value":48000,"yAxis":"left"}]},"yAxis":{}}}]}'
  ConstructHubMonitoringWatchfuldevConstructHubDenyListPrunePruneHandler8F0BBF5EErrorsAlarm615741A8:
    Type: AWS::CloudWatch::Alarm
    Properties:
      ComparisonOperator: GreaterThanThreshold
      EvaluationPeriods: 3
      AlarmActions: []
      AlarmDescription: Over 0 errors per minute
      Dimensions:
        - Name: FunctionName
          Value:
            Ref: ConstructHubDenyListPrunePruneHandler30B33551
      MetricName: Errors
      Namespace: AWS/Lambda
      Period: 300
      Statistic: Sum
      Threshold: 0
  ConstructHubMonitoringWatchfuldevConstructHubDenyListPrunePruneHandler8F0BBF5EThrottlesAlarm310F7D39:
    Type: AWS::CloudWatch::Alarm
    Properties:
      ComparisonOperator: GreaterThanThreshold
      EvaluationPeriods: 3
      AlarmActions: []
      AlarmDescription: Over 0 throttles per minute
      Dimensions:
        - Name: FunctionName
          Value:
            Ref: ConstructHubDenyListPrunePruneHandler30B33551
      MetricName: Throttles
      Namespace: AWS/Lambda
      Period: 300
      Statistic: Sum
      Threshold: 0
  ConstructHubMonitoringWatchfuldevConstructHubDenyListPrunePruneHandler8F0BBF5EDurationAlarm073AF5CE:
    Type: AWS::CloudWatch::Alarm
    Properties:
      ComparisonOperator: GreaterThanThreshold
      EvaluationPeriods: 3
      AlarmActions: []
      AlarmDescription: p99 latency >= 720s (80%)
      Metrics:
        - Id: m1
          Label: p99
          MetricStat:
            Metric:
              Dimensions:
                - Name: FunctionName
                  Value:
                    Ref: ConstructHubDenyListPrunePruneHandler30B33551
              MetricName: Duration
              Namespace: AWS/Lambda
            Period: 300
            Stat: p99
          ReturnData: true
      Threshold: 720000
  ConstructHubMonitoringWatchfuldevConstructHubDenyListPrunePruneQueueHandlerB847E57CErrorsAlarmCAA191E1:
    Type: AWS::CloudWatch::Alarm
    Properties:
      ComparisonOperator: GreaterThanThreshold
      EvaluationPeriods: 3
      AlarmActions: []
      AlarmDescription: Over 0 errors per minute
      Dimensions:
        - Name: FunctionName
          Value:
            Ref: ConstructHubDenyListPrunePruneQueueHandlerF7EB599B
      MetricName: Errors
      Namespace: AWS/Lambda
      Period: 300
      Statistic: Sum
      Threshold: 0
  ConstructHubMonitoringWatchfuldevConstructHubDenyListPrunePruneQueueHandlerB847E57CThrottlesAlarm19D4ADCD:
    Type: AWS::CloudWatch::Alarm
    Properties:
      ComparisonOperator: GreaterThanThreshold
      EvaluationPeriods: 3
      AlarmActions: []
      AlarmDescription: Over 0 throttles per minute
      Dimensions:
        - Name: FunctionName
          Value:
            Ref: ConstructHubDenyListPrunePruneQueueHandlerF7EB599B
      MetricName: Throttles
      Namespace: AWS/Lambda
      Period: 300
      Statistic: Sum
      Threshold: 0
  ConstructHubMonitoringWatchfuldevConstructHubDenyListPrunePruneQueueHandlerB847E57CDurationAlarm09AF9418:
    Type: AWS::CloudWatch::Alarm
    Properties:
      ComparisonOperator: GreaterThanThreshold
      EvaluationPeriods: 3
      AlarmActions: []
      AlarmDescription: p99 latency >= 48s (80%)
      Metrics:
        - Id: m1
          Label: p99
          MetricStat:
            Metric:
              Dimensions:
                - Name: FunctionName
                  Value:
                    Ref: ConstructHubDenyListPrunePruneQueueHandlerF7EB599B
              MetricName: Duration
              Namespace: AWS/Lambda
            Period: 300
            Stat: p99
          ReturnData: true
      Threshold: 48000
  ConstructHubMonitoringHighSeverityDashboard8761DBAC:
    Type: AWS::CloudWatch::Dashboard
    Properties:
      DashboardBody:
        Fn::Join:
          - ""
          - - '{"widgets":[{"type":"metric","width":24,"height":6,"x":0,"y":0,"properties":{"view":"timeSeries","title":"Catalog
              Size Shrunk","region":"'
            - Ref: AWS::Region
            - '","annotations":{"alarms":["'
            - Fn::GetAtt:
                - ConstructHubOrchestrationCatalogBuilderShrinkingCatalogAlarm48329E25
                - Arn
            - '"]},"yAxis":{}}},{"type":"metric","width":24,"height":6,"x":0,"y":6,"properties":{"view":"timeSeries","title":"Backend
              Orchestration Failed","region":"'
            - Ref: AWS::Region
            - '","annotations":{"alarms":["'
            - Fn::GetAtt:
                - ConstructHubOrchestrationOrchestrationFailed5AF50838
                - Arn
            - '"]},"yAxis":{}}},{"type":"metric","width":24,"height":6,"x":0,"y":12,"properties":{"view":"timeSeries","title":"ReleaseNotes
              generation Failure","region":"'
            - Ref: AWS::Region
            - '","annotations":{"alarms":["'
            - Fn::GetAtt:
                - ConstructHubReleaseNotesReleaseNotesGenerationFailure04ABD01D
                - Arn
            - '"]},"yAxis":{}}},{"type":"metric","width":24,"height":6,"x":0,"y":18,"properties":{"view":"timeSeries","title":"ReleaseNotes
              Github credential invalid","region":"'
            - Ref: AWS::Region
            - '","annotations":{"alarms":["'
            - Fn::GetAtt:
                - ConstructHubReleaseNotesReleaseNotesInvalidGitHubCredentialsE84D7534
                - Arn
            - '"]},"yAxis":{}}},{"type":"metric","width":24,"height":6,"x":0,"y":24,"properties":{"view":"timeSeries","title":"Ingestion
              failures","region":"'
            - Ref: AWS::Region
            - '","annotations":{"alarms":["'
            - Fn::GetAtt:
                - ConstructHubIngestionFailureAlarm9D0028DD
                - Arn
            - '"]},"yAxis":{}}},{"type":"metric","width":24,"height":6,"x":0,"y":30,"properties":{"view":"timeSeries","title":"Home
              Page Canary","region":"'
            - Ref: AWS::Region
            - '","annotations":{"alarms":["'
            - Fn::GetAtt:
                - ConstructHubMonitoringWebCanaryHomePageErrorsE7BB4002
                - Arn
            - '"]},"yAxis":{}}},{"type":"metric","width":24,"height":6,"x":0,"y":36,"properties":{"view":"timeSeries","title":"NpmJs/Follower
              Not Running","region":"'
            - Ref: AWS::Region
            - '","annotations":{"alarms":["'
            - Fn::GetAtt:
                - ConstructHubSourcesNpmJsFollowerNotRunningCEAF0E1E
                - Arn
            - '"]},"yAxis":{}}},{"type":"metric","width":24,"height":6,"x":0,"y":42,"properties":{"view":"timeSeries","title":"NpmJs
              Follower Canary is not running or fails","region":"'
            - Ref: AWS::Region
            - '","annotations":{"alarms":["'
            - Fn::GetAtt:
                - ConstructHubSourcesNpmJsCanaryNotRunningOrFailing62A8E2F6
                - Arn
            - '"]},"yAxis":{}}}]}'
  ConstructHubMonitoringWebCanaryHomePageHttpGetFunctionServiceRole9AAAD93C:
    Type: AWS::IAM::Role
    Properties:
      AssumeRolePolicyDocument:
        Statement:
          - Action: sts:AssumeRole
            Effect: Allow
            Principal:
              Service: lambda.amazonaws.com
        Version: 2012-10-17
      ManagedPolicyArns:
        - Fn::Join:
            - ""
            - - "arn:"
              - Ref: AWS::Partition
              - :iam::aws:policy/service-role/AWSLambdaBasicExecutionRole
  ConstructHubMonitoringWebCanaryHomePageHttpGetFunctionF27ADDC8:
    Type: AWS::Lambda::Function
    Properties:
      Code:
        S3Bucket:
          Fn::Sub: cdk-hnb659fds-assets-\${AWS::AccountId}-\${AWS::Region}
        S3Key: d7d89b6de65990e0ab460f8801c304f80393e036d6911821592ce046233b63b7.zip
      Role:
        Fn::GetAtt:
          - ConstructHubMonitoringWebCanaryHomePageHttpGetFunctionServiceRole9AAAD93C
          - Arn
      Description:
        Fn::Join:
          - ""
          - - HTTP GET https://
            - Fn::GetAtt:
                - ConstructHubWebAppDistribution1F181DC9
                - DomainName
            - ": Home Page"
      Environment:
        Variables:
          URL:
            Fn::Join:
              - ""
              - - https://
                - Fn::GetAtt:
                    - ConstructHubWebAppDistribution1F181DC9
                    - DomainName
      Handler: index.handler
      Runtime: nodejs14.x
    DependsOn:
      - ConstructHubMonitoringWebCanaryHomePageHttpGetFunctionServiceRole9AAAD93C
  ConstructHubMonitoringWebCanaryHomePageRuleE14F9F4E:
    Type: AWS::Events::Rule
    Properties:
      ScheduleExpression: rate(1 minute)
      State: ENABLED
      Targets:
        - Arn:
            Fn::GetAtt:
              - ConstructHubMonitoringWebCanaryHomePageHttpGetFunctionF27ADDC8
              - Arn
          Id: Target0
  ConstructHubMonitoringWebCanaryHomePageRuleAllowEventRuledevConstructHubMonitoringWebCanaryHomePageHttpGetFunction62E39E56A2CA6F6B:
    Type: AWS::Lambda::Permission
    Properties:
      Action: lambda:InvokeFunction
      FunctionName:
        Fn::GetAtt:
          - ConstructHubMonitoringWebCanaryHomePageHttpGetFunctionF27ADDC8
          - Arn
      Principal: events.amazonaws.com
      SourceArn:
        Fn::GetAtt:
          - ConstructHubMonitoringWebCanaryHomePageRuleE14F9F4E
          - Arn
  ConstructHubMonitoringWebCanaryHomePageErrorsE7BB4002:
    Type: AWS::CloudWatch::Alarm
    Properties:
      ComparisonOperator: GreaterThanOrEqualToThreshold
      EvaluationPeriods: 1
      AlarmDescription:
        Fn::Join:
          - ""
          - - 80% error rate for https://
            - Fn::GetAtt:
                - ConstructHubWebAppDistribution1F181DC9
                - DomainName
            - " (Home Page)"
      Metrics:
        - Id: m1
          Label:
            Fn::Join:
              - ""
              - - https://
                - Fn::GetAtt:
                    - ConstructHubWebAppDistribution1F181DC9
                    - DomainName
                - " Errors"
          MetricStat:
            Metric:
              Dimensions:
                - Name: FunctionName
                  Value:
                    Ref: ConstructHubMonitoringWebCanaryHomePageHttpGetFunctionF27ADDC8
              MetricName: Errors
              Namespace: AWS/Lambda
            Period: 300
            Stat: Sum
          ReturnData: true
      Threshold: 4
      TreatMissingData: breaching
  ConstructHubOverviewDashboardOverviewdashboardF4B7B78C:
    Type: AWS::CloudWatch::Dashboard
    Properties:
      DashboardBody:
        Fn::Join:
          - ""
          - - '{"widgets":[{"type":"metric","width":12,"height":8,"x":0,"y":0,"properties":{"view":"timeSeries","title":"Lambda
              concurrent execution quota","region":"'
            - Ref: AWS::Region
            - '","metrics":[[{"label":"Concurrent executions quota usage
              %","expression":"mLambdaUsage / mLambdaQuota *
              100","yAxis":"right"}],["AWS/Lambda","ConcurrentExecutions",{"stat":"Maximum","visible":false,"id":"mLambdaUsage"}],[{"expression":"SERVICE_QUOTA(mLambdaUsage)","visible":false,"id":"mLambdaQuota"}],[{"label":"PruneHandlerLambda
              quota usage %","expression":"m1 / mLambdaQuota *
              100","yAxis":"right"}],["AWS/Lambda","Invocations","FunctionName","'
            - Ref: ConstructHubDenyListPrunePruneHandler30B33551
            - '",{"label":"PruneHandlerLambda","stat":"Maximum","visible":false,"id":"m1"}],[{"expression":"SERVICE_QUOTA(mLambdaUsage)","visible":false,"id":"lambdaQuotaLimit"}],[{"label":"PruneQueueHandlerLambda
              quota usage %","expression":"m2 / mLambdaQuota *
              100","yAxis":"right"}],["AWS/Lambda","Invocations","FunctionName","'
            - Ref: ConstructHubDenyListPrunePruneQueueHandlerF7EB599B
            - '",{"label":"PruneQueueHandlerLambda","stat":"Maximum","visible":false,"id":"m2"}],[{"label":"updateFeedFunction
              quota usage %","expression":"m3 / mLambdaQuota *
              100","yAxis":"right"}],["AWS/Lambda","Invocations","FunctionName","'
            - Ref: ConstructHubFeedBuilderReleaseNotesUpdateFeedBB0BA91D
            - '",{"label":"updateFeedFunction","stat":"Maximum","visible":false,"id":"m3"}],[{"label":"CatalogBuilderLambda
              quota usage %","expression":"m4 / mLambdaQuota *
              100","yAxis":"right"}],["AWS/Lambda","Invocations","FunctionName","'
            - Ref: ConstructHubOrchestrationCatalogBuilder7C964951
            - '",{"label":"CatalogBuilderLambda","stat":"Maximum","visible":false,"id":"m4"}],[{"label":"NeedsCatalogUpdateLambda
              quota usage %","expression":"m5 / mLambdaQuota *
              100","yAxis":"right"}],["AWS/Lambda","Invocations","FunctionName","'
            - Ref: ConstructHubOrchestrationNeedsCatalogUpdate5D7370DC
            - '",{"label":"NeedsCatalogUpdateLambda","stat":"Maximum","visible":false,"id":"m5"}],[{"label":"releaseNotesTrigger
              quota usage %","expression":"m6 / mLambdaQuota *
              100","yAxis":"right"}],["AWS/Lambda","Invocations","FunctionName","'
            - Ref: ConstructHubReleaseNotesReleaseNotesTriggerDD939C4F
            - '",{"label":"releaseNotesTrigger","stat":"Maximum","visible":false,"id":"m6"}],[{"label":"releaseNoteGenerateForPackage
              quota usage %","expression":"m7 / mLambdaQuota *
              100","yAxis":"right"}],["AWS/Lambda","Invocations","FunctionName","'
            - Ref: ConstructHubReleaseNotesGithubChangelogFetcher1616748C
            - '",{"label":"releaseNoteGenerateForPackage","stat":"Maximum","visible":false,"id":"m7"}],[{"label":"IngestionLambda
              quota usage %","expression":"m8 / mLambdaQuota *
              100","yAxis":"right"}],["AWS/Lambda","Invocations","FunctionName","'
            - Ref: ConstructHubIngestion407909CE
            - '",{"label":"IngestionLambda","stat":"Maximum","visible":false,"id":"m8"}],[{"label":"NpmJsLambda
              quota usage %","expression":"m9 / mLambdaQuota *
              100","yAxis":"right"}],["AWS/Lambda","Invocations","FunctionName","'
            - Ref: ConstructHubSourcesNpmJs15A77D2D
            - '",{"label":"NpmJsLambda","stat":"Maximum","visible":false,"id":"m9"}],[{"label":"NpmJs-StageAndNotifyLambda
              quota usage %","expression":"m10 / mLambdaQuota *
              100","yAxis":"right"}],["AWS/Lambda","Invocations","FunctionName","'
            - Ref: ConstructHubSourcesNpmJsStageAndNotify591C0CFA
            - '",{"label":"NpmJs-StageAndNotifyLambda","stat":"Maximum","visible":false,"id":"m10"}],[{"label":"CanaryResourceLambda
              quota usage %","expression":"m11 / mLambdaQuota *
              100","yAxis":"right"}],["AWS/Lambda","Invocations","FunctionName","'
            - Ref: ConstructHubInventoryCanary63D899BC
            - '",{"label":"CanaryResourceLambda","stat":"Maximum","visible":false,"id":"m11"}]],"annotations":{"horizontal":[{"value":70,"yAxis":"right"}]},"yAxis":{"right":{"label":"Quota
              Percent","min":0,"max":100}}}},{"type":"custom","width":12,"height":8,"x":0,"y":8,"properties":{"endpoint":"'
            - Fn::GetAtt:
                - SQSDLQStatsWidgetHandlerfc176846044f5e56baf2c71723501885366DDBD5
                - Arn
            - '","params":{"description":"","title":"SQS
              DLQ","emptyQueueMessage":"There are no messages in the DLQs. This
              is normal and no action is
              required.","nonEmptyQueueMessage":"There are some message in the
              DLQ. The table below lists the queues with non-empty DLQs. Please
              check the DLQs and re-drive the messages. Once the messages are
              re-driven, check the queue again as the metrics takes time to
              updated.","queues":{"'
            - Fn::GetAtt:
                - ConstructHubOrchestrationDLQ9C6D9BD4
                - QueueName
            - '":{"name":"Orchestration DLQ","queueName":"'
            - Fn::GetAtt:
                - ConstructHubOrchestrationDLQ9C6D9BD4
                - QueueName
            - '","reDriveFunctionArn":"'
            - Fn::GetAtt:
                - ConstructHubOrchestrationRedrive8DDBA67E
                - Arn
            - '"},"'
            - Fn::GetAtt:
                - ConstructHubReleaseNotesReleaseNotesFetchWorkerQueueDLQ56BF53F1
                - QueueName
            - '":{"name":"ReleaseNotesWorkerDLQ","queueName":"'
            - Fn::GetAtt:
                - ConstructHubReleaseNotesReleaseNotesFetchWorkerQueueDLQ56BF53F1
                - QueueName
            - '"},"'
            - Fn::GetAtt:
                - ConstructHubIngestionDLQ3E96A5F2
                - QueueName
            - '":{"name":"Ingestion DLQ","queueName":"'
            - Fn::GetAtt:
                - ConstructHubIngestionDLQ3E96A5F2
                - QueueName
            - '"},"'
            - Fn::GetAtt:
                - ConstructHubSourcesStagerDLQ80BD2600
                - QueueName
            - '":{"name":"NPM JS Stager DLQ","queueName":"'
            - Fn::GetAtt:
                - ConstructHubSourcesStagerDLQ80BD2600
                - QueueName
            - '"}}},"title":"SQS
              DLQ","updateOn":{"refresh":true,"resize":false,"timeRange":false}}},{"type":"metric","width":12,"height":8,"x":0,"y":16,"properties":{"view":"timeSeries","title":"CloudFront
              Metrics","region":"'
            - Ref: AWS::Region
            - '","metrics":[["AWS/CloudFront","Requests","DistributionId","'
            - Ref: ConstructHubWebAppDistribution1F181DC9
            - '","Region","Global",{"region":"us-east-1"}],["AWS/CloudFront","4xxErrorRate","DistributionId","'
            - Ref: ConstructHubWebAppDistribution1F181DC9
            - '","Region","Global",{"region":"us-east-1","yAxis":"right"}],["AWS/CloudFront","5xxErrorRate","DistributionId","'
            - Ref: ConstructHubWebAppDistribution1F181DC9
            - '","Region","Global",{"region":"us-east-1","yAxis":"right"}]],"yAxis":{"left":{"label":"Requests
              count"},"right":{"label":"Request
              Percent","min":0,"max":100}}}},{"type":"metric","width":12,"height":8,"x":0,"y":24,"properties":{"view":"timeSeries","title":"Construct
              Hub Inventory","region":"'
            - Ref: AWS::Region
            - '","metrics":[["ConstructHub/Inventory","PackageCount",{"period":900,"stat":"Maximum"}],["ConstructHub/Inventory","PackageMajorVersionCount",{"period":900,"stat":"Maximum"}]],"yAxis":{"left":{"label":"Package
              count"}}}}]}'
      DashboardName: construct-hub-backend-overview
  ConstructHubOverviewDashboardOverviewDashboardlambdaServiceQuota29721FC0:
    Type: AWS::CloudWatch::Alarm
    Properties:
      ComparisonOperator: GreaterThanThreshold
      EvaluationPeriods: 5
      AlarmDescription: >-
        Lambda concurrent execution exceeded 70% of SERVICE_QUOTA


        RunBook: https://github.com/cdklabs/construct-hub/blob/main/docs/operator-runbook.md


        Request a service quota increase for lambda functions
      Metrics:
        - Expression: mLambdaUsage / mLambdaQuota * 100
          Id: expr_1
          Label: Concurrent executions quota usage %
        - Id: mLambdaUsage
          MetricStat:
            Metric:
              MetricName: ConcurrentExecutions
              Namespace: AWS/Lambda
            Period: 300
            Stat: Maximum
          ReturnData: false
        - Expression: SERVICE_QUOTA(mLambdaUsage)
          Id: mLambdaQuota
          ReturnData: false
      Threshold: 70
      TreatMissingData: missing
  ConstructHubPackageDataDC5EF35E:
    Type: AWS::S3::Bucket
    Properties:
      BucketEncryption:
        ServerSideEncryptionConfiguration:
          - ServerSideEncryptionByDefault:
              SSEAlgorithm: AES256
      LifecycleConfiguration:
        Rules:
          - AbortIncompleteMultipartUpload:
              DaysAfterInitiation: 1
            Status: Enabled
          - NoncurrentVersionTransitions:
              - StorageClass: STANDARD_IA
                TransitionInDays: 31
            Status: Enabled
          - ExpiredObjectDeleteMarker: true
            NoncurrentVersionExpirationInDays: 90
            Status: Enabled
          - NoncurrentVersionExpirationInDays: 7
            Prefix: catalog.json
            Status: Enabled
      PublicAccessBlockConfiguration:
        BlockPublicAcls: true
        BlockPublicPolicy: true
        IgnorePublicAcls: true
        RestrictPublicBuckets: true
      VersioningConfiguration:
        Status: Enabled
    UpdateReplacePolicy: Retain
    DeletionPolicy: Retain
  ConstructHubPackageDataPolicy4615475A:
    Type: AWS::S3::BucketPolicy
    Properties:
      Bucket:
        Ref: ConstructHubPackageDataDC5EF35E
      PolicyDocument:
        Statement:
          - Action: s3:*
            Condition:
              Bool:
                aws:SecureTransport: "false"
            Effect: Deny
            Principal:
              AWS: "*"
            Resource:
              - Fn::GetAtt:
                  - ConstructHubPackageDataDC5EF35E
                  - Arn
              - Fn::Join:
                  - ""
                  - - Fn::GetAtt:
                        - ConstructHubPackageDataDC5EF35E
                        - Arn
                    - /*
          - Action: s3:GetObject
            Effect: Allow
            Principal:
              CanonicalUser:
                Fn::GetAtt:
                  - ConstructHubWebAppDistributionOrigin2S3OriginDA7E7FF4
                  - S3CanonicalUserId
            Resource:
              Fn::Join:
                - ""
                - - Fn::GetAtt:
                      - ConstructHubPackageDataDC5EF35E
                      - Arn
                  - /*
        Version: 2012-10-17
  ConstructHubFailoverPackageDataBA7D3B85:
    Type: AWS::S3::Bucket
    Properties:
      BucketEncryption:
        ServerSideEncryptionConfiguration:
          - ServerSideEncryptionByDefault:
              SSEAlgorithm: AES256
      LifecycleConfiguration:
        Rules:
          - AbortIncompleteMultipartUpload:
              DaysAfterInitiation: 1
            Status: Enabled
          - NoncurrentVersionTransitions:
              - StorageClass: STANDARD_IA
                TransitionInDays: 31
            Status: Enabled
          - ExpiredObjectDeleteMarker: true
            NoncurrentVersionExpirationInDays: 90
            Status: Enabled
          - NoncurrentVersionExpirationInDays: 7
            Prefix: catalog.json
            Status: Enabled
      PublicAccessBlockConfiguration:
        BlockPublicAcls: true
        BlockPublicPolicy: true
        IgnorePublicAcls: true
        RestrictPublicBuckets: true
      Tags:
        - Key: failover
          Value: "true"
      VersioningConfiguration:
        Status: Enabled
    UpdateReplacePolicy: Retain
    DeletionPolicy: Retain
  ConstructHubFailoverPackageDataPolicy89BCDF76:
    Type: AWS::S3::BucketPolicy
    Properties:
      Bucket:
        Ref: ConstructHubFailoverPackageDataBA7D3B85
      PolicyDocument:
        Statement:
          - Action: s3:*
            Condition:
              Bool:
                aws:SecureTransport: "false"
            Effect: Deny
            Principal:
              AWS: "*"
            Resource:
              - Fn::GetAtt:
                  - ConstructHubFailoverPackageDataBA7D3B85
                  - Arn
              - Fn::Join:
                  - ""
                  - - Fn::GetAtt:
                        - ConstructHubFailoverPackageDataBA7D3B85
                        - Arn
                    - /*
        Version: 2012-10-17
  ConstructHubCodeArtifactDomainFC30B796:
    Type: AWS::CodeArtifact::Domain
    Properties:
      DomainName: c8ee88ce536499d20d7846c6677adca6490a3f89f9
  ConstructHubCodeArtifactPublishing143CC07C:
    Type: AWS::CodeArtifact::Repository
    Properties:
      DomainName:
        Fn::GetAtt:
          - ConstructHubCodeArtifactDomainFC30B796
          - Name
      RepositoryName: c8ee88ce536499d20d7846c6677adca6490a3f89f9-publish-overlay
      Description: Publishing repository
  ConstructHubCodeArtifact1188409E:
    Type: AWS::CodeArtifact::Repository
    Properties:
      DomainName:
        Fn::GetAtt:
          - ConstructHubCodeArtifactDomainFC30B796
          - Name
      RepositoryName: c8ee88ce536499d20d7846c6677adca6490a3f89f9
      Description: Proxy to npmjs.com for ConstructHub
      Upstreams:
        - Fn::GetAtt:
            - ConstructHubCodeArtifactUpstreampublicnpmjs5122981E
            - Name
        - Fn::GetAtt:
            - ConstructHubCodeArtifactPublishing143CC07C
            - Name
  ConstructHubCodeArtifactDescribeDomainCustomResourcePolicy1A93C60C:
    Type: AWS::IAM::Policy
    Properties:
      PolicyDocument:
        Statement:
          - Action: codeartifact:DescribeDomain
            Effect: Allow
            Resource:
              Fn::GetAtt:
                - ConstructHubCodeArtifactDomainFC30B796
                - Arn
        Version: 2012-10-17
      PolicyName: ConstructHubCodeArtifactDescribeDomainCustomResourcePolicy1A93C60C
      Roles:
        - Ref: AWS679f53fac002430cb0da5b7982bd2287ServiceRoleC1EA0FF2
  ConstructHubCodeArtifactDescribeDomain6ABCBF4B:
    Type: Custom::CoreArtifactDomainDescription
    Properties:
      ServiceToken:
        Fn::GetAtt:
          - AWS679f53fac002430cb0da5b7982bd22872D164C4C
          - Arn
      Create:
        Fn::Join:
          - ""
          - - '{"service":"CodeArtifact","action":"describeDomain","parameters":{"domain":"'
            - Fn::GetAtt:
                - ConstructHubCodeArtifact1188409E
                - DomainName
            - '","domainOwner":"'
            - Fn::GetAtt:
                - ConstructHubCodeArtifact1188409E
                - DomainOwner
            - '"},"physicalResourceId":{"responsePath":"domain.s3BucketArn"}}'
      InstallLatestAwsSdk: true
    DependsOn:
      - ConstructHubCodeArtifactDescribeDomainCustomResourcePolicy1A93C60C
    UpdateReplacePolicy: Delete
    DeletionPolicy: Delete
  ConstructHubCodeArtifactGetEndpointCustomResourcePolicy4FC951E9:
    Type: AWS::IAM::Policy
    Properties:
      PolicyDocument:
        Statement:
          - Action: codeartifact:GetRepositoryEndpoint
            Effect: Allow
            Resource:
              Fn::GetAtt:
                - ConstructHubCodeArtifact1188409E
                - Arn
        Version: 2012-10-17
      PolicyName: ConstructHubCodeArtifactGetEndpointCustomResourcePolicy4FC951E9
      Roles:
        - Ref: AWS679f53fac002430cb0da5b7982bd2287ServiceRoleC1EA0FF2
  ConstructHubCodeArtifactGetEndpoint9A458FEF:
    Type: Custom::CodeArtifactNpmRepositoryEndpoint
    Properties:
      ServiceToken:
        Fn::GetAtt:
          - AWS679f53fac002430cb0da5b7982bd22872D164C4C
          - Arn
      Create:
        Fn::Join:
          - ""
          - - '{"service":"CodeArtifact","action":"getRepositoryEndpoint","parameters":{"domain":"'
            - Fn::GetAtt:
                - ConstructHubCodeArtifact1188409E
                - DomainName
            - '","domainOwner":"'
            - Fn::GetAtt:
                - ConstructHubCodeArtifact1188409E
                - DomainOwner
            - '","format":"npm","repository":"'
            - Fn::GetAtt:
                - ConstructHubCodeArtifact1188409E
                - Name
            - '"},"physicalResourceId":{"responsePath":"repositoryEndpoint"}}'
      Update:
        Fn::Join:
          - ""
          - - '{"service":"CodeArtifact","action":"getRepositoryEndpoint","parameters":{"domain":"'
            - Fn::GetAtt:
                - ConstructHubCodeArtifact1188409E
                - DomainName
            - '","domainOwner":"'
            - Fn::GetAtt:
                - ConstructHubCodeArtifact1188409E
                - DomainOwner
            - '","format":"npm","repository":"'
            - Fn::GetAtt:
                - ConstructHubCodeArtifact1188409E
                - Name
            - '"},"physicalResourceId":{"responsePath":"repositoryEndpoint"}}'
      InstallLatestAwsSdk: true
    DependsOn:
      - ConstructHubCodeArtifactGetEndpointCustomResourcePolicy4FC951E9
    UpdateReplacePolicy: Delete
    DeletionPolicy: Delete
  ConstructHubCodeArtifactGetPublishingEndpointCustomResourcePolicyE039B00F:
    Type: AWS::IAM::Policy
    Properties:
      PolicyDocument:
        Statement:
          - Action: codeartifact:GetRepositoryEndpoint
            Effect: Allow
            Resource:
              Fn::GetAtt:
                - ConstructHubCodeArtifactPublishing143CC07C
                - Arn
        Version: 2012-10-17
      PolicyName: ConstructHubCodeArtifactGetPublishingEndpointCustomResourcePolicyE039B00F
      Roles:
        - Ref: AWS679f53fac002430cb0da5b7982bd2287ServiceRoleC1EA0FF2
  ConstructHubCodeArtifactGetPublishingEndpoint6394DEF7:
    Type: Custom::CodeArtifactNpmRepositoryEndpoint
    Properties:
      ServiceToken:
        Fn::GetAtt:
          - AWS679f53fac002430cb0da5b7982bd22872D164C4C
          - Arn
      Create:
        Fn::Join:
          - ""
          - - '{"service":"CodeArtifact","action":"getRepositoryEndpoint","parameters":{"domain":"'
            - Fn::GetAtt:
                - ConstructHubCodeArtifact1188409E
                - DomainName
            - '","domainOwner":"'
            - Fn::GetAtt:
                - ConstructHubCodeArtifact1188409E
                - DomainOwner
            - '","format":"npm","repository":"'
            - Fn::GetAtt:
                - ConstructHubCodeArtifactPublishing143CC07C
                - Name
            - '"},"physicalResourceId":{"responsePath":"repositoryEndpoint"}}'
      Update:
        Fn::Join:
          - ""
          - - '{"service":"CodeArtifact","action":"getRepositoryEndpoint","parameters":{"domain":"'
            - Fn::GetAtt:
                - ConstructHubCodeArtifact1188409E
                - DomainName
            - '","domainOwner":"'
            - Fn::GetAtt:
                - ConstructHubCodeArtifact1188409E
                - DomainOwner
            - '","format":"npm","repository":"'
            - Fn::GetAtt:
                - ConstructHubCodeArtifactPublishing143CC07C
                - Name
            - '"},"physicalResourceId":{"responsePath":"repositoryEndpoint"}}'
      InstallLatestAwsSdk: true
    DependsOn:
      - ConstructHubCodeArtifactGetPublishingEndpointCustomResourcePolicyE039B00F
    UpdateReplacePolicy: Delete
    DeletionPolicy: Delete
  ConstructHubCodeArtifactUpstreampublicnpmjs5122981E:
    Type: AWS::CodeArtifact::Repository
    Properties:
      DomainName:
        Fn::GetAtt:
          - ConstructHubCodeArtifactDomainFC30B796
          - Name
      RepositoryName: c8ee88ce536499d20d7846c6677adca6490a3f89f9-npmjs
      Description: Upstream with external connection to public:npmjs
      ExternalConnections:
        - public:npmjs
  ConstructHubVPC16ECCEA2:
    Type: AWS::EC2::VPC
    Properties:
      CidrBlock: 10.0.0.0/16
      EnableDnsHostnames: true
      EnableDnsSupport: true
      InstanceTenancy: default
      Tags:
        - Key: Name
          Value: dev/ConstructHub/VPC
  ConstructHubVPCIsolatedSubnet1SubnetEA28FD1A:
    Type: AWS::EC2::Subnet
    Properties:
      VpcId:
        Ref: ConstructHubVPC16ECCEA2
      AvailabilityZone:
        Fn::Select:
          - 0
          - Fn::GetAZs: ""
      CidrBlock: 10.0.128.0/19
      MapPublicIpOnLaunch: false
      Tags:
        - Key: aws-cdk:subnet-name
          Value: Isolated
        - Key: aws-cdk:subnet-type
          Value: Isolated
        - Key: Name
          Value: dev/ConstructHub/VPC/IsolatedSubnet1
  ConstructHubVPCIsolatedSubnet1RouteTable750E6F36:
    Type: AWS::EC2::RouteTable
    Properties:
      VpcId:
        Ref: ConstructHubVPC16ECCEA2
      Tags:
        - Key: Name
          Value: dev/ConstructHub/VPC/IsolatedSubnet1
  ConstructHubVPCIsolatedSubnet1RouteTableAssociation3F8E4C37:
    Type: AWS::EC2::SubnetRouteTableAssociation
    Properties:
      RouteTableId:
        Ref: ConstructHubVPCIsolatedSubnet1RouteTable750E6F36
      SubnetId:
        Ref: ConstructHubVPCIsolatedSubnet1SubnetEA28FD1A
  ConstructHubVPCIsolatedSubnet2Subnet483D4302:
    Type: AWS::EC2::Subnet
    Properties:
      VpcId:
        Ref: ConstructHubVPC16ECCEA2
      AvailabilityZone:
        Fn::Select:
          - 1
          - Fn::GetAZs: ""
      CidrBlock: 10.0.160.0/19
      MapPublicIpOnLaunch: false
      Tags:
        - Key: aws-cdk:subnet-name
          Value: Isolated
        - Key: aws-cdk:subnet-type
          Value: Isolated
        - Key: Name
          Value: dev/ConstructHub/VPC/IsolatedSubnet2
  ConstructHubVPCIsolatedSubnet2RouteTable18129C5D:
    Type: AWS::EC2::RouteTable
    Properties:
      VpcId:
        Ref: ConstructHubVPC16ECCEA2
      Tags:
        - Key: Name
          Value: dev/ConstructHub/VPC/IsolatedSubnet2
  ConstructHubVPCIsolatedSubnet2RouteTableAssociationF8AD0E0F:
    Type: AWS::EC2::SubnetRouteTableAssociation
    Properties:
      RouteTableId:
        Ref: ConstructHubVPCIsolatedSubnet2RouteTable18129C5D
      SubnetId:
        Ref: ConstructHubVPCIsolatedSubnet2Subnet483D4302
  ConstructHubVPCIGW935F4C28:
    Type: AWS::EC2::InternetGateway
    Properties:
      Tags:
        - Key: Name
          Value: dev/ConstructHub/VPC
  ConstructHubVPCVPCGWDF75BD8E:
    Type: AWS::EC2::VPCGatewayAttachment
    Properties:
      VpcId:
        Ref: ConstructHubVPC16ECCEA2
      InternetGatewayId:
        Ref: ConstructHubVPCIGW935F4C28
  ConstructHubVPCCodeArtifactAPISecurityGroupBE06BEF9:
    Type: AWS::EC2::SecurityGroup
    Properties:
      GroupDescription: dev/ConstructHub/VPC/CodeArtifact.API/SecurityGroup
      SecurityGroupEgress:
        - CidrIp: 0.0.0.0/0
          Description: Allow all outbound traffic by default
          IpProtocol: "-1"
      SecurityGroupIngress:
        - CidrIp:
            Fn::GetAtt:
              - ConstructHubVPC16ECCEA2
              - CidrBlock
          Description:
            Fn::Join:
              - ""
              - - "from "
                - Fn::GetAtt:
                    - ConstructHubVPC16ECCEA2
                    - CidrBlock
                - :443
          FromPort: 443
          IpProtocol: tcp
          ToPort: 443
      Tags:
        - Key: Name
          Value: dev/ConstructHub/VPC
      VpcId:
        Ref: ConstructHubVPC16ECCEA2
  ConstructHubVPCCodeArtifactAPI954CFDE1:
    Type: AWS::EC2::VPCEndpoint
    Properties:
      ServiceName:
        Fn::Join:
          - ""
          - - com.amazonaws.
            - Ref: AWS::Region
            - .codeartifact.api
      VpcId:
        Ref: ConstructHubVPC16ECCEA2
      PolicyDocument:
        Statement:
          - Action: sts:GetServiceBearerToken
            Condition:
              StringEquals:
                sts:AWSServiceName: codeartifact.amazonaws.com
            Effect: Allow
            Principal:
              AWS:
                Fn::GetAtt:
                  - ConstructHubOrchestrationTransliteratorTaskDefinitionTaskRoleD060AB1A
                  - Arn
            Resource: "*"
          - Action:
              - codeartifact:GetAuthorizationToken
              - codeartifact:GetRepositoryEndpoint
            Effect: Allow
            Principal:
              AWS:
                Fn::GetAtt:
                  - ConstructHubOrchestrationTransliteratorTaskDefinitionTaskRoleD060AB1A
                  - Arn
            Resource:
              - Fn::GetAtt:
                  - ConstructHubCodeArtifactDomainFC30B796
                  - Arn
              - Fn::GetAtt:
                  - ConstructHubCodeArtifact1188409E
                  - Arn
        Version: 2012-10-17
      PrivateDnsEnabled: false
      SecurityGroupIds:
        - Fn::GetAtt:
            - ConstructHubVPCCodeArtifactAPISecurityGroupBE06BEF9
            - GroupId
      SubnetIds:
        - Ref: ConstructHubVPCIsolatedSubnet1SubnetEA28FD1A
        - Ref: ConstructHubVPCIsolatedSubnet2Subnet483D4302
      VpcEndpointType: Interface
  ConstructHubVPCCodeArtifactSecurityGroupBCADE40D:
    Type: AWS::EC2::SecurityGroup
    Properties:
      GroupDescription: dev/ConstructHub/VPC/CodeArtifact/SecurityGroup
      SecurityGroupEgress:
        - CidrIp: 0.0.0.0/0
          Description: Allow all outbound traffic by default
          IpProtocol: "-1"
      SecurityGroupIngress:
        - CidrIp:
            Fn::GetAtt:
              - ConstructHubVPC16ECCEA2
              - CidrBlock
          Description:
            Fn::Join:
              - ""
              - - "from "
                - Fn::GetAtt:
                    - ConstructHubVPC16ECCEA2
                    - CidrBlock
                - :443
          FromPort: 443
          IpProtocol: tcp
          ToPort: 443
      Tags:
        - Key: Name
          Value: dev/ConstructHub/VPC
      VpcId:
        Ref: ConstructHubVPC16ECCEA2
  ConstructHubVPCCodeArtifactBD6E076F:
    Type: AWS::EC2::VPCEndpoint
    Properties:
      ServiceName:
        Fn::Join:
          - ""
          - - com.amazonaws.
            - Ref: AWS::Region
            - .codeartifact.repositories
      VpcId:
        Ref: ConstructHubVPC16ECCEA2
      PolicyDocument:
        Statement:
          - Action: codeartifact:ReadFromRepository
            Effect: Allow
            Principal:
              AWS:
                Fn::GetAtt:
                  - ConstructHubOrchestrationTransliteratorTaskDefinitionTaskRoleD060AB1A
                  - Arn
            Resource:
              Fn::GetAtt:
                - ConstructHubCodeArtifact1188409E
                - Arn
        Version: 2012-10-17
      PrivateDnsEnabled: true
      SecurityGroupIds:
        - Fn::GetAtt:
            - ConstructHubVPCCodeArtifactSecurityGroupBCADE40D
            - GroupId
      SubnetIds:
        - Ref: ConstructHubVPCIsolatedSubnet1SubnetEA28FD1A
        - Ref: ConstructHubVPCIsolatedSubnet2Subnet483D4302
      VpcEndpointType: Interface
  ConstructHubVPCCloudWatchLogsSecurityGroupA76B1F47:
    Type: AWS::EC2::SecurityGroup
    Properties:
      GroupDescription: dev/ConstructHub/VPC/CloudWatch.Logs/SecurityGroup
      SecurityGroupEgress:
        - CidrIp: 0.0.0.0/0
          Description: Allow all outbound traffic by default
          IpProtocol: "-1"
      SecurityGroupIngress:
        - CidrIp:
            Fn::GetAtt:
              - ConstructHubVPC16ECCEA2
              - CidrBlock
          Description:
            Fn::Join:
              - ""
              - - "from "
                - Fn::GetAtt:
                    - ConstructHubVPC16ECCEA2
                    - CidrBlock
                - :443
          FromPort: 443
          IpProtocol: tcp
          ToPort: 443
      Tags:
        - Key: Name
          Value: dev/ConstructHub/VPC
      VpcId:
        Ref: ConstructHubVPC16ECCEA2
  ConstructHubVPCCloudWatchLogsDF3CC579:
    Type: AWS::EC2::VPCEndpoint
    Properties:
      ServiceName:
        Fn::Join:
          - ""
          - - com.amazonaws.
            - Ref: AWS::Region
            - .logs
      VpcId:
        Ref: ConstructHubVPC16ECCEA2
      PolicyDocument:
        Statement:
          - Action:
              - logs:CreateLogStream
              - logs:PutLogEvents
            Effect: Allow
            Principal:
              AWS:
                Fn::GetAtt:
                  - ConstructHubOrchestrationTransliteratorTaskDefinitionExecutionRoleB2DBF946
                  - Arn
            Resource:
              - Fn::Join:
                  - ""
                  - - "arn:"
                    - Ref: AWS::Partition
                    - ":logs:"
                    - Ref: AWS::Region
                    - ":"
                    - Ref: AWS::AccountId
                    - ":log-group:"
                    - Ref: ConstructHubOrchestrationTransliteratorLogGroupEE16EE8B
              - Fn::Join:
                  - ""
                  - - "arn:"
                    - Ref: AWS::Partition
                    - ":logs:"
                    - Ref: AWS::Region
                    - ":"
                    - Ref: AWS::AccountId
                    - ":log-group:"
                    - Ref: ConstructHubOrchestrationTransliteratorLogGroupEE16EE8B
                    - :log-stream:*
            Sid: Allow-Logging
        Version: 2012-10-17
      PrivateDnsEnabled: true
      SecurityGroupIds:
        - Fn::GetAtt:
            - ConstructHubVPCCloudWatchLogsSecurityGroupA76B1F47
            - GroupId
      SubnetIds:
        - Ref: ConstructHubVPCIsolatedSubnet1SubnetEA28FD1A
        - Ref: ConstructHubVPCIsolatedSubnet2Subnet483D4302
      VpcEndpointType: Interface
  ConstructHubVPCECRAPISecurityGroup8D2AF9AB:
    Type: AWS::EC2::SecurityGroup
    Properties:
      GroupDescription: dev/ConstructHub/VPC/ECR.API/SecurityGroup
      SecurityGroupEgress:
        - CidrIp: 0.0.0.0/0
          Description: Allow all outbound traffic by default
          IpProtocol: "-1"
      SecurityGroupIngress:
        - CidrIp:
            Fn::GetAtt:
              - ConstructHubVPC16ECCEA2
              - CidrBlock
          Description:
            Fn::Join:
              - ""
              - - "from "
                - Fn::GetAtt:
                    - ConstructHubVPC16ECCEA2
                    - CidrBlock
                - :443
          FromPort: 443
          IpProtocol: tcp
          ToPort: 443
      Tags:
        - Key: Name
          Value: dev/ConstructHub/VPC
      VpcId:
        Ref: ConstructHubVPC16ECCEA2
  ConstructHubVPCECRAPI4A1FDD7F:
    Type: AWS::EC2::VPCEndpoint
    Properties:
      ServiceName:
        Fn::Join:
          - ""
          - - com.amazonaws.
            - Ref: AWS::Region
            - .ecr.api
      VpcId:
        Ref: ConstructHubVPC16ECCEA2
      PolicyDocument:
        Statement:
          - Action: ecr:GetAuthorizationToken
            Effect: Allow
            Principal:
              AWS:
                Fn::GetAtt:
                  - ConstructHubOrchestrationTransliteratorTaskDefinitionExecutionRoleB2DBF946
                  - Arn
            Resource: "*"
            Sid: Allow-ECR-ReadOnly
        Version: 2012-10-17
      PrivateDnsEnabled: true
      SecurityGroupIds:
        - Fn::GetAtt:
            - ConstructHubVPCECRAPISecurityGroup8D2AF9AB
            - GroupId
      SubnetIds:
        - Ref: ConstructHubVPCIsolatedSubnet1SubnetEA28FD1A
        - Ref: ConstructHubVPCIsolatedSubnet2Subnet483D4302
      VpcEndpointType: Interface
  ConstructHubVPCECRDockerSecurityGroup551A7124:
    Type: AWS::EC2::SecurityGroup
    Properties:
      GroupDescription: dev/ConstructHub/VPC/ECR.Docker/SecurityGroup
      SecurityGroupEgress:
        - CidrIp: 0.0.0.0/0
          Description: Allow all outbound traffic by default
          IpProtocol: "-1"
      SecurityGroupIngress:
        - CidrIp:
            Fn::GetAtt:
              - ConstructHubVPC16ECCEA2
              - CidrBlock
          Description:
            Fn::Join:
              - ""
              - - "from "
                - Fn::GetAtt:
                    - ConstructHubVPC16ECCEA2
                    - CidrBlock
                - :443
          FromPort: 443
          IpProtocol: tcp
          ToPort: 443
      Tags:
        - Key: Name
          Value: dev/ConstructHub/VPC
      VpcId:
        Ref: ConstructHubVPC16ECCEA2
  ConstructHubVPCECRDocker6B2F6942:
    Type: AWS::EC2::VPCEndpoint
    Properties:
      ServiceName:
        Fn::Join:
          - ""
          - - com.amazonaws.
            - Ref: AWS::Region
            - .ecr.dkr
      VpcId:
        Ref: ConstructHubVPC16ECCEA2
      PolicyDocument:
        Statement:
          - Action:
              - ecr:BatchCheckLayerAvailability
              - ecr:GetDownloadUrlForLayer
              - ecr:BatchGetImage
            Effect: Allow
            Principal:
              AWS:
                Fn::GetAtt:
                  - ConstructHubOrchestrationTransliteratorTaskDefinitionExecutionRoleB2DBF946
                  - Arn
            Resource:
              Fn::Join:
                - ""
                - - "arn:"
                  - Ref: AWS::Partition
                  - ":ecr:"
                  - Ref: AWS::Region
                  - ":"
                  - Ref: AWS::AccountId
                  - :repository/*
            Sid: Allow-ECR-ReadOnly
        Version: 2012-10-17
      PrivateDnsEnabled: true
      SecurityGroupIds:
        - Fn::GetAtt:
            - ConstructHubVPCECRDockerSecurityGroup551A7124
            - GroupId
      SubnetIds:
        - Ref: ConstructHubVPCIsolatedSubnet1SubnetEA28FD1A
        - Ref: ConstructHubVPCIsolatedSubnet2Subnet483D4302
      VpcEndpointType: Interface
  ConstructHubVPCS319E90CB6:
    Type: AWS::EC2::VPCEndpoint
    Properties:
      ServiceName:
        Fn::Join:
          - ""
          - - com.amazonaws.
            - Ref: AWS::Region
            - .s3
      VpcId:
        Ref: ConstructHubVPC16ECCEA2
      PolicyDocument:
        Statement:
          - Action: s3:GetObject
            Effect: Allow
            Principal:
              AWS: "*"
            Resource:
              - Fn::Join:
                  - ""
                  - - Fn::GetAtt:
                        - ConstructHubCodeArtifactDescribeDomain6ABCBF4B
                        - domain.s3BucketArn
                    - /*
              - Fn::Join:
                  - ""
                  - - arn:aws:s3:::prod-
                    - Ref: AWS::Region
                    - -starport-layer-bucket/*
            Sid: Allow-CodeArtifact-and-ECR
          - Action:
              - s3:GetObject*
              - s3:GetBucket*
              - s3:List*
            Effect: Allow
            Principal:
              AWS: "*"
            Resource:
              - Fn::GetAtt:
                  - ConstructHubPackageDataDC5EF35E
                  - Arn
              - Fn::Join:
                  - ""
                  - - Fn::GetAtt:
                        - ConstructHubPackageDataDC5EF35E
                        - Arn
                    - /data/*/assembly.json
          - Action:
              - s3:GetObject*
              - s3:GetBucket*
              - s3:List*
            Effect: Allow
            Principal:
              AWS: "*"
            Resource:
              - Fn::GetAtt:
                  - ConstructHubPackageDataDC5EF35E
                  - Arn
              - Fn::Join:
                  - ""
                  - - Fn::GetAtt:
                        - ConstructHubPackageDataDC5EF35E
                        - Arn
                    - /data/*/package.tgz
          - Action:
              - s3:GetObject*
              - s3:GetBucket*
              - s3:List*
            Effect: Allow
            Principal:
              AWS: "*"
            Resource:
              - Fn::GetAtt:
                  - ConstructHubPackageDataDC5EF35E
                  - Arn
              - Fn::Join:
                  - ""
                  - - Fn::GetAtt:
                        - ConstructHubPackageDataDC5EF35E
                        - Arn
                    - /data/*/uninstallable
          - Action:
              - s3:Abort*
              - s3:DeleteObject*
              - s3:PutObject*
            Effect: Allow
            Principal:
              AWS: "*"
            Resource:
              - Fn::GetAtt:
                  - ConstructHubPackageDataDC5EF35E
                  - Arn
              - Fn::Join:
                  - ""
                  - - Fn::GetAtt:
                        - ConstructHubPackageDataDC5EF35E
                        - Arn
                    - /data/*/uninstallable
          - Action: s3:DeleteObject*
            Effect: Allow
            Principal:
              AWS: "*"
            Resource:
              Fn::Join:
                - ""
                - - Fn::GetAtt:
                      - ConstructHubPackageDataDC5EF35E
                      - Arn
                  - /data/*/uninstallable
          - Action:
              - s3:Abort*
              - s3:DeleteObject*
              - s3:PutObject*
            Effect: Allow
            Principal:
              AWS: "*"
            Resource:
              - Fn::GetAtt:
                  - ConstructHubPackageDataDC5EF35E
                  - Arn
              - Fn::Join:
                  - ""
                  - - Fn::GetAtt:
                        - ConstructHubPackageDataDC5EF35E
                        - Arn
                    - /data/*/docs-typescript.*
          - Action:
              - s3:Abort*
              - s3:DeleteObject*
              - s3:PutObject*
            Effect: Allow
            Principal:
              AWS: "*"
            Resource:
              - Fn::GetAtt:
                  - ConstructHubPackageDataDC5EF35E
                  - Arn
              - Fn::Join:
                  - ""
                  - - Fn::GetAtt:
                        - ConstructHubPackageDataDC5EF35E
                        - Arn
                    - /data/*/docs-*-typescript.*
          - Action:
              - s3:Abort*
              - s3:DeleteObject*
              - s3:PutObject*
            Effect: Allow
            Principal:
              AWS: "*"
            Resource:
              - Fn::GetAtt:
                  - ConstructHubPackageDataDC5EF35E
                  - Arn
              - Fn::Join:
                  - ""
                  - - Fn::GetAtt:
                        - ConstructHubPackageDataDC5EF35E
                        - Arn
                    - /data/*/docs-typescript.*.not-supported
          - Action:
              - s3:GetObject*
              - s3:GetBucket*
              - s3:List*
            Effect: Allow
            Principal:
              AWS: "*"
            Resource:
              - Fn::GetAtt:
                  - ConstructHubPackageDataDC5EF35E
                  - Arn
              - Fn::Join:
                  - ""
                  - - Fn::GetAtt:
                        - ConstructHubPackageDataDC5EF35E
                        - Arn
                    - /data/*/docs-typescript.*.not-supported
          - Action:
              - s3:Abort*
              - s3:DeleteObject*
              - s3:PutObject*
            Effect: Allow
            Principal:
              AWS: "*"
            Resource:
              - Fn::GetAtt:
                  - ConstructHubPackageDataDC5EF35E
                  - Arn
              - Fn::Join:
                  - ""
                  - - Fn::GetAtt:
                        - ConstructHubPackageDataDC5EF35E
                        - Arn
                    - /data/*/docs-*-typescript.*.not-supported
          - Action:
              - s3:GetObject*
              - s3:GetBucket*
              - s3:List*
            Effect: Allow
            Principal:
              AWS: "*"
            Resource:
              - Fn::GetAtt:
                  - ConstructHubPackageDataDC5EF35E
                  - Arn
              - Fn::Join:
                  - ""
                  - - Fn::GetAtt:
                        - ConstructHubPackageDataDC5EF35E
                        - Arn
                    - /data/*/docs-*-typescript.*.not-supported
          - Action:
              - s3:GetObject*
              - s3:GetBucket*
              - s3:List*
            Effect: Allow
            Principal:
              AWS: "*"
            Resource:
              - Fn::GetAtt:
                  - ConstructHubPackageDataDC5EF35E
                  - Arn
              - Fn::Join:
                  - ""
                  - - Fn::GetAtt:
                        - ConstructHubPackageDataDC5EF35E
                        - Arn
                    - /data/*/docs-typescript.*.corruptassembly
          - Action:
              - s3:Abort*
              - s3:DeleteObject*
              - s3:PutObject*
            Effect: Allow
            Principal:
              AWS: "*"
            Resource:
              - Fn::GetAtt:
                  - ConstructHubPackageDataDC5EF35E
                  - Arn
              - Fn::Join:
                  - ""
                  - - Fn::GetAtt:
                        - ConstructHubPackageDataDC5EF35E
                        - Arn
                    - /data/*/docs-typescript.*.corruptassembly
          - Action:
              - s3:GetObject*
              - s3:GetBucket*
              - s3:List*
            Effect: Allow
            Principal:
              AWS: "*"
            Resource:
              - Fn::GetAtt:
                  - ConstructHubPackageDataDC5EF35E
                  - Arn
              - Fn::Join:
                  - ""
                  - - Fn::GetAtt:
                        - ConstructHubPackageDataDC5EF35E
                        - Arn
                    - /data/*/docs-*-typescript.*.corruptassembly
          - Action:
              - s3:Abort*
              - s3:DeleteObject*
              - s3:PutObject*
            Effect: Allow
            Principal:
              AWS: "*"
            Resource:
              - Fn::GetAtt:
                  - ConstructHubPackageDataDC5EF35E
                  - Arn
              - Fn::Join:
                  - ""
                  - - Fn::GetAtt:
                        - ConstructHubPackageDataDC5EF35E
                        - Arn
                    - /data/*/docs-*-typescript.*.corruptassembly
          - Action: s3:DeleteObject*
            Effect: Allow
            Principal:
              AWS: "*"
            Resource:
              Fn::Join:
                - ""
                - - Fn::GetAtt:
                      - ConstructHubPackageDataDC5EF35E
                      - Arn
                  - /data/*/docs-typescript.*.corruptassembly
          - Action: s3:DeleteObject*
            Effect: Allow
            Principal:
              AWS: "*"
            Resource:
              Fn::Join:
                - ""
                - - Fn::GetAtt:
                      - ConstructHubPackageDataDC5EF35E
                      - Arn
                  - /data/*/docs-*-typescript.*.corruptassembly
          - Action:
              - s3:Abort*
              - s3:DeleteObject*
              - s3:PutObject*
            Effect: Allow
            Principal:
              AWS: "*"
            Resource:
              - Fn::GetAtt:
                  - ConstructHubPackageDataDC5EF35E
                  - Arn
              - Fn::Join:
                  - ""
                  - - Fn::GetAtt:
                        - ConstructHubPackageDataDC5EF35E
                        - Arn
                    - /data/*/docs-python.*
          - Action:
              - s3:Abort*
              - s3:DeleteObject*
              - s3:PutObject*
            Effect: Allow
            Principal:
              AWS: "*"
            Resource:
              - Fn::GetAtt:
                  - ConstructHubPackageDataDC5EF35E
                  - Arn
              - Fn::Join:
                  - ""
                  - - Fn::GetAtt:
                        - ConstructHubPackageDataDC5EF35E
                        - Arn
                    - /data/*/docs-*-python.*
          - Action:
              - s3:Abort*
              - s3:DeleteObject*
              - s3:PutObject*
            Effect: Allow
            Principal:
              AWS: "*"
            Resource:
              - Fn::GetAtt:
                  - ConstructHubPackageDataDC5EF35E
                  - Arn
              - Fn::Join:
                  - ""
                  - - Fn::GetAtt:
                        - ConstructHubPackageDataDC5EF35E
                        - Arn
                    - /data/*/docs-python.*.not-supported
          - Action:
              - s3:GetObject*
              - s3:GetBucket*
              - s3:List*
            Effect: Allow
            Principal:
              AWS: "*"
            Resource:
              - Fn::GetAtt:
                  - ConstructHubPackageDataDC5EF35E
                  - Arn
              - Fn::Join:
                  - ""
                  - - Fn::GetAtt:
                        - ConstructHubPackageDataDC5EF35E
                        - Arn
                    - /data/*/docs-python.*.not-supported
          - Action:
              - s3:Abort*
              - s3:DeleteObject*
              - s3:PutObject*
            Effect: Allow
            Principal:
              AWS: "*"
            Resource:
              - Fn::GetAtt:
                  - ConstructHubPackageDataDC5EF35E
                  - Arn
              - Fn::Join:
                  - ""
                  - - Fn::GetAtt:
                        - ConstructHubPackageDataDC5EF35E
                        - Arn
                    - /data/*/docs-*-python.*.not-supported
          - Action:
              - s3:GetObject*
              - s3:GetBucket*
              - s3:List*
            Effect: Allow
            Principal:
              AWS: "*"
            Resource:
              - Fn::GetAtt:
                  - ConstructHubPackageDataDC5EF35E
                  - Arn
              - Fn::Join:
                  - ""
                  - - Fn::GetAtt:
                        - ConstructHubPackageDataDC5EF35E
                        - Arn
                    - /data/*/docs-*-python.*.not-supported
          - Action:
              - s3:GetObject*
              - s3:GetBucket*
              - s3:List*
            Effect: Allow
            Principal:
              AWS: "*"
            Resource:
              - Fn::GetAtt:
                  - ConstructHubPackageDataDC5EF35E
                  - Arn
              - Fn::Join:
                  - ""
                  - - Fn::GetAtt:
                        - ConstructHubPackageDataDC5EF35E
                        - Arn
                    - /data/*/docs-python.*.corruptassembly
          - Action:
              - s3:Abort*
              - s3:DeleteObject*
              - s3:PutObject*
            Effect: Allow
            Principal:
              AWS: "*"
            Resource:
              - Fn::GetAtt:
                  - ConstructHubPackageDataDC5EF35E
                  - Arn
              - Fn::Join:
                  - ""
                  - - Fn::GetAtt:
                        - ConstructHubPackageDataDC5EF35E
                        - Arn
                    - /data/*/docs-python.*.corruptassembly
          - Action:
              - s3:GetObject*
              - s3:GetBucket*
              - s3:List*
            Effect: Allow
            Principal:
              AWS: "*"
            Resource:
              - Fn::GetAtt:
                  - ConstructHubPackageDataDC5EF35E
                  - Arn
              - Fn::Join:
                  - ""
                  - - Fn::GetAtt:
                        - ConstructHubPackageDataDC5EF35E
                        - Arn
                    - /data/*/docs-*-python.*.corruptassembly
          - Action:
              - s3:Abort*
              - s3:DeleteObject*
              - s3:PutObject*
            Effect: Allow
            Principal:
              AWS: "*"
            Resource:
              - Fn::GetAtt:
                  - ConstructHubPackageDataDC5EF35E
                  - Arn
              - Fn::Join:
                  - ""
                  - - Fn::GetAtt:
                        - ConstructHubPackageDataDC5EF35E
                        - Arn
                    - /data/*/docs-*-python.*.corruptassembly
          - Action: s3:DeleteObject*
            Effect: Allow
            Principal:
              AWS: "*"
            Resource:
              Fn::Join:
                - ""
                - - Fn::GetAtt:
                      - ConstructHubPackageDataDC5EF35E
                      - Arn
                  - /data/*/docs-python.*.corruptassembly
          - Action: s3:DeleteObject*
            Effect: Allow
            Principal:
              AWS: "*"
            Resource:
              Fn::Join:
                - ""
                - - Fn::GetAtt:
                      - ConstructHubPackageDataDC5EF35E
                      - Arn
                  - /data/*/docs-*-python.*.corruptassembly
          - Action:
              - s3:Abort*
              - s3:DeleteObject*
              - s3:PutObject*
            Effect: Allow
            Principal:
              AWS: "*"
            Resource:
              - Fn::GetAtt:
                  - ConstructHubPackageDataDC5EF35E
                  - Arn
              - Fn::Join:
                  - ""
                  - - Fn::GetAtt:
                        - ConstructHubPackageDataDC5EF35E
                        - Arn
                    - /data/*/docs-java.*
          - Action:
              - s3:Abort*
              - s3:DeleteObject*
              - s3:PutObject*
            Effect: Allow
            Principal:
              AWS: "*"
            Resource:
              - Fn::GetAtt:
                  - ConstructHubPackageDataDC5EF35E
                  - Arn
              - Fn::Join:
                  - ""
                  - - Fn::GetAtt:
                        - ConstructHubPackageDataDC5EF35E
                        - Arn
                    - /data/*/docs-*-java.*
          - Action:
              - s3:Abort*
              - s3:DeleteObject*
              - s3:PutObject*
            Effect: Allow
            Principal:
              AWS: "*"
            Resource:
              - Fn::GetAtt:
                  - ConstructHubPackageDataDC5EF35E
                  - Arn
              - Fn::Join:
                  - ""
                  - - Fn::GetAtt:
                        - ConstructHubPackageDataDC5EF35E
                        - Arn
                    - /data/*/docs-java.*.not-supported
          - Action:
              - s3:GetObject*
              - s3:GetBucket*
              - s3:List*
            Effect: Allow
            Principal:
              AWS: "*"
            Resource:
              - Fn::GetAtt:
                  - ConstructHubPackageDataDC5EF35E
                  - Arn
              - Fn::Join:
                  - ""
                  - - Fn::GetAtt:
                        - ConstructHubPackageDataDC5EF35E
                        - Arn
                    - /data/*/docs-java.*.not-supported
          - Action:
              - s3:Abort*
              - s3:DeleteObject*
              - s3:PutObject*
            Effect: Allow
            Principal:
              AWS: "*"
            Resource:
              - Fn::GetAtt:
                  - ConstructHubPackageDataDC5EF35E
                  - Arn
              - Fn::Join:
                  - ""
                  - - Fn::GetAtt:
                        - ConstructHubPackageDataDC5EF35E
                        - Arn
                    - /data/*/docs-*-java.*.not-supported
          - Action:
              - s3:GetObject*
              - s3:GetBucket*
              - s3:List*
            Effect: Allow
            Principal:
              AWS: "*"
            Resource:
              - Fn::GetAtt:
                  - ConstructHubPackageDataDC5EF35E
                  - Arn
              - Fn::Join:
                  - ""
                  - - Fn::GetAtt:
                        - ConstructHubPackageDataDC5EF35E
                        - Arn
                    - /data/*/docs-*-java.*.not-supported
          - Action:
              - s3:GetObject*
              - s3:GetBucket*
              - s3:List*
            Effect: Allow
            Principal:
              AWS: "*"
            Resource:
              - Fn::GetAtt:
                  - ConstructHubPackageDataDC5EF35E
                  - Arn
              - Fn::Join:
                  - ""
                  - - Fn::GetAtt:
                        - ConstructHubPackageDataDC5EF35E
                        - Arn
                    - /data/*/docs-java.*.corruptassembly
          - Action:
              - s3:Abort*
              - s3:DeleteObject*
              - s3:PutObject*
            Effect: Allow
            Principal:
              AWS: "*"
            Resource:
              - Fn::GetAtt:
                  - ConstructHubPackageDataDC5EF35E
                  - Arn
              - Fn::Join:
                  - ""
                  - - Fn::GetAtt:
                        - ConstructHubPackageDataDC5EF35E
                        - Arn
                    - /data/*/docs-java.*.corruptassembly
          - Action:
              - s3:GetObject*
              - s3:GetBucket*
              - s3:List*
            Effect: Allow
            Principal:
              AWS: "*"
            Resource:
              - Fn::GetAtt:
                  - ConstructHubPackageDataDC5EF35E
                  - Arn
              - Fn::Join:
                  - ""
                  - - Fn::GetAtt:
                        - ConstructHubPackageDataDC5EF35E
                        - Arn
                    - /data/*/docs-*-java.*.corruptassembly
          - Action:
              - s3:Abort*
              - s3:DeleteObject*
              - s3:PutObject*
            Effect: Allow
            Principal:
              AWS: "*"
            Resource:
              - Fn::GetAtt:
                  - ConstructHubPackageDataDC5EF35E
                  - Arn
              - Fn::Join:
                  - ""
                  - - Fn::GetAtt:
                        - ConstructHubPackageDataDC5EF35E
                        - Arn
                    - /data/*/docs-*-java.*.corruptassembly
          - Action: s3:DeleteObject*
            Effect: Allow
            Principal:
              AWS: "*"
            Resource:
              Fn::Join:
                - ""
                - - Fn::GetAtt:
                      - ConstructHubPackageDataDC5EF35E
                      - Arn
                  - /data/*/docs-java.*.corruptassembly
          - Action: s3:DeleteObject*
            Effect: Allow
            Principal:
              AWS: "*"
            Resource:
              Fn::Join:
                - ""
                - - Fn::GetAtt:
                      - ConstructHubPackageDataDC5EF35E
                      - Arn
                  - /data/*/docs-*-java.*.corruptassembly
          - Action:
              - s3:Abort*
              - s3:DeleteObject*
              - s3:PutObject*
            Effect: Allow
            Principal:
              AWS: "*"
            Resource:
              - Fn::GetAtt:
                  - ConstructHubPackageDataDC5EF35E
                  - Arn
              - Fn::Join:
                  - ""
                  - - Fn::GetAtt:
                        - ConstructHubPackageDataDC5EF35E
                        - Arn
                    - /data/*/docs-csharp.*
          - Action:
              - s3:Abort*
              - s3:DeleteObject*
              - s3:PutObject*
            Effect: Allow
            Principal:
              AWS: "*"
            Resource:
              - Fn::GetAtt:
                  - ConstructHubPackageDataDC5EF35E
                  - Arn
              - Fn::Join:
                  - ""
                  - - Fn::GetAtt:
                        - ConstructHubPackageDataDC5EF35E
                        - Arn
                    - /data/*/docs-*-csharp.*
          - Action:
              - s3:Abort*
              - s3:DeleteObject*
              - s3:PutObject*
            Effect: Allow
            Principal:
              AWS: "*"
            Resource:
              - Fn::GetAtt:
                  - ConstructHubPackageDataDC5EF35E
                  - Arn
              - Fn::Join:
                  - ""
                  - - Fn::GetAtt:
                        - ConstructHubPackageDataDC5EF35E
                        - Arn
                    - /data/*/docs-csharp.*.not-supported
          - Action:
              - s3:GetObject*
              - s3:GetBucket*
              - s3:List*
            Effect: Allow
            Principal:
              AWS: "*"
            Resource:
              - Fn::GetAtt:
                  - ConstructHubPackageDataDC5EF35E
                  - Arn
              - Fn::Join:
                  - ""
                  - - Fn::GetAtt:
                        - ConstructHubPackageDataDC5EF35E
                        - Arn
                    - /data/*/docs-csharp.*.not-supported
          - Action:
              - s3:Abort*
              - s3:DeleteObject*
              - s3:PutObject*
            Effect: Allow
            Principal:
              AWS: "*"
            Resource:
              - Fn::GetAtt:
                  - ConstructHubPackageDataDC5EF35E
                  - Arn
              - Fn::Join:
                  - ""
                  - - Fn::GetAtt:
                        - ConstructHubPackageDataDC5EF35E
                        - Arn
                    - /data/*/docs-*-csharp.*.not-supported
          - Action:
              - s3:GetObject*
              - s3:GetBucket*
              - s3:List*
            Effect: Allow
            Principal:
              AWS: "*"
            Resource:
              - Fn::GetAtt:
                  - ConstructHubPackageDataDC5EF35E
                  - Arn
              - Fn::Join:
                  - ""
                  - - Fn::GetAtt:
                        - ConstructHubPackageDataDC5EF35E
                        - Arn
                    - /data/*/docs-*-csharp.*.not-supported
          - Action:
              - s3:GetObject*
              - s3:GetBucket*
              - s3:List*
            Effect: Allow
            Principal:
              AWS: "*"
            Resource:
              - Fn::GetAtt:
                  - ConstructHubPackageDataDC5EF35E
                  - Arn
              - Fn::Join:
                  - ""
                  - - Fn::GetAtt:
                        - ConstructHubPackageDataDC5EF35E
                        - Arn
                    - /data/*/docs-csharp.*.corruptassembly
          - Action:
              - s3:Abort*
              - s3:DeleteObject*
              - s3:PutObject*
            Effect: Allow
            Principal:
              AWS: "*"
            Resource:
              - Fn::GetAtt:
                  - ConstructHubPackageDataDC5EF35E
                  - Arn
              - Fn::Join:
                  - ""
                  - - Fn::GetAtt:
                        - ConstructHubPackageDataDC5EF35E
                        - Arn
                    - /data/*/docs-csharp.*.corruptassembly
          - Action:
              - s3:GetObject*
              - s3:GetBucket*
              - s3:List*
            Effect: Allow
            Principal:
              AWS: "*"
            Resource:
              - Fn::GetAtt:
                  - ConstructHubPackageDataDC5EF35E
                  - Arn
              - Fn::Join:
                  - ""
                  - - Fn::GetAtt:
                        - ConstructHubPackageDataDC5EF35E
                        - Arn
                    - /data/*/docs-*-csharp.*.corruptassembly
          - Action:
              - s3:Abort*
              - s3:DeleteObject*
              - s3:PutObject*
            Effect: Allow
            Principal:
              AWS: "*"
            Resource:
              - Fn::GetAtt:
                  - ConstructHubPackageDataDC5EF35E
                  - Arn
              - Fn::Join:
                  - ""
                  - - Fn::GetAtt:
                        - ConstructHubPackageDataDC5EF35E
                        - Arn
                    - /data/*/docs-*-csharp.*.corruptassembly
          - Action: s3:DeleteObject*
            Effect: Allow
            Principal:
              AWS: "*"
            Resource:
              Fn::Join:
                - ""
                - - Fn::GetAtt:
                      - ConstructHubPackageDataDC5EF35E
                      - Arn
                  - /data/*/docs-csharp.*.corruptassembly
          - Action: s3:DeleteObject*
            Effect: Allow
            Principal:
              AWS: "*"
            Resource:
              Fn::Join:
                - ""
                - - Fn::GetAtt:
                      - ConstructHubPackageDataDC5EF35E
                      - Arn
                  - /data/*/docs-*-csharp.*.corruptassembly
          - Action:
              - s3:Abort*
              - s3:DeleteObject*
              - s3:PutObject*
            Effect: Allow
            Principal:
              AWS: "*"
            Resource:
              - Fn::GetAtt:
                  - ConstructHubPackageDataDC5EF35E
                  - Arn
              - Fn::Join:
                  - ""
                  - - Fn::GetAtt:
                        - ConstructHubPackageDataDC5EF35E
                        - Arn
                    - /data/*/docs-go.*
          - Action:
              - s3:Abort*
              - s3:DeleteObject*
              - s3:PutObject*
            Effect: Allow
            Principal:
              AWS: "*"
            Resource:
              - Fn::GetAtt:
                  - ConstructHubPackageDataDC5EF35E
                  - Arn
              - Fn::Join:
                  - ""
                  - - Fn::GetAtt:
                        - ConstructHubPackageDataDC5EF35E
                        - Arn
                    - /data/*/docs-*-go.*
          - Action:
              - s3:Abort*
              - s3:DeleteObject*
              - s3:PutObject*
            Effect: Allow
            Principal:
              AWS: "*"
            Resource:
              - Fn::GetAtt:
                  - ConstructHubPackageDataDC5EF35E
                  - Arn
              - Fn::Join:
                  - ""
                  - - Fn::GetAtt:
                        - ConstructHubPackageDataDC5EF35E
                        - Arn
                    - /data/*/docs-go.*.not-supported
          - Action:
              - s3:GetObject*
              - s3:GetBucket*
              - s3:List*
            Effect: Allow
            Principal:
              AWS: "*"
            Resource:
              - Fn::GetAtt:
                  - ConstructHubPackageDataDC5EF35E
                  - Arn
              - Fn::Join:
                  - ""
                  - - Fn::GetAtt:
                        - ConstructHubPackageDataDC5EF35E
                        - Arn
                    - /data/*/docs-go.*.not-supported
          - Action:
              - s3:Abort*
              - s3:DeleteObject*
              - s3:PutObject*
            Effect: Allow
            Principal:
              AWS: "*"
            Resource:
              - Fn::GetAtt:
                  - ConstructHubPackageDataDC5EF35E
                  - Arn
              - Fn::Join:
                  - ""
                  - - Fn::GetAtt:
                        - ConstructHubPackageDataDC5EF35E
                        - Arn
                    - /data/*/docs-*-go.*.not-supported
          - Action:
              - s3:GetObject*
              - s3:GetBucket*
              - s3:List*
            Effect: Allow
            Principal:
              AWS: "*"
            Resource:
              - Fn::GetAtt:
                  - ConstructHubPackageDataDC5EF35E
                  - Arn
              - Fn::Join:
                  - ""
                  - - Fn::GetAtt:
                        - ConstructHubPackageDataDC5EF35E
                        - Arn
                    - /data/*/docs-*-go.*.not-supported
          - Action:
              - s3:GetObject*
              - s3:GetBucket*
              - s3:List*
            Effect: Allow
            Principal:
              AWS: "*"
            Resource:
              - Fn::GetAtt:
                  - ConstructHubPackageDataDC5EF35E
                  - Arn
              - Fn::Join:
                  - ""
                  - - Fn::GetAtt:
                        - ConstructHubPackageDataDC5EF35E
                        - Arn
                    - /data/*/docs-go.*.corruptassembly
          - Action:
              - s3:Abort*
              - s3:DeleteObject*
              - s3:PutObject*
            Effect: Allow
            Principal:
              AWS: "*"
            Resource:
              - Fn::GetAtt:
                  - ConstructHubPackageDataDC5EF35E
                  - Arn
              - Fn::Join:
                  - ""
                  - - Fn::GetAtt:
                        - ConstructHubPackageDataDC5EF35E
                        - Arn
                    - /data/*/docs-go.*.corruptassembly
          - Action:
              - s3:GetObject*
              - s3:GetBucket*
              - s3:List*
            Effect: Allow
            Principal:
              AWS: "*"
            Resource:
              - Fn::GetAtt:
                  - ConstructHubPackageDataDC5EF35E
                  - Arn
              - Fn::Join:
                  - ""
                  - - Fn::GetAtt:
                        - ConstructHubPackageDataDC5EF35E
                        - Arn
                    - /data/*/docs-*-go.*.corruptassembly
          - Action:
              - s3:Abort*
              - s3:DeleteObject*
              - s3:PutObject*
            Effect: Allow
            Principal:
              AWS: "*"
            Resource:
              - Fn::GetAtt:
                  - ConstructHubPackageDataDC5EF35E
                  - Arn
              - Fn::Join:
                  - ""
                  - - Fn::GetAtt:
                        - ConstructHubPackageDataDC5EF35E
                        - Arn
                    - /data/*/docs-*-go.*.corruptassembly
          - Action: s3:DeleteObject*
            Effect: Allow
            Principal:
              AWS: "*"
            Resource:
              Fn::Join:
                - ""
                - - Fn::GetAtt:
                      - ConstructHubPackageDataDC5EF35E
                      - Arn
                  - /data/*/docs-go.*.corruptassembly
          - Action: s3:DeleteObject*
            Effect: Allow
            Principal:
              AWS: "*"
            Resource:
              Fn::Join:
                - ""
                - - Fn::GetAtt:
                      - ConstructHubPackageDataDC5EF35E
                      - Arn
                  - /data/*/docs-*-go.*.corruptassembly
        Version: 2012-10-17
      RouteTableIds:
        - Ref: ConstructHubVPCIsolatedSubnet1RouteTable750E6F36
        - Ref: ConstructHubVPCIsolatedSubnet2RouteTable18129C5D
      VpcEndpointType: Gateway
  ConstructHubVPCStepFunctionsSecurityGroup1757018B:
    Type: AWS::EC2::SecurityGroup
    Properties:
      GroupDescription: dev/ConstructHub/VPC/StepFunctions/SecurityGroup
      SecurityGroupEgress:
        - CidrIp: 0.0.0.0/0
          Description: Allow all outbound traffic by default
          IpProtocol: "-1"
      SecurityGroupIngress:
        - CidrIp:
            Fn::GetAtt:
              - ConstructHubVPC16ECCEA2
              - CidrBlock
          Description:
            Fn::Join:
              - ""
              - - "from "
                - Fn::GetAtt:
                    - ConstructHubVPC16ECCEA2
                    - CidrBlock
                - :443
          FromPort: 443
          IpProtocol: tcp
          ToPort: 443
      Tags:
        - Key: Name
          Value: dev/ConstructHub/VPC
      VpcId:
        Ref: ConstructHubVPC16ECCEA2
  ConstructHubVPCStepFunctionsBE8464F5:
    Type: AWS::EC2::VPCEndpoint
    Properties:
      ServiceName:
        Fn::Join:
          - ""
          - - com.amazonaws.
            - Ref: AWS::Region
            - .states
      VpcId:
        Ref: ConstructHubVPC16ECCEA2
      PolicyDocument:
        Statement:
          - Action:
              - states:SendTaskFailure
              - states:SendTaskHeartbeat
              - states:SendTaskSuccess
            Effect: Allow
            Principal:
              AWS:
                Fn::GetAtt:
                  - ConstructHubOrchestrationTransliteratorTaskDefinitionTaskRoleD060AB1A
                  - Arn
            Resource: "*"
            Sid: Allow-StepFunctions-Callbacks
        Version: 2012-10-17
      PrivateDnsEnabled: true
      SecurityGroupIds:
        - Fn::GetAtt:
            - ConstructHubVPCStepFunctionsSecurityGroup1757018B
            - GroupId
      SubnetIds:
        - Ref: ConstructHubVPCIsolatedSubnet1SubnetEA28FD1A
        - Ref: ConstructHubVPCIsolatedSubnet2Subnet483D4302
      VpcEndpointType: Interface
  ConstructHubDenyListBucket1B3C2C2E:
    Type: AWS::S3::Bucket
    Properties:
      BucketEncryption:
        ServerSideEncryptionConfiguration:
          - ServerSideEncryptionByDefault:
              SSEAlgorithm: AES256
      PublicAccessBlockConfiguration:
        BlockPublicAcls: true
        BlockPublicPolicy: true
        IgnorePublicAcls: true
        RestrictPublicBuckets: true
      Tags:
        - Key: aws-cdk:auto-delete-objects
          Value: "true"
        - Key: aws-cdk:cr-owned:181e12cb
          Value: "true"
      VersioningConfiguration:
        Status: Enabled
    UpdateReplacePolicy: Delete
    DeletionPolicy: Delete
  ConstructHubDenyListBucketPolicyA1878E10:
    Type: AWS::S3::BucketPolicy
    Properties:
      Bucket:
        Ref: ConstructHubDenyListBucket1B3C2C2E
      PolicyDocument:
        Statement:
          - Action: s3:*
            Condition:
              Bool:
                aws:SecureTransport: "false"
            Effect: Deny
            Principal:
              AWS: "*"
            Resource:
              - Fn::GetAtt:
                  - ConstructHubDenyListBucket1B3C2C2E
                  - Arn
              - Fn::Join:
                  - ""
                  - - Fn::GetAtt:
                        - ConstructHubDenyListBucket1B3C2C2E
                        - Arn
                    - /*
          - Action:
              - s3:GetBucket*
              - s3:List*
              - s3:DeleteObject*
            Effect: Allow
            Principal:
              AWS:
                Fn::GetAtt:
                  - CustomS3AutoDeleteObjectsCustomResourceProviderRole3B1BD092
                  - Arn
            Resource:
              - Fn::GetAtt:
                  - ConstructHubDenyListBucket1B3C2C2E
                  - Arn
              - Fn::Join:
                  - ""
                  - - Fn::GetAtt:
                        - ConstructHubDenyListBucket1B3C2C2E
                        - Arn
                    - /*
        Version: 2012-10-17
  ConstructHubDenyListBucketAutoDeleteObjectsCustomResource997A3642:
    Type: Custom::S3AutoDeleteObjects
    Properties:
      ServiceToken:
        Fn::GetAtt:
          - CustomS3AutoDeleteObjectsCustomResourceProviderHandler9D90184F
          - Arn
      BucketName:
        Ref: ConstructHubDenyListBucket1B3C2C2E
    DependsOn:
      - ConstructHubDenyListBucketPolicyA1878E10
    UpdateReplacePolicy: Delete
    DeletionPolicy: Delete
  ConstructHubDenyListBucketNotifications2269EB2A:
    Type: Custom::S3BucketNotifications
    Properties:
      ServiceToken:
        Fn::GetAtt:
          - BucketNotificationsHandler050a0587b7544547bf325f094a3db8347ECC3691
          - Arn
      BucketName:
        Ref: ConstructHubDenyListBucket1B3C2C2E
      NotificationConfiguration:
        LambdaFunctionConfigurations:
          - Events:
              - s3:ObjectCreated:*
            Filter:
              Key:
                FilterRules:
                  - Name: suffix
                    Value: deny-list.json
                  - Name: prefix
                    Value: deny-list.json
            LambdaFunctionArn:
              Fn::GetAtt:
                - ConstructHubDenyListPrunePruneHandler30B33551
                - Arn
      Managed: true
    DependsOn:
      - ConstructHubDenyListBucketAllowBucketNotificationsTodevConstructHubDenyListPrunePruneHandler8F0BBF5E2222C5D6
  ConstructHubDenyListBucketAllowBucketNotificationsTodevConstructHubDenyListPrunePruneHandler8F0BBF5E2222C5D6:
    Type: AWS::Lambda::Permission
    Properties:
      Action: lambda:InvokeFunction
      FunctionName:
        Fn::GetAtt:
          - ConstructHubDenyListPrunePruneHandler30B33551
          - Arn
      Principal: s3.amazonaws.com
      SourceAccount:
        Ref: AWS::AccountId
      SourceArn:
        Fn::GetAtt:
          - ConstructHubDenyListBucket1B3C2C2E
          - Arn
  ConstructHubDenyListFailoverBucketBF1E05AD:
    Type: AWS::S3::Bucket
    Properties:
      BucketEncryption:
        ServerSideEncryptionConfiguration:
          - ServerSideEncryptionByDefault:
              SSEAlgorithm: AES256
      PublicAccessBlockConfiguration:
        BlockPublicAcls: true
        BlockPublicPolicy: true
        IgnorePublicAcls: true
        RestrictPublicBuckets: true
      Tags:
        - Key: aws-cdk:auto-delete-objects
          Value: "true"
        - Key: failover
          Value: "true"
      VersioningConfiguration:
        Status: Enabled
    UpdateReplacePolicy: Delete
    DeletionPolicy: Delete
  ConstructHubDenyListFailoverBucketPolicy3B552017:
    Type: AWS::S3::BucketPolicy
    Properties:
      Bucket:
        Ref: ConstructHubDenyListFailoverBucketBF1E05AD
      PolicyDocument:
        Statement:
          - Action: s3:*
            Condition:
              Bool:
                aws:SecureTransport: "false"
            Effect: Deny
            Principal:
              AWS: "*"
            Resource:
              - Fn::GetAtt:
                  - ConstructHubDenyListFailoverBucketBF1E05AD
                  - Arn
              - Fn::Join:
                  - ""
                  - - Fn::GetAtt:
                        - ConstructHubDenyListFailoverBucketBF1E05AD
                        - Arn
                    - /*
          - Action:
              - s3:GetBucket*
              - s3:List*
              - s3:DeleteObject*
            Effect: Allow
            Principal:
              AWS:
                Fn::GetAtt:
                  - CustomS3AutoDeleteObjectsCustomResourceProviderRole3B1BD092
                  - Arn
            Resource:
              - Fn::GetAtt:
                  - ConstructHubDenyListFailoverBucketBF1E05AD
                  - Arn
              - Fn::Join:
                  - ""
                  - - Fn::GetAtt:
                        - ConstructHubDenyListFailoverBucketBF1E05AD
                        - Arn
                    - /*
        Version: 2012-10-17
  ConstructHubDenyListFailoverBucketAutoDeleteObjectsCustomResource5A026600:
    Type: Custom::S3AutoDeleteObjects
    Properties:
      ServiceToken:
        Fn::GetAtt:
          - CustomS3AutoDeleteObjectsCustomResourceProviderHandler9D90184F
          - Arn
      BucketName:
        Ref: ConstructHubDenyListFailoverBucketBF1E05AD
    DependsOn:
      - ConstructHubDenyListFailoverBucketPolicy3B552017
    UpdateReplacePolicy: Delete
    DeletionPolicy: Delete
  ConstructHubDenyListBucketDeploymentAwsCliLayerEAC3D4DA:
    Type: AWS::Lambda::LayerVersion
    Properties:
      Content:
        S3Bucket:
          Fn::Sub: cdk-hnb659fds-assets-\${AWS::AccountId}-\${AWS::Region}
        S3Key: 55f133baccc1d0e4666b88328d51a8c2ff354c919b8e0fa9f045123a19df1b4e.zip
      Description: /opt/awscli/aws
  ConstructHubDenyListBucketDeploymentCustomResourceF835956B:
    Type: Custom::CDKBucketDeployment
    Properties:
      ServiceToken:
        Fn::GetAtt:
          - CustomCDKBucketDeployment8693BB64968944B69AAFB0CC9EB8756C81C01536
          - Arn
      SourceBucketNames:
        - Fn::Sub: cdk-hnb659fds-assets-\${AWS::AccountId}-\${AWS::Region}
      SourceObjectKeys:
        - 6f1f07e70de63d5afdbcab762f8f867a2aedb494b30cd360d5deb518d3914263.zip
      DestinationBucketName:
        Ref: ConstructHubDenyListBucket1B3C2C2E
      RetainOnDelete: true
      Prune: true
    DependsOn:
      - ConstructHubDenyListBucketNotifications2269EB2A
    UpdateReplacePolicy: Delete
    DeletionPolicy: Delete
  ConstructHubDenyListPruneDeleteQueueBBF60185:
    Type: AWS::SQS::Queue
    Properties:
      VisibilityTimeout: 120
    UpdateReplacePolicy: Delete
    DeletionPolicy: Delete
  ConstructHubDenyListPrunePruneHandlerServiceRole58BDE1FE:
    Type: AWS::IAM::Role
    Properties:
      AssumeRolePolicyDocument:
        Statement:
          - Action: sts:AssumeRole
            Effect: Allow
            Principal:
              Service: lambda.amazonaws.com
        Version: 2012-10-17
      ManagedPolicyArns:
        - Fn::Join:
            - ""
            - - "arn:"
              - Ref: AWS::Partition
              - :iam::aws:policy/service-role/AWSLambdaBasicExecutionRole
  ConstructHubDenyListPrunePruneHandlerServiceRoleDefaultPolicy416BC8DA:
    Type: AWS::IAM::Policy
    Properties:
      PolicyDocument:
        Statement:
          - Action:
              - sqs:SendMessage
              - sqs:GetQueueAttributes
              - sqs:GetQueueUrl
            Effect: Allow
            Resource:
              Fn::GetAtt:
                - ConstructHubDenyListPruneDeleteQueueBBF60185
                - Arn
          - Action:
              - s3:GetObject*
              - s3:GetBucket*
              - s3:List*
            Effect: Allow
            Resource:
              - Fn::GetAtt:
                  - ConstructHubPackageDataDC5EF35E
                  - Arn
              - Fn::Join:
                  - ""
                  - - Fn::GetAtt:
                        - ConstructHubPackageDataDC5EF35E
                        - Arn
                    - /*
          - Action:
              - s3:GetObject*
              - s3:GetBucket*
              - s3:List*
            Effect: Allow
            Resource:
              - Fn::GetAtt:
                  - ConstructHubDenyListBucket1B3C2C2E
                  - Arn
              - Fn::Join:
                  - ""
                  - - Fn::GetAtt:
                        - ConstructHubDenyListBucket1B3C2C2E
                        - Arn
                    - /*
          - Action: lambda:InvokeFunction
            Effect: Allow
            Resource:
              - Fn::GetAtt:
                  - ConstructHubOrchestrationCatalogBuilder7C964951
                  - Arn
              - Fn::Join:
                  - ""
                  - - Fn::GetAtt:
                        - ConstructHubOrchestrationCatalogBuilder7C964951
                        - Arn
                    - :*
        Version: 2012-10-17
      PolicyName: ConstructHubDenyListPrunePruneHandlerServiceRoleDefaultPolicy416BC8DA
      Roles:
        - Ref: ConstructHubDenyListPrunePruneHandlerServiceRole58BDE1FE
  ConstructHubDenyListPrunePruneHandler30B33551:
    Type: AWS::Lambda::Function
    Properties:
      Code:
        S3Bucket:
          Fn::Sub: cdk-hnb659fds-assets-\${AWS::AccountId}-\${AWS::Region}
        S3Key: ea1aff40186a2176f4b5815a16d62d78785de4977c9441476fc32a997832d2e8.zip
      Role:
        Fn::GetAtt:
          - ConstructHubDenyListPrunePruneHandlerServiceRole58BDE1FE
          - Arn
      Description: backend/deny-list/prune-handler.lambda.ts
      Environment:
        Variables:
          PACKAGE_DATA_BUCKET_NAME:
            Ref: ConstructHubPackageDataDC5EF35E
          PACKAGE_DATA_KEY_PREFIX: data/
          PRUNE_QUEUE_URL:
            Ref: ConstructHubDenyListPruneDeleteQueueBBF60185
          DENY_LIST_BUCKET_NAME:
            Ref: ConstructHubDenyListBucket1B3C2C2E
          DENY_LIST_OBJECT_KEY: deny-list.json
          ON_CHANGE_FUNCTION_NAME:
            Fn::GetAtt:
              - ConstructHubOrchestrationCatalogBuilder7C964951
              - Arn
      Handler: index.handler
      Runtime: nodejs14.x
      Timeout: 900
    DependsOn:
      - ConstructHubDenyListPrunePruneHandlerServiceRoleDefaultPolicy416BC8DA
      - ConstructHubDenyListPrunePruneHandlerServiceRole58BDE1FE
  ConstructHubDenyListPrunePruneQueueHandlerServiceRoleC10AC418:
    Type: AWS::IAM::Role
    Properties:
      AssumeRolePolicyDocument:
        Statement:
          - Action: sts:AssumeRole
            Effect: Allow
            Principal:
              Service: lambda.amazonaws.com
        Version: 2012-10-17
      ManagedPolicyArns:
        - Fn::Join:
            - ""
            - - "arn:"
              - Ref: AWS::Partition
              - :iam::aws:policy/service-role/AWSLambdaBasicExecutionRole
  ConstructHubDenyListPrunePruneQueueHandlerServiceRoleDefaultPolicy8AA78393:
    Type: AWS::IAM::Policy
    Properties:
      PolicyDocument:
        Statement:
          - Action: s3:DeleteObject*
            Effect: Allow
            Resource:
              Fn::Join:
                - ""
                - - Fn::GetAtt:
                      - ConstructHubPackageDataDC5EF35E
                      - Arn
                  - /*
          - Action:
              - sqs:ReceiveMessage
              - sqs:ChangeMessageVisibility
              - sqs:GetQueueUrl
              - sqs:DeleteMessage
              - sqs:GetQueueAttributes
            Effect: Allow
            Resource:
              Fn::GetAtt:
                - ConstructHubDenyListPruneDeleteQueueBBF60185
                - Arn
        Version: 2012-10-17
      PolicyName: ConstructHubDenyListPrunePruneQueueHandlerServiceRoleDefaultPolicy8AA78393
      Roles:
        - Ref: ConstructHubDenyListPrunePruneQueueHandlerServiceRoleC10AC418
  ConstructHubDenyListPrunePruneQueueHandlerF7EB599B:
    Type: AWS::Lambda::Function
    Properties:
      Code:
        S3Bucket:
          Fn::Sub: cdk-hnb659fds-assets-\${AWS::AccountId}-\${AWS::Region}
        S3Key: e418072f7d544cd4242af92741aa661776b95011d950d609265aa65eb8a30fc2.zip
      Role:
        Fn::GetAtt:
          - ConstructHubDenyListPrunePruneQueueHandlerServiceRoleC10AC418
          - Arn
      Description: backend/deny-list/prune-queue-handler.lambda.ts
      Environment:
        Variables:
          PACKAGE_DATA_BUCKET_NAME:
            Ref: ConstructHubPackageDataDC5EF35E
      Handler: index.handler
      Runtime: nodejs14.x
      Timeout: 60
    DependsOn:
      - ConstructHubDenyListPrunePruneQueueHandlerServiceRoleDefaultPolicy8AA78393
      - ConstructHubDenyListPrunePruneQueueHandlerServiceRoleC10AC418
  ConstructHubDenyListPrunePruneQueueHandlerSqsEventSourcedevConstructHubDenyListPruneDeleteQueue5B9B1B667049B35D:
    Type: AWS::Lambda::EventSourceMapping
    Properties:
      FunctionName:
        Ref: ConstructHubDenyListPrunePruneQueueHandlerF7EB599B
      EventSourceArn:
        Fn::GetAtt:
          - ConstructHubDenyListPruneDeleteQueueBBF60185
          - Arn
  ConstructHubDenyListPeriodicPruneA981153D:
    Type: AWS::Events::Rule
    Properties:
      ScheduleExpression: rate(5 minutes)
      State: ENABLED
      Targets:
        - Arn:
            Fn::GetAtt:
              - ConstructHubDenyListPrunePruneHandler30B33551
              - Arn
          Id: Target0
  ConstructHubDenyListPeriodicPruneAllowEventRuledevConstructHubDenyListPrunePruneHandler8F0BBF5E7B81288F:
    Type: AWS::Lambda::Permission
    Properties:
      Action: lambda:InvokeFunction
      FunctionName:
        Fn::GetAtt:
          - ConstructHubDenyListPrunePruneHandler30B33551
          - Arn
      Principal: events.amazonaws.com
      SourceArn:
        Fn::GetAtt:
          - ConstructHubDenyListPeriodicPruneA981153D
          - Arn
  ConstructHubStatsServiceRole48DCA379:
    Type: AWS::IAM::Role
    Properties:
      AssumeRolePolicyDocument:
        Statement:
          - Action: sts:AssumeRole
            Effect: Allow
            Principal:
              Service: lambda.amazonaws.com
        Version: 2012-10-17
      ManagedPolicyArns:
        - Fn::Join:
            - ""
            - - "arn:"
              - Ref: AWS::Partition
              - :iam::aws:policy/service-role/AWSLambdaBasicExecutionRole
  ConstructHubStatsServiceRoleDefaultPolicyE1D7A4CA:
    Type: AWS::IAM::Policy
    Properties:
      PolicyDocument:
        Statement:
          - Action:
              - xray:PutTraceSegments
              - xray:PutTelemetryRecords
            Effect: Allow
            Resource: "*"
          - Action:
              - s3:GetObject*
              - s3:GetBucket*
              - s3:List*
              - s3:DeleteObject*
              - s3:PutObject
              - s3:PutObjectLegalHold
              - s3:PutObjectRetention
              - s3:PutObjectTagging
              - s3:PutObjectVersionTagging
              - s3:Abort*
            Effect: Allow
            Resource:
              - Fn::GetAtt:
                  - ConstructHubPackageDataDC5EF35E
                  - Arn
              - Fn::Join:
                  - ""
                  - - Fn::GetAtt:
                        - ConstructHubPackageDataDC5EF35E
                        - Arn
                    - /*
        Version: 2012-10-17
      PolicyName: ConstructHubStatsServiceRoleDefaultPolicyE1D7A4CA
      Roles:
        - Ref: ConstructHubStatsServiceRole48DCA379
  ConstructHubStats61DB07B1:
    Type: AWS::Lambda::Function
    Properties:
      Code:
        S3Bucket:
          Fn::Sub: cdk-hnb659fds-assets-\${AWS::AccountId}-\${AWS::Region}
        S3Key: 1490a23fa190d6384e6824ffdb48cab22d4e8bd6181574c9e98b30e5884d7db6.zip
      Role:
        Fn::GetAtt:
          - ConstructHubStatsServiceRole48DCA379
          - Arn
      Description:
        Fn::Join:
          - ""
          - - "Creates the stats.json object in "
            - Ref: ConstructHubPackageDataDC5EF35E
      Environment:
        Variables:
          CATALOG_BUCKET_NAME:
            Ref: ConstructHubPackageDataDC5EF35E
          CATALOG_OBJECT_KEY: catalog.json
          STATS_BUCKET_NAME:
            Ref: ConstructHubPackageDataDC5EF35E
          STATS_OBJECT_KEY: stats.json
      Handler: index.handler
      MemorySize: 256
      ReservedConcurrentExecutions: 1
      Runtime: nodejs14.x
      Timeout: 900
      TracingConfig:
        Mode: PassThrough
    DependsOn:
      - ConstructHubStatsServiceRoleDefaultPolicyE1D7A4CA
      - ConstructHubStatsServiceRole48DCA379
  ConstructHubStatsLogRetentionDD577705:
    Type: Custom::LogRetention
    Properties:
      ServiceToken:
        Fn::GetAtt:
          - LogRetentionaae0aa3c5b4d4f87b02d85b201efdd8aFD4BFC8A
          - Arn
      LogGroupName:
        Fn::Join:
          - ""
          - - /aws/lambda/
            - Ref: ConstructHubStats61DB07B1
      RetentionInDays: 7
  ConstructHubStatsRuleEEDEC976:
    Type: AWS::Events::Rule
    Properties:
      ScheduleExpression: rate(1 day)
      State: ENABLED
      Targets:
        - Arn:
            Fn::GetAtt:
              - ConstructHubStats61DB07B1
              - Arn
          Id: Target0
  ConstructHubStatsRuleAllowEventRuledevConstructHubStats61F2462D22B8F59B:
    Type: AWS::Lambda::Permission
    Properties:
      Action: lambda:InvokeFunction
      FunctionName:
        Fn::GetAtt:
          - ConstructHubStats61DB07B1
          - Arn
      Principal: events.amazonaws.com
      SourceArn:
        Fn::GetAtt:
          - ConstructHubStatsRuleEEDEC976
          - Arn
  ConstructHubPackageStatsFailures833C3D9B:
    Type: AWS::CloudWatch::Alarm
    Properties:
      ComparisonOperator: GreaterThanOrEqualToThreshold
      EvaluationPeriods: 1
      AlarmDescription:
        Fn::Join:
          - ""
          - - >-
              The package stats function failed!


              RunBook: https://github.com/cdklabs/construct-hub/blob/main/docs/operator-runbook.md


              Direct link to Lambda function: /lambda/home#/functions/
            - Ref: ConstructHubStats61DB07B1
      AlarmName: dev/ConstructHub/PackageStats/Failures
      Dimensions:
        - Name: FunctionName
          Value:
            Ref: ConstructHubStats61DB07B1
      MetricName: Errors
      Namespace: AWS/Lambda
      Period: 300
      Statistic: Sum
      Threshold: 1
      TreatMissingData: missing
  ConstructHubVersionTrackerServiceRole721EE863:
    Type: AWS::IAM::Role
    Properties:
      AssumeRolePolicyDocument:
        Statement:
          - Action: sts:AssumeRole
            Effect: Allow
            Principal:
              Service: lambda.amazonaws.com
        Version: 2012-10-17
      ManagedPolicyArns:
        - Fn::Join:
            - ""
            - - "arn:"
              - Ref: AWS::Partition
              - :iam::aws:policy/service-role/AWSLambdaBasicExecutionRole
  ConstructHubVersionTrackerServiceRoleDefaultPolicy4D5DE93F:
    Type: AWS::IAM::Policy
    Properties:
      PolicyDocument:
        Statement:
          - Action:
              - xray:PutTraceSegments
              - xray:PutTelemetryRecords
            Effect: Allow
            Resource: "*"
          - Action:
              - s3:GetObject*
              - s3:GetBucket*
              - s3:List*
              - s3:DeleteObject*
              - s3:PutObject
              - s3:PutObjectLegalHold
              - s3:PutObjectRetention
              - s3:PutObjectTagging
              - s3:PutObjectVersionTagging
              - s3:Abort*
            Effect: Allow
            Resource:
              - Fn::GetAtt:
                  - ConstructHubPackageDataDC5EF35E
                  - Arn
              - Fn::Join:
                  - ""
                  - - Fn::GetAtt:
                        - ConstructHubPackageDataDC5EF35E
                        - Arn
                    - /*
        Version: 2012-10-17
      PolicyName: ConstructHubVersionTrackerServiceRoleDefaultPolicy4D5DE93F
      Roles:
        - Ref: ConstructHubVersionTrackerServiceRole721EE863
  ConstructHubVersionTrackerD5E8AEAE:
    Type: AWS::Lambda::Function
    Properties:
      Code:
        S3Bucket:
          Fn::Sub: cdk-hnb659fds-assets-\${AWS::AccountId}-\${AWS::Region}
        S3Key: be2499167e67efc722c3a17d202148395cb152db0b5c25cb298df00b4b5be2f7.zip
      Role:
        Fn::GetAtt:
          - ConstructHubVersionTrackerServiceRole721EE863
          - Arn
      Description:
        Fn::Join:
          - ""
          - - "[dev/ConstructHub/VersionTracker] Creates the all-versions.json
              in "
            - Ref: ConstructHubPackageDataDC5EF35E
      Environment:
        Variables:
          PACKAGE_DATA_BUCKET_NAME:
            Ref: ConstructHubPackageDataDC5EF35E
          PACKAGE_DATA_KEY_PREFIX: data/
          VERSION_TRACKER_BUCKET_NAME:
            Ref: ConstructHubPackageDataDC5EF35E
          VERSION_TRACKER_OBJECT_KEY: all-versions.json
      Handler: index.handler
      MemorySize: 10240
      ReservedConcurrentExecutions: 1
      Runtime: nodejs14.x
      Timeout: 60
      TracingConfig:
        Mode: Active
    DependsOn:
      - ConstructHubVersionTrackerServiceRoleDefaultPolicy4D5DE93F
      - ConstructHubVersionTrackerServiceRole721EE863
  ConstructHubVersionTrackerLogRetention6BB4E813:
    Type: Custom::LogRetention
    Properties:
      ServiceToken:
        Fn::GetAtt:
          - LogRetentionaae0aa3c5b4d4f87b02d85b201efdd8aFD4BFC8A
          - Arn
      LogGroupName:
        Fn::Join:
          - ""
          - - /aws/lambda/
            - Ref: ConstructHubVersionTrackerD5E8AEAE
      RetentionInDays: 7
  ConstructHubVersionTrackerRuleD147E5BF:
    Type: AWS::Events::Rule
    Properties:
      ScheduleExpression: rate(1 minute)
      State: ENABLED
      Targets:
        - Arn:
            Fn::GetAtt:
              - ConstructHubVersionTrackerD5E8AEAE
              - Arn
          Id: Target0
    DependsOn:
      - ConstructHubVersionTrackerServiceRoleDefaultPolicy4D5DE93F
  ConstructHubVersionTrackerRuleAllowEventRuledevConstructHubVersionTrackerEE852993B699C72E:
    Type: AWS::Lambda::Permission
    Properties:
      Action: lambda:InvokeFunction
      FunctionName:
        Fn::GetAtt:
          - ConstructHubVersionTrackerD5E8AEAE
          - Arn
      Principal: events.amazonaws.com
      SourceArn:
        Fn::GetAtt:
          - ConstructHubVersionTrackerRuleD147E5BF
          - Arn
    DependsOn:
      - ConstructHubVersionTrackerServiceRoleDefaultPolicy4D5DE93F
  ConstructHubVersionTrackerFailures00296806:
    Type: AWS::CloudWatch::Alarm
    Properties:
      ComparisonOperator: GreaterThanOrEqualToThreshold
      EvaluationPeriods: 3
      AlarmDescription:
        Fn::Join:
          - ""
          - - >-
              The version tracker function failed!


              RunBook: https://github.com/cdklabs/construct-hub/blob/main/docs/operator-runbook.md


              Direct link to Lambda function: /lambda/home#/functions/
            - Ref: ConstructHubVersionTrackerD5E8AEAE
      AlarmName: dev/ConstructHub/VersionTracker/Failures
      Dimensions:
        - Name: FunctionName
          Value:
            Ref: ConstructHubVersionTrackerD5E8AEAE
      MetricName: Errors
      Namespace: AWS/Lambda
      Period: 300
      Statistic: Sum
      Threshold: 1
      TreatMissingData: missing
  ConstructHubVersionTrackerNotRunning2FBC5BDA:
    Type: AWS::CloudWatch::Alarm
    Properties:
      ComparisonOperator: LessThanThreshold
      EvaluationPeriods: 2
      AlarmDescription:
        Fn::Join:
          - ""
          - - >-
              The version tracker function is not running!


              RunBook: https://github.com/cdklabs/construct-hub/blob/main/docs/operator-runbook.md


              Direct link to Lambda function: /lambda/home#/functions/
            - Ref: ConstructHubVersionTrackerD5E8AEAE
      AlarmName: dev/ConstructHub/VersionTracker/NotRunning
      Dimensions:
        - Name: FunctionName
          Value:
            Ref: ConstructHubVersionTrackerD5E8AEAE
      MetricName: Invocations
      Namespace: AWS/Lambda
      Period: 60
      Statistic: Sum
      Threshold: 1
      TreatMissingData: breaching
  ConstructHubFeedBuilderReleaseNotesUpdateFeedServiceRoleC857E364:
    Type: AWS::IAM::Role
    Properties:
      AssumeRolePolicyDocument:
        Statement:
          - Action: sts:AssumeRole
            Effect: Allow
            Principal:
              Service: lambda.amazonaws.com
        Version: 2012-10-17
      ManagedPolicyArns:
        - Fn::Join:
            - ""
            - - "arn:"
              - Ref: AWS::Partition
              - :iam::aws:policy/service-role/AWSLambdaBasicExecutionRole
  ConstructHubFeedBuilderReleaseNotesUpdateFeedServiceRoleDefaultPolicy5190869A:
    Type: AWS::IAM::Policy
    Properties:
      PolicyDocument:
        Statement:
          - Action:
              - s3:GetObject*
              - s3:GetBucket*
              - s3:List*
            Effect: Allow
            Resource:
              - Fn::GetAtt:
                  - ConstructHubPackageDataDC5EF35E
                  - Arn
              - Fn::Join:
                  - ""
                  - - Fn::GetAtt:
                        - ConstructHubPackageDataDC5EF35E
                        - Arn
                    - /catalog.json
          - Action:
              - s3:DeleteObject*
              - s3:PutObject
              - s3:PutObjectLegalHold
              - s3:PutObjectRetention
              - s3:PutObjectTagging
              - s3:PutObjectVersionTagging
              - s3:Abort*
            Effect: Allow
            Resource:
              - Fn::GetAtt:
                  - ConstructHubPackageDataDC5EF35E
                  - Arn
              - Fn::Join:
                  - ""
                  - - Fn::GetAtt:
                        - ConstructHubPackageDataDC5EF35E
                        - Arn
                    - /atom
          - Action:
              - s3:DeleteObject*
              - s3:PutObject
              - s3:PutObjectLegalHold
              - s3:PutObjectRetention
              - s3:PutObjectTagging
              - s3:PutObjectVersionTagging
              - s3:Abort*
            Effect: Allow
            Resource:
              - Fn::GetAtt:
                  - ConstructHubPackageDataDC5EF35E
                  - Arn
              - Fn::Join:
                  - ""
                  - - Fn::GetAtt:
                        - ConstructHubPackageDataDC5EF35E
                        - Arn
                    - /rss
          - Action:
              - s3:GetObject*
              - s3:GetBucket*
              - s3:List*
            Effect: Allow
            Resource:
              - Fn::GetAtt:
                  - ConstructHubPackageDataDC5EF35E
                  - Arn
              - Fn::Join:
                  - ""
                  - - Fn::GetAtt:
                        - ConstructHubPackageDataDC5EF35E
                        - Arn
                    - /data/*/release-notes.md
        Version: 2012-10-17
      PolicyName: ConstructHubFeedBuilderReleaseNotesUpdateFeedServiceRoleDefaultPolicy5190869A
      Roles:
        - Ref: ConstructHubFeedBuilderReleaseNotesUpdateFeedServiceRoleC857E364
  ConstructHubFeedBuilderReleaseNotesUpdateFeedBB0BA91D:
    Type: AWS::Lambda::Function
    Properties:
      Code:
        S3Bucket:
          Fn::Sub: cdk-hnb659fds-assets-\${AWS::AccountId}-\${AWS::Region}
        S3Key: d9d3bcafd547a1b47f3d3aa3ab481f3f16c4939a7e39d91307205bbea7146bfd.zip
      Role:
        Fn::GetAtt:
          - ConstructHubFeedBuilderReleaseNotesUpdateFeedServiceRoleC857E364
          - Arn
      Description: Release note RSS feed updater
      Environment:
        Variables:
          CATALOG_BUCKET_NAME:
            Ref: ConstructHubPackageDataDC5EF35E
          CATALOG_OBJECT_KEY: catalog.json
          FEED_ENTRY_COUNT: "100"
          CONSTRUCT_HUB_FEED_TITLE: Latest constructs
          CONSTRUCT_HUB_FEED_DESCRIPTION: Latest Constructs in the construct hub
          CONSTRUCT_HUB_URL:
            Fn::Join:
              - ""
              - - https://
                - Fn::GetAtt:
                    - ConstructHubWebAppDistribution1F181DC9
                    - DomainName
      Handler: index.handler
      ReservedConcurrentExecutions: 1
      Runtime: nodejs14.x
      Timeout: 60
    DependsOn:
      - ConstructHubFeedBuilderReleaseNotesUpdateFeedServiceRoleDefaultPolicy5190869A
      - ConstructHubFeedBuilderReleaseNotesUpdateFeedServiceRoleC857E364
  ConstructHubOrchestrationDLQ9C6D9BD4:
    Type: AWS::SQS::Queue
    Properties:
      KmsMasterKeyId: alias/aws/sqs
      MessageRetentionPeriod: 1209600
      VisibilityTimeout: 900
    UpdateReplacePolicy: Delete
    DeletionPolicy: Delete
  ConstructHubOrchestrationDLQAlarm85EE7509:
    Type: AWS::CloudWatch::Alarm
    Properties:
      ComparisonOperator: GreaterThanOrEqualToThreshold
      EvaluationPeriods: 1
      AlarmDescription:
        Fn::Join:
          - ""
          - - >-
              Backend orchestration dead-letter queue is not empty.


              RunBook: https://github.com/cdklabs/construct-hub/blob/main/docs/operator-runbook.md


              Direct link to queue: /sqs/v2/home#/queues/https%3A%2F%2Fsqs.
            - Ref: AWS::Region
            - .amazonaws.com%2F
            - Ref: AWS::AccountId
            - "%2F"
            - Fn::GetAtt:
                - ConstructHubOrchestrationDLQ9C6D9BD4
                - QueueName
            - >-
              
              Warning: State Machines executions that sent messages to the DLQ will not show as "failed".
      AlarmName: dev/ConstructHub/Orchestration/DLQ/NotEmpty
      Metrics:
        - Expression: m1 + m2
          Id: expr_1
          Label: Dead-Letter Queue not empty
        - Id: m1
          MetricStat:
            Metric:
              Dimensions:
                - Name: QueueName
                  Value:
                    Fn::GetAtt:
                      - ConstructHubOrchestrationDLQ9C6D9BD4
                      - QueueName
              MetricName: ApproximateNumberOfMessagesVisible
              Namespace: AWS/SQS
            Period: 300
            Stat: Maximum
          ReturnData: false
        - Id: m2
          MetricStat:
            Metric:
              Dimensions:
                - Name: QueueName
                  Value:
                    Fn::GetAtt:
                      - ConstructHubOrchestrationDLQ9C6D9BD4
                      - QueueName
              MetricName: ApproximateNumberOfMessagesNotVisible
              Namespace: AWS/SQS
            Period: 300
            Stat: Maximum
          ReturnData: false
      Threshold: 1
  ConstructHubOrchestrationCatalogBuilderServiceRole851C750C:
    Type: AWS::IAM::Role
    Properties:
      AssumeRolePolicyDocument:
        Statement:
          - Action: sts:AssumeRole
            Effect: Allow
            Principal:
              Service: lambda.amazonaws.com
        Version: 2012-10-17
      ManagedPolicyArns:
        - Fn::Join:
            - ""
            - - "arn:"
              - Ref: AWS::Partition
              - :iam::aws:policy/service-role/AWSLambdaBasicExecutionRole
  ConstructHubOrchestrationCatalogBuilderServiceRoleDefaultPolicyDA5D5AA5:
    Type: AWS::IAM::Policy
    Properties:
      PolicyDocument:
        Statement:
          - Action:
              - xray:PutTraceSegments
              - xray:PutTelemetryRecords
            Effect: Allow
            Resource: "*"
          - Action: lambda:InvokeFunction
            Effect: Allow
            Resource:
              Fn::Join:
                - ""
                - - "arn:"
                  - Ref: AWS::Partition
                  - ":lambda:"
                  - Ref: AWS::Region
                  - ":"
                  - Ref: AWS::AccountId
                  - :function:*
          - Action: lambda:InvokeFunction
            Effect: Allow
            Resource:
              Fn::GetAtt:
                - ConstructHubFeedBuilderReleaseNotesUpdateFeedBB0BA91D
                - Arn
          - Action:
              - s3:GetObject*
              - s3:GetBucket*
              - s3:List*
            Effect: Allow
            Resource:
              - Fn::GetAtt:
                  - ConstructHubDenyListBucket1B3C2C2E
                  - Arn
              - Fn::Join:
                  - ""
                  - - Fn::GetAtt:
                        - ConstructHubDenyListBucket1B3C2C2E
                        - Arn
                    - /*
          - Action:
              - s3:GetObject*
              - s3:GetBucket*
              - s3:List*
              - s3:DeleteObject*
              - s3:PutObject
              - s3:PutObjectLegalHold
              - s3:PutObjectRetention
              - s3:PutObjectTagging
              - s3:PutObjectVersionTagging
              - s3:Abort*
            Effect: Allow
            Resource:
              - Fn::GetAtt:
                  - ConstructHubPackageDataDC5EF35E
                  - Arn
              - Fn::Join:
                  - ""
                  - - Fn::GetAtt:
                        - ConstructHubPackageDataDC5EF35E
                        - Arn
                    - /*
        Version: 2012-10-17
      PolicyName: ConstructHubOrchestrationCatalogBuilderServiceRoleDefaultPolicyDA5D5AA5
      Roles:
        - Ref: ConstructHubOrchestrationCatalogBuilderServiceRole851C750C
  ConstructHubOrchestrationCatalogBuilder7C964951:
    Type: AWS::Lambda::Function
    Properties:
      Code:
        S3Bucket:
          Fn::Sub: cdk-hnb659fds-assets-\${AWS::AccountId}-\${AWS::Region}
        S3Key: cf07289e722849a2d364f635d3942e88daa003dc4a1a17bbf1b748f329b33bf0.zip
      Role:
        Fn::GetAtt:
          - ConstructHubOrchestrationCatalogBuilderServiceRole851C750C
          - Arn
      Description:
        Fn::Join:
          - ""
          - - "Creates the catalog.json object in "
            - Ref: ConstructHubPackageDataDC5EF35E
      Environment:
        Variables:
          BUCKET_NAME:
            Ref: ConstructHubPackageDataDC5EF35E
          AWS_EMF_ENVIRONMENT: Local
          FEED_BUILDER_FUNCTION_NAME:
            Ref: ConstructHubFeedBuilderReleaseNotesUpdateFeedBB0BA91D
          DENY_LIST_BUCKET_NAME:
            Ref: ConstructHubDenyListBucket1B3C2C2E
          DENY_LIST_OBJECT_KEY: deny-list.json
      Handler: index.handler
      MemorySize: 10240
      ReservedConcurrentExecutions: 1
      Runtime: nodejs14.x
      Timeout: 900
      TracingConfig:
        Mode: PassThrough
    DependsOn:
      - ConstructHubOrchestrationCatalogBuilderServiceRoleDefaultPolicyDA5D5AA5
      - ConstructHubOrchestrationCatalogBuilderServiceRole851C750C
  ConstructHubOrchestrationCatalogBuilderLogRetention04ED6996:
    Type: Custom::LogRetention
    Properties:
      ServiceToken:
        Fn::GetAtt:
          - LogRetentionaae0aa3c5b4d4f87b02d85b201efdd8aFD4BFC8A
          - Arn
      LogGroupName:
        Fn::Join:
          - ""
          - - /aws/lambda/
            - Ref: ConstructHubOrchestrationCatalogBuilder7C964951
      RetentionInDays: 7
  ConstructHubOrchestrationCatalogBuilderShrinkingCatalogAlarm48329E25:
    Type: AWS::CloudWatch::Alarm
    Properties:
      ComparisonOperator: LessThanThreshold
      EvaluationPeriods: 1
      AlarmDescription:
        Fn::Join:
          - ""
          - - >-
              The number of packages registered in the catalog.json object has
              shrunk by more than 5

              elements. There might be a mass extinction event going on. This should be investigated

              as soon as possible.


              Catalog.json: /s3/object/
            - Ref: ConstructHubPackageDataDC5EF35E
            - |-
              ?prefix=catalog.json
              Catalog Builder: /lambda/home#/functions/
            - Ref: ConstructHubOrchestrationCatalogBuilder7C964951
            - >-
              

              RUNBOOK: https://github.com/cdklabs/construct-hub/blob/main/docs/operator-runbook.md
      AlarmName: dev/ConstructHub/Orchestration/CatalogBuilder/ShrinkingCatalog
      Metrics:
        - Expression: DIFF(FILL(m1, REPEAT))
          Id: expr_1
        - Id: m1
          MetricStat:
            Metric:
              MetricName: RegisteredPackagesMajorVersion
              Namespace: ConstructHub/CatalogBuilder
            Period: 900
            Stat: Maximum
          ReturnData: false
      Threshold: -5
  ConstructHubOrchestrationNeedsCatalogUpdateServiceRoleE6BF31C3:
    Type: AWS::IAM::Role
    Properties:
      AssumeRolePolicyDocument:
        Statement:
          - Action: sts:AssumeRole
            Effect: Allow
            Principal:
              Service: lambda.amazonaws.com
        Version: 2012-10-17
      ManagedPolicyArns:
        - Fn::Join:
            - ""
            - - "arn:"
              - Ref: AWS::Partition
              - :iam::aws:policy/service-role/AWSLambdaBasicExecutionRole
  ConstructHubOrchestrationNeedsCatalogUpdateServiceRoleDefaultPolicy4B4DEDD9:
    Type: AWS::IAM::Policy
    Properties:
      PolicyDocument:
        Statement:
          - Action:
              - s3:GetObject*
              - s3:GetBucket*
              - s3:List*
            Effect: Allow
            Resource:
              - Fn::GetAtt:
                  - ConstructHubPackageDataDC5EF35E
                  - Arn
              - Fn::Join:
                  - ""
                  - - Fn::GetAtt:
                        - ConstructHubPackageDataDC5EF35E
                        - Arn
                    - /*
        Version: 2012-10-17
      PolicyName: ConstructHubOrchestrationNeedsCatalogUpdateServiceRoleDefaultPolicy4B4DEDD9
      Roles:
        - Ref: ConstructHubOrchestrationNeedsCatalogUpdateServiceRoleE6BF31C3
  ConstructHubOrchestrationNeedsCatalogUpdate5D7370DC:
    Type: AWS::Lambda::Function
    Properties:
      Code:
        S3Bucket:
          Fn::Sub: cdk-hnb659fds-assets-\${AWS::AccountId}-\${AWS::Region}
        S3Key: d43a96a72764665f936f6185a984ba41a131eaab30aad2d9cc2152a3730eb690.zip
      Role:
        Fn::GetAtt:
          - ConstructHubOrchestrationNeedsCatalogUpdateServiceRoleE6BF31C3
          - Arn
      Description: "[ConstructHub/Orchestration/NeedsCatalogUpdate] Determines whether
        a package version requires a catalog update"
      Environment:
        Variables:
          CATALOG_BUCKET_NAME:
            Ref: ConstructHubPackageDataDC5EF35E
          CATALOG_OBJECT_KEY: catalog.json
      Handler: index.handler
      MemorySize: 1024
      Runtime: nodejs14.x
      Timeout: 60
    DependsOn:
      - ConstructHubOrchestrationNeedsCatalogUpdateServiceRoleDefaultPolicy4B4DEDD9
      - ConstructHubOrchestrationNeedsCatalogUpdateServiceRoleE6BF31C3
  ConstructHubOrchestrationCluster3D6F0081:
    Type: AWS::ECS::Cluster
    Properties:
      ClusterSettings:
        - Name: containerInsights
          Value: enabled
  ConstructHubOrchestrationCluster4C9C8AA6:
    Type: AWS::ECS::ClusterCapacityProviderAssociations
    Properties:
      CapacityProviders:
        - FARGATE
        - FARGATE_SPOT
      Cluster:
        Ref: ConstructHubOrchestrationCluster3D6F0081
      DefaultCapacityProviderStrategy: []
  ConstructHubOrchestrationTransliteratorLogGroupEE16EE8B:
    Type: AWS::Logs::LogGroup
    Properties:
      RetentionInDays: 7
    UpdateReplacePolicy: Retain
    DeletionPolicy: Retain
  ConstructHubOrchestrationTransliteratorTaskDefinitionTaskRoleD060AB1A:
    Type: AWS::IAM::Role
    Properties:
      AssumeRolePolicyDocument:
        Statement:
          - Action: sts:AssumeRole
            Effect: Allow
            Principal:
              Service: ecs-tasks.amazonaws.com
        Version: 2012-10-17
  ConstructHubOrchestrationTransliteratorTaskDefinitionTaskRoleDefaultPolicyE0EED0F8:
    Type: AWS::IAM::Policy
    Properties:
      PolicyDocument:
        Statement:
          - Action:
              - states:SendTaskFailure
              - states:SendTaskHeartbeat
              - states:SendTaskSuccess
            Effect: Allow
            Resource: "*"
          - Action: sts:GetServiceBearerToken
            Condition:
              StringEquals:
                sts:AWSServiceName: codeartifact.amazonaws.com
            Effect: Allow
            Resource: "*"
          - Action:
              - codeartifact:GetAuthorizationToken
              - codeartifact:GetRepositoryEndpoint
              - codeartifact:ReadFromRepository
            Effect: Allow
            Resource:
              - Fn::GetAtt:
                  - ConstructHubCodeArtifactDomainFC30B796
                  - Arn
              - Fn::GetAtt:
                  - ConstructHubCodeArtifact1188409E
                  - Arn
              - Fn::GetAtt:
                  - ConstructHubCodeArtifactPublishing143CC07C
                  - Arn
          - Action:
              - s3:GetObject*
              - s3:GetBucket*
              - s3:List*
            Effect: Allow
            Resource:
              - Fn::GetAtt:
                  - ConstructHubPackageDataDC5EF35E
                  - Arn
              - Fn::Join:
                  - ""
                  - - Fn::GetAtt:
                        - ConstructHubPackageDataDC5EF35E
                        - Arn
                    - /data/*/assembly.json
          - Action:
              - s3:GetObject*
              - s3:GetBucket*
              - s3:List*
            Effect: Allow
            Resource:
              - Fn::GetAtt:
                  - ConstructHubPackageDataDC5EF35E
                  - Arn
              - Fn::Join:
                  - ""
                  - - Fn::GetAtt:
                        - ConstructHubPackageDataDC5EF35E
                        - Arn
                    - /data/*/package.tgz
          - Action:
              - s3:GetObject*
              - s3:GetBucket*
              - s3:List*
            Effect: Allow
            Resource:
              - Fn::GetAtt:
                  - ConstructHubPackageDataDC5EF35E
                  - Arn
              - Fn::Join:
                  - ""
                  - - Fn::GetAtt:
                        - ConstructHubPackageDataDC5EF35E
                        - Arn
                    - /data/*/uninstallable
          - Action:
              - s3:DeleteObject*
              - s3:PutObject
              - s3:PutObjectLegalHold
              - s3:PutObjectRetention
              - s3:PutObjectTagging
              - s3:PutObjectVersionTagging
              - s3:Abort*
            Effect: Allow
            Resource:
              - Fn::GetAtt:
                  - ConstructHubPackageDataDC5EF35E
                  - Arn
              - Fn::Join:
                  - ""
                  - - Fn::GetAtt:
                        - ConstructHubPackageDataDC5EF35E
                        - Arn
                    - /data/*/uninstallable
          - Action: s3:DeleteObject*
            Effect: Allow
            Resource:
              Fn::Join:
                - ""
                - - Fn::GetAtt:
                      - ConstructHubPackageDataDC5EF35E
                      - Arn
                  - /data/*/uninstallable
          - Action:
              - s3:DeleteObject*
              - s3:PutObject
              - s3:PutObjectLegalHold
              - s3:PutObjectRetention
              - s3:PutObjectTagging
              - s3:PutObjectVersionTagging
              - s3:Abort*
            Effect: Allow
            Resource:
              - Fn::GetAtt:
                  - ConstructHubPackageDataDC5EF35E
                  - Arn
              - Fn::Join:
                  - ""
                  - - Fn::GetAtt:
                        - ConstructHubPackageDataDC5EF35E
                        - Arn
                    - /data/*/docs-typescript.*
          - Action:
              - s3:DeleteObject*
              - s3:PutObject
              - s3:PutObjectLegalHold
              - s3:PutObjectRetention
              - s3:PutObjectTagging
              - s3:PutObjectVersionTagging
              - s3:Abort*
            Effect: Allow
            Resource:
              - Fn::GetAtt:
                  - ConstructHubPackageDataDC5EF35E
                  - Arn
              - Fn::Join:
                  - ""
                  - - Fn::GetAtt:
                        - ConstructHubPackageDataDC5EF35E
                        - Arn
                    - /data/*/docs-*-typescript.*
          - Action:
              - s3:DeleteObject*
              - s3:PutObject
              - s3:PutObjectLegalHold
              - s3:PutObjectRetention
              - s3:PutObjectTagging
              - s3:PutObjectVersionTagging
              - s3:Abort*
            Effect: Allow
            Resource:
              - Fn::GetAtt:
                  - ConstructHubPackageDataDC5EF35E
                  - Arn
              - Fn::Join:
                  - ""
                  - - Fn::GetAtt:
                        - ConstructHubPackageDataDC5EF35E
                        - Arn
                    - /data/*/docs-typescript.*.not-supported
          - Action:
              - s3:GetObject*
              - s3:GetBucket*
              - s3:List*
            Effect: Allow
            Resource:
              - Fn::GetAtt:
                  - ConstructHubPackageDataDC5EF35E
                  - Arn
              - Fn::Join:
                  - ""
                  - - Fn::GetAtt:
                        - ConstructHubPackageDataDC5EF35E
                        - Arn
                    - /data/*/docs-typescript.*.not-supported
          - Action:
              - s3:DeleteObject*
              - s3:PutObject
              - s3:PutObjectLegalHold
              - s3:PutObjectRetention
              - s3:PutObjectTagging
              - s3:PutObjectVersionTagging
              - s3:Abort*
            Effect: Allow
            Resource:
              - Fn::GetAtt:
                  - ConstructHubPackageDataDC5EF35E
                  - Arn
              - Fn::Join:
                  - ""
                  - - Fn::GetAtt:
                        - ConstructHubPackageDataDC5EF35E
                        - Arn
                    - /data/*/docs-*-typescript.*.not-supported
          - Action:
              - s3:GetObject*
              - s3:GetBucket*
              - s3:List*
            Effect: Allow
            Resource:
              - Fn::GetAtt:
                  - ConstructHubPackageDataDC5EF35E
                  - Arn
              - Fn::Join:
                  - ""
                  - - Fn::GetAtt:
                        - ConstructHubPackageDataDC5EF35E
                        - Arn
                    - /data/*/docs-*-typescript.*.not-supported
          - Action:
              - s3:GetObject*
              - s3:GetBucket*
              - s3:List*
            Effect: Allow
            Resource:
              - Fn::GetAtt:
                  - ConstructHubPackageDataDC5EF35E
                  - Arn
              - Fn::Join:
                  - ""
                  - - Fn::GetAtt:
                        - ConstructHubPackageDataDC5EF35E
                        - Arn
                    - /data/*/docs-typescript.*.corruptassembly
          - Action:
              - s3:DeleteObject*
              - s3:PutObject
              - s3:PutObjectLegalHold
              - s3:PutObjectRetention
              - s3:PutObjectTagging
              - s3:PutObjectVersionTagging
              - s3:Abort*
            Effect: Allow
            Resource:
              - Fn::GetAtt:
                  - ConstructHubPackageDataDC5EF35E
                  - Arn
              - Fn::Join:
                  - ""
                  - - Fn::GetAtt:
                        - ConstructHubPackageDataDC5EF35E
                        - Arn
                    - /data/*/docs-typescript.*.corruptassembly
          - Action:
              - s3:GetObject*
              - s3:GetBucket*
              - s3:List*
            Effect: Allow
            Resource:
              - Fn::GetAtt:
                  - ConstructHubPackageDataDC5EF35E
                  - Arn
              - Fn::Join:
                  - ""
                  - - Fn::GetAtt:
                        - ConstructHubPackageDataDC5EF35E
                        - Arn
                    - /data/*/docs-*-typescript.*.corruptassembly
          - Action:
              - s3:DeleteObject*
              - s3:PutObject
              - s3:PutObjectLegalHold
              - s3:PutObjectRetention
              - s3:PutObjectTagging
              - s3:PutObjectVersionTagging
              - s3:Abort*
            Effect: Allow
            Resource:
              - Fn::GetAtt:
                  - ConstructHubPackageDataDC5EF35E
                  - Arn
              - Fn::Join:
                  - ""
                  - - Fn::GetAtt:
                        - ConstructHubPackageDataDC5EF35E
                        - Arn
                    - /data/*/docs-*-typescript.*.corruptassembly
          - Action: s3:DeleteObject*
            Effect: Allow
            Resource:
              Fn::Join:
                - ""
                - - Fn::GetAtt:
                      - ConstructHubPackageDataDC5EF35E
                      - Arn
                  - /data/*/docs-typescript.*.corruptassembly
          - Action: s3:DeleteObject*
            Effect: Allow
            Resource:
              Fn::Join:
                - ""
                - - Fn::GetAtt:
                      - ConstructHubPackageDataDC5EF35E
                      - Arn
                  - /data/*/docs-*-typescript.*.corruptassembly
          - Action:
              - s3:DeleteObject*
              - s3:PutObject
              - s3:PutObjectLegalHold
              - s3:PutObjectRetention
              - s3:PutObjectTagging
              - s3:PutObjectVersionTagging
              - s3:Abort*
            Effect: Allow
            Resource:
              - Fn::GetAtt:
                  - ConstructHubPackageDataDC5EF35E
                  - Arn
              - Fn::Join:
                  - ""
                  - - Fn::GetAtt:
                        - ConstructHubPackageDataDC5EF35E
                        - Arn
                    - /data/*/docs-python.*
          - Action:
              - s3:DeleteObject*
              - s3:PutObject
              - s3:PutObjectLegalHold
              - s3:PutObjectRetention
              - s3:PutObjectTagging
              - s3:PutObjectVersionTagging
              - s3:Abort*
            Effect: Allow
            Resource:
              - Fn::GetAtt:
                  - ConstructHubPackageDataDC5EF35E
                  - Arn
              - Fn::Join:
                  - ""
                  - - Fn::GetAtt:
                        - ConstructHubPackageDataDC5EF35E
                        - Arn
                    - /data/*/docs-*-python.*
          - Action:
              - s3:DeleteObject*
              - s3:PutObject
              - s3:PutObjectLegalHold
              - s3:PutObjectRetention
              - s3:PutObjectTagging
              - s3:PutObjectVersionTagging
              - s3:Abort*
            Effect: Allow
            Resource:
              - Fn::GetAtt:
                  - ConstructHubPackageDataDC5EF35E
                  - Arn
              - Fn::Join:
                  - ""
                  - - Fn::GetAtt:
                        - ConstructHubPackageDataDC5EF35E
                        - Arn
                    - /data/*/docs-python.*.not-supported
          - Action:
              - s3:GetObject*
              - s3:GetBucket*
              - s3:List*
            Effect: Allow
            Resource:
              - Fn::GetAtt:
                  - ConstructHubPackageDataDC5EF35E
                  - Arn
              - Fn::Join:
                  - ""
                  - - Fn::GetAtt:
                        - ConstructHubPackageDataDC5EF35E
                        - Arn
                    - /data/*/docs-python.*.not-supported
          - Action:
              - s3:DeleteObject*
              - s3:PutObject
              - s3:PutObjectLegalHold
              - s3:PutObjectRetention
              - s3:PutObjectTagging
              - s3:PutObjectVersionTagging
              - s3:Abort*
            Effect: Allow
            Resource:
              - Fn::GetAtt:
                  - ConstructHubPackageDataDC5EF35E
                  - Arn
              - Fn::Join:
                  - ""
                  - - Fn::GetAtt:
                        - ConstructHubPackageDataDC5EF35E
                        - Arn
                    - /data/*/docs-*-python.*.not-supported
          - Action:
              - s3:GetObject*
              - s3:GetBucket*
              - s3:List*
            Effect: Allow
            Resource:
              - Fn::GetAtt:
                  - ConstructHubPackageDataDC5EF35E
                  - Arn
              - Fn::Join:
                  - ""
                  - - Fn::GetAtt:
                        - ConstructHubPackageDataDC5EF35E
                        - Arn
                    - /data/*/docs-*-python.*.not-supported
          - Action:
              - s3:GetObject*
              - s3:GetBucket*
              - s3:List*
            Effect: Allow
            Resource:
              - Fn::GetAtt:
                  - ConstructHubPackageDataDC5EF35E
                  - Arn
              - Fn::Join:
                  - ""
                  - - Fn::GetAtt:
                        - ConstructHubPackageDataDC5EF35E
                        - Arn
                    - /data/*/docs-python.*.corruptassembly
          - Action:
              - s3:DeleteObject*
              - s3:PutObject
              - s3:PutObjectLegalHold
              - s3:PutObjectRetention
              - s3:PutObjectTagging
              - s3:PutObjectVersionTagging
              - s3:Abort*
            Effect: Allow
            Resource:
              - Fn::GetAtt:
                  - ConstructHubPackageDataDC5EF35E
                  - Arn
              - Fn::Join:
                  - ""
                  - - Fn::GetAtt:
                        - ConstructHubPackageDataDC5EF35E
                        - Arn
                    - /data/*/docs-python.*.corruptassembly
          - Action:
              - s3:GetObject*
              - s3:GetBucket*
              - s3:List*
            Effect: Allow
            Resource:
              - Fn::GetAtt:
                  - ConstructHubPackageDataDC5EF35E
                  - Arn
              - Fn::Join:
                  - ""
                  - - Fn::GetAtt:
                        - ConstructHubPackageDataDC5EF35E
                        - Arn
                    - /data/*/docs-*-python.*.corruptassembly
          - Action:
              - s3:DeleteObject*
              - s3:PutObject
              - s3:PutObjectLegalHold
              - s3:PutObjectRetention
              - s3:PutObjectTagging
              - s3:PutObjectVersionTagging
              - s3:Abort*
            Effect: Allow
            Resource:
              - Fn::GetAtt:
                  - ConstructHubPackageDataDC5EF35E
                  - Arn
              - Fn::Join:
                  - ""
                  - - Fn::GetAtt:
                        - ConstructHubPackageDataDC5EF35E
                        - Arn
                    - /data/*/docs-*-python.*.corruptassembly
          - Action: s3:DeleteObject*
            Effect: Allow
            Resource:
              Fn::Join:
                - ""
                - - Fn::GetAtt:
                      - ConstructHubPackageDataDC5EF35E
                      - Arn
                  - /data/*/docs-python.*.corruptassembly
          - Action: s3:DeleteObject*
            Effect: Allow
            Resource:
              Fn::Join:
                - ""
                - - Fn::GetAtt:
                      - ConstructHubPackageDataDC5EF35E
                      - Arn
                  - /data/*/docs-*-python.*.corruptassembly
          - Action:
              - s3:DeleteObject*
              - s3:PutObject
              - s3:PutObjectLegalHold
              - s3:PutObjectRetention
              - s3:PutObjectTagging
              - s3:PutObjectVersionTagging
              - s3:Abort*
            Effect: Allow
            Resource:
              - Fn::GetAtt:
                  - ConstructHubPackageDataDC5EF35E
                  - Arn
              - Fn::Join:
                  - ""
                  - - Fn::GetAtt:
                        - ConstructHubPackageDataDC5EF35E
                        - Arn
                    - /data/*/docs-java.*
          - Action:
              - s3:DeleteObject*
              - s3:PutObject
              - s3:PutObjectLegalHold
              - s3:PutObjectRetention
              - s3:PutObjectTagging
              - s3:PutObjectVersionTagging
              - s3:Abort*
            Effect: Allow
            Resource:
              - Fn::GetAtt:
                  - ConstructHubPackageDataDC5EF35E
                  - Arn
              - Fn::Join:
                  - ""
                  - - Fn::GetAtt:
                        - ConstructHubPackageDataDC5EF35E
                        - Arn
                    - /data/*/docs-*-java.*
          - Action:
              - s3:DeleteObject*
              - s3:PutObject
              - s3:PutObjectLegalHold
              - s3:PutObjectRetention
              - s3:PutObjectTagging
              - s3:PutObjectVersionTagging
              - s3:Abort*
            Effect: Allow
            Resource:
              - Fn::GetAtt:
                  - ConstructHubPackageDataDC5EF35E
                  - Arn
              - Fn::Join:
                  - ""
                  - - Fn::GetAtt:
                        - ConstructHubPackageDataDC5EF35E
                        - Arn
                    - /data/*/docs-java.*.not-supported
          - Action:
              - s3:GetObject*
              - s3:GetBucket*
              - s3:List*
            Effect: Allow
            Resource:
              - Fn::GetAtt:
                  - ConstructHubPackageDataDC5EF35E
                  - Arn
              - Fn::Join:
                  - ""
                  - - Fn::GetAtt:
                        - ConstructHubPackageDataDC5EF35E
                        - Arn
                    - /data/*/docs-java.*.not-supported
          - Action:
              - s3:DeleteObject*
              - s3:PutObject
              - s3:PutObjectLegalHold
              - s3:PutObjectRetention
              - s3:PutObjectTagging
              - s3:PutObjectVersionTagging
              - s3:Abort*
            Effect: Allow
            Resource:
              - Fn::GetAtt:
                  - ConstructHubPackageDataDC5EF35E
                  - Arn
              - Fn::Join:
                  - ""
                  - - Fn::GetAtt:
                        - ConstructHubPackageDataDC5EF35E
                        - Arn
                    - /data/*/docs-*-java.*.not-supported
          - Action:
              - s3:GetObject*
              - s3:GetBucket*
              - s3:List*
            Effect: Allow
            Resource:
              - Fn::GetAtt:
                  - ConstructHubPackageDataDC5EF35E
                  - Arn
              - Fn::Join:
                  - ""
                  - - Fn::GetAtt:
                        - ConstructHubPackageDataDC5EF35E
                        - Arn
                    - /data/*/docs-*-java.*.not-supported
          - Action:
              - s3:GetObject*
              - s3:GetBucket*
              - s3:List*
            Effect: Allow
            Resource:
              - Fn::GetAtt:
                  - ConstructHubPackageDataDC5EF35E
                  - Arn
              - Fn::Join:
                  - ""
                  - - Fn::GetAtt:
                        - ConstructHubPackageDataDC5EF35E
                        - Arn
                    - /data/*/docs-java.*.corruptassembly
          - Action:
              - s3:DeleteObject*
              - s3:PutObject
              - s3:PutObjectLegalHold
              - s3:PutObjectRetention
              - s3:PutObjectTagging
              - s3:PutObjectVersionTagging
              - s3:Abort*
            Effect: Allow
            Resource:
              - Fn::GetAtt:
                  - ConstructHubPackageDataDC5EF35E
                  - Arn
              - Fn::Join:
                  - ""
                  - - Fn::GetAtt:
                        - ConstructHubPackageDataDC5EF35E
                        - Arn
                    - /data/*/docs-java.*.corruptassembly
          - Action:
              - s3:GetObject*
              - s3:GetBucket*
              - s3:List*
            Effect: Allow
            Resource:
              - Fn::GetAtt:
                  - ConstructHubPackageDataDC5EF35E
                  - Arn
              - Fn::Join:
                  - ""
                  - - Fn::GetAtt:
                        - ConstructHubPackageDataDC5EF35E
                        - Arn
                    - /data/*/docs-*-java.*.corruptassembly
          - Action:
              - s3:DeleteObject*
              - s3:PutObject
              - s3:PutObjectLegalHold
              - s3:PutObjectRetention
              - s3:PutObjectTagging
              - s3:PutObjectVersionTagging
              - s3:Abort*
            Effect: Allow
            Resource:
              - Fn::GetAtt:
                  - ConstructHubPackageDataDC5EF35E
                  - Arn
              - Fn::Join:
                  - ""
                  - - Fn::GetAtt:
                        - ConstructHubPackageDataDC5EF35E
                        - Arn
                    - /data/*/docs-*-java.*.corruptassembly
          - Action: s3:DeleteObject*
            Effect: Allow
            Resource:
              Fn::Join:
                - ""
                - - Fn::GetAtt:
                      - ConstructHubPackageDataDC5EF35E
                      - Arn
                  - /data/*/docs-java.*.corruptassembly
          - Action: s3:DeleteObject*
            Effect: Allow
            Resource:
              Fn::Join:
                - ""
                - - Fn::GetAtt:
                      - ConstructHubPackageDataDC5EF35E
                      - Arn
                  - /data/*/docs-*-java.*.corruptassembly
          - Action:
              - s3:DeleteObject*
              - s3:PutObject
              - s3:PutObjectLegalHold
              - s3:PutObjectRetention
              - s3:PutObjectTagging
              - s3:PutObjectVersionTagging
              - s3:Abort*
            Effect: Allow
            Resource:
              - Fn::GetAtt:
                  - ConstructHubPackageDataDC5EF35E
                  - Arn
              - Fn::Join:
                  - ""
                  - - Fn::GetAtt:
                        - ConstructHubPackageDataDC5EF35E
                        - Arn
                    - /data/*/docs-csharp.*
          - Action:
              - s3:DeleteObject*
              - s3:PutObject
              - s3:PutObjectLegalHold
              - s3:PutObjectRetention
              - s3:PutObjectTagging
              - s3:PutObjectVersionTagging
              - s3:Abort*
            Effect: Allow
            Resource:
              - Fn::GetAtt:
                  - ConstructHubPackageDataDC5EF35E
                  - Arn
              - Fn::Join:
                  - ""
                  - - Fn::GetAtt:
                        - ConstructHubPackageDataDC5EF35E
                        - Arn
                    - /data/*/docs-*-csharp.*
          - Action:
              - s3:DeleteObject*
              - s3:PutObject
              - s3:PutObjectLegalHold
              - s3:PutObjectRetention
              - s3:PutObjectTagging
              - s3:PutObjectVersionTagging
              - s3:Abort*
            Effect: Allow
            Resource:
              - Fn::GetAtt:
                  - ConstructHubPackageDataDC5EF35E
                  - Arn
              - Fn::Join:
                  - ""
                  - - Fn::GetAtt:
                        - ConstructHubPackageDataDC5EF35E
                        - Arn
                    - /data/*/docs-csharp.*.not-supported
          - Action:
              - s3:GetObject*
              - s3:GetBucket*
              - s3:List*
            Effect: Allow
            Resource:
              - Fn::GetAtt:
                  - ConstructHubPackageDataDC5EF35E
                  - Arn
              - Fn::Join:
                  - ""
                  - - Fn::GetAtt:
                        - ConstructHubPackageDataDC5EF35E
                        - Arn
                    - /data/*/docs-csharp.*.not-supported
          - Action:
              - s3:DeleteObject*
              - s3:PutObject
              - s3:PutObjectLegalHold
              - s3:PutObjectRetention
              - s3:PutObjectTagging
              - s3:PutObjectVersionTagging
              - s3:Abort*
            Effect: Allow
            Resource:
              - Fn::GetAtt:
                  - ConstructHubPackageDataDC5EF35E
                  - Arn
              - Fn::Join:
                  - ""
                  - - Fn::GetAtt:
                        - ConstructHubPackageDataDC5EF35E
                        - Arn
                    - /data/*/docs-*-csharp.*.not-supported
          - Action:
              - s3:GetObject*
              - s3:GetBucket*
              - s3:List*
            Effect: Allow
            Resource:
              - Fn::GetAtt:
                  - ConstructHubPackageDataDC5EF35E
                  - Arn
              - Fn::Join:
                  - ""
                  - - Fn::GetAtt:
                        - ConstructHubPackageDataDC5EF35E
                        - Arn
                    - /data/*/docs-*-csharp.*.not-supported
          - Action:
              - s3:GetObject*
              - s3:GetBucket*
              - s3:List*
            Effect: Allow
            Resource:
              - Fn::GetAtt:
                  - ConstructHubPackageDataDC5EF35E
                  - Arn
              - Fn::Join:
                  - ""
                  - - Fn::GetAtt:
                        - ConstructHubPackageDataDC5EF35E
                        - Arn
                    - /data/*/docs-csharp.*.corruptassembly
          - Action:
              - s3:DeleteObject*
              - s3:PutObject
              - s3:PutObjectLegalHold
              - s3:PutObjectRetention
              - s3:PutObjectTagging
              - s3:PutObjectVersionTagging
              - s3:Abort*
            Effect: Allow
            Resource:
              - Fn::GetAtt:
                  - ConstructHubPackageDataDC5EF35E
                  - Arn
              - Fn::Join:
                  - ""
                  - - Fn::GetAtt:
                        - ConstructHubPackageDataDC5EF35E
                        - Arn
                    - /data/*/docs-csharp.*.corruptassembly
          - Action:
              - s3:GetObject*
              - s3:GetBucket*
              - s3:List*
            Effect: Allow
            Resource:
              - Fn::GetAtt:
                  - ConstructHubPackageDataDC5EF35E
                  - Arn
              - Fn::Join:
                  - ""
                  - - Fn::GetAtt:
                        - ConstructHubPackageDataDC5EF35E
                        - Arn
                    - /data/*/docs-*-csharp.*.corruptassembly
          - Action:
              - s3:DeleteObject*
              - s3:PutObject
              - s3:PutObjectLegalHold
              - s3:PutObjectRetention
              - s3:PutObjectTagging
              - s3:PutObjectVersionTagging
              - s3:Abort*
            Effect: Allow
            Resource:
              - Fn::GetAtt:
                  - ConstructHubPackageDataDC5EF35E
                  - Arn
              - Fn::Join:
                  - ""
                  - - Fn::GetAtt:
                        - ConstructHubPackageDataDC5EF35E
                        - Arn
                    - /data/*/docs-*-csharp.*.corruptassembly
          - Action: s3:DeleteObject*
            Effect: Allow
            Resource:
              Fn::Join:
                - ""
                - - Fn::GetAtt:
                      - ConstructHubPackageDataDC5EF35E
                      - Arn
                  - /data/*/docs-csharp.*.corruptassembly
          - Action: s3:DeleteObject*
            Effect: Allow
            Resource:
              Fn::Join:
                - ""
                - - Fn::GetAtt:
                      - ConstructHubPackageDataDC5EF35E
                      - Arn
                  - /data/*/docs-*-csharp.*.corruptassembly
          - Action:
              - s3:DeleteObject*
              - s3:PutObject
              - s3:PutObjectLegalHold
              - s3:PutObjectRetention
              - s3:PutObjectTagging
              - s3:PutObjectVersionTagging
              - s3:Abort*
            Effect: Allow
            Resource:
              - Fn::GetAtt:
                  - ConstructHubPackageDataDC5EF35E
                  - Arn
              - Fn::Join:
                  - ""
                  - - Fn::GetAtt:
                        - ConstructHubPackageDataDC5EF35E
                        - Arn
                    - /data/*/docs-go.*
          - Action:
              - s3:DeleteObject*
              - s3:PutObject
              - s3:PutObjectLegalHold
              - s3:PutObjectRetention
              - s3:PutObjectTagging
              - s3:PutObjectVersionTagging
              - s3:Abort*
            Effect: Allow
            Resource:
              - Fn::GetAtt:
                  - ConstructHubPackageDataDC5EF35E
                  - Arn
              - Fn::Join:
                  - ""
                  - - Fn::GetAtt:
                        - ConstructHubPackageDataDC5EF35E
                        - Arn
                    - /data/*/docs-*-go.*
          - Action:
              - s3:DeleteObject*
              - s3:PutObject
              - s3:PutObjectLegalHold
              - s3:PutObjectRetention
              - s3:PutObjectTagging
              - s3:PutObjectVersionTagging
              - s3:Abort*
            Effect: Allow
            Resource:
              - Fn::GetAtt:
                  - ConstructHubPackageDataDC5EF35E
                  - Arn
              - Fn::Join:
                  - ""
                  - - Fn::GetAtt:
                        - ConstructHubPackageDataDC5EF35E
                        - Arn
                    - /data/*/docs-go.*.not-supported
          - Action:
              - s3:GetObject*
              - s3:GetBucket*
              - s3:List*
            Effect: Allow
            Resource:
              - Fn::GetAtt:
                  - ConstructHubPackageDataDC5EF35E
                  - Arn
              - Fn::Join:
                  - ""
                  - - Fn::GetAtt:
                        - ConstructHubPackageDataDC5EF35E
                        - Arn
                    - /data/*/docs-go.*.not-supported
          - Action:
              - s3:DeleteObject*
              - s3:PutObject
              - s3:PutObjectLegalHold
              - s3:PutObjectRetention
              - s3:PutObjectTagging
              - s3:PutObjectVersionTagging
              - s3:Abort*
            Effect: Allow
            Resource:
              - Fn::GetAtt:
                  - ConstructHubPackageDataDC5EF35E
                  - Arn
              - Fn::Join:
                  - ""
                  - - Fn::GetAtt:
                        - ConstructHubPackageDataDC5EF35E
                        - Arn
                    - /data/*/docs-*-go.*.not-supported
          - Action:
              - s3:GetObject*
              - s3:GetBucket*
              - s3:List*
            Effect: Allow
            Resource:
              - Fn::GetAtt:
                  - ConstructHubPackageDataDC5EF35E
                  - Arn
              - Fn::Join:
                  - ""
                  - - Fn::GetAtt:
                        - ConstructHubPackageDataDC5EF35E
                        - Arn
                    - /data/*/docs-*-go.*.not-supported
          - Action:
              - s3:GetObject*
              - s3:GetBucket*
              - s3:List*
            Effect: Allow
            Resource:
              - Fn::GetAtt:
                  - ConstructHubPackageDataDC5EF35E
                  - Arn
              - Fn::Join:
                  - ""
                  - - Fn::GetAtt:
                        - ConstructHubPackageDataDC5EF35E
                        - Arn
                    - /data/*/docs-go.*.corruptassembly
          - Action:
              - s3:DeleteObject*
              - s3:PutObject
              - s3:PutObjectLegalHold
              - s3:PutObjectRetention
              - s3:PutObjectTagging
              - s3:PutObjectVersionTagging
              - s3:Abort*
            Effect: Allow
            Resource:
              - Fn::GetAtt:
                  - ConstructHubPackageDataDC5EF35E
                  - Arn
              - Fn::Join:
                  - ""
                  - - Fn::GetAtt:
                        - ConstructHubPackageDataDC5EF35E
                        - Arn
                    - /data/*/docs-go.*.corruptassembly
          - Action:
              - s3:GetObject*
              - s3:GetBucket*
              - s3:List*
            Effect: Allow
            Resource:
              - Fn::GetAtt:
                  - ConstructHubPackageDataDC5EF35E
                  - Arn
              - Fn::Join:
                  - ""
                  - - Fn::GetAtt:
                        - ConstructHubPackageDataDC5EF35E
                        - Arn
                    - /data/*/docs-*-go.*.corruptassembly
          - Action:
              - s3:DeleteObject*
              - s3:PutObject
              - s3:PutObjectLegalHold
              - s3:PutObjectRetention
              - s3:PutObjectTagging
              - s3:PutObjectVersionTagging
              - s3:Abort*
            Effect: Allow
            Resource:
              - Fn::GetAtt:
                  - ConstructHubPackageDataDC5EF35E
                  - Arn
              - Fn::Join:
                  - ""
                  - - Fn::GetAtt:
                        - ConstructHubPackageDataDC5EF35E
                        - Arn
                    - /data/*/docs-*-go.*.corruptassembly
          - Action: s3:DeleteObject*
            Effect: Allow
            Resource:
              Fn::Join:
                - ""
                - - Fn::GetAtt:
                      - ConstructHubPackageDataDC5EF35E
                      - Arn
                  - /data/*/docs-go.*.corruptassembly
          - Action: s3:DeleteObject*
            Effect: Allow
            Resource:
              Fn::Join:
                - ""
                - - Fn::GetAtt:
                      - ConstructHubPackageDataDC5EF35E
                      - Arn
                  - /data/*/docs-*-go.*.corruptassembly
        Version: 2012-10-17
      PolicyName: ConstructHubOrchestrationTransliteratorTaskDefinitionTaskRoleDefaultPolicyE0EED0F8
      Roles:
        - Ref: ConstructHubOrchestrationTransliteratorTaskDefinitionTaskRoleD060AB1A
  ConstructHubOrchestrationTransliteratorTaskDefinition45CDA566:
    Type: AWS::ECS::TaskDefinition
    Properties:
      ContainerDefinitions:
        - Environment:
            - Name: HEADER_SPAN
              Value: "true"
            - Name: AWS_EMF_ENVIRONMENT
              Value: Local
            - Name: CODE_ARTIFACT_API_ENDPOINT
              Value:
                Fn::Select:
                  - 1
                  - Fn::Split:
                      - ":"
                      - Fn::Select:
                          - 0
                          - Fn::GetAtt:
                              - ConstructHubVPCCodeArtifactAPI954CFDE1
                              - DnsEntries
            - Name: CODE_ARTIFACT_DOMAIN_NAME
              Value:
                Fn::GetAtt:
                  - ConstructHubCodeArtifact1188409E
                  - DomainName
            - Name: CODE_ARTIFACT_DOMAIN_OWNER
              Value:
                Fn::GetAtt:
                  - ConstructHubCodeArtifact1188409E
                  - DomainOwner
            - Name: CODE_ARTIFACT_REPOSITORY_ENDPOINT
              Value:
                Fn::GetAtt:
                  - ConstructHubCodeArtifactGetEndpoint9A458FEF
                  - repositoryEndpoint
          Essential: true
          Image:
            Fn::Sub: \${AWS::AccountId}.dkr.ecr.\${AWS::Region}.\${AWS::URLSuffix}/cdk-hnb659fds-container-assets-\${AWS::AccountId}-\${AWS::Region}:984310a73a43adf640b8ff50b78947631f1524b1362734a4ba8e0303ff7ec38c
          LogConfiguration:
            LogDriver: awslogs
            Options:
              awslogs-group:
                Ref: ConstructHubOrchestrationTransliteratorLogGroupEE16EE8B
              awslogs-stream-prefix: transliterator
              awslogs-region:
                Ref: AWS::Region
          Name: Resource
      Cpu: "4096"
      ExecutionRoleArn:
        Fn::GetAtt:
          - ConstructHubOrchestrationTransliteratorTaskDefinitionExecutionRoleB2DBF946
          - Arn
      Family: devConstructHubOrchestrationTransliteratorTaskDefinitionBB251CCC
      Memory: "8192"
      NetworkMode: awsvpc
      RequiresCompatibilities:
        - FARGATE
      TaskRoleArn:
        Fn::GetAtt:
          - ConstructHubOrchestrationTransliteratorTaskDefinitionTaskRoleD060AB1A
          - Arn
  ConstructHubOrchestrationTransliteratorTaskDefinitionExecutionRoleB2DBF946:
    Type: AWS::IAM::Role
    Properties:
      AssumeRolePolicyDocument:
        Statement:
          - Action: sts:AssumeRole
            Effect: Allow
            Principal:
              Service: ecs-tasks.amazonaws.com
        Version: 2012-10-17
  ConstructHubOrchestrationTransliteratorTaskDefinitionExecutionRoleDefaultPolicyBDBF6E5D:
    Type: AWS::IAM::Policy
    Properties:
      PolicyDocument:
        Statement:
          - Action:
              - ecr:BatchCheckLayerAvailability
              - ecr:GetDownloadUrlForLayer
              - ecr:BatchGetImage
            Effect: Allow
            Resource:
              Fn::Join:
                - ""
                - - "arn:"
                  - Ref: AWS::Partition
                  - ":ecr:"
                  - Ref: AWS::Region
                  - ":"
                  - Ref: AWS::AccountId
                  - :repository/
                  - Fn::Sub: cdk-hnb659fds-container-assets-\${AWS::AccountId}-\${AWS::Region}
          - Action: ecr:GetAuthorizationToken
            Effect: Allow
            Resource: "*"
          - Action:
              - logs:CreateLogStream
              - logs:PutLogEvents
            Effect: Allow
            Resource:
              Fn::GetAtt:
                - ConstructHubOrchestrationTransliteratorLogGroupEE16EE8B
                - Arn
        Version: 2012-10-17
      PolicyName: ConstructHubOrchestrationTransliteratorTaskDefinitionExecutionRoleDefaultPolicyBDBF6E5D
      Roles:
        - Ref: ConstructHubOrchestrationTransliteratorTaskDefinitionExecutionRoleB2DBF946
  ConstructHubOrchestrationGeneratedocsSecurityGroupC584DAC2:
    Type: AWS::EC2::SecurityGroup
    Properties:
      GroupDescription: dev/ConstructHub/Orchestration/Generate docs/SecurityGroup
      SecurityGroupEgress:
        - CidrIp: 0.0.0.0/0
          Description: Allow all outbound traffic by default
          IpProtocol: "-1"
      VpcId:
        Ref: ConstructHubVPC16ECCEA2
  ConstructHubOrchestrationRoleF4CF6987:
    Type: AWS::IAM::Role
    Properties:
      AssumeRolePolicyDocument:
        Statement:
          - Action: sts:AssumeRole
            Effect: Allow
            Principal:
              Service:
                Fn::FindInMap:
                  - ServiceprincipalMap
                  - Ref: AWS::Region
                  - states
        Version: 2012-10-17
    DependsOn:
      - ConstructHubVPCIGW935F4C28
  ConstructHubOrchestrationRoleDefaultPolicyEACD181F:
    Type: AWS::IAM::Policy
    Properties:
      PolicyDocument:
        Statement:
          - Action:
              - xray:PutTraceSegments
              - xray:PutTelemetryRecords
              - xray:GetSamplingRules
              - xray:GetSamplingTargets
            Effect: Allow
            Resource: "*"
          - Action: ecs:RunTask
            Effect: Allow
            Resource:
              Fn::Join:
                - ""
                - - "arn:"
                  - Fn::Select:
                      - 1
                      - Fn::Split:
                          - ":"
                          - Ref: ConstructHubOrchestrationTransliteratorTaskDefinition45CDA566
                  - ":"
                  - Fn::Select:
                      - 2
                      - Fn::Split:
                          - ":"
                          - Ref: ConstructHubOrchestrationTransliteratorTaskDefinition45CDA566
                  - ":"
                  - Fn::Select:
                      - 3
                      - Fn::Split:
                          - ":"
                          - Ref: ConstructHubOrchestrationTransliteratorTaskDefinition45CDA566
                  - ":"
                  - Fn::Select:
                      - 4
                      - Fn::Split:
                          - ":"
                          - Ref: ConstructHubOrchestrationTransliteratorTaskDefinition45CDA566
                  - ":"
                  - Fn::Select:
                      - 0
                      - Fn::Split:
                          - /
                          - Fn::Select:
                              - 5
                              - Fn::Split:
                                  - ":"
                                  - Ref: ConstructHubOrchestrationTransliteratorTaskDefinition45CDA566
                  - /
                  - Fn::Select:
                      - 1
                      - Fn::Split:
                          - /
                          - Fn::Select:
                              - 5
                              - Fn::Split:
                                  - ":"
                                  - Ref: ConstructHubOrchestrationTransliteratorTaskDefinition45CDA566
          - Action:
              - ecs:StopTask
              - ecs:DescribeTasks
            Effect: Allow
            Resource: "*"
          - Action: iam:PassRole
            Effect: Allow
            Resource:
              - Fn::GetAtt:
                  - ConstructHubOrchestrationTransliteratorTaskDefinitionTaskRoleD060AB1A
                  - Arn
              - Fn::GetAtt:
                  - ConstructHubOrchestrationTransliteratorTaskDefinitionExecutionRoleB2DBF946
                  - Arn
          - Action: lambda:InvokeFunction
            Effect: Allow
            Resource:
              - Fn::GetAtt:
                  - ConstructHubOrchestrationNeedsCatalogUpdate5D7370DC
                  - Arn
              - Fn::Join:
                  - ""
                  - - Fn::GetAtt:
                        - ConstructHubOrchestrationNeedsCatalogUpdate5D7370DC
                        - Arn
                    - :*
          - Action: lambda:InvokeFunction
            Effect: Allow
            Resource:
              - Fn::GetAtt:
                  - ConstructHubOrchestrationCatalogBuilder7C964951
                  - Arn
              - Fn::Join:
                  - ""
                  - - Fn::GetAtt:
                        - ConstructHubOrchestrationCatalogBuilder7C964951
                        - Arn
                    - :*
          - Action: sqs:SendMessage
            Effect: Allow
            Resource:
              Fn::GetAtt:
                - ConstructHubOrchestrationDLQ9C6D9BD4
                - Arn
        Version: 2012-10-17
      PolicyName: ConstructHubOrchestrationRoleDefaultPolicyEACD181F
      Roles:
        - Ref: ConstructHubOrchestrationRoleF4CF6987
    DependsOn:
      - ConstructHubVPCIGW935F4C28
  ConstructHubOrchestration39161A46:
    Type: AWS::StepFunctions::StateMachine
    Properties:
      RoleArn:
        Fn::GetAtt:
          - ConstructHubOrchestrationRoleF4CF6987
          - Arn
      DefinitionString:
        Fn::Join:
          - ""
          - - '{"StartAt":"Track Execution Infos","States":{"Track Execution
              Infos":{"Type":"Pass","ResultPath":"$.$TaskExecution","InputPath":"$$.Execution","Parameters":{"Id.$":"$.Id","Name.$":"$.Name","RoleArn.$":"$.RoleArn","StartTime.$":"$.StartTime"},"Next":"Prepare
              doc-gen ECS Command"},"Prepare doc-gen ECS
              Command":{"Type":"Pass","ResultPath":"$.docGen","Parameters":{"command.$":"States.Array(States.JsonToString($))"},"Next":"Generate
              docs"},"Generate docs":{"Next":"Check whether catalog needs
              udpating","Retry":[{"ErrorEquals":["jsii-docgen.NoSpaceLeftOnDevice"],"MaxAttempts":0},{"ErrorEquals":["ECS.AmazonECSException","ECS.InvalidParameterException","jsii-docgen.NpmError.E429","jsii-codgen.NpmError.EPROTO"],"IntervalSeconds":120,"MaxAttempts":200,"BackoffRate":1},{"ErrorEquals":["jsii-docgen.NpmError.ETARGET"],"IntervalSeconds":300,"MaxAttempts":3,"BackoffRate":2},{"ErrorEquals":["States.Timeout"],"MaxAttempts":5},{"ErrorEquals":["States.ALL"],"MaxAttempts":3}],"Catch":[{"ErrorEquals":["UnprocessablePackageError"],"Next":"Ignore"},{"ErrorEquals":["States.Timeout"],"ResultPath":"$.error","Next":"Send
              to Dead Letter
              Queue"},{"ErrorEquals":["ECS.AmazonECSException","ECS.InvalidParameterException"],"ResultPath":"$.error","Next":"Send
              to Dead Letter
              Queue"},{"ErrorEquals":["States.TaskFailed"],"ResultPath":"$.error","Next":"Send
              to Dead Letter
              Queue"},{"ErrorEquals":["States.ALL"],"ResultPath":"$.error","Next":"Send
              to Dead Letter
              Queue"}],"Type":"Task","TimeoutSeconds":7200,"HeartbeatSeconds":600,"InputPath":"$.docGen.command","ResultPath":"$.docGenOutput","Resource":"arn:'
            - Ref: AWS::Partition
            - :states:::ecs:runTask.waitForTaskToken","Parameters":{"Cluster":"
            - Fn::GetAtt:
                - ConstructHubOrchestrationCluster3D6F0081
                - Arn
            - '","TaskDefinition":"devConstructHubOrchestrationTransliteratorTaskDefinitionBB251CCC","NetworkConfiguration":{"AwsvpcConfiguration":{"Subnets":["'
            - Ref: ConstructHubVPCIsolatedSubnet1SubnetEA28FD1A
            - '","'
            - Ref: ConstructHubVPCIsolatedSubnet2Subnet483D4302
            - '"],"SecurityGroups":["'
            - Fn::GetAtt:
                - ConstructHubOrchestrationGeneratedocsSecurityGroupC584DAC2
                - GroupId
            - '"]}},"Overrides":{"ContainerOverrides":[{"Name":"Resource","Command.$":"$","Environment":[{"Name":"SFN_TASK_TOKEN","Value.$":"$$.Task.Token"}]}]},"LaunchType":"FARGATE","PlatformVersion":"1.4.0"}},"Check
              whether catalog needs udpating":{"Next":"Is catalog update
              needed?","Retry":[{"ErrorEquals":["Lambda.ServiceException","Lambda.AWSLambdaException","Lambda.SdkClientException"],"IntervalSeconds":2,"MaxAttempts":6,"BackoffRate":2},{"ErrorEquals":["Lambda.TooManyRequestsException","Lambda.Unknown"],"IntervalSeconds":60,"MaxAttempts":30,"BackoffRate":1.1}],"Catch":[{"ErrorEquals":["Lambda.TooManyRequestsException","Lambda.Unknown"],"ResultPath":"$.error","Next":"Send
              to Dead Letter
              Queue"},{"ErrorEquals":["States.TaskFailed"],"ResultPath":"$.error","Next":"Send
              to Dead Letter
              Queue"},{"ErrorEquals":["States.ALL"],"ResultPath":"$.error","Next":"Send
              to Dead Letter
              Queue"}],"Type":"Task","ResultPath":"$.catalogNeedsUpdating","Resource":"'
            - Fn::GetAtt:
                - ConstructHubOrchestrationNeedsCatalogUpdate5D7370DC
                - Arn
            - '"},"Is catalog update
              needed?":{"Type":"Choice","Choices":[{"Variable":"$.catalogNeedsUpdating","BooleanEquals":true,"Next":"Add
              to
              catalog.json"}],"Default":"Done"},"Done":{"Type":"Succeed"},"Add
              to
              catalog.json":{"End":true,"Retry":[{"ErrorEquals":["Lambda.ServiceException","Lambda.AWSLambdaException","Lambda.SdkClientException"],"IntervalSeconds":2,"MaxAttempts":6,"BackoffRate":2},{"ErrorEquals":["Lambda.TooManyRequestsException"],"IntervalSeconds":60,"MaxAttempts":30,"BackoffRate":1.1}],"Catch":[{"ErrorEquals":["Lambda.TooManyRequestsException"],"ResultPath":"$.error","Next":"Send
              to Dead Letter
              Queue"},{"ErrorEquals":["States.TaskFailed"],"ResultPath":"$.error","Next":"Send
              to Dead Letter
              Queue"},{"ErrorEquals":["States.ALL"],"ResultPath":"$.error","Next":"Send
              to Dead Letter
              Queue"}],"Type":"Task","ResultPath":"$.catalogBuilderOutput","ResultSelector":{"ETag.$":"$.Payload.ETag","VersionId.$":"$.Payload.VersionId"},"Resource":"arn:'
            - Ref: AWS::Partition
            - :states:::lambda:invoke","Parameters":{"FunctionName":"
            - Fn::GetAtt:
                - ConstructHubOrchestrationCatalogBuilder7C964951
                - Arn
            - '","Payload.$":"$"}},"Send to Dead Letter Queue":{"Next":"Sent to
              DLQ","Type":"Task","ResultPath":null,"Resource":"arn:'
            - Ref: AWS::Partition
            - :states:::sqs:sendMessage","Parameters":{"QueueUrl":"
            - Ref: ConstructHubOrchestrationDLQ9C6D9BD4
            - '","MessageBody.$":"$"}},"Sent to
              DLQ":{"Type":"Succeed"},"Ignore":{"Type":"Pass","End":true}},"TimeoutSeconds":86400}'
      StateMachineName: dev.ConstructHub.Orchestration
      TracingConfiguration:
        Enabled: true
    DependsOn:
      - ConstructHubOrchestrationRoleDefaultPolicyEACD181F
      - ConstructHubOrchestrationRoleF4CF6987
      - ConstructHubVPCIGW935F4C28
  ConstructHubOrchestrationOrchestrationFailed5AF50838:
    Type: AWS::CloudWatch::Alarm
    Properties:
      ComparisonOperator: GreaterThanOrEqualToThreshold
      EvaluationPeriods: 1
      AlarmDescription:
        Fn::Join:
          - ""
          - - >-
              Backend orchestration failed!


              RunBook: https://github.com/cdklabs/construct-hub/blob/main/docs/operator-runbook.md


              Direct link to state machine: /states/home#/statemachines/view/
            - Ref: ConstructHubOrchestration39161A46
            - >-
              
              Warning: messages that resulted in a failed exectuion will NOT be in the DLQ!
      AlarmName: dev/ConstructHub/Orchestration/Resource/ExecutionsFailed
      Dimensions:
        - Name: StateMachineArn
          Value:
            Ref: ConstructHubOrchestration39161A46
      MetricName: ExecutionsFailed
      Namespace: AWS/States
      Period: 300
      Statistic: Sum
      Threshold: 1
  ConstructHubOrchestrationRedriveServiceRoleB84EFF33:
    Type: AWS::IAM::Role
    Properties:
      AssumeRolePolicyDocument:
        Statement:
          - Action: sts:AssumeRole
            Effect: Allow
            Principal:
              Service: lambda.amazonaws.com
        Version: 2012-10-17
      ManagedPolicyArns:
        - Fn::Join:
            - ""
            - - "arn:"
              - Ref: AWS::Partition
              - :iam::aws:policy/service-role/AWSLambdaBasicExecutionRole
  ConstructHubOrchestrationRedriveServiceRoleDefaultPolicyC018F436:
    Type: AWS::IAM::Policy
    Properties:
      PolicyDocument:
        Statement:
          - Action:
              - xray:PutTraceSegments
              - xray:PutTelemetryRecords
            Effect: Allow
            Resource: "*"
          - Action: states:StartExecution
            Effect: Allow
            Resource:
              Ref: ConstructHubOrchestration39161A46
          - Action:
              - sqs:ReceiveMessage
              - sqs:ChangeMessageVisibility
              - sqs:GetQueueUrl
              - sqs:DeleteMessage
              - sqs:GetQueueAttributes
            Effect: Allow
            Resource:
              Fn::GetAtt:
                - ConstructHubOrchestrationDLQ9C6D9BD4
                - Arn
        Version: 2012-10-17
      PolicyName: ConstructHubOrchestrationRedriveServiceRoleDefaultPolicyC018F436
      Roles:
        - Ref: ConstructHubOrchestrationRedriveServiceRoleB84EFF33
  ConstructHubOrchestrationRedrive8DDBA67E:
    Type: AWS::Lambda::Function
    Properties:
      Code:
        S3Bucket:
          Fn::Sub: cdk-hnb659fds-assets-\${AWS::AccountId}-\${AWS::Region}
        S3Key: f26ca107ece39e36956c9645ecce1c0f7d13d49e055ce78c4c3b8fd5b9b407ba.zip
      Role:
        Fn::GetAtt:
          - ConstructHubOrchestrationRedriveServiceRoleB84EFF33
          - Arn
      Description: "[ConstructHub/Redrive] Manually redrives all messages from the
        backend dead letter queue"
      Environment:
        Variables:
          STATE_MACHINE_ARN:
            Ref: ConstructHubOrchestration39161A46
          QUEUE_URL:
            Ref: ConstructHubOrchestrationDLQ9C6D9BD4
      Handler: index.handler
      MemorySize: 1024
      Runtime: nodejs14.x
      Timeout: 900
      TracingConfig:
        Mode: Active
    DependsOn:
      - ConstructHubOrchestrationRedriveServiceRoleDefaultPolicyC018F436
      - ConstructHubOrchestrationRedriveServiceRoleB84EFF33
  ConstructHubOrchestrationRegenerateAllDocumentationPerPackageRoleD7CCFA73:
    Type: AWS::IAM::Role
    Properties:
      AssumeRolePolicyDocument:
        Statement:
          - Action: sts:AssumeRole
            Effect: Allow
            Principal:
              Service:
                Fn::FindInMap:
                  - ServiceprincipalMap
                  - Ref: AWS::Region
                  - states
        Version: 2012-10-17
  ConstructHubOrchestrationRegenerateAllDocumentationPerPackageRoleDefaultPolicy001A4726:
    Type: AWS::IAM::Policy
    Properties:
      PolicyDocument:
        Statement:
          - Action:
              - xray:PutTraceSegments
              - xray:PutTelemetryRecords
              - xray:GetSamplingRules
              - xray:GetSamplingTargets
            Effect: Allow
            Resource: "*"
          - Action: s3:ListBucket
            Effect: Allow
            Resource:
              Fn::GetAtt:
                - ConstructHubPackageDataDC5EF35E
                - Arn
          - Action: states:StartExecution
            Effect: Allow
            Resource:
              Ref: ConstructHubOrchestration39161A46
          - Action:
              - s3:GetObject*
              - s3:GetBucket*
              - s3:List*
            Effect: Allow
            Resource:
              - Fn::GetAtt:
                  - ConstructHubPackageDataDC5EF35E
                  - Arn
              - Fn::Join:
                  - ""
                  - - Fn::GetAtt:
                        - ConstructHubPackageDataDC5EF35E
                        - Arn
                    - /*
        Version: 2012-10-17
      PolicyName: ConstructHubOrchestrationRegenerateAllDocumentationPerPackageRoleDefaultPolicy001A4726
      Roles:
        - Ref: ConstructHubOrchestrationRegenerateAllDocumentationPerPackageRoleD7CCFA73
  ConstructHubOrchestrationRegenerateAllDocumentationPerPackage9CF0FFB7:
    Type: AWS::StepFunctions::StateMachine
    Properties:
      RoleArn:
        Fn::GetAtt:
          - ConstructHubOrchestrationRegenerateAllDocumentationPerPackageRoleD7CCFA73
          - Arn
      DefinitionString:
        Fn::Join:
          - ""
          - - '{"StartAt":"Get package versions page","States":{"Get package
              versions
              page":{"Type":"Choice","Choices":[{"Variable":"$.response.NextContinuationToken","IsPresent":true,"Next":"Next
              versions page"}],"Default":"First versions page"},"Has more
              versions?":{"Type":"Choice","Choices":[{"Variable":"$.response.NextContinuationToken","IsPresent":true,"Next":"Get
              package versions page"}],"Default":"Success"},"For each key
              prefix":{"Type":"Map","ResultPath":null,"Next":"Has more
              versions?","Iterator":{"StartAt":"Start Orchestration
              Workflow","States":{"Start Orchestration
              Workflow":{"End":true,"Retry":[{"ErrorEquals":["StepFunctions.ExecutionLimitExceeded"]}],"Type":"Task","Resource":"arn:'
            - Ref: AWS::Partition
            - :states:::states:startExecution","Parameters":{"Input":{"bucket":"
            - Ref: ConstructHubPackageDataDC5EF35E
            - "\\",\\"assembly\\":{\\"key.$\\":\\"States.Format('{}assembly.json',
              $.Prefix)\\"},\\"metadata\\":{\\"key.$\\":\\"States.Format('{}metadata.\\
              json',
              $.Prefix)\\"},\\"package\\":{\\"key.$\\":\\"States.Format('{}package.tg\\
              z',
              $.Prefix)\\"},\\"AWS_STEP_FUNCTIONS_STARTED_BY_EXECUTION_ID.$\\":\\"$\\
              $.Execution.Id\\"},\\"StateMachineArn\\":\\""
            - Ref: ConstructHubOrchestration39161A46
            - '"}}}},"ItemsPath":"$.response.CommonPrefixes"},"First versions
              page":{"Next":"For each key
              prefix","Retry":[{"ErrorEquals":["S3.SdkClientException"]}],"Type":"Task","ResultPath":"$.response","Resource":"arn:'
            - Ref: AWS::Partition
            - :states:::aws-sdk:s3:listObjectsV2","Parameters":{"Bucket":"
            - Ref: ConstructHubPackageDataDC5EF35E
            - '","Delimiter":"/","Prefix.$":"$.Prefix"}},"Next versions
              page":{"Next":"For each key
              prefix","Retry":[{"ErrorEquals":["S3.SdkClientException"]}],"Type":"Task","ResultPath":"$.response","Resource":"arn:'
            - Ref: AWS::Partition
            - :states:::aws-sdk:s3:listObjectsV2","Parameters":{"Bucket":"
            - Ref: ConstructHubPackageDataDC5EF35E
            - '","ContinuationToken.$":"$.response.NextContinuationToken","Delimiter":"/","Prefix.$":"$.Prefix"}},"Success":{"Type":"Succeed"}},"TimeoutSeconds":3600}'
      TracingConfiguration:
        Enabled: true
    DependsOn:
      - ConstructHubOrchestrationRegenerateAllDocumentationPerPackageRoleDefaultPolicy001A4726
      - ConstructHubOrchestrationRegenerateAllDocumentationPerPackageRoleD7CCFA73
  ConstructHubOrchestrationRegenerateAllDocumentationRole1C7D3B5F:
    Type: AWS::IAM::Role
    Properties:
      AssumeRolePolicyDocument:
        Statement:
          - Action: sts:AssumeRole
            Effect: Allow
            Principal:
              Service:
                Fn::FindInMap:
                  - ServiceprincipalMap
                  - Ref: AWS::Region
                  - states
        Version: 2012-10-17
  ConstructHubOrchestrationRegenerateAllDocumentationRoleDefaultPolicy2F4FBD86:
    Type: AWS::IAM::Policy
    Properties:
      PolicyDocument:
        Statement:
          - Action:
              - xray:PutTraceSegments
              - xray:PutTelemetryRecords
              - xray:GetSamplingRules
              - xray:GetSamplingTargets
            Effect: Allow
            Resource: "*"
          - Action: s3:ListBucket
            Effect: Allow
            Resource:
              Fn::GetAtt:
                - ConstructHubPackageDataDC5EF35E
                - Arn
          - Action: states:StartExecution
            Effect: Allow
            Resource:
              Ref: ConstructHubOrchestrationRegenerateAllDocumentationPerPackage9CF0FFB7
          - Action:
              - states:DescribeExecution
              - states:StopExecution
            Effect: Allow
            Resource:
              Fn::Join:
                - ""
                - - "arn:"
                  - Ref: AWS::Partition
                  - ":states:"
                  - Ref: AWS::Region
                  - ":"
                  - Ref: AWS::AccountId
                  - ":execution:"
                  - Fn::Select:
                      - 6
                      - Fn::Split:
                          - ":"
                          - Ref: ConstructHubOrchestrationRegenerateAllDocumentationPerPackage9CF0FFB7
                  - "*"
          - Action:
              - events:PutTargets
              - events:PutRule
              - events:DescribeRule
            Effect: Allow
            Resource:
              Fn::Join:
                - ""
                - - "arn:"
                  - Ref: AWS::Partition
                  - ":events:"
                  - Ref: AWS::Region
                  - ":"
                  - Ref: AWS::AccountId
                  - :rule/StepFunctionsGetEventsForStepFunctionsExecutionRule
          - Action:
              - s3:GetObject*
              - s3:GetBucket*
              - s3:List*
            Effect: Allow
            Resource:
              - Fn::GetAtt:
                  - ConstructHubPackageDataDC5EF35E
                  - Arn
              - Fn::Join:
                  - ""
                  - - Fn::GetAtt:
                        - ConstructHubPackageDataDC5EF35E
                        - Arn
                    - /*
        Version: 2012-10-17
      PolicyName: ConstructHubOrchestrationRegenerateAllDocumentationRoleDefaultPolicy2F4FBD86
      Roles:
        - Ref: ConstructHubOrchestrationRegenerateAllDocumentationRole1C7D3B5F
  ConstructHubOrchestrationRegenerateAllDocumentationE9FAB254:
    Type: AWS::StepFunctions::StateMachine
    Properties:
      RoleArn:
        Fn::GetAtt:
          - ConstructHubOrchestrationRegenerateAllDocumentationRole1C7D3B5F
          - Arn
      DefinitionString:
        Fn::Join:
          - ""
          - - '{"StartAt":"Get prefix page","States":{"Get prefix
              page":{"Type":"Choice","Choices":[{"Variable":"$.response.NextContinuationToken","IsPresent":true,"Next":"Next
              prefixes page"}],"Default":"First prefix page"},"Has more
              prefixes?":{"Type":"Choice","Choices":[{"Variable":"$.response.NextContinuationToken","IsPresent":true,"Next":"Get
              prefix page"}],"Default":"Done"},"For each
              prefix":{"Type":"Map","ResultPath":null,"Next":"Has more
              prefixes?","Iterator":{"StartAt":"Is this a @scope--
              prefix?","States":{"Is this a @scope--
              prefix?":{"Type":"Choice","Choices":[{"Variable":"$.Prefix","StringMatches":"data/@*","Next":"Get
              @scope page"}],"Default":"Process unscoped package"},"Process
              unscoped
              package":{"End":true,"Retry":[{"ErrorEquals":["StepFunctions.ExecutionLimitExceeded"]}],"Type":"Task","Resource":"arn:'
            - Ref: AWS::Partition
            - :states:::states:startExecution.sync:2","Parameters":{"Input":{"Prefix.$":"$.Prefix","AWS_STEP_FUNCTIONS_STARTED_BY_EXECUTION_ID.$":"$$.Execution.Id"},"StateMachineArn":"
            - Ref: ConstructHubOrchestrationRegenerateAllDocumentationPerPackage9CF0FFB7
            - '"}},"Get @scope
              page":{"Type":"Choice","Choices":[{"Variable":"$.response.NextContinuationToken","IsPresent":true,"Next":"Next
              @scope page"}],"Default":"First @scope page"},"Has more
              packages?":{"Type":"Choice","Choices":[{"Variable":"$.response.NextContinuationToken","IsPresent":true,"Next":"Get
              @scope page"}],"Default":"All Done"},"For each
              @scope--pkg":{"Type":"Map","ResultPath":null,"Next":"Has more
              packages?","Iterator":{"StartAt":"Process scoped
              package","States":{"Process scoped
              package":{"End":true,"Retry":[{"ErrorEquals":["StepFunctions.ExecutionLimitExceeded"]}],"Type":"Task","Resource":"arn:'
            - Ref: AWS::Partition
            - :states:::states:startExecution.sync:2","Parameters":{"Input":{"Prefix.$":"$.Prefix","AWS_STEP_FUNCTIONS_STARTED_BY_EXECUTION_ID.$":"$$.Execution.Id"},"StateMachineArn":"
            - Ref: ConstructHubOrchestrationRegenerateAllDocumentationPerPackage9CF0FFB7
            - '"}}}},"ItemsPath":"$.response.CommonPrefixes"},"First @scope
              page":{"Next":"For each
              @scope--pkg","Retry":[{"ErrorEquals":["S3.SdkClientException"]}],"Type":"Task","ResultPath":"$.response","Resource":"arn:'
            - Ref: AWS::Partition
            - :states:::aws-sdk:s3:listObjectsV2","Parameters":{"Bucket":"
            - Ref: ConstructHubPackageDataDC5EF35E
            - '","Delimiter":"/","Prefix.$":"$.Prefix"}},"Next @scope
              page":{"Next":"For each
              @scope--pkg","Retry":[{"ErrorEquals":["S3.SdkClientException"]}],"Type":"Task","ResultPath":"$.response","Resource":"arn:'
            - Ref: AWS::Partition
            - :states:::aws-sdk:s3:listObjectsV2","Parameters":{"Bucket":"
            - Ref: ConstructHubPackageDataDC5EF35E
            - '","ContinuationToken.$":"$.response.NextContinuationToken","Delimiter":"/","Prefix.$":"$.Prefix"}},"All
              Done":{"Type":"Succeed"}}},"ItemsPath":"$.response.CommonPrefixes"},"First
              prefix page":{"Next":"For each
              prefix","Retry":[{"ErrorEquals":["S3.SdkClientException"]}],"Type":"Task","ResultPath":"$.response","Resource":"arn:'
            - Ref: AWS::Partition
            - :states:::aws-sdk:s3:listObjectsV2","Parameters":{"Bucket":"
            - Ref: ConstructHubPackageDataDC5EF35E
            - '","Delimiter":"/","Prefix":"data/"}},"Next prefixes
              page":{"Next":"For each
              prefix","Retry":[{"ErrorEquals":["S3.SdkClientException"]}],"Type":"Task","ResultPath":"$.response","Resource":"arn:'
            - Ref: AWS::Partition
            - :states:::aws-sdk:s3:listObjectsV2","Parameters":{"Bucket":"
            - Ref: ConstructHubPackageDataDC5EF35E
            - '","ContinuationToken.$":"$.response.NextContinuationToken","Delimiter":"/","Prefix":"data/"}},"Done":{"Type":"Succeed"}},"TimeoutSeconds":14400}'
      StateMachineName: dev.ConstructHub.Orchestration.RegenerateAllDocumentation
      TracingConfiguration:
        Enabled: true
    DependsOn:
      - ConstructHubOrchestrationRegenerateAllDocumentationRoleDefaultPolicy2F4FBD86
      - ConstructHubOrchestrationRegenerateAllDocumentationRole1C7D3B5F
  ConstructHubReleaseNotesReleaseNotesFetchWorkerQueueDLQ56BF53F1:
    Type: AWS::SQS::Queue
    Properties:
      KmsMasterKeyId: alias/aws/sqs
      VisibilityTimeout: 300
    UpdateReplacePolicy: Delete
    DeletionPolicy: Delete
  ConstructHubReleaseNotesReleaseNotesFetchWorkerQueueCACEC29F:
    Type: AWS::SQS::Queue
    Properties:
      KmsMasterKeyId: alias/aws/sqs
      RedrivePolicy:
        deadLetterTargetArn:
          Fn::GetAtt:
            - ConstructHubReleaseNotesReleaseNotesFetchWorkerQueueDLQ56BF53F1
            - Arn
        maxReceiveCount: 10
      VisibilityTimeout: 300
    UpdateReplacePolicy: Delete
    DeletionPolicy: Delete
  ConstructHubReleaseNotesChangeLogFetchQueue2D5BA633:
    Type: AWS::SQS::Queue
    Properties:
      KmsMasterKeyId: alias/aws/sqs
      QueueName: ChangeLogFetchQueue
      VisibilityTimeout: 300
    UpdateReplacePolicy: Delete
    DeletionPolicy: Delete
  ConstructHubReleaseNotesReleaseNotesTriggerServiceRoleD0FDE2B6:
    Type: AWS::IAM::Role
    Properties:
      AssumeRolePolicyDocument:
        Statement:
          - Action: sts:AssumeRole
            Effect: Allow
            Principal:
              Service: lambda.amazonaws.com
        Version: 2012-10-17
      ManagedPolicyArns:
        - Fn::Join:
            - ""
            - - "arn:"
              - Ref: AWS::Partition
              - :iam::aws:policy/service-role/AWSLambdaBasicExecutionRole
  ConstructHubReleaseNotesReleaseNotesTriggerServiceRoleDefaultPolicyB1F7B1F5:
    Type: AWS::IAM::Policy
    Properties:
      PolicyDocument:
        Statement:
          - Action:
              - sqs:SendMessage
              - sqs:GetQueueAttributes
              - sqs:GetQueueUrl
            Effect: Allow
            Resource:
              Fn::GetAtt:
                - ConstructHubReleaseNotesReleaseNotesFetchWorkerQueueCACEC29F
                - Arn
          - Action:
              - states:ListExecutions
              - states:StartExecution
            Effect: Allow
            Resource:
              Fn::Join:
                - ""
                - - "arn:"
                  - Ref: AWS::Partition
                  - ":states:"
                  - Ref: AWS::Region
                  - ":"
                  - Ref: AWS::AccountId
                  - :stateMachine:dev.ConstructHub.ReleaseNotes
          - Action:
              - sqs:ReceiveMessage
              - sqs:ChangeMessageVisibility
              - sqs:GetQueueUrl
              - sqs:DeleteMessage
              - sqs:GetQueueAttributes
            Effect: Allow
            Resource:
              Fn::GetAtt:
                - ConstructHubReleaseNotesChangeLogFetchQueue2D5BA633
                - Arn
        Version: 2012-10-17
      PolicyName: ConstructHubReleaseNotesReleaseNotesTriggerServiceRoleDefaultPolicyB1F7B1F5
      Roles:
        - Ref: ConstructHubReleaseNotesReleaseNotesTriggerServiceRoleD0FDE2B6
  ConstructHubReleaseNotesReleaseNotesTriggerDD939C4F:
    Type: AWS::Lambda::Function
    Properties:
      Code:
        S3Bucket:
          Fn::Sub: cdk-hnb659fds-assets-\${AWS::AccountId}-\${AWS::Region}
        S3Key: d87efe52e5205d2bcb29614223e44ddb804347c7c8c83f1d30b2c94af487904e.zip
      Role:
        Fn::GetAtt:
          - ConstructHubReleaseNotesReleaseNotesTriggerServiceRoleD0FDE2B6
          - Arn
      Description: backend/release-notes/release-notes-trigger.lambda.ts
      Environment:
        Variables:
          SFN_ARN:
            Fn::Join:
              - ""
              - - "arn:"
                - Ref: AWS::Partition
                - ":states:"
                - Ref: AWS::Region
                - ":"
                - Ref: AWS::AccountId
                - :stateMachine:dev.ConstructHub.ReleaseNotes
          WORKER_QUEUE_URL:
            Ref: ConstructHubReleaseNotesReleaseNotesFetchWorkerQueueCACEC29F
      Handler: index.handler
      Runtime: nodejs14.x
      Timeout: 60
    DependsOn:
      - ConstructHubReleaseNotesReleaseNotesTriggerServiceRoleDefaultPolicyB1F7B1F5
      - ConstructHubReleaseNotesReleaseNotesTriggerServiceRoleD0FDE2B6
  ConstructHubReleaseNotesReleaseNotesTriggerSqsEventSourcedevConstructHubReleaseNotesChangeLogFetchQueue6AF228FC60E4FC60:
    Type: AWS::Lambda::EventSourceMapping
    Properties:
      FunctionName:
        Ref: ConstructHubReleaseNotesReleaseNotesTriggerDD939C4F
      EventSourceArn:
        Fn::GetAtt:
          - ConstructHubReleaseNotesChangeLogFetchQueue2D5BA633
          - Arn
  ConstructHubReleaseNotesGithubChangelogFetcherServiceRoleCAE3656D:
    Type: AWS::IAM::Role
    Properties:
      AssumeRolePolicyDocument:
        Statement:
          - Action: sts:AssumeRole
            Effect: Allow
            Principal:
              Service: lambda.amazonaws.com
        Version: 2012-10-17
      ManagedPolicyArns:
        - Fn::Join:
            - ""
            - - "arn:"
              - Ref: AWS::Partition
              - :iam::aws:policy/service-role/AWSLambdaBasicExecutionRole
  ConstructHubReleaseNotesGithubChangelogFetcherServiceRoleDefaultPolicy6C70D043:
    Type: AWS::IAM::Policy
    Properties:
      PolicyDocument:
        Statement:
          - Action:
              - s3:GetObject*
              - s3:GetBucket*
              - s3:List*
            Effect: Allow
            Resource:
              - Fn::GetAtt:
                  - ConstructHubPackageDataDC5EF35E
                  - Arn
              - Fn::Join:
                  - ""
                  - - Fn::GetAtt:
                        - ConstructHubPackageDataDC5EF35E
                        - Arn
                    - /data/*/package.tgz
          - Action:
              - s3:GetObject*
              - s3:GetBucket*
              - s3:List*
              - s3:DeleteObject*
              - s3:PutObject
              - s3:PutObjectLegalHold
              - s3:PutObjectRetention
              - s3:PutObjectTagging
              - s3:PutObjectVersionTagging
              - s3:Abort*
            Effect: Allow
            Resource:
              - Fn::GetAtt:
                  - ConstructHubPackageDataDC5EF35E
                  - Arn
              - Fn::Join:
                  - ""
                  - - Fn::GetAtt:
                        - ConstructHubPackageDataDC5EF35E
                        - Arn
                    - /data/*/release-notes.md
        Version: 2012-10-17
      PolicyName: ConstructHubReleaseNotesGithubChangelogFetcherServiceRoleDefaultPolicy6C70D043
      Roles:
        - Ref: ConstructHubReleaseNotesGithubChangelogFetcherServiceRoleCAE3656D
  ConstructHubReleaseNotesGithubChangelogFetcher1616748C:
    Type: AWS::Lambda::Function
    Properties:
      Code:
        S3Bucket:
          Fn::Sub: cdk-hnb659fds-assets-\${AWS::AccountId}-\${AWS::Region}
        S3Key: d97f6c0736a8678d0b661e9eb4a264ebfcc3205af7fd1734abddcb1b7e812b64.zip
      Role:
        Fn::GetAtt:
          - ConstructHubReleaseNotesGithubChangelogFetcherServiceRoleCAE3656D
          - Arn
      Description: ReleaseNotes generator
      Environment:
        Variables:
          GITHUB_TOKEN: "{{resolve:secretsmanager:arn:aws:secretsmanager:us-east-2:111111\\
            111:secret:some-secret-1aa11a:SecretString:::}}"
          BUCKET_NAME:
            Ref: ConstructHubPackageDataDC5EF35E
      Handler: index.handler
      MemorySize: 1024
      Runtime: nodejs14.x
      Timeout: 600
    DependsOn:
      - ConstructHubReleaseNotesGithubChangelogFetcherServiceRoleDefaultPolicy6C70D043
      - ConstructHubReleaseNotesGithubChangelogFetcherServiceRoleCAE3656D
  ConstructHubReleaseNotesReleaseNoteTasksServiceRole662376CD:
    Type: AWS::IAM::Role
    Properties:
      AssumeRolePolicyDocument:
        Statement:
          - Action: sts:AssumeRole
            Effect: Allow
            Principal:
              Service: lambda.amazonaws.com
        Version: 2012-10-17
      ManagedPolicyArns:
        - Fn::Join:
            - ""
            - - "arn:"
              - Ref: AWS::Partition
              - :iam::aws:policy/service-role/AWSLambdaBasicExecutionRole
  ConstructHubReleaseNotesReleaseNoteTasksServiceRoleDefaultPolicyC788504D:
    Type: AWS::IAM::Policy
    Properties:
      PolicyDocument:
        Statement:
          - Action: states:ListExecutions
            Effect: Allow
            Resource:
              Fn::Join:
                - ""
                - - "arn:"
                  - Ref: AWS::Partition
                  - ":states:"
                  - Ref: AWS::Region
                  - ":"
                  - Ref: AWS::AccountId
                  - :stateMachine:dev.ConstructHub.ReleaseNotes
          - Action:
              - sqs:ReceiveMessage
              - sqs:ChangeMessageVisibility
              - sqs:GetQueueUrl
              - sqs:DeleteMessage
              - sqs:GetQueueAttributes
            Effect: Allow
            Resource:
              Fn::GetAtt:
                - ConstructHubReleaseNotesReleaseNotesFetchWorkerQueueCACEC29F
                - Arn
        Version: 2012-10-17
      PolicyName: ConstructHubReleaseNotesReleaseNoteTasksServiceRoleDefaultPolicyC788504D
      Roles:
        - Ref: ConstructHubReleaseNotesReleaseNoteTasksServiceRole662376CD
  ConstructHubReleaseNotesReleaseNoteTasksE000B7BD:
    Type: AWS::Lambda::Function
    Properties:
      Code:
        S3Bucket:
          Fn::Sub: cdk-hnb659fds-assets-\${AWS::AccountId}-\${AWS::Region}
        S3Key: 3946df971c86a7a2ddecb951f9e17fa2829fbd59a8bab653a6e0962ed614e502.zip
      Role:
        Fn::GetAtt:
          - ConstructHubReleaseNotesReleaseNoteTasksServiceRole662376CD
          - Arn
      Description: ReleaseNotes get message from the worker queue
      Environment:
        Variables:
          GITHUB_TOKEN: "{{resolve:secretsmanager:arn:aws:secretsmanager:us-east-2:111111\\
            111:secret:some-secret-1aa11a:SecretString:::}}"
          SQS_QUEUE_URL:
            Ref: ConstructHubReleaseNotesReleaseNotesFetchWorkerQueueCACEC29F
          STEP_FUNCTION_ARN:
            Fn::Join:
              - ""
              - - "arn:"
                - Ref: AWS::Partition
                - ":states:"
                - Ref: AWS::Region
                - ":"
                - Ref: AWS::AccountId
                - :stateMachine:dev.ConstructHub.ReleaseNotes
      Handler: index.handler
      Runtime: nodejs14.x
      Timeout: 300
    DependsOn:
      - ConstructHubReleaseNotesReleaseNoteTasksServiceRoleDefaultPolicyC788504D
      - ConstructHubReleaseNotesReleaseNoteTasksServiceRole662376CD
  ConstructHubReleaseNotesStateMachineRole0322C9EF:
    Type: AWS::IAM::Role
    Properties:
      AssumeRolePolicyDocument:
        Statement:
          - Action: sts:AssumeRole
            Effect: Allow
            Principal:
              Service:
                Fn::FindInMap:
                  - ServiceprincipalMap
                  - Ref: AWS::Region
                  - states
        Version: 2012-10-17
  ConstructHubReleaseNotesStateMachineRoleDefaultPolicy425D1E83:
    Type: AWS::IAM::Policy
    Properties:
      PolicyDocument:
        Statement:
          - Action:
              - xray:PutTraceSegments
              - xray:PutTelemetryRecords
              - xray:GetSamplingRules
              - xray:GetSamplingTargets
            Effect: Allow
            Resource: "*"
          - Action: lambda:InvokeFunction
            Effect: Allow
            Resource:
              - Fn::GetAtt:
                  - ConstructHubReleaseNotesReleaseNoteTasksE000B7BD
                  - Arn
              - Fn::Join:
                  - ""
                  - - Fn::GetAtt:
                        - ConstructHubReleaseNotesReleaseNoteTasksE000B7BD
                        - Arn
                    - :*
          - Action: lambda:InvokeFunction
            Effect: Allow
            Resource:
              - Fn::GetAtt:
                  - ConstructHubFeedBuilderReleaseNotesUpdateFeedBB0BA91D
                  - Arn
              - Fn::Join:
                  - ""
                  - - Fn::GetAtt:
                        - ConstructHubFeedBuilderReleaseNotesUpdateFeedBB0BA91D
                        - Arn
                    - :*
          - Action: states:StartExecution
            Effect: Allow
            Resource:
              Fn::Join:
                - ""
                - - "arn:"
                  - Ref: AWS::Partition
                  - ":states:"
                  - Ref: AWS::Region
                  - ":"
                  - Ref: AWS::AccountId
                  - :stateMachine:dev.ConstructHub.ReleaseNotes
          - Action: lambda:InvokeFunction
            Effect: Allow
            Resource:
              - Fn::GetAtt:
                  - ConstructHubReleaseNotesGithubChangelogFetcher1616748C
                  - Arn
              - Fn::Join:
                  - ""
                  - - Fn::GetAtt:
                        - ConstructHubReleaseNotesGithubChangelogFetcher1616748C
                        - Arn
                    - :*
          - Action: sqs:deleteMessage
            Effect: Allow
            Resource:
              Fn::GetAtt:
                - ConstructHubReleaseNotesReleaseNotesFetchWorkerQueueCACEC29F
                - Arn
          - Action: sqs:changeMessageVisibility
            Effect: Allow
            Resource:
              Fn::GetAtt:
                - ConstructHubReleaseNotesReleaseNotesFetchWorkerQueueCACEC29F
                - Arn
          - Action: sqs:sendMessage
            Effect: Allow
            Resource:
              Fn::GetAtt:
                - ConstructHubReleaseNotesReleaseNotesFetchWorkerQueueDLQ56BF53F1
                - Arn
        Version: 2012-10-17
      PolicyName: ConstructHubReleaseNotesStateMachineRoleDefaultPolicy425D1E83
      Roles:
        - Ref: ConstructHubReleaseNotesStateMachineRole0322C9EF
  ConstructHubReleaseNotesStateMachine8C711CC7:
    Type: AWS::StepFunctions::StateMachine
    Properties:
      RoleArn:
        Fn::GetAtt:
          - ConstructHubReleaseNotesStateMachineRole0322C9EF
          - Arn
      DefinitionString:
        Fn::Join:
          - ""
          - - '{"StartAt":"check service quota and get tasks from worker
              queue","States":{"check service quota and get tasks from worker
              queue":{"Next":"with
              result","Retry":[{"ErrorEquals":["Lambda.ServiceException","Lambda.AWSLambdaException","Lambda.SdkClientException"],"IntervalSeconds":2,"MaxAttempts":6,"BackoffRate":2}],"Type":"Task","Resource":"'
            - Fn::GetAtt:
                - ConstructHubReleaseNotesReleaseNoteTasksE000B7BD
                - Arn
            - '"},"with
              result":{"Type":"Choice","Choices":[{"Variable":"$.waitUntil","IsPresent":true,"Next":"wait
              and
              update"},{"Variable":"$.error.MaxConcurrentExecutionError","IsPresent":true,"Next":"Stopping
              this execution since Max concurrent execution has
              reached"},{"Variable":"$.messages","IsPresent":true,"Next":"with
              each
              package"}],"Default":"updateFeedAfterProcessing"},"updateFeedAfterProcessing":{"Next":"all
              done","Retry":[{"ErrorEquals":["Lambda.ServiceException","Lambda.AWSLambdaException","Lambda.SdkClientException"],"IntervalSeconds":2,"MaxAttempts":6,"BackoffRate":2}],"Type":"Task","Comment":"Update
              the RSS/Atom feed after processing all the items in the
              queue","Resource":"arn:'
            - Ref: AWS::Partition
            - :states:::lambda:invoke","Parameters":{"FunctionName":"
            - Fn::GetAtt:
                - ConstructHubFeedBuilderReleaseNotesUpdateFeedBB0BA91D
                - Arn
            - '","Payload.$":"$"}},"all done":{"Type":"Succeed"},"wait and
              update":{"Type":"Parallel","Next":"Continue as
              new","Branches":[{"StartAt":"wait till service quota
              replenishes","States":{"wait till service quota
              replenishes":{"Type":"Wait","TimestampPath":"$.waitUntil","End":true}}},{"StartAt":"updateFeedTaskWhenWaitingForGHRateLimit","States":{"updateFeedTaskWhenWaitingForGHRateLimit":{"End":true,"Retry":[{"ErrorEquals":["Lambda.ServiceException","Lambda.AWSLambdaException","Lambda.SdkClientException"],"IntervalSeconds":2,"MaxAttempts":6,"BackoffRate":2}],"Type":"Task","Comment":"Update
              the RSS/Atom feed","Resource":"arn:'
            - Ref: AWS::Partition
            - :states:::lambda:invoke","Parameters":{"FunctionName":"
            - Fn::GetAtt:
                - ConstructHubFeedBuilderReleaseNotesUpdateFeedBB0BA91D
                - Arn
            - '","Payload.$":"$"}}}}]},"Continue as
              new":{"Next":"done","Retry":[{"ErrorEquals":["StepFunctions.ExecutionLimitExceeded"]}],"Type":"Task","ResultPath":null,"Resource":"arn:'
            - Ref: AWS::Partition
            - ':states:::states:startExecution","Parameters":{"Input":{"AWS_STEP_FUNCTIONS_STARTED_BY_EXECUTION_ID.$":"$$.Execution.Id"},"StateMachineArn":"arn:'
            - Ref: AWS::Partition
            - ":states:"
            - Ref: AWS::Region
            - ":"
            - Ref: AWS::AccountId
            - :stateMachine:dev.ConstructHub.ReleaseNotes"}},"with each
              package":{"Type":"Map","Comment":"Fetch release notes for each
              package","Next":"Continue as new","Iterator":{"StartAt":"Generate
              Release notes for a package","States":{"Generate Release notes for
              a package":{"Next":"With
              result","Retry":[{"ErrorEquals":["Lambda.ServiceException","Lambda.AWSLambdaException","Lambda.SdkClientException"],"IntervalSeconds":2,"MaxAttempts":6,"BackoffRate":2}],"Type":"Task","InputPath":"$.Body","ResultPath":"$.result","Resource":"
            - Fn::GetAtt:
                - ConstructHubReleaseNotesGithubChangelogFetcher1616748C
                - Arn
            - '"},"With
              result":{"Type":"Choice","Choices":[{"Variable":"$.result.error","StringEquals":"RequestQuotaExhausted","Next":"Make
              the message visible again for next
              iteration"},{"Variable":"$.result.error","StringEquals":"InvalidCredentials","Next":"Send
              message to DLQ when credentials are invalid"}],"Default":"remove
              the message from SQS"},"remove the message from
              SQS":{"End":true,"Type":"Task","ResultPath":"$.cleanup","Resource":"arn:'
            - Ref: AWS::Partition
            - :states:::aws-sdk:sqs:deleteMessage","Parameters":{"QueueUrl":"
            - Ref: ConstructHubReleaseNotesReleaseNotesFetchWorkerQueueCACEC29F
            - '","ReceiptHandle.$":"$.ReceiptHandle"}},"Make the message visible
              again for next
              iteration":{"End":true,"Type":"Task","Comment":"Make the message
              visible again so next iteration will consume
              it","ResultPath":"$.errorHandler","Resource":"arn:'
            - Ref: AWS::Partition
            - :states:::aws-sdk:sqs:changeMessageVisibility","Parameters":{"QueueUrl":"
            - Ref: ConstructHubReleaseNotesReleaseNotesFetchWorkerQueueCACEC29F
            - '","ReceiptHandle.$":"$.ReceiptHandle","VisibilityTimeout":0}},"Send
              message to DLQ when credentials are invalid":{"Next":"remove the
              message from SQS after sending to
              DLQ","Type":"Task","Comment":"Github credentials passed is
              invalid. Retrying wont help. Moving to
              DLQ","ResultPath":"$.errorHandler","Resource":"arn:'
            - Ref: AWS::Partition
            - :states:::aws-sdk:sqs:sendMessage","Parameters":{"QueueUrl":"
            - Ref: ConstructHubReleaseNotesReleaseNotesFetchWorkerQueueDLQ56BF53F1
            - '","MessageBody.$":"States.JsonToString($.Body)"}},"remove the
              message from SQS after sending to
              DLQ":{"End":true,"Type":"Task","ResultPath":"$.errorHandler","Resource":"arn:'
            - Ref: AWS::Partition
            - :states:::aws-sdk:sqs:deleteMessage","Parameters":{"QueueUrl":"
            - Ref: ConstructHubReleaseNotesReleaseNotesFetchWorkerQueueCACEC29F
            - '","ReceiptHandle.$":"$.ReceiptHandle"}}}},"ItemsPath":"$.messages"},"done":{"Type":"Succeed","Comment":"New
              instance started"},"Stopping this execution since Max concurrent
              execution has
              reached":{"Type":"Succeed"}},"TimeoutSeconds":86400}'
      StateMachineName: dev.ConstructHub.ReleaseNotes
      TracingConfiguration:
        Enabled: true
    DependsOn:
      - ConstructHubReleaseNotesStateMachineRoleDefaultPolicy425D1E83
      - ConstructHubReleaseNotesStateMachineRole0322C9EF
  ConstructHubReleaseNotesReleaseNotesGenerationFailure04ABD01D:
    Type: AWS::CloudWatch::Alarm
    Properties:
      ComparisonOperator: GreaterThanOrEqualToThreshold
      EvaluationPeriods: 2
      AlarmDescription:
        Fn::Join:
          - ""
          - - >-
              Release notes generation step function is failing!


              RunBook: https://github.com/cdklabs/construct-hub/blob/main/docs/operator-runbook.md


              Direct link to the function: /states/home#/statemachines/view/
            - Ref: ConstructHubReleaseNotesStateMachine8C711CC7
      AlarmName: dev/ConstructHub/ReleaseNotes/StateMachine / Failure
      Dimensions:
        - Name: StateMachineArn
          Value:
            Ref: ConstructHubReleaseNotesStateMachine8C711CC7
      MetricName: ExecutionsFailed
      Namespace: AWS/States
      Period: 300
      Statistic: Sum
      Threshold: 1
      TreatMissingData: notBreaching
  ConstructHubReleaseNotesReleaseNotesTriggerFailureFB225A5D:
    Type: AWS::CloudWatch::Alarm
    Properties:
      ComparisonOperator: GreaterThanOrEqualToThreshold
      EvaluationPeriods: 2
      AlarmDescription:
        Fn::Join:
          - ""
          - - >-
              Release notes generation trigger function is failing!


              RunBook: https://github.com/cdklabs/construct-hub/blob/main/docs/operator-runbook.md


              Direct link to the function: /lambda/home#/functions/
            - Ref: ConstructHubReleaseNotesReleaseNotesTriggerDD939C4F
      AlarmName: dev/ConstructHub/ReleaseNotes/ReleaseNotesTrigger / Failure
      Dimensions:
        - Name: FunctionName
          Value:
            Ref: ConstructHubReleaseNotesReleaseNotesTriggerDD939C4F
      MetricName: Errors
      Namespace: AWS/Lambda
      Period: 300
      Statistic: Sum
      Threshold: 1
      TreatMissingData: notBreaching
  ConstructHubReleaseNotesReleaseNotesInvalidGitHubCredentialsE84D7534:
    Type: AWS::CloudWatch::Alarm
    Properties:
      ComparisonOperator: GreaterThanOrEqualToThreshold
      EvaluationPeriods: 2
      AlarmDescription: >
        Release notes generation is failing due to Invalid GitHub token


        RunBook: https://github.com/cdklabs/construct-hub/blob/main/docs/operator-runbook.md
      AlarmName: dev/ConstructHub/ReleaseNotes/ ReleaseNotes / Invalid GitHub credential
      MetricName: InvalidCredentials
      Namespace: ConstructHub/ReleaseNotes
      Period: 300
      Statistic: Maximum
      Threshold: 1
      TreatMissingData: notBreaching
  ConstructHubIngestionDLQ3E96A5F2:
    Type: AWS::SQS::Queue
    Properties:
      KmsMasterKeyId: alias/aws/sqs
      MessageRetentionPeriod: 1209600
      VisibilityTimeout: 900
    UpdateReplacePolicy: Delete
    DeletionPolicy: Delete
  ConstructHubIngestionQueue1AD94CA3:
    Type: AWS::SQS::Queue
    Properties:
      KmsMasterKeyId: alias/aws/sqs
      MessageRetentionPeriod: 1209600
      RedrivePolicy:
        deadLetterTargetArn:
          Fn::GetAtt:
            - ConstructHubIngestionDLQ3E96A5F2
            - Arn
        maxReceiveCount: 5
      VisibilityTimeout: 900
    UpdateReplacePolicy: Delete
    DeletionPolicy: Delete
  ConstructHubIngestionConfigBucket0F0ED0B6:
    Type: AWS::S3::Bucket
    Properties:
      PublicAccessBlockConfiguration:
        BlockPublicAcls: true
        BlockPublicPolicy: true
        IgnorePublicAcls: true
        RestrictPublicBuckets: true
      Tags:
        - Key: aws-cdk:cr-owned:e7a34c7f
          Value: "true"
      VersioningConfiguration:
        Status: Enabled
    UpdateReplacePolicy: Retain
    DeletionPolicy: Retain
  ConstructHubIngestionConfigBucketPolicyF096914C:
    Type: AWS::S3::BucketPolicy
    Properties:
      Bucket:
        Ref: ConstructHubIngestionConfigBucket0F0ED0B6
      PolicyDocument:
        Statement:
          - Action: s3:*
            Condition:
              Bool:
                aws:SecureTransport: "false"
            Effect: Deny
            Principal:
              AWS: "*"
            Resource:
              - Fn::GetAtt:
                  - ConstructHubIngestionConfigBucket0F0ED0B6
                  - Arn
              - Fn::Join:
                  - ""
                  - - Fn::GetAtt:
                        - ConstructHubIngestionConfigBucket0F0ED0B6
                        - Arn
                    - /*
        Version: 2012-10-17
  ConstructHubIngestionFailoverConfigBucket079F82C3:
    Type: AWS::S3::Bucket
    Properties:
      PublicAccessBlockConfiguration:
        BlockPublicAcls: true
        BlockPublicPolicy: true
        IgnorePublicAcls: true
        RestrictPublicBuckets: true
      Tags:
        - Key: failover
          Value: "true"
      VersioningConfiguration:
        Status: Enabled
    UpdateReplacePolicy: Retain
    DeletionPolicy: Retain
  ConstructHubIngestionFailoverConfigBucketPolicyD45F3F6D:
    Type: AWS::S3::BucketPolicy
    Properties:
      Bucket:
        Ref: ConstructHubIngestionFailoverConfigBucket079F82C3
      PolicyDocument:
        Statement:
          - Action: s3:*
            Condition:
              Bool:
                aws:SecureTransport: "false"
            Effect: Deny
            Principal:
              AWS: "*"
            Resource:
              - Fn::GetAtt:
                  - ConstructHubIngestionFailoverConfigBucket079F82C3
                  - Arn
              - Fn::Join:
                  - ""
                  - - Fn::GetAtt:
                        - ConstructHubIngestionFailoverConfigBucket079F82C3
                        - Arn
                    - /*
        Version: 2012-10-17
  ConstructHubIngestionDeployIngestionConfigurationAwsCliLayerF77955C2:
    Type: AWS::Lambda::LayerVersion
    Properties:
      Content:
        S3Bucket:
          Fn::Sub: cdk-hnb659fds-assets-\${AWS::AccountId}-\${AWS::Region}
        S3Key: 55f133baccc1d0e4666b88328d51a8c2ff354c919b8e0fa9f045123a19df1b4e.zip
      Description: /opt/awscli/aws
  ConstructHubIngestionDeployIngestionConfigurationCustomResourceD7F243C1:
    Type: Custom::CDKBucketDeployment
    Properties:
      ServiceToken:
        Fn::GetAtt:
          - CustomCDKBucketDeployment8693BB64968944B69AAFB0CC9EB8756C81C01536
          - Arn
      SourceBucketNames:
        - Fn::Sub: cdk-hnb659fds-assets-\${AWS::AccountId}-\${AWS::Region}
      SourceObjectKeys:
        - b32de5d6fb92c01b03e93e387691b3f444ac4e9800273abf834874c427c640f0.zip
      DestinationBucketName:
        Ref: ConstructHubIngestionConfigBucket0F0ED0B6
      Prune: true
    UpdateReplacePolicy: Delete
    DeletionPolicy: Delete
  ConstructHubIngestionServiceRole6380BAB6:
    Type: AWS::IAM::Role
    Properties:
      AssumeRolePolicyDocument:
        Statement:
          - Action: sts:AssumeRole
            Effect: Allow
            Principal:
              Service: lambda.amazonaws.com
        Version: 2012-10-17
      ManagedPolicyArns:
        - Fn::Join:
            - ""
            - - "arn:"
              - Ref: AWS::Partition
              - :iam::aws:policy/service-role/AWSLambdaBasicExecutionRole
  ConstructHubIngestionServiceRoleDefaultPolicyC0D2B6F2:
    Type: AWS::IAM::Policy
    Properties:
      PolicyDocument:
        Statement:
          - Action:
              - xray:PutTraceSegments
              - xray:PutTelemetryRecords
            Effect: Allow
            Resource: "*"
          - Action:
              - s3:GetObject*
              - s3:GetBucket*
              - s3:List*
            Effect: Allow
            Resource:
              - Fn::GetAtt:
                  - ConstructHubIngestionConfigBucket0F0ED0B6
                  - Arn
              - Fn::Join:
                  - ""
                  - - Fn::GetAtt:
                        - ConstructHubIngestionConfigBucket0F0ED0B6
                        - Arn
                    - /*
          - Action:
              - s3:DeleteObject*
              - s3:PutObject
              - s3:PutObjectLegalHold
              - s3:PutObjectRetention
              - s3:PutObjectTagging
              - s3:PutObjectVersionTagging
              - s3:Abort*
            Effect: Allow
            Resource:
              - Fn::GetAtt:
                  - ConstructHubPackageDataDC5EF35E
                  - Arn
              - Fn::Join:
                  - ""
                  - - Fn::GetAtt:
                        - ConstructHubPackageDataDC5EF35E
                        - Arn
                    - /*
          - Action: sts:GetServiceBearerToken
            Condition:
              StringEquals:
                sts:AWSServiceName: codeartifact.amazonaws.com
            Effect: Allow
            Resource: "*"
          - Action:
              - codeartifact:GetAuthorizationToken
              - codeartifact:GetRepositoryEndpoint
              - codeartifact:ReadFromRepository
            Effect: Allow
            Resource:
              - Fn::GetAtt:
                  - ConstructHubCodeArtifactDomainFC30B796
                  - Arn
              - Fn::GetAtt:
                  - ConstructHubCodeArtifact1188409E
                  - Arn
              - Fn::GetAtt:
                  - ConstructHubCodeArtifactPublishing143CC07C
                  - Arn
          - Action:
              - codeartifact:PublishPackageVersion
              - codeartifact:PutPackageMetadata
            Effect: Allow
            Resource:
              Fn::Join:
                - ""
                - - "arn:"
                  - Ref: AWS::Partition
                  - ":codeartifact:"
                  - Ref: AWS::Region
                  - ":"
                  - Ref: AWS::AccountId
                  - :package/
                  - Fn::GetAtt:
                      - ConstructHubCodeArtifact1188409E
                      - DomainName
                  - /
                  - Fn::GetAtt:
                      - ConstructHubCodeArtifactPublishing143CC07C
                      - Name
                  - /npm/*
          - Action: states:StartExecution
            Effect: Allow
            Resource:
              Ref: ConstructHubOrchestration39161A46
          - Action:
              - sqs:ReceiveMessage
              - sqs:ChangeMessageVisibility
              - sqs:GetQueueUrl
              - sqs:DeleteMessage
              - sqs:GetQueueAttributes
            Effect: Allow
            Resource:
              Fn::GetAtt:
                - ConstructHubIngestionQueue1AD94CA3
                - Arn
          - Action:
              - sqs:ReceiveMessage
              - sqs:ChangeMessageVisibility
              - sqs:GetQueueUrl
              - sqs:DeleteMessage
              - sqs:GetQueueAttributes
            Effect: Allow
            Resource:
              Fn::GetAtt:
                - ConstructHubIngestionDLQ3E96A5F2
                - Arn
          - Action:
              - sqs:SendMessage
              - sqs:GetQueueAttributes
              - sqs:GetQueueUrl
            Effect: Allow
            Resource:
              Fn::GetAtt:
                - ConstructHubReleaseNotesChangeLogFetchQueue2D5BA633
                - Arn
          - Action:
              - s3:GetObject*
              - s3:GetBucket*
              - s3:List*
            Effect: Allow
            Resource:
              - Fn::GetAtt:
                  - ConstructHubPackageDataDC5EF35E
                  - Arn
              - Fn::Join:
                  - ""
                  - - Fn::GetAtt:
                        - ConstructHubPackageDataDC5EF35E
                        - Arn
                    - /data/*/package.tgz
          - Action:
              - sqs:ReceiveMessage
              - sqs:ChangeMessageVisibility
              - sqs:GetQueueUrl
              - sqs:DeleteMessage
              - sqs:GetQueueAttributes
            Effect: Allow
            Resource:
              Fn::GetAtt:
                - ConstructHubIngestionReprocessQueueADCE803E
                - Arn
          - Action:
              - s3:GetObject*
              - s3:GetBucket*
              - s3:List*
            Effect: Allow
            Resource:
              - Fn::GetAtt:
                  - ConstructHubSourcesNpmJsStagingBucketB286F0E6
                  - Arn
              - Fn::Join:
                  - ""
                  - - Fn::GetAtt:
                        - ConstructHubSourcesNpmJsStagingBucketB286F0E6
                        - Arn
                    - /*
        Version: 2012-10-17
      PolicyName: ConstructHubIngestionServiceRoleDefaultPolicyC0D2B6F2
      Roles:
        - Ref: ConstructHubIngestionServiceRole6380BAB6
  ConstructHubIngestion407909CE:
    Type: AWS::Lambda::Function
    Properties:
      Code:
        S3Bucket:
          Fn::Sub: cdk-hnb659fds-assets-\${AWS::AccountId}-\${AWS::Region}
        S3Key: b0cb8d609393bc8ef78e82aa8bc741afd74d7641670269a3911a5569114de601.zip
      Role:
        Fn::GetAtt:
          - ConstructHubIngestionServiceRole6380BAB6
          - Arn
      Description: "[ConstructHub/Ingestion] Ingests new package versions into the
        Construct Hub"
      Environment:
        Variables:
          AWS_EMF_ENVIRONMENT: Local
          BUCKET_NAME:
            Ref: ConstructHubPackageDataDC5EF35E
          CONFIG_BUCKET_NAME:
            Ref: ConstructHubIngestionConfigBucket0F0ED0B6
          CONFIG_FILE_KEY: config.json
          STATE_MACHINE_ARN:
            Ref: ConstructHubOrchestration39161A46
          CODE_ARTIFACT_REPOSITORY_ENDPOINT:
            Fn::GetAtt:
              - ConstructHubCodeArtifactGetPublishingEndpoint6394DEF7
              - repositoryEndpoint
          CODE_ARTIFACT_DOMAIN_NAME:
            Fn::GetAtt:
              - ConstructHubCodeArtifact1188409E
              - DomainName
          CODE_ARTIFACT_DOMAIN_OWNER:
            Fn::GetAtt:
              - ConstructHubCodeArtifact1188409E
              - DomainOwner
          RELEASE_NOTES_FETCH_QUEUE_URL:
            Ref: ConstructHubReleaseNotesChangeLogFetchQueue2D5BA633
      Handler: index.handler
      MemorySize: 10240
      Runtime: nodejs14.x
      Timeout: 900
      TracingConfig:
        Mode: Active
    DependsOn:
      - ConstructHubIngestionServiceRoleDefaultPolicyC0D2B6F2
      - ConstructHubIngestionServiceRole6380BAB6
  ConstructHubIngestionLogRetention98263C90:
    Type: Custom::LogRetention
    Properties:
      ServiceToken:
        Fn::GetAtt:
          - LogRetentionaae0aa3c5b4d4f87b02d85b201efdd8aFD4BFC8A
          - Arn
      LogGroupName:
        Fn::Join:
          - ""
          - - /aws/lambda/
            - Ref: ConstructHubIngestion407909CE
      RetentionInDays: 7
  ConstructHubIngestionSqsEventSourcedevConstructHubIngestionQueue9A801AAF9844496F:
    Type: AWS::Lambda::EventSourceMapping
    Properties:
      FunctionName:
        Ref: ConstructHubIngestion407909CE
      BatchSize: 1
      EventSourceArn:
        Fn::GetAtt:
          - ConstructHubIngestionQueue1AD94CA3
          - Arn
  ConstructHubIngestionSqsEventSourcedevConstructHubIngestionDLQ79BE912AA5AF0394:
    Type: AWS::Lambda::EventSourceMapping
    Properties:
      FunctionName:
        Ref: ConstructHubIngestion407909CE
      BatchSize: 1
      Enabled: false
      EventSourceArn:
        Fn::GetAtt:
          - ConstructHubIngestionDLQ3E96A5F2
          - Arn
  ConstructHubIngestionSqsEventSourcedevConstructHubIngestionReprocessQueueF70FBCD54436FF12:
    Type: AWS::Lambda::EventSourceMapping
    Properties:
      FunctionName:
        Ref: ConstructHubIngestion407909CE
      BatchSize: 1
      EventSourceArn:
        Fn::GetAtt:
          - ConstructHubIngestionReprocessQueueADCE803E
          - Arn
  ConstructHubIngestionReprocessQueueADCE803E:
    Type: AWS::SQS::Queue
    Properties:
      KmsMasterKeyId: alias/aws/sqs
      MessageRetentionPeriod: 1209600
      RedrivePolicy:
        deadLetterTargetArn:
          Fn::GetAtt:
            - ConstructHubIngestionDLQ3E96A5F2
            - Arn
        maxReceiveCount: 5
      VisibilityTimeout: 900
    UpdateReplacePolicy: Delete
    DeletionPolicy: Delete
  ConstructHubIngestionReprocessWorkflowFunctionServiceRoleA59056B1:
    Type: AWS::IAM::Role
    Properties:
      AssumeRolePolicyDocument:
        Statement:
          - Action: sts:AssumeRole
            Effect: Allow
            Principal:
              Service: lambda.amazonaws.com
        Version: 2012-10-17
      ManagedPolicyArns:
        - Fn::Join:
            - ""
            - - "arn:"
              - Ref: AWS::Partition
              - :iam::aws:policy/service-role/AWSLambdaBasicExecutionRole
  ConstructHubIngestionReprocessWorkflowFunctionServiceRoleDefaultPolicyF528A135:
    Type: AWS::IAM::Policy
    Properties:
      PolicyDocument:
        Statement:
          - Action:
              - xray:PutTraceSegments
              - xray:PutTelemetryRecords
            Effect: Allow
            Resource: "*"
          - Action:
              - sqs:SendMessage
              - sqs:GetQueueAttributes
              - sqs:GetQueueUrl
            Effect: Allow
            Resource:
              Fn::GetAtt:
                - ConstructHubIngestionReprocessQueueADCE803E
                - Arn
          - Action:
              - s3:GetObject*
              - s3:GetBucket*
              - s3:List*
            Effect: Allow
            Resource:
              - Fn::GetAtt:
                  - ConstructHubPackageDataDC5EF35E
                  - Arn
              - Fn::Join:
                  - ""
                  - - Fn::GetAtt:
                        - ConstructHubPackageDataDC5EF35E
                        - Arn
                    - /data/*/metadata.json
          - Action:
              - s3:GetObject*
              - s3:GetBucket*
              - s3:List*
            Effect: Allow
            Resource:
              - Fn::GetAtt:
                  - ConstructHubPackageDataDC5EF35E
                  - Arn
              - Fn::Join:
                  - ""
                  - - Fn::GetAtt:
                        - ConstructHubPackageDataDC5EF35E
                        - Arn
                    - /data/*/package.tgz
        Version: 2012-10-17
      PolicyName: ConstructHubIngestionReprocessWorkflowFunctionServiceRoleDefaultPolicyF528A135
      Roles:
        - Ref: ConstructHubIngestionReprocessWorkflowFunctionServiceRoleA59056B1
  ConstructHubIngestionReprocessWorkflowFunction47A2DE6E:
    Type: AWS::Lambda::Function
    Properties:
      Code:
        S3Bucket:
          Fn::Sub: cdk-hnb659fds-assets-\${AWS::AccountId}-\${AWS::Region}
        S3Key: 1c4f7fe80ce7de65bdcc4d0b95d67c76d3b63a762058e5158475350f35c78d53.zip
      Role:
        Fn::GetAtt:
          - ConstructHubIngestionReprocessWorkflowFunctionServiceRoleA59056B1
          - Arn
      Description: "[ConstructHub/Ingestion/ReIngest] The function used to reprocess
        packages through ingestion"
      Environment:
        Variables:
          BUCKET_NAME:
            Ref: ConstructHubPackageDataDC5EF35E
          QUEUE_URL:
            Ref: ConstructHubIngestionReprocessQueueADCE803E
      Handler: index.handler
      MemorySize: 10240
      Runtime: nodejs14.x
      Timeout: 180
      TracingConfig:
        Mode: Active
    DependsOn:
      - ConstructHubIngestionReprocessWorkflowFunctionServiceRoleDefaultPolicyF528A135
      - ConstructHubIngestionReprocessWorkflowFunctionServiceRoleA59056B1
  ConstructHubIngestionReprocessWorkflowStateMachineRoleA07E1479:
    Type: AWS::IAM::Role
    Properties:
      AssumeRolePolicyDocument:
        Statement:
          - Action: sts:AssumeRole
            Effect: Allow
            Principal:
              Service:
                Fn::FindInMap:
                  - ServiceprincipalMap
                  - Ref: AWS::Region
                  - states
        Version: 2012-10-17
  ConstructHubIngestionReprocessWorkflowStateMachineRoleDefaultPolicy3A21E747:
    Type: AWS::IAM::Policy
    Properties:
      PolicyDocument:
        Statement:
          - Action: s3:ListBucket
            Effect: Allow
            Resource:
              Fn::GetAtt:
                - ConstructHubPackageDataDC5EF35E
                - Arn
          - Action: states:StartExecution
            Effect: Allow
            Resource:
              Fn::Join:
                - ""
                - - "arn:"
                  - Ref: AWS::Partition
                  - ":states:"
                  - Ref: AWS::Region
                  - ":"
                  - Ref: AWS::AccountId
                  - :stateMachine:dev.ConstructHub.Ingestion.ReprocessWorkflow
          - Action: lambda:InvokeFunction
            Effect: Allow
            Resource:
              - Fn::GetAtt:
                  - ConstructHubIngestionReprocessWorkflowFunction47A2DE6E
                  - Arn
              - Fn::Join:
                  - ""
                  - - Fn::GetAtt:
                        - ConstructHubIngestionReprocessWorkflowFunction47A2DE6E
                        - Arn
                    - :*
          - Action:
              - s3:GetObject*
              - s3:GetBucket*
              - s3:List*
            Effect: Allow
            Resource:
              - Fn::GetAtt:
                  - ConstructHubPackageDataDC5EF35E
                  - Arn
              - Fn::Join:
                  - ""
                  - - Fn::GetAtt:
                        - ConstructHubPackageDataDC5EF35E
                        - Arn
                    - /*
          - Action:
              - sqs:SendMessage
              - sqs:GetQueueAttributes
              - sqs:GetQueueUrl
            Effect: Allow
            Resource:
              Fn::GetAtt:
                - ConstructHubIngestionReprocessQueueADCE803E
                - Arn
        Version: 2012-10-17
      PolicyName: ConstructHubIngestionReprocessWorkflowStateMachineRoleDefaultPolicy3A21E747
      Roles:
        - Ref: ConstructHubIngestionReprocessWorkflowStateMachineRoleA07E1479
  ConstructHubIngestionReprocessWorkflowStateMachine3708141C:
    Type: AWS::StepFunctions::StateMachine
    Properties:
      RoleArn:
        Fn::GetAtt:
          - ConstructHubIngestionReprocessWorkflowStateMachineRoleA07E1479
          - Arn
      DefinitionString:
        Fn::Join:
          - ""
          - - '{"StartAt":"Has a ContinuationToken?","States":{"Has a
              ContinuationToken?":{"Type":"Choice","Choices":[{"Variable":"$.ContinuationToken","IsPresent":true,"Next":"S3.ListObjectsV2(NextPage)"}],"Default":"S3.ListObjectsV2(FirstPage)"},"S3.ListObjectsV2(FirstPage)":{"Next":"Is
              there
              more?","Retry":[{"ErrorEquals":["S3.SdkClientException"]}],"Type":"Task","ResultPath":"$.response","Resource":"arn:'
            - Ref: AWS::Partition
            - :states:::aws-sdk:s3:listObjectsV2","Parameters":{"Bucket":"
            - Ref: ConstructHubPackageDataDC5EF35E
            - '","Prefix":"data/"}},"Is there
              more?":{"Type":"Choice","Choices":[{"Variable":"$.response.NextContinuationToken","IsPresent":true,"Next":"Give
              room for on-demand work"}],"Default":"Process
              Result"},"S3.ListObjectsV2(NextPage)":{"Next":"Is there
              more?","Retry":[{"ErrorEquals":["S3.SdkClientException"]}],"Type":"Task","ResultPath":"$.response","Resource":"arn:'
            - Ref: AWS::Partition
            - :states:::aws-sdk:s3:listObjectsV2","Parameters":{"Bucket":"
            - Ref: ConstructHubPackageDataDC5EF35E
            - '","ContinuationToken.$":"$.ContinuationToken","Prefix":"data/"}},"Process
              Result":{"Type":"Map","ResultPath":null,"End":true,"Iterator":{"StartAt":"Is
              metadata object?","States":{"Is metadata
              object?":{"Type":"Choice","Choices":[{"Variable":"$.Key","StringMatches":"*/metadata.json","Next":"Send
              for reprocessing"}],"Default":"Nothing to do"},"Nothing to
              do":{"Type":"Succeed"},"Send for
              reprocessing":{"End":true,"Retry":[{"ErrorEquals":["Lambda.ServiceException","Lambda.AWSLambdaException","Lambda.SdkClientException"],"IntervalSeconds":2,"MaxAttempts":6,"BackoffRate":2},{"ErrorEquals":["Lambda.TooManyRequestsException"],"IntervalSeconds":60,"MaxAttempts":30,"BackoffRate":1.1}],"Type":"Task","Resource":"arn:'
            - Ref: AWS::Partition
            - :states:::lambda:invoke","Parameters":{"FunctionName":"
            - Fn::GetAtt:
                - ConstructHubIngestionReprocessWorkflowFunction47A2DE6E
                - Arn
            - '","Payload.$":"$"}}}},"ItemsPath":"$.response.Contents"},"Continue
              as new":{"Next":"Process
              Result","Retry":[{"ErrorEquals":["StepFunctions.ExecutionLimitExceeded"]}],"Type":"Task","ResultPath":null,"Resource":"arn:'
            - Ref: AWS::Partition
            - ':states:::states:startExecution","Parameters":{"Input":{"ContinuationToken.$":"$.response.NextContinuationToken","AWS_STEP_FUNCTIONS_STARTED_BY_EXECUTION_ID.$":"$$.Execution.Id"},"StateMachineArn":"arn:'
            - Ref: AWS::Partition
            - ":states:"
            - Ref: AWS::Region
            - ":"
            - Ref: AWS::AccountId
            - :stateMachine:dev.ConstructHub.Ingestion.ReprocessWorkflow"}},"Give
              room for on-demand
              work":{"Type":"Wait","Seconds":15,"Next":"Continue as
              new"}},"TimeoutSeconds":3600}
      StateMachineName: dev.ConstructHub.Ingestion.ReprocessWorkflow
    DependsOn:
      - ConstructHubIngestionReprocessWorkflowStateMachineRoleDefaultPolicy3A21E747
      - ConstructHubIngestionReprocessWorkflowStateMachineRoleA07E1479
  ConstructHubIngestionDLQAlarm83BD1903:
    Type: AWS::CloudWatch::Alarm
    Properties:
      ComparisonOperator: GreaterThanOrEqualToThreshold
      EvaluationPeriods: 1
      AlarmDescription:
        Fn::Join:
          - ""
          - - >-
              The dead-letter queue for the Ingestion function is not empty!


              RunBook: https://github.com/cdklabs/construct-hub/blob/main/docs/operator-runbook.md


              Direct link to the queue: /sqs/v2/home#/queues/https%3A%2F%2Fsqs.
            - Ref: AWS::Region
            - .amazonaws.com%2F
            - Ref: AWS::AccountId
            - "%2F"
            - Fn::GetAtt:
                - ConstructHubIngestionDLQ3E96A5F2
                - QueueName
            - |-
              
              Direct link to the function: /lambda/home#/functions/
            - Ref: ConstructHubIngestion407909CE
      AlarmName: dev/ConstructHub/Ingestion/DLQNotEmpty
      Metrics:
        - Expression: m1 + m2
          Id: expr_1
        - Id: m1
          MetricStat:
            Metric:
              Dimensions:
                - Name: QueueName
                  Value:
                    Fn::GetAtt:
                      - ConstructHubIngestionDLQ3E96A5F2
                      - QueueName
              MetricName: ApproximateNumberOfMessagesVisible
              Namespace: AWS/SQS
            Period: 300
            Stat: Maximum
          ReturnData: false
        - Id: m2
          MetricStat:
            Metric:
              Dimensions:
                - Name: QueueName
                  Value:
                    Fn::GetAtt:
                      - ConstructHubIngestionDLQ3E96A5F2
                      - QueueName
              MetricName: ApproximateNumberOfMessagesNotVisible
              Namespace: AWS/SQS
            Period: 300
            Stat: Maximum
          ReturnData: false
      Threshold: 1
      TreatMissingData: notBreaching
  ConstructHubIngestionFailureAlarm9D0028DD:
    Type: AWS::CloudWatch::Alarm
    Properties:
      ComparisonOperator: GreaterThanOrEqualToThreshold
      EvaluationPeriods: 2
      AlarmDescription:
        Fn::Join:
          - ""
          - - >-
              The Ingestion function is failing!


              RunBook: https://github.com/cdklabs/construct-hub/blob/main/docs/operator-runbook.md


              Direct link to the function: /lambda/home#/functions/
            - Ref: ConstructHubIngestion407909CE
      AlarmName: dev/ConstructHub/Ingestion/Failure
      Dimensions:
        - Name: FunctionName
          Value:
            Ref: ConstructHubIngestion407909CE
      MetricName: Errors
      Namespace: AWS/Lambda
      Period: 300
      Statistic: Sum
      Threshold: 1
      TreatMissingData: notBreaching
  ConstructHubLicenseListBucket9334047F:
    Type: AWS::S3::Bucket
    Properties:
      BucketEncryption:
        ServerSideEncryptionConfiguration:
          - ServerSideEncryptionByDefault:
              SSEAlgorithm: AES256
      PublicAccessBlockConfiguration:
        BlockPublicAcls: true
        BlockPublicPolicy: true
        IgnorePublicAcls: true
        RestrictPublicBuckets: true
      Tags:
        - Key: aws-cdk:cr-owned:e51f6386
          Value: "true"
      VersioningConfiguration:
        Status: Enabled
    UpdateReplacePolicy: Retain
    DeletionPolicy: Retain
  ConstructHubLicenseListBucketPolicy817F92CD:
    Type: AWS::S3::BucketPolicy
    Properties:
      Bucket:
        Ref: ConstructHubLicenseListBucket9334047F
      PolicyDocument:
        Statement:
          - Action: s3:*
            Condition:
              Bool:
                aws:SecureTransport: "false"
            Effect: Deny
            Principal:
              AWS: "*"
            Resource:
              - Fn::GetAtt:
                  - ConstructHubLicenseListBucket9334047F
                  - Arn
              - Fn::Join:
                  - ""
                  - - Fn::GetAtt:
                        - ConstructHubLicenseListBucket9334047F
                        - Arn
                    - /*
        Version: 2012-10-17
  ConstructHubLicenseListFailoverBucketA96D2AAF:
    Type: AWS::S3::Bucket
    Properties:
      BucketEncryption:
        ServerSideEncryptionConfiguration:
          - ServerSideEncryptionByDefault:
              SSEAlgorithm: AES256
      PublicAccessBlockConfiguration:
        BlockPublicAcls: true
        BlockPublicPolicy: true
        IgnorePublicAcls: true
        RestrictPublicBuckets: true
      Tags:
        - Key: failover
          Value: "true"
      VersioningConfiguration:
        Status: Enabled
    UpdateReplacePolicy: Retain
    DeletionPolicy: Retain
  ConstructHubLicenseListFailoverBucketPolicy7F222A76:
    Type: AWS::S3::BucketPolicy
    Properties:
      Bucket:
        Ref: ConstructHubLicenseListFailoverBucketA96D2AAF
      PolicyDocument:
        Statement:
          - Action: s3:*
            Condition:
              Bool:
                aws:SecureTransport: "false"
            Effect: Deny
            Principal:
              AWS: "*"
            Resource:
              - Fn::GetAtt:
                  - ConstructHubLicenseListFailoverBucketA96D2AAF
                  - Arn
              - Fn::Join:
                  - ""
                  - - Fn::GetAtt:
                        - ConstructHubLicenseListFailoverBucketA96D2AAF
                        - Arn
                    - /*
        Version: 2012-10-17
  ConstructHubLicenseListAwsCliLayer59592811:
    Type: AWS::Lambda::LayerVersion
    Properties:
      Content:
        S3Bucket:
          Fn::Sub: cdk-hnb659fds-assets-\${AWS::AccountId}-\${AWS::Region}
        S3Key: 55f133baccc1d0e4666b88328d51a8c2ff354c919b8e0fa9f045123a19df1b4e.zip
      Description: /opt/awscli/aws
  ConstructHubLicenseListCustomResource323F0FD4:
    Type: Custom::CDKBucketDeployment
    Properties:
      ServiceToken:
        Fn::GetAtt:
          - CustomCDKBucketDeployment8693BB64968944B69AAFB0CC9EB8756C81C01536
          - Arn
      SourceBucketNames:
        - Fn::Sub: cdk-hnb659fds-assets-\${AWS::AccountId}-\${AWS::Region}
      SourceObjectKeys:
        - 6854d23da8a48ceaea76fcdd5aae5fc68d1b0c20cb011569ccddbb1b6ddcb68d.zip
      DestinationBucketName:
        Ref: ConstructHubLicenseListBucket9334047F
      RetainOnDelete: true
      Prune: true
    UpdateReplacePolicy: Delete
    DeletionPolicy: Delete
  ConstructHubWebAppWebsiteBucket4B2B9DB2:
    Type: AWS::S3::Bucket
    Properties:
      PublicAccessBlockConfiguration:
        BlockPublicAcls: true
        BlockPublicPolicy: true
        IgnorePublicAcls: true
        RestrictPublicBuckets: true
      Tags:
        - Key: aws-cdk:cr-owned:74149cf2
          Value: "true"
        - Key: aws-cdk:cr-owned:d7894bf2
          Value: "true"
    UpdateReplacePolicy: Retain
    DeletionPolicy: Retain
  ConstructHubWebAppWebsiteBucketPolicy17174C06:
    Type: AWS::S3::BucketPolicy
    Properties:
      Bucket:
        Ref: ConstructHubWebAppWebsiteBucket4B2B9DB2
      PolicyDocument:
        Statement:
          - Action: s3:*
            Condition:
              Bool:
                aws:SecureTransport: "false"
            Effect: Deny
            Principal:
              AWS: "*"
            Resource:
              - Fn::GetAtt:
                  - ConstructHubWebAppWebsiteBucket4B2B9DB2
                  - Arn
              - Fn::Join:
                  - ""
                  - - Fn::GetAtt:
                        - ConstructHubWebAppWebsiteBucket4B2B9DB2
                        - Arn
                    - /*
          - Action: s3:GetObject
            Effect: Allow
            Principal:
              CanonicalUser:
                Fn::GetAtt:
                  - ConstructHubWebAppDistributionOrigin1S3Origin694AF937
                  - S3CanonicalUserId
            Resource:
              Fn::Join:
                - ""
                - - Fn::GetAtt:
                      - ConstructHubWebAppWebsiteBucket4B2B9DB2
                      - Arn
                  - /*
        Version: 2012-10-17
  ConstructHubWebAppFailoverWebsiteBucketE69CC2C7:
    Type: AWS::S3::Bucket
    Properties:
      PublicAccessBlockConfiguration:
        BlockPublicAcls: true
        BlockPublicPolicy: true
        IgnorePublicAcls: true
        RestrictPublicBuckets: true
      Tags:
        - Key: failover
          Value: "true"
    UpdateReplacePolicy: Retain
    DeletionPolicy: Retain
  ConstructHubWebAppFailoverWebsiteBucketPolicy7303D09F:
    Type: AWS::S3::BucketPolicy
    Properties:
      Bucket:
        Ref: ConstructHubWebAppFailoverWebsiteBucketE69CC2C7
      PolicyDocument:
        Statement:
          - Action: s3:*
            Condition:
              Bool:
                aws:SecureTransport: "false"
            Effect: Deny
            Principal:
              AWS: "*"
            Resource:
              - Fn::GetAtt:
                  - ConstructHubWebAppFailoverWebsiteBucketE69CC2C7
                  - Arn
              - Fn::Join:
                  - ""
                  - - Fn::GetAtt:
                        - ConstructHubWebAppFailoverWebsiteBucketE69CC2C7
                        - Arn
                    - /*
        Version: 2012-10-17
  ConstructHubWebAppAddHeadersFunctionc8e10155f2162f48ff533f91d4832060d5a08c2d5c7E9FDB69:
    Type: AWS::CloudFront::Function
    Properties:
      Name: AddHeadersFunctionc8e10155f2162f48ff533f91d4832060d5a08c2d5c
      AutoPublish: true
      FunctionCode: >-
        "use strict";

        // @ts-ignore

        function handler(event) {
            var response = event.response;
            var headers = response.headers;
            headers['x-frame-options'] = { value: 'deny' };
            headers['x-xss-protection'] = { value: '1; mode=block' };
            headers['x-content-type-options'] = { value: 'nosniff' };
            headers['strict-transport-security'] = {
                value: 'max-age=47304000; includeSubDomains',
            };
            headers['content-security-policy'] = {
                value: [
                    "default-src 'self' 'unsafe-inline' https://*.awsstatic.com;",
                    [
                        'connect-src',
                        "'self'",
                        'https://d2c-alpha.dse.marketing.aws.a2z.com',
                        'https://vs-alpha.aws.amazon.com',
                        'https://d2c-beta.dse.marketing.aws.a2z.com',
                        'https://vs-beta.aws.amazon.com',
                        'https://d2c-gamma.dse.marketing.aws.a2z.com',
                        'https://vs-gamma.aws.amazon.com',
                        'https://vs.aws.amazon.com',
                        'https://d2c.aws.amazon.com',
                        'https://*.shortbread.aws.dev',
                        'https://a0.awsstatic.com/',
                        'https://amazonwebservices.d2.sc.omtrdc.net',
                        'https://aws.demdex.net',
                        'https://dpm.demdex.net',
                        'https://cm.everesttech.net;',
                    ].join(' '),
                    'frame-src https://aws.demdex.net https://dpm.demdex.net;',
                    "img-src 'self' https://* https://a0.awsstatic.com/ https://amazonwebservices.d2.sc.omtrdc.net https://aws.demdex.net https://dpm.demdex.net https://cm.everesttech.net;",
                    "object-src 'none';",
                    "style-src 'self' 'unsafe-inline';",
                ].join(' '),
            };
            return response;
        }

        //# sourceMappingURL=data:application/json;base64,eyJ2ZXJzaW9uIjozLCJmaWxlIjoicmVzcG9uc2UtZnVuY3Rpb24uanMiLCJzb3VyY2VSb290IjoiIiwic291cmNlcyI6WyIuLi8uLi8uLi9zcmMvd2ViYXBwL3Jlc3BvbnNlLWZ1bmN0aW9uL3Jlc3BvbnNlLWZ1bmN0aW9uLnRzIl0sIm5hbWVzIjpbXSwibWFwcGluZ3MiOiI7QUFTQSxhQUFhO0FBQ2IsU0FBUyxPQUFPLENBQUMsS0FBeUI7SUFDeEMsSUFBSSxRQUFRLEdBQUcsS0FBSyxDQUFDLFFBQVEsQ0FBQztJQUM5QixJQUFJLE9BQU8sR0FBRyxRQUFRLENBQUMsT0FBTyxDQUFDO0lBRS9CLE9BQU8sQ0FBQyxpQkFBaUIsQ0FBQyxHQUFHLEVBQUUsS0FBSyxFQUFFLE1BQU0sRUFBRSxDQUFDO0lBQy9DLE9BQU8sQ0FBQyxrQkFBa0IsQ0FBQyxHQUFHLEVBQUUsS0FBSyxFQUFFLGVBQWUsRUFBRSxDQUFDO0lBQ3pELE9BQU8sQ0FBQyx3QkFBd0IsQ0FBQyxHQUFHLEVBQUUsS0FBSyxFQUFFLFNBQVMsRUFBRSxDQUFDO0lBQ3pELE9BQU8sQ0FBQywyQkFBMkIsQ0FBQyxHQUFHO1FBQ3JDLEtBQUssRUFBRSxxQ0FBcUM7S0FDN0MsQ0FBQztJQUNGLE9BQU8sQ0FBQyx5QkFBeUIsQ0FBQyxHQUFHO1FBQ25DLEtBQUssRUFBRTtZQUNMLDZEQUE2RDtZQUM3RDtnQkFDRSxhQUFhO2dCQUNiLFFBQVE7Z0JBQ1IsNkNBQTZDO2dCQUM3QyxpQ0FBaUM7Z0JBQ2pDLDRDQUE0QztnQkFDNUMsZ0NBQWdDO2dCQUNoQyw2Q0FBNkM7Z0JBQzdDLGlDQUFpQztnQkFDakMsMkJBQTJCO2dCQUMzQiw0QkFBNEI7Z0JBQzVCLDhCQUE4QjtnQkFDOUIsMkJBQTJCO2dCQUMzQiw0Q0FBNEM7Z0JBQzVDLHdCQUF3QjtnQkFDeEIsd0JBQXdCO2dCQUN4Qiw2QkFBNkI7YUFDOUIsQ0FBQyxJQUFJLENBQUMsR0FBRyxDQUFDO1lBQ1gsMERBQTBEO1lBQzFELHlLQUF5SztZQUN6SyxvQkFBb0I7WUFDcEIsbUNBQW1DO1NBQ3BDLENBQUMsSUFBSSxDQUFDLEdBQUcsQ0FBQztLQUNaLENBQUM7SUFFRixPQUFPLFFBQVEsQ0FBQztBQUNsQixDQUFDIiwic291cmNlc0NvbnRlbnQiOlsiaW50ZXJmYWNlIENsb3VkRnJvbnRSZXNwb25zZSB7XG4gIHJlc3BvbnNlOiBhbnk7XG4gIGhlYWRlcnM6IHtcbiAgICBba2V5OiBzdHJpbmddOiB7XG4gICAgICB2YWx1ZTogc3RyaW5nO1xuICAgIH07XG4gIH07XG59XG5cbi8vIEB0cy1pZ25vcmVcbmZ1bmN0aW9uIGhhbmRsZXIoZXZlbnQ6IENsb3VkRnJvbnRSZXNwb25zZSkge1xuICB2YXIgcmVzcG9uc2UgPSBldmVudC5yZXNwb25zZTtcbiAgdmFyIGhlYWRlcnMgPSByZXNwb25zZS5oZWFkZXJzO1xuXG4gIGhlYWRlcnNbJ3gtZnJhbWUtb3B0aW9ucyddID0geyB2YWx1ZTogJ2RlbnknIH07XG4gIGhlYWRlcnNbJ3gteHNzLXByb3RlY3Rpb24nXSA9IHsgdmFsdWU6ICcxOyBtb2RlPWJsb2NrJyB9O1xuICBoZWFkZXJzWyd4LWNvbnRlbnQtdHlwZS1vcHRpb25zJ10gPSB7IHZhbHVlOiAnbm9zbmlmZicgfTtcbiAgaGVhZGVyc1snc3RyaWN0LXRyYW5zcG9ydC1zZWN1cml0eSddID0ge1xuICAgIHZhbHVlOiAnbWF4LWFnZT00NzMwNDAwMDsgaW5jbHVkZVN1YkRvbWFpbnMnLFxuICB9O1xuICBoZWFkZXJzWydjb250ZW50LXNlY3VyaXR5LXBvbGljeSddID0ge1xuICAgIHZhbHVlOiBbXG4gICAgICBcImRlZmF1bHQtc3JjICdzZWxmJyAndW5zYWZlLWlubGluZScgaHR0cHM6Ly8qLmF3c3N0YXRpYy5jb207XCIsXG4gICAgICBbXG4gICAgICAgICdjb25uZWN0LXNyYycsXG4gICAgICAgIFwiJ3NlbGYnXCIsXG4gICAgICAgICdodHRwczovL2QyYy1hbHBoYS5kc2UubWFya2V0aW5nLmF3cy5hMnouY29tJyxcbiAgICAgICAgJ2h0dHBzOi8vdnMtYWxwaGEuYXdzLmFtYXpvbi5jb20nLFxuICAgICAgICAnaHR0cHM6Ly9kMmMtYmV0YS5kc2UubWFya2V0aW5nLmF3cy5hMnouY29tJyxcbiAgICAgICAgJ2h0dHBzOi8vdnMtYmV0YS5hd3MuYW1hem9uLmNvbScsXG4gICAgICAgICdodHRwczovL2QyYy1nYW1tYS5kc2UubWFya2V0aW5nLmF3cy5hMnouY29tJyxcbiAgICAgICAgJ2h0dHBzOi8vdnMtZ2FtbWEuYXdzLmFtYXpvbi5jb20nLFxuICAgICAgICAnaHR0cHM6Ly92cy5hd3MuYW1hem9uLmNvbScsXG4gICAgICAgICdodHRwczovL2QyYy5hd3MuYW1hem9uLmNvbScsXG4gICAgICAgICdodHRwczovLyouc2hvcnRicmVhZC5hd3MuZGV2JyxcbiAgICAgICAgJ2h0dHBzOi8vYTAuYXdzc3RhdGljLmNvbS8nLFxuICAgICAgICAnaHR0cHM6Ly9hbWF6b253ZWJzZXJ2aWNlcy5kMi5zYy5vbXRyZGMubmV0JyxcbiAgICAgICAgJ2h0dHBzOi8vYXdzLmRlbWRleC5uZXQnLFxuICAgICAgICAnaHR0cHM6Ly9kcG0uZGVtZGV4Lm5ldCcsXG4gICAgICAgICdodHRwczovL2NtLmV2ZXJlc3R0ZWNoLm5ldDsnLFxuICAgICAgXS5qb2luKCcgJyksXG4gICAgICAnZnJhbWUtc3JjIGh0dHBzOi8vYXdzLmRlbWRleC5uZXQgaHR0cHM6Ly9kcG0uZGVtZGV4Lm5ldDsnLFxuICAgICAgXCJpbWctc3JjICdzZWxmJyBodHRwczovLyogaHR0cHM6Ly9hMC5hd3NzdGF0aWMuY29tLyBodHRwczovL2FtYXpvbndlYnNlcnZpY2VzLmQyLnNjLm9tdHJkYy5uZXQgaHR0cHM6Ly9hd3MuZGVtZGV4Lm5ldCBodHRwczovL2RwbS5kZW1kZXgubmV0IGh0dHBzOi8vY20uZXZlcmVzdHRlY2gubmV0O1wiLFxuICAgICAgXCJvYmplY3Qtc3JjICdub25lJztcIixcbiAgICAgIFwic3R5bGUtc3JjICdzZWxmJyAndW5zYWZlLWlubGluZSc7XCIsXG4gICAgXS5qb2luKCcgJyksXG4gIH07XG5cbiAgcmV0dXJuIHJlc3BvbnNlO1xufVxuIl19
      FunctionConfig:
        Comment: AddHeadersFunctionc8e10155f2162f48ff533f91d4832060d5a08c2d5c
        Runtime: cloudfront-js-1.0
  ConstructHubWebAppDistributionOrigin1S3Origin694AF937:
    Type: AWS::CloudFront::CloudFrontOriginAccessIdentity
    Properties:
      CloudFrontOriginAccessIdentityConfig:
        Comment: Identity for devConstructHubWebAppDistributionOrigin1FBBA04AE
  ConstructHubWebAppDistribution1F181DC9:
    Type: AWS::CloudFront::Distribution
    Properties:
      DistributionConfig:
        CacheBehaviors:
          - CachePolicyId: 658327ea-f89d-4fab-a63d-7e88639e58f6
            Compress: true
            FunctionAssociations:
              - EventType: viewer-response
                FunctionARN:
                  Fn::GetAtt:
                    - ConstructHubWebAppAddHeadersFunctionc8e10155f2162f48ff533f91d4832060d5a08c2d5c7E9FDB69
                    - FunctionARN
            PathPattern: /data/*
            TargetOriginId: devConstructHubWebAppDistributionOrigin2A726FD66
            ViewerProtocolPolicy: allow-all
          - CachePolicyId: 658327ea-f89d-4fab-a63d-7e88639e58f6
            Compress: true
            FunctionAssociations:
              - EventType: viewer-response
                FunctionARN:
                  Fn::GetAtt:
                    - ConstructHubWebAppAddHeadersFunctionc8e10155f2162f48ff533f91d4832060d5a08c2d5c7E9FDB69
                    - FunctionARN
            PathPattern: /catalog.json
            TargetOriginId: devConstructHubWebAppDistributionOrigin2A726FD66
            ViewerProtocolPolicy: allow-all
          - CachePolicyId: 658327ea-f89d-4fab-a63d-7e88639e58f6
            Compress: true
            FunctionAssociations:
              - EventType: viewer-response
                FunctionARN:
                  Fn::GetAtt:
                    - ConstructHubWebAppAddHeadersFunctionc8e10155f2162f48ff533f91d4832060d5a08c2d5c7E9FDB69
                    - FunctionARN
            PathPattern: /all-versions.json
            TargetOriginId: devConstructHubWebAppDistributionOrigin2A726FD66
            ViewerProtocolPolicy: allow-all
          - CachePolicyId: 658327ea-f89d-4fab-a63d-7e88639e58f6
            Compress: true
            FunctionAssociations:
              - EventType: viewer-request
                FunctionARN:
                  Fn::GetAtt:
                    - ConstructHubWebAppBadgeRedirectFunctionc8e10155f2162f48ff533f91d4832060d5a08c2d5c7DAA75A6
                    - FunctionARN
            PathPattern: /badge
            TargetOriginId: devConstructHubWebAppDistributionOrigin1FBBA04AE
            ViewerProtocolPolicy: allow-all
          - CachePolicyId: 658327ea-f89d-4fab-a63d-7e88639e58f6
            Compress: true
            FunctionAssociations:
              - EventType: viewer-response
                FunctionARN:
                  Fn::GetAtt:
                    - ConstructHubWebAppAddHeadersFunctionc8e10155f2162f48ff533f91d4832060d5a08c2d5c7E9FDB69
                    - FunctionARN
            PathPattern: /atom
            TargetOriginId: devConstructHubWebAppDistributionOrigin2A726FD66
            ViewerProtocolPolicy: allow-all
          - CachePolicyId: 658327ea-f89d-4fab-a63d-7e88639e58f6
            Compress: true
            FunctionAssociations:
              - EventType: viewer-response
                FunctionARN:
                  Fn::GetAtt:
                    - ConstructHubWebAppAddHeadersFunctionc8e10155f2162f48ff533f91d4832060d5a08c2d5c7E9FDB69
                    - FunctionARN
            PathPattern: /rss
            TargetOriginId: devConstructHubWebAppDistributionOrigin2A726FD66
            ViewerProtocolPolicy: allow-all
          - CachePolicyId: 658327ea-f89d-4fab-a63d-7e88639e58f6
            Compress: true
            FunctionAssociations:
              - EventType: viewer-response
                FunctionARN:
                  Fn::GetAtt:
                    - ConstructHubWebAppAddHeadersFunctionc8e10155f2162f48ff533f91d4832060d5a08c2d5c7E9FDB69
                    - FunctionARN
            PathPattern: /stats.json
            TargetOriginId: devConstructHubWebAppDistributionOrigin2A726FD66
            ViewerProtocolPolicy: allow-all
        CustomErrorResponses:
          - ErrorCode: 404
            ResponseCode: 200
            ResponsePagePath: /index.html
          - ErrorCode: 403
            ResponseCode: 200
            ResponsePagePath: /index.html
        DefaultCacheBehavior:
          CachePolicyId: 658327ea-f89d-4fab-a63d-7e88639e58f6
          Compress: true
          FunctionAssociations:
            - EventType: viewer-response
              FunctionARN:
                Fn::GetAtt:
                  - ConstructHubWebAppAddHeadersFunctionc8e10155f2162f48ff533f91d4832060d5a08c2d5c7E9FDB69
                  - FunctionARN
          TargetOriginId: devConstructHubWebAppDistributionOrigin1FBBA04AE
          ViewerProtocolPolicy: allow-all
        DefaultRootObject: index.html
        Enabled: true
        HttpVersion: http2
        IPV6Enabled: true
        Origins:
          - DomainName:
              Fn::GetAtt:
                - ConstructHubWebAppWebsiteBucket4B2B9DB2
                - RegionalDomainName
            Id: devConstructHubWebAppDistributionOrigin1FBBA04AE
            S3OriginConfig:
              OriginAccessIdentity:
                Fn::Join:
                  - ""
                  - - origin-access-identity/cloudfront/
                    - Ref: ConstructHubWebAppDistributionOrigin1S3Origin694AF937
          - DomainName:
              Fn::GetAtt:
                - ConstructHubPackageDataDC5EF35E
                - RegionalDomainName
            Id: devConstructHubWebAppDistributionOrigin2A726FD66
            S3OriginConfig:
              OriginAccessIdentity:
                Fn::Join:
                  - ""
                  - - origin-access-identity/cloudfront/
                    - Ref: ConstructHubWebAppDistributionOrigin2S3OriginDA7E7FF4
  ConstructHubWebAppDistributionOrigin2S3OriginDA7E7FF4:
    Type: AWS::CloudFront::CloudFrontOriginAccessIdentity
    Properties:
      CloudFrontOriginAccessIdentityConfig:
        Comment: Identity for devConstructHubWebAppDistributionOrigin2A726FD66
  ConstructHubWebAppBadgeRedirectFunctionc8e10155f2162f48ff533f91d4832060d5a08c2d5c7DAA75A6:
    Type: AWS::CloudFront::Function
    Properties:
      Name: BadgeRedirectFunctionc8e10155f2162f48ff533f91d4832060d5a08c2d5c
      AutoPublish: true
      FunctionCode: >-
        "use strict";

        // @ts-ignore

        function handler(event) {
            return {
                statusCode: 302,
                statusDescription: 'Found',
                headers: { location: { value: '/badge-dynamic.svg' } },
            };
        }

        //# sourceMappingURL=data:application/json;base64,eyJ2ZXJzaW9uIjozLCJmaWxlIjoicmVkaXJlY3QtZnVuY3Rpb24uanMiLCJzb3VyY2VSb290IjoiIiwic291cmNlcyI6WyIuLi8uLi8uLi9zcmMvd2ViYXBwL2JhZGdlLXJlZGlyZWN0LWZ1bmN0aW9uL3JlZGlyZWN0LWZ1bmN0aW9uLnRzIl0sIm5hbWVzIjpbXSwibWFwcGluZ3MiOiI7QUFBQSxhQUFhO0FBQ2IsU0FBUyxPQUFPLENBQUMsS0FBVTtJQUN6QixPQUFPO1FBQ0wsVUFBVSxFQUFFLEdBQUc7UUFDZixpQkFBaUIsRUFBRSxPQUFPO1FBQzFCLE9BQU8sRUFBRSxFQUFFLFFBQVEsRUFBRSxFQUFFLEtBQUssRUFBRSxvQkFBb0IsRUFBRSxFQUFFO0tBQ3ZELENBQUM7QUFDSixDQUFDIiwic291cmNlc0NvbnRlbnQiOlsiLy8gQHRzLWlnbm9yZVxuZnVuY3Rpb24gaGFuZGxlcihldmVudDogYW55KSB7XG4gIHJldHVybiB7XG4gICAgc3RhdHVzQ29kZTogMzAyLFxuICAgIHN0YXR1c0Rlc2NyaXB0aW9uOiAnRm91bmQnLFxuICAgIGhlYWRlcnM6IHsgbG9jYXRpb246IHsgdmFsdWU6ICcvYmFkZ2UtZHluYW1pYy5zdmcnIH0gfSxcbiAgfTtcbn1cbiJdfQ==
      FunctionConfig:
        Comment: BadgeRedirectFunctionc8e10155f2162f48ff533f91d4832060d5a08c2d5c
        Runtime: cloudfront-js-1.0
  ConstructHubWebAppDeployWebsiteAwsCliLayer23CFFBC1:
    Type: AWS::Lambda::LayerVersion
    Properties:
      Content:
        S3Bucket:
          Fn::Sub: cdk-hnb659fds-assets-\${AWS::AccountId}-\${AWS::Region}
        S3Key: 55f133baccc1d0e4666b88328d51a8c2ff354c919b8e0fa9f045123a19df1b4e.zip
      Description: /opt/awscli/aws
  ConstructHubWebAppDeployWebsiteCustomResourceE6DF98C9:
    Type: Custom::CDKBucketDeployment
    Properties:
      ServiceToken:
        Fn::GetAtt:
          - CustomCDKBucketDeployment8693BB64968944B69AAFB0CC9EB8756C81C01536
          - Arn
      SourceBucketNames:
        - Fn::Sub: cdk-hnb659fds-assets-\${AWS::AccountId}-\${AWS::Region}
      SourceObjectKeys:
        - 4088202fdfc01641f5196f0b3731f1fae21338544b94d1071089bf3ad729c7e8.zip
      DestinationBucketName:
        Ref: ConstructHubWebAppWebsiteBucket4B2B9DB2
      Prune: false
      SystemMetadata:
        cache-control: public, max-age=300, must-revalidate, s-maxage=60, proxy-revalidate
      DistributionId:
        Ref: ConstructHubWebAppDistribution1F181DC9
    UpdateReplacePolicy: Delete
    DeletionPolicy: Delete
  ConstructHubWebAppDeployWebsiteConfigAwsCliLayer8DFDB17A:
    Type: AWS::Lambda::LayerVersion
    Properties:
      Content:
        S3Bucket:
          Fn::Sub: cdk-hnb659fds-assets-\${AWS::AccountId}-\${AWS::Region}
        S3Key: 55f133baccc1d0e4666b88328d51a8c2ff354c919b8e0fa9f045123a19df1b4e.zip
      Description: /opt/awscli/aws
  ConstructHubWebAppDeployWebsiteConfigCustomResource2D18C708:
    Type: Custom::CDKBucketDeployment
    Properties:
      ServiceToken:
        Fn::GetAtt:
          - CustomCDKBucketDeployment8693BB64968944B69AAFB0CC9EB8756C81C01536
          - Arn
      SourceBucketNames:
        - Fn::Sub: cdk-hnb659fds-assets-\${AWS::AccountId}-\${AWS::Region}
        - Fn::Sub: cdk-hnb659fds-assets-\${AWS::AccountId}-\${AWS::Region}
      SourceObjectKeys:
        - 14e4f0139224d21210279e451b3ecaef287913006c68e6050415f640c0ef7522.zip
        - d7eba45c105712349db08f8edd1c547cd768fb9c92dadc0bfd2403ecc4127f96.zip
      DestinationBucketName:
        Ref: ConstructHubWebAppWebsiteBucket4B2B9DB2
      Prune: false
      SystemMetadata:
        cache-control: public, max-age=300, must-revalidate, s-maxage=60, proxy-revalidate
      DistributionId:
        Ref: ConstructHubWebAppDistribution1F181DC9
    UpdateReplacePolicy: Delete
    DeletionPolicy: Delete
  ConstructHubSourcesNpmJsStagingBucketB286F0E6:
    Type: AWS::S3::Bucket
    Properties:
      LifecycleConfiguration:
        Rules:
          - ExpirationInDays: 30
            Prefix: staged/
            Status: Enabled
      PublicAccessBlockConfiguration:
        BlockPublicAcls: true
        BlockPublicPolicy: true
        IgnorePublicAcls: true
        RestrictPublicBuckets: true
    UpdateReplacePolicy: Retain
    DeletionPolicy: Retain
  ConstructHubSourcesNpmJsStagingBucketPolicy06788ED9:
    Type: AWS::S3::BucketPolicy
    Properties:
      Bucket:
        Ref: ConstructHubSourcesNpmJsStagingBucketB286F0E6
      PolicyDocument:
        Statement:
          - Action: s3:*
            Condition:
              Bool:
                aws:SecureTransport: "false"
            Effect: Deny
            Principal:
              AWS: "*"
            Resource:
              - Fn::GetAtt:
                  - ConstructHubSourcesNpmJsStagingBucketB286F0E6
                  - Arn
              - Fn::Join:
                  - ""
                  - - Fn::GetAtt:
                        - ConstructHubSourcesNpmJsStagingBucketB286F0E6
                        - Arn
                    - /*
        Version: 2012-10-17
  ConstructHubSourcesFailoverNpmJsStagingBucketF46C2C42:
    Type: AWS::S3::Bucket
    Properties:
      LifecycleConfiguration:
        Rules:
          - ExpirationInDays: 30
            Prefix: staged/
            Status: Enabled
      PublicAccessBlockConfiguration:
        BlockPublicAcls: true
        BlockPublicPolicy: true
        IgnorePublicAcls: true
        RestrictPublicBuckets: true
      Tags:
        - Key: failover
          Value: "true"
    UpdateReplacePolicy: Retain
    DeletionPolicy: Retain
  ConstructHubSourcesFailoverNpmJsStagingBucketPolicy00182F29:
    Type: AWS::S3::BucketPolicy
    Properties:
      Bucket:
        Ref: ConstructHubSourcesFailoverNpmJsStagingBucketF46C2C42
      PolicyDocument:
        Statement:
          - Action: s3:*
            Condition:
              Bool:
                aws:SecureTransport: "false"
            Effect: Deny
            Principal:
              AWS: "*"
            Resource:
              - Fn::GetAtt:
                  - ConstructHubSourcesFailoverNpmJsStagingBucketF46C2C42
                  - Arn
              - Fn::Join:
                  - ""
                  - - Fn::GetAtt:
                        - ConstructHubSourcesFailoverNpmJsStagingBucketF46C2C42
                        - Arn
                    - /*
        Version: 2012-10-17
  ConstructHubSourcesStagerDLQ80BD2600:
    Type: AWS::SQS::Queue
    Properties:
      KmsMasterKeyId: alias/aws/sqs
      MessageRetentionPeriod: 1209600
      VisibilityTimeout: 900
    UpdateReplacePolicy: Delete
    DeletionPolicy: Delete
  ConstructHubSourcesNpmJsStageAndNotifyServiceRoleD5BB5B50:
    Type: AWS::IAM::Role
    Properties:
      AssumeRolePolicyDocument:
        Statement:
          - Action: sts:AssumeRole
            Effect: Allow
            Principal:
              Service: lambda.amazonaws.com
        Version: 2012-10-17
      ManagedPolicyArns:
        - Fn::Join:
            - ""
            - - "arn:"
              - Ref: AWS::Partition
              - :iam::aws:policy/service-role/AWSLambdaBasicExecutionRole
  ConstructHubSourcesNpmJsStageAndNotifyServiceRoleDefaultPolicyF7D8382F:
    Type: AWS::IAM::Policy
    Properties:
      PolicyDocument:
        Statement:
          - Action: sqs:SendMessage
            Effect: Allow
            Resource:
              Fn::GetAtt:
                - ConstructHubSourcesStagerDLQ80BD2600
                - Arn
          - Action:
              - xray:PutTraceSegments
              - xray:PutTelemetryRecords
            Effect: Allow
            Resource: "*"
          - Action:
              - s3:GetObject*
              - s3:GetBucket*
              - s3:List*
              - s3:DeleteObject*
              - s3:PutObject
              - s3:PutObjectLegalHold
              - s3:PutObjectRetention
              - s3:PutObjectTagging
              - s3:PutObjectVersionTagging
              - s3:Abort*
            Effect: Allow
            Resource:
              - Fn::GetAtt:
                  - ConstructHubSourcesNpmJsStagingBucketB286F0E6
                  - Arn
              - Fn::Join:
                  - ""
                  - - Fn::GetAtt:
                        - ConstructHubSourcesNpmJsStagingBucketB286F0E6
                        - Arn
                    - /*
          - Action:
              - s3:GetObject*
              - s3:GetBucket*
              - s3:List*
            Effect: Allow
            Resource:
              - Fn::GetAtt:
                  - ConstructHubDenyListBucket1B3C2C2E
                  - Arn
              - Fn::Join:
                  - ""
                  - - Fn::GetAtt:
                        - ConstructHubDenyListBucket1B3C2C2E
                        - Arn
                    - /*
          - Action:
              - sqs:SendMessage
              - sqs:GetQueueAttributes
              - sqs:GetQueueUrl
            Effect: Allow
            Resource:
              Fn::GetAtt:
                - ConstructHubIngestionQueue1AD94CA3
                - Arn
          - Action:
              - sqs:ReceiveMessage
              - sqs:ChangeMessageVisibility
              - sqs:GetQueueUrl
              - sqs:DeleteMessage
              - sqs:GetQueueAttributes
            Effect: Allow
            Resource:
              Fn::GetAtt:
                - ConstructHubSourcesStagerDLQ80BD2600
                - Arn
        Version: 2012-10-17
      PolicyName: ConstructHubSourcesNpmJsStageAndNotifyServiceRoleDefaultPolicyF7D8382F
      Roles:
        - Ref: ConstructHubSourcesNpmJsStageAndNotifyServiceRoleD5BB5B50
  ConstructHubSourcesNpmJsStageAndNotify591C0CFA:
    Type: AWS::Lambda::Function
    Properties:
      Code:
        S3Bucket:
          Fn::Sub: cdk-hnb659fds-assets-\${AWS::AccountId}-\${AWS::Region}
        S3Key: 3a04a502aaeafbf4e05ffc2a6dc7cd610d58ad5f3d57cd0b206825264e11124a.zip
      Role:
        Fn::GetAtt:
          - ConstructHubSourcesNpmJsStageAndNotifyServiceRoleD5BB5B50
          - Arn
      DeadLetterConfig:
        TargetArn:
          Fn::GetAtt:
            - ConstructHubSourcesStagerDLQ80BD2600
            - Arn
      Description: "[dev/ConstructHub/Sources/NpmJS-StageAndNotify] Stages tarballs to
        S3 and notifies ConstructHub"
      Environment:
        Variables:
          AWS_EMF_ENVIRONMENT: Local
          BUCKET_NAME:
            Ref: ConstructHubSourcesNpmJsStagingBucketB286F0E6
          QUEUE_URL:
            Ref: ConstructHubIngestionQueue1AD94CA3
          DENY_LIST_BUCKET_NAME:
            Ref: ConstructHubDenyListBucket1B3C2C2E
          DENY_LIST_OBJECT_KEY: deny-list.json
      Handler: index.handler
      MemorySize: 10024
      Runtime: nodejs14.x
      Timeout: 300
      TracingConfig:
        Mode: Active
    DependsOn:
      - ConstructHubSourcesNpmJsStageAndNotifyServiceRoleDefaultPolicyF7D8382F
      - ConstructHubSourcesNpmJsStageAndNotifyServiceRoleD5BB5B50
  ConstructHubSourcesNpmJsStageAndNotifyEventInvokeConfigF58F658E:
    Type: AWS::Lambda::EventInvokeConfig
    Properties:
      FunctionName:
        Ref: ConstructHubSourcesNpmJsStageAndNotify591C0CFA
      Qualifier: $LATEST
      MaximumRetryAttempts: 2
  ConstructHubSourcesNpmJsStageAndNotifySqsEventSourcedevConstructHubSourcesStagerDLQ8B15A0A12A3B8A16:
    Type: AWS::Lambda::EventSourceMapping
    Properties:
      FunctionName:
        Ref: ConstructHubSourcesNpmJsStageAndNotify591C0CFA
      BatchSize: 1
      Enabled: false
      EventSourceArn:
        Fn::GetAtt:
          - ConstructHubSourcesStagerDLQ80BD2600
          - Arn
  ConstructHubSourcesNpmJsServiceRoleAC3F7AA6:
    Type: AWS::IAM::Role
    Properties:
      AssumeRolePolicyDocument:
        Statement:
          - Action: sts:AssumeRole
            Effect: Allow
            Principal:
              Service: lambda.amazonaws.com
        Version: 2012-10-17
      ManagedPolicyArns:
        - Fn::Join:
            - ""
            - - "arn:"
              - Ref: AWS::Partition
              - :iam::aws:policy/service-role/AWSLambdaBasicExecutionRole
    DependsOn:
      - ConstructHubLicenseListAwsCliLayer59592811
      - ConstructHubLicenseListCustomResource323F0FD4
  ConstructHubSourcesNpmJsServiceRoleDefaultPolicy65FBFA22:
    Type: AWS::IAM::Policy
    Properties:
      PolicyDocument:
        Statement:
          - Action:
              - xray:PutTraceSegments
              - xray:PutTelemetryRecords
            Effect: Allow
            Resource: "*"
          - Action:
              - s3:GetObject*
              - s3:GetBucket*
              - s3:List*
              - s3:DeleteObject*
              - s3:PutObject
              - s3:PutObjectLegalHold
              - s3:PutObjectRetention
              - s3:PutObjectTagging
              - s3:PutObjectVersionTagging
              - s3:Abort*
            Effect: Allow
            Resource:
              - Fn::GetAtt:
                  - ConstructHubSourcesNpmJsStagingBucketB286F0E6
                  - Arn
              - Fn::Join:
                  - ""
                  - - Fn::GetAtt:
                        - ConstructHubSourcesNpmJsStagingBucketB286F0E6
                        - Arn
                    - /couchdb-last-transaction-id.2
          - Action:
              - s3:GetObject*
              - s3:GetBucket*
              - s3:List*
            Effect: Allow
            Resource:
              - Fn::GetAtt:
                  - ConstructHubDenyListBucket1B3C2C2E
                  - Arn
              - Fn::Join:
                  - ""
                  - - Fn::GetAtt:
                        - ConstructHubDenyListBucket1B3C2C2E
                        - Arn
                    - /*
          - Action:
              - s3:GetObject*
              - s3:GetBucket*
              - s3:List*
            Effect: Allow
            Resource:
              - Fn::GetAtt:
                  - ConstructHubLicenseListBucket9334047F
                  - Arn
              - Fn::Join:
                  - ""
                  - - Fn::GetAtt:
                        - ConstructHubLicenseListBucket9334047F
                        - Arn
                    - /*
          - Action: lambda:InvokeFunction
            Effect: Allow
            Resource:
              - Fn::GetAtt:
                  - ConstructHubSourcesNpmJsStageAndNotify591C0CFA
                  - Arn
              - Fn::Join:
                  - ""
                  - - Fn::GetAtt:
                        - ConstructHubSourcesNpmJsStageAndNotify591C0CFA
                        - Arn
                    - :*
        Version: 2012-10-17
      PolicyName: ConstructHubSourcesNpmJsServiceRoleDefaultPolicy65FBFA22
      Roles:
        - Ref: ConstructHubSourcesNpmJsServiceRoleAC3F7AA6
    DependsOn:
      - ConstructHubLicenseListAwsCliLayer59592811
      - ConstructHubLicenseListCustomResource323F0FD4
  ConstructHubSourcesNpmJs15A77D2D:
    Type: AWS::Lambda::Function
    Properties:
      Code:
        S3Bucket:
          Fn::Sub: cdk-hnb659fds-assets-\${AWS::AccountId}-\${AWS::Region}
<<<<<<< HEAD
        S3Key: c5e33642cb261b57248131bc7f5f4c425becd8eae15eb631fc86041fecd4af86.zip
=======
        S3Key: 1c17502941457e0e59b09a7a474626fbfcc4ed55967fafd090a508fa94c131b9.zip
>>>>>>> 58d70ca9
      Role:
        Fn::GetAtt:
          - ConstructHubSourcesNpmJsServiceRoleAC3F7AA6
          - Arn
      Description: "[dev/ConstructHub/Sources/NpmJs] Periodically query npmjs.com
        index for new packages"
      Environment:
        Variables:
          AWS_EMF_ENVIRONMENT: Local
          BUCKET_NAME:
            Ref: ConstructHubSourcesNpmJsStagingBucketB286F0E6
          FUNCTION_NAME:
            Ref: ConstructHubSourcesNpmJsStageAndNotify591C0CFA
          DENY_LIST_BUCKET_NAME:
            Ref: ConstructHubDenyListBucket1B3C2C2E
          DENY_LIST_OBJECT_KEY: deny-list.json
          LICENSE_LIST_BUCKET_NAME:
            Ref: ConstructHubLicenseListBucket9334047F
          LICENSE_LIST_OBJECT_KEY: allowed-licenses.json
      Handler: index.handler
      MemorySize: 10024
      ReservedConcurrentExecutions: 1
      Runtime: nodejs14.x
      Timeout: 300
      TracingConfig:
        Mode: Active
    DependsOn:
      - ConstructHubLicenseListAwsCliLayer59592811
      - ConstructHubLicenseListCustomResource323F0FD4
      - ConstructHubSourcesNpmJsServiceRoleDefaultPolicy65FBFA22
      - ConstructHubSourcesNpmJsServiceRoleAC3F7AA6
  ConstructHubSourcesNpmJsCanaryServiceRoleC4CBCDA2:
    Type: AWS::IAM::Role
    Properties:
      AssumeRolePolicyDocument:
        Statement:
          - Action: sts:AssumeRole
            Effect: Allow
            Principal:
              Service: lambda.amazonaws.com
        Version: 2012-10-17
      ManagedPolicyArns:
        - Fn::Join:
            - ""
            - - "arn:"
              - Ref: AWS::Partition
              - :iam::aws:policy/service-role/AWSLambdaBasicExecutionRole
    DependsOn:
      - ConstructHubLicenseListAwsCliLayer59592811
      - ConstructHubLicenseListCustomResource323F0FD4
  ConstructHubSourcesNpmJsCanaryServiceRoleDefaultPolicy630F813B:
    Type: AWS::IAM::Policy
    Properties:
      PolicyDocument:
        Statement:
          - Action:
              - s3:GetObject*
              - s3:GetBucket*
              - s3:List*
              - s3:DeleteObject*
              - s3:PutObject
              - s3:PutObjectLegalHold
              - s3:PutObjectRetention
              - s3:PutObjectTagging
              - s3:PutObjectVersionTagging
              - s3:Abort*
            Effect: Allow
            Resource:
              - Fn::GetAtt:
                  - ConstructHubSourcesNpmJsStagingBucketB286F0E6
                  - Arn
              - Fn::Join:
                  - ""
                  - - Fn::GetAtt:
                        - ConstructHubSourcesNpmJsStagingBucketB286F0E6
                        - Arn
                    - /package-canary/*.state.json
        Version: 2012-10-17
      PolicyName: ConstructHubSourcesNpmJsCanaryServiceRoleDefaultPolicy630F813B
      Roles:
        - Ref: ConstructHubSourcesNpmJsCanaryServiceRoleC4CBCDA2
    DependsOn:
      - ConstructHubLicenseListAwsCliLayer59592811
      - ConstructHubLicenseListCustomResource323F0FD4
  ConstructHubSourcesNpmJsCanary5558FC45:
    Type: AWS::Lambda::Function
    Properties:
      Code:
        S3Bucket:
          Fn::Sub: cdk-hnb659fds-assets-\${AWS::AccountId}-\${AWS::Region}
        S3Key: 5aa25f8ee75f1575885899085167294ac046d2e14690f2526e39aa87dfc6c90e.zip
      Role:
        Fn::GetAtt:
          - ConstructHubSourcesNpmJsCanaryServiceRoleC4CBCDA2
          - Arn
      Description: "[dev/ConstructHub/Sources/NpmJs/PackageCanary] Monitors
        construct-hub-probe versions availability"
      Environment:
        Variables:
          AWS_EMF_ENVIRONMENT: Local
          CONSTRUCT_HUB_BASE_URL:
            Fn::Join:
              - ""
              - - https://
                - Fn::GetAtt:
                    - ConstructHubWebAppDistribution1F181DC9
                    - DomainName
          PACKAGE_CANARY_BUCKET_NAME:
            Ref: ConstructHubSourcesNpmJsStagingBucketB286F0E6
          PACKAGE_NAME: construct-hub-probe
      Handler: index.handler
      MemorySize: 10024
      Runtime: nodejs14.x
      Timeout: 300
    DependsOn:
      - ConstructHubLicenseListAwsCliLayer59592811
      - ConstructHubLicenseListCustomResource323F0FD4
      - ConstructHubSourcesNpmJsCanaryServiceRoleDefaultPolicy630F813B
      - ConstructHubSourcesNpmJsCanaryServiceRoleC4CBCDA2
  ConstructHubSourcesNpmJsCanarySchedule4D94219F:
    Type: AWS::Events::Rule
    Properties:
      Description: Scheduled executions of the NpmJS package canary
      ScheduleExpression: rate(5 minutes)
      State: ENABLED
      Targets:
        - Arn:
            Fn::GetAtt:
              - ConstructHubSourcesNpmJsCanary5558FC45
              - Arn
          Id: Target0
    DependsOn:
      - ConstructHubLicenseListAwsCliLayer59592811
      - ConstructHubLicenseListCustomResource323F0FD4
      - ConstructHubSourcesNpmJsCanaryServiceRoleDefaultPolicy630F813B
  ConstructHubSourcesNpmJsCanaryScheduleAllowEventRuledevConstructHubSourcesNpmJsCanaryC48E9D5AD1BB0C82:
    Type: AWS::Lambda::Permission
    Properties:
      Action: lambda:InvokeFunction
      FunctionName:
        Fn::GetAtt:
          - ConstructHubSourcesNpmJsCanary5558FC45
          - Arn
      Principal: events.amazonaws.com
      SourceArn:
        Fn::GetAtt:
          - ConstructHubSourcesNpmJsCanarySchedule4D94219F
          - Arn
    DependsOn:
      - ConstructHubLicenseListAwsCliLayer59592811
      - ConstructHubLicenseListCustomResource323F0FD4
      - ConstructHubSourcesNpmJsCanaryServiceRoleDefaultPolicy630F813B
  ConstructHubSourcesNpmJsCanaryAlarmBE2B479E:
    Type: AWS::CloudWatch::Alarm
    Properties:
      ComparisonOperator: GreaterThanThreshold
      EvaluationPeriods: 2
      AlarmDescription: >-
        New versions of construct-hub-probe have been published over 5 minutes
        ago and are still not visible in construct hub

        Runbook: https://github.com/cdklabs/construct-hub/blob/main/docs/operator-runbook.md
      AlarmName: dev/ConstructHub/Sources/NpmJs/Canary/SLA-Breached
      Metrics:
        - Expression: IF(FILL(mLag, REPEAT) < 900, MAX([mDwell, mTTC]))
          Id: expr_1
        - Id: mDwell
          MetricStat:
            Metric:
              MetricName: DwellTime
              Namespace: ConstructHub/PackageCanary
            Period: 300
            Stat: Maximum
          ReturnData: false
        - Id: mTTC
          MetricStat:
            Metric:
              MetricName: TimeToCatalog
              Namespace: ConstructHub/PackageCanary
            Period: 300
            Stat: Maximum
          ReturnData: false
        - Id: mLag
          MetricStat:
            Metric:
              MetricName: EstimatedNpmReplicaLag
              Namespace: ConstructHub/PackageCanary
            Period: 300
            Stat: Maximum
          ReturnData: false
      Threshold: 300
      TreatMissingData: notBreaching
    DependsOn:
      - ConstructHubLicenseListAwsCliLayer59592811
      - ConstructHubLicenseListCustomResource323F0FD4
  ConstructHubSourcesNpmJsCanaryFailingE338711F:
    Type: AWS::CloudWatch::Alarm
    Properties:
      ComparisonOperator: GreaterThanThreshold
      EvaluationPeriods: 2
      AlarmName: dev/ConstructHub/Sources/NpmJs/Canary/Failing
      Dimensions:
        - Name: FunctionName
          Value:
            Ref: ConstructHubSourcesNpmJsCanary5558FC45
      MetricName: Errors
      Namespace: AWS/Lambda
      Period: 300
      Statistic: Sum
      Threshold: 0
      TreatMissingData: breaching
    DependsOn:
      - ConstructHubLicenseListAwsCliLayer59592811
      - ConstructHubLicenseListCustomResource323F0FD4
  ConstructHubSourcesNpmJsCanaryNotRunningFCFBD0E6:
    Type: AWS::CloudWatch::Alarm
    Properties:
      ComparisonOperator: LessThanThreshold
      EvaluationPeriods: 2
      AlarmName: dev/ConstructHub/Sources/NpmJs/Canary/NotRunning
      Dimensions:
        - Name: FunctionName
          Value:
            Ref: ConstructHubSourcesNpmJsCanary5558FC45
      MetricName: Invocations
      Namespace: AWS/Lambda
      Period: 300
      Statistic: Sum
      Threshold: 1
      TreatMissingData: breaching
    DependsOn:
      - ConstructHubLicenseListAwsCliLayer59592811
      - ConstructHubLicenseListCustomResource323F0FD4
  ConstructHubSourcesNpmJsCanaryNotRunningOrFailing62A8E2F6:
    Type: AWS::CloudWatch::CompositeAlarm
    Properties:
      AlarmName: dev/ConstructHub/Sources/NpmJs/Canary/NotRunningOrFailing
      AlarmRule:
        Fn::Join:
          - ""
          - - (ALARM("
            - Fn::GetAtt:
                - ConstructHubSourcesNpmJsCanaryFailingE338711F
                - Arn
            - '") OR ALARM("'
            - Fn::GetAtt:
                - ConstructHubSourcesNpmJsCanaryNotRunningFCFBD0E6
                - Arn
            - '"))'
      AlarmDescription: >-
        The NpmJs package canary is not running or is failing. This prevents
        alarming when this instance of

        ConstructHub falls out of SLA for new package ingestion!


        Runbook: https://github.com/cdklabs/construct-hub/blob/main/docs/operator-runbook.md
    DependsOn:
      - ConstructHubLicenseListAwsCliLayer59592811
      - ConstructHubLicenseListCustomResource323F0FD4
  ConstructHubSourcesNpmJsCanaryGatewayErrorsDAA2E45C:
    Type: AWS::CloudWatch::Alarm
    Properties:
      ComparisonOperator: GreaterThanThreshold
      EvaluationPeriods: 60
      AlarmDescription: >-
        The NpmJs package canary has been encountering consistent HTTP gateway
        errors when contacting npmjs servers

        for an hour or more. This means the canary has been unable to evaluate SLA compliance for that much time.

        It is probable that nothing can be done except for waiting for npm servers to come back online, but the

        situation should be checked to make sure there is not another problem.


        Runbook: https://github.com/cdklabs/construct-hub/blob/main/docs/operator-runbook.md
      AlarmName: dev/ConstructHub/Sources/NpmJs/Canary/GatewayErrors
      MetricName: HttpGatewayErrors
      Namespace: ConstructHub/PackageCanary
      Period: 300
      Statistic: Minimum
      Threshold: 0
      TreatMissingData: breaching
    DependsOn:
      - ConstructHubLicenseListAwsCliLayer59592811
      - ConstructHubLicenseListCustomResource323F0FD4
  ConstructHubSourcesNpmJsSchedule34031870:
    Type: AWS::Events::Rule
    Properties:
      Description: dev/ConstructHub/Sources/NpmJs/Schedule
      ScheduleExpression: rate(5 minutes)
      State: ENABLED
      Targets:
        - Arn:
            Fn::GetAtt:
              - ConstructHubSourcesNpmJs15A77D2D
              - Arn
          Id: Target0
    DependsOn:
      - ConstructHubSourcesNpmJsFollowerFailures86BCBA0D
  ConstructHubSourcesNpmJsScheduleAllowEventRuledevConstructHubSourcesNpmJs94EFF1D850C1F076:
    Type: AWS::Lambda::Permission
    Properties:
      Action: lambda:InvokeFunction
      FunctionName:
        Fn::GetAtt:
          - ConstructHubSourcesNpmJs15A77D2D
          - Arn
      Principal: events.amazonaws.com
      SourceArn:
        Fn::GetAtt:
          - ConstructHubSourcesNpmJsSchedule34031870
          - Arn
    DependsOn:
      - ConstructHubSourcesNpmJsFollowerFailures86BCBA0D
  ConstructHubSourcesNpmJsFollowerFailures86BCBA0D:
    Type: AWS::CloudWatch::Alarm
    Properties:
      ComparisonOperator: GreaterThanOrEqualToThreshold
      EvaluationPeriods: 3
      AlarmDescription:
        Fn::Join:
          - ""
          - - >-
              The NpmJs follower function failed!


              RunBook: https://github.com/cdklabs/construct-hub/blob/main/docs/operator-runbook.md


              Direct link to Lambda function: /lambda/home#/functions/
            - Ref: ConstructHubSourcesNpmJs15A77D2D
      AlarmName: dev/ConstructHub/Sources/NpmJs/Follower/Failures
      Dimensions:
        - Name: FunctionName
          Value:
            Ref: ConstructHubSourcesNpmJs15A77D2D
      MetricName: Errors
      Namespace: AWS/Lambda
      Period: 300
      Statistic: Sum
      Threshold: 1
      TreatMissingData: missing
  ConstructHubSourcesNpmJsFollowerNotRunningCEAF0E1E:
    Type: AWS::CloudWatch::Alarm
    Properties:
      ComparisonOperator: LessThanThreshold
      EvaluationPeriods: 2
      AlarmDescription:
        Fn::Join:
          - ""
          - - >-
              The NpmJs follower function is not running!


              RunBook: https://github.com/cdklabs/construct-hub/blob/main/docs/operator-runbook.md


              Direct link to Lambda function: /lambda/home#/functions/
            - Ref: ConstructHubSourcesNpmJs15A77D2D
      AlarmName: dev/ConstructHub/Sources/NpmJs/Follower/NotRunning
      Dimensions:
        - Name: FunctionName
          Value:
            Ref: ConstructHubSourcesNpmJs15A77D2D
      MetricName: Invocations
      Namespace: AWS/Lambda
      Period: 300
      Statistic: Sum
      Threshold: 1
      TreatMissingData: breaching
    DependsOn:
      - ConstructHubSourcesNpmJsScheduleAllowEventRuledevConstructHubSourcesNpmJs94EFF1D850C1F076
      - ConstructHubSourcesNpmJsSchedule34031870
  ConstructHubSourcesNpmJsFollowerNoChanges2CB08C93:
    Type: AWS::CloudWatch::Alarm
    Properties:
      ComparisonOperator: LessThanThreshold
      EvaluationPeriods: 12
      AlarmDescription:
        Fn::Join:
          - ""
          - - >-
              The NpmJs follower function is not discovering any changes from
              CouchDB!


              RunBook: https://github.com/cdklabs/construct-hub/blob/main/docs/operator-runbook.md


              Direct link to Lambda function: /lambda/home#/functions/
            - Ref: ConstructHubSourcesNpmJs15A77D2D
      AlarmName: dev/ConstructHub/Sources/NpmJs/Follower/NoChanges
      MetricName: ChangeCount
      Namespace: ConstructHub/PackageSource/NpmJs/Follower
      Period: 300
      Statistic: Sum
      Threshold: 1
      TreatMissingData: breaching
  ConstructHubSourcesdevConstructHubSourcesNpmJsStagerDLQNotEmpty3777A4EA:
    Type: AWS::CloudWatch::Alarm
    Properties:
      ComparisonOperator: GreaterThanOrEqualToThreshold
      EvaluationPeriods: 1
      AlarmDescription:
        Fn::Join:
          - ""
          - - "The NpmJS package stager is failing - its dead letter queue is
              not empty/n/nLink to the lambda function:
              /lambda/home#/functions/"
            - Ref: ConstructHubSourcesNpmJsStageAndNotify591C0CFA
            - "/nLink to the dead letter queue:
              /sqs/v2/home#/queues/https%3A%2F%2Fsqs."
            - Ref: AWS::Region
            - .amazonaws.com%2F
            - Ref: AWS::AccountId
            - "%2F"
            - Fn::GetAtt:
                - ConstructHubSourcesStagerDLQ80BD2600
                - QueueName
            - "/n/nRunbook:
              https://github.com/cdklabs/construct-hub/blob/main/docs/operator-\\
              runbook.md"
      AlarmName: dev/ConstructHub/Sources/NpmJs/Stager/DLQNotEmpty
      Metrics:
        - Expression: mVisible + mHidden
          Id: expr_1
        - Id: mVisible
          MetricStat:
            Metric:
              Dimensions:
                - Name: QueueName
                  Value:
                    Fn::GetAtt:
                      - ConstructHubSourcesStagerDLQ80BD2600
                      - QueueName
              MetricName: ApproximateNumberOfMessagesVisible
              Namespace: AWS/SQS
            Period: 300
            Stat: Maximum
          ReturnData: false
        - Id: mHidden
          MetricStat:
            Metric:
              Dimensions:
                - Name: QueueName
                  Value:
                    Fn::GetAtt:
                      - ConstructHubSourcesStagerDLQ80BD2600
                      - QueueName
              MetricName: ApproximateNumberOfMessagesNotVisible
              Namespace: AWS/SQS
            Period: 300
            Stat: Maximum
          ReturnData: false
      Threshold: 1
      TreatMissingData: notBreaching
  ConstructHubInventoryCanaryScratchworkBucketC185625E:
    Type: AWS::S3::Bucket
    Properties:
      BucketEncryption:
        ServerSideEncryptionConfiguration:
          - ServerSideEncryptionByDefault:
              SSEAlgorithm: AES256
      LifecycleConfiguration:
        Rules:
          - ExpirationInDays: 30
            Status: Enabled
      PublicAccessBlockConfiguration:
        BlockPublicAcls: true
        BlockPublicPolicy: true
        IgnorePublicAcls: true
        RestrictPublicBuckets: true
    UpdateReplacePolicy: Delete
    DeletionPolicy: Delete
  ConstructHubInventoryCanaryScratchworkBucketPolicy51913ABF:
    Type: AWS::S3::BucketPolicy
    Properties:
      Bucket:
        Ref: ConstructHubInventoryCanaryScratchworkBucketC185625E
      PolicyDocument:
        Statement:
          - Action: s3:*
            Condition:
              Bool:
                aws:SecureTransport: "false"
            Effect: Deny
            Principal:
              AWS: "*"
            Resource:
              - Fn::GetAtt:
                  - ConstructHubInventoryCanaryScratchworkBucketC185625E
                  - Arn
              - Fn::Join:
                  - ""
                  - - Fn::GetAtt:
                        - ConstructHubInventoryCanaryScratchworkBucketC185625E
                        - Arn
                    - /*
        Version: 2012-10-17
  ConstructHubInventoryCanaryFailoverScratchworkBucketE8015DAD:
    Type: AWS::S3::Bucket
    Properties:
      BucketEncryption:
        ServerSideEncryptionConfiguration:
          - ServerSideEncryptionByDefault:
              SSEAlgorithm: AES256
      LifecycleConfiguration:
        Rules:
          - ExpirationInDays: 30
            Status: Enabled
      PublicAccessBlockConfiguration:
        BlockPublicAcls: true
        BlockPublicPolicy: true
        IgnorePublicAcls: true
        RestrictPublicBuckets: true
      Tags:
        - Key: failover
          Value: "true"
    UpdateReplacePolicy: Delete
    DeletionPolicy: Delete
  ConstructHubInventoryCanaryFailoverScratchworkBucketPolicy6E5D67F4:
    Type: AWS::S3::BucketPolicy
    Properties:
      Bucket:
        Ref: ConstructHubInventoryCanaryFailoverScratchworkBucketE8015DAD
      PolicyDocument:
        Statement:
          - Action: s3:*
            Condition:
              Bool:
                aws:SecureTransport: "false"
            Effect: Deny
            Principal:
              AWS: "*"
            Resource:
              - Fn::GetAtt:
                  - ConstructHubInventoryCanaryFailoverScratchworkBucketE8015DAD
                  - Arn
              - Fn::Join:
                  - ""
                  - - Fn::GetAtt:
                        - ConstructHubInventoryCanaryFailoverScratchworkBucketE8015DAD
                        - Arn
                    - /*
        Version: 2012-10-17
  ConstructHubInventoryCanaryServiceRole7684EDDE:
    Type: AWS::IAM::Role
    Properties:
      AssumeRolePolicyDocument:
        Statement:
          - Action: sts:AssumeRole
            Effect: Allow
            Principal:
              Service: lambda.amazonaws.com
        Version: 2012-10-17
      ManagedPolicyArns:
        - Fn::Join:
            - ""
            - - "arn:"
              - Ref: AWS::Partition
              - :iam::aws:policy/service-role/AWSLambdaBasicExecutionRole
  ConstructHubInventoryCanaryServiceRoleDefaultPolicy144783F1:
    Type: AWS::IAM::Policy
    Properties:
      PolicyDocument:
        Statement:
          - Action:
              - s3:GetObject*
              - s3:GetBucket*
              - s3:List*
            Effect: Allow
            Resource:
              - Fn::GetAtt:
                  - ConstructHubPackageDataDC5EF35E
                  - Arn
              - Fn::Join:
                  - ""
                  - - Fn::GetAtt:
                        - ConstructHubPackageDataDC5EF35E
                        - Arn
                    - /*
          - Action:
              - s3:DeleteObject*
              - s3:PutObject
              - s3:PutObjectLegalHold
              - s3:PutObjectRetention
              - s3:PutObjectTagging
              - s3:PutObjectVersionTagging
              - s3:Abort*
            Effect: Allow
            Resource:
              - Fn::GetAtt:
                  - ConstructHubPackageDataDC5EF35E
                  - Arn
              - Fn::Join:
                  - ""
                  - - Fn::GetAtt:
                        - ConstructHubPackageDataDC5EF35E
                        - Arn
                    - /missing-objects/*-documentation.json
          - Action:
              - s3:DeleteObject*
              - s3:PutObject
              - s3:PutObjectLegalHold
              - s3:PutObjectRetention
              - s3:PutObjectTagging
              - s3:PutObjectVersionTagging
              - s3:Abort*
            Effect: Allow
            Resource:
              - Fn::GetAtt:
                  - ConstructHubPackageDataDC5EF35E
                  - Arn
              - Fn::Join:
                  - ""
                  - - Fn::GetAtt:
                        - ConstructHubPackageDataDC5EF35E
                        - Arn
                    - /corruptassembly-objects/*.json
          - Action:
              - s3:DeleteObject*
              - s3:PutObject
              - s3:PutObjectLegalHold
              - s3:PutObjectRetention
              - s3:PutObjectTagging
              - s3:PutObjectVersionTagging
              - s3:Abort*
            Effect: Allow
            Resource:
              - Fn::GetAtt:
                  - ConstructHubPackageDataDC5EF35E
                  - Arn
              - Fn::Join:
                  - ""
                  - - Fn::GetAtt:
                        - ConstructHubPackageDataDC5EF35E
                        - Arn
                    - /uninstallable-objects/data.json
          - Action:
              - s3:GetObject*
              - s3:GetBucket*
              - s3:List*
              - s3:DeleteObject*
              - s3:PutObject
              - s3:PutObjectLegalHold
              - s3:PutObjectRetention
              - s3:PutObjectTagging
              - s3:PutObjectVersionTagging
              - s3:Abort*
            Effect: Allow
            Resource:
              - Fn::GetAtt:
                  - ConstructHubInventoryCanaryScratchworkBucketC185625E
                  - Arn
              - Fn::Join:
                  - ""
                  - - Fn::GetAtt:
                        - ConstructHubInventoryCanaryScratchworkBucketC185625E
                        - Arn
                    - /*
        Version: 2012-10-17
      PolicyName: ConstructHubInventoryCanaryServiceRoleDefaultPolicy144783F1
      Roles:
        - Ref: ConstructHubInventoryCanaryServiceRole7684EDDE
  ConstructHubInventoryCanary63D899BC:
    Type: AWS::Lambda::Function
    Properties:
      Code:
        S3Bucket:
          Fn::Sub: cdk-hnb659fds-assets-\${AWS::AccountId}-\${AWS::Region}
        S3Key: 5aaf6b981a06b5db2b0085493b7433dde2c12c3181434bb27bbcf531317c7f25.zip
      Role:
        Fn::GetAtt:
          - ConstructHubInventoryCanaryServiceRole7684EDDE
          - Arn
      Description: "[ConstructHub/Inventory] A canary that periodically inspects the
        list of indexed packages"
      Environment:
        Variables:
          AWS_EMF_ENVIRONMENT: Local
          PACKAGE_DATA_BUCKET_NAME:
            Ref: ConstructHubPackageDataDC5EF35E
          SCRATCHWORK_BUCKET_NAME:
            Ref: ConstructHubInventoryCanaryScratchworkBucketC185625E
      Handler: index.handler
      MemorySize: 10240
      Runtime: nodejs14.x
      Timeout: 900
    DependsOn:
      - ConstructHubInventoryCanaryServiceRoleDefaultPolicy144783F1
      - ConstructHubInventoryCanaryServiceRole7684EDDE
  ConstructHubInventoryCanaryLogRetention8B1B5364:
    Type: Custom::LogRetention
    Properties:
      ServiceToken:
        Fn::GetAtt:
          - LogRetentionaae0aa3c5b4d4f87b02d85b201efdd8aFD4BFC8A
          - Arn
      LogGroupName:
        Fn::Join:
          - ""
          - - /aws/lambda/
            - Ref: ConstructHubInventoryCanary63D899BC
      RetentionInDays: 7
  ConstructHubInventoryCanaryStateMachineRole9D5D502F:
    Type: AWS::IAM::Role
    Properties:
      AssumeRolePolicyDocument:
        Statement:
          - Action: sts:AssumeRole
            Effect: Allow
            Principal:
              Service:
                Fn::FindInMap:
                  - ServiceprincipalMap
                  - Ref: AWS::Region
                  - states
        Version: 2012-10-17
  ConstructHubInventoryCanaryStateMachineRoleDefaultPolicy6F9D94C1:
    Type: AWS::IAM::Policy
    Properties:
      PolicyDocument:
        Statement:
          - Action:
              - xray:PutTraceSegments
              - xray:PutTelemetryRecords
              - xray:GetSamplingRules
              - xray:GetSamplingTargets
            Effect: Allow
            Resource: "*"
          - Action: lambda:InvokeFunction
            Effect: Allow
            Resource:
              - Fn::GetAtt:
                  - ConstructHubInventoryCanary63D899BC
                  - Arn
              - Fn::Join:
                  - ""
                  - - Fn::GetAtt:
                        - ConstructHubInventoryCanary63D899BC
                        - Arn
                    - :*
        Version: 2012-10-17
      PolicyName: ConstructHubInventoryCanaryStateMachineRoleDefaultPolicy6F9D94C1
      Roles:
        - Ref: ConstructHubInventoryCanaryStateMachineRole9D5D502F
  ConstructHubInventoryCanaryStateMachineAA2D2A3A:
    Type: AWS::StepFunctions::StateMachine
    Properties:
      RoleArn:
        Fn::GetAtt:
          - ConstructHubInventoryCanaryStateMachineRole9D5D502F
          - Arn
      DefinitionString:
        Fn::Join:
          - ""
          - - '{"StartAt":"Process for 15 minutes.","States":{"Process for 15
              minutes.":{"Next":"Remaining items to
              process?","Retry":[{"ErrorEquals":["Lambda.ServiceException","Lambda.AWSLambdaException","Lambda.SdkClientException"],"IntervalSeconds":2,"MaxAttempts":6,"BackoffRate":2}],"Type":"Task","InputPath":"$.result","ResultPath":"$.result","Resource":"'
            - Fn::GetAtt:
                - ConstructHubInventoryCanary63D899BC
                - Arn
            - '"},"Remaining items to
              process?":{"Type":"Choice","Choices":[{"Variable":"$.result.continuationObjectKey","IsPresent":true,"Next":"Process
              for 15
              minutes."}],"Default":"Success"},"Success":{"Type":"Succeed"}},"TimeoutSeconds":21600}'
      TracingConfiguration:
        Enabled: true
    DependsOn:
      - ConstructHubInventoryCanaryStateMachineRoleDefaultPolicy6F9D94C1
      - ConstructHubInventoryCanaryStateMachineRole9D5D502F
  ConstructHubInventoryCanaryStateMachineEventsRole8AD19655:
    Type: AWS::IAM::Role
    Properties:
      AssumeRolePolicyDocument:
        Statement:
          - Action: sts:AssumeRole
            Effect: Allow
            Principal:
              Service: events.amazonaws.com
        Version: 2012-10-17
  ConstructHubInventoryCanaryStateMachineEventsRoleDefaultPolicyE2B4E72C:
    Type: AWS::IAM::Policy
    Properties:
      PolicyDocument:
        Statement:
          - Action: states:StartExecution
            Effect: Allow
            Resource:
              Ref: ConstructHubInventoryCanaryStateMachineAA2D2A3A
        Version: 2012-10-17
      PolicyName: ConstructHubInventoryCanaryStateMachineEventsRoleDefaultPolicyE2B4E72C
      Roles:
        - Ref: ConstructHubInventoryCanaryStateMachineEventsRole8AD19655
  ConstructHubInventoryCanaryScheduleRule79F2F8D8:
    Type: AWS::Events::Rule
    Properties:
      ScheduleExpression: rate(15 minutes)
      State: ENABLED
      Targets:
        - Arn:
            Ref: ConstructHubInventoryCanaryStateMachineAA2D2A3A
          Id: Target0
          Input: '{"comment":"Scheduled event from cron job.","result":{}}'
          RetryPolicy:
            MaximumRetryAttempts: 3
          RoleArn:
            Fn::GetAtt:
              - ConstructHubInventoryCanaryStateMachineEventsRole8AD19655
              - Arn
    DependsOn:
      - ConstructHubInventoryCanaryServiceRoleDefaultPolicy144783F1
  ConstructHubInventoryCanaryNotRunningAF44D71C:
    Type: AWS::CloudWatch::Alarm
    Properties:
      ComparisonOperator: LessThanThreshold
      EvaluationPeriods: 1
      AlarmDescription:
        Fn::Join:
          - ""
          - - >-
              The inventory canary is not running!


              RunBook: https://github.com/cdklabs/construct-hub/blob/main/docs/operator-runbook.md


              Direct link to function: /lambda/home#/functions/
            - Ref: ConstructHubInventoryCanary63D899BC
      AlarmName: dev/ConstructHub/InventoryCanary/NotRunning
      Dimensions:
        - Name: FunctionName
          Value:
            Ref: ConstructHubInventoryCanary63D899BC
      MetricName: Invocations
      Namespace: AWS/Lambda
      Period: 900
      Statistic: Sum
      Threshold: 1
  ConstructHubInventoryCanaryFailures5BDA8051:
    Type: AWS::CloudWatch::Alarm
    Properties:
      ComparisonOperator: GreaterThanOrEqualToThreshold
      EvaluationPeriods: 2
      AlarmDescription:
        Fn::Join:
          - ""
          - - >-
              The inventory canary is failing!


              RunBook: https://github.com/cdklabs/construct-hub/blob/main/docs/operator-runbook.md


              Direct link to function: /lambda/home#/functions/
            - Ref: ConstructHubInventoryCanary63D899BC
      AlarmName: dev/ConstructHub/InventoryCanary/Failures
      Dimensions:
        - Name: FunctionName
          Value:
            Ref: ConstructHubInventoryCanary63D899BC
      MetricName: Errors
      Namespace: AWS/Lambda
      Period: 900
      Statistic: Sum
      Threshold: 1
  ConstructHubBackendDashboardReportsDFD170B1:
    Type: AWS::CloudWatch::Dashboard
    Properties:
      DashboardBody:
        Fn::Join:
          - ""
          - - '{"start":"-P1W","periodOverride":"auto","widgets":[{"type":"custom","width":24,"height":6,"x":0,"y":0,"properties":{"endpoint":"'
            - Fn::GetAtt:
                - PackageVersionsTableWidgetHandler5fa848259c1d5e388c0df69f05c016dfBE2C27C2
                - Arn
            - "\\",\\"params\\":{\\"key\\":\\"uninstallable-objects/data.json\\",\\"des\\
              cription\\":\\"These packages could not be installed. Note that
              currently they will also appear in the 'missing' documentation
              reports.\\\\n\\\\nThe specific error can be found in the package
              directory inside a file named
              'uninstallable'\\\\n\\"},\\"title\\":\\"Package Versions Report |
              Uninstallable\\",\\"updateOn\\":{\\"refresh\\":true,\\"resize\\":false,\\
              \\"timeRange\\":false}}},{\\"type\\":\\"custom\\",\\"width\\":24,\\"height\\
              \\":6,\\"x\\":0,\\"y\\":6,\\"properties\\":{\\"endpoint\\":\\""
            - Fn::GetAtt:
                - PackageVersionsTableWidgetHandler5fa848259c1d5e388c0df69f05c016dfBE2C27C2
                - Arn
            - '","params":{"key":"missing-objects/typescript-documentation.json","description":"These
              packages are missing typescript documentation.\\nApart from the
              uninstallable packages, this report should stay empty\\n\\nTo
              investigate inspect the orchestration DLQ.\\n"},"title":"Package
              Versions Report | Missing Documentation |
              _typescript_","updateOn":{"refresh":true,"resize":false,"timeRange":false}}},{"type":"custom","width":24,"height":6,"x":0,"y":12,"properties":{"endpoint":"'
            - Fn::GetAtt:
                - PackageVersionsTableWidgetHandler5fa848259c1d5e388c0df69f05c016dfBE2C27C2
                - Arn
            - "\\",\\"params\\":{\\"key\\":\\"corruptassembly-objects/typescript.json\\
              \\",\\"description\\":\\"These packages are missing typescript
              documentation because of a corrupted assembly.\\\\n\\\\nThe specific
              error can be found in the package directory inside files suffixed
              with '.corruptassembly'\\\\n\\"},\\"title\\":\\"Package Versions Report
              | Corrupt Assembly |
              _typescript_\\",\\"updateOn\\":{\\"refresh\\":true,\\"resize\\":false,\\"\\
              timeRange\\":false}}},{\\"type\\":\\"custom\\",\\"width\\":24,\\"height\\"\\
              :6,\\"x\\":0,\\"y\\":18,\\"properties\\":{\\"endpoint\\":\\""
            - Fn::GetAtt:
                - PackageVersionsTableWidgetHandler5fa848259c1d5e388c0df69f05c016dfBE2C27C2
                - Arn
            - '","params":{"key":"missing-objects/python-documentation.json","description":"These
              packages are missing python documentation.\\nApart from the
              uninstallable packages, this report should stay empty\\n\\nTo
              investigate inspect the orchestration DLQ.\\n"},"title":"Package
              Versions Report | Missing Documentation |
              _python_","updateOn":{"refresh":true,"resize":false,"timeRange":false}}},{"type":"custom","width":24,"height":6,"x":0,"y":24,"properties":{"endpoint":"'
            - Fn::GetAtt:
                - PackageVersionsTableWidgetHandler5fa848259c1d5e388c0df69f05c016dfBE2C27C2
                - Arn
            - "\\",\\"params\\":{\\"key\\":\\"corruptassembly-objects/python.json\\",\\
              \\"description\\":\\"These packages are missing python documentation
              because of a corrupted assembly.\\\\n\\\\nThe specific error can be
              found in the package directory inside files suffixed with
              '.corruptassembly'\\\\n\\"},\\"title\\":\\"Package Versions Report |
              Corrupt Assembly |
              _python_\\",\\"updateOn\\":{\\"refresh\\":true,\\"resize\\":false,\\"time\\
              Range\\":false}}},{\\"type\\":\\"custom\\",\\"width\\":24,\\"height\\":6,\\
              \\"x\\":0,\\"y\\":30,\\"properties\\":{\\"endpoint\\":\\""
            - Fn::GetAtt:
                - PackageVersionsTableWidgetHandler5fa848259c1d5e388c0df69f05c016dfBE2C27C2
                - Arn
            - '","params":{"key":"missing-objects/java-documentation.json","description":"These
              packages are missing java documentation.\\nApart from the
              uninstallable packages, this report should stay empty\\n\\nTo
              investigate inspect the orchestration DLQ.\\n"},"title":"Package
              Versions Report | Missing Documentation |
              _java_","updateOn":{"refresh":true,"resize":false,"timeRange":false}}},{"type":"custom","width":24,"height":6,"x":0,"y":36,"properties":{"endpoint":"'
            - Fn::GetAtt:
                - PackageVersionsTableWidgetHandler5fa848259c1d5e388c0df69f05c016dfBE2C27C2
                - Arn
            - "\\",\\"params\\":{\\"key\\":\\"corruptassembly-objects/java.json\\",\\"d\\
              escription\\":\\"These packages are missing java documentation
              because of a corrupted assembly.\\\\n\\\\nThe specific error can be
              found in the package directory inside files suffixed with
              '.corruptassembly'\\\\n\\"},\\"title\\":\\"Package Versions Report |
              Corrupt Assembly |
              _java_\\",\\"updateOn\\":{\\"refresh\\":true,\\"resize\\":false,\\"timeRa\\
              nge\\":false}}},{\\"type\\":\\"custom\\",\\"width\\":24,\\"height\\":6,\\"x\\
              \\":0,\\"y\\":42,\\"properties\\":{\\"endpoint\\":\\""
            - Fn::GetAtt:
                - PackageVersionsTableWidgetHandler5fa848259c1d5e388c0df69f05c016dfBE2C27C2
                - Arn
            - '","params":{"key":"missing-objects/csharp-documentation.json","description":"These
              packages are missing csharp documentation.\\nApart from the
              uninstallable packages, this report should stay empty\\n\\nTo
              investigate inspect the orchestration DLQ.\\n"},"title":"Package
              Versions Report | Missing Documentation |
              _csharp_","updateOn":{"refresh":true,"resize":false,"timeRange":false}}},{"type":"custom","width":24,"height":6,"x":0,"y":48,"properties":{"endpoint":"'
            - Fn::GetAtt:
                - PackageVersionsTableWidgetHandler5fa848259c1d5e388c0df69f05c016dfBE2C27C2
                - Arn
            - "\\",\\"params\\":{\\"key\\":\\"corruptassembly-objects/csharp.json\\",\\
              \\"description\\":\\"These packages are missing csharp documentation
              because of a corrupted assembly.\\\\n\\\\nThe specific error can be
              found in the package directory inside files suffixed with
              '.corruptassembly'\\\\n\\"},\\"title\\":\\"Package Versions Report |
              Corrupt Assembly |
              _csharp_\\",\\"updateOn\\":{\\"refresh\\":true,\\"resize\\":false,\\"time\\
              Range\\":false}}},{\\"type\\":\\"custom\\",\\"width\\":24,\\"height\\":6,\\
              \\"x\\":0,\\"y\\":54,\\"properties\\":{\\"endpoint\\":\\""
            - Fn::GetAtt:
                - PackageVersionsTableWidgetHandler5fa848259c1d5e388c0df69f05c016dfBE2C27C2
                - Arn
            - '","params":{"key":"missing-objects/go-documentation.json","description":"These
              packages are missing go documentation.\\nApart from the
              uninstallable packages, this report should stay empty\\n\\nTo
              investigate inspect the orchestration DLQ.\\n"},"title":"Package
              Versions Report | Missing Documentation |
              _go_","updateOn":{"refresh":true,"resize":false,"timeRange":false}}},{"type":"custom","width":24,"height":6,"x":0,"y":60,"properties":{"endpoint":"'
            - Fn::GetAtt:
                - PackageVersionsTableWidgetHandler5fa848259c1d5e388c0df69f05c016dfBE2C27C2
                - Arn
            - "\\",\\"params\\":{\\"key\\":\\"corruptassembly-objects/go.json\\",\\"des\\
              cription\\":\\"These packages are missing go documentation because
              of a corrupted assembly.\\\\n\\\\nThe specific error can be found in
              the package directory inside files suffixed with
              '.corruptassembly'\\\\n\\"},\\"title\\":\\"Package Versions Report |
              Corrupt Assembly |
              _go_\\",\\"updateOn\\":{\\"refresh\\":true,\\"resize\\":false,\\"timeRange\\
              \\":false}}}]}"
      DashboardName: construct-hub-backend-reports
  ConstructHubBackendDashboardGraphs6A37B2BC:
    Type: AWS::CloudWatch::Dashboard
    Properties:
      DashboardBody:
        Fn::Join:
          - ""
          - - '{"start":"-P1W","periodOverride":"auto","widgets":[{"type":"text","width":24,"height":2,"x":0,"y":0,"properties":{"markdown":"#
              Catalog Overview\\n\\n[button:primary:Package Data](/s3/buckets/'
            - Ref: ConstructHubPackageDataDC5EF35E
            - )\\n[button:Catalog Builder](/lambda/home#/functions/
            - Ref: ConstructHubOrchestrationCatalogBuilder7C964951
            - )\\n[button:Inventory Canary](/lambda/home#/functions/
            - Ref: ConstructHubInventoryCanary63D899BC
            - )\\n[button:Search Canary Log
              Group](/cloudwatch/home#logsV2:log-groups/log-group/$252Faws$252flambda$252f
            - Ref: ConstructHubInventoryCanary63D899BC
            - /log-events)"}},{"type":"metric","width":12,"height":6,"x":0,"y":2,"properties":{"view":"timeSeries","title":"Catalog
              Size","region":"
            - Ref: AWS::Region
            - '","metrics":[["ConstructHub/Inventory","SubmoduleCount",{"label":"Submodules","period":900,"stat":"Maximum"}],["ConstructHub/Inventory","PackageVersionCount",{"label":"Package
              Versions","period":900,"stat":"Maximum"}],["ConstructHub/Inventory","PackageMajorVersionCount",{"label":"Package
              Majors","period":900,"stat":"Maximum"}],["ConstructHub/Inventory","PackageCount",{"label":"Packages","period":900,"stat":"Maximum"}]],"yAxis":{"left":{"min":0}}}},{"type":"metric","width":12,"height":6,"x":12,"y":2,"properties":{"view":"timeSeries","title":"Catalog
              Issues","region":"'
            - Ref: AWS::Region
            - '","metrics":[["ConstructHub/Inventory","UnknownObjectCount",{"label":"Unknown","period":900,"stat":"Maximum"}],["ConstructHub/Inventory","MissingAssemblyCount",{"label":"Missing
              Assembly","period":900,"stat":"Maximum"}],["ConstructHub/Inventory","MissingPackageMetadataCount",{"label":"Missing
              Metadata","period":900,"stat":"Maximum"}],["ConstructHub/Inventory","MissingPackageTarballCount",{"label":"Missing
              Tarball","period":900,"stat":"Maximum"}],["ConstructHub/Inventory","UninstallablePackageCount",{"label":"Uninstallable
              Package","period":900,"stat":"Maximum"}],["ConstructHub/CatalogBuilder","MissingConstructFrameworkCount",{"label":"No
              Construct
              Framework","period":900,"stat":"Maximum","yAxis":"right"}],["ConstructHub/CatalogBuilder","MissingConstructFrameworkVersionCount",{"label":"No
              Construct Framework
              Version","period":900,"stat":"Maximum","yAxis":"right"}]],"yAxis":{"left":{"min":0},"right":{"min":0}}}},{"type":"text","width":24,"height":2,"x":0,"y":8,"properties":{"markdown":"#
              Documentation Generation\\n\\n[button:primary:Transliterator
              Logs](/cloudwatch/home#logsV2:log-groups/log-group/'
            - Fn::Join:
                - "%252"
                - Fn::Split:
                    - /
                    - Ref: ConstructHubOrchestrationTransliteratorLogGroupEE16EE8B
            - )\\n[button:Transliterator ECS Cluster](/ecs/home#/clusters/
            - Ref: ConstructHubOrchestrationCluster3D6F0081
            - /tasks)"}},{"type":"metric","width":12,"height":6,"x":0,"y":10,"properties":{"view":"timeSeries","title":"Fargate
              Resources","region":"
            - Ref: AWS::Region
            - '","metrics":[["AWS/Usage","ResourceCount","Class","None","Resource","OnDemand","Service","Fargate","Type","Resource",{"label":"Fargate
              Usage
              (On-Demand)","stat":"Maximum","id":"mFargateUsage"}],[{"label":"Fargate
              Quota
              (On-Demand)","expression":"SERVICE_QUOTA(mFargateUsage)"}],[{"label":"CPU
              Utilization","expression":"100 * FILL(mCpuUtilized, 0) /
              FILL(mCpuReserved,
              REPEAT)","yAxis":"right"}],["ECS/ContainerInsights","CpuReserved","ClusterName","'
            - Ref: ConstructHubOrchestrationCluster3D6F0081
            - '",{"stat":"Maximum","visible":false,"id":"mCpuReserved"}],["ECS/ContainerInsights","CpuUtilized","ClusterName","'
            - Ref: ConstructHubOrchestrationCluster3D6F0081
            - '",{"stat":"Maximum","visible":false,"id":"mCpuUtilized"}],[{"label":"Memory
              Utilization","expression":"100 * FILL(mMemoryUtilized, 0) /
              FILL(mMemoryReserved,
              REPEAT)","yAxis":"right"}],["ECS/ContainerInsights","MemoryReserved","ClusterName","'
            - Ref: ConstructHubOrchestrationCluster3D6F0081
            - '",{"stat":"Maximum","visible":false,"id":"mMemoryReserved"}],["ECS/ContainerInsights","MemoryUtilized","ClusterName","'
            - Ref: ConstructHubOrchestrationCluster3D6F0081
            - '",{"stat":"Maximum","visible":false,"id":"mMemoryUtilized"}]],"yAxis":{"left":{"min":0},"right":{"label":"Percent","min":0,"max":100,"showUnits":false}}}},{"type":"metric","width":12,"height":6,"x":12,"y":10,"properties":{"view":"timeSeries","title":"ECS
              Resources","region":"'
            - Ref: AWS::Region
            - '","metrics":[[{"label":"Received
              Bytes","expression":"FILL(m67cc14db3275d4a2af71847df2ebb376a00b015f62c4ff9d1aedb9bc615a6cf0,
              0)"}],["ECS/ContainerInsights","NetworkRxBytes","ClusterName","'
            - Ref: ConstructHubOrchestrationCluster3D6F0081
            - '",{"label":"Received
              Bytes","stat":"Maximum","visible":false,"id":"m67cc14db3275d4a2af71847df2ebb376a00b015f62c4ff9d1aedb9bc615a6cf0"}],[{"label":"Transmitted
              Bytes","expression":"FILL(md6781afc8bf73de5587d36039d8226d1c0fe0b50a1c949759d3d8d8cd2e3f6d1,
              0)"}],["ECS/ContainerInsights","NetworkTxBytes","ClusterName","'
            - Ref: ConstructHubOrchestrationCluster3D6F0081
            - '",{"label":"Transmitted
              Bytes","stat":"Maximum","visible":false,"id":"md6781afc8bf73de5587d36039d8226d1c0fe0b50a1c949759d3d8d8cd2e3f6d1"}],[{"label":"Task
              Count","expression":"FILL(mbb258976f5c025a7dff5289417a6b07619e000e4af1a427fecc57b31586fd6dd,
              0)","yAxis":"right"}],["ECS/ContainerInsights","TaskCount","ClusterName","'
            - Ref: ConstructHubOrchestrationCluster3D6F0081
            - '",{"label":"Task
              Count","stat":"Sum","visible":false,"id":"mbb258976f5c025a7dff5289417a6b07619e000e4af1a427fecc57b31586fd6dd"}]],"yAxis":{"left":{"min":0},"right":{"min":0}}}},{"type":"text","width":24,"height":1,"x":0,"y":16,"properties":{"markdown":"##
              Language:
              typescript"}},{"type":"metric","width":12,"height":6,"x":0,"y":17,"properties":{"view":"pie","title":"Package
              Versions","region":"'
            - Ref: AWS::Region
            - '","metrics":[["ConstructHub/Inventory","SupportedPackageVersionCount","Language","typescript",{"color":"#2ca02c","label":"Available","period":900,"stat":"Maximum"}],["ConstructHub/Inventory","CorruptAssemblyPackageVersionCount","Language","typescript",{"color":"#3542D7","label":"Corrupt
              Assembly","period":900,"stat":"Maximum"}],["ConstructHub/Inventory","UnsupportedPackageVersionCount","Language","typescript",{"color":"#9467bd","label":"Unsupported","period":900,"stat":"Maximum"}],["ConstructHub/Inventory","MissingPackageVersionCount","Language","typescript",{"color":"#d62728","label":"Missing","period":900,"stat":"Maximum"}]],"yAxis":{"left":{"showUnits":false}}}},{"type":"metric","width":12,"height":6,"x":12,"y":17,"properties":{"view":"pie","title":"Package
              Version Submodules","region":"'
            - Ref: AWS::Region
            - '","metrics":[["ConstructHub/Inventory","SupportedSubmoduleCount","Language","typescript",{"color":"#2ca02c","label":"Available","period":900,"stat":"Maximum"}],["ConstructHub/Inventory","CorruptAssemblySubmoduleCount","Language","typescript",{"color":"#3542D7","label":"Corrupt
              Assembly","period":900,"stat":"Maximum"}],["ConstructHub/Inventory","UnsupportedSubmoduleCount","Language","typescript",{"color":"#9467bd","label":"Unsupported","period":900,"stat":"Maximum"}],["ConstructHub/Inventory","MissingSubmoduleCount","Language","typescript",{"color":"#d62728","label":"Missing","period":900,"stat":"Maximum"}]],"yAxis":{"left":{"showUnits":false}}}},{"type":"text","width":24,"height":1,"x":0,"y":23,"properties":{"markdown":"##
              Language:
              python"}},{"type":"metric","width":12,"height":6,"x":0,"y":24,"properties":{"view":"pie","title":"Package
              Versions","region":"'
            - Ref: AWS::Region
            - '","metrics":[["ConstructHub/Inventory","SupportedPackageVersionCount","Language","python",{"color":"#2ca02c","label":"Available","period":900,"stat":"Maximum"}],["ConstructHub/Inventory","CorruptAssemblyPackageVersionCount","Language","python",{"color":"#3542D7","label":"Corrupt
              Assembly","period":900,"stat":"Maximum"}],["ConstructHub/Inventory","UnsupportedPackageVersionCount","Language","python",{"color":"#9467bd","label":"Unsupported","period":900,"stat":"Maximum"}],["ConstructHub/Inventory","MissingPackageVersionCount","Language","python",{"color":"#d62728","label":"Missing","period":900,"stat":"Maximum"}]],"yAxis":{"left":{"showUnits":false}}}},{"type":"metric","width":12,"height":6,"x":12,"y":24,"properties":{"view":"pie","title":"Package
              Version Submodules","region":"'
            - Ref: AWS::Region
            - '","metrics":[["ConstructHub/Inventory","SupportedSubmoduleCount","Language","python",{"color":"#2ca02c","label":"Available","period":900,"stat":"Maximum"}],["ConstructHub/Inventory","CorruptAssemblySubmoduleCount","Language","python",{"color":"#3542D7","label":"Corrupt
              Assembly","period":900,"stat":"Maximum"}],["ConstructHub/Inventory","UnsupportedSubmoduleCount","Language","python",{"color":"#9467bd","label":"Unsupported","period":900,"stat":"Maximum"}],["ConstructHub/Inventory","MissingSubmoduleCount","Language","python",{"color":"#d62728","label":"Missing","period":900,"stat":"Maximum"}]],"yAxis":{"left":{"showUnits":false}}}},{"type":"text","width":24,"height":1,"x":0,"y":30,"properties":{"markdown":"##
              Language:
              java"}},{"type":"metric","width":12,"height":6,"x":0,"y":31,"properties":{"view":"pie","title":"Package
              Versions","region":"'
            - Ref: AWS::Region
            - '","metrics":[["ConstructHub/Inventory","SupportedPackageVersionCount","Language","java",{"color":"#2ca02c","label":"Available","period":900,"stat":"Maximum"}],["ConstructHub/Inventory","CorruptAssemblyPackageVersionCount","Language","java",{"color":"#3542D7","label":"Corrupt
              Assembly","period":900,"stat":"Maximum"}],["ConstructHub/Inventory","UnsupportedPackageVersionCount","Language","java",{"color":"#9467bd","label":"Unsupported","period":900,"stat":"Maximum"}],["ConstructHub/Inventory","MissingPackageVersionCount","Language","java",{"color":"#d62728","label":"Missing","period":900,"stat":"Maximum"}]],"yAxis":{"left":{"showUnits":false}}}},{"type":"metric","width":12,"height":6,"x":12,"y":31,"properties":{"view":"pie","title":"Package
              Version Submodules","region":"'
            - Ref: AWS::Region
            - '","metrics":[["ConstructHub/Inventory","SupportedSubmoduleCount","Language","java",{"color":"#2ca02c","label":"Available","period":900,"stat":"Maximum"}],["ConstructHub/Inventory","CorruptAssemblySubmoduleCount","Language","java",{"color":"#3542D7","label":"Corrupt
              Assembly","period":900,"stat":"Maximum"}],["ConstructHub/Inventory","UnsupportedSubmoduleCount","Language","java",{"color":"#9467bd","label":"Unsupported","period":900,"stat":"Maximum"}],["ConstructHub/Inventory","MissingSubmoduleCount","Language","java",{"color":"#d62728","label":"Missing","period":900,"stat":"Maximum"}]],"yAxis":{"left":{"showUnits":false}}}},{"type":"text","width":24,"height":1,"x":0,"y":37,"properties":{"markdown":"##
              Language:
              csharp"}},{"type":"metric","width":12,"height":6,"x":0,"y":38,"properties":{"view":"pie","title":"Package
              Versions","region":"'
            - Ref: AWS::Region
            - '","metrics":[["ConstructHub/Inventory","SupportedPackageVersionCount","Language","csharp",{"color":"#2ca02c","label":"Available","period":900,"stat":"Maximum"}],["ConstructHub/Inventory","CorruptAssemblyPackageVersionCount","Language","csharp",{"color":"#3542D7","label":"Corrupt
              Assembly","period":900,"stat":"Maximum"}],["ConstructHub/Inventory","UnsupportedPackageVersionCount","Language","csharp",{"color":"#9467bd","label":"Unsupported","period":900,"stat":"Maximum"}],["ConstructHub/Inventory","MissingPackageVersionCount","Language","csharp",{"color":"#d62728","label":"Missing","period":900,"stat":"Maximum"}]],"yAxis":{"left":{"showUnits":false}}}},{"type":"metric","width":12,"height":6,"x":12,"y":38,"properties":{"view":"pie","title":"Package
              Version Submodules","region":"'
            - Ref: AWS::Region
            - '","metrics":[["ConstructHub/Inventory","SupportedSubmoduleCount","Language","csharp",{"color":"#2ca02c","label":"Available","period":900,"stat":"Maximum"}],["ConstructHub/Inventory","CorruptAssemblySubmoduleCount","Language","csharp",{"color":"#3542D7","label":"Corrupt
              Assembly","period":900,"stat":"Maximum"}],["ConstructHub/Inventory","UnsupportedSubmoduleCount","Language","csharp",{"color":"#9467bd","label":"Unsupported","period":900,"stat":"Maximum"}],["ConstructHub/Inventory","MissingSubmoduleCount","Language","csharp",{"color":"#d62728","label":"Missing","period":900,"stat":"Maximum"}]],"yAxis":{"left":{"showUnits":false}}}},{"type":"text","width":24,"height":1,"x":0,"y":44,"properties":{"markdown":"##
              Language:
              go"}},{"type":"metric","width":12,"height":6,"x":0,"y":45,"properties":{"view":"pie","title":"Package
              Versions","region":"'
            - Ref: AWS::Region
            - '","metrics":[["ConstructHub/Inventory","SupportedPackageVersionCount","Language","go",{"color":"#2ca02c","label":"Available","period":900,"stat":"Maximum"}],["ConstructHub/Inventory","CorruptAssemblyPackageVersionCount","Language","go",{"color":"#3542D7","label":"Corrupt
              Assembly","period":900,"stat":"Maximum"}],["ConstructHub/Inventory","UnsupportedPackageVersionCount","Language","go",{"color":"#9467bd","label":"Unsupported","period":900,"stat":"Maximum"}],["ConstructHub/Inventory","MissingPackageVersionCount","Language","go",{"color":"#d62728","label":"Missing","period":900,"stat":"Maximum"}]],"yAxis":{"left":{"showUnits":false}}}},{"type":"metric","width":12,"height":6,"x":12,"y":45,"properties":{"view":"pie","title":"Package
              Version Submodules","region":"'
            - Ref: AWS::Region
            - '","metrics":[["ConstructHub/Inventory","SupportedSubmoduleCount","Language","go",{"color":"#2ca02c","label":"Available","period":900,"stat":"Maximum"}],["ConstructHub/Inventory","CorruptAssemblySubmoduleCount","Language","go",{"color":"#3542D7","label":"Corrupt
              Assembly","period":900,"stat":"Maximum"}],["ConstructHub/Inventory","UnsupportedSubmoduleCount","Language","go",{"color":"#9467bd","label":"Unsupported","period":900,"stat":"Maximum"}],["ConstructHub/Inventory","MissingSubmoduleCount","Language","go",{"color":"#d62728","label":"Missing","period":900,"stat":"Maximum"}]],"yAxis":{"left":{"showUnits":false}}}},{"type":"text","width":24,"height":2,"x":0,"y":51,"properties":{"markdown":"#
              dev/ConstructHub/Sources/NpmJs\\n\\n[button:primary:NpmJs
              Follower](/lambda/home#/functions/'
            - Ref: ConstructHubSourcesNpmJs15A77D2D
            - )\\n[button:Marker Object](/s3/object/
            - Ref: ConstructHubSourcesNpmJsStagingBucketB286F0E6
            - ?prefix=couchdb-last-transaction-id.2)\\n[button:Stager](/lambda/home#/functions/
            - Ref: ConstructHubSourcesNpmJsStageAndNotify591C0CFA
            - )\\n[button:Stager DLQ](/sqs/v2/home#/queues/https%3A%2F%2Fsqs.
            - Ref: AWS::Region
            - .amazonaws.com%2F
            - Ref: AWS::AccountId
            - "%2F"
            - Fn::GetAtt:
                - ConstructHubSourcesStagerDLQ80BD2600
                - QueueName
            - )"}},{"type":"metric","width":12,"height":6,"x":0,"y":53,"properties":{"view":"timeSeries","title":"Follower
              Health","region":"
            - Ref: AWS::Region
            - '","metrics":[[{"label":"Invocations","expression":"FILL(m9ff955bd33652ecefb4dd9402064988aa5e418fcf59360156ff8c9e38dbde5e2,
              0)"}],["AWS/Lambda","Invocations","FunctionName","'
            - Ref: ConstructHubSourcesNpmJs15A77D2D
            - '",{"label":"Invocations","stat":"Sum","visible":false,"id":"m9ff955bd33652ecefb4dd9402064988aa5e418fcf59360156ff8c9e38dbde5e2"}],[{"label":"Errors","expression":"FILL(m3aa18789f406dc22d5fd69d6a8b1ae08cbc04aabfde21bee51e16796b37a2e55,
              0)"}],["AWS/Lambda","Errors","FunctionName","'
            - Ref: ConstructHubSourcesNpmJs15A77D2D
            - '",{"label":"Errors","stat":"Sum","visible":false,"id":"m3aa18789f406dc22d5fd69d6a8b1ae08cbc04aabfde21bee51e16796b37a2e55"}],["ConstructHub/PackageSource/NpmJs/Follower","RemainingTime",{"label":"Remaining
              Time","stat":"Minimum","yAxis":"right"}]],"yAxis":{"left":{"min":0},"right":{"min":0}},"period":300}},{"type":"metric","width":12,"height":6,"x":12,"y":53,"properties":{"view":"timeSeries","title":"Stager
              Health","region":"'
            - Ref: AWS::Region
            - '","metrics":[[{"label":"Invocations","expression":"FILL(m9ff955bd33652ecefb4dd9402064988aa5e418fcf59360156ff8c9e38dbde5e2,
              0)"}],["AWS/Lambda","Invocations","FunctionName","'
            - Ref: ConstructHubSourcesNpmJsStageAndNotify591C0CFA
            - '",{"label":"Invocations","stat":"Sum","visible":false,"id":"m9ff955bd33652ecefb4dd9402064988aa5e418fcf59360156ff8c9e38dbde5e2"}],[{"label":"Errors","expression":"FILL(m3aa18789f406dc22d5fd69d6a8b1ae08cbc04aabfde21bee51e16796b37a2e55,
              0)"}],["AWS/Lambda","Errors","FunctionName","'
            - Ref: ConstructHubSourcesNpmJsStageAndNotify591C0CFA
            - '",{"label":"Errors","stat":"Sum","visible":false,"id":"m3aa18789f406dc22d5fd69d6a8b1ae08cbc04aabfde21bee51e16796b37a2e55"}],["AWS/Lambda","Duration","FunctionName","'
            - Ref: ConstructHubSourcesNpmJsStageAndNotify591C0CFA
            - '",{"label":"Duration","yAxis":"right"}]],"yAxis":{"left":{"min":0},"right":{"min":0}},"period":300}},{"type":"metric","width":12,"height":6,"x":0,"y":59,"properties":{"view":"timeSeries","title":"CouchDB
              Follower","region":"'
            - Ref: AWS::Region
            - '","metrics":[[{"label":"Change
              Count","expression":"FILL(mf6a938229aec623f5cf21e3ae3401901e7f7c6ebd5774ab6ac6e74af83efd121,
              0)"}],["ConstructHub/PackageSource/NpmJs/Follower","ChangeCount",{"label":"Change
              Count","stat":"Sum","visible":false,"id":"mf6a938229aec623f5cf21e3ae3401901e7f7c6ebd5774ab6ac6e74af83efd121"}],[{"label":"Unprocessable","expression":"FILL(m5b235d813bd8ded65d7de9a1345c9b49a8cf2af40e7e98ddbb8cb73e00783a8a,
              0)"}],["ConstructHub/PackageSource/NpmJs/Follower","UnprocessableEntity",{"label":"Unprocessable","stat":"Sum","visible":false,"id":"m5b235d813bd8ded65d7de9a1345c9b49a8cf2af40e7e98ddbb8cb73e00783a8a"}],[{"label":"Lag
              to
              npmjs.com","expression":"FILL(m4d6c513faac55be4bca785e8587a9a145b65f5fe675318c9c5c52f3ada197b7b,
              REPEAT)","yAxis":"right"}],["ConstructHub/PackageSource/NpmJs/Follower","NpmJsChangeAge",{"label":"Lag
              to
              npmjs.com","stat":"Minimum","visible":false,"id":"m4d6c513faac55be4bca785e8587a9a145b65f5fe675318c9c5c52f3ada197b7b"}],[{"label":"Package
              Version
              Age","expression":"FILL(mec485aa83505431ed7a356970082cd4815c310504ff176dd3eeb241ae7bbf0c4,
              REPEAT)","yAxis":"right"}],["ConstructHub/PackageSource/NpmJs/Follower","PackageVersionAge",{"label":"Package
              Version
              Age","stat":"Maximum","visible":false,"id":"mec485aa83505431ed7a356970082cd4815c310504ff176dd3eeb241ae7bbf0c4"}]],"yAxis":{"left":{"min":0},"right":{"label":"Milliseconds","min":0,"showUnits":false}},"period":300}},{"type":"metric","width":12,"height":6,"x":12,"y":59,"properties":{"view":"timeSeries","title":"CouchDB
              Changes","region":"'
            - Ref: AWS::Region
            - '","metrics":[[{"label":"Last Sequence
              Number","expression":"FILL(mcc89a801dd7db60ea52e74b9851bd34a3899e7a26323ac98feb632cdf70c2500,
              REPEAT)"}],["ConstructHub/PackageSource/NpmJs/Follower","LastSeq",{"label":"Last
              Sequence
              Number","stat":"Maximum","visible":false,"id":"mcc89a801dd7db60ea52e74b9851bd34a3899e7a26323ac98feb632cdf70c2500"}]],"yAxis":{},"period":300}},{"type":"metric","width":12,"height":6,"x":0,"y":65,"properties":{"view":"timeSeries","title":"Stager
              Dead-Letter Queue","region":"'
            - Ref: AWS::Region
            - '","metrics":[[{"label":"Visible
              Messages","expression":"FILL(m96c7bb4160011a049b6b07c0feab8fb02e5a8d4aa466939592829f864dde6400,
              0)"}],["AWS/SQS","ApproximateNumberOfMessagesVisible","QueueName","'
            - Fn::GetAtt:
                - ConstructHubSourcesStagerDLQ80BD2600
                - QueueName
            - '",{"label":"Visible
              Messages","stat":"Maximum","visible":false,"id":"m96c7bb4160011a049b6b07c0feab8fb02e5a8d4aa466939592829f864dde6400"}],[{"label":"Invisible
              Messages","expression":"FILL(mf74066283a392fc98a0cd7a405f2aa9b5af544d3a87542f06fff7fd069fd8578,
              0)"}],["AWS/SQS","ApproximateNumberOfMessagesNotVisible","QueueName","'
            - Fn::GetAtt:
                - ConstructHubSourcesStagerDLQ80BD2600
                - QueueName
            - '",{"label":"Invisible
              Messages","stat":"Maximum","visible":false,"id":"mf74066283a392fc98a0cd7a405f2aa9b5af544d3a87542f06fff7fd069fd8578"}],["AWS/SQS","ApproximateAgeOfOldestMessage","QueueName","'
            - Fn::GetAtt:
                - ConstructHubSourcesStagerDLQ80BD2600
                - QueueName
            - '",{"label":"Oldest
              Message","stat":"Maximum","yAxis":"right"}]],"yAxis":{"left":{"min":0},"right":{"min":0}},"period":60}},{"type":"metric","width":12,"height":6,"x":12,"y":65,"properties":{"view":"timeSeries","title":"Package
              Canary","region":"'
            - Ref: AWS::Region
            - '","metrics":[["ConstructHub/PackageCanary","DwellTime",{"label":"Dwell
              Time","stat":"Maximum"}],["ConstructHub/PackageCanary","TimeToCatalog",{"label":"Time
              to
              Catalog","stat":"Maximum"}],["ConstructHub/PackageCanary","TrackedVersionCount",{"label":"Tracked
              Version
              Count","stat":"Maximum","yAxis":"right"}]],"annotations":{"horizontal":[{"color":"#ff0000","label":"SLA
              (5
              minutes)","value":300,"yAxis":"left"}]},"yAxis":{"left":{"min":0},"right":{"min":0}}}},{"type":"metric","width":12,"height":6,"x":0,"y":71,"properties":{"view":"timeSeries","title":"Observed
              lag of replicate.npmjs.com","region":"'
            - Ref: AWS::Region
            - '","metrics":[["ConstructHub/PackageCanary","EstimatedNpmReplicaLag",{"label":"Replica
              lag
              (construct-hub-probe)","stat":"Maximum"}]],"annotations":{"horizontal":[{"color":"#ffa500","label":"5
              minutes","value":300,"yAxis":"left"}]},"yAxis":{"left":{"min":0}}}},{"type":"text","width":24,"height":2,"x":0,"y":77,"properties":{"markdown":"#
              Ingestion Function\\n\\n[button:Ingestion
              Function](/lambda/home#/functions/'
            - Ref: ConstructHubIngestion407909CE
            - )\\n[button:primary:Search Log
              Group](/cloudwatch/home#logsV2:log-groups/log-group/$252Faws$252flambda$252f
            - Ref: ConstructHubIngestion407909CE
            - /log-events)\\n[button:DLQ](/sqs/v2/home#/queues/https%3A%2F%2Fsqs.
            - Ref: AWS::Region
            - .amazonaws.com%2F
            - Ref: AWS::AccountId
            - "%2F"
            - Fn::GetAtt:
                - ConstructHubIngestionDLQ3E96A5F2
                - QueueName
            - )"}},{"type":"metric","width":12,"height":6,"x":0,"y":79,"properties":{"view":"timeSeries","title":"Function
              Health","region":"
            - Ref: AWS::Region
            - '","metrics":[[{"label":"Invocations","expression":"FILL(m9ff955bd33652ecefb4dd9402064988aa5e418fcf59360156ff8c9e38dbde5e2,
              0)"}],["AWS/Lambda","Invocations","FunctionName","'
            - Ref: ConstructHubIngestion407909CE
            - '",{"label":"Invocations","stat":"Sum","visible":false,"id":"m9ff955bd33652ecefb4dd9402064988aa5e418fcf59360156ff8c9e38dbde5e2"}],[{"label":"Errors","expression":"FILL(m3aa18789f406dc22d5fd69d6a8b1ae08cbc04aabfde21bee51e16796b37a2e55,
              0)"}],["AWS/Lambda","Errors","FunctionName","'
            - Ref: ConstructHubIngestion407909CE
            - '",{"label":"Errors","stat":"Sum","visible":false,"id":"m3aa18789f406dc22d5fd69d6a8b1ae08cbc04aabfde21bee51e16796b37a2e55"}]],"yAxis":{"left":{"min":0}},"period":60}},{"type":"metric","width":12,"height":6,"x":12,"y":79,"properties":{"view":"timeSeries","title":"Input
              Queue","region":"'
            - Ref: AWS::Region
            - '","metrics":[["AWS/SQS","ApproximateNumberOfMessagesVisible","QueueName","'
            - Fn::GetAtt:
                - ConstructHubIngestionQueue1AD94CA3
                - QueueName
            - '",{"label":"Visible
              Messages","period":60,"stat":"Maximum"}],["AWS/SQS","ApproximateNumberOfMessagesNotVisible","QueueName","'
            - Fn::GetAtt:
                - ConstructHubIngestionQueue1AD94CA3
                - QueueName
            - '",{"label":"Hidden
              Messages","period":60,"stat":"Maximum"}],["AWS/SQS","ApproximateAgeOfOldestMessage","QueueName","'
            - Fn::GetAtt:
                - ConstructHubIngestionQueue1AD94CA3
                - QueueName
            - '",{"label":"Oldest Message
              Age","period":60,"stat":"Maximum","yAxis":"right"}]],"annotations":{"horizontal":[{"color":"#ffa500","label":"10
              Minutes","value":600,"yAxis":"right"}]},"yAxis":{"left":{"min":0},"right":{"min":0}},"period":60}},{"type":"metric","width":12,"height":6,"x":0,"y":85,"properties":{"view":"timeSeries","title":"Input
              Quality","region":"'
            - Ref: AWS::Region
            - '","stacked":true,"metrics":[[{"label":"Invalid
              Assemblies","expression":"FILL(m0c5f10aa73687a21aa44b8985d19311246bca6c2cd1b2256b9f3e78c71e94fa3,
              0)"}],["ConstructHub/Ingestion","InvalidAssembly",{"label":"Invalid
              Assemblies","stat":"Sum","visible":false,"id":"m0c5f10aa73687a21aa44b8985d19311246bca6c2cd1b2256b9f3e78c71e94fa3"}],[{"label":"Invalid
              Tarball","expression":"FILL(m3a39d9b0bf974255f27dc95e44c8574bdfce2b97e49a7504346a77c5c9f6a3e1,
              0)"}],["ConstructHub/Ingestion","InvalidTarball",{"label":"Invalid
              Tarball","stat":"Sum","visible":false,"id":"m3a39d9b0bf974255f27dc95e44c8574bdfce2b97e49a7504346a77c5c9f6a3e1"}],[{"label":"Ineligible
              License","expression":"FILL(me19ae9c3f20ae715e3462f9402684a3817282218f36e69494a60bc251e3435a6,
              0)"}],["ConstructHub/Ingestion","IneligibleLicense",{"label":"Ineligible
              License","stat":"Sum","visible":false,"id":"me19ae9c3f20ae715e3462f9402684a3817282218f36e69494a60bc251e3435a6"}],[{"label":"Mismatched
              Identity","expression":"FILL(m7c1d407f17f8d2452a0bf87ac06fdd032de385a2758254f4192d6e17ed40d44b,
              0)"}],["ConstructHub/Ingestion","MismatchedIdentityRejections",{"label":"Mismatched
              Identity","stat":"Sum","visible":false,"id":"m7c1d407f17f8d2452a0bf87ac06fdd032de385a2758254f4192d6e17ed40d44b"}],[{"label":"Found
              License
              file","expression":"FILL(m7084dfec3c5bab86694d7ae438460f471c174a94bc67c9c9738e3ab60246b661,
              0)"}],["ConstructHub/Ingestion","FoundLicenseFile",{"label":"Found
              License
              file","stat":"Sum","visible":false,"id":"m7084dfec3c5bab86694d7ae438460f471c174a94bc67c9c9738e3ab60246b661"}]],"yAxis":{"left":{"label":"Count","min":0,"showUnits":false}}}},{"type":"metric","width":12,"height":6,"x":12,"y":85,"properties":{"view":"timeSeries","title":"Dead
              Letters","region":"'
            - Ref: AWS::Region
            - '","metrics":[["AWS/SQS","ApproximateNumberOfMessagesVisible","QueueName","'
            - Fn::GetAtt:
                - ConstructHubIngestionDLQ3E96A5F2
                - QueueName
            - '",{"label":"Visible
              Messages","stat":"Maximum"}],["AWS/SQS","ApproximateNumberOfMessagesNotVisible","QueueName","'
            - Fn::GetAtt:
                - ConstructHubIngestionDLQ3E96A5F2
                - QueueName
            - '",{"label":"Invisible
              Messages","stat":"Maximum"}],["AWS/SQS","ApproximateAgeOfOldestMessage","QueueName","'
            - Fn::GetAtt:
                - ConstructHubIngestionDLQ3E96A5F2
                - QueueName
            - '",{"label":"Oldest Message
              Age","stat":"Maximum","yAxis":"right"}]],"annotations":{"horizontal":[{"color":"#ff7f0e","label":"10
              days","value":864000,"yAxis":"right"},{"color":"#ff0000","label":"14
              days (DLQ
              Retention)","value":1209600,"yAxis":"right"}]},"yAxis":{"left":{"min":0},"right":{"min":0}},"period":60}},{"type":"text","width":24,"height":2,"x":0,"y":91,"properties":{"markdown":"#
              Orchestration\\n\\n[button:primary:State
              Machine](/states/home#/statemachines/view/'
            - Ref: ConstructHubOrchestration39161A46
            - )\\n[button:DLQ](/sqs/v2/home#/queues/https%3A%2F%2Fsqs.
            - Ref: AWS::Region
            - .amazonaws.com%2F
            - Ref: AWS::AccountId
            - "%2F"
            - Fn::GetAtt:
                - ConstructHubOrchestrationDLQ9C6D9BD4
                - QueueName
            - )\\n[button:Redrive DLQ](/lambda/home#/functions/
            - Ref: ConstructHubOrchestrationRedrive8DDBA67E
            - )\\n[button:Regenerate All
              Documentation](/states/home#/statemachines/view/
            - Ref: ConstructHubOrchestrationRegenerateAllDocumentationE9FAB254
            - )"}},{"type":"metric","width":12,"height":6,"x":0,"y":93,"properties":{"view":"timeSeries","title":"State
              Machine Executions","region":"
            - Ref: AWS::Region
            - '","metrics":[[{"label":"Started","expression":"FILL(m392141ff4cfa3bbe1889b2db42bcf20599513e199a0b9fb8dc736cde893c1d7c,
              0)"}],["AWS/States","ExecutionsStarted","StateMachineArn","'
            - Ref: ConstructHubOrchestration39161A46
            - '",{"label":"Started","stat":"Sum","visible":false,"id":"m392141ff4cfa3bbe1889b2db42bcf20599513e199a0b9fb8dc736cde893c1d7c"}],[{"label":"Succeeded","expression":"FILL(md1b80634be6e2f057c84f44fab13979a6445395ea2dc357cd12d0ba9f504e6d1,
              0)"}],["AWS/States","ExecutionsSucceeded","StateMachineArn","'
            - Ref: ConstructHubOrchestration39161A46
            - '",{"label":"Succeeded","stat":"Sum","visible":false,"id":"md1b80634be6e2f057c84f44fab13979a6445395ea2dc357cd12d0ba9f504e6d1"}],[{"label":"Aborted","expression":"FILL(m7c13255adf2b6d90baaa9e4e952e72ce260730c93b662336d01e3342f6255e08,
              0)"}],["AWS/States","ExecutionsAborted","StateMachineArn","'
            - Ref: ConstructHubOrchestration39161A46
            - '",{"label":"Aborted","stat":"Sum","visible":false,"id":"m7c13255adf2b6d90baaa9e4e952e72ce260730c93b662336d01e3342f6255e08"}],[{"label":"Failed","expression":"FILL(m503cb5a7568675222eb2ac827982f88ad300c986505dabfafe1707080946e597,
              0)"}],["AWS/States","ExecutionsFailed","StateMachineArn","'
            - Ref: ConstructHubOrchestration39161A46
            - '",{"label":"Failed","stat":"Sum","visible":false,"id":"m503cb5a7568675222eb2ac827982f88ad300c986505dabfafe1707080946e597"}],[{"label":"Throttled","expression":"FILL(m278670a6ffa3ce32fec8fcb73c1cfdc4c965389617e2387ab5852ebb00b2a81f,
              0)"}],["AWS/States","ExecutionThrottled","StateMachineArn","'
            - Ref: ConstructHubOrchestration39161A46
            - '",{"label":"Throttled","stat":"Sum","visible":false,"id":"m278670a6ffa3ce32fec8fcb73c1cfdc4c965389617e2387ab5852ebb00b2a81f"}],[{"label":"Timed
              Out","expression":"FILL(m106d91118c893ec9037d16448722184f1ebdcca08a617e1f13758151a8c85a21,
              0)"}],["AWS/States","ExecutionsTimedOut","StateMachineArn","'
            - Ref: ConstructHubOrchestration39161A46
            - '",{"label":"Timed
              Out","stat":"Sum","visible":false,"id":"m106d91118c893ec9037d16448722184f1ebdcca08a617e1f13758151a8c85a21"}],["AWS/States","ExecutionTime","StateMachineArn","'
            - Ref: ConstructHubOrchestration39161A46
            - '",{"label":"Duration","yAxis":"right"}]],"yAxis":{"left":{"min":0},"right":{"min":0}}}},{"type":"metric","width":12,"height":6,"x":12,"y":93,"properties":{"view":"timeSeries","title":"Dead
              Letter Queue","region":"'
            - Ref: AWS::Region
            - '","metrics":[["AWS/SQS","ApproximateNumberOfMessagesVisible","QueueName","'
            - Fn::GetAtt:
                - ConstructHubOrchestrationDLQ9C6D9BD4
                - QueueName
            - '",{"label":"Visible
              Messages","stat":"Maximum"}],["AWS/SQS","ApproximateNumberOfMessagesNotVisible","QueueName","'
            - Fn::GetAtt:
                - ConstructHubOrchestrationDLQ9C6D9BD4
                - QueueName
            - '",{"label":"Invisible
              Messages","stat":"Maximum"}],["AWS/SQS","ApproximateAgeOfOldestMessage","QueueName","'
            - Fn::GetAtt:
                - ConstructHubOrchestrationDLQ9C6D9BD4
                - QueueName
            - '",{"label":"Oldest Message
              Age","stat":"Maximum","yAxis":"right"}]],"annotations":{"horizontal":[{"color":"#ff7f0e","label":"10
              days","value":864000,"yAxis":"right"},{"color":"#ff0000","label":"14
              days (DLQ
              Retention)","value":1209600,"yAxis":"right"}]},"yAxis":{"left":{"min":0},"right":{"min":0}},"period":60}},{"type":"text","width":24,"height":2,"x":0,"y":99,"properties":{"markdown":"#
              Deny List\\n\\n[button:primary:Deny List Object](/s3/object/'
            - Ref: ConstructHubDenyListBucket1B3C2C2E
            - ?prefix=deny-list.json)\\n[button:Prune
              Function](/lambda/home#/functions/
            - Ref: ConstructHubDenyListPrunePruneHandler30B33551
            - )\\n[button:Prune
              Logs](/cloudwatch/home#logsV2:log-groups/log-group/$252Faws$252flambda$252f
            - Ref: ConstructHubDenyListPrunePruneHandler30B33551
            - /log-events)\\n[button:Delete
              Queue](/sqs/v2/home#/queues/https%3A%2F%2Fsqs.
            - Ref: AWS::Region
            - .amazonaws.com%2F
            - Ref: AWS::AccountId
            - "%2F"
            - Fn::GetAtt:
                - ConstructHubDenyListPruneDeleteQueueBBF60185
                - QueueName
            - )\\n[button:Delete
              Logs](/cloudwatch/home#logsV2:log-groups/log-group/$252Faws$252flambda$252f
            - Ref: ConstructHubDenyListPrunePruneQueueHandlerF7EB599B
            - /log-events)"}},{"type":"metric","width":12,"height":6,"x":0,"y":101,"properties":{"view":"timeSeries","title":"Deny
              List","region":"
            - Ref: AWS::Region
            - '","metrics":[[{"label":"Rules","expression":"FILL(m41327b0edbbef1ca627d9503d1b9b9fab401700118519537b58e0557adee7e4f,
              REPEAT)"}],["ConstructHub/DenyList","DenyListRuleCount",{"label":"Rules","stat":"Maximum","visible":false,"id":"m41327b0edbbef1ca627d9503d1b9b9fab401700118519537b58e0557adee7e4f"}],["AWS/SQS","NumberOfMessagesDeleted","QueueName","'
            - Fn::GetAtt:
                - ConstructHubDenyListPruneDeleteQueueBBF60185
                - QueueName
            - '",{"label":"Deleted
              Files","stat":"Sum"}]],"yAxis":{"left":{"min":0}},"period":300}},{"type":"metric","width":12,"height":6,"x":12,"y":101,"properties":{"view":"timeSeries","title":"Prune
              Function Health","region":"'
            - Ref: AWS::Region
            - '","metrics":[[{"label":"Invocations","expression":"FILL(m9ff955bd33652ecefb4dd9402064988aa5e418fcf59360156ff8c9e38dbde5e2,
              0)"}],["AWS/Lambda","Invocations","FunctionName","'
            - Ref: ConstructHubDenyListPrunePruneHandler30B33551
            - '",{"label":"Invocations","stat":"Sum","visible":false,"id":"m9ff955bd33652ecefb4dd9402064988aa5e418fcf59360156ff8c9e38dbde5e2"}],[{"label":"Errors","expression":"FILL(m3aa18789f406dc22d5fd69d6a8b1ae08cbc04aabfde21bee51e16796b37a2e55,
              0)"}],["AWS/Lambda","Errors","FunctionName","'
            - Ref: ConstructHubDenyListPrunePruneHandler30B33551
            - '",{"label":"Errors","stat":"Sum","visible":false,"id":"m3aa18789f406dc22d5fd69d6a8b1ae08cbc04aabfde21bee51e16796b37a2e55"}]],"yAxis":{"left":{"min":0}},"period":300}},{"type":"text","width":24,"height":2,"x":0,"y":107,"properties":{"markdown":"#
              Package Stats\\n\\n[button:primary:Package Stats
              Object](/s3/object/'
            - Ref: ConstructHubPackageDataDC5EF35E
            - ?prefix=stats.json)\\n[button:Package Stats
              Function](/lambda/home#/functions/
            - Ref: ConstructHubStats61DB07B1
            - )\\n[button:Package Stats
              Logs](/cloudwatch/home#logsV2:log-groups/log-group/$252Faws$252flambda$252f
            - Ref: ConstructHubStats61DB07B1
            - /log-events)"}},{"type":"metric","width":12,"height":6,"x":0,"y":109,"properties":{"view":"timeSeries","title":"Number
              of Package Stats Recorded","region":"
            - Ref: AWS::Region
            - '","metrics":[[{"label":"Packages with
              stats","expression":"FILL(m47411943a6e8f8e16a1dd905ff43cab11425b802c4d32615e081cab30c15f29f,
              REPEAT)"}],["ConstructHub/PackageStats","RegisteredPackagesWithStats",{"label":"Packages
              with
              stats","stat":"Maximum","visible":false,"id":"m47411943a6e8f8e16a1dd905ff43cab11425b802c4d32615e081cab30c15f29f"}]],"yAxis":{"left":{"min":0}}}},{"type":"metric","width":12,"height":6,"x":12,"y":109,"properties":{"view":"timeSeries","title":"Invocation
              Duration","region":"'
            - Ref: AWS::Region
            - '","metrics":[["AWS/Lambda","Duration","FunctionName","'
            - Ref: ConstructHubStats61DB07B1
            - '",{"label":"Duration"}]],"annotations":{"horizontal":[{"color":"#ffa500","label":"15
              minutes (Lambda
              timeout)","value":900,"yAxis":"right"}]},"yAxis":{"left":{"min":0}}}},{"type":"text","width":24,"height":2,"x":0,"y":115,"properties":{"markdown":"#
              Version Tracker\\n\\n[button:primary:Versions Object](/s3/object/'
            - Ref: ConstructHubPackageDataDC5EF35E
            - ?prefix=all-versions.json)\\n[button:Version Tracker
              Function](/lambda/home#/functions/
            - Ref: ConstructHubVersionTrackerD5E8AEAE
            - )\\n[button:Version Tracker
              Logs](/cloudwatch/home#logsV2:log-groups/log-group/$252Faws$252flambda$252f
            - Ref: ConstructHubVersionTrackerD5E8AEAE
            - /log-events)"}},{"type":"metric","width":12,"height":6,"x":0,"y":117,"properties":{"view":"timeSeries","title":"Number
              of Package Versions Recorded","region":"
            - Ref: AWS::Region
            - '","metrics":[[{"label":"Package versions
              recorded","expression":"FILL(m343ebb2e5802fe223e549d8262d8d0c364846e0276426bc0a2d872e83bd8e63d,
              REPEAT)"}],["ConstructHub/VersionTracker","TrackedVersionsCount",{"label":"Package
              versions
              recorded","stat":"Maximum","visible":false,"id":"m343ebb2e5802fe223e549d8262d8d0c364846e0276426bc0a2d872e83bd8e63d"}]],"yAxis":{"left":{"min":0}}}},{"type":"metric","width":12,"height":6,"x":12,"y":117,"properties":{"view":"timeSeries","title":"Invocation
              Duration","region":"'
            - Ref: AWS::Region
            - '","metrics":[["AWS/Lambda","Duration","FunctionName","'
            - Ref: ConstructHubVersionTrackerD5E8AEAE
            - '",{"label":"Duration"}]],"annotations":{"horizontal":[{"color":"#ffa500","label":"1
              minutes (Lambda
              timeout)","value":60,"yAxis":"right"}]},"yAxis":{"left":{"min":0}}}},{"type":"text","width":24,"height":2,"x":0,"y":123,"properties":{"markdown":"#
              Release
              Notes\\n\\n[button:primary:StateMachine](/states/home#/statemachines/view/'
            - Ref: ConstructHubReleaseNotesStateMachine8C711CC7
            - )\\n[button:releaseNotesTrigger](/lambda/home#/functions/
            - Ref: ConstructHubReleaseNotesReleaseNotesTriggerDD939C4F
            - )\\n[button:generateReleaseNotes](/lambda/home#/functions/
            - Ref: ConstructHubReleaseNotesGithubChangelogFetcher1616748C
            - )\\n[button:updateFeed](/lambda/home#/functions/
            - Ref: ConstructHubFeedBuilderReleaseNotesUpdateFeedBB0BA91D
            - )\\n[button:queue](/sqs/v2/home#/queues/https%3A%2F%2Fsqs.
            - Ref: AWS::Region
            - .amazonaws.com%2F
            - Ref: AWS::AccountId
            - "%2F"
            - Fn::GetAtt:
                - ConstructHubReleaseNotesChangeLogFetchQueue2D5BA633
                - QueueName
            - )\\n[button:workerQueue](/sqs/v2/home#/queues/https%3A%2F%2Fsqs.
            - Ref: AWS::Region
            - .amazonaws.com%2F
            - Ref: AWS::AccountId
            - "%2F"
            - Fn::GetAtt:
                - ConstructHubReleaseNotesReleaseNotesFetchWorkerQueueCACEC29F
                - QueueName
            - )\\n[button:workerDLQ](/sqs/v2/home#/queues/https%3A%2F%2Fsqs.
            - Ref: AWS::Region
            - .amazonaws.com%2F
            - Ref: AWS::AccountId
            - "%2F"
            - Fn::GetAtt:
                - ConstructHubReleaseNotesReleaseNotesFetchWorkerQueueDLQ56BF53F1
                - QueueName
            - )"}},{"type":"metric","width":12,"height":6,"x":0,"y":125,"properties":{"view":"timeSeries","title":"Number
              of release Notes","region":"
            - Ref: AWS::Region
            - '","metrics":[[{"label":"Packages with release
              notes","expression":"FILL(m7a7a3037972a088d52187e29766f681a9cb9642d00a12e818823d134184ff48d,
              REPEAT)"}],["ConstructHub/ReleaseNotes","PackageWithChangeLog",{"label":"Packages
              with release
              notes","stat":"Sum","visible":false,"id":"m7a7a3037972a088d52187e29766f681a9cb9642d00a12e818823d134184ff48d"}]],"yAxis":{"left":{"min":0}}}},{"type":"metric","width":12,"height":6,"x":12,"y":125,"properties":{"view":"timeSeries","title":"Release
              notes generation Errors","region":"'
            - Ref: AWS::Region
            - '","metrics":[["ConstructHub/ReleaseNotes","AllErrors",{"label":"All
              Errors","stat":"Maximum"}],["ConstructHub/ReleaseNotes","UnknownError",{"label":"UnknownError","stat":"Maximum"}],["ConstructHub/ReleaseNotes","InvalidCredentials",{"label":"InvalidCredentials","stat":"Maximum"}],["ConstructHub/ReleaseNotes","RequestQuotaExhausted",{"label":"RequestQuotaExhausted","stat":"Maximum"}],["ConstructHub/ReleaseNotes","UnSupportedRepo",{"label":"UnSupportedRepo","stat":"Maximum"}],["ConstructHub/ReleaseNotes","InvalidPackageJson",{"label":"InvalidPackageJson","stat":"Maximum"}],["ConstructHub/ReleaseNotes","ChangelogFetchError",{"label":"ChangeLogFetchError","stat":"Maximum"}]],"yAxis":{}}}]}'
      DashboardName: construct-hub-backend-graphs
  ConstructHubApplication64E14E14:
    Type: AWS::ServiceCatalogAppRegistry::Application
    Properties:
      Name: ConstructHub
  ConstructHubApplicationResourceAssociationcebc72c5fe8aD250F770:
    Type: AWS::ServiceCatalogAppRegistry::ResourceAssociation
    Properties:
      Application:
        Fn::GetAtt:
          - ConstructHubApplication64E14E14
          - Id
      Resource:
        Ref: AWS::StackId
      ResourceType: CFN_STACK
  AWS679f53fac002430cb0da5b7982bd2287ServiceRoleC1EA0FF2:
    Type: AWS::IAM::Role
    Properties:
      AssumeRolePolicyDocument:
        Statement:
          - Action: sts:AssumeRole
            Effect: Allow
            Principal:
              Service: lambda.amazonaws.com
        Version: 2012-10-17
      ManagedPolicyArns:
        - Fn::Join:
            - ""
            - - "arn:"
              - Ref: AWS::Partition
              - :iam::aws:policy/service-role/AWSLambdaBasicExecutionRole
  AWS679f53fac002430cb0da5b7982bd22872D164C4C:
    Type: AWS::Lambda::Function
    Properties:
      Code:
        S3Bucket:
          Fn::Sub: cdk-hnb659fds-assets-\${AWS::AccountId}-\${AWS::Region}
        S3Key: 39381d2c8b8ec42679de4960c24f0c83c56772cdc2b10b6fc14cd0a99aba42ed.zip
      Role:
        Fn::GetAtt:
          - AWS679f53fac002430cb0da5b7982bd2287ServiceRoleC1EA0FF2
          - Arn
      Handler: index.handler
      Runtime: nodejs12.x
      Timeout: 120
    DependsOn:
      - AWS679f53fac002430cb0da5b7982bd2287ServiceRoleC1EA0FF2
  CustomS3AutoDeleteObjectsCustomResourceProviderRole3B1BD092:
    Type: AWS::IAM::Role
    Properties:
      AssumeRolePolicyDocument:
        Version: 2012-10-17
        Statement:
          - Action: sts:AssumeRole
            Effect: Allow
            Principal:
              Service: lambda.amazonaws.com
      ManagedPolicyArns:
        - Fn::Sub: arn:\${AWS::Partition}:iam::aws:policy/service-role/AWSLambdaBasicExecutionRole
  CustomS3AutoDeleteObjectsCustomResourceProviderHandler9D90184F:
    Type: AWS::Lambda::Function
    Properties:
      Code:
        S3Bucket:
          Fn::Sub: cdk-hnb659fds-assets-\${AWS::AccountId}-\${AWS::Region}
        S3Key: 483ae06ed27ef8ca76e011264d772420593a6cfe8544759c306ef3b98c9e25be.zip
      Timeout: 900
      MemorySize: 128
      Handler: __entrypoint__.handler
      Role:
        Fn::GetAtt:
          - CustomS3AutoDeleteObjectsCustomResourceProviderRole3B1BD092
          - Arn
      Runtime: nodejs12.x
      Description:
        Fn::Join:
          - ""
          - - "Lambda function for auto-deleting objects in "
            - Ref: ConstructHubDenyListBucket1B3C2C2E
            - " S3 bucket."
    DependsOn:
      - CustomS3AutoDeleteObjectsCustomResourceProviderRole3B1BD092
  CustomCDKBucketDeployment8693BB64968944B69AAFB0CC9EB8756CServiceRole89A01265:
    Type: AWS::IAM::Role
    Properties:
      AssumeRolePolicyDocument:
        Statement:
          - Action: sts:AssumeRole
            Effect: Allow
            Principal:
              Service: lambda.amazonaws.com
        Version: 2012-10-17
      ManagedPolicyArns:
        - Fn::Join:
            - ""
            - - "arn:"
              - Ref: AWS::Partition
              - :iam::aws:policy/service-role/AWSLambdaBasicExecutionRole
  CustomCDKBucketDeployment8693BB64968944B69AAFB0CC9EB8756CServiceRoleDefaultPolicy88902FDF:
    Type: AWS::IAM::Policy
    Properties:
      PolicyDocument:
        Statement:
          - Action:
              - s3:GetObject*
              - s3:GetBucket*
              - s3:List*
            Effect: Allow
            Resource:
              - Fn::Join:
                  - ""
                  - - "arn:"
                    - Ref: AWS::Partition
                    - ":s3:::"
                    - Fn::Sub: cdk-hnb659fds-assets-\${AWS::AccountId}-\${AWS::Region}
              - Fn::Join:
                  - ""
                  - - "arn:"
                    - Ref: AWS::Partition
                    - ":s3:::"
                    - Fn::Sub: cdk-hnb659fds-assets-\${AWS::AccountId}-\${AWS::Region}
                    - /*
          - Action:
              - s3:GetObject*
              - s3:GetBucket*
              - s3:List*
              - s3:DeleteObject*
              - s3:PutObject
              - s3:PutObjectLegalHold
              - s3:PutObjectRetention
              - s3:PutObjectTagging
              - s3:PutObjectVersionTagging
              - s3:Abort*
            Effect: Allow
            Resource:
              - Fn::GetAtt:
                  - ConstructHubDenyListBucket1B3C2C2E
                  - Arn
              - Fn::Join:
                  - ""
                  - - Fn::GetAtt:
                        - ConstructHubDenyListBucket1B3C2C2E
                        - Arn
                    - /*
          - Action:
              - s3:GetObject*
              - s3:GetBucket*
              - s3:List*
              - s3:DeleteObject*
              - s3:PutObject
              - s3:PutObjectLegalHold
              - s3:PutObjectRetention
              - s3:PutObjectTagging
              - s3:PutObjectVersionTagging
              - s3:Abort*
            Effect: Allow
            Resource:
              - Fn::GetAtt:
                  - ConstructHubIngestionConfigBucket0F0ED0B6
                  - Arn
              - Fn::Join:
                  - ""
                  - - Fn::GetAtt:
                        - ConstructHubIngestionConfigBucket0F0ED0B6
                        - Arn
                    - /*
          - Action:
              - s3:GetObject*
              - s3:GetBucket*
              - s3:List*
              - s3:DeleteObject*
              - s3:PutObject
              - s3:PutObjectLegalHold
              - s3:PutObjectRetention
              - s3:PutObjectTagging
              - s3:PutObjectVersionTagging
              - s3:Abort*
            Effect: Allow
            Resource:
              - Fn::GetAtt:
                  - ConstructHubLicenseListBucket9334047F
                  - Arn
              - Fn::Join:
                  - ""
                  - - Fn::GetAtt:
                        - ConstructHubLicenseListBucket9334047F
                        - Arn
                    - /*
          - Action:
              - s3:GetObject*
              - s3:GetBucket*
              - s3:List*
              - s3:DeleteObject*
              - s3:PutObject
              - s3:PutObjectLegalHold
              - s3:PutObjectRetention
              - s3:PutObjectTagging
              - s3:PutObjectVersionTagging
              - s3:Abort*
            Effect: Allow
            Resource:
              - Fn::GetAtt:
                  - ConstructHubWebAppWebsiteBucket4B2B9DB2
                  - Arn
              - Fn::Join:
                  - ""
                  - - Fn::GetAtt:
                        - ConstructHubWebAppWebsiteBucket4B2B9DB2
                        - Arn
                    - /*
          - Action:
              - cloudfront:GetInvalidation
              - cloudfront:CreateInvalidation
            Effect: Allow
            Resource: "*"
        Version: 2012-10-17
      PolicyName: CustomCDKBucketDeployment8693BB64968944B69AAFB0CC9EB8756CServiceRoleDefaultPolicy88902FDF
      Roles:
        - Ref: CustomCDKBucketDeployment8693BB64968944B69AAFB0CC9EB8756CServiceRole89A01265
  CustomCDKBucketDeployment8693BB64968944B69AAFB0CC9EB8756C81C01536:
    Type: AWS::Lambda::Function
    Properties:
      Code:
        S3Bucket:
          Fn::Sub: cdk-hnb659fds-assets-\${AWS::AccountId}-\${AWS::Region}
        S3Key: f98b78092dcdd31f5e6d47489beb5f804d4835ef86a8085d0a2053cb9ae711da.zip
      Role:
        Fn::GetAtt:
          - CustomCDKBucketDeployment8693BB64968944B69AAFB0CC9EB8756CServiceRole89A01265
          - Arn
      Handler: index.handler
      Layers:
        - Ref: ConstructHubDenyListBucketDeploymentAwsCliLayerEAC3D4DA
      Runtime: python3.7
      Timeout: 900
    DependsOn:
      - CustomCDKBucketDeployment8693BB64968944B69AAFB0CC9EB8756CServiceRoleDefaultPolicy88902FDF
      - CustomCDKBucketDeployment8693BB64968944B69AAFB0CC9EB8756CServiceRole89A01265
  BucketNotificationsHandler050a0587b7544547bf325f094a3db834RoleB6FB88EC:
    Type: AWS::IAM::Role
    Properties:
      AssumeRolePolicyDocument:
        Statement:
          - Action: sts:AssumeRole
            Effect: Allow
            Principal:
              Service: lambda.amazonaws.com
        Version: 2012-10-17
      ManagedPolicyArns:
        - Fn::Join:
            - ""
            - - "arn:"
              - Ref: AWS::Partition
              - :iam::aws:policy/service-role/AWSLambdaBasicExecutionRole
  BucketNotificationsHandler050a0587b7544547bf325f094a3db834RoleDefaultPolicy2CF63D36:
    Type: AWS::IAM::Policy
    Properties:
      PolicyDocument:
        Statement:
          - Action: s3:PutBucketNotification
            Effect: Allow
            Resource: "*"
        Version: 2012-10-17
      PolicyName: BucketNotificationsHandler050a0587b7544547bf325f094a3db834RoleDefaultPolicy2CF63D36
      Roles:
        - Ref: BucketNotificationsHandler050a0587b7544547bf325f094a3db834RoleB6FB88EC
  BucketNotificationsHandler050a0587b7544547bf325f094a3db8347ECC3691:
    Type: AWS::Lambda::Function
    Properties:
      Description: AWS CloudFormation handler for "Custom::S3BucketNotifications"
        resources (@aws-cdk/aws-s3)
      Code:
        ZipFile: >
          import boto3  # type: ignore

          import json

          import logging

          import urllib.request


          s3 = boto3.client("s3")


          CONFIGURATION_TYPES = ["TopicConfigurations", "QueueConfigurations", "LambdaFunctionConfigurations"]


          def handler(event: dict, context):
              response_status = "SUCCESS"
              error_message = ""
              try:
                  props = event["ResourceProperties"]
                  bucket = props["BucketName"]
                  notification_configuration = props["NotificationConfiguration"]
                  request_type = event["RequestType"]
                  managed = props.get('Managed', 'true').lower() == 'true'
                  stack_id = event['StackId']

                  if managed:
                    config = handle_managed(request_type, notification_configuration)
                  else:
                    config = handle_unmanaged(bucket, stack_id, request_type, notification_configuration)

                  put_bucket_notification_configuration(bucket, config)
              except Exception as e:
                  logging.exception("Failed to put bucket notification configuration")
                  response_status = "FAILED"
                  error_message = f"Error: {str(e)}. "
              finally:
                  submit_response(event, context, response_status, error_message)


          def handle_managed(request_type, notification_configuration):
            if request_type == 'Delete':
              return {}
            return notification_configuration


          def handle_unmanaged(bucket, stack_id, request_type, notification_configuration):

            # find external notifications
            external_notifications = find_external_notifications(bucket, stack_id)

            # if delete, that's all we need
            if request_type == 'Delete':
              return external_notifications

            def with_id(notification):
              notification['Id'] = f"{stack_id}-{hash(json.dumps(notification, sort_keys=True))}"
              return notification

            # otherwise, merge external with incoming config and augment with id
            notifications = {}
            for t in CONFIGURATION_TYPES:
              external = external_notifications.get(t, [])
              incoming = [with_id(n) for n in notification_configuration.get(t, [])]
              notifications[t] = external + incoming
            return notifications


          def find_external_notifications(bucket, stack_id):
            existing_notifications = get_bucket_notification_configuration(bucket)
            external_notifications = {}
            for t in CONFIGURATION_TYPES:
              # if the notification was created by us, we know what id to expect
              # so we can filter by it.
              external_notifications[t] = [n for n in existing_notifications.get(t, []) if not n['Id'].startswith(f"{stack_id}-")]

            return external_notifications


          def get_bucket_notification_configuration(bucket):
            return s3.get_bucket_notification_configuration(Bucket=bucket)


          def put_bucket_notification_configuration(bucket, notification_configuration):
            s3.put_bucket_notification_configuration(Bucket=bucket, NotificationConfiguration=notification_configuration)


          def submit_response(event: dict, context, response_status: str, error_message: str):
              response_body = json.dumps(
                  {
                      "Status": response_status,
                      "Reason": f"{error_message}See the details in CloudWatch Log Stream: {context.log_stream_name}",
                      "PhysicalResourceId": event.get("PhysicalResourceId") or event["LogicalResourceId"],
                      "StackId": event["StackId"],
                      "RequestId": event["RequestId"],
                      "LogicalResourceId": event["LogicalResourceId"],
                      "NoEcho": False,
                  }
              ).encode("utf-8")
              headers = {"content-type": "", "content-length": str(len(response_body))}
              try:
                  req = urllib.request.Request(url=event["ResponseURL"], headers=headers, data=response_body, method="PUT")
                  with urllib.request.urlopen(req) as response:
                      print(response.read().decode("utf-8"))
                  print("Status code: " + response.reason)
              except Exception as e:
                  print("send(..) failed executing request.urlopen(..): " + str(e))
      Handler: index.handler
      Role:
        Fn::GetAtt:
          - BucketNotificationsHandler050a0587b7544547bf325f094a3db834RoleB6FB88EC
          - Arn
      Runtime: python3.7
      Timeout: 300
    DependsOn:
      - BucketNotificationsHandler050a0587b7544547bf325f094a3db834RoleDefaultPolicy2CF63D36
      - BucketNotificationsHandler050a0587b7544547bf325f094a3db834RoleB6FB88EC
  LogRetentionaae0aa3c5b4d4f87b02d85b201efdd8aServiceRole9741ECFB:
    Type: AWS::IAM::Role
    Properties:
      AssumeRolePolicyDocument:
        Statement:
          - Action: sts:AssumeRole
            Effect: Allow
            Principal:
              Service: lambda.amazonaws.com
        Version: 2012-10-17
      ManagedPolicyArns:
        - Fn::Join:
            - ""
            - - "arn:"
              - Ref: AWS::Partition
              - :iam::aws:policy/service-role/AWSLambdaBasicExecutionRole
  LogRetentionaae0aa3c5b4d4f87b02d85b201efdd8aServiceRoleDefaultPolicyADDA7DEB:
    Type: AWS::IAM::Policy
    Properties:
      PolicyDocument:
        Statement:
          - Action:
              - logs:PutRetentionPolicy
              - logs:DeleteRetentionPolicy
            Effect: Allow
            Resource: "*"
        Version: 2012-10-17
      PolicyName: LogRetentionaae0aa3c5b4d4f87b02d85b201efdd8aServiceRoleDefaultPolicyADDA7DEB
      Roles:
        - Ref: LogRetentionaae0aa3c5b4d4f87b02d85b201efdd8aServiceRole9741ECFB
  LogRetentionaae0aa3c5b4d4f87b02d85b201efdd8aFD4BFC8A:
    Type: AWS::Lambda::Function
    Properties:
      Handler: index.handler
      Runtime: nodejs14.x
      Code:
        S3Bucket:
          Fn::Sub: cdk-hnb659fds-assets-\${AWS::AccountId}-\${AWS::Region}
        S3Key: 558dc75fbdc793c8e2f64f85d2d7ed2cb820c727ec7e9b08666ad1af0103992e.zip
      Role:
        Fn::GetAtt:
          - LogRetentionaae0aa3c5b4d4f87b02d85b201efdd8aServiceRole9741ECFB
          - Arn
    DependsOn:
      - LogRetentionaae0aa3c5b4d4f87b02d85b201efdd8aServiceRoleDefaultPolicyADDA7DEB
      - LogRetentionaae0aa3c5b4d4f87b02d85b201efdd8aServiceRole9741ECFB
  SQSDLQStatsWidgetHandlerfc176846044f5e56baf2c71723501885ServiceRole2F995712:
    Type: AWS::IAM::Role
    Properties:
      AssumeRolePolicyDocument:
        Statement:
          - Action: sts:AssumeRole
            Effect: Allow
            Principal:
              Service: lambda.amazonaws.com
        Version: 2012-10-17
      ManagedPolicyArns:
        - Fn::Join:
            - ""
            - - "arn:"
              - Ref: AWS::Partition
              - :iam::aws:policy/service-role/AWSLambdaBasicExecutionRole
      Tags:
        - Key: function-purpose
          Value: cloudwatch-custom-widget
  SQSDLQStatsWidgetHandlerfc176846044f5e56baf2c71723501885ServiceRoleDefaultPolicyF8BBCE33:
    Type: AWS::IAM::Policy
    Properties:
      PolicyDocument:
        Statement:
          - Action: cloudwatch:GetMetricData
            Effect: Allow
            Resource: "*"
        Version: 2012-10-17
      PolicyName: SQSDLQStatsWidgetHandlerfc176846044f5e56baf2c71723501885ServiceRoleDefaultPolicyF8BBCE33
      Roles:
        - Ref: SQSDLQStatsWidgetHandlerfc176846044f5e56baf2c71723501885ServiceRole2F995712
  SQSDLQStatsWidgetHandlerfc176846044f5e56baf2c71723501885366DDBD5:
    Type: AWS::Lambda::Function
    Properties:
      Code:
        S3Bucket:
          Fn::Sub: cdk-hnb659fds-assets-\${AWS::AccountId}-\${AWS::Region}
        S3Key: 181be9ddbfed31ccdf85f3795939b01201b1cc9de9b55bdecc9c25a0d2ce7a19.zip
      Role:
        Fn::GetAtt:
          - SQSDLQStatsWidgetHandlerfc176846044f5e56baf2c71723501885ServiceRole2F995712
          - Arn
      Description: "[ConstructHub/SQSDLQWidget] Is a custom CloudWatch widget handler"
      Handler: index.handler
      Runtime: nodejs14.x
      Tags:
        - Key: function-purpose
          Value: cloudwatch-custom-widget
    DependsOn:
      - SQSDLQStatsWidgetHandlerfc176846044f5e56baf2c71723501885ServiceRoleDefaultPolicyF8BBCE33
      - SQSDLQStatsWidgetHandlerfc176846044f5e56baf2c71723501885ServiceRole2F995712
  PackageVersionsTableWidgetHandler5fa848259c1d5e388c0df69f05c016dfServiceRole060BA12C:
    Type: AWS::IAM::Role
    Properties:
      AssumeRolePolicyDocument:
        Statement:
          - Action: sts:AssumeRole
            Effect: Allow
            Principal:
              Service: lambda.amazonaws.com
        Version: 2012-10-17
      ManagedPolicyArns:
        - Fn::Join:
            - ""
            - - "arn:"
              - Ref: AWS::Partition
              - :iam::aws:policy/service-role/AWSLambdaBasicExecutionRole
      Tags:
        - Key: function-purpose
          Value: cloudwatch-custom-widget
  PackageVersionsTableWidgetHandler5fa848259c1d5e388c0df69f05c016dfServiceRoleDefaultPolicy873D958D:
    Type: AWS::IAM::Policy
    Properties:
      PolicyDocument:
        Statement:
          - Action:
              - s3:GetObject*
              - s3:GetBucket*
              - s3:List*
            Effect: Allow
            Resource:
              - Fn::GetAtt:
                  - ConstructHubPackageDataDC5EF35E
                  - Arn
              - Fn::Join:
                  - ""
                  - - Fn::GetAtt:
                        - ConstructHubPackageDataDC5EF35E
                        - Arn
                    - /uninstallable-objects/data.json
          - Action:
              - s3:GetObject*
              - s3:GetBucket*
              - s3:List*
            Effect: Allow
            Resource:
              - Fn::GetAtt:
                  - ConstructHubPackageDataDC5EF35E
                  - Arn
              - Fn::Join:
                  - ""
                  - - Fn::GetAtt:
                        - ConstructHubPackageDataDC5EF35E
                        - Arn
                    - /missing-objects/typescript-documentation.json
          - Action:
              - s3:GetObject*
              - s3:GetBucket*
              - s3:List*
            Effect: Allow
            Resource:
              - Fn::GetAtt:
                  - ConstructHubPackageDataDC5EF35E
                  - Arn
              - Fn::Join:
                  - ""
                  - - Fn::GetAtt:
                        - ConstructHubPackageDataDC5EF35E
                        - Arn
                    - /corruptassembly-objects/typescript.json
          - Action:
              - s3:GetObject*
              - s3:GetBucket*
              - s3:List*
            Effect: Allow
            Resource:
              - Fn::GetAtt:
                  - ConstructHubPackageDataDC5EF35E
                  - Arn
              - Fn::Join:
                  - ""
                  - - Fn::GetAtt:
                        - ConstructHubPackageDataDC5EF35E
                        - Arn
                    - /missing-objects/python-documentation.json
          - Action:
              - s3:GetObject*
              - s3:GetBucket*
              - s3:List*
            Effect: Allow
            Resource:
              - Fn::GetAtt:
                  - ConstructHubPackageDataDC5EF35E
                  - Arn
              - Fn::Join:
                  - ""
                  - - Fn::GetAtt:
                        - ConstructHubPackageDataDC5EF35E
                        - Arn
                    - /corruptassembly-objects/python.json
          - Action:
              - s3:GetObject*
              - s3:GetBucket*
              - s3:List*
            Effect: Allow
            Resource:
              - Fn::GetAtt:
                  - ConstructHubPackageDataDC5EF35E
                  - Arn
              - Fn::Join:
                  - ""
                  - - Fn::GetAtt:
                        - ConstructHubPackageDataDC5EF35E
                        - Arn
                    - /missing-objects/java-documentation.json
          - Action:
              - s3:GetObject*
              - s3:GetBucket*
              - s3:List*
            Effect: Allow
            Resource:
              - Fn::GetAtt:
                  - ConstructHubPackageDataDC5EF35E
                  - Arn
              - Fn::Join:
                  - ""
                  - - Fn::GetAtt:
                        - ConstructHubPackageDataDC5EF35E
                        - Arn
                    - /corruptassembly-objects/java.json
          - Action:
              - s3:GetObject*
              - s3:GetBucket*
              - s3:List*
            Effect: Allow
            Resource:
              - Fn::GetAtt:
                  - ConstructHubPackageDataDC5EF35E
                  - Arn
              - Fn::Join:
                  - ""
                  - - Fn::GetAtt:
                        - ConstructHubPackageDataDC5EF35E
                        - Arn
                    - /missing-objects/csharp-documentation.json
          - Action:
              - s3:GetObject*
              - s3:GetBucket*
              - s3:List*
            Effect: Allow
            Resource:
              - Fn::GetAtt:
                  - ConstructHubPackageDataDC5EF35E
                  - Arn
              - Fn::Join:
                  - ""
                  - - Fn::GetAtt:
                        - ConstructHubPackageDataDC5EF35E
                        - Arn
                    - /corruptassembly-objects/csharp.json
          - Action:
              - s3:GetObject*
              - s3:GetBucket*
              - s3:List*
            Effect: Allow
            Resource:
              - Fn::GetAtt:
                  - ConstructHubPackageDataDC5EF35E
                  - Arn
              - Fn::Join:
                  - ""
                  - - Fn::GetAtt:
                        - ConstructHubPackageDataDC5EF35E
                        - Arn
                    - /missing-objects/go-documentation.json
          - Action:
              - s3:GetObject*
              - s3:GetBucket*
              - s3:List*
            Effect: Allow
            Resource:
              - Fn::GetAtt:
                  - ConstructHubPackageDataDC5EF35E
                  - Arn
              - Fn::Join:
                  - ""
                  - - Fn::GetAtt:
                        - ConstructHubPackageDataDC5EF35E
                        - Arn
                    - /corruptassembly-objects/go.json
        Version: 2012-10-17
      PolicyName: PackageVersionsTableWidgetHandler5fa848259c1d5e388c0df69f05c016dfServiceRoleDefaultPolicy873D958D
      Roles:
        - Ref: PackageVersionsTableWidgetHandler5fa848259c1d5e388c0df69f05c016dfServiceRole060BA12C
  PackageVersionsTableWidgetHandler5fa848259c1d5e388c0df69f05c016dfBE2C27C2:
    Type: AWS::Lambda::Function
    Properties:
      Code:
        S3Bucket:
          Fn::Sub: cdk-hnb659fds-assets-\${AWS::AccountId}-\${AWS::Region}
        S3Key: 7f20615e153808a51e1e2eec247efca07c9facbd406c6b9e4e10c058a74e6916.zip
      Role:
        Fn::GetAtt:
          - PackageVersionsTableWidgetHandler5fa848259c1d5e388c0df69f05c016dfServiceRole060BA12C
          - Arn
      Description: "[ConstructHub/MissingDocumentationWidget] Is a custom CloudWatch
        widget handler"
      Environment:
        Variables:
          BUCKET_NAME:
            Ref: ConstructHubPackageDataDC5EF35E
          OBJECT_KEY: uninstallable-objects/data.json
      Handler: index.handler
      MemorySize: 1024
      Runtime: nodejs14.x
      Tags:
        - Key: function-purpose
          Value: cloudwatch-custom-widget
      Timeout: 15
    DependsOn:
      - PackageVersionsTableWidgetHandler5fa848259c1d5e388c0df69f05c016dfServiceRoleDefaultPolicy873D958D
      - PackageVersionsTableWidgetHandler5fa848259c1d5e388c0df69f05c016dfServiceRole060BA12C
Outputs:
  ConstructHubMonitoringWatchfulWatchfulDashboard75D318D0:
    Value:
      Fn::Join:
        - ""
        - - https://console.aws.amazon.com/cloudwatch/home?region=
          - Ref: AWS::Region
          - "#dashboards:name="
          - Ref: ConstructHubMonitoringWatchfulDashboardB8493D55
  ConstructHubSnapshotCommandDD3886DA:
    Description: Snapshot dev/ConstructHub/PackageData
    Value:
      Fn::Join:
        - ""
        - - aws s3 sync s3://
          - Ref: ConstructHubPackageDataDC5EF35E
          - " s3://"
          - Ref: ConstructHubFailoverPackageDataBA7D3B85
  ConstructHubDenyListSnapshotCommand3E133B03:
    Description: Snapshot dev/ConstructHub/DenyList/Bucket
    Value:
      Fn::Join:
        - ""
        - - aws s3 sync s3://
          - Ref: ConstructHubDenyListBucket1B3C2C2E
          - " s3://"
          - Ref: ConstructHubDenyListFailoverBucketBF1E05AD
  ConstructHubIngestionSnapshotCommand746AF5B0:
    Description: Snapshot dev/ConstructHub/Ingestion/ConfigBucket
    Value:
      Fn::Join:
        - ""
        - - aws s3 sync s3://
          - Ref: ConstructHubIngestionConfigBucket0F0ED0B6
          - " s3://"
          - Ref: ConstructHubIngestionFailoverConfigBucket079F82C3
  ConstructHubLicenseListSnapshotCommandB9EA2EF4:
    Description: Snapshot dev/ConstructHub/LicenseList/Bucket
    Value:
      Fn::Join:
        - ""
        - - aws s3 sync s3://
          - Ref: ConstructHubLicenseListBucket9334047F
          - " s3://"
          - Ref: ConstructHubLicenseListFailoverBucketA96D2AAF
  ConstructHubWebAppSnapshotCommandC5AF418E:
    Description: Snapshot dev/ConstructHub/WebApp/WebsiteBucket
    Value:
      Fn::Join:
        - ""
        - - aws s3 sync s3://
          - Ref: ConstructHubWebAppWebsiteBucket4B2B9DB2
          - " s3://"
          - Ref: ConstructHubWebAppFailoverWebsiteBucketE69CC2C7
  ConstructHubWebAppDomainNameDC10F8DD:
    Value:
      Fn::GetAtt:
        - ConstructHubWebAppDistribution1F181DC9
        - DomainName
    Export:
      Name: ConstructHubDomainName
  ConstructHubSourcesSnapshotCommandB1EF760F:
    Description: Snapshot dev/ConstructHub/Sources/NpmJs--StagingBucket
    Value:
      Fn::Join:
        - ""
        - - aws s3 sync s3://
          - Ref: ConstructHubSourcesNpmJsStagingBucketB286F0E6
          - " s3://"
          - Ref: ConstructHubSourcesFailoverNpmJsStagingBucketF46C2C42
  ConstructHubInventoryCanarySnapshotCommand6F498D77:
    Description: Snapshot dev/ConstructHub/InventoryCanary/ScratchworkBucket
    Value:
      Fn::Join:
        - ""
        - - aws s3 sync s3://
          - Ref: ConstructHubInventoryCanaryScratchworkBucketC185625E
          - " s3://"
          - Ref: ConstructHubInventoryCanaryFailoverScratchworkBucketE8015DAD
Mappings:
  ServiceprincipalMap:
    af-south-1:
      states: states.af-south-1.amazonaws.com
    ap-east-1:
      states: states.ap-east-1.amazonaws.com
    ap-northeast-1:
      states: states.ap-northeast-1.amazonaws.com
    ap-northeast-2:
      states: states.ap-northeast-2.amazonaws.com
    ap-northeast-3:
      states: states.ap-northeast-3.amazonaws.com
    ap-south-1:
      states: states.ap-south-1.amazonaws.com
    ap-southeast-1:
      states: states.ap-southeast-1.amazonaws.com
    ap-southeast-2:
      states: states.ap-southeast-2.amazonaws.com
    ap-southeast-3:
      states: states.ap-southeast-3.amazonaws.com
    ca-central-1:
      states: states.ca-central-1.amazonaws.com
    cn-north-1:
      states: states.cn-north-1.amazonaws.com
    cn-northwest-1:
      states: states.cn-northwest-1.amazonaws.com
    eu-central-1:
      states: states.eu-central-1.amazonaws.com
    eu-north-1:
      states: states.eu-north-1.amazonaws.com
    eu-south-1:
      states: states.eu-south-1.amazonaws.com
    eu-south-2:
      states: states.eu-south-2.amazonaws.com
    eu-west-1:
      states: states.eu-west-1.amazonaws.com
    eu-west-2:
      states: states.eu-west-2.amazonaws.com
    eu-west-3:
      states: states.eu-west-3.amazonaws.com
    me-south-1:
      states: states.me-south-1.amazonaws.com
    sa-east-1:
      states: states.sa-east-1.amazonaws.com
    us-east-1:
      states: states.us-east-1.amazonaws.com
    us-east-2:
      states: states.us-east-2.amazonaws.com
    us-gov-east-1:
      states: states.us-gov-east-1.amazonaws.com
    us-gov-west-1:
      states: states.us-gov-west-1.amazonaws.com
    us-iso-east-1:
      states: states.amazonaws.com
    us-iso-west-1:
      states: states.amazonaws.com
    us-isob-east-1:
      states: states.amazonaws.com
    us-west-1:
      states: states.us-west-1.amazonaws.com
    us-west-2:
      states: states.us-west-2.amazonaws.com
Parameters:
  BootstrapVersion:
    Type: AWS::SSM::Parameter::Value<String>
    Default: /cdk-bootstrap/hnb659fds/version
    Description: Version of the CDK Bootstrap resources in this environment,
      automatically retrieved from SSM Parameter Store. [cdk:skip]
Rules:
  CheckBootstrapVersion:
    Assertions:
      - Assert:
          Fn::Not:
            - Fn::Contains:
                - - "1"
                  - "2"
                  - "3"
                  - "4"
                  - "5"
                - Ref: BootstrapVersion
        AssertDescription: CDK bootstrap stack version 6 required. Please run 'cdk
          bootstrap' with a recent version of the CDK CLI.

`;<|MERGE_RESOLUTION|>--- conflicted
+++ resolved
@@ -7540,11 +7540,7 @@
       Code:
         S3Bucket:
           Fn::Sub: cdk-hnb659fds-assets-\${AWS::AccountId}-\${AWS::Region}
-<<<<<<< HEAD
-        S3Key: c5e33642cb261b57248131bc7f5f4c425becd8eae15eb631fc86041fecd4af86.zip
-=======
         S3Key: 1c17502941457e0e59b09a7a474626fbfcc4ed55967fafd090a508fa94c131b9.zip
->>>>>>> 58d70ca9
       Role:
         Fn::GetAtt:
           - ConstructHubSourcesNpmJsServiceRoleAC3F7AA6
