// Jest Snapshot v1, https://goo.gl/fbAQLP

exports[`golden snapshot 1`] = `
Resources:
  TopicBFC7AF6E:
    Type: AWS::SNS::Topic
  ConstructHubMonitoringWatchfulDashboardB8493D55:
    Type: AWS::CloudWatch::Dashboard
    Properties:
      DashboardBody: '{"widgets":[]}'
      DashboardName: construct-hub
  ConstructHubMonitoringDashboard78E057C8:
    Type: AWS::CloudWatch::Dashboard
    Properties:
      DashboardBody:
        Fn::Join:
          - ""
          - - '{"widgets":[{"type":"metric","width":24,"height":6,"x":0,"y":0,"properties":{"view":"timeSeries","title":"Backend
              Orchestration Dead-Letter Queue is not empty","region":"'
            - Ref: AWS::Region
            - '","annotations":{"alarms":["'
            - Fn::GetAtt:
                - ConstructHubOrchestrationDLQAlarm85EE7509
                - Arn
            - '"]},"yAxis":{}}},{"type":"metric","width":24,"height":6,"x":0,"y":6,"properties":{"view":"timeSeries","title":"Backend
              Orchestration Failed","region":"'
            - Ref: AWS::Region
            - '","annotations":{"alarms":["'
            - Fn::GetAtt:
                - ConstructHubOrchestrationOrchestrationFailed5AF50838
                - Arn
            - '"]},"yAxis":{}}},{"type":"metric","width":24,"height":6,"x":0,"y":12,"properties":{"view":"timeSeries","title":"Ingestion
              Dead-Letter Queue not empty","region":"'
            - Ref: AWS::Region
            - '","annotations":{"alarms":["'
            - Fn::GetAtt:
                - ConstructHubIngestionDLQAlarm83BD1903
                - Arn
            - '"]},"yAxis":{}}},{"type":"metric","width":24,"height":6,"x":0,"y":18,"properties":{"view":"timeSeries","title":"Ingestion
              failures","region":"'
            - Ref: AWS::Region
            - '","annotations":{"alarms":["'
            - Fn::GetAtt:
                - ConstructHubIngestionFailureAlarm9D0028DD
                - Arn
            - '"]},"yAxis":{}}},{"type":"metric","width":24,"height":6,"x":0,"y":24,"properties":{"view":"timeSeries","title":"Discovery
              Failures","region":"'
            - Ref: AWS::Region
            - '","annotations":{"alarms":["'
            - Fn::GetAtt:
                - ConstructHubDiscoveryErrorsAlarmDEA85148
                - Arn
            - '"]},"yAxis":{}}},{"type":"metric","width":24,"height":6,"x":0,"y":30,"properties":{"view":"timeSeries","title":"Discovery
              not Running","region":"'
            - Ref: AWS::Region
            - '","annotations":{"alarms":["'
            - Fn::GetAtt:
                - ConstructHubDiscoveryNoInvocationsAlarm6F5E3A99
                - Arn
            - '"]},"yAxis":{}}},{"type":"metric","width":24,"height":6,"x":0,"y":36,"properties":{"view":"timeSeries","title":"Inventory
              Canary is not Running","region":"'
            - Ref: AWS::Region
            - '","annotations":{"alarms":["'
            - Fn::GetAtt:
                - ConstructHubInventoryCanaryNotRunningAF44D71C
                - Arn
            - '"]},"yAxis":{}}},{"type":"metric","width":24,"height":6,"x":0,"y":42,"properties":{"view":"timeSeries","title":"Inventory
              Canary is failing","region":"'
            - Ref: AWS::Region
            - '","annotations":{"alarms":["'
            - Fn::GetAtt:
                - ConstructHubInventoryCanaryFailures5BDA8051
                - Arn
            - '"]},"yAxis":{}}},{"type":"metric","width":24,"height":6,"x":0,"y":48,"properties":{"view":"timeSeries","title":"Home
              Page Canary","region":"'
            - Ref: AWS::Region
            - '","annotations":{"alarms":["'
            - Fn::GetAtt:
                - ConstructHubMonitoringWebCanaryHomePageErrorsE7BB4002
                - Arn
            - '"]},"yAxis":{}}}]}'
      DashboardName: construct-hub-high-severity
  ConstructHubMonitoringWebCanaryHomePageHttpGetFunctionServiceRole9AAAD93C:
    Type: AWS::IAM::Role
    Properties:
      AssumeRolePolicyDocument:
        Statement:
          - Action: sts:AssumeRole
            Effect: Allow
            Principal:
              Service: lambda.amazonaws.com
        Version: 2012-10-17
      ManagedPolicyArns:
        - Fn::Join:
            - ""
            - - "arn:"
              - Ref: AWS::Partition
              - :iam::aws:policy/service-role/AWSLambdaBasicExecutionRole
  ConstructHubMonitoringWebCanaryHomePageHttpGetFunctionF27ADDC8:
    Type: AWS::Lambda::Function
    Properties:
      Code:
        S3Bucket:
          Ref: AssetParametersd5594c96e8d8bc8ce1cd238fb011bd3e1a5c69dada29b4366e17e735f7617fa3S3Bucket5045DB1E
        S3Key:
          Fn::Join:
            - ""
            - - Fn::Select:
                  - 0
                  - Fn::Split:
                      - "||"
                      - Ref: AssetParametersd5594c96e8d8bc8ce1cd238fb011bd3e1a5c69dada29b4366e17e735f7617fa3S3VersionKey048C2E0F
              - Fn::Select:
                  - 1
                  - Fn::Split:
                      - "||"
                      - Ref: AssetParametersd5594c96e8d8bc8ce1cd238fb011bd3e1a5c69dada29b4366e17e735f7617fa3S3VersionKey048C2E0F
      Role:
        Fn::GetAtt:
          - ConstructHubMonitoringWebCanaryHomePageHttpGetFunctionServiceRole9AAAD93C
          - Arn
      Description:
        Fn::Join:
          - ""
          - - HTTP GET https://
            - Fn::GetAtt:
                - ConstructHubWebAppDistribution1F181DC9
                - DomainName
            - ": Home Page"
      Environment:
        Variables:
          URL:
            Fn::Join:
              - ""
              - - https://
                - Fn::GetAtt:
                    - ConstructHubWebAppDistribution1F181DC9
                    - DomainName
      Handler: index.handler
      Runtime: nodejs14.x
    DependsOn:
      - ConstructHubMonitoringWebCanaryHomePageHttpGetFunctionServiceRole9AAAD93C
  ConstructHubMonitoringWebCanaryHomePageRuleE14F9F4E:
    Type: AWS::Events::Rule
    Properties:
      ScheduleExpression: rate(1 minute)
      State: ENABLED
      Targets:
        - Arn:
            Fn::GetAtt:
              - ConstructHubMonitoringWebCanaryHomePageHttpGetFunctionF27ADDC8
              - Arn
          Id: Target0
  ConstructHubMonitoringWebCanaryHomePageRuleAllowEventRuledevConstructHubMonitoringWebCanaryHomePageHttpGetFunction62E39E56A2CA6F6B:
    Type: AWS::Lambda::Permission
    Properties:
      Action: lambda:InvokeFunction
      FunctionName:
        Fn::GetAtt:
          - ConstructHubMonitoringWebCanaryHomePageHttpGetFunctionF27ADDC8
          - Arn
      Principal: events.amazonaws.com
      SourceArn:
        Fn::GetAtt:
          - ConstructHubMonitoringWebCanaryHomePageRuleE14F9F4E
          - Arn
  ConstructHubMonitoringWebCanaryHomePageErrorsE7BB4002:
    Type: AWS::CloudWatch::Alarm
    Properties:
      ComparisonOperator: GreaterThanOrEqualToThreshold
      EvaluationPeriods: 1
      AlarmActions:
        - Ref: TopicBFC7AF6E
      AlarmDescription:
        Fn::Join:
          - ""
          - - 80% error rate for https://
            - Fn::GetAtt:
                - ConstructHubWebAppDistribution1F181DC9
                - DomainName
            - " (Home Page)"
      Metrics:
        - Id: m1
          Label:
            Fn::Join:
              - ""
              - - https://
                - Fn::GetAtt:
                    - ConstructHubWebAppDistribution1F181DC9
                    - DomainName
                - " Errors"
          MetricStat:
            Metric:
              Dimensions:
                - Name: FunctionName
                  Value:
                    Ref: ConstructHubMonitoringWebCanaryHomePageHttpGetFunctionF27ADDC8
              MetricName: Errors
              Namespace: AWS/Lambda
            Period: 300
            Stat: Sum
          ReturnData: true
      Threshold: 4
      TreatMissingData: breaching
  ConstructHubPackageDataNotifications81B45141:
    Type: Custom::S3BucketNotifications
    Properties:
      ServiceToken:
        Fn::GetAtt:
          - BucketNotificationsHandler050a0587b7544547bf325f094a3db8347ECC3691
          - Arn
      BucketName:
        Ref: ConstructHubPackageDataDC5EF35E
      NotificationConfiguration:
        LambdaFunctionConfigurations:
          - Events:
              - s3:ObjectCreated:*
            LambdaFunctionArn:
              Fn::GetAtt:
                - ConstructHubWebAppCacheInvalidator07CDD78B
                - Arn
      Managed: true
    DependsOn:
      - ConstructHubPackageDataAllowBucketNotificationsTodevConstructHubWebAppCacheInvalidator449AE79912401902
  ConstructHubPackageDataDC5EF35E:
    Type: AWS::S3::Bucket
    Properties:
      BucketEncryption:
        ServerSideEncryptionConfiguration:
          - ServerSideEncryptionByDefault:
              SSEAlgorithm: AES256
      LifecycleConfiguration:
        Rules:
          - AbortIncompleteMultipartUpload:
              DaysAfterInitiation: 1
            Status: Enabled
          - NoncurrentVersionTransitions:
              - StorageClass: STANDARD_IA
                TransitionInDays: 31
            Status: Enabled
          - ExpiredObjectDeleteMarker: true
            NoncurrentVersionExpirationInDays: 90
            Status: Enabled
          - NoncurrentVersionExpirationInDays: 7
            Prefix: catalog.json
            Status: Enabled
      PublicAccessBlockConfiguration:
        BlockPublicAcls: true
        BlockPublicPolicy: true
        IgnorePublicAcls: true
        RestrictPublicBuckets: true
      VersioningConfiguration:
        Status: Enabled
    UpdateReplacePolicy: Retain
    DeletionPolicy: Retain
  ConstructHubPackageDataPolicy4615475A:
    Type: AWS::S3::BucketPolicy
    Properties:
      Bucket:
        Ref: ConstructHubPackageDataDC5EF35E
      PolicyDocument:
        Statement:
          - Action: s3:*
            Condition:
              Bool:
                aws:SecureTransport: "false"
            Effect: Deny
            Principal:
              AWS: "*"
            Resource:
              - Fn::GetAtt:
                  - ConstructHubPackageDataDC5EF35E
                  - Arn
              - Fn::Join:
                  - ""
                  - - Fn::GetAtt:
                        - ConstructHubPackageDataDC5EF35E
                        - Arn
                    - /*
          - Action: s3:GetObject
            Effect: Allow
            Principal:
              CanonicalUser:
                Fn::GetAtt:
                  - ConstructHubWebAppDistributionOrigin2S3OriginDA7E7FF4
                  - S3CanonicalUserId
            Resource:
              Fn::Join:
                - ""
                - - Fn::GetAtt:
                      - ConstructHubPackageDataDC5EF35E
                      - Arn
                  - /*
        Version: 2012-10-17
  ConstructHubPackageDataAllowBucketNotificationsTodevConstructHubWebAppCacheInvalidator449AE79912401902:
    Type: AWS::Lambda::Permission
    Properties:
      Action: lambda:InvokeFunction
      FunctionName:
        Fn::GetAtt:
          - ConstructHubWebAppCacheInvalidator07CDD78B
          - Arn
      Principal: s3.amazonaws.com
      SourceAccount:
        Ref: AWS::AccountId
      SourceArn:
        Fn::GetAtt:
          - ConstructHubPackageDataDC5EF35E
          - Arn
  ConstructHubCodeArtifactDomainFC30B796:
    Type: AWS::CodeArtifact::Domain
    Properties:
      DomainName: c8ee88ce536499d20d7846c6677adca6490a3f89f9
  ConstructHubCodeArtifact1188409E:
    Type: AWS::CodeArtifact::Repository
    Properties:
      DomainName:
        Fn::GetAtt:
          - ConstructHubCodeArtifactDomainFC30B796
          - Name
      RepositoryName: c8ee88ce536499d20d7846c6677adca6490a3f89f9
      Description: Proxy to npmjs.com for ConstructHub
      ExternalConnections:
        - public:npmjs
  ConstructHubCodeArtifactDescribeDomainCustomResourcePolicy1A93C60C:
    Type: AWS::IAM::Policy
    Properties:
      PolicyDocument:
        Statement:
          - Action: codeartifact:DescribeDomain
            Effect: Allow
            Resource:
              Fn::GetAtt:
                - ConstructHubCodeArtifactDomainFC30B796
                - Arn
        Version: 2012-10-17
      PolicyName: ConstructHubCodeArtifactDescribeDomainCustomResourcePolicy1A93C60C
      Roles:
        - Ref: AWS679f53fac002430cb0da5b7982bd2287ServiceRoleC1EA0FF2
  ConstructHubCodeArtifactDescribeDomain6ABCBF4B:
    Type: Custom::CoreArtifactDomainDescription
    Properties:
      ServiceToken:
        Fn::GetAtt:
          - AWS679f53fac002430cb0da5b7982bd22872D164C4C
          - Arn
      Create:
        Fn::Join:
          - ""
          - - '{"service":"CodeArtifact","action":"describeDomain","parameters":{"domain":"'
            - Fn::GetAtt:
                - ConstructHubCodeArtifact1188409E
                - DomainName
            - '","domainOwner":"'
            - Fn::GetAtt:
                - ConstructHubCodeArtifact1188409E
                - DomainOwner
            - '"},"physicalResourceId":{"responsePath":"domain.s3BucketArn"}}'
      InstallLatestAwsSdk: true
    DependsOn:
      - ConstructHubCodeArtifactDescribeDomainCustomResourcePolicy1A93C60C
    UpdateReplacePolicy: Delete
    DeletionPolicy: Delete
  ConstructHubCodeArtifactGetEndpointCustomResourcePolicy4FC951E9:
    Type: AWS::IAM::Policy
    Properties:
      PolicyDocument:
        Statement:
          - Action: codeartifact:GetRepositoryEndpoint
            Effect: Allow
            Resource:
              Fn::GetAtt:
                - ConstructHubCodeArtifact1188409E
                - Arn
        Version: 2012-10-17
      PolicyName: ConstructHubCodeArtifactGetEndpointCustomResourcePolicy4FC951E9
      Roles:
        - Ref: AWS679f53fac002430cb0da5b7982bd2287ServiceRoleC1EA0FF2
  ConstructHubCodeArtifactGetEndpoint9A458FEF:
    Type: Custom::CodeArtifactNpmRepositoryEndpoint
    Properties:
      ServiceToken:
        Fn::GetAtt:
          - AWS679f53fac002430cb0da5b7982bd22872D164C4C
          - Arn
      Create:
        Fn::Join:
          - ""
          - - '{"service":"CodeArtifact","action":"getRepositoryEndpoint","parameters":{"domain":"'
            - Fn::GetAtt:
                - ConstructHubCodeArtifact1188409E
                - DomainName
            - '","domainOwner":"'
            - Fn::GetAtt:
                - ConstructHubCodeArtifact1188409E
                - DomainOwner
            - '","format":"npm","repository":"'
            - Fn::GetAtt:
                - ConstructHubCodeArtifact1188409E
                - Name
            - '"},"physicalResourceId":{"responsePath":"repositoryEndpoint"}}'
      Update:
        Fn::Join:
          - ""
          - - '{"service":"CodeArtifact","action":"getRepositoryEndpoint","parameters":{"domain":"'
            - Fn::GetAtt:
                - ConstructHubCodeArtifact1188409E
                - DomainName
            - '","domainOwner":"'
            - Fn::GetAtt:
                - ConstructHubCodeArtifact1188409E
                - DomainOwner
            - '","format":"npm","repository":"'
            - Fn::GetAtt:
                - ConstructHubCodeArtifact1188409E
                - Name
            - '"},"physicalResourceId":{"responsePath":"repositoryEndpoint"}}'
      InstallLatestAwsSdk: true
    DependsOn:
      - ConstructHubCodeArtifactGetEndpointCustomResourcePolicy4FC951E9
    UpdateReplacePolicy: Delete
    DeletionPolicy: Delete
  ConstructHubVPC16ECCEA2:
    Type: AWS::EC2::VPC
    Properties:
      CidrBlock: 10.0.0.0/16
      EnableDnsHostnames: true
      EnableDnsSupport: true
      InstanceTenancy: default
      Tags:
        - Key: Name
          Value: dev/ConstructHub/VPC
  ConstructHubVPCIsolatedSubnet1SubnetEA28FD1A:
    Type: AWS::EC2::Subnet
    Properties:
      CidrBlock: 10.0.128.0/19
      VpcId:
        Ref: ConstructHubVPC16ECCEA2
      AvailabilityZone:
        Fn::Select:
          - 0
          - Fn::GetAZs: ""
      MapPublicIpOnLaunch: false
      Tags:
        - Key: aws-cdk:subnet-name
          Value: Isolated
        - Key: aws-cdk:subnet-type
          Value: Isolated
        - Key: Name
          Value: dev/ConstructHub/VPC/IsolatedSubnet1
  ConstructHubVPCIsolatedSubnet1RouteTable750E6F36:
    Type: AWS::EC2::RouteTable
    Properties:
      VpcId:
        Ref: ConstructHubVPC16ECCEA2
      Tags:
        - Key: Name
          Value: dev/ConstructHub/VPC/IsolatedSubnet1
  ConstructHubVPCIsolatedSubnet1RouteTableAssociation3F8E4C37:
    Type: AWS::EC2::SubnetRouteTableAssociation
    Properties:
      RouteTableId:
        Ref: ConstructHubVPCIsolatedSubnet1RouteTable750E6F36
      SubnetId:
        Ref: ConstructHubVPCIsolatedSubnet1SubnetEA28FD1A
  ConstructHubVPCIsolatedSubnet2Subnet483D4302:
    Type: AWS::EC2::Subnet
    Properties:
      CidrBlock: 10.0.160.0/19
      VpcId:
        Ref: ConstructHubVPC16ECCEA2
      AvailabilityZone:
        Fn::Select:
          - 1
          - Fn::GetAZs: ""
      MapPublicIpOnLaunch: false
      Tags:
        - Key: aws-cdk:subnet-name
          Value: Isolated
        - Key: aws-cdk:subnet-type
          Value: Isolated
        - Key: Name
          Value: dev/ConstructHub/VPC/IsolatedSubnet2
  ConstructHubVPCIsolatedSubnet2RouteTable18129C5D:
    Type: AWS::EC2::RouteTable
    Properties:
      VpcId:
        Ref: ConstructHubVPC16ECCEA2
      Tags:
        - Key: Name
          Value: dev/ConstructHub/VPC/IsolatedSubnet2
  ConstructHubVPCIsolatedSubnet2RouteTableAssociationF8AD0E0F:
    Type: AWS::EC2::SubnetRouteTableAssociation
    Properties:
      RouteTableId:
        Ref: ConstructHubVPCIsolatedSubnet2RouteTable18129C5D
      SubnetId:
        Ref: ConstructHubVPCIsolatedSubnet2Subnet483D4302
  ConstructHubVPCIGW935F4C28:
    Type: AWS::EC2::InternetGateway
    Properties:
      Tags:
        - Key: Name
          Value: dev/ConstructHub/VPC
  ConstructHubVPCVPCGWDF75BD8E:
    Type: AWS::EC2::VPCGatewayAttachment
    Properties:
      VpcId:
        Ref: ConstructHubVPC16ECCEA2
      InternetGatewayId:
        Ref: ConstructHubVPCIGW935F4C28
  ConstructHubVPCCodeArtifactAPISecurityGroupBE06BEF9:
    Type: AWS::EC2::SecurityGroup
    Properties:
      GroupDescription: dev/ConstructHub/VPC/CodeArtifact.API/SecurityGroup
      SecurityGroupEgress:
        - CidrIp: 0.0.0.0/0
          Description: Allow all outbound traffic by default
          IpProtocol: "-1"
      SecurityGroupIngress:
        - CidrIp:
            Fn::GetAtt:
              - ConstructHubVPC16ECCEA2
              - CidrBlock
          Description:
            Fn::Join:
              - ""
              - - "from "
                - Fn::GetAtt:
                    - ConstructHubVPC16ECCEA2
                    - CidrBlock
                - :443
          FromPort: 443
          IpProtocol: tcp
          ToPort: 443
      Tags:
        - Key: Name
          Value: dev/ConstructHub/VPC
      VpcId:
        Ref: ConstructHubVPC16ECCEA2
  ConstructHubVPCCodeArtifactAPI954CFDE1:
    Type: AWS::EC2::VPCEndpoint
    Properties:
      ServiceName:
        Fn::Join:
          - ""
          - - com.amazonaws.
            - Ref: AWS::Region
            - .codeartifact.api
      VpcId:
        Ref: ConstructHubVPC16ECCEA2
      PolicyDocument:
        Statement:
          - Action: sts:GetServiceBearerToken
            Condition:
              StringEquals:
                sts:AWSServiceName: codeartifact.amazonaws.com
            Effect: Allow
            Principal:
              AWS:
                Fn::GetAtt:
                  - ConstructHubOrchestrationDocGenpythonServiceRoleD16CBDB2
                  - Arn
            Resource: "*"
          - Action:
              - codeartifact:GetAuthorizationToken
              - codeartifact:GetRepositoryEndpoint
            Effect: Allow
            Principal:
              AWS:
                Fn::GetAtt:
                  - ConstructHubOrchestrationDocGenpythonServiceRoleD16CBDB2
                  - Arn
            Resource:
              - Fn::GetAtt:
                  - ConstructHubCodeArtifactDomainFC30B796
                  - Arn
              - Fn::GetAtt:
                  - ConstructHubCodeArtifact1188409E
                  - Arn
          - Action: sts:GetServiceBearerToken
            Condition:
              StringEquals:
                sts:AWSServiceName: codeartifact.amazonaws.com
            Effect: Allow
            Principal:
              AWS:
                Fn::GetAtt:
                  - ConstructHubOrchestrationDocGentypescriptServiceRoleB56C2B19
                  - Arn
            Resource: "*"
          - Action:
              - codeartifact:GetAuthorizationToken
              - codeartifact:GetRepositoryEndpoint
            Effect: Allow
            Principal:
              AWS:
                Fn::GetAtt:
                  - ConstructHubOrchestrationDocGentypescriptServiceRoleB56C2B19
                  - Arn
            Resource:
              - Fn::GetAtt:
                  - ConstructHubCodeArtifactDomainFC30B796
                  - Arn
              - Fn::GetAtt:
                  - ConstructHubCodeArtifact1188409E
                  - Arn
        Version: 2012-10-17
      PrivateDnsEnabled: false
      SecurityGroupIds:
        - Fn::GetAtt:
            - ConstructHubVPCCodeArtifactAPISecurityGroupBE06BEF9
            - GroupId
      SubnetIds:
        - Ref: ConstructHubVPCIsolatedSubnet1SubnetEA28FD1A
        - Ref: ConstructHubVPCIsolatedSubnet2Subnet483D4302
      VpcEndpointType: Interface
  ConstructHubVPCCodeArtifactSecurityGroupBCADE40D:
    Type: AWS::EC2::SecurityGroup
    Properties:
      GroupDescription: dev/ConstructHub/VPC/CodeArtifact/SecurityGroup
      SecurityGroupEgress:
        - CidrIp: 0.0.0.0/0
          Description: Allow all outbound traffic by default
          IpProtocol: "-1"
      SecurityGroupIngress:
        - CidrIp:
            Fn::GetAtt:
              - ConstructHubVPC16ECCEA2
              - CidrBlock
          Description:
            Fn::Join:
              - ""
              - - "from "
                - Fn::GetAtt:
                    - ConstructHubVPC16ECCEA2
                    - CidrBlock
                - :443
          FromPort: 443
          IpProtocol: tcp
          ToPort: 443
      Tags:
        - Key: Name
          Value: dev/ConstructHub/VPC
      VpcId:
        Ref: ConstructHubVPC16ECCEA2
  ConstructHubVPCCodeArtifactBD6E076F:
    Type: AWS::EC2::VPCEndpoint
    Properties:
      ServiceName:
        Fn::Join:
          - ""
          - - com.amazonaws.
            - Ref: AWS::Region
            - .codeartifact.repositories
      VpcId:
        Ref: ConstructHubVPC16ECCEA2
      PolicyDocument:
        Statement:
          - Action: codeartifact:ReadFromRepository
            Effect: Allow
            Principal:
              AWS:
                Fn::GetAtt:
                  - ConstructHubOrchestrationDocGenpythonServiceRoleD16CBDB2
                  - Arn
            Resource:
              Fn::GetAtt:
                - ConstructHubCodeArtifact1188409E
                - Arn
          - Action: codeartifact:ReadFromRepository
            Effect: Allow
            Principal:
              AWS:
                Fn::GetAtt:
                  - ConstructHubOrchestrationDocGentypescriptServiceRoleB56C2B19
                  - Arn
            Resource:
              Fn::GetAtt:
                - ConstructHubCodeArtifact1188409E
                - Arn
        Version: 2012-10-17
      PrivateDnsEnabled: true
      SecurityGroupIds:
        - Fn::GetAtt:
            - ConstructHubVPCCodeArtifactSecurityGroupBCADE40D
            - GroupId
      SubnetIds:
        - Ref: ConstructHubVPCIsolatedSubnet1SubnetEA28FD1A
        - Ref: ConstructHubVPCIsolatedSubnet2Subnet483D4302
      VpcEndpointType: Interface
  ConstructHubVPCEFSSecurityGroup8BBD946A:
    Type: AWS::EC2::SecurityGroup
    Properties:
      GroupDescription: dev/ConstructHub/VPC/EFS/SecurityGroup
      SecurityGroupEgress:
        - CidrIp: 0.0.0.0/0
          Description: Allow all outbound traffic by default
          IpProtocol: "-1"
      SecurityGroupIngress:
        - CidrIp:
            Fn::GetAtt:
              - ConstructHubVPC16ECCEA2
              - CidrBlock
          Description:
            Fn::Join:
              - ""
              - - "from "
                - Fn::GetAtt:
                    - ConstructHubVPC16ECCEA2
                    - CidrBlock
                - :443
          FromPort: 443
          IpProtocol: tcp
          ToPort: 443
      Tags:
        - Key: Name
          Value: dev/ConstructHub/VPC
      VpcId:
        Ref: ConstructHubVPC16ECCEA2
  ConstructHubVPCEFS4C8BAB2C:
    Type: AWS::EC2::VPCEndpoint
    Properties:
      ServiceName:
        Fn::Join:
          - ""
          - - com.amazonaws.
            - Ref: AWS::Region
            - .elasticfilesystem
      VpcId:
        Ref: ConstructHubVPC16ECCEA2
      PolicyDocument:
        Statement:
          - Action:
              - elasticfilesystem:ClientMount
              - elasticfilesystem:ClientWrite
            Condition:
              Bool:
                aws:SecureTransport: "true"
              ArnEquals:
                elasticfilesystem:AccessPointArn:
                  Fn::Join:
                    - ""
                    - - "arn:"
                      - Ref: AWS::Partition
                      - ":elasticfilesystem:"
                      - Ref: AWS::Region
                      - ":"
                      - Ref: AWS::AccountId
                      - :access-point/
                      - Ref: ConstructHubOrchestrationFileSystemAccessPoint77C6EF7B
            Effect: Allow
            Principal:
              AWS:
                Fn::GetAtt:
                  - ConstructHubOrchestrationEFSCleanUpServiceRole56AA94B9
                  - Arn
            Resource:
              Fn::GetAtt:
                - ConstructHubOrchestrationFileSystemADB533E6
                - Arn
          - Action:
              - elasticfilesystem:ClientMount
              - elasticfilesystem:ClientWrite
            Condition:
              Bool:
                aws:SecureTransport: "true"
              ArnEquals:
                elasticfilesystem:AccessPointArn:
                  Fn::Join:
                    - ""
                    - - "arn:"
                      - Ref: AWS::Partition
                      - ":elasticfilesystem:"
                      - Ref: AWS::Region
                      - ":"
                      - Ref: AWS::AccountId
                      - :access-point/
                      - Ref: ConstructHubOrchestrationFileSystemAccessPoint77C6EF7B
            Effect: Allow
            Principal:
              AWS:
                Fn::GetAtt:
                  - ConstructHubOrchestrationDocGenpythonServiceRoleD16CBDB2
                  - Arn
            Resource:
              Fn::GetAtt:
                - ConstructHubOrchestrationFileSystemADB533E6
                - Arn
          - Action:
              - elasticfilesystem:ClientMount
              - elasticfilesystem:ClientWrite
            Condition:
              Bool:
                aws:SecureTransport: "true"
              ArnEquals:
                elasticfilesystem:AccessPointArn:
                  Fn::Join:
                    - ""
                    - - "arn:"
                      - Ref: AWS::Partition
                      - ":elasticfilesystem:"
                      - Ref: AWS::Region
                      - ":"
                      - Ref: AWS::AccountId
                      - :access-point/
                      - Ref: ConstructHubOrchestrationFileSystemAccessPoint77C6EF7B
            Effect: Allow
            Principal:
              AWS:
                Fn::GetAtt:
                  - ConstructHubOrchestrationDocGentypescriptServiceRoleB56C2B19
                  - Arn
            Resource:
              Fn::GetAtt:
                - ConstructHubOrchestrationFileSystemADB533E6
                - Arn
        Version: 2012-10-17
      PrivateDnsEnabled: true
      SecurityGroupIds:
        - Fn::GetAtt:
            - ConstructHubVPCEFSSecurityGroup8BBD946A
            - GroupId
      SubnetIds:
        - Ref: ConstructHubVPCIsolatedSubnet1SubnetEA28FD1A
        - Ref: ConstructHubVPCIsolatedSubnet2Subnet483D4302
      VpcEndpointType: Interface
  ConstructHubVPCS319E90CB6:
    Type: AWS::EC2::VPCEndpoint
    Properties:
      ServiceName:
        Fn::Join:
          - ""
          - - com.amazonaws.
            - Ref: AWS::Region
            - .s3
      VpcId:
        Ref: ConstructHubVPC16ECCEA2
      PolicyDocument:
        Statement:
          - Action: s3:GetObject
            Effect: Allow
            Principal:
              AWS: "*"
            Resource:
              Fn::Join:
                - ""
                - - Fn::GetAtt:
                      - ConstructHubCodeArtifactDescribeDomain6ABCBF4B
                      - domain.s3BucketArn
                  - /*
            Sid: Allow-CodeArtifact-Bucket
          - Action:
              - s3:GetObject*
              - s3:GetBucket*
              - s3:List*
            Effect: Allow
            Principal:
              AWS: "*"
            Resource:
              - Fn::GetAtt:
                  - ConstructHubPackageDataDC5EF35E
                  - Arn
              - Fn::Join:
                  - ""
                  - - Fn::GetAtt:
                        - ConstructHubPackageDataDC5EF35E
                        - Arn
                    - /data/*/assembly.json
          - Action:
              - s3:Abort*
              - s3:DeleteObject*
              - s3:PutObject*
            Effect: Allow
            Principal:
              AWS: "*"
            Resource:
              - Fn::GetAtt:
                  - ConstructHubPackageDataDC5EF35E
                  - Arn
              - Fn::Join:
                  - ""
                  - - Fn::GetAtt:
                        - ConstructHubPackageDataDC5EF35E
                        - Arn
                    - /data/*/docs-python.md
          - Action:
              - s3:Abort*
              - s3:DeleteObject*
              - s3:PutObject*
            Effect: Allow
            Principal:
              AWS: "*"
            Resource:
              - Fn::GetAtt:
                  - ConstructHubPackageDataDC5EF35E
                  - Arn
              - Fn::Join:
                  - ""
                  - - Fn::GetAtt:
                        - ConstructHubPackageDataDC5EF35E
                        - Arn
                    - /data/*/docs-*-python.md
          - Action:
              - s3:Abort*
              - s3:DeleteObject*
              - s3:PutObject*
            Effect: Allow
            Principal:
              AWS: "*"
            Resource:
              - Fn::GetAtt:
                  - ConstructHubPackageDataDC5EF35E
                  - Arn
              - Fn::Join:
                  - ""
                  - - Fn::GetAtt:
                        - ConstructHubPackageDataDC5EF35E
                        - Arn
                    - /data/*/docs-python.md.not-supported
          - Action:
              - s3:Abort*
              - s3:DeleteObject*
              - s3:PutObject*
            Effect: Allow
            Principal:
              AWS: "*"
            Resource:
              - Fn::GetAtt:
                  - ConstructHubPackageDataDC5EF35E
                  - Arn
              - Fn::Join:
                  - ""
                  - - Fn::GetAtt:
                        - ConstructHubPackageDataDC5EF35E
                        - Arn
                    - /data/*/docs-*-python.md.not-supported
          - Action:
              - s3:Abort*
              - s3:DeleteObject*
              - s3:PutObject*
            Effect: Allow
            Principal:
              AWS: "*"
            Resource:
              - Fn::GetAtt:
                  - ConstructHubPackageDataDC5EF35E
                  - Arn
              - Fn::Join:
                  - ""
                  - - Fn::GetAtt:
                        - ConstructHubPackageDataDC5EF35E
                        - Arn
                    - /data/*/docs-typescript.md
          - Action:
              - s3:Abort*
              - s3:DeleteObject*
              - s3:PutObject*
            Effect: Allow
            Principal:
              AWS: "*"
            Resource:
              - Fn::GetAtt:
                  - ConstructHubPackageDataDC5EF35E
                  - Arn
              - Fn::Join:
                  - ""
                  - - Fn::GetAtt:
                        - ConstructHubPackageDataDC5EF35E
                        - Arn
                    - /data/*/docs-*-typescript.md
          - Action:
              - s3:Abort*
              - s3:DeleteObject*
              - s3:PutObject*
            Effect: Allow
            Principal:
              AWS: "*"
            Resource:
              - Fn::GetAtt:
                  - ConstructHubPackageDataDC5EF35E
                  - Arn
              - Fn::Join:
                  - ""
                  - - Fn::GetAtt:
                        - ConstructHubPackageDataDC5EF35E
                        - Arn
                    - /data/*/docs-typescript.md.not-supported
          - Action:
              - s3:Abort*
              - s3:DeleteObject*
              - s3:PutObject*
            Effect: Allow
            Principal:
              AWS: "*"
            Resource:
              - Fn::GetAtt:
                  - ConstructHubPackageDataDC5EF35E
                  - Arn
              - Fn::Join:
                  - ""
                  - - Fn::GetAtt:
                        - ConstructHubPackageDataDC5EF35E
                        - Arn
                    - /data/*/docs-*-typescript.md.not-supported
        Version: 2012-10-17
      RouteTableIds:
        - Ref: ConstructHubVPCIsolatedSubnet1RouteTable750E6F36
        - Ref: ConstructHubVPCIsolatedSubnet2RouteTable18129C5D
      VpcEndpointType: Gateway
  ConstructHubOrchestrationDLQ9C6D9BD4:
    Type: AWS::SQS::Queue
    Properties:
      KmsMasterKeyId: alias/aws/sqs
      MessageRetentionPeriod: 1209600
      VisibilityTimeout: 900
    UpdateReplacePolicy: Delete
    DeletionPolicy: Delete
  ConstructHubOrchestrationDLQAlarm85EE7509:
    Type: AWS::CloudWatch::Alarm
    Properties:
      ComparisonOperator: GreaterThanOrEqualToThreshold
      EvaluationPeriods: 1
      AlarmActions:
        - Ref: TopicBFC7AF6E
      AlarmDescription:
        Fn::Join:
          - ""
          - - |-
              Backend orchestration dead-letter queue is not empty.

              Direct link to queue: /sqs/v2/home#/queues/https%3A%2F%2Fsqs.
            - Ref: AWS::Region
            - .amazonaws.com%2F
            - Ref: AWS::AccountId
            - "%2F"
            - Fn::GetAtt:
                - ConstructHubOrchestrationDLQ9C6D9BD4
                - QueueName
            - >-
              
              Warning: State Machines executions that sent messages to the DLQ will not show as "failed".
      AlarmName: dev/ConstructHub/Orchestration/DLQ/NotEmpty
      Metrics:
        - Expression: m1 + m2
          Id: expr_1
        - Id: m1
          MetricStat:
            Metric:
              Dimensions:
                - Name: QueueName
                  Value:
                    Fn::GetAtt:
                      - ConstructHubOrchestrationDLQ9C6D9BD4
                      - QueueName
              MetricName: ApproximateNumberOfMessagesVisible
              Namespace: AWS/SQS
            Period: 300
            Stat: Maximum
          ReturnData: false
        - Id: m2
          MetricStat:
            Metric:
              Dimensions:
                - Name: QueueName
                  Value:
                    Fn::GetAtt:
                      - ConstructHubOrchestrationDLQ9C6D9BD4
                      - QueueName
              MetricName: ApproximateNumberOfMessagesNotVisible
              Namespace: AWS/SQS
            Period: 300
            Stat: Maximum
          ReturnData: false
      Threshold: 1
  ConstructHubOrchestrationCatalogBuilderServiceRole851C750C:
    Type: AWS::IAM::Role
    Properties:
      AssumeRolePolicyDocument:
        Statement:
          - Action: sts:AssumeRole
            Effect: Allow
            Principal:
              Service: lambda.amazonaws.com
        Version: 2012-10-17
      ManagedPolicyArns:
        - Fn::Join:
            - ""
            - - "arn:"
              - Ref: AWS::Partition
              - :iam::aws:policy/service-role/AWSLambdaBasicExecutionRole
  ConstructHubOrchestrationCatalogBuilderServiceRoleDefaultPolicyDA5D5AA5:
    Type: AWS::IAM::Policy
    Properties:
      PolicyDocument:
        Statement:
          - Action:
              - xray:PutTraceSegments
              - xray:PutTelemetryRecords
            Effect: Allow
            Resource: "*"
          - Action:
              - s3:GetObject*
              - s3:GetBucket*
              - s3:List*
              - s3:DeleteObject*
              - s3:PutObject*
              - s3:Abort*
            Effect: Allow
            Resource:
              - Fn::GetAtt:
                  - ConstructHubPackageDataDC5EF35E
                  - Arn
              - Fn::Join:
                  - ""
                  - - Fn::GetAtt:
                        - ConstructHubPackageDataDC5EF35E
                        - Arn
                    - /*
        Version: 2012-10-17
      PolicyName: ConstructHubOrchestrationCatalogBuilderServiceRoleDefaultPolicyDA5D5AA5
      Roles:
        - Ref: ConstructHubOrchestrationCatalogBuilderServiceRole851C750C
  ConstructHubOrchestrationCatalogBuilder7C964951:
    Type: AWS::Lambda::Function
    Properties:
      Code:
        S3Bucket:
          Ref: AssetParameters809531852639a68119c43ce922cb874bdd8a13bf6a2ae48a97e51f0420755c46S3Bucket74C7566A
        S3Key:
          Fn::Join:
            - ""
            - - Fn::Select:
                  - 0
                  - Fn::Split:
                      - "||"
                      - Ref: AssetParameters809531852639a68119c43ce922cb874bdd8a13bf6a2ae48a97e51f0420755c46S3VersionKey20358883
              - Fn::Select:
                  - 1
                  - Fn::Split:
                      - "||"
                      - Ref: AssetParameters809531852639a68119c43ce922cb874bdd8a13bf6a2ae48a97e51f0420755c46S3VersionKey20358883
      Role:
        Fn::GetAtt:
          - ConstructHubOrchestrationCatalogBuilderServiceRole851C750C
          - Arn
      Description:
        Fn::Join:
          - ""
          - - "Creates the catalog.json object in "
            - Ref: ConstructHubPackageDataDC5EF35E
      Environment:
        Variables:
          BUCKET_NAME:
            Ref: ConstructHubPackageDataDC5EF35E
      Handler: index.handler
      MemorySize: 10240
      ReservedConcurrentExecutions: 1
      Runtime: nodejs14.x
      Timeout: 900
      TracingConfig:
        Mode: PassThrough
    DependsOn:
      - ConstructHubOrchestrationCatalogBuilderServiceRoleDefaultPolicyDA5D5AA5
      - ConstructHubOrchestrationCatalogBuilderServiceRole851C750C
  ConstructHubOrchestrationCatalogBuilderLogRetention04ED6996:
    Type: Custom::LogRetention
    Properties:
      ServiceToken:
        Fn::GetAtt:
          - LogRetentionaae0aa3c5b4d4f87b02d85b201efdd8aFD4BFC8A
          - Arn
      LogGroupName:
        Fn::Join:
          - ""
          - - /aws/lambda/
            - Ref: ConstructHubOrchestrationCatalogBuilder7C964951
      RetentionInDays: 3653
  ConstructHubOrchestrationFileSystemADB533E6:
    Type: AWS::EFS::FileSystem
    Properties:
      Encrypted: true
      FileSystemTags:
        - Key: Name
          Value: dev/ConstructHub/Orchestration/FileSystem
      LifecyclePolicies:
        - TransitionToIA: AFTER_7_DAYS
      PerformanceMode: generalPurpose
      ThroughputMode: bursting
    UpdateReplacePolicy: Delete
    DeletionPolicy: Delete
  ConstructHubOrchestrationFileSystemEfsSecurityGroupBB6DCF1A:
    Type: AWS::EC2::SecurityGroup
    Properties:
      GroupDescription: dev/ConstructHub/Orchestration/FileSystem/EfsSecurityGroup
      SecurityGroupEgress:
        - CidrIp: 0.0.0.0/0
          Description: Allow all outbound traffic by default
          IpProtocol: "-1"
      Tags:
        - Key: Name
          Value: dev/ConstructHub/Orchestration/FileSystem
      VpcId:
        Ref: ConstructHubVPC16ECCEA2
  ConstructHubOrchestrationFileSystemEfsSecurityGroupfromdevConstructHubOrchestrationEFSCleanUpSecurityGroup4C1E01CFALLTRAFFIC5D0E438C:
    Type: AWS::EC2::SecurityGroupIngress
    Properties:
      IpProtocol: "-1"
      Description: from
        devConstructHubOrchestrationEFSCleanUpSecurityGroup4C1E01CF:ALL TRAFFIC
      GroupId:
        Fn::GetAtt:
          - ConstructHubOrchestrationFileSystemEfsSecurityGroupBB6DCF1A
          - GroupId
      SourceSecurityGroupId:
        Fn::GetAtt:
          - ConstructHubOrchestrationEFSCleanUpSecurityGroup61914A8D
          - GroupId
  ConstructHubOrchestrationFileSystemEfsSecurityGroupfromdevConstructHubOrchestrationDocGenpythonSecurityGroup46671D7AALLTRAFFIC376DFF6C:
    Type: AWS::EC2::SecurityGroupIngress
    Properties:
      IpProtocol: "-1"
      Description: from
        devConstructHubOrchestrationDocGenpythonSecurityGroup46671D7A:ALL
        TRAFFIC
      GroupId:
        Fn::GetAtt:
          - ConstructHubOrchestrationFileSystemEfsSecurityGroupBB6DCF1A
          - GroupId
      SourceSecurityGroupId:
        Fn::GetAtt:
          - ConstructHubOrchestrationDocGenpythonSecurityGroup5820AD9B
          - GroupId
  ConstructHubOrchestrationFileSystemEfsSecurityGroupfromdevConstructHubOrchestrationDocGentypescriptSecurityGroup89E62213ALLTRAFFIC14BF9029:
    Type: AWS::EC2::SecurityGroupIngress
    Properties:
      IpProtocol: "-1"
      Description: from
        devConstructHubOrchestrationDocGentypescriptSecurityGroup89E62213:ALL
        TRAFFIC
      GroupId:
        Fn::GetAtt:
          - ConstructHubOrchestrationFileSystemEfsSecurityGroupBB6DCF1A
          - GroupId
      SourceSecurityGroupId:
        Fn::GetAtt:
          - ConstructHubOrchestrationDocGentypescriptSecurityGroupDD0CDD88
          - GroupId
  ConstructHubOrchestrationFileSystemEfsMountTarget149FD6F15:
    Type: AWS::EFS::MountTarget
    Properties:
      FileSystemId:
        Ref: ConstructHubOrchestrationFileSystemADB533E6
      SecurityGroups:
        - Fn::GetAtt:
            - ConstructHubOrchestrationFileSystemEfsSecurityGroupBB6DCF1A
            - GroupId
      SubnetId:
        Ref: ConstructHubVPCIsolatedSubnet1SubnetEA28FD1A
  ConstructHubOrchestrationFileSystemEfsMountTarget23DA818AD:
    Type: AWS::EFS::MountTarget
    Properties:
      FileSystemId:
        Ref: ConstructHubOrchestrationFileSystemADB533E6
      SecurityGroups:
        - Fn::GetAtt:
            - ConstructHubOrchestrationFileSystemEfsSecurityGroupBB6DCF1A
            - GroupId
      SubnetId:
        Ref: ConstructHubVPCIsolatedSubnet2Subnet483D4302
  ConstructHubOrchestrationFileSystemAccessPoint77C6EF7B:
    Type: AWS::EFS::AccessPoint
    Properties:
      FileSystemId:
        Ref: ConstructHubOrchestrationFileSystemADB533E6
      PosixUser:
        Gid: "1000"
        Uid: "1000"
      RootDirectory:
        CreationInfo:
          OwnerGid: "1000"
          OwnerUid: "1000"
          Permissions: "0777"
        Path: /lambda-shared
    DependsOn:
      - ConstructHubOrchestrationFileSystemEfsMountTarget149FD6F15
      - ConstructHubOrchestrationFileSystemEfsMountTarget23DA818AD
  ConstructHubOrchestrationEFSCleanUpServiceRole56AA94B9:
    Type: AWS::IAM::Role
    Properties:
      AssumeRolePolicyDocument:
        Statement:
          - Action: sts:AssumeRole
            Effect: Allow
            Principal:
              Service: lambda.amazonaws.com
        Version: 2012-10-17
      ManagedPolicyArns:
        - Fn::Join:
            - ""
            - - "arn:"
              - Ref: AWS::Partition
              - :iam::aws:policy/service-role/AWSLambdaBasicExecutionRole
        - Fn::Join:
            - ""
            - - "arn:"
              - Ref: AWS::Partition
              - :iam::aws:policy/service-role/AWSLambdaVPCAccessExecutionRole
  ConstructHubOrchestrationEFSCleanUpSecurityGroup61914A8D:
    Type: AWS::EC2::SecurityGroup
    Properties:
      GroupDescription: Automatic security group for Lambda Function
        devConstructHubOrchestrationEFSCleanUp6438B7A9
      SecurityGroupEgress:
        - CidrIp: 0.0.0.0/0
          Description: Allow all outbound traffic by default
          IpProtocol: "-1"
      VpcId:
        Ref: ConstructHubVPC16ECCEA2
  ConstructHubOrchestrationEFSCleanUpAEF55F55:
    Type: AWS::Lambda::Function
    Properties:
      Code:
        S3Bucket:
          Ref: AssetParameters2427515f2f4227148e0ead251eb761b6c838e97be3bf77f18cb425949b71bf98S3BucketF611EFC9
        S3Key:
          Fn::Join:
            - ""
            - - Fn::Select:
                  - 0
                  - Fn::Split:
                      - "||"
                      - Ref: AssetParameters2427515f2f4227148e0ead251eb761b6c838e97be3bf77f18cb425949b71bf98S3VersionKey9E90DFEA
              - Fn::Select:
                  - 1
                  - Fn::Split:
                      - "||"
                      - Ref: AssetParameters2427515f2f4227148e0ead251eb761b6c838e97be3bf77f18cb425949b71bf98S3VersionKey9E90DFEA
      Role:
        Fn::GetAtt:
          - ConstructHubOrchestrationEFSCleanUpServiceRole56AA94B9
          - Arn
      Description: "[ConstructHub/CleanUpEFS] Cleans up leftover files from an EFS
        file system"
      Environment:
        Variables:
          EFS_MOUNT_PATH: /mnt/efs
          IGNORE_DIRS: /mnt/efs/HOME
      FileSystemConfigs:
        - Arn:
            Fn::Join:
              - ""
              - - "arn:"
                - Ref: AWS::Partition
                - ":elasticfilesystem:"
                - Ref: AWS::Region
                - ":"
                - Ref: AWS::AccountId
                - :access-point/
                - Ref: ConstructHubOrchestrationFileSystemAccessPoint77C6EF7B
          LocalMountPath: /mnt/efs
      Handler: index.handler
      MemorySize: 1024
      Runtime: nodejs14.x
      Timeout: 900
      VpcConfig:
        SecurityGroupIds:
          - Fn::GetAtt:
              - ConstructHubOrchestrationEFSCleanUpSecurityGroup61914A8D
              - GroupId
        SubnetIds:
          - Ref: ConstructHubVPCIsolatedSubnet1SubnetEA28FD1A
          - Ref: ConstructHubVPCIsolatedSubnet2Subnet483D4302
    DependsOn:
      - ConstructHubOrchestrationEFSCleanUpServiceRole56AA94B9
  ConstructHubOrchestrationCleanUpEFSTrigger7CBD4AE3:
    Type: AWS::Events::Rule
    Properties:
      Description:
        Fn::Join:
          - ""
          - - "Runs "
            - Ref: ConstructHubOrchestrationEFSCleanUpAEF55F55
            - " every hour"
      ScheduleExpression: rate(1 hour)
      State: ENABLED
      Targets:
        - Arn:
            Fn::GetAtt:
              - ConstructHubOrchestrationEFSCleanUpAEF55F55
              - Arn
          Id: Target0
  ConstructHubOrchestrationCleanUpEFSTriggerAllowEventRuledevConstructHubOrchestrationEFSCleanUp6438B7A9380E8E7C:
    Type: AWS::Lambda::Permission
    Properties:
      Action: lambda:InvokeFunction
      FunctionName:
        Fn::GetAtt:
          - ConstructHubOrchestrationEFSCleanUpAEF55F55
          - Arn
      Principal: events.amazonaws.com
      SourceArn:
        Fn::GetAtt:
          - ConstructHubOrchestrationCleanUpEFSTrigger7CBD4AE3
          - Arn
  ConstructHubOrchestrationDocGenpythonServiceRoleD16CBDB2:
    Type: AWS::IAM::Role
    Properties:
      AssumeRolePolicyDocument:
        Statement:
          - Action: sts:AssumeRole
            Effect: Allow
            Principal:
              Service: lambda.amazonaws.com
        Version: 2012-10-17
      ManagedPolicyArns:
        - Fn::Join:
            - ""
            - - "arn:"
              - Ref: AWS::Partition
              - :iam::aws:policy/service-role/AWSLambdaBasicExecutionRole
        - Fn::Join:
            - ""
            - - "arn:"
              - Ref: AWS::Partition
              - :iam::aws:policy/service-role/AWSLambdaVPCAccessExecutionRole
  ConstructHubOrchestrationDocGenpythonServiceRoleDefaultPolicy7A9DA724:
    Type: AWS::IAM::Policy
    Properties:
      PolicyDocument:
        Statement:
          - Action:
              - xray:PutTraceSegments
              - xray:PutTelemetryRecords
            Effect: Allow
            Resource: "*"
          - Action: sts:GetServiceBearerToken
            Condition:
              StringEquals:
                sts:AWSServiceName: codeartifact.amazonaws.com
            Effect: Allow
            Resource: "*"
          - Action:
              - codeartifact:GetAuthorizationToken
              - codeartifact:GetRepositoryEndpoint
              - codeartifact:ReadFromRepository
            Effect: Allow
            Resource:
              - Fn::GetAtt:
                  - ConstructHubCodeArtifactDomainFC30B796
                  - Arn
              - Fn::GetAtt:
                  - ConstructHubCodeArtifact1188409E
                  - Arn
          - Action:
              - s3:GetObject*
              - s3:GetBucket*
              - s3:List*
            Effect: Allow
            Resource:
              - Fn::GetAtt:
                  - ConstructHubPackageDataDC5EF35E
                  - Arn
              - Fn::Join:
                  - ""
                  - - Fn::GetAtt:
                        - ConstructHubPackageDataDC5EF35E
                        - Arn
                    - /data/*/assembly.json
          - Action:
              - s3:DeleteObject*
              - s3:PutObject*
              - s3:Abort*
            Effect: Allow
            Resource:
              - Fn::GetAtt:
                  - ConstructHubPackageDataDC5EF35E
                  - Arn
              - Fn::Join:
                  - ""
                  - - Fn::GetAtt:
                        - ConstructHubPackageDataDC5EF35E
                        - Arn
                    - /data/*/docs-python.md
          - Action:
              - s3:DeleteObject*
              - s3:PutObject*
              - s3:Abort*
            Effect: Allow
            Resource:
              - Fn::GetAtt:
                  - ConstructHubPackageDataDC5EF35E
                  - Arn
              - Fn::Join:
                  - ""
                  - - Fn::GetAtt:
                        - ConstructHubPackageDataDC5EF35E
                        - Arn
                    - /data/*/docs-*-python.md
          - Action:
              - s3:DeleteObject*
              - s3:PutObject*
              - s3:Abort*
            Effect: Allow
            Resource:
              - Fn::GetAtt:
                  - ConstructHubPackageDataDC5EF35E
                  - Arn
              - Fn::Join:
                  - ""
                  - - Fn::GetAtt:
                        - ConstructHubPackageDataDC5EF35E
                        - Arn
                    - /data/*/docs-python.md.not-supported
          - Action:
              - s3:DeleteObject*
              - s3:PutObject*
              - s3:Abort*
            Effect: Allow
            Resource:
              - Fn::GetAtt:
                  - ConstructHubPackageDataDC5EF35E
                  - Arn
              - Fn::Join:
                  - ""
                  - - Fn::GetAtt:
                        - ConstructHubPackageDataDC5EF35E
                        - Arn
                    - /data/*/docs-*-python.md.not-supported
        Version: 2012-10-17
      PolicyName: ConstructHubOrchestrationDocGenpythonServiceRoleDefaultPolicy7A9DA724
      Roles:
        - Ref: ConstructHubOrchestrationDocGenpythonServiceRoleD16CBDB2
  ConstructHubOrchestrationDocGenpythonSecurityGroup5820AD9B:
    Type: AWS::EC2::SecurityGroup
    Properties:
      GroupDescription: Automatic security group for Lambda Function
        devConstructHubOrchestrationDocGenpython3F2037E7
      SecurityGroupEgress:
        - CidrIp: 0.0.0.0/0
          Description: Allow all outbound traffic by default
          IpProtocol: "-1"
      VpcId:
        Ref: ConstructHubVPC16ECCEA2
  ConstructHubOrchestrationDocGenpython77179663:
    Type: AWS::Lambda::Function
    Properties:
      Code:
        S3Bucket:
          Ref: AssetParameters75f48e0bcdd44387d27f83caba59489a5604099e9cfdc2eb37d3b270551230beS3BucketD7CA7618
        S3Key:
          Fn::Join:
            - ""
            - - Fn::Select:
                  - 0
                  - Fn::Split:
                      - "||"
                      - Ref: AssetParameters75f48e0bcdd44387d27f83caba59489a5604099e9cfdc2eb37d3b270551230beS3VersionKey7C750AD6
              - Fn::Select:
                  - 1
                  - Fn::Split:
                      - "||"
                      - Ref: AssetParameters75f48e0bcdd44387d27f83caba59489a5604099e9cfdc2eb37d3b270551230beS3VersionKey7C750AD6
      Role:
        Fn::GetAtt:
          - ConstructHubOrchestrationDocGenpythonServiceRoleD16CBDB2
          - Arn
      Description: Creates python documentation from jsii-enabled npm packages
      Environment:
        Variables:
          HEADER_SPAN: "true"
          TARGET_LANGUAGE: python
          TMPDIR: /mnt/efs
          HOME: /mnt/efs/HOME
          CODE_ARTIFACT_API_ENDPOINT:
            Fn::Select:
              - 1
              - Fn::Split:
                  - ":"
                  - Fn::Select:
                      - 0
                      - Fn::GetAtt:
                          - ConstructHubVPCCodeArtifactAPI954CFDE1
                          - DnsEntries
          CODE_ARTIFACT_DOMAIN_NAME:
            Fn::GetAtt:
              - ConstructHubCodeArtifact1188409E
              - DomainName
          CODE_ARTIFACT_DOMAIN_OWNER:
            Fn::GetAtt:
              - ConstructHubCodeArtifact1188409E
              - DomainOwner
          CODE_ARTIFACT_REPOSITORY_ENDPOINT:
            Fn::GetAtt:
              - ConstructHubCodeArtifactGetEndpoint9A458FEF
              - repositoryEndpoint
      FileSystemConfigs:
        - Arn:
            Fn::Join:
              - ""
              - - "arn:"
                - Ref: AWS::Partition
                - ":elasticfilesystem:"
                - Ref: AWS::Region
                - ":"
                - Ref: AWS::AccountId
                - :access-point/
                - Ref: ConstructHubOrchestrationFileSystemAccessPoint77C6EF7B
          LocalMountPath: /mnt/efs
      Handler: index.handler
      MemorySize: 10240
      Runtime: nodejs14.x
      Timeout: 900
      TracingConfig:
        Mode: PassThrough
      VpcConfig:
        SecurityGroupIds:
          - Fn::GetAtt:
              - ConstructHubOrchestrationDocGenpythonSecurityGroup5820AD9B
              - GroupId
        SubnetIds:
          - Ref: ConstructHubVPCIsolatedSubnet1SubnetEA28FD1A
          - Ref: ConstructHubVPCIsolatedSubnet2Subnet483D4302
    DependsOn:
      - ConstructHubOrchestrationDocGenpythonServiceRoleDefaultPolicy7A9DA724
      - ConstructHubOrchestrationDocGenpythonServiceRoleD16CBDB2
  ConstructHubOrchestrationDocGenpythonLogRetention31242A5D:
    Type: Custom::LogRetention
    Properties:
      ServiceToken:
        Fn::GetAtt:
          - LogRetentionaae0aa3c5b4d4f87b02d85b201efdd8aFD4BFC8A
          - Arn
      LogGroupName:
        Fn::Join:
          - ""
          - - /aws/lambda/
            - Ref: ConstructHubOrchestrationDocGenpython77179663
      RetentionInDays: 3653
  ConstructHubOrchestrationDocGentypescriptServiceRoleB56C2B19:
    Type: AWS::IAM::Role
    Properties:
      AssumeRolePolicyDocument:
        Statement:
          - Action: sts:AssumeRole
            Effect: Allow
            Principal:
              Service: lambda.amazonaws.com
        Version: 2012-10-17
      ManagedPolicyArns:
        - Fn::Join:
            - ""
            - - "arn:"
              - Ref: AWS::Partition
              - :iam::aws:policy/service-role/AWSLambdaBasicExecutionRole
        - Fn::Join:
            - ""
            - - "arn:"
              - Ref: AWS::Partition
              - :iam::aws:policy/service-role/AWSLambdaVPCAccessExecutionRole
  ConstructHubOrchestrationDocGentypescriptServiceRoleDefaultPolicyEBA45F12:
    Type: AWS::IAM::Policy
    Properties:
      PolicyDocument:
        Statement:
          - Action:
              - xray:PutTraceSegments
              - xray:PutTelemetryRecords
            Effect: Allow
            Resource: "*"
          - Action: sts:GetServiceBearerToken
            Condition:
              StringEquals:
                sts:AWSServiceName: codeartifact.amazonaws.com
            Effect: Allow
            Resource: "*"
          - Action:
              - codeartifact:GetAuthorizationToken
              - codeartifact:GetRepositoryEndpoint
              - codeartifact:ReadFromRepository
            Effect: Allow
            Resource:
              - Fn::GetAtt:
                  - ConstructHubCodeArtifactDomainFC30B796
                  - Arn
              - Fn::GetAtt:
                  - ConstructHubCodeArtifact1188409E
                  - Arn
          - Action:
              - s3:GetObject*
              - s3:GetBucket*
              - s3:List*
            Effect: Allow
            Resource:
              - Fn::GetAtt:
                  - ConstructHubPackageDataDC5EF35E
                  - Arn
              - Fn::Join:
                  - ""
                  - - Fn::GetAtt:
                        - ConstructHubPackageDataDC5EF35E
                        - Arn
                    - /data/*/assembly.json
          - Action:
              - s3:DeleteObject*
              - s3:PutObject*
              - s3:Abort*
            Effect: Allow
            Resource:
              - Fn::GetAtt:
                  - ConstructHubPackageDataDC5EF35E
                  - Arn
              - Fn::Join:
                  - ""
                  - - Fn::GetAtt:
                        - ConstructHubPackageDataDC5EF35E
                        - Arn
                    - /data/*/docs-typescript.md
          - Action:
              - s3:DeleteObject*
              - s3:PutObject*
              - s3:Abort*
            Effect: Allow
            Resource:
              - Fn::GetAtt:
                  - ConstructHubPackageDataDC5EF35E
                  - Arn
              - Fn::Join:
                  - ""
                  - - Fn::GetAtt:
                        - ConstructHubPackageDataDC5EF35E
                        - Arn
                    - /data/*/docs-*-typescript.md
          - Action:
              - s3:DeleteObject*
              - s3:PutObject*
              - s3:Abort*
            Effect: Allow
            Resource:
              - Fn::GetAtt:
                  - ConstructHubPackageDataDC5EF35E
                  - Arn
              - Fn::Join:
                  - ""
                  - - Fn::GetAtt:
                        - ConstructHubPackageDataDC5EF35E
                        - Arn
                    - /data/*/docs-typescript.md.not-supported
          - Action:
              - s3:DeleteObject*
              - s3:PutObject*
              - s3:Abort*
            Effect: Allow
            Resource:
              - Fn::GetAtt:
                  - ConstructHubPackageDataDC5EF35E
                  - Arn
              - Fn::Join:
                  - ""
                  - - Fn::GetAtt:
                        - ConstructHubPackageDataDC5EF35E
                        - Arn
                    - /data/*/docs-*-typescript.md.not-supported
        Version: 2012-10-17
      PolicyName: ConstructHubOrchestrationDocGentypescriptServiceRoleDefaultPolicyEBA45F12
      Roles:
        - Ref: ConstructHubOrchestrationDocGentypescriptServiceRoleB56C2B19
  ConstructHubOrchestrationDocGentypescriptSecurityGroupDD0CDD88:
    Type: AWS::EC2::SecurityGroup
    Properties:
      GroupDescription: Automatic security group for Lambda Function
        devConstructHubOrchestrationDocGentypescript2264926A
      SecurityGroupEgress:
        - CidrIp: 0.0.0.0/0
          Description: Allow all outbound traffic by default
          IpProtocol: "-1"
      VpcId:
        Ref: ConstructHubVPC16ECCEA2
  ConstructHubOrchestrationDocGentypescriptF9C30384:
    Type: AWS::Lambda::Function
    Properties:
      Code:
        S3Bucket:
          Ref: AssetParameters75f48e0bcdd44387d27f83caba59489a5604099e9cfdc2eb37d3b270551230beS3BucketD7CA7618
        S3Key:
          Fn::Join:
            - ""
            - - Fn::Select:
                  - 0
                  - Fn::Split:
                      - "||"
                      - Ref: AssetParameters75f48e0bcdd44387d27f83caba59489a5604099e9cfdc2eb37d3b270551230beS3VersionKey7C750AD6
              - Fn::Select:
                  - 1
                  - Fn::Split:
                      - "||"
                      - Ref: AssetParameters75f48e0bcdd44387d27f83caba59489a5604099e9cfdc2eb37d3b270551230beS3VersionKey7C750AD6
      Role:
        Fn::GetAtt:
          - ConstructHubOrchestrationDocGentypescriptServiceRoleB56C2B19
          - Arn
      Description: Creates typescript documentation from jsii-enabled npm packages
      Environment:
        Variables:
          HEADER_SPAN: "true"
          TARGET_LANGUAGE: typescript
          TMPDIR: /mnt/efs
          HOME: /mnt/efs/HOME
          CODE_ARTIFACT_API_ENDPOINT:
            Fn::Select:
              - 1
              - Fn::Split:
                  - ":"
                  - Fn::Select:
                      - 0
                      - Fn::GetAtt:
                          - ConstructHubVPCCodeArtifactAPI954CFDE1
                          - DnsEntries
          CODE_ARTIFACT_DOMAIN_NAME:
            Fn::GetAtt:
              - ConstructHubCodeArtifact1188409E
              - DomainName
          CODE_ARTIFACT_DOMAIN_OWNER:
            Fn::GetAtt:
              - ConstructHubCodeArtifact1188409E
              - DomainOwner
          CODE_ARTIFACT_REPOSITORY_ENDPOINT:
            Fn::GetAtt:
              - ConstructHubCodeArtifactGetEndpoint9A458FEF
              - repositoryEndpoint
      FileSystemConfigs:
        - Arn:
            Fn::Join:
              - ""
              - - "arn:"
                - Ref: AWS::Partition
                - ":elasticfilesystem:"
                - Ref: AWS::Region
                - ":"
                - Ref: AWS::AccountId
                - :access-point/
                - Ref: ConstructHubOrchestrationFileSystemAccessPoint77C6EF7B
          LocalMountPath: /mnt/efs
      Handler: index.handler
      MemorySize: 10240
      Runtime: nodejs14.x
      Timeout: 900
      TracingConfig:
        Mode: PassThrough
      VpcConfig:
        SecurityGroupIds:
          - Fn::GetAtt:
              - ConstructHubOrchestrationDocGentypescriptSecurityGroupDD0CDD88
              - GroupId
        SubnetIds:
          - Ref: ConstructHubVPCIsolatedSubnet1SubnetEA28FD1A
          - Ref: ConstructHubVPCIsolatedSubnet2Subnet483D4302
    DependsOn:
      - ConstructHubOrchestrationDocGentypescriptServiceRoleDefaultPolicyEBA45F12
      - ConstructHubOrchestrationDocGentypescriptServiceRoleB56C2B19
  ConstructHubOrchestrationDocGentypescriptLogRetentionDB3B5194:
    Type: Custom::LogRetention
    Properties:
      ServiceToken:
        Fn::GetAtt:
          - LogRetentionaae0aa3c5b4d4f87b02d85b201efdd8aFD4BFC8A
          - Arn
      LogGroupName:
        Fn::Join:
          - ""
          - - /aws/lambda/
            - Ref: ConstructHubOrchestrationDocGentypescriptF9C30384
      RetentionInDays: 3653
  ConstructHubOrchestrationRoleF4CF6987:
    Type: AWS::IAM::Role
    Properties:
      AssumeRolePolicyDocument:
        Statement:
          - Action: sts:AssumeRole
            Effect: Allow
            Principal:
              Service:
                Fn::Join:
                  - ""
                  - - states.
                    - Ref: AWS::Region
                    - .amazonaws.com
        Version: 2012-10-17
    DependsOn:
      - ConstructHubVPCIGW935F4C28
  ConstructHubOrchestrationRoleDefaultPolicyEACD181F:
    Type: AWS::IAM::Policy
    Properties:
      PolicyDocument:
        Statement:
          - Action:
              - xray:PutTraceSegments
              - xray:PutTelemetryRecords
              - xray:GetSamplingRules
              - xray:GetSamplingTargets
            Effect: Allow
            Resource: "*"
          - Action: lambda:InvokeFunction
            Effect: Allow
            Resource:
              Fn::GetAtt:
                - ConstructHubOrchestrationCatalogBuilder7C964951
                - Arn
          - Action: sqs:SendMessage
            Effect: Allow
            Resource:
              Fn::GetAtt:
                - ConstructHubOrchestrationDLQ9C6D9BD4
                - Arn
          - Action: lambda:InvokeFunction
            Effect: Allow
            Resource:
              Fn::GetAtt:
                - ConstructHubOrchestrationDocGenpython77179663
                - Arn
          - Action: lambda:InvokeFunction
            Effect: Allow
            Resource:
              Fn::GetAtt:
                - ConstructHubOrchestrationDocGentypescriptF9C30384
                - Arn
        Version: 2012-10-17
      PolicyName: ConstructHubOrchestrationRoleDefaultPolicyEACD181F
      Roles:
        - Ref: ConstructHubOrchestrationRoleF4CF6987
    DependsOn:
      - ConstructHubVPCIGW935F4C28
  ConstructHubOrchestration39161A46:
    Type: AWS::StepFunctions::StateMachine
    Properties:
      RoleArn:
        Fn::GetAtt:
          - ConstructHubOrchestrationRoleF4CF6987
          - Arn
      DefinitionString:
        Fn::Join:
          - ""
          - - '{"StartAt":"Track Execution Infos","States":{"Track Execution
              Infos":{"Type":"Pass","ResultPath":"$.$TaskExecution","InputPath":"$$.Execution","Parameters":{"Id.$":"$.Id","Name.$":"$.Name","RoleArn.$":"$.RoleArn","StartTime.$":"$.StartTime"},"Next":"DocGen"},"DocGen":{"Type":"Parallel","ResultPath":"$.DocGen","Next":"Any
              Success?","Branches":[{"StartAt":"Generate python
              docs","States":{"Generate python
              docs":{"End":true,"Retry":[{"ErrorEquals":["Lambda.ServiceException","Lambda.AWSLambdaException","Lambda.SdkClientException"],"IntervalSeconds":2,"MaxAttempts":6,"BackoffRate":2},{"ErrorEquals":["States.ALL"],"IntervalSeconds":30}],"Catch":[{"ErrorEquals":["States.ALL"],"Next":"Failed
              python"}],"Type":"Task","OutputPath":"$.result","ResultSelector":{"result":{"language":{"lang":"python"},"success.$":"$.Payload"}},"Resource":"arn:'
            - Ref: AWS::Partition
            - :states:::lambda:invoke","Parameters":{"FunctionName":"
            - Fn::GetAtt:
                - ConstructHubOrchestrationDocGenpython77179663
                - Arn
            - '","Payload.$":"$"}},"Failed
              python":{"Type":"Pass","Parameters":{"error.$":"States.StringToJson($.Cause)","language":{"lang":"python"}},"End":true}}},{"StartAt":"Generate
              typescript docs","States":{"Generate typescript
              docs":{"End":true,"Retry":[{"ErrorEquals":["Lambda.ServiceException","Lambda.AWSLambdaException","Lambda.SdkClientException"],"IntervalSeconds":2,"MaxAttempts":6,"BackoffRate":2},{"ErrorEquals":["States.ALL"],"IntervalSeconds":30}],"Catch":[{"ErrorEquals":["States.ALL"],"Next":"Failed
              typescript"}],"Type":"Task","OutputPath":"$.result","ResultSelector":{"result":{"language":{"lang":"typescript"},"success.$":"$.Payload"}},"Resource":"arn:'
            - Ref: AWS::Partition
            - :states:::lambda:invoke","Parameters":{"FunctionName":"
            - Fn::GetAtt:
                - ConstructHubOrchestrationDocGentypescriptF9C30384
                - Arn
            - '","Payload.$":"$"}},"Failed
              typescript":{"Type":"Pass","Parameters":{"error.$":"States.StringToJson($.Cause)","language":{"lang":"typescript"}},"End":true}}}]},"Any
              Success?":{"Type":"Choice","Choices":[{"Or":[{"Variable":"$.DocGen[0].error","IsPresent":false},{"Variable":"$.DocGen[1].error","IsPresent":false}],"Next":"Add
              to catalog.json"}],"Default":"Any Failure?"},"Any
              Failure?":{"Type":"Choice","Choices":[{"Or":[{"Variable":"$.DocGen[0].error","IsPresent":true},{"Variable":"$.DocGen[1].error","IsPresent":true}],"Next":"Send
              to Dead Letter Queue"}],"Default":"Success"},"Add to
              catalog.json":{"Next":"Any
              Failure?","Retry":[{"ErrorEquals":["Lambda.ServiceException","Lambda.AWSLambdaException","Lambda.SdkClientException"],"IntervalSeconds":2,"MaxAttempts":6,"BackoffRate":2},{"ErrorEquals":["Lambda.TooManyRequestsException"],"IntervalSeconds":30,"MaxAttempts":5}],"Catch":[{"ErrorEquals":["States.ALL"],"Next":"Failed
              to add to
              catalog.json"}],"Type":"Task","ResultPath":"$.catalogBuilderOutput","ResultSelector":{"ETag.$":"$.Payload.ETag","VersionId.$":"$.Payload.VersionId"},"Resource":"arn:'
            - Ref: AWS::Partition
            - :states:::lambda:invoke","Parameters":{"FunctionName":"
            - Fn::GetAtt:
                - ConstructHubOrchestrationCatalogBuilder7C964951
                - Arn
            - '","Payload.$":"$"}},"Failed to add to
              catalog.json":{"Type":"Pass","ResultPath":"$.error","Parameters":{"error.$":"States.StringToJson($.Cause)"},"Next":"Send
              to Dead Letter Queue"},"Send to Dead Letter
              Queue":{"End":true,"Type":"Task","ResultPath":null,"Resource":"arn:'
            - Ref: AWS::Partition
            - :states:::sqs:sendMessage","Parameters":{"QueueUrl":"
            - Ref: ConstructHubOrchestrationDLQ9C6D9BD4
            - '","MessageBody.$":"$"}},"Success":{"Type":"Succeed"}},"TimeoutSeconds":3600}'
      StateMachineType: STANDARD
      TracingConfiguration:
        Enabled: true
    DependsOn:
      - ConstructHubOrchestrationRoleDefaultPolicyEACD181F
      - ConstructHubOrchestrationRoleF4CF6987
<<<<<<< HEAD
  ConstructHubOrchestrationOrchestrationFailed5AF50838:
    Type: AWS::CloudWatch::Alarm
    Properties:
      ComparisonOperator: GreaterThanOrEqualToThreshold
      EvaluationPeriods: 1
      AlarmActions:
        - Ref: TopicBFC7AF6E
      AlarmDescription:
        Fn::Join:
          - ""
          - - |-
              Backend orchestration failed!

              Direct link to state machine: /states/home#/statemachines/view/
            - Ref: ConstructHubOrchestration39161A46
            - >-
              
              Warning: messages that resulted in a failed exectuion will NOT be in the DLQ!
      AlarmName: dev/ConstructHub/Orchestration/Resource/ExecutionsFailed
      Dimensions:
        - Name: StateMachineArn
          Value:
            Ref: ConstructHubOrchestration39161A46
      MetricName: ExecutionsFailed
      Namespace: AWS/States
      Period: 300
      Statistic: Sum
      Threshold: 1
=======
      - ConstructHubVPCIGW935F4C28
>>>>>>> 6e99a2d3
  ConstructHubOrchestrationRedriveServiceRoleB84EFF33:
    Type: AWS::IAM::Role
    Properties:
      AssumeRolePolicyDocument:
        Statement:
          - Action: sts:AssumeRole
            Effect: Allow
            Principal:
              Service: lambda.amazonaws.com
        Version: 2012-10-17
      ManagedPolicyArns:
        - Fn::Join:
            - ""
            - - "arn:"
              - Ref: AWS::Partition
              - :iam::aws:policy/service-role/AWSLambdaBasicExecutionRole
  ConstructHubOrchestrationRedriveServiceRoleDefaultPolicyC018F436:
    Type: AWS::IAM::Policy
    Properties:
      PolicyDocument:
        Statement:
          - Action:
              - xray:PutTraceSegments
              - xray:PutTelemetryRecords
            Effect: Allow
            Resource: "*"
          - Action: states:StartExecution
            Effect: Allow
            Resource:
              Ref: ConstructHubOrchestration39161A46
          - Action:
              - sqs:ReceiveMessage
              - sqs:ChangeMessageVisibility
              - sqs:GetQueueUrl
              - sqs:DeleteMessage
              - sqs:GetQueueAttributes
            Effect: Allow
            Resource:
              Fn::GetAtt:
                - ConstructHubOrchestrationDLQ9C6D9BD4
                - Arn
        Version: 2012-10-17
      PolicyName: ConstructHubOrchestrationRedriveServiceRoleDefaultPolicyC018F436
      Roles:
        - Ref: ConstructHubOrchestrationRedriveServiceRoleB84EFF33
  ConstructHubOrchestrationRedrive8DDBA67E:
    Type: AWS::Lambda::Function
    Properties:
      Code:
        S3Bucket:
          Ref: AssetParametersaed78bc431dd6cdac01afad951cec010f57f9d972c3f748c3ceeb5ca096544fdS3Bucket2D90B8C0
        S3Key:
          Fn::Join:
            - ""
            - - Fn::Select:
                  - 0
                  - Fn::Split:
                      - "||"
                      - Ref: AssetParametersaed78bc431dd6cdac01afad951cec010f57f9d972c3f748c3ceeb5ca096544fdS3VersionKey8E462E51
              - Fn::Select:
                  - 1
                  - Fn::Split:
                      - "||"
                      - Ref: AssetParametersaed78bc431dd6cdac01afad951cec010f57f9d972c3f748c3ceeb5ca096544fdS3VersionKey8E462E51
      Role:
        Fn::GetAtt:
          - ConstructHubOrchestrationRedriveServiceRoleB84EFF33
          - Arn
      Description: "[ConstructHub/Redrive] Manually redrives all messages from the
        backend dead letter queue"
      Environment:
        Variables:
          STATE_MACHINE_ARN:
            Ref: ConstructHubOrchestration39161A46
          QUEUE_URL:
            Ref: ConstructHubOrchestrationDLQ9C6D9BD4
      Handler: index.handler
      MemorySize: 1024
      Runtime: nodejs14.x
      Timeout: 900
      TracingConfig:
        Mode: Active
    DependsOn:
      - ConstructHubOrchestrationRedriveServiceRoleDefaultPolicyC018F436
      - ConstructHubOrchestrationRedriveServiceRoleB84EFF33
  ConstructHubOrchestrationReprocessAllServiceRoleE23FF434:
    Type: AWS::IAM::Role
    Properties:
      AssumeRolePolicyDocument:
        Statement:
          - Action: sts:AssumeRole
            Effect: Allow
            Principal:
              Service: lambda.amazonaws.com
        Version: 2012-10-17
      ManagedPolicyArns:
        - Fn::Join:
            - ""
            - - "arn:"
              - Ref: AWS::Partition
              - :iam::aws:policy/service-role/AWSLambdaBasicExecutionRole
  ConstructHubOrchestrationReprocessAllServiceRoleDefaultPolicy33BF56FB:
    Type: AWS::IAM::Policy
    Properties:
      PolicyDocument:
        Statement:
          - Action:
              - xray:PutTraceSegments
              - xray:PutTelemetryRecords
            Effect: Allow
            Resource: "*"
          - Action:
              - s3:GetObject*
              - s3:GetBucket*
              - s3:List*
            Effect: Allow
            Resource:
              - Fn::GetAtt:
                  - ConstructHubPackageDataDC5EF35E
                  - Arn
              - Fn::Join:
                  - ""
                  - - Fn::GetAtt:
                        - ConstructHubPackageDataDC5EF35E
                        - Arn
                    - /*
          - Action: states:StartExecution
            Effect: Allow
            Resource:
              Ref: ConstructHubOrchestration39161A46
        Version: 2012-10-17
      PolicyName: ConstructHubOrchestrationReprocessAllServiceRoleDefaultPolicy33BF56FB
      Roles:
        - Ref: ConstructHubOrchestrationReprocessAllServiceRoleE23FF434
  ConstructHubOrchestrationReprocessAllFF2F2455:
    Type: AWS::Lambda::Function
    Properties:
      Code:
        S3Bucket:
          Ref: AssetParameters516cab73c91fb1a1a9ada8da3852fead6468a28305ca5c46b319b4f98cc36fe9S3Bucket781BDABF
        S3Key:
          Fn::Join:
            - ""
            - - Fn::Select:
                  - 0
                  - Fn::Split:
                      - "||"
                      - Ref: AssetParameters516cab73c91fb1a1a9ada8da3852fead6468a28305ca5c46b319b4f98cc36fe9S3VersionKey31C2F325
              - Fn::Select:
                  - 1
                  - Fn::Split:
                      - "||"
                      - Ref: AssetParameters516cab73c91fb1a1a9ada8da3852fead6468a28305ca5c46b319b4f98cc36fe9S3VersionKey31C2F325
      Role:
        Fn::GetAtt:
          - ConstructHubOrchestrationReprocessAllServiceRoleE23FF434
          - Arn
      Description: "[ConstructHub/ReprocessAll] Reprocess all package versions through
        the backend"
      Environment:
        Variables:
          BUCKET_NAME:
            Ref: ConstructHubPackageDataDC5EF35E
          STATE_MACHINE_ARN:
            Ref: ConstructHubOrchestration39161A46
      Handler: index.handler
      MemorySize: 1024
      Runtime: nodejs14.x
      Timeout: 900
      TracingConfig:
        Mode: Active
    DependsOn:
      - ConstructHubOrchestrationReprocessAllServiceRoleDefaultPolicy33BF56FB
      - ConstructHubOrchestrationReprocessAllServiceRoleE23FF434
  ConstructHubIngestionDLQ3E96A5F2:
    Type: AWS::SQS::Queue
    Properties:
      KmsMasterKeyId: alias/aws/sqs
      MessageRetentionPeriod: 1209600
      VisibilityTimeout: 900
    UpdateReplacePolicy: Delete
    DeletionPolicy: Delete
  ConstructHubIngestionQueue1AD94CA3:
    Type: AWS::SQS::Queue
    Properties:
      KmsMasterKeyId: alias/aws/sqs
      MessageRetentionPeriod: 1209600
      RedrivePolicy:
        deadLetterTargetArn:
          Fn::GetAtt:
            - ConstructHubIngestionDLQ3E96A5F2
            - Arn
        maxReceiveCount: 5
      VisibilityTimeout: 900
    UpdateReplacePolicy: Delete
    DeletionPolicy: Delete
  ConstructHubIngestionServiceRole6380BAB6:
    Type: AWS::IAM::Role
    Properties:
      AssumeRolePolicyDocument:
        Statement:
          - Action: sts:AssumeRole
            Effect: Allow
            Principal:
              Service: lambda.amazonaws.com
        Version: 2012-10-17
      ManagedPolicyArns:
        - Fn::Join:
            - ""
            - - "arn:"
              - Ref: AWS::Partition
              - :iam::aws:policy/service-role/AWSLambdaBasicExecutionRole
  ConstructHubIngestionServiceRoleDefaultPolicyC0D2B6F2:
    Type: AWS::IAM::Policy
    Properties:
      PolicyDocument:
        Statement:
          - Action:
              - xray:PutTraceSegments
              - xray:PutTelemetryRecords
            Effect: Allow
            Resource: "*"
          - Action:
              - s3:DeleteObject*
              - s3:PutObject*
              - s3:Abort*
            Effect: Allow
            Resource:
              - Fn::GetAtt:
                  - ConstructHubPackageDataDC5EF35E
                  - Arn
              - Fn::Join:
                  - ""
                  - - Fn::GetAtt:
                        - ConstructHubPackageDataDC5EF35E
                        - Arn
                    - /*
          - Action: states:StartExecution
            Effect: Allow
            Resource:
              Ref: ConstructHubOrchestration39161A46
          - Action:
              - sqs:ReceiveMessage
              - sqs:ChangeMessageVisibility
              - sqs:GetQueueUrl
              - sqs:DeleteMessage
              - sqs:GetQueueAttributes
            Effect: Allow
            Resource:
              Fn::GetAtt:
                - ConstructHubIngestionQueue1AD94CA3
                - Arn
          - Action:
              - sqs:ReceiveMessage
              - sqs:ChangeMessageVisibility
              - sqs:GetQueueUrl
              - sqs:DeleteMessage
              - sqs:GetQueueAttributes
            Effect: Allow
            Resource:
              Fn::GetAtt:
                - ConstructHubIngestionDLQ3E96A5F2
                - Arn
          - Action:
              - s3:GetObject*
              - s3:GetBucket*
              - s3:List*
            Effect: Allow
            Resource:
              - Fn::GetAtt:
                  - ConstructHubDiscoveryStagingBucket1F2F7AE8
                  - Arn
              - Fn::Join:
                  - ""
                  - - Fn::GetAtt:
                        - ConstructHubDiscoveryStagingBucket1F2F7AE8
                        - Arn
                    - /*
        Version: 2012-10-17
      PolicyName: ConstructHubIngestionServiceRoleDefaultPolicyC0D2B6F2
      Roles:
        - Ref: ConstructHubIngestionServiceRole6380BAB6
  ConstructHubIngestion407909CE:
    Type: AWS::Lambda::Function
    Properties:
      Code:
        S3Bucket:
          Ref: AssetParameterseebf8380c4fec48b5355ef68b364f1ca13012662430177814d17e97dc3f19a05S3Bucket316434E8
        S3Key:
          Fn::Join:
            - ""
            - - Fn::Select:
                  - 0
                  - Fn::Split:
                      - "||"
                      - Ref: AssetParameterseebf8380c4fec48b5355ef68b364f1ca13012662430177814d17e97dc3f19a05S3VersionKey512FE4EF
              - Fn::Select:
                  - 1
                  - Fn::Split:
                      - "||"
                      - Ref: AssetParameterseebf8380c4fec48b5355ef68b364f1ca13012662430177814d17e97dc3f19a05S3VersionKey512FE4EF
      Role:
        Fn::GetAtt:
          - ConstructHubIngestionServiceRole6380BAB6
          - Arn
      Description: "[ConstructHub/Ingestion] Ingests new package versions into the
        Construct Hub"
      Environment:
        Variables:
          BUCKET_NAME:
            Ref: ConstructHubPackageDataDC5EF35E
          STATE_MACHINE_ARN:
            Ref: ConstructHubOrchestration39161A46
      Handler: index.handler
      MemorySize: 10240
      Runtime: nodejs14.x
      Timeout: 900
      TracingConfig:
        Mode: Active
    DependsOn:
      - ConstructHubIngestionServiceRoleDefaultPolicyC0D2B6F2
      - ConstructHubIngestionServiceRole6380BAB6
  ConstructHubIngestionSqsEventSourcedevConstructHubIngestionQueue9A801AAF9844496F:
    Type: AWS::Lambda::EventSourceMapping
    Properties:
      FunctionName:
        Ref: ConstructHubIngestion407909CE
      BatchSize: 1
      EventSourceArn:
        Fn::GetAtt:
          - ConstructHubIngestionQueue1AD94CA3
          - Arn
  ConstructHubIngestionSqsEventSourcedevConstructHubIngestionDLQ79BE912AA5AF0394:
    Type: AWS::Lambda::EventSourceMapping
    Properties:
      FunctionName:
        Ref: ConstructHubIngestion407909CE
      BatchSize: 1
      Enabled: false
      EventSourceArn:
        Fn::GetAtt:
          - ConstructHubIngestionDLQ3E96A5F2
          - Arn
  ConstructHubIngestionDLQAlarm83BD1903:
    Type: AWS::CloudWatch::Alarm
    Properties:
      ComparisonOperator: GreaterThanOrEqualToThreshold
      EvaluationPeriods: 1
      AlarmActions:
        - Ref: TopicBFC7AF6E
      AlarmDescription:
        Fn::Join:
          - ""
          - - |-
              The dead-letter queue for the Ingestion function is not empty!

              Direct link to the queue: /sqs/v2/home#/queues/https%3A%2F%2Fsqs.
            - Ref: AWS::Region
            - .amazonaws.com%2F
            - Ref: AWS::AccountId
            - "%2F"
            - Fn::GetAtt:
                - ConstructHubIngestionDLQ3E96A5F2
                - QueueName
            - |-
              
              Direct link to the function: /lambda/home#/functions/
            - Ref: ConstructHubIngestion407909CE
      AlarmName: dev/ConstructHub/Ingestion/DLQNotEmpty
      Metrics:
        - Expression: m1 + m2
          Id: expr_1
        - Id: m1
          MetricStat:
            Metric:
              Dimensions:
                - Name: QueueName
                  Value:
                    Fn::GetAtt:
                      - ConstructHubIngestionDLQ3E96A5F2
                      - QueueName
              MetricName: ApproximateNumberOfMessagesVisible
              Namespace: AWS/SQS
            Period: 300
            Stat: Maximum
          ReturnData: false
        - Id: m2
          MetricStat:
            Metric:
              Dimensions:
                - Name: QueueName
                  Value:
                    Fn::GetAtt:
                      - ConstructHubIngestionDLQ3E96A5F2
                      - QueueName
              MetricName: ApproximateNumberOfMessagesNotVisible
              Namespace: AWS/SQS
            Period: 300
            Stat: Maximum
          ReturnData: false
      Threshold: 1
  ConstructHubIngestionFailureAlarm9D0028DD:
    Type: AWS::CloudWatch::Alarm
    Properties:
      ComparisonOperator: GreaterThanOrEqualToThreshold
      EvaluationPeriods: 1
      AlarmActions:
        - Ref: TopicBFC7AF6E
      AlarmDescription:
        Fn::Join:
          - ""
          - - |-
              The Ingestion function is failing!

              Direct link to the function: /lambda/home#/functions/
            - Ref: ConstructHubIngestion407909CE
      AlarmName: dev/ConstructHub/Ingestion/Failure
      Dimensions:
        - Name: FunctionName
          Value:
            Ref: ConstructHubIngestion407909CE
      MetricName: Errors
      Namespace: AWS/Lambda
      Period: 300
      Statistic: Sum
      Threshold: 1
  ConstructHubDiscoveryStagingBucket1F2F7AE8:
    Type: AWS::S3::Bucket
    Properties:
      LifecycleConfiguration:
        Rules:
          - ExpirationInDays: 30
            Prefix: staged/
            Status: Enabled
      PublicAccessBlockConfiguration:
        BlockPublicAcls: true
        BlockPublicPolicy: true
        IgnorePublicAcls: true
        RestrictPublicBuckets: true
    UpdateReplacePolicy: Retain
    DeletionPolicy: Retain
  ConstructHubDiscoveryStagingBucketPolicyFB770F3D:
    Type: AWS::S3::BucketPolicy
    Properties:
      Bucket:
        Ref: ConstructHubDiscoveryStagingBucket1F2F7AE8
      PolicyDocument:
        Statement:
          - Action: s3:*
            Condition:
              Bool:
                aws:SecureTransport: "false"
            Effect: Deny
            Principal:
              AWS: "*"
            Resource:
              - Fn::GetAtt:
                  - ConstructHubDiscoveryStagingBucket1F2F7AE8
                  - Arn
              - Fn::Join:
                  - ""
                  - - Fn::GetAtt:
                        - ConstructHubDiscoveryStagingBucket1F2F7AE8
                        - Arn
                    - /*
        Version: 2012-10-17
  ConstructHubDiscoveryServiceRole1B3CFF96:
    Type: AWS::IAM::Role
    Properties:
      AssumeRolePolicyDocument:
        Statement:
          - Action: sts:AssumeRole
            Effect: Allow
            Principal:
              Service: lambda.amazonaws.com
        Version: 2012-10-17
      ManagedPolicyArns:
        - Fn::Join:
            - ""
            - - "arn:"
              - Ref: AWS::Partition
              - :iam::aws:policy/service-role/AWSLambdaBasicExecutionRole
  ConstructHubDiscoveryServiceRoleDefaultPolicy9D5F91B3:
    Type: AWS::IAM::Policy
    Properties:
      PolicyDocument:
        Statement:
          - Action:
              - xray:PutTraceSegments
              - xray:PutTelemetryRecords
            Effect: Allow
            Resource: "*"
          - Action:
              - s3:GetObject*
              - s3:GetBucket*
              - s3:List*
              - s3:DeleteObject*
              - s3:PutObject*
              - s3:Abort*
            Effect: Allow
            Resource:
              - Fn::GetAtt:
                  - ConstructHubDiscoveryStagingBucket1F2F7AE8
                  - Arn
              - Fn::Join:
                  - ""
                  - - Fn::GetAtt:
                        - ConstructHubDiscoveryStagingBucket1F2F7AE8
                        - Arn
                    - /*
          - Action:
              - sqs:SendMessage
              - sqs:GetQueueAttributes
              - sqs:GetQueueUrl
            Effect: Allow
            Resource:
              Fn::GetAtt:
                - ConstructHubIngestionQueue1AD94CA3
                - Arn
        Version: 2012-10-17
      PolicyName: ConstructHubDiscoveryServiceRoleDefaultPolicy9D5F91B3
      Roles:
        - Ref: ConstructHubDiscoveryServiceRole1B3CFF96
  ConstructHubDiscoveryD6EEC2B8:
    Type: AWS::Lambda::Function
    Properties:
      Code:
        S3Bucket:
          Ref: AssetParametersa25fa2777473b6894ec29a4cafe92d58829dcb876d9be72aef232b3abbc88eceS3Bucket7E891C93
        S3Key:
          Fn::Join:
            - ""
            - - Fn::Select:
                  - 0
                  - Fn::Split:
                      - "||"
                      - Ref: AssetParametersa25fa2777473b6894ec29a4cafe92d58829dcb876d9be72aef232b3abbc88eceS3VersionKeyC3F65FED
              - Fn::Select:
                  - 1
                  - Fn::Split:
                      - "||"
                      - Ref: AssetParametersa25fa2777473b6894ec29a4cafe92d58829dcb876d9be72aef232b3abbc88eceS3VersionKeyC3F65FED
      Role:
        Fn::GetAtt:
          - ConstructHubDiscoveryServiceRole1B3CFF96
          - Arn
      Description: "[ConstructHub/Discovery] Periodically query npm.js index for new
        construct libraries"
      Environment:
        Variables:
          BUCKET_NAME:
            Ref: ConstructHubDiscoveryStagingBucket1F2F7AE8
          QUEUE_URL:
            Ref: ConstructHubIngestionQueue1AD94CA3
      Handler: index.handler
      MemorySize: 10240
      ReservedConcurrentExecutions: 1
      Runtime: nodejs14.x
      Timeout: 900
      TracingConfig:
        Mode: Active
    DependsOn:
      - ConstructHubDiscoveryServiceRoleDefaultPolicy9D5F91B3
      - ConstructHubDiscoveryServiceRole1B3CFF96
  ConstructHubDiscoveryScheduleRule90EE2E2A:
    Type: AWS::Events::Rule
    Properties:
      ScheduleExpression: rate(15 minutes)
      State: ENABLED
      Targets:
        - Arn:
            Fn::GetAtt:
              - ConstructHubDiscoveryD6EEC2B8
              - Arn
          Id: Target0
  ConstructHubDiscoveryScheduleRuleAllowEventRuledevConstructHubDiscovery67F2A54169E41C36:
    Type: AWS::Lambda::Permission
    Properties:
      Action: lambda:InvokeFunction
      FunctionName:
        Fn::GetAtt:
          - ConstructHubDiscoveryD6EEC2B8
          - Arn
      Principal: events.amazonaws.com
      SourceArn:
        Fn::GetAtt:
          - ConstructHubDiscoveryScheduleRule90EE2E2A
          - Arn
  ConstructHubDiscoveryErrorsAlarmDEA85148:
    Type: AWS::CloudWatch::Alarm
    Properties:
      ComparisonOperator: GreaterThanOrEqualToThreshold
      EvaluationPeriods: 1
      AlarmActions:
        - Ref: TopicBFC7AF6E
      AlarmDescription:
        Fn::Join:
          - ""
          - - |-
              The discovery function (on npmjs.com) failed to run

              Direct link to Lambda function: /lambda/home#/functions/
            - Ref: ConstructHubDiscoveryD6EEC2B8
      AlarmName: dev/ConstructHub/Discovery/Errors
      Dimensions:
        - Name: FunctionName
          Value:
            Ref: ConstructHubDiscoveryD6EEC2B8
      MetricName: Errors
      Namespace: AWS/Lambda
      Period: 900
      Statistic: Sum
      Threshold: 1
  ConstructHubDiscoveryNoInvocationsAlarm6F5E3A99:
    Type: AWS::CloudWatch::Alarm
    Properties:
      ComparisonOperator: LessThanThreshold
      EvaluationPeriods: 1
      AlarmActions:
        - Ref: TopicBFC7AF6E
      AlarmDescription:
        Fn::Join:
          - ""
          - - |-
              The discovery function (on npmjs.com) is not running as scheduled

              Direct link to Lambda function: /lambda/home#/functions/
            - Ref: ConstructHubDiscoveryD6EEC2B8
      AlarmName: dev/ConstructHub/Discovery/NotRunning
      Dimensions:
        - Name: FunctionName
          Value:
            Ref: ConstructHubDiscoveryD6EEC2B8
      MetricName: Invocations
      Namespace: AWS/Lambda
      Period: 900
      Statistic: Sum
      Threshold: 1
  ConstructHubInventoryCanaryServiceRole7684EDDE:
    Type: AWS::IAM::Role
    Properties:
      AssumeRolePolicyDocument:
        Statement:
          - Action: sts:AssumeRole
            Effect: Allow
            Principal:
              Service: lambda.amazonaws.com
        Version: 2012-10-17
      ManagedPolicyArns:
        - Fn::Join:
            - ""
            - - "arn:"
              - Ref: AWS::Partition
              - :iam::aws:policy/service-role/AWSLambdaBasicExecutionRole
  ConstructHubInventoryCanaryServiceRoleDefaultPolicy144783F1:
    Type: AWS::IAM::Policy
    Properties:
      PolicyDocument:
        Statement:
          - Action:
              - s3:GetObject*
              - s3:GetBucket*
              - s3:List*
            Effect: Allow
            Resource:
              - Fn::GetAtt:
                  - ConstructHubPackageDataDC5EF35E
                  - Arn
              - Fn::Join:
                  - ""
                  - - Fn::GetAtt:
                        - ConstructHubPackageDataDC5EF35E
                        - Arn
                    - /*
        Version: 2012-10-17
      PolicyName: ConstructHubInventoryCanaryServiceRoleDefaultPolicy144783F1
      Roles:
        - Ref: ConstructHubInventoryCanaryServiceRole7684EDDE
  ConstructHubInventoryCanary63D899BC:
    Type: AWS::Lambda::Function
    Properties:
      Code:
        S3Bucket:
          Ref: AssetParameters2387e2a5aac8a82d8f3b728ab91d58b1153f4c7e84bc90dbb0de6d445cd1c663S3Bucket55C0232E
        S3Key:
          Fn::Join:
            - ""
            - - Fn::Select:
                  - 0
                  - Fn::Split:
                      - "||"
                      - Ref: AssetParameters2387e2a5aac8a82d8f3b728ab91d58b1153f4c7e84bc90dbb0de6d445cd1c663S3VersionKey156B584D
              - Fn::Select:
                  - 1
                  - Fn::Split:
                      - "||"
                      - Ref: AssetParameters2387e2a5aac8a82d8f3b728ab91d58b1153f4c7e84bc90dbb0de6d445cd1c663S3VersionKey156B584D
      Role:
        Fn::GetAtt:
          - ConstructHubInventoryCanaryServiceRole7684EDDE
          - Arn
      Description: "[ConstructHub/Inventory] A canary that periodically inspects the
        list of indexed packages"
      Environment:
        Variables:
          BUCKET_NAME:
            Ref: ConstructHubPackageDataDC5EF35E
      Handler: index.handler
      MemorySize: 10240
      Runtime: nodejs14.x
      Timeout: 300
    DependsOn:
      - ConstructHubInventoryCanaryServiceRoleDefaultPolicy144783F1
      - ConstructHubInventoryCanaryServiceRole7684EDDE
  ConstructHubInventoryCanaryScheduleRule79F2F8D8:
    Type: AWS::Events::Rule
    Properties:
      ScheduleExpression: rate(5 minutes)
      State: ENABLED
      Targets:
        - Arn:
            Fn::GetAtt:
              - ConstructHubInventoryCanary63D899BC
              - Arn
          Id: Target0
    DependsOn:
      - ConstructHubInventoryCanaryServiceRoleDefaultPolicy144783F1
  ConstructHubInventoryCanaryScheduleRuleAllowEventRuledevConstructHubInventoryCanaryEF8B6D027C8F7E9D:
    Type: AWS::Lambda::Permission
    Properties:
      Action: lambda:InvokeFunction
      FunctionName:
        Fn::GetAtt:
          - ConstructHubInventoryCanary63D899BC
          - Arn
      Principal: events.amazonaws.com
      SourceArn:
        Fn::GetAtt:
          - ConstructHubInventoryCanaryScheduleRule79F2F8D8
          - Arn
    DependsOn:
      - ConstructHubInventoryCanaryServiceRoleDefaultPolicy144783F1
  ConstructHubInventoryCanaryNotRunningAF44D71C:
    Type: AWS::CloudWatch::Alarm
    Properties:
      ComparisonOperator: LessThanThreshold
      EvaluationPeriods: 1
      AlarmActions:
        - Ref: TopicBFC7AF6E
      AlarmDescription:
        Fn::Join:
          - ""
          - - |-
              The inventory canary is not running!

              Direct link to function: /lambda/home#/functions/
            - Ref: ConstructHubInventoryCanary63D899BC
      AlarmName: dev/ConstructHub/InventoryCanary/NotRunning
      Dimensions:
        - Name: FunctionName
          Value:
            Ref: ConstructHubInventoryCanary63D899BC
      MetricName: Invocations
      Namespace: AWS/Lambda
      Period: 300
      Statistic: Sum
      Threshold: 1
  ConstructHubInventoryCanaryFailures5BDA8051:
    Type: AWS::CloudWatch::Alarm
    Properties:
      ComparisonOperator: GreaterThanOrEqualToThreshold
      EvaluationPeriods: 1
      AlarmActions:
        - Ref: TopicBFC7AF6E
      AlarmDescription:
        Fn::Join:
          - ""
          - - |-
              The inventory canary is failing!

              Direct link to function: /lambda/home#/functions/
            - Ref: ConstructHubInventoryCanary63D899BC
      AlarmName: dev/ConstructHub/InventoryCanary/Failures
      Dimensions:
        - Name: FunctionName
          Value:
            Ref: ConstructHubInventoryCanary63D899BC
      MetricName: Errors
      Namespace: AWS/Lambda
      Period: 300
      Statistic: Sum
      Threshold: 1
  ConstructHubBackendDashboard18A041DC:
    Type: AWS::CloudWatch::Dashboard
    Properties:
      DashboardBody:
        Fn::Join:
          - ""
          - - '{"periodOverride":"inherit","widgets":[{"type":"text","width":24,"height":2,"x":0,"y":0,"properties":{"markdown":"#
              Catalog
              Overview"}},{"type":"metric","width":12,"height":6,"x":0,"y":2,"properties":{"view":"timeSeries","title":"Catalog
              Size","region":"'
            - Ref: AWS::Region
            - '","metrics":[["ConstructHub/Inventory","SubmoduleCount",{"label":"Submodules","stat":"Maximum"}],["ConstructHub/Inventory","PackageVersionCount",{"label":"Package
              Versions","stat":"Maximum"}],["ConstructHub/Inventory","PackageMajorVersionCount",{"label":"Package
              Majors","stat":"Maximum"}],["ConstructHub/Inventory","PackageCount",{"label":"Packages","stat":"Maximum"}]],"yAxis":{"left":{"min":0}}}},{"type":"metric","width":12,"height":6,"x":12,"y":2,"properties":{"view":"timeSeries","title":"Catalog
              Issues","region":"'
            - Ref: AWS::Region
            - '","metrics":[["ConstructHub/Inventory","UnknownObjectCount",{"label":"Unknown","stat":"Maximum"}],["ConstructHub/Inventory","MissingAssemblyCount",{"label":"Missing
              Assembly","stat":"Maximum"}],["ConstructHub/Inventory","MissingPackageMetadataCount",{"label":"Missing
              Metadata","stat":"Maximum"}],["ConstructHub/Inventory","MissingPackageTarballCount",{"label":"Missing
              Tarball","stat":"Maximum"}]],"yAxis":{"left":{"min":0}}}},{"type":"text","width":24,"height":2,"x":0,"y":8,"properties":{"markdown":"#
              Documentation
              Generation"}},{"type":"text","width":24,"height":1,"x":0,"y":10,"properties":{"markdown":"##
              Language:
              typescript"}},{"type":"metric","width":6,"height":6,"x":0,"y":11,"properties":{"view":"pie","title":"Package
              Versions","region":"'
            - Ref: AWS::Region
            - '","metrics":[["ConstructHub/Inventory","SupportedPackageVersionCount","Language","typescript",{"color":"#2ca02c","label":"Available","stat":"Maximum"}],["ConstructHub/Inventory","UnsupportedPackageVersionCount","Language","typescript",{"color":"#9467bd","label":"Unsupported","stat":"Maximum"}],["ConstructHub/Inventory","MissingPackageVersionCount","Language","typescript",{"color":"#d62728","label":"Missing","stat":"Maximum"}]],"yAxis":{"left":{"showUnits":false}}}},{"type":"metric","width":6,"height":6,"x":6,"y":11,"properties":{"view":"timeSeries","title":"Package
              Versions","region":"'
            - Ref: AWS::Region
            - '","stacked":true,"metrics":[["ConstructHub/Inventory","SupportedPackageVersionCount","Language","typescript",{"color":"#2ca02c","label":"Available","stat":"Maximum"}],["ConstructHub/Inventory","UnsupportedPackageVersionCount","Language","typescript",{"color":"#9467bd","label":"Unsupported","stat":"Maximum"}],["ConstructHub/Inventory","MissingPackageVersionCount","Language","typescript",{"color":"#d62728","label":"Missing","stat":"Maximum"}]],"yAxis":{"left":{"showUnits":false}}}},{"type":"metric","width":6,"height":6,"x":12,"y":11,"properties":{"view":"pie","title":"Package
              Version Submodules","region":"'
            - Ref: AWS::Region
            - '","metrics":[["ConstructHub/Inventory","SupportedSubmoduleCount","Language","typescript",{"color":"#2ca02c","label":"Available","stat":"Maximum"}],["ConstructHub/Inventory","UnsupportedSubmoduleCount","Language","typescript",{"color":"#9467bd","label":"Unsupported","stat":"Maximum"}],["ConstructHub/Inventory","MissingSubmoduleCount","Language","typescript",{"color":"#d62728","label":"Missing","stat":"Maximum"}]],"yAxis":{"left":{"showUnits":false}}}},{"type":"metric","width":6,"height":6,"x":18,"y":11,"properties":{"view":"timeSeries","title":"Package
              Version Submodules","region":"'
            - Ref: AWS::Region
            - '","stacked":true,"metrics":[["ConstructHub/Inventory","SupportedSubmoduleCount","Language","typescript",{"color":"#2ca02c","label":"Available","stat":"Maximum"}],["ConstructHub/Inventory","UnsupportedSubmoduleCount","Language","typescript",{"color":"#9467bd","label":"Unsupported","stat":"Maximum"}],["ConstructHub/Inventory","MissingSubmoduleCount","Language","typescript",{"color":"#d62728","label":"Missing","stat":"Maximum"}]],"yAxis":{"left":{"showUnits":false}}}},{"type":"text","width":24,"height":1,"x":0,"y":17,"properties":{"markdown":"##
              Language:
              python"}},{"type":"metric","width":6,"height":6,"x":0,"y":18,"properties":{"view":"pie","title":"Package
              Versions","region":"'
            - Ref: AWS::Region
            - '","metrics":[["ConstructHub/Inventory","SupportedPackageVersionCount","Language","python",{"color":"#2ca02c","label":"Available","stat":"Maximum"}],["ConstructHub/Inventory","UnsupportedPackageVersionCount","Language","python",{"color":"#9467bd","label":"Unsupported","stat":"Maximum"}],["ConstructHub/Inventory","MissingPackageVersionCount","Language","python",{"color":"#d62728","label":"Missing","stat":"Maximum"}]],"yAxis":{"left":{"showUnits":false}}}},{"type":"metric","width":6,"height":6,"x":6,"y":18,"properties":{"view":"timeSeries","title":"Package
              Versions","region":"'
            - Ref: AWS::Region
            - '","stacked":true,"metrics":[["ConstructHub/Inventory","SupportedPackageVersionCount","Language","python",{"color":"#2ca02c","label":"Available","stat":"Maximum"}],["ConstructHub/Inventory","UnsupportedPackageVersionCount","Language","python",{"color":"#9467bd","label":"Unsupported","stat":"Maximum"}],["ConstructHub/Inventory","MissingPackageVersionCount","Language","python",{"color":"#d62728","label":"Missing","stat":"Maximum"}]],"yAxis":{"left":{"showUnits":false}}}},{"type":"metric","width":6,"height":6,"x":12,"y":18,"properties":{"view":"pie","title":"Package
              Version Submodules","region":"'
            - Ref: AWS::Region
            - '","metrics":[["ConstructHub/Inventory","SupportedSubmoduleCount","Language","python",{"color":"#2ca02c","label":"Available","stat":"Maximum"}],["ConstructHub/Inventory","UnsupportedSubmoduleCount","Language","python",{"color":"#9467bd","label":"Unsupported","stat":"Maximum"}],["ConstructHub/Inventory","MissingSubmoduleCount","Language","python",{"color":"#d62728","label":"Missing","stat":"Maximum"}]],"yAxis":{"left":{"showUnits":false}}}},{"type":"metric","width":6,"height":6,"x":18,"y":18,"properties":{"view":"timeSeries","title":"Package
              Version Submodules","region":"'
            - Ref: AWS::Region
            - '","stacked":true,"metrics":[["ConstructHub/Inventory","SupportedSubmoduleCount","Language","python",{"color":"#2ca02c","label":"Available","stat":"Maximum"}],["ConstructHub/Inventory","UnsupportedSubmoduleCount","Language","python",{"color":"#9467bd","label":"Unsupported","stat":"Maximum"}],["ConstructHub/Inventory","MissingSubmoduleCount","Language","python",{"color":"#d62728","label":"Missing","stat":"Maximum"}]],"yAxis":{"left":{"showUnits":false}}}},{"type":"text","width":24,"height":2,"x":0,"y":24,"properties":{"markdown":"#
              Discovery Function\\n\\n[button:Search Log
              Group](/cloudwatch/home#logsV2:log-groups/log-group/$252Faws$252flambda$252f'
            - Ref: ConstructHubDiscoveryD6EEC2B8
            - /log-events)"}},{"type":"metric","width":12,"height":6,"x":0,"y":26,"properties":{"view":"timeSeries","title":"Function
              Health","region":"
            - Ref: AWS::Region
            - '","metrics":[[{"label":"Invocations","expression":"FILL(m9ff955bd33652ecefb4dd9402064988aa5e418fcf59360156ff8c9e38dbde5e2,
              0)"}],["AWS/Lambda","Invocations","FunctionName","'
            - Ref: ConstructHubDiscoveryD6EEC2B8
            - '",{"label":"Invocations","stat":"Sum","visible":false,"id":"m9ff955bd33652ecefb4dd9402064988aa5e418fcf59360156ff8c9e38dbde5e2"}],[{"label":"Errors","expression":"FILL(m3aa18789f406dc22d5fd69d6a8b1ae08cbc04aabfde21bee51e16796b37a2e55,
              0)"}],["AWS/Lambda","Errors","FunctionName","'
            - Ref: ConstructHubDiscoveryD6EEC2B8
            - '",{"label":"Errors","stat":"Sum","visible":false,"id":"m3aa18789f406dc22d5fd69d6a8b1ae08cbc04aabfde21bee51e16796b37a2e55"}],["ConstructHub/Discovery","RemainingTime",{"label":"Remaining
              Time","period":900,"yAxis":"right"}]],"yAxis":{"left":{"min":0},"right":{"min":0}},"period":900}},{"type":"metric","width":12,"height":6,"x":12,"y":26,"properties":{"view":"timeSeries","title":"CouchDB
              Follower","region":"'
            - Ref: AWS::Region
            - '","metrics":[["ConstructHub/Discovery","ChangeCount",{"label":"Change
              Count","period":900,"stat":"Sum"}],["ConstructHub/Discovery","UnprocessableEntity",{"label":"Unprocessable","period":900,"stat":"Sum"}],[{"label":"Lag
              to
              npmjs.com","expression":"FILL(m05c5ec642d73a857f12fd69e89b37dc63ffdde9489117d2611e4e70cda0afcc2,
              REPEAT)","yAxis":"right"}],["ConstructHub/Discovery","NpmJsChangeAge",{"label":"Lag
              to
              npmjs.com","stat":"Minimum","visible":false,"id":"m05c5ec642d73a857f12fd69e89b37dc63ffdde9489117d2611e4e70cda0afcc2"}],[{"label":"Package
              Version
              Age","expression":"FILL(mc9ede4f000f7b679b6015caddccdc7415653aefa753cad5e4de33b81877e8147,
              REPEAT)","yAxis":"right"}],["ConstructHub/Discovery","PackageVersionAge",{"label":"Package
              Version
              Age","stat":"Maximum","visible":false,"id":"mc9ede4f000f7b679b6015caddccdc7415653aefa753cad5e4de33b81877e8147"}]],"yAxis":{"left":{"min":0},"right":{"label":"Milliseconds","min":0,"showUnits":false}},"period":900}},{"type":"text","width":24,"height":2,"x":0,"y":32,"properties":{"markdown":"#
              Ingestion Function\\n\\n[button:Search Log
              Group](/cloudwatch/home#logsV2:log-groups/log-group/$252Faws$252flambda$252f'
            - Ref: ConstructHubIngestion407909CE
            - /log-events)\\n[button:DLQ](/sqs/v2/home#/queues/https%3A%2F%2Fsqs.
            - Ref: AWS::Region
            - .amazonaws.com%2F
            - Ref: AWS::AccountId
            - "%2F"
            - Fn::GetAtt:
                - ConstructHubIngestionDLQ3E96A5F2
                - QueueName
            - )"}},{"type":"metric","width":12,"height":6,"x":0,"y":34,"properties":{"view":"timeSeries","title":"Function
              Health","region":"
            - Ref: AWS::Region
            - '","metrics":[[{"label":"Invocations","expression":"FILL(m9ff955bd33652ecefb4dd9402064988aa5e418fcf59360156ff8c9e38dbde5e2,
              0)"}],["AWS/Lambda","Invocations","FunctionName","'
            - Ref: ConstructHubIngestion407909CE
            - '",{"label":"Invocations","stat":"Sum","visible":false,"id":"m9ff955bd33652ecefb4dd9402064988aa5e418fcf59360156ff8c9e38dbde5e2"}],[{"label":"Errors","expression":"FILL(m3aa18789f406dc22d5fd69d6a8b1ae08cbc04aabfde21bee51e16796b37a2e55,
              0)"}],["AWS/Lambda","Errors","FunctionName","'
            - Ref: ConstructHubIngestion407909CE
            - '",{"label":"Errors","stat":"Sum","visible":false,"id":"m3aa18789f406dc22d5fd69d6a8b1ae08cbc04aabfde21bee51e16796b37a2e55"}]],"yAxis":{"left":{"min":0}},"period":60}},{"type":"metric","width":12,"height":6,"x":12,"y":34,"properties":{"view":"timeSeries","title":"Input
              Queue","region":"'
            - Ref: AWS::Region
            - '","metrics":[["AWS/SQS","ApproximateNumberOfMessagesVisible","QueueName","'
            - Fn::GetAtt:
                - ConstructHubIngestionQueue1AD94CA3
                - QueueName
            - '",{"label":"Visible
              Messages","period":60,"stat":"Maximum"}],["AWS/SQS","ApproximateNumberOfMessagesNotVisible","QueueName","'
            - Fn::GetAtt:
                - ConstructHubIngestionQueue1AD94CA3
                - QueueName
            - '",{"label":"Hidden
              Messages","period":60,"stat":"Maximum"}],["AWS/SQS","ApproximateAgeOfOldestMessage","QueueName","'
            - Fn::GetAtt:
                - ConstructHubIngestionQueue1AD94CA3
                - QueueName
            - '",{"label":"Oldest Message
              Age","period":60,"stat":"Maximum","yAxis":"right"}]],"annotations":{"horizontal":[{"color":"#ffa500","label":"10
              Minutes","value":600,"yAxis":"right"}]},"yAxis":{"left":{"min":0},"right":{"min":0}},"period":60}},{"type":"metric","width":12,"height":6,"x":0,"y":40,"properties":{"view":"timeSeries","title":"Input
              Quality","region":"'
            - Ref: AWS::Region
            - '","stacked":true,"metrics":[[{"label":"Invalid
              Assemblies","expression":"FILL(m0c5f10aa73687a21aa44b8985d19311246bca6c2cd1b2256b9f3e78c71e94fa3,
              0)"}],["ConstructHub/Ingestion","InvalidAssembly",{"label":"Invalid
              Assemblies","stat":"Sum","visible":false,"id":"m0c5f10aa73687a21aa44b8985d19311246bca6c2cd1b2256b9f3e78c71e94fa3"}],[{"label":"Invalid
              Tarball","expression":"FILL(m3a39d9b0bf974255f27dc95e44c8574bdfce2b97e49a7504346a77c5c9f6a3e1,
              0)"}],["ConstructHub/Ingestion","InvalidTarball",{"label":"Invalid
              Tarball","stat":"Sum","visible":false,"id":"m3a39d9b0bf974255f27dc95e44c8574bdfce2b97e49a7504346a77c5c9f6a3e1"}],[{"label":"Ineligible
              License","expression":"FILL(me19ae9c3f20ae715e3462f9402684a3817282218f36e69494a60bc251e3435a6,
              0)"}],["ConstructHub/Ingestion","IneligibleLicense",{"label":"Ineligible
              License","stat":"Sum","visible":false,"id":"me19ae9c3f20ae715e3462f9402684a3817282218f36e69494a60bc251e3435a6"}],[{"label":"Mismatched
              Identity","expression":"FILL(m7c1d407f17f8d2452a0bf87ac06fdd032de385a2758254f4192d6e17ed40d44b,
              0)"}],["ConstructHub/Ingestion","MismatchedIdentityRejections",{"label":"Mismatched
              Identity","stat":"Sum","visible":false,"id":"m7c1d407f17f8d2452a0bf87ac06fdd032de385a2758254f4192d6e17ed40d44b"}],[{"label":"Found
              License
              file","expression":"FILL(m7084dfec3c5bab86694d7ae438460f471c174a94bc67c9c9738e3ab60246b661,
              0)"}],["ConstructHub/Ingestion","FoundLicenseFile",{"label":"Found
              License
              file","stat":"Sum","visible":false,"id":"m7084dfec3c5bab86694d7ae438460f471c174a94bc67c9c9738e3ab60246b661"}]],"yAxis":{"left":{"label":"Count","min":0,"showUnits":false}}}},{"type":"metric","width":12,"height":6,"x":12,"y":40,"properties":{"view":"timeSeries","title":"Dead
              Letters","region":"'
            - Ref: AWS::Region
            - '","metrics":[["AWS/SQS","ApproximateNumberOfMessagesVisible","QueueName","'
            - Fn::GetAtt:
                - ConstructHubIngestionDLQ3E96A5F2
                - QueueName
            - '",{"label":"Visible
              Messages","stat":"Maximum"}],["AWS/SQS","ApproximateNumberOfMessagesNotVisible","QueueName","'
            - Fn::GetAtt:
                - ConstructHubIngestionDLQ3E96A5F2
                - QueueName
            - '",{"label":"Invisible
              Messages","stat":"Maximum"}],["AWS/SQS","ApproximateAgeOfOldestMessage","QueueName","'
            - Fn::GetAtt:
                - ConstructHubIngestionDLQ3E96A5F2
                - QueueName
            - '",{"label":"Oldest Message
              Age","stat":"Maximum","yAxis":"right"}]],"yAxis":{"left":{"min":0},"right":{"min":0}},"period":60}},{"type":"text","width":24,"height":2,"x":0,"y":46,"properties":{"markdown":"#
              Orchestration\\n\\n[button:State
              Machine](/states/home#/statemachines/view/'
            - Ref: ConstructHubOrchestration39161A46
            - )\\n[button:DLQ](/sqs/v2/home#/queues/https%3A%2F%2Fsqs.
            - Ref: AWS::Region
            - .amazonaws.com%2F
            - Ref: AWS::AccountId
            - "%2F"
            - Fn::GetAtt:
                - ConstructHubOrchestrationDLQ9C6D9BD4
                - QueueName
            - )\\n[button:Redrive DLQ](/lambda/home#/functions/
            - Ref: ConstructHubOrchestrationRedrive8DDBA67E
            - )\\n[button:Reprocess](/lambda/home#/functions/
            - Ref: ConstructHubOrchestrationReprocessAllFF2F2455
            - )"}},{"type":"metric","width":12,"height":6,"x":0,"y":48,"properties":{"view":"timeSeries","title":"State
              Machine Executions","region":"
            - Ref: AWS::Region
            - '","metrics":[[{"label":"Started","expression":"FILL(m392141ff4cfa3bbe1889b2db42bcf20599513e199a0b9fb8dc736cde893c1d7c,
              0)"}],["AWS/States","ExecutionsStarted","StateMachineArn","'
            - Ref: ConstructHubOrchestration39161A46
            - '",{"label":"Started","stat":"Sum","visible":false,"id":"m392141ff4cfa3bbe1889b2db42bcf20599513e199a0b9fb8dc736cde893c1d7c"}],[{"label":"Succeeded","expression":"FILL(md1b80634be6e2f057c84f44fab13979a6445395ea2dc357cd12d0ba9f504e6d1,
              0)"}],["AWS/States","ExecutionsSucceeded","StateMachineArn","'
            - Ref: ConstructHubOrchestration39161A46
            - '",{"label":"Succeeded","stat":"Sum","visible":false,"id":"md1b80634be6e2f057c84f44fab13979a6445395ea2dc357cd12d0ba9f504e6d1"}],[{"label":"Aborted","expression":"FILL(m7c13255adf2b6d90baaa9e4e952e72ce260730c93b662336d01e3342f6255e08,
              0)"}],["AWS/States","ExecutionsAborted","StateMachineArn","'
            - Ref: ConstructHubOrchestration39161A46
            - '",{"label":"Aborted","stat":"Sum","visible":false,"id":"m7c13255adf2b6d90baaa9e4e952e72ce260730c93b662336d01e3342f6255e08"}],[{"label":"Failed","expression":"FILL(m503cb5a7568675222eb2ac827982f88ad300c986505dabfafe1707080946e597,
              0)"}],["AWS/States","ExecutionsFailed","StateMachineArn","'
            - Ref: ConstructHubOrchestration39161A46
            - '",{"label":"Failed","stat":"Sum","visible":false,"id":"m503cb5a7568675222eb2ac827982f88ad300c986505dabfafe1707080946e597"}],[{"label":"Throttled","expression":"FILL(m278670a6ffa3ce32fec8fcb73c1cfdc4c965389617e2387ab5852ebb00b2a81f,
              0)"}],["AWS/States","ExecutionThrottled","StateMachineArn","'
            - Ref: ConstructHubOrchestration39161A46
            - '",{"label":"Throttled","stat":"Sum","visible":false,"id":"m278670a6ffa3ce32fec8fcb73c1cfdc4c965389617e2387ab5852ebb00b2a81f"}],[{"label":"Timed
              Out","expression":"FILL(m106d91118c893ec9037d16448722184f1ebdcca08a617e1f13758151a8c85a21,
              0)"}],["AWS/States","ExecutionsTimedOut","StateMachineArn","'
            - Ref: ConstructHubOrchestration39161A46
            - '",{"label":"Timed
              Out","stat":"Sum","visible":false,"id":"m106d91118c893ec9037d16448722184f1ebdcca08a617e1f13758151a8c85a21"}],["AWS/States","ExecutionTime","StateMachineArn","'
            - Ref: ConstructHubOrchestration39161A46
            - '",{"label":"Duration","yAxis":"right"}]],"yAxis":{"left":{"min":0},"right":{"min":0}}}},{"type":"metric","width":12,"height":6,"x":12,"y":48,"properties":{"view":"timeSeries","title":"Dead
              Letter Queue","region":"'
            - Ref: AWS::Region
            - '","metrics":[["AWS/SQS","ApproximateNumberOfMessagesVisible","QueueName","'
            - Fn::GetAtt:
                - ConstructHubOrchestrationDLQ9C6D9BD4
                - QueueName
            - '",{"label":"Visible
              Messages","stat":"Maximum"}],["AWS/SQS","ApproximateNumberOfMessagesNotVisible","QueueName","'
            - Fn::GetAtt:
                - ConstructHubOrchestrationDLQ9C6D9BD4
                - QueueName
            - '",{"label":"Invisible
              Messages","stat":"Maximum"}],["AWS/SQS","ApproximateAgeOfOldestMessage","QueueName","'
            - Fn::GetAtt:
                - ConstructHubOrchestrationDLQ9C6D9BD4
                - QueueName
            - '",{"label":"Oldest Message
              Age","stat":"Maximum","yAxis":"right"}]],"yAxis":{"left":{"min":0},"right":{"min":0}},"period":60}}]}'
      DashboardName: construct-hub-backend
  ConstructHubWebAppWebsiteBucket4B2B9DB2:
    Type: AWS::S3::Bucket
    Properties:
      PublicAccessBlockConfiguration:
        BlockPublicAcls: true
        BlockPublicPolicy: true
        IgnorePublicAcls: true
        RestrictPublicBuckets: true
    UpdateReplacePolicy: Retain
    DeletionPolicy: Retain
  ConstructHubWebAppWebsiteBucketPolicy17174C06:
    Type: AWS::S3::BucketPolicy
    Properties:
      Bucket:
        Ref: ConstructHubWebAppWebsiteBucket4B2B9DB2
      PolicyDocument:
        Statement:
          - Action: s3:*
            Condition:
              Bool:
                aws:SecureTransport: "false"
            Effect: Deny
            Principal:
              AWS: "*"
            Resource:
              - Fn::GetAtt:
                  - ConstructHubWebAppWebsiteBucket4B2B9DB2
                  - Arn
              - Fn::Join:
                  - ""
                  - - Fn::GetAtt:
                        - ConstructHubWebAppWebsiteBucket4B2B9DB2
                        - Arn
                    - /*
          - Action: s3:GetObject
            Effect: Allow
            Principal:
              CanonicalUser:
                Fn::GetAtt:
                  - ConstructHubWebAppDistributionOrigin1S3Origin694AF937
                  - S3CanonicalUserId
            Resource:
              Fn::Join:
                - ""
                - - Fn::GetAtt:
                      - ConstructHubWebAppWebsiteBucket4B2B9DB2
                      - Arn
                  - /*
        Version: 2012-10-17
  ConstructHubWebAppAddHeadersFunctionc8e10155f2162f48ff533f91d4832060d5a08c2d5c7E9FDB69:
    Type: AWS::CloudFront::Function
    Properties:
      Name: AddHeadersFunctionc8e10155f2162f48ff533f91d4832060d5a08c2d5c
      AutoPublish: true
      FunctionCode: >-
        "use strict";

        function handler(event) {
            var response = event.response;
            var headers = response.headers;
            headers['x-frame-options'] = { value: 'deny' };
            headers['x-xss-protection'] = { value: '1; mode=block' };
            headers['x-content-type-options'] = { value: 'nosniff' };
            headers['strict-transport-security'] = { value: 'max-age=47304000; includeSubDomains' };
            headers['content-security-policy'] = {
                value: [
                    "default-src 'self' 'unsafe-inline' https://*.awsstatic.com;",
                    "connect-src 'self' https://*.shortbread.aws.dev;",
                    "frame-src 'none';",
                    "img-src 'self' https://* http://*.omtrdc.net;",
                    "object-src 'none';",
                    "style-src 'self' 'unsafe-inline';",
                ].join(' '),
            };
            return response;
        }

        //# sourceMappingURL=data:application/json;base64,eyJ2ZXJzaW9uIjozLCJmaWxlIjoicmVzcG9uc2UtZnVuY3Rpb24uanMiLCJzb3VyY2VSb290IjoiIiwic291cmNlcyI6WyIuLi8uLi8uLi9zcmMvd2ViYXBwL3Jlc3BvbnNlLWZ1bmN0aW9uL3Jlc3BvbnNlLWZ1bmN0aW9uLnRzIl0sIm5hbWVzIjpbXSwibWFwcGluZ3MiOiI7QUFTQSxTQUFTLE9BQU8sQ0FBQyxLQUF5QjtJQUN4QyxJQUFJLFFBQVEsR0FBRyxLQUFLLENBQUMsUUFBUSxDQUFDO0lBQzlCLElBQUksT0FBTyxHQUFHLFFBQVEsQ0FBQyxPQUFPLENBQUM7SUFFL0IsT0FBTyxDQUFDLGlCQUFpQixDQUFDLEdBQUcsRUFBRSxLQUFLLEVBQUUsTUFBTSxFQUFFLENBQUM7SUFDL0MsT0FBTyxDQUFDLGtCQUFrQixDQUFDLEdBQUcsRUFBRSxLQUFLLEVBQUUsZUFBZSxFQUFFLENBQUM7SUFDekQsT0FBTyxDQUFDLHdCQUF3QixDQUFDLEdBQUcsRUFBRSxLQUFLLEVBQUUsU0FBUyxFQUFFLENBQUM7SUFDekQsT0FBTyxDQUFDLDJCQUEyQixDQUFDLEdBQUcsRUFBRSxLQUFLLEVBQUUscUNBQXFDLEVBQUUsQ0FBQztJQUN4RixPQUFPLENBQUMseUJBQXlCLENBQUMsR0FBRztRQUNuQyxLQUFLLEVBQ0g7WUFDRSw2REFBNkQ7WUFDN0Qsa0RBQWtEO1lBQ2xELG1CQUFtQjtZQUNuQiwrQ0FBK0M7WUFDL0Msb0JBQW9CO1lBQ3BCLG1DQUFtQztTQUNwQyxDQUFDLElBQUksQ0FBQyxHQUFHLENBQUM7S0FDZCxDQUFDO0lBRUYsT0FBTyxRQUFRLENBQUM7QUFDbEIsQ0FBQyIsInNvdXJjZXNDb250ZW50IjpbImludGVyZmFjZSBDbG91ZEZyb250UmVzcG9uc2Uge1xuICByZXNwb25zZTogYW55O1xuICBoZWFkZXJzOiB7XG4gICAgW2tleTogc3RyaW5nXToge1xuICAgICAgdmFsdWU6IHN0cmluZztcbiAgICB9O1xuICB9O1xufVxuXG5mdW5jdGlvbiBoYW5kbGVyKGV2ZW50OiBDbG91ZEZyb250UmVzcG9uc2UpIHtcbiAgdmFyIHJlc3BvbnNlID0gZXZlbnQucmVzcG9uc2U7XG4gIHZhciBoZWFkZXJzID0gcmVzcG9uc2UuaGVhZGVycztcblxuICBoZWFkZXJzWyd4LWZyYW1lLW9wdGlvbnMnXSA9IHsgdmFsdWU6ICdkZW55JyB9O1xuICBoZWFkZXJzWyd4LXhzcy1wcm90ZWN0aW9uJ10gPSB7IHZhbHVlOiAnMTsgbW9kZT1ibG9jaycgfTtcbiAgaGVhZGVyc1sneC1jb250ZW50LXR5cGUtb3B0aW9ucyddID0geyB2YWx1ZTogJ25vc25pZmYnIH07XG4gIGhlYWRlcnNbJ3N0cmljdC10cmFuc3BvcnQtc2VjdXJpdHknXSA9IHsgdmFsdWU6ICdtYXgtYWdlPTQ3MzA0MDAwOyBpbmNsdWRlU3ViRG9tYWlucycgfTtcbiAgaGVhZGVyc1snY29udGVudC1zZWN1cml0eS1wb2xpY3knXSA9IHtcbiAgICB2YWx1ZTpcbiAgICAgIFtcbiAgICAgICAgXCJkZWZhdWx0LXNyYyAnc2VsZicgJ3Vuc2FmZS1pbmxpbmUnIGh0dHBzOi8vKi5hd3NzdGF0aWMuY29tO1wiLFxuICAgICAgICBcImNvbm5lY3Qtc3JjICdzZWxmJyBodHRwczovLyouc2hvcnRicmVhZC5hd3MuZGV2O1wiLFxuICAgICAgICBcImZyYW1lLXNyYyAnbm9uZSc7XCIsXG4gICAgICAgIFwiaW1nLXNyYyAnc2VsZicgaHR0cHM6Ly8qIGh0dHA6Ly8qLm9tdHJkYy5uZXQ7XCIsXG4gICAgICAgIFwib2JqZWN0LXNyYyAnbm9uZSc7XCIsXG4gICAgICAgIFwic3R5bGUtc3JjICdzZWxmJyAndW5zYWZlLWlubGluZSc7XCIsXG4gICAgICBdLmpvaW4oJyAnKSxcbiAgfTtcblxuICByZXR1cm4gcmVzcG9uc2U7XG59XG4iXX0=
      FunctionConfig:
        Comment: AddHeadersFunctionc8e10155f2162f48ff533f91d4832060d5a08c2d5c
        Runtime: cloudfront-js-1.0
  ConstructHubWebAppDistributionOrigin1S3Origin694AF937:
    Type: AWS::CloudFront::CloudFrontOriginAccessIdentity
    Properties:
      CloudFrontOriginAccessIdentityConfig:
        Comment: Identity for devConstructHubWebAppDistributionOrigin1FBBA04AE
  ConstructHubWebAppDistribution1F181DC9:
    Type: AWS::CloudFront::Distribution
    Properties:
      DistributionConfig:
        CacheBehaviors:
          - CachePolicyId: 658327ea-f89d-4fab-a63d-7e88639e58f6
            Compress: true
            FunctionAssociations:
              - EventType: viewer-response
                FunctionARN:
                  Fn::GetAtt:
                    - ConstructHubWebAppAddHeadersFunctionc8e10155f2162f48ff533f91d4832060d5a08c2d5c7E9FDB69
                    - FunctionARN
            PathPattern: /data/*
            TargetOriginId: devConstructHubWebAppDistributionOrigin2A726FD66
            ViewerProtocolPolicy: allow-all
          - CachePolicyId: 658327ea-f89d-4fab-a63d-7e88639e58f6
            Compress: true
            FunctionAssociations:
              - EventType: viewer-response
                FunctionARN:
                  Fn::GetAtt:
                    - ConstructHubWebAppAddHeadersFunctionc8e10155f2162f48ff533f91d4832060d5a08c2d5c7E9FDB69
                    - FunctionARN
            PathPattern: /catalog.json
            TargetOriginId: devConstructHubWebAppDistributionOrigin2A726FD66
            ViewerProtocolPolicy: allow-all
        CustomErrorResponses:
          - ErrorCode: 404
            ResponseCode: 200
            ResponsePagePath: /index.html
          - ErrorCode: 403
            ResponseCode: 200
            ResponsePagePath: /index.html
        DefaultCacheBehavior:
          CachePolicyId: 658327ea-f89d-4fab-a63d-7e88639e58f6
          Compress: true
          FunctionAssociations:
            - EventType: viewer-response
              FunctionARN:
                Fn::GetAtt:
                  - ConstructHubWebAppAddHeadersFunctionc8e10155f2162f48ff533f91d4832060d5a08c2d5c7E9FDB69
                  - FunctionARN
          TargetOriginId: devConstructHubWebAppDistributionOrigin1FBBA04AE
          ViewerProtocolPolicy: allow-all
        DefaultRootObject: index.html
        Enabled: true
        HttpVersion: http2
        IPV6Enabled: true
        Origins:
          - DomainName:
              Fn::GetAtt:
                - ConstructHubWebAppWebsiteBucket4B2B9DB2
                - RegionalDomainName
            Id: devConstructHubWebAppDistributionOrigin1FBBA04AE
            S3OriginConfig:
              OriginAccessIdentity:
                Fn::Join:
                  - ""
                  - - origin-access-identity/cloudfront/
                    - Ref: ConstructHubWebAppDistributionOrigin1S3Origin694AF937
          - DomainName:
              Fn::GetAtt:
                - ConstructHubPackageDataDC5EF35E
                - RegionalDomainName
            Id: devConstructHubWebAppDistributionOrigin2A726FD66
            S3OriginConfig:
              OriginAccessIdentity:
                Fn::Join:
                  - ""
                  - - origin-access-identity/cloudfront/
                    - Ref: ConstructHubWebAppDistributionOrigin2S3OriginDA7E7FF4
  ConstructHubWebAppDistributionOrigin2S3OriginDA7E7FF4:
    Type: AWS::CloudFront::CloudFrontOriginAccessIdentity
    Properties:
      CloudFrontOriginAccessIdentityConfig:
        Comment: Identity for devConstructHubWebAppDistributionOrigin2A726FD66
  ConstructHubWebAppCacheInvalidatorServiceRoleAABE9AE2:
    Type: AWS::IAM::Role
    Properties:
      AssumeRolePolicyDocument:
        Statement:
          - Action: sts:AssumeRole
            Effect: Allow
            Principal:
              Service: lambda.amazonaws.com
        Version: 2012-10-17
      ManagedPolicyArns:
        - Fn::Join:
            - ""
            - - "arn:"
              - Ref: AWS::Partition
              - :iam::aws:policy/service-role/AWSLambdaBasicExecutionRole
  ConstructHubWebAppCacheInvalidatorServiceRoleDefaultPolicy6CB0D51E:
    Type: AWS::IAM::Policy
    Properties:
      PolicyDocument:
        Statement:
          - Action: cloudfront:CreateInvalidation
            Effect: Allow
            Resource: "*"
        Version: 2012-10-17
      PolicyName: ConstructHubWebAppCacheInvalidatorServiceRoleDefaultPolicy6CB0D51E
      Roles:
        - Ref: ConstructHubWebAppCacheInvalidatorServiceRoleAABE9AE2
  ConstructHubWebAppCacheInvalidator07CDD78B:
    Type: AWS::Lambda::Function
    Properties:
      Code:
        S3Bucket:
          Ref: AssetParametersab7165ea861865a93ca2649ba71de4c5b4fc6a6633b7e02789f72549b8465746S3Bucket81575F72
        S3Key:
          Fn::Join:
            - ""
            - - Fn::Select:
                  - 0
                  - Fn::Split:
                      - "||"
                      - Ref: AssetParametersab7165ea861865a93ca2649ba71de4c5b4fc6a6633b7e02789f72549b8465746S3VersionKey49943C8A
              - Fn::Select:
                  - 1
                  - Fn::Split:
                      - "||"
                      - Ref: AssetParametersab7165ea861865a93ca2649ba71de4c5b4fc6a6633b7e02789f72549b8465746S3VersionKey49943C8A
      Role:
        Fn::GetAtt:
          - ConstructHubWebAppCacheInvalidatorServiceRoleAABE9AE2
          - Arn
      Description:
        Fn::Join:
          - ""
          - - "Automated cache invalidation on CloudFront distribution "
            - Ref: ConstructHubWebAppDistribution1F181DC9
      Environment:
        Variables:
          DISTRIBUTION_ID:
            Ref: ConstructHubWebAppDistribution1F181DC9
          PATH_PREFIX: /
      Handler: index.handler
      MemorySize: 1024
      Runtime: nodejs14.x
      Timeout: 60
    DependsOn:
      - ConstructHubWebAppCacheInvalidatorServiceRoleDefaultPolicy6CB0D51E
      - ConstructHubWebAppCacheInvalidatorServiceRoleAABE9AE2
  ConstructHubWebAppDeployWebsiteAwsCliLayer23CFFBC1:
    Type: AWS::Lambda::LayerVersion
    Properties:
      Content:
        S3Bucket:
          Ref: AssetParameterse9882ab123687399f934da0d45effe675ecc8ce13b40cb946f3e1d6141fe8d68S3BucketAEADE8C7
        S3Key:
          Fn::Join:
            - ""
            - - Fn::Select:
                  - 0
                  - Fn::Split:
                      - "||"
                      - Ref: AssetParameterse9882ab123687399f934da0d45effe675ecc8ce13b40cb946f3e1d6141fe8d68S3VersionKeyE415415F
              - Fn::Select:
                  - 1
                  - Fn::Split:
                      - "||"
                      - Ref: AssetParameterse9882ab123687399f934da0d45effe675ecc8ce13b40cb946f3e1d6141fe8d68S3VersionKeyE415415F
      Description: /opt/awscli/aws
  ConstructHubWebAppDeployWebsiteCustomResourceE6DF98C9:
    Type: Custom::CDKBucketDeployment
    Properties:
      ServiceToken:
        Fn::GetAtt:
          - CustomCDKBucketDeployment8693BB64968944B69AAFB0CC9EB8756C81C01536
          - Arn
      SourceBucketNames:
        - Ref: AssetParameters1feee2e2bb756ae6aeb10a87fe5e5b79120754f52b1528eb46d95f5b35f97591S3Bucket5E5ABF3D
      SourceObjectKeys:
        - Fn::Join:
            - ""
            - - Fn::Select:
                  - 0
                  - Fn::Split:
                      - "||"
                      - Ref: AssetParameters1feee2e2bb756ae6aeb10a87fe5e5b79120754f52b1528eb46d95f5b35f97591S3VersionKeyA4AD8D03
              - Fn::Select:
                  - 1
                  - Fn::Split:
                      - "||"
                      - Ref: AssetParameters1feee2e2bb756ae6aeb10a87fe5e5b79120754f52b1528eb46d95f5b35f97591S3VersionKeyA4AD8D03
      DestinationBucketName:
        Ref: ConstructHubWebAppWebsiteBucket4B2B9DB2
      Prune: true
      DistributionId:
        Ref: ConstructHubWebAppDistribution1F181DC9
    UpdateReplacePolicy: Delete
    DeletionPolicy: Delete
  AWS679f53fac002430cb0da5b7982bd2287ServiceRoleC1EA0FF2:
    Type: AWS::IAM::Role
    Properties:
      AssumeRolePolicyDocument:
        Statement:
          - Action: sts:AssumeRole
            Effect: Allow
            Principal:
              Service: lambda.amazonaws.com
        Version: 2012-10-17
      ManagedPolicyArns:
        - Fn::Join:
            - ""
            - - "arn:"
              - Ref: AWS::Partition
              - :iam::aws:policy/service-role/AWSLambdaBasicExecutionRole
  AWS679f53fac002430cb0da5b7982bd22872D164C4C:
    Type: AWS::Lambda::Function
    Properties:
      Code:
        S3Bucket:
          Ref: AssetParametersf3d3a3cc7f26921b237eff24fc5dd7aef8f0465a1f376b8f7918eb3d4b3e8797S3BucketBEE108A9
        S3Key:
          Fn::Join:
            - ""
            - - Fn::Select:
                  - 0
                  - Fn::Split:
                      - "||"
                      - Ref: AssetParametersf3d3a3cc7f26921b237eff24fc5dd7aef8f0465a1f376b8f7918eb3d4b3e8797S3VersionKeyA877E3C9
              - Fn::Select:
                  - 1
                  - Fn::Split:
                      - "||"
                      - Ref: AssetParametersf3d3a3cc7f26921b237eff24fc5dd7aef8f0465a1f376b8f7918eb3d4b3e8797S3VersionKeyA877E3C9
      Role:
        Fn::GetAtt:
          - AWS679f53fac002430cb0da5b7982bd2287ServiceRoleC1EA0FF2
          - Arn
      Handler: index.handler
      Runtime: nodejs12.x
      Timeout: 120
    DependsOn:
      - AWS679f53fac002430cb0da5b7982bd2287ServiceRoleC1EA0FF2
  LogRetentionaae0aa3c5b4d4f87b02d85b201efdd8aServiceRole9741ECFB:
    Type: AWS::IAM::Role
    Properties:
      AssumeRolePolicyDocument:
        Statement:
          - Action: sts:AssumeRole
            Effect: Allow
            Principal:
              Service: lambda.amazonaws.com
        Version: 2012-10-17
      ManagedPolicyArns:
        - Fn::Join:
            - ""
            - - "arn:"
              - Ref: AWS::Partition
              - :iam::aws:policy/service-role/AWSLambdaBasicExecutionRole
  LogRetentionaae0aa3c5b4d4f87b02d85b201efdd8aServiceRoleDefaultPolicyADDA7DEB:
    Type: AWS::IAM::Policy
    Properties:
      PolicyDocument:
        Statement:
          - Action:
              - logs:PutRetentionPolicy
              - logs:DeleteRetentionPolicy
            Effect: Allow
            Resource: "*"
        Version: 2012-10-17
      PolicyName: LogRetentionaae0aa3c5b4d4f87b02d85b201efdd8aServiceRoleDefaultPolicyADDA7DEB
      Roles:
        - Ref: LogRetentionaae0aa3c5b4d4f87b02d85b201efdd8aServiceRole9741ECFB
  LogRetentionaae0aa3c5b4d4f87b02d85b201efdd8aFD4BFC8A:
    Type: AWS::Lambda::Function
    Properties:
      Handler: index.handler
      Runtime: nodejs14.x
      Code:
        S3Bucket:
          Ref: AssetParameters67b7823b74bc135986aa72f889d6a8da058d0c4a20cbc2dfc6f78995fdd2fc24S3Bucket4D46ABB5
        S3Key:
          Fn::Join:
            - ""
            - - Fn::Select:
                  - 0
                  - Fn::Split:
                      - "||"
                      - Ref: AssetParameters67b7823b74bc135986aa72f889d6a8da058d0c4a20cbc2dfc6f78995fdd2fc24S3VersionKeyB0F28861
              - Fn::Select:
                  - 1
                  - Fn::Split:
                      - "||"
                      - Ref: AssetParameters67b7823b74bc135986aa72f889d6a8da058d0c4a20cbc2dfc6f78995fdd2fc24S3VersionKeyB0F28861
      Role:
        Fn::GetAtt:
          - LogRetentionaae0aa3c5b4d4f87b02d85b201efdd8aServiceRole9741ECFB
          - Arn
    DependsOn:
      - LogRetentionaae0aa3c5b4d4f87b02d85b201efdd8aServiceRoleDefaultPolicyADDA7DEB
      - LogRetentionaae0aa3c5b4d4f87b02d85b201efdd8aServiceRole9741ECFB
  BucketNotificationsHandler050a0587b7544547bf325f094a3db834RoleB6FB88EC:
    Type: AWS::IAM::Role
    Properties:
      AssumeRolePolicyDocument:
        Statement:
          - Action: sts:AssumeRole
            Effect: Allow
            Principal:
              Service: lambda.amazonaws.com
        Version: 2012-10-17
      ManagedPolicyArns:
        - Fn::Join:
            - ""
            - - "arn:"
              - Ref: AWS::Partition
              - :iam::aws:policy/service-role/AWSLambdaBasicExecutionRole
  BucketNotificationsHandler050a0587b7544547bf325f094a3db834RoleDefaultPolicy2CF63D36:
    Type: AWS::IAM::Policy
    Properties:
      PolicyDocument:
        Statement:
          - Action: s3:PutBucketNotification
            Effect: Allow
            Resource: "*"
        Version: 2012-10-17
      PolicyName: BucketNotificationsHandler050a0587b7544547bf325f094a3db834RoleDefaultPolicy2CF63D36
      Roles:
        - Ref: BucketNotificationsHandler050a0587b7544547bf325f094a3db834RoleB6FB88EC
  BucketNotificationsHandler050a0587b7544547bf325f094a3db8347ECC3691:
    Type: AWS::Lambda::Function
    Properties:
      Description: AWS CloudFormation handler for "Custom::S3BucketNotifications"
        resources (@aws-cdk/aws-s3)
      Code:
        ZipFile: >
          import boto3  # type: ignore

          import json

          import logging

          import urllib.request


          s3 = boto3.client("s3")


          CONFIGURATION_TYPES = ["TopicConfigurations", "QueueConfigurations", "LambdaFunctionConfigurations"]


          def handler(event: dict, context):
              response_status = "SUCCESS"
              error_message = ""
              try:
                  props = event["ResourceProperties"]
                  bucket = props["BucketName"]
                  notification_configuration = props["NotificationConfiguration"]
                  request_type = event["RequestType"]
                  managed = props.get('Managed', 'true').lower() == 'true'
                  stack_id = event['StackId']

                  if managed:
                    config = handle_managed(request_type, notification_configuration)
                  else:
                    config = handle_unmanaged(bucket, stack_id, request_type, notification_configuration)

                  put_bucket_notification_configuration(bucket, config)
              except Exception as e:
                  logging.exception("Failed to put bucket notification configuration")
                  response_status = "FAILED"
                  error_message = f"Error: {str(e)}. "
              finally:
                  submit_response(event, context, response_status, error_message)


          def handle_managed(request_type, notification_configuration):
            if request_type == 'Delete':
              return {}
            return notification_configuration


          def handle_unmanaged(bucket, stack_id, request_type, notification_configuration):

            # find external notifications
            external_notifications = find_external_notifications(bucket, stack_id)

            # if delete, that's all we need
            if request_type == 'Delete':
              return external_notifications

            def with_id(notification):
              notification['Id'] = f"{stack_id}-{hash(json.dumps(notification, sort_keys=True))}"
              return notification

            # otherwise, merge external with incoming config and augment with id
            notifications = {}
            for t in CONFIGURATION_TYPES:
              external = external_notifications.get(t, [])
              incoming = [with_id(n) for n in notification_configuration.get(t, [])]
              notifications[t] = external + incoming
            return notifications


          def find_external_notifications(bucket, stack_id):
            existing_notifications = get_bucket_notification_configuration(bucket)
            external_notifications = {}
            for t in CONFIGURATION_TYPES:
              # if the notification was created by us, we know what id to expect
              # so we can filter by it.
              external_notifications[t] = [n for n in existing_notifications.get(t, []) if not n['Id'].startswith(f"{stack_id}-")]

            return external_notifications


          def get_bucket_notification_configuration(bucket):
            return s3.get_bucket_notification_configuration(Bucket=bucket)


          def put_bucket_notification_configuration(bucket, notification_configuration):
            s3.put_bucket_notification_configuration(Bucket=bucket, NotificationConfiguration=notification_configuration)


          def submit_response(event: dict, context, response_status: str, error_message: str):
              response_body = json.dumps(
                  {
                      "Status": response_status,
                      "Reason": f"{error_message}See the details in CloudWatch Log Stream: {context.log_stream_name}",
                      "PhysicalResourceId": event.get("PhysicalResourceId") or event["LogicalResourceId"],
                      "StackId": event["StackId"],
                      "RequestId": event["RequestId"],
                      "LogicalResourceId": event["LogicalResourceId"],
                      "NoEcho": False,
                  }
              ).encode("utf-8")
              headers = {"content-type": "", "content-length": str(len(response_body))}
              try:
                  req = urllib.request.Request(url=event["ResponseURL"], headers=headers, data=response_body, method="PUT")
                  with urllib.request.urlopen(req) as response:
                      print(response.read().decode("utf-8"))
                  print("Status code: " + response.reason)
              except Exception as e:
                  print("send(..) failed executing request.urlopen(..): " + str(e))
      Handler: index.handler
      Role:
        Fn::GetAtt:
          - BucketNotificationsHandler050a0587b7544547bf325f094a3db834RoleB6FB88EC
          - Arn
      Runtime: python3.8
      Timeout: 300
    DependsOn:
      - BucketNotificationsHandler050a0587b7544547bf325f094a3db834RoleDefaultPolicy2CF63D36
      - BucketNotificationsHandler050a0587b7544547bf325f094a3db834RoleB6FB88EC
  CustomCDKBucketDeployment8693BB64968944B69AAFB0CC9EB8756CServiceRole89A01265:
    Type: AWS::IAM::Role
    Properties:
      AssumeRolePolicyDocument:
        Statement:
          - Action: sts:AssumeRole
            Effect: Allow
            Principal:
              Service: lambda.amazonaws.com
        Version: 2012-10-17
      ManagedPolicyArns:
        - Fn::Join:
            - ""
            - - "arn:"
              - Ref: AWS::Partition
              - :iam::aws:policy/service-role/AWSLambdaBasicExecutionRole
  CustomCDKBucketDeployment8693BB64968944B69AAFB0CC9EB8756CServiceRoleDefaultPolicy88902FDF:
    Type: AWS::IAM::Policy
    Properties:
      PolicyDocument:
        Statement:
          - Action:
              - s3:GetObject*
              - s3:GetBucket*
              - s3:List*
            Effect: Allow
            Resource:
              - Fn::Join:
                  - ""
                  - - "arn:"
                    - Ref: AWS::Partition
                    - ":s3:::"
                    - Ref: AssetParameters1feee2e2bb756ae6aeb10a87fe5e5b79120754f52b1528eb46d95f5b35f97591S3Bucket5E5ABF3D
              - Fn::Join:
                  - ""
                  - - "arn:"
                    - Ref: AWS::Partition
                    - ":s3:::"
                    - Ref: AssetParameters1feee2e2bb756ae6aeb10a87fe5e5b79120754f52b1528eb46d95f5b35f97591S3Bucket5E5ABF3D
                    - /*
          - Action:
              - s3:GetObject*
              - s3:GetBucket*
              - s3:List*
              - s3:DeleteObject*
              - s3:PutObject*
              - s3:Abort*
            Effect: Allow
            Resource:
              - Fn::GetAtt:
                  - ConstructHubWebAppWebsiteBucket4B2B9DB2
                  - Arn
              - Fn::Join:
                  - ""
                  - - Fn::GetAtt:
                        - ConstructHubWebAppWebsiteBucket4B2B9DB2
                        - Arn
                    - /*
          - Action:
              - cloudfront:GetInvalidation
              - cloudfront:CreateInvalidation
            Effect: Allow
            Resource: "*"
        Version: 2012-10-17
      PolicyName: CustomCDKBucketDeployment8693BB64968944B69AAFB0CC9EB8756CServiceRoleDefaultPolicy88902FDF
      Roles:
        - Ref: CustomCDKBucketDeployment8693BB64968944B69AAFB0CC9EB8756CServiceRole89A01265
  CustomCDKBucketDeployment8693BB64968944B69AAFB0CC9EB8756C81C01536:
    Type: AWS::Lambda::Function
    Properties:
      Code:
        S3Bucket:
          Ref: AssetParametersc24b999656e4fe6c609c31bae56a1cf4717a405619c3aa6ba1bc686b8c2c86cfS3Bucket55EFA30C
        S3Key:
          Fn::Join:
            - ""
            - - Fn::Select:
                  - 0
                  - Fn::Split:
                      - "||"
                      - Ref: AssetParametersc24b999656e4fe6c609c31bae56a1cf4717a405619c3aa6ba1bc686b8c2c86cfS3VersionKey60329B70
              - Fn::Select:
                  - 1
                  - Fn::Split:
                      - "||"
                      - Ref: AssetParametersc24b999656e4fe6c609c31bae56a1cf4717a405619c3aa6ba1bc686b8c2c86cfS3VersionKey60329B70
      Role:
        Fn::GetAtt:
          - CustomCDKBucketDeployment8693BB64968944B69AAFB0CC9EB8756CServiceRole89A01265
          - Arn
      Handler: index.handler
      Layers:
        - Ref: ConstructHubWebAppDeployWebsiteAwsCliLayer23CFFBC1
      Runtime: python3.6
      Timeout: 900
    DependsOn:
      - CustomCDKBucketDeployment8693BB64968944B69AAFB0CC9EB8756CServiceRoleDefaultPolicy88902FDF
      - CustomCDKBucketDeployment8693BB64968944B69AAFB0CC9EB8756CServiceRole89A01265
Outputs:
  ConstructHubMonitoringWatchfulWatchfulDashboard75D318D0:
    Value:
      Fn::Join:
        - ""
        - - https://console.aws.amazon.com/cloudwatch/home?region=
          - Ref: AWS::Region
          - "#dashboards:name="
          - Ref: ConstructHubMonitoringWatchfulDashboardB8493D55
  ConstructHubWebAppDomainNameDC10F8DD:
    Value:
      Fn::GetAtt:
        - ConstructHubWebAppDistribution1F181DC9
        - DomainName
    Export:
      Name: ConstructHubDomainName
Parameters:
  AssetParametersf3d3a3cc7f26921b237eff24fc5dd7aef8f0465a1f376b8f7918eb3d4b3e8797S3BucketBEE108A9:
    Type: String
    Description: S3 bucket for asset
      "f3d3a3cc7f26921b237eff24fc5dd7aef8f0465a1f376b8f7918eb3d4b3e8797"
  AssetParametersf3d3a3cc7f26921b237eff24fc5dd7aef8f0465a1f376b8f7918eb3d4b3e8797S3VersionKeyA877E3C9:
    Type: String
    Description: S3 key for asset version
      "f3d3a3cc7f26921b237eff24fc5dd7aef8f0465a1f376b8f7918eb3d4b3e8797"
  AssetParametersf3d3a3cc7f26921b237eff24fc5dd7aef8f0465a1f376b8f7918eb3d4b3e8797ArtifactHashAAFCA968:
    Type: String
    Description: Artifact hash for asset
      "f3d3a3cc7f26921b237eff24fc5dd7aef8f0465a1f376b8f7918eb3d4b3e8797"
  AssetParameters809531852639a68119c43ce922cb874bdd8a13bf6a2ae48a97e51f0420755c46S3Bucket74C7566A:
    Type: String
    Description: S3 bucket for asset
      "809531852639a68119c43ce922cb874bdd8a13bf6a2ae48a97e51f0420755c46"
  AssetParameters809531852639a68119c43ce922cb874bdd8a13bf6a2ae48a97e51f0420755c46S3VersionKey20358883:
    Type: String
    Description: S3 key for asset version
      "809531852639a68119c43ce922cb874bdd8a13bf6a2ae48a97e51f0420755c46"
  AssetParameters809531852639a68119c43ce922cb874bdd8a13bf6a2ae48a97e51f0420755c46ArtifactHash1825D77A:
    Type: String
    Description: Artifact hash for asset
      "809531852639a68119c43ce922cb874bdd8a13bf6a2ae48a97e51f0420755c46"
  AssetParameters67b7823b74bc135986aa72f889d6a8da058d0c4a20cbc2dfc6f78995fdd2fc24S3Bucket4D46ABB5:
    Type: String
    Description: S3 bucket for asset
      "67b7823b74bc135986aa72f889d6a8da058d0c4a20cbc2dfc6f78995fdd2fc24"
  AssetParameters67b7823b74bc135986aa72f889d6a8da058d0c4a20cbc2dfc6f78995fdd2fc24S3VersionKeyB0F28861:
    Type: String
    Description: S3 key for asset version
      "67b7823b74bc135986aa72f889d6a8da058d0c4a20cbc2dfc6f78995fdd2fc24"
  AssetParameters67b7823b74bc135986aa72f889d6a8da058d0c4a20cbc2dfc6f78995fdd2fc24ArtifactHashBA91B77F:
    Type: String
    Description: Artifact hash for asset
      "67b7823b74bc135986aa72f889d6a8da058d0c4a20cbc2dfc6f78995fdd2fc24"
  AssetParameters2427515f2f4227148e0ead251eb761b6c838e97be3bf77f18cb425949b71bf98S3BucketF611EFC9:
    Type: String
    Description: S3 bucket for asset
      "2427515f2f4227148e0ead251eb761b6c838e97be3bf77f18cb425949b71bf98"
  AssetParameters2427515f2f4227148e0ead251eb761b6c838e97be3bf77f18cb425949b71bf98S3VersionKey9E90DFEA:
    Type: String
    Description: S3 key for asset version
      "2427515f2f4227148e0ead251eb761b6c838e97be3bf77f18cb425949b71bf98"
  AssetParameters2427515f2f4227148e0ead251eb761b6c838e97be3bf77f18cb425949b71bf98ArtifactHashD4AC1828:
    Type: String
    Description: Artifact hash for asset
      "2427515f2f4227148e0ead251eb761b6c838e97be3bf77f18cb425949b71bf98"
  AssetParameters75f48e0bcdd44387d27f83caba59489a5604099e9cfdc2eb37d3b270551230beS3BucketD7CA7618:
    Type: String
    Description: S3 bucket for asset
      "75f48e0bcdd44387d27f83caba59489a5604099e9cfdc2eb37d3b270551230be"
  AssetParameters75f48e0bcdd44387d27f83caba59489a5604099e9cfdc2eb37d3b270551230beS3VersionKey7C750AD6:
    Type: String
    Description: S3 key for asset version
      "75f48e0bcdd44387d27f83caba59489a5604099e9cfdc2eb37d3b270551230be"
  AssetParameters75f48e0bcdd44387d27f83caba59489a5604099e9cfdc2eb37d3b270551230beArtifactHash5DE94BC7:
    Type: String
    Description: Artifact hash for asset
      "75f48e0bcdd44387d27f83caba59489a5604099e9cfdc2eb37d3b270551230be"
  AssetParametersaed78bc431dd6cdac01afad951cec010f57f9d972c3f748c3ceeb5ca096544fdS3Bucket2D90B8C0:
    Type: String
    Description: S3 bucket for asset
      "aed78bc431dd6cdac01afad951cec010f57f9d972c3f748c3ceeb5ca096544fd"
  AssetParametersaed78bc431dd6cdac01afad951cec010f57f9d972c3f748c3ceeb5ca096544fdS3VersionKey8E462E51:
    Type: String
    Description: S3 key for asset version
      "aed78bc431dd6cdac01afad951cec010f57f9d972c3f748c3ceeb5ca096544fd"
  AssetParametersaed78bc431dd6cdac01afad951cec010f57f9d972c3f748c3ceeb5ca096544fdArtifactHash7600F3BF:
    Type: String
    Description: Artifact hash for asset
      "aed78bc431dd6cdac01afad951cec010f57f9d972c3f748c3ceeb5ca096544fd"
  AssetParameters516cab73c91fb1a1a9ada8da3852fead6468a28305ca5c46b319b4f98cc36fe9S3Bucket781BDABF:
    Type: String
    Description: S3 bucket for asset
      "516cab73c91fb1a1a9ada8da3852fead6468a28305ca5c46b319b4f98cc36fe9"
  AssetParameters516cab73c91fb1a1a9ada8da3852fead6468a28305ca5c46b319b4f98cc36fe9S3VersionKey31C2F325:
    Type: String
    Description: S3 key for asset version
      "516cab73c91fb1a1a9ada8da3852fead6468a28305ca5c46b319b4f98cc36fe9"
  AssetParameters516cab73c91fb1a1a9ada8da3852fead6468a28305ca5c46b319b4f98cc36fe9ArtifactHash41DE1E42:
    Type: String
    Description: Artifact hash for asset
      "516cab73c91fb1a1a9ada8da3852fead6468a28305ca5c46b319b4f98cc36fe9"
  AssetParameterseebf8380c4fec48b5355ef68b364f1ca13012662430177814d17e97dc3f19a05S3Bucket316434E8:
    Type: String
    Description: S3 bucket for asset
      "eebf8380c4fec48b5355ef68b364f1ca13012662430177814d17e97dc3f19a05"
  AssetParameterseebf8380c4fec48b5355ef68b364f1ca13012662430177814d17e97dc3f19a05S3VersionKey512FE4EF:
    Type: String
    Description: S3 key for asset version
      "eebf8380c4fec48b5355ef68b364f1ca13012662430177814d17e97dc3f19a05"
  AssetParameterseebf8380c4fec48b5355ef68b364f1ca13012662430177814d17e97dc3f19a05ArtifactHash41760E5F:
    Type: String
    Description: Artifact hash for asset
      "eebf8380c4fec48b5355ef68b364f1ca13012662430177814d17e97dc3f19a05"
  AssetParametersa25fa2777473b6894ec29a4cafe92d58829dcb876d9be72aef232b3abbc88eceS3Bucket7E891C93:
    Type: String
    Description: S3 bucket for asset
      "a25fa2777473b6894ec29a4cafe92d58829dcb876d9be72aef232b3abbc88ece"
  AssetParametersa25fa2777473b6894ec29a4cafe92d58829dcb876d9be72aef232b3abbc88eceS3VersionKeyC3F65FED:
    Type: String
    Description: S3 key for asset version
      "a25fa2777473b6894ec29a4cafe92d58829dcb876d9be72aef232b3abbc88ece"
  AssetParametersa25fa2777473b6894ec29a4cafe92d58829dcb876d9be72aef232b3abbc88eceArtifactHashF9E29BD1:
    Type: String
    Description: Artifact hash for asset
      "a25fa2777473b6894ec29a4cafe92d58829dcb876d9be72aef232b3abbc88ece"
  AssetParameters2387e2a5aac8a82d8f3b728ab91d58b1153f4c7e84bc90dbb0de6d445cd1c663S3Bucket55C0232E:
    Type: String
    Description: S3 bucket for asset
      "2387e2a5aac8a82d8f3b728ab91d58b1153f4c7e84bc90dbb0de6d445cd1c663"
  AssetParameters2387e2a5aac8a82d8f3b728ab91d58b1153f4c7e84bc90dbb0de6d445cd1c663S3VersionKey156B584D:
    Type: String
    Description: S3 key for asset version
      "2387e2a5aac8a82d8f3b728ab91d58b1153f4c7e84bc90dbb0de6d445cd1c663"
  AssetParameters2387e2a5aac8a82d8f3b728ab91d58b1153f4c7e84bc90dbb0de6d445cd1c663ArtifactHash359D7BA7:
    Type: String
    Description: Artifact hash for asset
      "2387e2a5aac8a82d8f3b728ab91d58b1153f4c7e84bc90dbb0de6d445cd1c663"
  AssetParametersab7165ea861865a93ca2649ba71de4c5b4fc6a6633b7e02789f72549b8465746S3Bucket81575F72:
    Type: String
    Description: S3 bucket for asset
      "ab7165ea861865a93ca2649ba71de4c5b4fc6a6633b7e02789f72549b8465746"
  AssetParametersab7165ea861865a93ca2649ba71de4c5b4fc6a6633b7e02789f72549b8465746S3VersionKey49943C8A:
    Type: String
    Description: S3 key for asset version
      "ab7165ea861865a93ca2649ba71de4c5b4fc6a6633b7e02789f72549b8465746"
  AssetParametersab7165ea861865a93ca2649ba71de4c5b4fc6a6633b7e02789f72549b8465746ArtifactHashEEC36421:
    Type: String
    Description: Artifact hash for asset
      "ab7165ea861865a93ca2649ba71de4c5b4fc6a6633b7e02789f72549b8465746"
  AssetParameterse9882ab123687399f934da0d45effe675ecc8ce13b40cb946f3e1d6141fe8d68S3BucketAEADE8C7:
    Type: String
    Description: S3 bucket for asset
      "e9882ab123687399f934da0d45effe675ecc8ce13b40cb946f3e1d6141fe8d68"
  AssetParameterse9882ab123687399f934da0d45effe675ecc8ce13b40cb946f3e1d6141fe8d68S3VersionKeyE415415F:
    Type: String
    Description: S3 key for asset version
      "e9882ab123687399f934da0d45effe675ecc8ce13b40cb946f3e1d6141fe8d68"
  AssetParameterse9882ab123687399f934da0d45effe675ecc8ce13b40cb946f3e1d6141fe8d68ArtifactHashD9A515C3:
    Type: String
    Description: Artifact hash for asset
      "e9882ab123687399f934da0d45effe675ecc8ce13b40cb946f3e1d6141fe8d68"
  AssetParametersc24b999656e4fe6c609c31bae56a1cf4717a405619c3aa6ba1bc686b8c2c86cfS3Bucket55EFA30C:
    Type: String
    Description: S3 bucket for asset
      "c24b999656e4fe6c609c31bae56a1cf4717a405619c3aa6ba1bc686b8c2c86cf"
  AssetParametersc24b999656e4fe6c609c31bae56a1cf4717a405619c3aa6ba1bc686b8c2c86cfS3VersionKey60329B70:
    Type: String
    Description: S3 key for asset version
      "c24b999656e4fe6c609c31bae56a1cf4717a405619c3aa6ba1bc686b8c2c86cf"
  AssetParametersc24b999656e4fe6c609c31bae56a1cf4717a405619c3aa6ba1bc686b8c2c86cfArtifactHash85F58E48:
    Type: String
    Description: Artifact hash for asset
      "c24b999656e4fe6c609c31bae56a1cf4717a405619c3aa6ba1bc686b8c2c86cf"
  AssetParameters1feee2e2bb756ae6aeb10a87fe5e5b79120754f52b1528eb46d95f5b35f97591S3Bucket5E5ABF3D:
    Type: String
    Description: S3 bucket for asset
      "1feee2e2bb756ae6aeb10a87fe5e5b79120754f52b1528eb46d95f5b35f97591"
  AssetParameters1feee2e2bb756ae6aeb10a87fe5e5b79120754f52b1528eb46d95f5b35f97591S3VersionKeyA4AD8D03:
    Type: String
    Description: S3 key for asset version
      "1feee2e2bb756ae6aeb10a87fe5e5b79120754f52b1528eb46d95f5b35f97591"
  AssetParameters1feee2e2bb756ae6aeb10a87fe5e5b79120754f52b1528eb46d95f5b35f97591ArtifactHash4F5F19A2:
    Type: String
    Description: Artifact hash for asset
      "1feee2e2bb756ae6aeb10a87fe5e5b79120754f52b1528eb46d95f5b35f97591"
  AssetParametersd5594c96e8d8bc8ce1cd238fb011bd3e1a5c69dada29b4366e17e735f7617fa3S3Bucket5045DB1E:
    Type: String
    Description: S3 bucket for asset
      "d5594c96e8d8bc8ce1cd238fb011bd3e1a5c69dada29b4366e17e735f7617fa3"
  AssetParametersd5594c96e8d8bc8ce1cd238fb011bd3e1a5c69dada29b4366e17e735f7617fa3S3VersionKey048C2E0F:
    Type: String
    Description: S3 key for asset version
      "d5594c96e8d8bc8ce1cd238fb011bd3e1a5c69dada29b4366e17e735f7617fa3"
  AssetParametersd5594c96e8d8bc8ce1cd238fb011bd3e1a5c69dada29b4366e17e735f7617fa3ArtifactHash14563C69:
    Type: String
    Description: Artifact hash for asset
      "d5594c96e8d8bc8ce1cd238fb011bd3e1a5c69dada29b4366e17e735f7617fa3"

`;<|MERGE_RESOLUTION|>--- conflicted
+++ resolved
@@ -1990,7 +1990,7 @@
     DependsOn:
       - ConstructHubOrchestrationRoleDefaultPolicyEACD181F
       - ConstructHubOrchestrationRoleF4CF6987
-<<<<<<< HEAD
+      - ConstructHubVPCIGW935F4C28
   ConstructHubOrchestrationOrchestrationFailed5AF50838:
     Type: AWS::CloudWatch::Alarm
     Properties:
@@ -2019,9 +2019,6 @@
       Period: 300
       Statistic: Sum
       Threshold: 1
-=======
-      - ConstructHubVPCIGW935F4C28
->>>>>>> 6e99a2d3
   ConstructHubOrchestrationRedriveServiceRoleB84EFF33:
     Type: AWS::IAM::Role
     Properties:
