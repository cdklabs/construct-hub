--- conflicted
+++ resolved
@@ -74,145 +74,8 @@
             - Ref: ConstructHubDenyListPrunePruneQueueHandlerF7EB599B
             - '",{"label":"p99","stat":"p99"}]],"annotations":{"horizontal":[{"label":"p99
               > 48000 for 3 datapoints within 15
-<<<<<<< HEAD
-              minutes","value":48000,"yAxis":"left"}]},"yAxis":{}}},{"type":"text","width":24,"height":2,"x":0,"y":40,"properties":{"markdown":"#
-              Ingestion Function\\n\\n[button:AWS Lambda
-              Console](https://console.aws.amazon.com/lambda/home?region='
-            - Ref: AWS::Region
-            - "#/functions/"
-            - Ref: ConstructHubIngestion407909CE
-            - ?tab=graph) [button:CloudWatch
-              Logs](https://console.aws.amazon.com/cloudwatch/home?region=
-            - Ref: AWS::Region
-            - "#logEventViewer:group=/aws/lambda/"
-            - Ref: ConstructHubIngestion407909CE
-            - )"}},{"type":"metric","width":6,"height":6,"x":0,"y":42,"properties":{"view":"timeSeries","title":"Invocations/5min","region":"
-            - Ref: AWS::Region
-            - '","metrics":[["AWS/Lambda","Invocations","FunctionName","'
-            - Ref: ConstructHubIngestion407909CE
-            - '",{"stat":"Sum"}]],"yAxis":{}}},{"type":"metric","width":6,"height":6,"x":6,"y":42,"properties":{"view":"timeSeries","title":"Errors/5min","region":"'
-            - Ref: AWS::Region
-            - '","metrics":[["AWS/Lambda","Errors","FunctionName","'
-            - Ref: ConstructHubIngestion407909CE
-            - '",{"stat":"Sum"}]],"annotations":{"horizontal":[{"label":"Errors
-              > 0 for 3 datapoints within 15
-              minutes","value":0,"yAxis":"left"}]},"yAxis":{}}},{"type":"metric","width":6,"height":6,"x":12,"y":42,"properties":{"view":"timeSeries","title":"Throttles/5min","region":"'
-            - Ref: AWS::Region
-            - '","metrics":[["AWS/Lambda","Throttles","FunctionName","'
-            - Ref: ConstructHubIngestion407909CE
-            - '",{"stat":"Sum"}]],"annotations":{"horizontal":[{"label":"Throttles
-              > 0 for 3 datapoints within 15
-              minutes","value":0,"yAxis":"left"}]},"yAxis":{}}},{"type":"metric","width":6,"height":6,"x":18,"y":42,"properties":{"view":"timeSeries","title":"Duration/5min","region":"'
-            - Ref: AWS::Region
-            - '","metrics":[["AWS/Lambda","Duration","FunctionName","'
-            - Ref: ConstructHubIngestion407909CE
-            - '",{"label":"p99","stat":"p99"}]],"annotations":{"horizontal":[{"label":"p99
-              > 720000 for 3 datapoints within 15
-              minutes","value":720000,"yAxis":"left"}]},"yAxis":{}}},{"type":"text","width":24,"height":2,"x":0,"y":48,"properties":{"markdown":"#
-              Discovery npmjs.com follower\\n\\n[button:AWS Lambda
-              Console](https://console.aws.amazon.com/lambda/home?region='
-            - Ref: AWS::Region
-            - "#/functions/"
-            - Ref: ConstructHubDiscoveryD6EEC2B8
-            - ?tab=graph) [button:CloudWatch
-              Logs](https://console.aws.amazon.com/cloudwatch/home?region=
-            - Ref: AWS::Region
-            - "#logEventViewer:group=/aws/lambda/"
-            - Ref: ConstructHubDiscoveryD6EEC2B8
-            - )"}},{"type":"metric","width":6,"height":6,"x":0,"y":50,"properties":{"view":"timeSeries","title":"Invocations/5min","region":"
-            - Ref: AWS::Region
-            - '","metrics":[["AWS/Lambda","Invocations","FunctionName","'
-            - Ref: ConstructHubDiscoveryD6EEC2B8
-            - '",{"stat":"Sum"}]],"yAxis":{}}},{"type":"metric","width":6,"height":6,"x":6,"y":50,"properties":{"view":"timeSeries","title":"Errors/5min","region":"'
-            - Ref: AWS::Region
-            - '","metrics":[["AWS/Lambda","Errors","FunctionName","'
-            - Ref: ConstructHubDiscoveryD6EEC2B8
-            - '",{"stat":"Sum"}]],"annotations":{"horizontal":[{"label":"Errors
-              > 0 for 3 datapoints within 15
-              minutes","value":0,"yAxis":"left"}]},"yAxis":{}}},{"type":"metric","width":6,"height":6,"x":12,"y":50,"properties":{"view":"timeSeries","title":"Throttles/5min","region":"'
-            - Ref: AWS::Region
-            - '","metrics":[["AWS/Lambda","Throttles","FunctionName","'
-            - Ref: ConstructHubDiscoveryD6EEC2B8
-            - '",{"stat":"Sum"}]],"annotations":{"horizontal":[{"label":"Throttles
-              > 0 for 3 datapoints within 15
-              minutes","value":0,"yAxis":"left"}]},"yAxis":{}}},{"type":"metric","width":6,"height":6,"x":18,"y":50,"properties":{"view":"timeSeries","title":"Duration/5min","region":"'
-            - Ref: AWS::Region
-            - '","metrics":[["AWS/Lambda","Duration","FunctionName","'
-            - Ref: ConstructHubDiscoveryD6EEC2B8
-            - '",{"label":"p99","stat":"p99"}]],"annotations":{"horizontal":[{"label":"p99
-              > 720000 for 3 datapoints within 15
-              minutes","value":720000,"yAxis":"left"}]},"yAxis":{}}},{"type":"text","width":24,"height":2,"x":0,"y":56,"properties":{"markdown":"#
-              Discovery stager\\n\\n[button:AWS Lambda
-              Console](https://console.aws.amazon.com/lambda/home?region='
-            - Ref: AWS::Region
-            - "#/functions/"
-            - Ref: ConstructHubDiscoveryStage94229002
-            - ?tab=graph) [button:CloudWatch
-              Logs](https://console.aws.amazon.com/cloudwatch/home?region=
-            - Ref: AWS::Region
-            - "#logEventViewer:group=/aws/lambda/"
-            - Ref: ConstructHubDiscoveryStage94229002
-            - )"}},{"type":"metric","width":6,"height":6,"x":0,"y":58,"properties":{"view":"timeSeries","title":"Invocations/5min","region":"
-            - Ref: AWS::Region
-            - '","metrics":[["AWS/Lambda","Invocations","FunctionName","'
-            - Ref: ConstructHubDiscoveryStage94229002
-            - '",{"stat":"Sum"}]],"yAxis":{}}},{"type":"metric","width":6,"height":6,"x":6,"y":58,"properties":{"view":"timeSeries","title":"Errors/5min","region":"'
-            - Ref: AWS::Region
-            - '","metrics":[["AWS/Lambda","Errors","FunctionName","'
-            - Ref: ConstructHubDiscoveryStage94229002
-            - '",{"stat":"Sum"}]],"annotations":{"horizontal":[{"label":"Errors
-              > 0 for 3 datapoints within 15
-              minutes","value":0,"yAxis":"left"}]},"yAxis":{}}},{"type":"metric","width":6,"height":6,"x":12,"y":58,"properties":{"view":"timeSeries","title":"Throttles/5min","region":"'
-            - Ref: AWS::Region
-            - '","metrics":[["AWS/Lambda","Throttles","FunctionName","'
-            - Ref: ConstructHubDiscoveryStage94229002
-            - '",{"stat":"Sum"}]],"annotations":{"horizontal":[{"label":"Throttles
-              > 0 for 3 datapoints within 15
-              minutes","value":0,"yAxis":"left"}]},"yAxis":{}}},{"type":"metric","width":6,"height":6,"x":18,"y":58,"properties":{"view":"timeSeries","title":"Duration/5min","region":"'
-            - Ref: AWS::Region
-            - '","metrics":[["AWS/Lambda","Duration","FunctionName","'
-            - Ref: ConstructHubDiscoveryStage94229002
-            - '",{"label":"p99","stat":"p99"}]],"annotations":{"horizontal":[{"label":"p99
-              > 720000 for 3 datapoints within 15
-              minutes","value":720000,"yAxis":"left"}]},"yAxis":{}}},{"type":"text","width":24,"height":2,"x":0,"y":64,"properties":{"markdown":"#
-              Inventory Canary\\n\\n[button:AWS Lambda
-              Console](https://console.aws.amazon.com/lambda/home?region='
-            - Ref: AWS::Region
-            - "#/functions/"
-            - Ref: ConstructHubInventoryCanary63D899BC
-            - ?tab=graph) [button:CloudWatch
-              Logs](https://console.aws.amazon.com/cloudwatch/home?region=
-            - Ref: AWS::Region
-            - "#logEventViewer:group=/aws/lambda/"
-            - Ref: ConstructHubInventoryCanary63D899BC
-            - )"}},{"type":"metric","width":6,"height":6,"x":0,"y":66,"properties":{"view":"timeSeries","title":"Invocations/5min","region":"
-            - Ref: AWS::Region
-            - '","metrics":[["AWS/Lambda","Invocations","FunctionName","'
-            - Ref: ConstructHubInventoryCanary63D899BC
-            - '",{"stat":"Sum"}]],"yAxis":{}}},{"type":"metric","width":6,"height":6,"x":6,"y":66,"properties":{"view":"timeSeries","title":"Errors/5min","region":"'
-            - Ref: AWS::Region
-            - '","metrics":[["AWS/Lambda","Errors","FunctionName","'
-            - Ref: ConstructHubInventoryCanary63D899BC
-            - '",{"stat":"Sum"}]],"annotations":{"horizontal":[{"label":"Errors
-              > 0 for 3 datapoints within 15
-              minutes","value":0,"yAxis":"left"}]},"yAxis":{}}},{"type":"metric","width":6,"height":6,"x":12,"y":66,"properties":{"view":"timeSeries","title":"Throttles/5min","region":"'
-            - Ref: AWS::Region
-            - '","metrics":[["AWS/Lambda","Throttles","FunctionName","'
-            - Ref: ConstructHubInventoryCanary63D899BC
-            - '",{"stat":"Sum"}]],"annotations":{"horizontal":[{"label":"Throttles
-              > 0 for 3 datapoints within 15
-              minutes","value":0,"yAxis":"left"}]},"yAxis":{}}},{"type":"metric","width":6,"height":6,"x":18,"y":66,"properties":{"view":"timeSeries","title":"Duration/5min","region":"'
-            - Ref: AWS::Region
-            - '","metrics":[["AWS/Lambda","Duration","FunctionName","'
-            - Ref: ConstructHubInventoryCanary63D899BC
-            - '",{"label":"p99","stat":"p99"}]],"annotations":{"horizontal":[{"label":"p99
-              > 240000 for 3 datapoints within 15
-              minutes","value":240000,"yAxis":"left"}]},"yAxis":{}}}]}'
-  ConstructHubMonitoringWatchfuldevConstructHubOrchestrationCatalogBuilder5F503FCDErrorsAlarmBBEF0CFC:
-=======
               minutes","value":48000,"yAxis":"left"}]},"yAxis":{}}}]}'
   ConstructHubMonitoringWatchfuldevConstructHubDenyListPrunePruneHandler8F0BBF5EErrorsAlarm615741A8:
->>>>>>> 8099e44d
     Type: AWS::CloudWatch::Alarm
     Properties:
       ComparisonOperator: GreaterThanThreshold
@@ -323,390 +186,6 @@
   ConstructHubMonitoringHighSeverityDashboard8761DBAC:
     Type: AWS::CloudWatch::Dashboard
     Properties:
-<<<<<<< HEAD
-      ComparisonOperator: GreaterThanThreshold
-      EvaluationPeriods: 3
-      AlarmActions: []
-      AlarmDescription: Over 0 errors per minute
-      Dimensions:
-        - Name: FunctionName
-          Value:
-            Ref: ConstructHubOrchestrationDocGentypescriptF9C30384
-      MetricName: Errors
-      Namespace: AWS/Lambda
-      Period: 300
-      Statistic: Sum
-      Threshold: 0
-  ConstructHubMonitoringWatchfuldevConstructHubOrchestrationDocGentypescript2264926AThrottlesAlarmE0439796:
-    Type: AWS::CloudWatch::Alarm
-    Properties:
-      ComparisonOperator: GreaterThanThreshold
-      EvaluationPeriods: 3
-      AlarmActions: []
-      AlarmDescription: Over 0 throttles per minute
-      Dimensions:
-        - Name: FunctionName
-          Value:
-            Ref: ConstructHubOrchestrationDocGentypescriptF9C30384
-      MetricName: Throttles
-      Namespace: AWS/Lambda
-      Period: 300
-      Statistic: Sum
-      Threshold: 0
-  ConstructHubMonitoringWatchfuldevConstructHubOrchestrationDocGentypescript2264926ADurationAlarm09208CEF:
-    Type: AWS::CloudWatch::Alarm
-    Properties:
-      ComparisonOperator: GreaterThanThreshold
-      EvaluationPeriods: 3
-      AlarmActions: []
-      AlarmDescription: p99 latency >= 720s (80%)
-      Metrics:
-        - Id: m1
-          Label: p99
-          MetricStat:
-            Metric:
-              Dimensions:
-                - Name: FunctionName
-                  Value:
-                    Ref: ConstructHubOrchestrationDocGentypescriptF9C30384
-              MetricName: Duration
-              Namespace: AWS/Lambda
-            Period: 300
-            Stat: p99
-          ReturnData: true
-      Threshold: 720000
-  ConstructHubMonitoringWatchfuldevConstructHubDenyListPrunePruneHandler8F0BBF5EErrorsAlarm615741A8:
-    Type: AWS::CloudWatch::Alarm
-    Properties:
-      ComparisonOperator: GreaterThanThreshold
-      EvaluationPeriods: 3
-      AlarmActions: []
-      AlarmDescription: Over 0 errors per minute
-      Dimensions:
-        - Name: FunctionName
-          Value:
-            Ref: ConstructHubDenyListPrunePruneHandler30B33551
-      MetricName: Errors
-      Namespace: AWS/Lambda
-      Period: 300
-      Statistic: Sum
-      Threshold: 0
-  ConstructHubMonitoringWatchfuldevConstructHubDenyListPrunePruneHandler8F0BBF5EThrottlesAlarm310F7D39:
-    Type: AWS::CloudWatch::Alarm
-    Properties:
-      ComparisonOperator: GreaterThanThreshold
-      EvaluationPeriods: 3
-      AlarmActions: []
-      AlarmDescription: Over 0 throttles per minute
-      Dimensions:
-        - Name: FunctionName
-          Value:
-            Ref: ConstructHubDenyListPrunePruneHandler30B33551
-      MetricName: Throttles
-      Namespace: AWS/Lambda
-      Period: 300
-      Statistic: Sum
-      Threshold: 0
-  ConstructHubMonitoringWatchfuldevConstructHubDenyListPrunePruneHandler8F0BBF5EDurationAlarm073AF5CE:
-    Type: AWS::CloudWatch::Alarm
-    Properties:
-      ComparisonOperator: GreaterThanThreshold
-      EvaluationPeriods: 3
-      AlarmActions: []
-      AlarmDescription: p99 latency >= 720s (80%)
-      Metrics:
-        - Id: m1
-          Label: p99
-          MetricStat:
-            Metric:
-              Dimensions:
-                - Name: FunctionName
-                  Value:
-                    Ref: ConstructHubDenyListPrunePruneHandler30B33551
-              MetricName: Duration
-              Namespace: AWS/Lambda
-            Period: 300
-            Stat: p99
-          ReturnData: true
-      Threshold: 720000
-  ConstructHubMonitoringWatchfuldevConstructHubDenyListPrunePruneQueueHandlerB847E57CErrorsAlarmCAA191E1:
-    Type: AWS::CloudWatch::Alarm
-    Properties:
-      ComparisonOperator: GreaterThanThreshold
-      EvaluationPeriods: 3
-      AlarmActions: []
-      AlarmDescription: Over 0 errors per minute
-      Dimensions:
-        - Name: FunctionName
-          Value:
-            Ref: ConstructHubDenyListPrunePruneQueueHandlerF7EB599B
-      MetricName: Errors
-      Namespace: AWS/Lambda
-      Period: 300
-      Statistic: Sum
-      Threshold: 0
-  ConstructHubMonitoringWatchfuldevConstructHubDenyListPrunePruneQueueHandlerB847E57CThrottlesAlarm19D4ADCD:
-    Type: AWS::CloudWatch::Alarm
-    Properties:
-      ComparisonOperator: GreaterThanThreshold
-      EvaluationPeriods: 3
-      AlarmActions: []
-      AlarmDescription: Over 0 throttles per minute
-      Dimensions:
-        - Name: FunctionName
-          Value:
-            Ref: ConstructHubDenyListPrunePruneQueueHandlerF7EB599B
-      MetricName: Throttles
-      Namespace: AWS/Lambda
-      Period: 300
-      Statistic: Sum
-      Threshold: 0
-  ConstructHubMonitoringWatchfuldevConstructHubDenyListPrunePruneQueueHandlerB847E57CDurationAlarm09AF9418:
-    Type: AWS::CloudWatch::Alarm
-    Properties:
-      ComparisonOperator: GreaterThanThreshold
-      EvaluationPeriods: 3
-      AlarmActions: []
-      AlarmDescription: p99 latency >= 48s (80%)
-      Metrics:
-        - Id: m1
-          Label: p99
-          MetricStat:
-            Metric:
-              Dimensions:
-                - Name: FunctionName
-                  Value:
-                    Ref: ConstructHubDenyListPrunePruneQueueHandlerF7EB599B
-              MetricName: Duration
-              Namespace: AWS/Lambda
-            Period: 300
-            Stat: p99
-          ReturnData: true
-      Threshold: 48000
-  ConstructHubMonitoringWatchfuldevConstructHubIngestion6BEB6ABAErrorsAlarmBE537614:
-    Type: AWS::CloudWatch::Alarm
-    Properties:
-      ComparisonOperator: GreaterThanThreshold
-      EvaluationPeriods: 3
-      AlarmActions: []
-      AlarmDescription: Over 0 errors per minute
-      Dimensions:
-        - Name: FunctionName
-          Value:
-            Ref: ConstructHubIngestion407909CE
-      MetricName: Errors
-      Namespace: AWS/Lambda
-      Period: 300
-      Statistic: Sum
-      Threshold: 0
-  ConstructHubMonitoringWatchfuldevConstructHubIngestion6BEB6ABAThrottlesAlarm76839343:
-    Type: AWS::CloudWatch::Alarm
-    Properties:
-      ComparisonOperator: GreaterThanThreshold
-      EvaluationPeriods: 3
-      AlarmActions: []
-      AlarmDescription: Over 0 throttles per minute
-      Dimensions:
-        - Name: FunctionName
-          Value:
-            Ref: ConstructHubIngestion407909CE
-      MetricName: Throttles
-      Namespace: AWS/Lambda
-      Period: 300
-      Statistic: Sum
-      Threshold: 0
-  ConstructHubMonitoringWatchfuldevConstructHubIngestion6BEB6ABADurationAlarm23308F3B:
-    Type: AWS::CloudWatch::Alarm
-    Properties:
-      ComparisonOperator: GreaterThanThreshold
-      EvaluationPeriods: 3
-      AlarmActions: []
-      AlarmDescription: p99 latency >= 720s (80%)
-      Metrics:
-        - Id: m1
-          Label: p99
-          MetricStat:
-            Metric:
-              Dimensions:
-                - Name: FunctionName
-                  Value:
-                    Ref: ConstructHubIngestion407909CE
-              MetricName: Duration
-              Namespace: AWS/Lambda
-            Period: 300
-            Stat: p99
-          ReturnData: true
-      Threshold: 720000
-  ConstructHubMonitoringWatchfuldevConstructHubDiscovery67F2A541ErrorsAlarm1D897383:
-    Type: AWS::CloudWatch::Alarm
-    Properties:
-      ComparisonOperator: GreaterThanThreshold
-      EvaluationPeriods: 3
-      AlarmActions: []
-      AlarmDescription: Over 0 errors per minute
-      Dimensions:
-        - Name: FunctionName
-          Value:
-            Ref: ConstructHubDiscoveryD6EEC2B8
-      MetricName: Errors
-      Namespace: AWS/Lambda
-      Period: 300
-      Statistic: Sum
-      Threshold: 0
-  ConstructHubMonitoringWatchfuldevConstructHubDiscovery67F2A541ThrottlesAlarmFB98FA43:
-    Type: AWS::CloudWatch::Alarm
-    Properties:
-      ComparisonOperator: GreaterThanThreshold
-      EvaluationPeriods: 3
-      AlarmActions: []
-      AlarmDescription: Over 0 throttles per minute
-      Dimensions:
-        - Name: FunctionName
-          Value:
-            Ref: ConstructHubDiscoveryD6EEC2B8
-      MetricName: Throttles
-      Namespace: AWS/Lambda
-      Period: 300
-      Statistic: Sum
-      Threshold: 0
-  ConstructHubMonitoringWatchfuldevConstructHubDiscovery67F2A541DurationAlarmCFA098E6:
-    Type: AWS::CloudWatch::Alarm
-    Properties:
-      ComparisonOperator: GreaterThanThreshold
-      EvaluationPeriods: 3
-      AlarmActions: []
-      AlarmDescription: p99 latency >= 720s (80%)
-      Metrics:
-        - Id: m1
-          Label: p99
-          MetricStat:
-            Metric:
-              Dimensions:
-                - Name: FunctionName
-                  Value:
-                    Ref: ConstructHubDiscoveryD6EEC2B8
-              MetricName: Duration
-              Namespace: AWS/Lambda
-            Period: 300
-            Stat: p99
-          ReturnData: true
-      Threshold: 720000
-  ConstructHubMonitoringWatchfuldevConstructHubDiscoveryStage9454C8E3ErrorsAlarmFCA314B2:
-    Type: AWS::CloudWatch::Alarm
-    Properties:
-      ComparisonOperator: GreaterThanThreshold
-      EvaluationPeriods: 3
-      AlarmActions: []
-      AlarmDescription: Over 0 errors per minute
-      Dimensions:
-        - Name: FunctionName
-          Value:
-            Ref: ConstructHubDiscoveryStage94229002
-      MetricName: Errors
-      Namespace: AWS/Lambda
-      Period: 300
-      Statistic: Sum
-      Threshold: 0
-  ConstructHubMonitoringWatchfuldevConstructHubDiscoveryStage9454C8E3ThrottlesAlarmAB9558F9:
-    Type: AWS::CloudWatch::Alarm
-    Properties:
-      ComparisonOperator: GreaterThanThreshold
-      EvaluationPeriods: 3
-      AlarmActions: []
-      AlarmDescription: Over 0 throttles per minute
-      Dimensions:
-        - Name: FunctionName
-          Value:
-            Ref: ConstructHubDiscoveryStage94229002
-      MetricName: Throttles
-      Namespace: AWS/Lambda
-      Period: 300
-      Statistic: Sum
-      Threshold: 0
-  ConstructHubMonitoringWatchfuldevConstructHubDiscoveryStage9454C8E3DurationAlarm6C3286D2:
-    Type: AWS::CloudWatch::Alarm
-    Properties:
-      ComparisonOperator: GreaterThanThreshold
-      EvaluationPeriods: 3
-      AlarmActions: []
-      AlarmDescription: p99 latency >= 720s (80%)
-      Metrics:
-        - Id: m1
-          Label: p99
-          MetricStat:
-            Metric:
-              Dimensions:
-                - Name: FunctionName
-                  Value:
-                    Ref: ConstructHubDiscoveryStage94229002
-              MetricName: Duration
-              Namespace: AWS/Lambda
-            Period: 300
-            Stat: p99
-          ReturnData: true
-      Threshold: 720000
-  ConstructHubMonitoringWatchfuldevConstructHubInventoryCanaryEF8B6D02ErrorsAlarm44090DCB:
-    Type: AWS::CloudWatch::Alarm
-    Properties:
-      ComparisonOperator: GreaterThanThreshold
-      EvaluationPeriods: 3
-      AlarmActions: []
-      AlarmDescription: Over 0 errors per minute
-      Dimensions:
-        - Name: FunctionName
-          Value:
-            Ref: ConstructHubInventoryCanary63D899BC
-      MetricName: Errors
-      Namespace: AWS/Lambda
-      Period: 300
-      Statistic: Sum
-      Threshold: 0
-  ConstructHubMonitoringWatchfuldevConstructHubInventoryCanaryEF8B6D02ThrottlesAlarm84FBEA9A:
-    Type: AWS::CloudWatch::Alarm
-    Properties:
-      ComparisonOperator: GreaterThanThreshold
-      EvaluationPeriods: 3
-      AlarmActions: []
-      AlarmDescription: Over 0 throttles per minute
-      Dimensions:
-        - Name: FunctionName
-          Value:
-            Ref: ConstructHubInventoryCanary63D899BC
-      MetricName: Throttles
-      Namespace: AWS/Lambda
-      Period: 300
-      Statistic: Sum
-      Threshold: 0
-  ConstructHubMonitoringWatchfuldevConstructHubInventoryCanaryEF8B6D02DurationAlarmD1E8B8E6:
-    Type: AWS::CloudWatch::Alarm
-    Properties:
-      ComparisonOperator: GreaterThanThreshold
-      EvaluationPeriods: 3
-      AlarmActions: []
-      AlarmDescription: p99 latency >= 240s (80%)
-      Metrics:
-        - Id: m1
-          Label: p99
-          MetricStat:
-            Metric:
-              Dimensions:
-                - Name: FunctionName
-                  Value:
-                    Ref: ConstructHubInventoryCanary63D899BC
-              MetricName: Duration
-              Namespace: AWS/Lambda
-            Period: 300
-            Stat: p99
-          ReturnData: true
-      Threshold: 240000
-  ConstructHubMonitoringHighSeverityDashboard8761DBAC:
-    Type: AWS::CloudWatch::Dashboard
-    Properties:
-      DashboardBody:
-        Fn::Join:
-          - ""
-          - - '{"widgets":[{"type":"metric","width":24,"height":6,"x":0,"y":0,"properties":{"view":"timeSeries","title":"Home
-=======
       DashboardBody:
         Fn::Join:
           - ""
@@ -767,7 +246,6 @@
                 - ConstructHubInventoryCanaryFailures5BDA8051
                 - Arn
             - '"]},"yAxis":{}}},{"type":"metric","width":24,"height":6,"x":0,"y":48,"properties":{"view":"timeSeries","title":"Home
->>>>>>> 8099e44d
               Page Canary","region":"'
             - Ref: AWS::Region
             - '","annotations":{"alarms":["'
@@ -3031,7 +2509,7 @@
               Infos":{"Type":"Pass","ResultPath":"$.$TaskExecution","InputPath":"$$.Execution","Parameters":{"Id.$":"$.Id","Name.$":"$.Name","RoleArn.$":"$.RoleArn","StartTime.$":"$.StartTime"},"Next":"DocGen"},"DocGen":{"Type":"Parallel","ResultPath":"$.DocGen","Next":"Any
               Success?","Branches":[{"StartAt":"Generate python
               docs","States":{"Generate python
-              docs":{"End":true,"Retry":[{"ErrorEquals":["Lambda.ServiceException","Lambda.AWSLambdaException","Lambda.SdkClientException"],"IntervalSeconds":2,"MaxAttempts":6,"BackoffRate":2},{"ErrorEquals":["States.ALL"],"IntervalSeconds":30}],"Catch":[{"ErrorEquals":["States.ALL"],"Next":"Failed
+              docs":{"End":true,"Retry":[{"ErrorEquals":["Lambda.ServiceException","Lambda.AWSLambdaException","Lambda.SdkClientException"],"IntervalSeconds":2,"MaxAttempts":6,"BackoffRate":2},{"ErrorEquals":["Lambda.TooManyRequestsException"],"IntervalSeconds":30,"MaxAttempts":5}],"Catch":[{"ErrorEquals":["States.ALL"],"Next":"Failed
               python"}],"Type":"Task","OutputPath":"$.result","ResultSelector":{"result":{"language":{"lang":"python"},"success.$":"$.Payload"}},"Resource":"arn:'
             - Ref: AWS::Partition
             - :states:::lambda:invoke","Parameters":{"FunctionName":"
@@ -3041,7 +2519,7 @@
             - '","Payload.$":"$"}},"Failed
               python":{"Type":"Pass","Parameters":{"error.$":"States.StringToJson($.Cause)","language":{"lang":"python"}},"End":true}}},{"StartAt":"Generate
               typescript docs","States":{"Generate typescript
-              docs":{"End":true,"Retry":[{"ErrorEquals":["Lambda.ServiceException","Lambda.AWSLambdaException","Lambda.SdkClientException"],"IntervalSeconds":2,"MaxAttempts":6,"BackoffRate":2},{"ErrorEquals":["States.ALL"],"IntervalSeconds":30}],"Catch":[{"ErrorEquals":["States.ALL"],"Next":"Failed
+              docs":{"End":true,"Retry":[{"ErrorEquals":["Lambda.ServiceException","Lambda.AWSLambdaException","Lambda.SdkClientException"],"IntervalSeconds":2,"MaxAttempts":6,"BackoffRate":2},{"ErrorEquals":["Lambda.TooManyRequestsException"],"IntervalSeconds":30,"MaxAttempts":5}],"Catch":[{"ErrorEquals":["States.ALL"],"Next":"Failed
               typescript"}],"Type":"Task","OutputPath":"$.result","ResultSelector":{"result":{"language":{"lang":"typescript"},"success.$":"$.Payload"}},"Resource":"arn:'
             - Ref: AWS::Partition
             - :states:::lambda:invoke","Parameters":{"FunctionName":"
@@ -3863,19 +3341,15 @@
     Properties:
       ComparisonOperator: GreaterThanOrEqualToThreshold
       EvaluationPeriods: 1
-<<<<<<< HEAD
-      AlarmDescription: The npm catalog follower function failed to run
-=======
       AlarmDescription:
         Fn::Join:
           - ""
           - - |-
-              The discovery function (on npmjs.com) failed to run
+              The discovery/follow function (on npmjs.com) failed to run
 
               Direct link to Lambda function: /lambda/home#/functions/
             - Ref: ConstructHubDiscoveryD6EEC2B8
       AlarmName: dev/ConstructHub/Discovery/Errors
->>>>>>> 8099e44d
       Dimensions:
         - Name: FunctionName
           Value:
@@ -3890,19 +3364,17 @@
     Properties:
       ComparisonOperator: LessThanThreshold
       EvaluationPeriods: 1
-<<<<<<< HEAD
-      AlarmDescription: The npm catalog follower function is not running as scheduled
-=======
       AlarmDescription:
         Fn::Join:
           - ""
-          - - |-
-              The discovery function (on npmjs.com) is not running as scheduled
+          - - >-
+              The discovery/follow function (on npmjs.com) is not running as
+              scheduled
+
 
               Direct link to Lambda function: /lambda/home#/functions/
             - Ref: ConstructHubDiscoveryD6EEC2B8
       AlarmName: dev/ConstructHub/Discovery/NotRunning
->>>>>>> 8099e44d
       Dimensions:
         - Name: FunctionName
           Value:
