// Jest Snapshot v1, https://goo.gl/fbAQLP

exports[`golden snapshot 1`] = `
Resources:
  ConstructHubMonitoringWatchfulDashboardB8493D55:
    Type: AWS::CloudWatch::Dashboard
    Properties:
      DashboardBody:
        Fn::Join:
          - ""
          - - '{"widgets":[{"type":"text","width":24,"height":2,"x":0,"y":0,"properties":{"markdown":"#
              Catalog Builder Function\\n\\n[button:AWS Lambda
              Console](https://console.aws.amazon.com/lambda/home?region='
            - Ref: AWS::Region
            - "#/functions/"
            - Ref: ConstructHubOrchestrationCatalogBuilder7C964951
            - ?tab=graph) [button:CloudWatch
              Logs](https://console.aws.amazon.com/cloudwatch/home?region=
            - Ref: AWS::Region
            - "#logEventViewer:group=/aws/lambda/"
            - Ref: ConstructHubOrchestrationCatalogBuilder7C964951
            - )"}},{"type":"metric","width":6,"height":6,"x":0,"y":2,"properties":{"view":"timeSeries","title":"Invocations/5min","region":"
            - Ref: AWS::Region
            - '","metrics":[["AWS/Lambda","Invocations","FunctionName","'
            - Ref: ConstructHubOrchestrationCatalogBuilder7C964951
            - '",{"stat":"Sum"}]],"yAxis":{}}},{"type":"metric","width":6,"height":6,"x":6,"y":2,"properties":{"view":"timeSeries","title":"Errors/5min","region":"'
            - Ref: AWS::Region
            - '","metrics":[["AWS/Lambda","Errors","FunctionName","'
            - Ref: ConstructHubOrchestrationCatalogBuilder7C964951
            - '",{"stat":"Sum"}]],"annotations":{"horizontal":[{"label":"Errors
              > 0 for 3 datapoints within 15
              minutes","value":0,"yAxis":"left"}]},"yAxis":{}}},{"type":"metric","width":6,"height":6,"x":12,"y":2,"properties":{"view":"timeSeries","title":"Throttles/5min","region":"'
            - Ref: AWS::Region
            - '","metrics":[["AWS/Lambda","Throttles","FunctionName","'
            - Ref: ConstructHubOrchestrationCatalogBuilder7C964951
            - '",{"stat":"Sum"}]],"annotations":{"horizontal":[{"label":"Throttles
              > 0 for 3 datapoints within 15
              minutes","value":0,"yAxis":"left"}]},"yAxis":{}}},{"type":"metric","width":6,"height":6,"x":18,"y":2,"properties":{"view":"timeSeries","title":"Duration/5min","region":"'
            - Ref: AWS::Region
            - '","metrics":[["AWS/Lambda","Duration","FunctionName","'
            - Ref: ConstructHubOrchestrationCatalogBuilder7C964951
            - '",{"label":"p99","stat":"p99"}]],"annotations":{"horizontal":[{"label":"p99
              > 720000 for 3 datapoints within 15
              minutes","value":720000,"yAxis":"left"}]},"yAxis":{}}},{"type":"text","width":24,"height":2,"x":0,"y":8,"properties":{"markdown":"#
              Transliterator Function\\n\\n[button:AWS Lambda
              Console](https://console.aws.amazon.com/lambda/home?region='
            - Ref: AWS::Region
            - "#/functions/"
            - Ref: ConstructHubOrchestrationDocGenpython77179663
            - ?tab=graph) [button:CloudWatch
              Logs](https://console.aws.amazon.com/cloudwatch/home?region=
            - Ref: AWS::Region
            - "#logEventViewer:group=/aws/lambda/"
            - Ref: ConstructHubOrchestrationDocGenpython77179663
            - )"}},{"type":"metric","width":6,"height":6,"x":0,"y":10,"properties":{"view":"timeSeries","title":"Invocations/5min","region":"
            - Ref: AWS::Region
            - '","metrics":[["AWS/Lambda","Invocations","FunctionName","'
            - Ref: ConstructHubOrchestrationDocGenpython77179663
            - '",{"stat":"Sum"}]],"yAxis":{}}},{"type":"metric","width":6,"height":6,"x":6,"y":10,"properties":{"view":"timeSeries","title":"Errors/5min","region":"'
            - Ref: AWS::Region
            - '","metrics":[["AWS/Lambda","Errors","FunctionName","'
            - Ref: ConstructHubOrchestrationDocGenpython77179663
            - '",{"stat":"Sum"}]],"annotations":{"horizontal":[{"label":"Errors
              > 0 for 3 datapoints within 15
              minutes","value":0,"yAxis":"left"}]},"yAxis":{}}},{"type":"metric","width":6,"height":6,"x":12,"y":10,"properties":{"view":"timeSeries","title":"Throttles/5min","region":"'
            - Ref: AWS::Region
            - '","metrics":[["AWS/Lambda","Throttles","FunctionName","'
            - Ref: ConstructHubOrchestrationDocGenpython77179663
            - '",{"stat":"Sum"}]],"annotations":{"horizontal":[{"label":"Throttles
              > 0 for 3 datapoints within 15
              minutes","value":0,"yAxis":"left"}]},"yAxis":{}}},{"type":"metric","width":6,"height":6,"x":18,"y":10,"properties":{"view":"timeSeries","title":"Duration/5min","region":"'
            - Ref: AWS::Region
            - '","metrics":[["AWS/Lambda","Duration","FunctionName","'
            - Ref: ConstructHubOrchestrationDocGenpython77179663
            - '",{"label":"p99","stat":"p99"}]],"annotations":{"horizontal":[{"label":"p99
              > 720000 for 3 datapoints within 15
              minutes","value":720000,"yAxis":"left"}]},"yAxis":{}}},{"type":"text","width":24,"height":2,"x":0,"y":16,"properties":{"markdown":"#
              Transliterator Function\\n\\n[button:AWS Lambda
              Console](https://console.aws.amazon.com/lambda/home?region='
            - Ref: AWS::Region
            - "#/functions/"
            - Ref: ConstructHubOrchestrationDocGentypescriptF9C30384
            - ?tab=graph) [button:CloudWatch
              Logs](https://console.aws.amazon.com/cloudwatch/home?region=
            - Ref: AWS::Region
            - "#logEventViewer:group=/aws/lambda/"
            - Ref: ConstructHubOrchestrationDocGentypescriptF9C30384
            - )"}},{"type":"metric","width":6,"height":6,"x":0,"y":18,"properties":{"view":"timeSeries","title":"Invocations/5min","region":"
            - Ref: AWS::Region
            - '","metrics":[["AWS/Lambda","Invocations","FunctionName","'
            - Ref: ConstructHubOrchestrationDocGentypescriptF9C30384
            - '",{"stat":"Sum"}]],"yAxis":{}}},{"type":"metric","width":6,"height":6,"x":6,"y":18,"properties":{"view":"timeSeries","title":"Errors/5min","region":"'
            - Ref: AWS::Region
            - '","metrics":[["AWS/Lambda","Errors","FunctionName","'
            - Ref: ConstructHubOrchestrationDocGentypescriptF9C30384
            - '",{"stat":"Sum"}]],"annotations":{"horizontal":[{"label":"Errors
              > 0 for 3 datapoints within 15
              minutes","value":0,"yAxis":"left"}]},"yAxis":{}}},{"type":"metric","width":6,"height":6,"x":12,"y":18,"properties":{"view":"timeSeries","title":"Throttles/5min","region":"'
            - Ref: AWS::Region
            - '","metrics":[["AWS/Lambda","Throttles","FunctionName","'
            - Ref: ConstructHubOrchestrationDocGentypescriptF9C30384
            - '",{"stat":"Sum"}]],"annotations":{"horizontal":[{"label":"Throttles
              > 0 for 3 datapoints within 15
              minutes","value":0,"yAxis":"left"}]},"yAxis":{}}},{"type":"metric","width":6,"height":6,"x":18,"y":18,"properties":{"view":"timeSeries","title":"Duration/5min","region":"'
            - Ref: AWS::Region
            - '","metrics":[["AWS/Lambda","Duration","FunctionName","'
            - Ref: ConstructHubOrchestrationDocGentypescriptF9C30384
            - '",{"label":"p99","stat":"p99"}]],"annotations":{"horizontal":[{"label":"p99
              > 720000 for 3 datapoints within 15
              minutes","value":720000,"yAxis":"left"}]},"yAxis":{}}},{"type":"text","width":24,"height":2,"x":0,"y":24,"properties":{"markdown":"#
              Deny List - Prune Function\\n\\n[button:AWS Lambda
              Console](https://console.aws.amazon.com/lambda/home?region='
            - Ref: AWS::Region
            - "#/functions/"
            - Ref: ConstructHubDenyListPrunePruneHandler30B33551
            - ?tab=graph) [button:CloudWatch
              Logs](https://console.aws.amazon.com/cloudwatch/home?region=
            - Ref: AWS::Region
            - "#logEventViewer:group=/aws/lambda/"
            - Ref: ConstructHubDenyListPrunePruneHandler30B33551
            - )"}},{"type":"metric","width":6,"height":6,"x":0,"y":26,"properties":{"view":"timeSeries","title":"Invocations/5min","region":"
            - Ref: AWS::Region
            - '","metrics":[["AWS/Lambda","Invocations","FunctionName","'
            - Ref: ConstructHubDenyListPrunePruneHandler30B33551
            - '",{"stat":"Sum"}]],"yAxis":{}}},{"type":"metric","width":6,"height":6,"x":6,"y":26,"properties":{"view":"timeSeries","title":"Errors/5min","region":"'
            - Ref: AWS::Region
            - '","metrics":[["AWS/Lambda","Errors","FunctionName","'
            - Ref: ConstructHubDenyListPrunePruneHandler30B33551
            - '",{"stat":"Sum"}]],"annotations":{"horizontal":[{"label":"Errors
              > 0 for 3 datapoints within 15
              minutes","value":0,"yAxis":"left"}]},"yAxis":{}}},{"type":"metric","width":6,"height":6,"x":12,"y":26,"properties":{"view":"timeSeries","title":"Throttles/5min","region":"'
            - Ref: AWS::Region
            - '","metrics":[["AWS/Lambda","Throttles","FunctionName","'
            - Ref: ConstructHubDenyListPrunePruneHandler30B33551
            - '",{"stat":"Sum"}]],"annotations":{"horizontal":[{"label":"Throttles
              > 0 for 3 datapoints within 15
              minutes","value":0,"yAxis":"left"}]},"yAxis":{}}},{"type":"metric","width":6,"height":6,"x":18,"y":26,"properties":{"view":"timeSeries","title":"Duration/5min","region":"'
            - Ref: AWS::Region
            - '","metrics":[["AWS/Lambda","Duration","FunctionName","'
            - Ref: ConstructHubDenyListPrunePruneHandler30B33551
            - '",{"label":"p99","stat":"p99"}]],"annotations":{"horizontal":[{"label":"p99
              > 720000 for 3 datapoints within 15
              minutes","value":720000,"yAxis":"left"}]},"yAxis":{}}},{"type":"text","width":24,"height":2,"x":0,"y":32,"properties":{"markdown":"#
              Deny List - Prune Delete Function\\n\\n[button:AWS Lambda
              Console](https://console.aws.amazon.com/lambda/home?region='
            - Ref: AWS::Region
            - "#/functions/"
            - Ref: ConstructHubDenyListPrunePruneQueueHandlerF7EB599B
            - ?tab=graph) [button:CloudWatch
              Logs](https://console.aws.amazon.com/cloudwatch/home?region=
            - Ref: AWS::Region
            - "#logEventViewer:group=/aws/lambda/"
            - Ref: ConstructHubDenyListPrunePruneQueueHandlerF7EB599B
            - )"}},{"type":"metric","width":6,"height":6,"x":0,"y":34,"properties":{"view":"timeSeries","title":"Invocations/5min","region":"
            - Ref: AWS::Region
            - '","metrics":[["AWS/Lambda","Invocations","FunctionName","'
            - Ref: ConstructHubDenyListPrunePruneQueueHandlerF7EB599B
            - '",{"stat":"Sum"}]],"yAxis":{}}},{"type":"metric","width":6,"height":6,"x":6,"y":34,"properties":{"view":"timeSeries","title":"Errors/5min","region":"'
            - Ref: AWS::Region
            - '","metrics":[["AWS/Lambda","Errors","FunctionName","'
            - Ref: ConstructHubDenyListPrunePruneQueueHandlerF7EB599B
            - '",{"stat":"Sum"}]],"annotations":{"horizontal":[{"label":"Errors
              > 0 for 3 datapoints within 15
              minutes","value":0,"yAxis":"left"}]},"yAxis":{}}},{"type":"metric","width":6,"height":6,"x":12,"y":34,"properties":{"view":"timeSeries","title":"Throttles/5min","region":"'
            - Ref: AWS::Region
            - '","metrics":[["AWS/Lambda","Throttles","FunctionName","'
            - Ref: ConstructHubDenyListPrunePruneQueueHandlerF7EB599B
            - '",{"stat":"Sum"}]],"annotations":{"horizontal":[{"label":"Throttles
              > 0 for 3 datapoints within 15
              minutes","value":0,"yAxis":"left"}]},"yAxis":{}}},{"type":"metric","width":6,"height":6,"x":18,"y":34,"properties":{"view":"timeSeries","title":"Duration/5min","region":"'
            - Ref: AWS::Region
            - '","metrics":[["AWS/Lambda","Duration","FunctionName","'
            - Ref: ConstructHubDenyListPrunePruneQueueHandlerF7EB599B
            - '",{"label":"p99","stat":"p99"}]],"annotations":{"horizontal":[{"label":"p99
              > 48000 for 3 datapoints within 15
              minutes","value":48000,"yAxis":"left"}]},"yAxis":{}}},{"type":"text","width":24,"height":2,"x":0,"y":40,"properties":{"markdown":"#
              Ingestion Function\\n\\n[button:AWS Lambda
              Console](https://console.aws.amazon.com/lambda/home?region='
            - Ref: AWS::Region
            - "#/functions/"
            - Ref: ConstructHubIngestion407909CE
            - ?tab=graph) [button:CloudWatch
              Logs](https://console.aws.amazon.com/cloudwatch/home?region=
            - Ref: AWS::Region
            - "#logEventViewer:group=/aws/lambda/"
            - Ref: ConstructHubIngestion407909CE
            - )"}},{"type":"metric","width":6,"height":6,"x":0,"y":42,"properties":{"view":"timeSeries","title":"Invocations/5min","region":"
            - Ref: AWS::Region
            - '","metrics":[["AWS/Lambda","Invocations","FunctionName","'
            - Ref: ConstructHubIngestion407909CE
            - '",{"stat":"Sum"}]],"yAxis":{}}},{"type":"metric","width":6,"height":6,"x":6,"y":42,"properties":{"view":"timeSeries","title":"Errors/5min","region":"'
            - Ref: AWS::Region
            - '","metrics":[["AWS/Lambda","Errors","FunctionName","'
            - Ref: ConstructHubIngestion407909CE
            - '",{"stat":"Sum"}]],"annotations":{"horizontal":[{"label":"Errors
              > 0 for 3 datapoints within 15
              minutes","value":0,"yAxis":"left"}]},"yAxis":{}}},{"type":"metric","width":6,"height":6,"x":12,"y":42,"properties":{"view":"timeSeries","title":"Throttles/5min","region":"'
            - Ref: AWS::Region
            - '","metrics":[["AWS/Lambda","Throttles","FunctionName","'
            - Ref: ConstructHubIngestion407909CE
            - '",{"stat":"Sum"}]],"annotations":{"horizontal":[{"label":"Throttles
              > 0 for 3 datapoints within 15
              minutes","value":0,"yAxis":"left"}]},"yAxis":{}}},{"type":"metric","width":6,"height":6,"x":18,"y":42,"properties":{"view":"timeSeries","title":"Duration/5min","region":"'
            - Ref: AWS::Region
            - '","metrics":[["AWS/Lambda","Duration","FunctionName","'
            - Ref: ConstructHubIngestion407909CE
            - '",{"label":"p99","stat":"p99"}]],"annotations":{"horizontal":[{"label":"p99
              > 720000 for 3 datapoints within 15
              minutes","value":720000,"yAxis":"left"}]},"yAxis":{}}},{"type":"text","width":24,"height":2,"x":0,"y":48,"properties":{"markdown":"#
              Discovery Function\\n\\n[button:AWS Lambda
              Console](https://console.aws.amazon.com/lambda/home?region='
            - Ref: AWS::Region
            - "#/functions/"
            - Ref: ConstructHubDiscoveryD6EEC2B8
            - ?tab=graph) [button:CloudWatch
              Logs](https://console.aws.amazon.com/cloudwatch/home?region=
            - Ref: AWS::Region
            - "#logEventViewer:group=/aws/lambda/"
            - Ref: ConstructHubDiscoveryD6EEC2B8
            - )"}},{"type":"metric","width":6,"height":6,"x":0,"y":50,"properties":{"view":"timeSeries","title":"Invocations/5min","region":"
            - Ref: AWS::Region
            - '","metrics":[["AWS/Lambda","Invocations","FunctionName","'
            - Ref: ConstructHubDiscoveryD6EEC2B8
            - '",{"stat":"Sum"}]],"yAxis":{}}},{"type":"metric","width":6,"height":6,"x":6,"y":50,"properties":{"view":"timeSeries","title":"Errors/5min","region":"'
            - Ref: AWS::Region
            - '","metrics":[["AWS/Lambda","Errors","FunctionName","'
            - Ref: ConstructHubDiscoveryD6EEC2B8
            - '",{"stat":"Sum"}]],"annotations":{"horizontal":[{"label":"Errors
              > 0 for 3 datapoints within 15
              minutes","value":0,"yAxis":"left"}]},"yAxis":{}}},{"type":"metric","width":6,"height":6,"x":12,"y":50,"properties":{"view":"timeSeries","title":"Throttles/5min","region":"'
            - Ref: AWS::Region
            - '","metrics":[["AWS/Lambda","Throttles","FunctionName","'
            - Ref: ConstructHubDiscoveryD6EEC2B8
            - '",{"stat":"Sum"}]],"annotations":{"horizontal":[{"label":"Throttles
              > 0 for 3 datapoints within 15
              minutes","value":0,"yAxis":"left"}]},"yAxis":{}}},{"type":"metric","width":6,"height":6,"x":18,"y":50,"properties":{"view":"timeSeries","title":"Duration/5min","region":"'
            - Ref: AWS::Region
            - '","metrics":[["AWS/Lambda","Duration","FunctionName","'
            - Ref: ConstructHubDiscoveryD6EEC2B8
            - '",{"label":"p99","stat":"p99"}]],"annotations":{"horizontal":[{"label":"p99
              > 720000 for 3 datapoints within 15
              minutes","value":720000,"yAxis":"left"}]},"yAxis":{}}},{"type":"text","width":24,"height":2,"x":0,"y":56,"properties":{"markdown":"#
              Inventory Canary\\n\\n[button:AWS Lambda
              Console](https://console.aws.amazon.com/lambda/home?region='
            - Ref: AWS::Region
            - "#/functions/"
            - Ref: ConstructHubInventoryCanary63D899BC
            - ?tab=graph) [button:CloudWatch
              Logs](https://console.aws.amazon.com/cloudwatch/home?region=
            - Ref: AWS::Region
            - "#logEventViewer:group=/aws/lambda/"
            - Ref: ConstructHubInventoryCanary63D899BC
            - )"}},{"type":"metric","width":6,"height":6,"x":0,"y":58,"properties":{"view":"timeSeries","title":"Invocations/5min","region":"
            - Ref: AWS::Region
            - '","metrics":[["AWS/Lambda","Invocations","FunctionName","'
            - Ref: ConstructHubInventoryCanary63D899BC
            - '",{"stat":"Sum"}]],"yAxis":{}}},{"type":"metric","width":6,"height":6,"x":6,"y":58,"properties":{"view":"timeSeries","title":"Errors/5min","region":"'
            - Ref: AWS::Region
            - '","metrics":[["AWS/Lambda","Errors","FunctionName","'
            - Ref: ConstructHubInventoryCanary63D899BC
            - '",{"stat":"Sum"}]],"annotations":{"horizontal":[{"label":"Errors
              > 0 for 3 datapoints within 15
              minutes","value":0,"yAxis":"left"}]},"yAxis":{}}},{"type":"metric","width":6,"height":6,"x":12,"y":58,"properties":{"view":"timeSeries","title":"Throttles/5min","region":"'
            - Ref: AWS::Region
            - '","metrics":[["AWS/Lambda","Throttles","FunctionName","'
            - Ref: ConstructHubInventoryCanary63D899BC
            - '",{"stat":"Sum"}]],"annotations":{"horizontal":[{"label":"Throttles
              > 0 for 3 datapoints within 15
              minutes","value":0,"yAxis":"left"}]},"yAxis":{}}},{"type":"metric","width":6,"height":6,"x":18,"y":58,"properties":{"view":"timeSeries","title":"Duration/5min","region":"'
            - Ref: AWS::Region
            - '","metrics":[["AWS/Lambda","Duration","FunctionName","'
            - Ref: ConstructHubInventoryCanary63D899BC
            - '",{"label":"p99","stat":"p99"}]],"annotations":{"horizontal":[{"label":"p99
              > 240000 for 3 datapoints within 15
              minutes","value":240000,"yAxis":"left"}]},"yAxis":{}}}]}'
  ConstructHubMonitoringWatchfuldevConstructHubOrchestrationCatalogBuilder5F503FCDErrorsAlarmBBEF0CFC:
    Type: AWS::CloudWatch::Alarm
    Properties:
      ComparisonOperator: GreaterThanThreshold
      EvaluationPeriods: 3
      AlarmActions: []
      AlarmDescription: Over 0 errors per minute
      Dimensions:
        - Name: FunctionName
          Value:
            Ref: ConstructHubOrchestrationCatalogBuilder7C964951
      MetricName: Errors
      Namespace: AWS/Lambda
      Period: 300
      Statistic: Sum
      Threshold: 0
  ConstructHubMonitoringWatchfuldevConstructHubOrchestrationCatalogBuilder5F503FCDThrottlesAlarm70F0A665:
    Type: AWS::CloudWatch::Alarm
    Properties:
      ComparisonOperator: GreaterThanThreshold
      EvaluationPeriods: 3
      AlarmActions: []
      AlarmDescription: Over 0 throttles per minute
      Dimensions:
        - Name: FunctionName
          Value:
            Ref: ConstructHubOrchestrationCatalogBuilder7C964951
      MetricName: Throttles
      Namespace: AWS/Lambda
      Period: 300
      Statistic: Sum
      Threshold: 0
  ConstructHubMonitoringWatchfuldevConstructHubOrchestrationCatalogBuilder5F503FCDDurationAlarm8A6A5C62:
    Type: AWS::CloudWatch::Alarm
    Properties:
      ComparisonOperator: GreaterThanThreshold
      EvaluationPeriods: 3
      AlarmActions: []
      AlarmDescription: p99 latency >= 720s (80%)
      Metrics:
        - Id: m1
          Label: p99
          MetricStat:
            Metric:
              Dimensions:
                - Name: FunctionName
                  Value:
                    Ref: ConstructHubOrchestrationCatalogBuilder7C964951
              MetricName: Duration
              Namespace: AWS/Lambda
            Period: 300
            Stat: p99
          ReturnData: true
      Threshold: 720000
  ConstructHubMonitoringWatchfuldevConstructHubOrchestrationDocGenpython3F2037E7ErrorsAlarm71B282CA:
    Type: AWS::CloudWatch::Alarm
    Properties:
      ComparisonOperator: GreaterThanThreshold
      EvaluationPeriods: 3
      AlarmActions: []
      AlarmDescription: Over 0 errors per minute
      Dimensions:
        - Name: FunctionName
          Value:
            Ref: ConstructHubOrchestrationDocGenpython77179663
      MetricName: Errors
      Namespace: AWS/Lambda
      Period: 300
      Statistic: Sum
      Threshold: 0
  ConstructHubMonitoringWatchfuldevConstructHubOrchestrationDocGenpython3F2037E7ThrottlesAlarm82B134FA:
    Type: AWS::CloudWatch::Alarm
    Properties:
      ComparisonOperator: GreaterThanThreshold
      EvaluationPeriods: 3
      AlarmActions: []
      AlarmDescription: Over 0 throttles per minute
      Dimensions:
        - Name: FunctionName
          Value:
            Ref: ConstructHubOrchestrationDocGenpython77179663
      MetricName: Throttles
      Namespace: AWS/Lambda
      Period: 300
      Statistic: Sum
      Threshold: 0
  ConstructHubMonitoringWatchfuldevConstructHubOrchestrationDocGenpython3F2037E7DurationAlarmC78C713F:
    Type: AWS::CloudWatch::Alarm
    Properties:
      ComparisonOperator: GreaterThanThreshold
      EvaluationPeriods: 3
      AlarmActions: []
      AlarmDescription: p99 latency >= 720s (80%)
      Metrics:
        - Id: m1
          Label: p99
          MetricStat:
            Metric:
              Dimensions:
                - Name: FunctionName
                  Value:
                    Ref: ConstructHubOrchestrationDocGenpython77179663
              MetricName: Duration
              Namespace: AWS/Lambda
            Period: 300
            Stat: p99
          ReturnData: true
      Threshold: 720000
  ConstructHubMonitoringWatchfuldevConstructHubOrchestrationDocGentypescript2264926AErrorsAlarm3A07D599:
    Type: AWS::CloudWatch::Alarm
    Properties:
      ComparisonOperator: GreaterThanThreshold
      EvaluationPeriods: 3
      AlarmActions: []
      AlarmDescription: Over 0 errors per minute
      Dimensions:
        - Name: FunctionName
          Value:
            Ref: ConstructHubOrchestrationDocGentypescriptF9C30384
      MetricName: Errors
      Namespace: AWS/Lambda
      Period: 300
      Statistic: Sum
      Threshold: 0
  ConstructHubMonitoringWatchfuldevConstructHubOrchestrationDocGentypescript2264926AThrottlesAlarmE0439796:
    Type: AWS::CloudWatch::Alarm
    Properties:
      ComparisonOperator: GreaterThanThreshold
      EvaluationPeriods: 3
      AlarmActions: []
      AlarmDescription: Over 0 throttles per minute
      Dimensions:
        - Name: FunctionName
          Value:
            Ref: ConstructHubOrchestrationDocGentypescriptF9C30384
      MetricName: Throttles
      Namespace: AWS/Lambda
      Period: 300
      Statistic: Sum
      Threshold: 0
  ConstructHubMonitoringWatchfuldevConstructHubOrchestrationDocGentypescript2264926ADurationAlarm09208CEF:
    Type: AWS::CloudWatch::Alarm
    Properties:
      ComparisonOperator: GreaterThanThreshold
      EvaluationPeriods: 3
      AlarmActions: []
      AlarmDescription: p99 latency >= 720s (80%)
      Metrics:
        - Id: m1
          Label: p99
          MetricStat:
            Metric:
              Dimensions:
                - Name: FunctionName
                  Value:
                    Ref: ConstructHubOrchestrationDocGentypescriptF9C30384
              MetricName: Duration
              Namespace: AWS/Lambda
            Period: 300
            Stat: p99
          ReturnData: true
      Threshold: 720000
  ConstructHubMonitoringWatchfuldevConstructHubDenyListPrunePruneHandler8F0BBF5EErrorsAlarm615741A8:
    Type: AWS::CloudWatch::Alarm
    Properties:
      ComparisonOperator: GreaterThanThreshold
      EvaluationPeriods: 3
      AlarmActions: []
      AlarmDescription: Over 0 errors per minute
      Dimensions:
        - Name: FunctionName
          Value:
            Ref: ConstructHubDenyListPrunePruneHandler30B33551
      MetricName: Errors
      Namespace: AWS/Lambda
      Period: 300
      Statistic: Sum
      Threshold: 0
  ConstructHubMonitoringWatchfuldevConstructHubDenyListPrunePruneHandler8F0BBF5EThrottlesAlarm310F7D39:
    Type: AWS::CloudWatch::Alarm
    Properties:
      ComparisonOperator: GreaterThanThreshold
      EvaluationPeriods: 3
      AlarmActions: []
      AlarmDescription: Over 0 throttles per minute
      Dimensions:
        - Name: FunctionName
          Value:
            Ref: ConstructHubDenyListPrunePruneHandler30B33551
      MetricName: Throttles
      Namespace: AWS/Lambda
      Period: 300
      Statistic: Sum
      Threshold: 0
  ConstructHubMonitoringWatchfuldevConstructHubDenyListPrunePruneHandler8F0BBF5EDurationAlarm073AF5CE:
    Type: AWS::CloudWatch::Alarm
    Properties:
      ComparisonOperator: GreaterThanThreshold
      EvaluationPeriods: 3
      AlarmActions: []
      AlarmDescription: p99 latency >= 720s (80%)
      Metrics:
        - Id: m1
          Label: p99
          MetricStat:
            Metric:
              Dimensions:
                - Name: FunctionName
                  Value:
                    Ref: ConstructHubDenyListPrunePruneHandler30B33551
              MetricName: Duration
              Namespace: AWS/Lambda
            Period: 300
            Stat: p99
          ReturnData: true
      Threshold: 720000
  ConstructHubMonitoringWatchfuldevConstructHubDenyListPrunePruneQueueHandlerB847E57CErrorsAlarmCAA191E1:
    Type: AWS::CloudWatch::Alarm
    Properties:
      ComparisonOperator: GreaterThanThreshold
      EvaluationPeriods: 3
      AlarmActions: []
      AlarmDescription: Over 0 errors per minute
      Dimensions:
        - Name: FunctionName
          Value:
            Ref: ConstructHubDenyListPrunePruneQueueHandlerF7EB599B
      MetricName: Errors
      Namespace: AWS/Lambda
      Period: 300
      Statistic: Sum
      Threshold: 0
  ConstructHubMonitoringWatchfuldevConstructHubDenyListPrunePruneQueueHandlerB847E57CThrottlesAlarm19D4ADCD:
    Type: AWS::CloudWatch::Alarm
    Properties:
      ComparisonOperator: GreaterThanThreshold
      EvaluationPeriods: 3
      AlarmActions: []
      AlarmDescription: Over 0 throttles per minute
      Dimensions:
        - Name: FunctionName
          Value:
            Ref: ConstructHubDenyListPrunePruneQueueHandlerF7EB599B
      MetricName: Throttles
      Namespace: AWS/Lambda
      Period: 300
      Statistic: Sum
      Threshold: 0
  ConstructHubMonitoringWatchfuldevConstructHubDenyListPrunePruneQueueHandlerB847E57CDurationAlarm09AF9418:
    Type: AWS::CloudWatch::Alarm
    Properties:
      ComparisonOperator: GreaterThanThreshold
      EvaluationPeriods: 3
      AlarmActions: []
      AlarmDescription: p99 latency >= 48s (80%)
      Metrics:
        - Id: m1
          Label: p99
          MetricStat:
            Metric:
              Dimensions:
                - Name: FunctionName
                  Value:
                    Ref: ConstructHubDenyListPrunePruneQueueHandlerF7EB599B
              MetricName: Duration
              Namespace: AWS/Lambda
            Period: 300
            Stat: p99
          ReturnData: true
      Threshold: 48000
  ConstructHubMonitoringWatchfuldevConstructHubIngestion6BEB6ABAErrorsAlarmBE537614:
    Type: AWS::CloudWatch::Alarm
    Properties:
      ComparisonOperator: GreaterThanThreshold
      EvaluationPeriods: 3
      AlarmActions: []
      AlarmDescription: Over 0 errors per minute
      Dimensions:
        - Name: FunctionName
          Value:
            Ref: ConstructHubIngestion407909CE
      MetricName: Errors
      Namespace: AWS/Lambda
      Period: 300
      Statistic: Sum
      Threshold: 0
  ConstructHubMonitoringWatchfuldevConstructHubIngestion6BEB6ABAThrottlesAlarm76839343:
    Type: AWS::CloudWatch::Alarm
    Properties:
      ComparisonOperator: GreaterThanThreshold
      EvaluationPeriods: 3
      AlarmActions: []
      AlarmDescription: Over 0 throttles per minute
      Dimensions:
        - Name: FunctionName
          Value:
            Ref: ConstructHubIngestion407909CE
      MetricName: Throttles
      Namespace: AWS/Lambda
      Period: 300
      Statistic: Sum
      Threshold: 0
  ConstructHubMonitoringWatchfuldevConstructHubIngestion6BEB6ABADurationAlarm23308F3B:
    Type: AWS::CloudWatch::Alarm
    Properties:
      ComparisonOperator: GreaterThanThreshold
      EvaluationPeriods: 3
      AlarmActions: []
      AlarmDescription: p99 latency >= 720s (80%)
      Metrics:
        - Id: m1
          Label: p99
          MetricStat:
            Metric:
              Dimensions:
                - Name: FunctionName
                  Value:
                    Ref: ConstructHubIngestion407909CE
              MetricName: Duration
              Namespace: AWS/Lambda
            Period: 300
            Stat: p99
          ReturnData: true
      Threshold: 720000
  ConstructHubMonitoringWatchfuldevConstructHubDiscovery67F2A541ErrorsAlarm1D897383:
    Type: AWS::CloudWatch::Alarm
    Properties:
      ComparisonOperator: GreaterThanThreshold
      EvaluationPeriods: 3
      AlarmActions: []
      AlarmDescription: Over 0 errors per minute
      Dimensions:
        - Name: FunctionName
          Value:
            Ref: ConstructHubDiscoveryD6EEC2B8
      MetricName: Errors
      Namespace: AWS/Lambda
      Period: 300
      Statistic: Sum
      Threshold: 0
  ConstructHubMonitoringWatchfuldevConstructHubDiscovery67F2A541ThrottlesAlarmFB98FA43:
    Type: AWS::CloudWatch::Alarm
    Properties:
      ComparisonOperator: GreaterThanThreshold
      EvaluationPeriods: 3
      AlarmActions: []
      AlarmDescription: Over 0 throttles per minute
      Dimensions:
        - Name: FunctionName
          Value:
            Ref: ConstructHubDiscoveryD6EEC2B8
      MetricName: Throttles
      Namespace: AWS/Lambda
      Period: 300
      Statistic: Sum
      Threshold: 0
  ConstructHubMonitoringWatchfuldevConstructHubDiscovery67F2A541DurationAlarmCFA098E6:
    Type: AWS::CloudWatch::Alarm
    Properties:
      ComparisonOperator: GreaterThanThreshold
      EvaluationPeriods: 3
      AlarmActions: []
      AlarmDescription: p99 latency >= 720s (80%)
      Metrics:
        - Id: m1
          Label: p99
          MetricStat:
            Metric:
              Dimensions:
                - Name: FunctionName
                  Value:
                    Ref: ConstructHubDiscoveryD6EEC2B8
              MetricName: Duration
              Namespace: AWS/Lambda
            Period: 300
            Stat: p99
          ReturnData: true
      Threshold: 720000
  ConstructHubMonitoringWatchfuldevConstructHubInventoryCanaryEF8B6D02ErrorsAlarm44090DCB:
    Type: AWS::CloudWatch::Alarm
    Properties:
      ComparisonOperator: GreaterThanThreshold
      EvaluationPeriods: 3
      AlarmActions: []
      AlarmDescription: Over 0 errors per minute
      Dimensions:
        - Name: FunctionName
          Value:
            Ref: ConstructHubInventoryCanary63D899BC
      MetricName: Errors
      Namespace: AWS/Lambda
      Period: 300
      Statistic: Sum
      Threshold: 0
  ConstructHubMonitoringWatchfuldevConstructHubInventoryCanaryEF8B6D02ThrottlesAlarm84FBEA9A:
    Type: AWS::CloudWatch::Alarm
    Properties:
      ComparisonOperator: GreaterThanThreshold
      EvaluationPeriods: 3
      AlarmActions: []
      AlarmDescription: Over 0 throttles per minute
      Dimensions:
        - Name: FunctionName
          Value:
            Ref: ConstructHubInventoryCanary63D899BC
      MetricName: Throttles
      Namespace: AWS/Lambda
      Period: 300
      Statistic: Sum
      Threshold: 0
  ConstructHubMonitoringWatchfuldevConstructHubInventoryCanaryEF8B6D02DurationAlarmD1E8B8E6:
    Type: AWS::CloudWatch::Alarm
    Properties:
      ComparisonOperator: GreaterThanThreshold
      EvaluationPeriods: 3
      AlarmActions: []
      AlarmDescription: p99 latency >= 240s (80%)
      Metrics:
        - Id: m1
          Label: p99
          MetricStat:
            Metric:
              Dimensions:
                - Name: FunctionName
                  Value:
                    Ref: ConstructHubInventoryCanary63D899BC
              MetricName: Duration
              Namespace: AWS/Lambda
            Period: 300
            Stat: p99
          ReturnData: true
      Threshold: 240000
  ConstructHubMonitoringHighSeverityDashboard8761DBAC:
    Type: AWS::CloudWatch::Dashboard
    Properties:
      DashboardBody:
        Fn::Join:
          - ""
          - - '{"widgets":[{"type":"metric","width":24,"height":6,"x":0,"y":0,"properties":{"view":"timeSeries","title":"Home
              Page Canary","region":"'
            - Ref: AWS::Region
            - '","annotations":{"alarms":["'
            - Fn::GetAtt:
                - ConstructHubMonitoringWebCanaryHomePageErrorsE7BB4002
                - Arn
            - '"]},"yAxis":{}}}]}'
  ConstructHubMonitoringWebCanaryHomePageHttpGetFunctionServiceRole9AAAD93C:
    Type: AWS::IAM::Role
    Properties:
      AssumeRolePolicyDocument:
        Statement:
          - Action: sts:AssumeRole
            Effect: Allow
            Principal:
              Service: lambda.amazonaws.com
        Version: 2012-10-17
      ManagedPolicyArns:
        - Fn::Join:
            - ""
            - - "arn:"
              - Ref: AWS::Partition
              - :iam::aws:policy/service-role/AWSLambdaBasicExecutionRole
  ConstructHubMonitoringWebCanaryHomePageHttpGetFunctionF27ADDC8:
    Type: AWS::Lambda::Function
    Properties:
      Code:
        S3Bucket:
          Ref: AssetParametersd5594c96e8d8bc8ce1cd238fb011bd3e1a5c69dada29b4366e17e735f7617fa3S3Bucket5045DB1E
        S3Key:
          Fn::Join:
            - ""
            - - Fn::Select:
                  - 0
                  - Fn::Split:
                      - "||"
                      - Ref: AssetParametersd5594c96e8d8bc8ce1cd238fb011bd3e1a5c69dada29b4366e17e735f7617fa3S3VersionKey048C2E0F
              - Fn::Select:
                  - 1
                  - Fn::Split:
                      - "||"
                      - Ref: AssetParametersd5594c96e8d8bc8ce1cd238fb011bd3e1a5c69dada29b4366e17e735f7617fa3S3VersionKey048C2E0F
      Role:
        Fn::GetAtt:
          - ConstructHubMonitoringWebCanaryHomePageHttpGetFunctionServiceRole9AAAD93C
          - Arn
      Description:
        Fn::Join:
          - ""
          - - HTTP GET https://
            - Fn::GetAtt:
                - ConstructHubWebAppDistribution1F181DC9
                - DomainName
            - ": Home Page"
      Environment:
        Variables:
          URL:
            Fn::Join:
              - ""
              - - https://
                - Fn::GetAtt:
                    - ConstructHubWebAppDistribution1F181DC9
                    - DomainName
      Handler: index.handler
      Runtime: nodejs14.x
    DependsOn:
      - ConstructHubMonitoringWebCanaryHomePageHttpGetFunctionServiceRole9AAAD93C
  ConstructHubMonitoringWebCanaryHomePageRuleE14F9F4E:
    Type: AWS::Events::Rule
    Properties:
      ScheduleExpression: rate(1 minute)
      State: ENABLED
      Targets:
        - Arn:
            Fn::GetAtt:
              - ConstructHubMonitoringWebCanaryHomePageHttpGetFunctionF27ADDC8
              - Arn
          Id: Target0
  ConstructHubMonitoringWebCanaryHomePageRuleAllowEventRuledevConstructHubMonitoringWebCanaryHomePageHttpGetFunction62E39E56A2CA6F6B:
    Type: AWS::Lambda::Permission
    Properties:
      Action: lambda:InvokeFunction
      FunctionName:
        Fn::GetAtt:
          - ConstructHubMonitoringWebCanaryHomePageHttpGetFunctionF27ADDC8
          - Arn
      Principal: events.amazonaws.com
      SourceArn:
        Fn::GetAtt:
          - ConstructHubMonitoringWebCanaryHomePageRuleE14F9F4E
          - Arn
  ConstructHubMonitoringWebCanaryHomePageErrorsE7BB4002:
    Type: AWS::CloudWatch::Alarm
    Properties:
      ComparisonOperator: GreaterThanOrEqualToThreshold
      EvaluationPeriods: 1
      AlarmDescription:
        Fn::Join:
          - ""
          - - 80% error rate for https://
            - Fn::GetAtt:
                - ConstructHubWebAppDistribution1F181DC9
                - DomainName
            - " (Home Page)"
      Metrics:
        - Id: m1
          Label:
            Fn::Join:
              - ""
              - - https://
                - Fn::GetAtt:
                    - ConstructHubWebAppDistribution1F181DC9
                    - DomainName
                - " Errors"
          MetricStat:
            Metric:
              Dimensions:
                - Name: FunctionName
                  Value:
                    Ref: ConstructHubMonitoringWebCanaryHomePageHttpGetFunctionF27ADDC8
              MetricName: Errors
              Namespace: AWS/Lambda
            Period: 300
            Stat: Sum
          ReturnData: true
      Threshold: 4
      TreatMissingData: breaching
  ConstructHubPackageDataNotifications81B45141:
    Type: Custom::S3BucketNotifications
    Properties:
      ServiceToken:
        Fn::GetAtt:
          - BucketNotificationsHandler050a0587b7544547bf325f094a3db8347ECC3691
          - Arn
      BucketName:
        Ref: ConstructHubPackageDataDC5EF35E
      NotificationConfiguration:
        LambdaFunctionConfigurations:
          - Events:
              - s3:ObjectCreated:*
            LambdaFunctionArn:
              Fn::GetAtt:
                - ConstructHubWebAppCacheInvalidator07CDD78B
                - Arn
          - Events:
              - s3:ObjectRemoved:*
            LambdaFunctionArn:
              Fn::GetAtt:
                - ConstructHubWebAppCacheInvalidator07CDD78B
                - Arn
      Managed: true
    DependsOn:
      - ConstructHubPackageDataAllowBucketNotificationsTodevConstructHubWebAppCacheInvalidator449AE79912401902
  ConstructHubPackageDataDC5EF35E:
    Type: AWS::S3::Bucket
    Properties:
      BucketEncryption:
        ServerSideEncryptionConfiguration:
          - ServerSideEncryptionByDefault:
              SSEAlgorithm: AES256
      LifecycleConfiguration:
        Rules:
          - AbortIncompleteMultipartUpload:
              DaysAfterInitiation: 1
            Status: Enabled
          - NoncurrentVersionTransitions:
              - StorageClass: STANDARD_IA
                TransitionInDays: 31
            Status: Enabled
          - ExpiredObjectDeleteMarker: true
            NoncurrentVersionExpirationInDays: 90
            Status: Enabled
          - NoncurrentVersionExpirationInDays: 7
            Prefix: catalog.json
            Status: Enabled
      PublicAccessBlockConfiguration:
        BlockPublicAcls: true
        BlockPublicPolicy: true
        IgnorePublicAcls: true
        RestrictPublicBuckets: true
      VersioningConfiguration:
        Status: Enabled
    UpdateReplacePolicy: Retain
    DeletionPolicy: Retain
  ConstructHubPackageDataPolicy4615475A:
    Type: AWS::S3::BucketPolicy
    Properties:
      Bucket:
        Ref: ConstructHubPackageDataDC5EF35E
      PolicyDocument:
        Statement:
          - Action: s3:*
            Condition:
              Bool:
                aws:SecureTransport: "false"
            Effect: Deny
            Principal:
              AWS: "*"
            Resource:
              - Fn::GetAtt:
                  - ConstructHubPackageDataDC5EF35E
                  - Arn
              - Fn::Join:
                  - ""
                  - - Fn::GetAtt:
                        - ConstructHubPackageDataDC5EF35E
                        - Arn
                    - /*
          - Action: s3:GetObject
            Effect: Allow
            Principal:
              CanonicalUser:
                Fn::GetAtt:
                  - ConstructHubWebAppDistributionOrigin2S3OriginDA7E7FF4
                  - S3CanonicalUserId
            Resource:
              Fn::Join:
                - ""
                - - Fn::GetAtt:
                      - ConstructHubPackageDataDC5EF35E
                      - Arn
                  - /*
        Version: 2012-10-17
  ConstructHubPackageDataAllowBucketNotificationsTodevConstructHubWebAppCacheInvalidator449AE79912401902:
    Type: AWS::Lambda::Permission
    Properties:
      Action: lambda:InvokeFunction
      FunctionName:
        Fn::GetAtt:
          - ConstructHubWebAppCacheInvalidator07CDD78B
          - Arn
      Principal: s3.amazonaws.com
      SourceAccount:
        Ref: AWS::AccountId
      SourceArn:
        Fn::GetAtt:
          - ConstructHubPackageDataDC5EF35E
          - Arn
  ConstructHubCodeArtifactDomainFC30B796:
    Type: AWS::CodeArtifact::Domain
    Properties:
      DomainName: c8ee88ce536499d20d7846c6677adca6490a3f89f9
  ConstructHubCodeArtifact1188409E:
    Type: AWS::CodeArtifact::Repository
    Properties:
      DomainName:
        Fn::GetAtt:
          - ConstructHubCodeArtifactDomainFC30B796
          - Name
      RepositoryName: c8ee88ce536499d20d7846c6677adca6490a3f89f9
      Description: Proxy to npmjs.com for ConstructHub
      ExternalConnections:
        - public:npmjs
  ConstructHubCodeArtifactDescribeDomainCustomResourcePolicy1A93C60C:
    Type: AWS::IAM::Policy
    Properties:
      PolicyDocument:
        Statement:
          - Action: codeartifact:DescribeDomain
            Effect: Allow
            Resource:
              Fn::GetAtt:
                - ConstructHubCodeArtifactDomainFC30B796
                - Arn
        Version: 2012-10-17
      PolicyName: ConstructHubCodeArtifactDescribeDomainCustomResourcePolicy1A93C60C
      Roles:
        - Ref: AWS679f53fac002430cb0da5b7982bd2287ServiceRoleC1EA0FF2
  ConstructHubCodeArtifactDescribeDomain6ABCBF4B:
    Type: Custom::CoreArtifactDomainDescription
    Properties:
      ServiceToken:
        Fn::GetAtt:
          - AWS679f53fac002430cb0da5b7982bd22872D164C4C
          - Arn
      Create:
        Fn::Join:
          - ""
          - - '{"service":"CodeArtifact","action":"describeDomain","parameters":{"domain":"'
            - Fn::GetAtt:
                - ConstructHubCodeArtifact1188409E
                - DomainName
            - '","domainOwner":"'
            - Fn::GetAtt:
                - ConstructHubCodeArtifact1188409E
                - DomainOwner
            - '"},"physicalResourceId":{"responsePath":"domain.s3BucketArn"}}'
      InstallLatestAwsSdk: true
    DependsOn:
      - ConstructHubCodeArtifactDescribeDomainCustomResourcePolicy1A93C60C
    UpdateReplacePolicy: Delete
    DeletionPolicy: Delete
  ConstructHubCodeArtifactGetEndpointCustomResourcePolicy4FC951E9:
    Type: AWS::IAM::Policy
    Properties:
      PolicyDocument:
        Statement:
          - Action: codeartifact:GetRepositoryEndpoint
            Effect: Allow
            Resource:
              Fn::GetAtt:
                - ConstructHubCodeArtifact1188409E
                - Arn
        Version: 2012-10-17
      PolicyName: ConstructHubCodeArtifactGetEndpointCustomResourcePolicy4FC951E9
      Roles:
        - Ref: AWS679f53fac002430cb0da5b7982bd2287ServiceRoleC1EA0FF2
  ConstructHubCodeArtifactGetEndpoint9A458FEF:
    Type: Custom::CodeArtifactNpmRepositoryEndpoint
    Properties:
      ServiceToken:
        Fn::GetAtt:
          - AWS679f53fac002430cb0da5b7982bd22872D164C4C
          - Arn
      Create:
        Fn::Join:
          - ""
          - - '{"service":"CodeArtifact","action":"getRepositoryEndpoint","parameters":{"domain":"'
            - Fn::GetAtt:
                - ConstructHubCodeArtifact1188409E
                - DomainName
            - '","domainOwner":"'
            - Fn::GetAtt:
                - ConstructHubCodeArtifact1188409E
                - DomainOwner
            - '","format":"npm","repository":"'
            - Fn::GetAtt:
                - ConstructHubCodeArtifact1188409E
                - Name
            - '"},"physicalResourceId":{"responsePath":"repositoryEndpoint"}}'
      Update:
        Fn::Join:
          - ""
          - - '{"service":"CodeArtifact","action":"getRepositoryEndpoint","parameters":{"domain":"'
            - Fn::GetAtt:
                - ConstructHubCodeArtifact1188409E
                - DomainName
            - '","domainOwner":"'
            - Fn::GetAtt:
                - ConstructHubCodeArtifact1188409E
                - DomainOwner
            - '","format":"npm","repository":"'
            - Fn::GetAtt:
                - ConstructHubCodeArtifact1188409E
                - Name
            - '"},"physicalResourceId":{"responsePath":"repositoryEndpoint"}}'
      InstallLatestAwsSdk: true
    DependsOn:
      - ConstructHubCodeArtifactGetEndpointCustomResourcePolicy4FC951E9
    UpdateReplacePolicy: Delete
    DeletionPolicy: Delete
  ConstructHubVPC16ECCEA2:
    Type: AWS::EC2::VPC
    Properties:
      CidrBlock: 10.0.0.0/16
      EnableDnsHostnames: true
      EnableDnsSupport: true
      InstanceTenancy: default
      Tags:
        - Key: Name
          Value: dev/ConstructHub/VPC
  ConstructHubVPCIsolatedSubnet1SubnetEA28FD1A:
    Type: AWS::EC2::Subnet
    Properties:
      CidrBlock: 10.0.0.0/17
      VpcId:
        Ref: ConstructHubVPC16ECCEA2
      AvailabilityZone:
        Fn::Select:
          - 0
          - Fn::GetAZs: ""
      MapPublicIpOnLaunch: false
      Tags:
        - Key: aws-cdk:subnet-name
          Value: Isolated
        - Key: aws-cdk:subnet-type
          Value: Isolated
        - Key: Name
          Value: dev/ConstructHub/VPC/IsolatedSubnet1
  ConstructHubVPCIsolatedSubnet1RouteTable750E6F36:
    Type: AWS::EC2::RouteTable
    Properties:
      VpcId:
        Ref: ConstructHubVPC16ECCEA2
      Tags:
        - Key: Name
          Value: dev/ConstructHub/VPC/IsolatedSubnet1
  ConstructHubVPCIsolatedSubnet1RouteTableAssociation3F8E4C37:
    Type: AWS::EC2::SubnetRouteTableAssociation
    Properties:
      RouteTableId:
        Ref: ConstructHubVPCIsolatedSubnet1RouteTable750E6F36
      SubnetId:
        Ref: ConstructHubVPCIsolatedSubnet1SubnetEA28FD1A
  ConstructHubVPCIsolatedSubnet2Subnet483D4302:
    Type: AWS::EC2::Subnet
    Properties:
      CidrBlock: 10.0.128.0/17
      VpcId:
        Ref: ConstructHubVPC16ECCEA2
      AvailabilityZone:
        Fn::Select:
          - 1
          - Fn::GetAZs: ""
      MapPublicIpOnLaunch: false
      Tags:
        - Key: aws-cdk:subnet-name
          Value: Isolated
        - Key: aws-cdk:subnet-type
          Value: Isolated
        - Key: Name
          Value: dev/ConstructHub/VPC/IsolatedSubnet2
  ConstructHubVPCIsolatedSubnet2RouteTable18129C5D:
    Type: AWS::EC2::RouteTable
    Properties:
      VpcId:
        Ref: ConstructHubVPC16ECCEA2
      Tags:
        - Key: Name
          Value: dev/ConstructHub/VPC/IsolatedSubnet2
  ConstructHubVPCIsolatedSubnet2RouteTableAssociationF8AD0E0F:
    Type: AWS::EC2::SubnetRouteTableAssociation
    Properties:
      RouteTableId:
        Ref: ConstructHubVPCIsolatedSubnet2RouteTable18129C5D
      SubnetId:
        Ref: ConstructHubVPCIsolatedSubnet2Subnet483D4302
  ConstructHubVPCCodeArtifactAPISecurityGroupBE06BEF9:
    Type: AWS::EC2::SecurityGroup
    Properties:
      GroupDescription: dev/ConstructHub/VPC/CodeArtifact.API/SecurityGroup
      SecurityGroupEgress:
        - CidrIp: 0.0.0.0/0
          Description: Allow all outbound traffic by default
          IpProtocol: "-1"
      SecurityGroupIngress:
        - CidrIp:
            Fn::GetAtt:
              - ConstructHubVPC16ECCEA2
              - CidrBlock
          Description:
            Fn::Join:
              - ""
              - - "from "
                - Fn::GetAtt:
                    - ConstructHubVPC16ECCEA2
                    - CidrBlock
                - :443
          FromPort: 443
          IpProtocol: tcp
          ToPort: 443
      Tags:
        - Key: Name
          Value: dev/ConstructHub/VPC
      VpcId:
        Ref: ConstructHubVPC16ECCEA2
  ConstructHubVPCCodeArtifactAPI954CFDE1:
    Type: AWS::EC2::VPCEndpoint
    Properties:
      ServiceName:
        Fn::Join:
          - ""
          - - com.amazonaws.
            - Ref: AWS::Region
            - .codeartifact.api
      VpcId:
        Ref: ConstructHubVPC16ECCEA2
      PolicyDocument:
        Statement:
          - Action: sts:GetServiceBearerToken
            Condition:
              StringEquals:
                sts:AWSServiceName: codeartifact.amazonaws.com
            Effect: Allow
            Principal:
              AWS:
                Fn::GetAtt:
                  - ConstructHubOrchestrationDocGenpythonServiceRoleD16CBDB2
                  - Arn
            Resource: "*"
          - Action:
              - codeartifact:GetAuthorizationToken
              - codeartifact:GetRepositoryEndpoint
            Effect: Allow
            Principal:
              AWS:
                Fn::GetAtt:
                  - ConstructHubOrchestrationDocGenpythonServiceRoleD16CBDB2
                  - Arn
            Resource:
              - Fn::GetAtt:
                  - ConstructHubCodeArtifactDomainFC30B796
                  - Arn
              - Fn::GetAtt:
                  - ConstructHubCodeArtifact1188409E
                  - Arn
          - Action: sts:GetServiceBearerToken
            Condition:
              StringEquals:
                sts:AWSServiceName: codeartifact.amazonaws.com
            Effect: Allow
            Principal:
              AWS:
                Fn::GetAtt:
                  - ConstructHubOrchestrationDocGentypescriptServiceRoleB56C2B19
                  - Arn
            Resource: "*"
          - Action:
              - codeartifact:GetAuthorizationToken
              - codeartifact:GetRepositoryEndpoint
            Effect: Allow
            Principal:
              AWS:
                Fn::GetAtt:
                  - ConstructHubOrchestrationDocGentypescriptServiceRoleB56C2B19
                  - Arn
            Resource:
              - Fn::GetAtt:
                  - ConstructHubCodeArtifactDomainFC30B796
                  - Arn
              - Fn::GetAtt:
                  - ConstructHubCodeArtifact1188409E
                  - Arn
        Version: 2012-10-17
      PrivateDnsEnabled: false
      SecurityGroupIds:
        - Fn::GetAtt:
            - ConstructHubVPCCodeArtifactAPISecurityGroupBE06BEF9
            - GroupId
      SubnetIds:
        - Ref: ConstructHubVPCIsolatedSubnet1SubnetEA28FD1A
        - Ref: ConstructHubVPCIsolatedSubnet2Subnet483D4302
      VpcEndpointType: Interface
  ConstructHubVPCCodeArtifactSecurityGroupBCADE40D:
    Type: AWS::EC2::SecurityGroup
    Properties:
      GroupDescription: dev/ConstructHub/VPC/CodeArtifact/SecurityGroup
      SecurityGroupEgress:
        - CidrIp: 0.0.0.0/0
          Description: Allow all outbound traffic by default
          IpProtocol: "-1"
      SecurityGroupIngress:
        - CidrIp:
            Fn::GetAtt:
              - ConstructHubVPC16ECCEA2
              - CidrBlock
          Description:
            Fn::Join:
              - ""
              - - "from "
                - Fn::GetAtt:
                    - ConstructHubVPC16ECCEA2
                    - CidrBlock
                - :443
          FromPort: 443
          IpProtocol: tcp
          ToPort: 443
      Tags:
        - Key: Name
          Value: dev/ConstructHub/VPC
      VpcId:
        Ref: ConstructHubVPC16ECCEA2
  ConstructHubVPCCodeArtifactBD6E076F:
    Type: AWS::EC2::VPCEndpoint
    Properties:
      ServiceName:
        Fn::Join:
          - ""
          - - com.amazonaws.
            - Ref: AWS::Region
            - .codeartifact.repositories
      VpcId:
        Ref: ConstructHubVPC16ECCEA2
      PolicyDocument:
        Statement:
          - Action: codeartifact:ReadFromRepository
            Effect: Allow
            Principal:
              AWS:
                Fn::GetAtt:
                  - ConstructHubOrchestrationDocGenpythonServiceRoleD16CBDB2
                  - Arn
            Resource:
              Fn::GetAtt:
                - ConstructHubCodeArtifact1188409E
                - Arn
          - Action: codeartifact:ReadFromRepository
            Effect: Allow
            Principal:
              AWS:
                Fn::GetAtt:
                  - ConstructHubOrchestrationDocGentypescriptServiceRoleB56C2B19
                  - Arn
            Resource:
              Fn::GetAtt:
                - ConstructHubCodeArtifact1188409E
                - Arn
        Version: 2012-10-17
      PrivateDnsEnabled: true
      SecurityGroupIds:
        - Fn::GetAtt:
            - ConstructHubVPCCodeArtifactSecurityGroupBCADE40D
            - GroupId
      SubnetIds:
        - Ref: ConstructHubVPCIsolatedSubnet1SubnetEA28FD1A
        - Ref: ConstructHubVPCIsolatedSubnet2Subnet483D4302
      VpcEndpointType: Interface
  ConstructHubVPCS319E90CB6:
    Type: AWS::EC2::VPCEndpoint
    Properties:
      ServiceName:
        Fn::Join:
          - ""
          - - com.amazonaws.
            - Ref: AWS::Region
            - .s3
      VpcId:
        Ref: ConstructHubVPC16ECCEA2
      PolicyDocument:
        Statement:
          - Action: s3:GetObject
            Effect: Allow
            Principal:
              AWS: "*"
            Resource:
              Fn::Join:
                - ""
                - - Fn::GetAtt:
                      - ConstructHubCodeArtifactDescribeDomain6ABCBF4B
                      - domain.s3BucketArn
                  - /*
            Sid: Allow-CodeArtifact-Bucket
          - Action:
              - s3:GetObject*
              - s3:GetBucket*
              - s3:List*
            Effect: Allow
            Principal:
              AWS: "*"
            Resource:
              - Fn::GetAtt:
                  - ConstructHubPackageDataDC5EF35E
                  - Arn
              - Fn::Join:
                  - ""
                  - - Fn::GetAtt:
                        - ConstructHubPackageDataDC5EF35E
                        - Arn
                    - /data/*/assembly.json
          - Action:
              - s3:Abort*
              - s3:DeleteObject*
              - s3:PutObject*
            Effect: Allow
            Principal:
              AWS: "*"
            Resource:
              - Fn::GetAtt:
                  - ConstructHubPackageDataDC5EF35E
                  - Arn
              - Fn::Join:
                  - ""
                  - - Fn::GetAtt:
                        - ConstructHubPackageDataDC5EF35E
                        - Arn
                    - /data/*/docs-python.md
          - Action:
              - s3:Abort*
              - s3:DeleteObject*
              - s3:PutObject*
            Effect: Allow
            Principal:
              AWS: "*"
            Resource:
              - Fn::GetAtt:
                  - ConstructHubPackageDataDC5EF35E
                  - Arn
              - Fn::Join:
                  - ""
                  - - Fn::GetAtt:
                        - ConstructHubPackageDataDC5EF35E
                        - Arn
                    - /data/*/docs-*-python.md
          - Action:
              - s3:Abort*
              - s3:DeleteObject*
              - s3:PutObject*
            Effect: Allow
            Principal:
              AWS: "*"
            Resource:
              - Fn::GetAtt:
                  - ConstructHubPackageDataDC5EF35E
                  - Arn
              - Fn::Join:
                  - ""
                  - - Fn::GetAtt:
                        - ConstructHubPackageDataDC5EF35E
                        - Arn
                    - /data/*/docs-python.md.not-supported
          - Action:
              - s3:Abort*
              - s3:DeleteObject*
              - s3:PutObject*
            Effect: Allow
            Principal:
              AWS: "*"
            Resource:
              - Fn::GetAtt:
                  - ConstructHubPackageDataDC5EF35E
                  - Arn
              - Fn::Join:
                  - ""
                  - - Fn::GetAtt:
                        - ConstructHubPackageDataDC5EF35E
                        - Arn
                    - /data/*/docs-*-python.md.not-supported
          - Action:
              - s3:Abort*
              - s3:DeleteObject*
              - s3:PutObject*
            Effect: Allow
            Principal:
              AWS: "*"
            Resource:
              - Fn::GetAtt:
                  - ConstructHubPackageDataDC5EF35E
                  - Arn
              - Fn::Join:
                  - ""
                  - - Fn::GetAtt:
                        - ConstructHubPackageDataDC5EF35E
                        - Arn
                    - /data/*/docs-typescript.md
          - Action:
              - s3:Abort*
              - s3:DeleteObject*
              - s3:PutObject*
            Effect: Allow
            Principal:
              AWS: "*"
            Resource:
              - Fn::GetAtt:
                  - ConstructHubPackageDataDC5EF35E
                  - Arn
              - Fn::Join:
                  - ""
                  - - Fn::GetAtt:
                        - ConstructHubPackageDataDC5EF35E
                        - Arn
                    - /data/*/docs-*-typescript.md
          - Action:
              - s3:Abort*
              - s3:DeleteObject*
              - s3:PutObject*
            Effect: Allow
            Principal:
              AWS: "*"
            Resource:
              - Fn::GetAtt:
                  - ConstructHubPackageDataDC5EF35E
                  - Arn
              - Fn::Join:
                  - ""
                  - - Fn::GetAtt:
                        - ConstructHubPackageDataDC5EF35E
                        - Arn
                    - /data/*/docs-typescript.md.not-supported
          - Action:
              - s3:Abort*
              - s3:DeleteObject*
              - s3:PutObject*
            Effect: Allow
            Principal:
              AWS: "*"
            Resource:
              - Fn::GetAtt:
                  - ConstructHubPackageDataDC5EF35E
                  - Arn
              - Fn::Join:
                  - ""
                  - - Fn::GetAtt:
                        - ConstructHubPackageDataDC5EF35E
                        - Arn
                    - /data/*/docs-*-typescript.md.not-supported
        Version: 2012-10-17
      RouteTableIds:
        - Ref: ConstructHubVPCIsolatedSubnet1RouteTable750E6F36
        - Ref: ConstructHubVPCIsolatedSubnet2RouteTable18129C5D
      VpcEndpointType: Gateway
  ConstructHubOrchestrationDLQ9C6D9BD4:
    Type: AWS::SQS::Queue
    Properties:
      KmsMasterKeyId: alias/aws/sqs
      MessageRetentionPeriod: 1209600
      VisibilityTimeout: 900
    UpdateReplacePolicy: Delete
    DeletionPolicy: Delete
  ConstructHubOrchestrationCatalogBuilderServiceRole851C750C:
    Type: AWS::IAM::Role
    Properties:
      AssumeRolePolicyDocument:
        Statement:
          - Action: sts:AssumeRole
            Effect: Allow
            Principal:
              Service: lambda.amazonaws.com
        Version: 2012-10-17
      ManagedPolicyArns:
        - Fn::Join:
            - ""
            - - "arn:"
              - Ref: AWS::Partition
              - :iam::aws:policy/service-role/AWSLambdaBasicExecutionRole
  ConstructHubOrchestrationCatalogBuilderServiceRoleDefaultPolicyDA5D5AA5:
    Type: AWS::IAM::Policy
    Properties:
      PolicyDocument:
        Statement:
          - Action:
              - xray:PutTraceSegments
              - xray:PutTelemetryRecords
            Effect: Allow
            Resource: "*"
          - Action:
              - s3:GetObject*
              - s3:GetBucket*
              - s3:List*
              - s3:DeleteObject*
              - s3:PutObject*
              - s3:Abort*
            Effect: Allow
            Resource:
              - Fn::GetAtt:
                  - ConstructHubPackageDataDC5EF35E
                  - Arn
              - Fn::Join:
                  - ""
                  - - Fn::GetAtt:
                        - ConstructHubPackageDataDC5EF35E
                        - Arn
                    - /*
        Version: 2012-10-17
      PolicyName: ConstructHubOrchestrationCatalogBuilderServiceRoleDefaultPolicyDA5D5AA5
      Roles:
        - Ref: ConstructHubOrchestrationCatalogBuilderServiceRole851C750C
  ConstructHubOrchestrationCatalogBuilder7C964951:
    Type: AWS::Lambda::Function
    Properties:
      Code:
        S3Bucket:
<<<<<<< HEAD
          Ref: AssetParametersf50dd251f42671e9ff7d7bd9fd71025a792673bf5b1f05c5a12a15d950d880cdS3Bucket94DD71E1
=======
          Ref: AssetParameters809531852639a68119c43ce922cb874bdd8a13bf6a2ae48a97e51f0420755c46S3Bucket74C7566A
>>>>>>> cf4f6cb7
        S3Key:
          Fn::Join:
            - ""
            - - Fn::Select:
                  - 0
                  - Fn::Split:
                      - "||"
<<<<<<< HEAD
                      - Ref: AssetParametersf50dd251f42671e9ff7d7bd9fd71025a792673bf5b1f05c5a12a15d950d880cdS3VersionKey6D15A948
=======
                      - Ref: AssetParameters809531852639a68119c43ce922cb874bdd8a13bf6a2ae48a97e51f0420755c46S3VersionKey20358883
>>>>>>> cf4f6cb7
              - Fn::Select:
                  - 1
                  - Fn::Split:
                      - "||"
<<<<<<< HEAD
                      - Ref: AssetParametersf50dd251f42671e9ff7d7bd9fd71025a792673bf5b1f05c5a12a15d950d880cdS3VersionKey6D15A948
=======
                      - Ref: AssetParameters809531852639a68119c43ce922cb874bdd8a13bf6a2ae48a97e51f0420755c46S3VersionKey20358883
>>>>>>> cf4f6cb7
      Role:
        Fn::GetAtt:
          - ConstructHubOrchestrationCatalogBuilderServiceRole851C750C
          - Arn
      Description:
        Fn::Join:
          - ""
          - - "Creates the catalog.json object in "
            - Ref: ConstructHubPackageDataDC5EF35E
      Environment:
        Variables:
          BUCKET_NAME:
            Ref: ConstructHubPackageDataDC5EF35E
      Handler: index.handler
      MemorySize: 10240
      ReservedConcurrentExecutions: 1
      Runtime: nodejs14.x
      Timeout: 900
      TracingConfig:
        Mode: PassThrough
    DependsOn:
      - ConstructHubOrchestrationCatalogBuilderServiceRoleDefaultPolicyDA5D5AA5
      - ConstructHubOrchestrationCatalogBuilderServiceRole851C750C
  ConstructHubOrchestrationCatalogBuilderLogRetention04ED6996:
    Type: Custom::LogRetention
    Properties:
      ServiceToken:
        Fn::GetAtt:
          - LogRetentionaae0aa3c5b4d4f87b02d85b201efdd8aFD4BFC8A
          - Arn
      LogGroupName:
        Fn::Join:
          - ""
          - - /aws/lambda/
            - Ref: ConstructHubOrchestrationCatalogBuilder7C964951
      RetentionInDays: 3653
  ConstructHubOrchestrationDocGenpythonServiceRoleD16CBDB2:
    Type: AWS::IAM::Role
    Properties:
      AssumeRolePolicyDocument:
        Statement:
          - Action: sts:AssumeRole
            Effect: Allow
            Principal:
              Service: lambda.amazonaws.com
        Version: 2012-10-17
      ManagedPolicyArns:
        - Fn::Join:
            - ""
            - - "arn:"
              - Ref: AWS::Partition
              - :iam::aws:policy/service-role/AWSLambdaBasicExecutionRole
        - Fn::Join:
            - ""
            - - "arn:"
              - Ref: AWS::Partition
              - :iam::aws:policy/service-role/AWSLambdaVPCAccessExecutionRole
  ConstructHubOrchestrationDocGenpythonServiceRoleDefaultPolicy7A9DA724:
    Type: AWS::IAM::Policy
    Properties:
      PolicyDocument:
        Statement:
          - Action:
              - xray:PutTraceSegments
              - xray:PutTelemetryRecords
            Effect: Allow
            Resource: "*"
          - Action: sts:GetServiceBearerToken
            Condition:
              StringEquals:
                sts:AWSServiceName: codeartifact.amazonaws.com
            Effect: Allow
            Resource: "*"
          - Action:
              - codeartifact:GetAuthorizationToken
              - codeartifact:GetRepositoryEndpoint
              - codeartifact:ReadFromRepository
            Effect: Allow
            Resource:
              - Fn::GetAtt:
                  - ConstructHubCodeArtifactDomainFC30B796
                  - Arn
              - Fn::GetAtt:
                  - ConstructHubCodeArtifact1188409E
                  - Arn
          - Action:
              - s3:GetObject*
              - s3:GetBucket*
              - s3:List*
            Effect: Allow
            Resource:
              - Fn::GetAtt:
                  - ConstructHubPackageDataDC5EF35E
                  - Arn
              - Fn::Join:
                  - ""
                  - - Fn::GetAtt:
                        - ConstructHubPackageDataDC5EF35E
                        - Arn
                    - /data/*/assembly.json
          - Action:
              - s3:DeleteObject*
              - s3:PutObject*
              - s3:Abort*
            Effect: Allow
            Resource:
              - Fn::GetAtt:
                  - ConstructHubPackageDataDC5EF35E
                  - Arn
              - Fn::Join:
                  - ""
                  - - Fn::GetAtt:
                        - ConstructHubPackageDataDC5EF35E
                        - Arn
                    - /data/*/docs-python.md
          - Action:
              - s3:DeleteObject*
              - s3:PutObject*
              - s3:Abort*
            Effect: Allow
            Resource:
              - Fn::GetAtt:
                  - ConstructHubPackageDataDC5EF35E
                  - Arn
              - Fn::Join:
                  - ""
                  - - Fn::GetAtt:
                        - ConstructHubPackageDataDC5EF35E
                        - Arn
                    - /data/*/docs-*-python.md
          - Action:
              - s3:DeleteObject*
              - s3:PutObject*
              - s3:Abort*
            Effect: Allow
            Resource:
              - Fn::GetAtt:
                  - ConstructHubPackageDataDC5EF35E
                  - Arn
              - Fn::Join:
                  - ""
                  - - Fn::GetAtt:
                        - ConstructHubPackageDataDC5EF35E
                        - Arn
                    - /data/*/docs-python.md.not-supported
          - Action:
              - s3:DeleteObject*
              - s3:PutObject*
              - s3:Abort*
            Effect: Allow
            Resource:
              - Fn::GetAtt:
                  - ConstructHubPackageDataDC5EF35E
                  - Arn
              - Fn::Join:
                  - ""
                  - - Fn::GetAtt:
                        - ConstructHubPackageDataDC5EF35E
                        - Arn
                    - /data/*/docs-*-python.md.not-supported
        Version: 2012-10-17
      PolicyName: ConstructHubOrchestrationDocGenpythonServiceRoleDefaultPolicy7A9DA724
      Roles:
        - Ref: ConstructHubOrchestrationDocGenpythonServiceRoleD16CBDB2
  ConstructHubOrchestrationDocGenpythonSecurityGroup5820AD9B:
    Type: AWS::EC2::SecurityGroup
    Properties:
      GroupDescription: Automatic security group for Lambda Function
        devConstructHubOrchestrationDocGenpython3F2037E7
      SecurityGroupEgress:
        - CidrIp: 0.0.0.0/0
          Description: Allow all outbound traffic by default
          IpProtocol: "-1"
      VpcId:
        Ref: ConstructHubVPC16ECCEA2
  ConstructHubOrchestrationDocGenpython77179663:
    Type: AWS::Lambda::Function
    Properties:
      Code:
        S3Bucket:
          Ref: AssetParameters7379fd84eff0b591867de2678a7733efa22e810bf064da0c1d0ef6e0c30cc74eS3BucketB29D99C7
        S3Key:
          Fn::Join:
            - ""
            - - Fn::Select:
                  - 0
                  - Fn::Split:
                      - "||"
                      - Ref: AssetParameters7379fd84eff0b591867de2678a7733efa22e810bf064da0c1d0ef6e0c30cc74eS3VersionKey15B55BAA
              - Fn::Select:
                  - 1
                  - Fn::Split:
                      - "||"
                      - Ref: AssetParameters7379fd84eff0b591867de2678a7733efa22e810bf064da0c1d0ef6e0c30cc74eS3VersionKey15B55BAA
      Role:
        Fn::GetAtt:
          - ConstructHubOrchestrationDocGenpythonServiceRoleD16CBDB2
          - Arn
      Description: Creates python documentation from jsii-enabled npm packages
      Environment:
        Variables:
          HEADER_SPAN: "true"
          CODE_ARTIFACT_API_ENDPOINT:
            Fn::Select:
              - 1
              - Fn::Split:
                  - ":"
                  - Fn::Select:
                      - 0
                      - Fn::GetAtt:
                          - ConstructHubVPCCodeArtifactAPI954CFDE1
                          - DnsEntries
          CODE_ARTIFACT_DOMAIN_NAME:
            Fn::GetAtt:
              - ConstructHubCodeArtifact1188409E
              - DomainName
          CODE_ARTIFACT_DOMAIN_OWNER:
            Fn::GetAtt:
              - ConstructHubCodeArtifact1188409E
              - DomainOwner
          CODE_ARTIFACT_REPOSITORY_ENDPOINT:
            Fn::GetAtt:
              - ConstructHubCodeArtifactGetEndpoint9A458FEF
              - repositoryEndpoint
          TARGET_LANGUAGE: python
      Handler: index.handler
      MemorySize: 10240
      Runtime: nodejs14.x
      Timeout: 900
      TracingConfig:
        Mode: PassThrough
      VpcConfig:
        SecurityGroupIds:
          - Fn::GetAtt:
              - ConstructHubOrchestrationDocGenpythonSecurityGroup5820AD9B
              - GroupId
        SubnetIds:
          - Ref: ConstructHubVPCIsolatedSubnet1SubnetEA28FD1A
          - Ref: ConstructHubVPCIsolatedSubnet2Subnet483D4302
    DependsOn:
      - ConstructHubOrchestrationDocGenpythonServiceRoleDefaultPolicy7A9DA724
      - ConstructHubOrchestrationDocGenpythonServiceRoleD16CBDB2
  ConstructHubOrchestrationDocGenpythonLogRetention31242A5D:
    Type: Custom::LogRetention
    Properties:
      ServiceToken:
        Fn::GetAtt:
          - LogRetentionaae0aa3c5b4d4f87b02d85b201efdd8aFD4BFC8A
          - Arn
      LogGroupName:
        Fn::Join:
          - ""
          - - /aws/lambda/
            - Ref: ConstructHubOrchestrationDocGenpython77179663
      RetentionInDays: 3653
  ConstructHubOrchestrationDocGentypescriptServiceRoleB56C2B19:
    Type: AWS::IAM::Role
    Properties:
      AssumeRolePolicyDocument:
        Statement:
          - Action: sts:AssumeRole
            Effect: Allow
            Principal:
              Service: lambda.amazonaws.com
        Version: 2012-10-17
      ManagedPolicyArns:
        - Fn::Join:
            - ""
            - - "arn:"
              - Ref: AWS::Partition
              - :iam::aws:policy/service-role/AWSLambdaBasicExecutionRole
        - Fn::Join:
            - ""
            - - "arn:"
              - Ref: AWS::Partition
              - :iam::aws:policy/service-role/AWSLambdaVPCAccessExecutionRole
  ConstructHubOrchestrationDocGentypescriptServiceRoleDefaultPolicyEBA45F12:
    Type: AWS::IAM::Policy
    Properties:
      PolicyDocument:
        Statement:
          - Action:
              - xray:PutTraceSegments
              - xray:PutTelemetryRecords
            Effect: Allow
            Resource: "*"
          - Action: sts:GetServiceBearerToken
            Condition:
              StringEquals:
                sts:AWSServiceName: codeartifact.amazonaws.com
            Effect: Allow
            Resource: "*"
          - Action:
              - codeartifact:GetAuthorizationToken
              - codeartifact:GetRepositoryEndpoint
              - codeartifact:ReadFromRepository
            Effect: Allow
            Resource:
              - Fn::GetAtt:
                  - ConstructHubCodeArtifactDomainFC30B796
                  - Arn
              - Fn::GetAtt:
                  - ConstructHubCodeArtifact1188409E
                  - Arn
          - Action:
              - s3:GetObject*
              - s3:GetBucket*
              - s3:List*
            Effect: Allow
            Resource:
              - Fn::GetAtt:
                  - ConstructHubPackageDataDC5EF35E
                  - Arn
              - Fn::Join:
                  - ""
                  - - Fn::GetAtt:
                        - ConstructHubPackageDataDC5EF35E
                        - Arn
                    - /data/*/assembly.json
          - Action:
              - s3:DeleteObject*
              - s3:PutObject*
              - s3:Abort*
            Effect: Allow
            Resource:
              - Fn::GetAtt:
                  - ConstructHubPackageDataDC5EF35E
                  - Arn
              - Fn::Join:
                  - ""
                  - - Fn::GetAtt:
                        - ConstructHubPackageDataDC5EF35E
                        - Arn
                    - /data/*/docs-typescript.md
          - Action:
              - s3:DeleteObject*
              - s3:PutObject*
              - s3:Abort*
            Effect: Allow
            Resource:
              - Fn::GetAtt:
                  - ConstructHubPackageDataDC5EF35E
                  - Arn
              - Fn::Join:
                  - ""
                  - - Fn::GetAtt:
                        - ConstructHubPackageDataDC5EF35E
                        - Arn
                    - /data/*/docs-*-typescript.md
          - Action:
              - s3:DeleteObject*
              - s3:PutObject*
              - s3:Abort*
            Effect: Allow
            Resource:
              - Fn::GetAtt:
                  - ConstructHubPackageDataDC5EF35E
                  - Arn
              - Fn::Join:
                  - ""
                  - - Fn::GetAtt:
                        - ConstructHubPackageDataDC5EF35E
                        - Arn
                    - /data/*/docs-typescript.md.not-supported
          - Action:
              - s3:DeleteObject*
              - s3:PutObject*
              - s3:Abort*
            Effect: Allow
            Resource:
              - Fn::GetAtt:
                  - ConstructHubPackageDataDC5EF35E
                  - Arn
              - Fn::Join:
                  - ""
                  - - Fn::GetAtt:
                        - ConstructHubPackageDataDC5EF35E
                        - Arn
                    - /data/*/docs-*-typescript.md.not-supported
        Version: 2012-10-17
      PolicyName: ConstructHubOrchestrationDocGentypescriptServiceRoleDefaultPolicyEBA45F12
      Roles:
        - Ref: ConstructHubOrchestrationDocGentypescriptServiceRoleB56C2B19
  ConstructHubOrchestrationDocGentypescriptSecurityGroupDD0CDD88:
    Type: AWS::EC2::SecurityGroup
    Properties:
      GroupDescription: Automatic security group for Lambda Function
        devConstructHubOrchestrationDocGentypescript2264926A
      SecurityGroupEgress:
        - CidrIp: 0.0.0.0/0
          Description: Allow all outbound traffic by default
          IpProtocol: "-1"
      VpcId:
        Ref: ConstructHubVPC16ECCEA2
  ConstructHubOrchestrationDocGentypescriptF9C30384:
    Type: AWS::Lambda::Function
    Properties:
      Code:
        S3Bucket:
          Ref: AssetParameters7379fd84eff0b591867de2678a7733efa22e810bf064da0c1d0ef6e0c30cc74eS3BucketB29D99C7
        S3Key:
          Fn::Join:
            - ""
            - - Fn::Select:
                  - 0
                  - Fn::Split:
                      - "||"
                      - Ref: AssetParameters7379fd84eff0b591867de2678a7733efa22e810bf064da0c1d0ef6e0c30cc74eS3VersionKey15B55BAA
              - Fn::Select:
                  - 1
                  - Fn::Split:
                      - "||"
                      - Ref: AssetParameters7379fd84eff0b591867de2678a7733efa22e810bf064da0c1d0ef6e0c30cc74eS3VersionKey15B55BAA
      Role:
        Fn::GetAtt:
          - ConstructHubOrchestrationDocGentypescriptServiceRoleB56C2B19
          - Arn
      Description: Creates typescript documentation from jsii-enabled npm packages
      Environment:
        Variables:
          HEADER_SPAN: "true"
          CODE_ARTIFACT_API_ENDPOINT:
            Fn::Select:
              - 1
              - Fn::Split:
                  - ":"
                  - Fn::Select:
                      - 0
                      - Fn::GetAtt:
                          - ConstructHubVPCCodeArtifactAPI954CFDE1
                          - DnsEntries
          CODE_ARTIFACT_DOMAIN_NAME:
            Fn::GetAtt:
              - ConstructHubCodeArtifact1188409E
              - DomainName
          CODE_ARTIFACT_DOMAIN_OWNER:
            Fn::GetAtt:
              - ConstructHubCodeArtifact1188409E
              - DomainOwner
          CODE_ARTIFACT_REPOSITORY_ENDPOINT:
            Fn::GetAtt:
              - ConstructHubCodeArtifactGetEndpoint9A458FEF
              - repositoryEndpoint
          TARGET_LANGUAGE: typescript
      Handler: index.handler
      MemorySize: 10240
      Runtime: nodejs14.x
      Timeout: 900
      TracingConfig:
        Mode: PassThrough
      VpcConfig:
        SecurityGroupIds:
          - Fn::GetAtt:
              - ConstructHubOrchestrationDocGentypescriptSecurityGroupDD0CDD88
              - GroupId
        SubnetIds:
          - Ref: ConstructHubVPCIsolatedSubnet1SubnetEA28FD1A
          - Ref: ConstructHubVPCIsolatedSubnet2Subnet483D4302
    DependsOn:
      - ConstructHubOrchestrationDocGentypescriptServiceRoleDefaultPolicyEBA45F12
      - ConstructHubOrchestrationDocGentypescriptServiceRoleB56C2B19
  ConstructHubOrchestrationDocGentypescriptLogRetentionDB3B5194:
    Type: Custom::LogRetention
    Properties:
      ServiceToken:
        Fn::GetAtt:
          - LogRetentionaae0aa3c5b4d4f87b02d85b201efdd8aFD4BFC8A
          - Arn
      LogGroupName:
        Fn::Join:
          - ""
          - - /aws/lambda/
            - Ref: ConstructHubOrchestrationDocGentypescriptF9C30384
      RetentionInDays: 3653
  ConstructHubOrchestrationRoleF4CF6987:
    Type: AWS::IAM::Role
    Properties:
      AssumeRolePolicyDocument:
        Statement:
          - Action: sts:AssumeRole
            Effect: Allow
            Principal:
              Service:
                Fn::Join:
                  - ""
                  - - states.
                    - Ref: AWS::Region
                    - .amazonaws.com
        Version: 2012-10-17
  ConstructHubOrchestrationRoleDefaultPolicyEACD181F:
    Type: AWS::IAM::Policy
    Properties:
      PolicyDocument:
        Statement:
          - Action:
              - xray:PutTraceSegments
              - xray:PutTelemetryRecords
              - xray:GetSamplingRules
              - xray:GetSamplingTargets
            Effect: Allow
            Resource: "*"
          - Action: lambda:InvokeFunction
            Effect: Allow
            Resource:
              Fn::GetAtt:
                - ConstructHubOrchestrationCatalogBuilder7C964951
                - Arn
          - Action: sqs:SendMessage
            Effect: Allow
            Resource:
              Fn::GetAtt:
                - ConstructHubOrchestrationDLQ9C6D9BD4
                - Arn
          - Action: lambda:InvokeFunction
            Effect: Allow
            Resource:
              Fn::GetAtt:
                - ConstructHubOrchestrationDocGenpython77179663
                - Arn
          - Action: lambda:InvokeFunction
            Effect: Allow
            Resource:
              Fn::GetAtt:
                - ConstructHubOrchestrationDocGentypescriptF9C30384
                - Arn
        Version: 2012-10-17
      PolicyName: ConstructHubOrchestrationRoleDefaultPolicyEACD181F
      Roles:
        - Ref: ConstructHubOrchestrationRoleF4CF6987
  ConstructHubOrchestration39161A46:
    Type: AWS::StepFunctions::StateMachine
    Properties:
      RoleArn:
        Fn::GetAtt:
          - ConstructHubOrchestrationRoleF4CF6987
          - Arn
      DefinitionString:
        Fn::Join:
          - ""
          - - '{"StartAt":"Track Execution Infos","States":{"Track Execution
              Infos":{"Type":"Pass","ResultPath":"$.$TaskExecution","InputPath":"$$.Execution","Parameters":{"Id.$":"$.Id","Name.$":"$.Name","RoleArn.$":"$.RoleArn","StartTime.$":"$.StartTime"},"Next":"DocGen"},"DocGen":{"Type":"Parallel","ResultPath":"$.DocGen","Next":"Any
              Success?","Branches":[{"StartAt":"Generate python
              docs","States":{"Generate python
              docs":{"End":true,"Retry":[{"ErrorEquals":["Lambda.ServiceException","Lambda.AWSLambdaException","Lambda.SdkClientException"],"IntervalSeconds":2,"MaxAttempts":6,"BackoffRate":2},{"ErrorEquals":["States.ALL"],"IntervalSeconds":30}],"Catch":[{"ErrorEquals":["States.ALL"],"Next":"Failed
              python"}],"Type":"Task","OutputPath":"$.result","ResultSelector":{"result":{"language":{"lang":"python"},"success.$":"$.Payload"}},"Resource":"arn:'
            - Ref: AWS::Partition
            - :states:::lambda:invoke","Parameters":{"FunctionName":"
            - Fn::GetAtt:
                - ConstructHubOrchestrationDocGenpython77179663
                - Arn
            - '","Payload.$":"$"}},"Failed
              python":{"Type":"Pass","Parameters":{"error.$":"States.StringToJson($.Cause)","language":{"lang":"python"}},"End":true}}},{"StartAt":"Generate
              typescript docs","States":{"Generate typescript
              docs":{"End":true,"Retry":[{"ErrorEquals":["Lambda.ServiceException","Lambda.AWSLambdaException","Lambda.SdkClientException"],"IntervalSeconds":2,"MaxAttempts":6,"BackoffRate":2},{"ErrorEquals":["States.ALL"],"IntervalSeconds":30}],"Catch":[{"ErrorEquals":["States.ALL"],"Next":"Failed
              typescript"}],"Type":"Task","OutputPath":"$.result","ResultSelector":{"result":{"language":{"lang":"typescript"},"success.$":"$.Payload"}},"Resource":"arn:'
            - Ref: AWS::Partition
            - :states:::lambda:invoke","Parameters":{"FunctionName":"
            - Fn::GetAtt:
                - ConstructHubOrchestrationDocGentypescriptF9C30384
                - Arn
            - '","Payload.$":"$"}},"Failed
              typescript":{"Type":"Pass","Parameters":{"error.$":"States.StringToJson($.Cause)","language":{"lang":"typescript"}},"End":true}}}]},"Any
              Success?":{"Type":"Choice","Choices":[{"Or":[{"Variable":"$.DocGen[0].error","IsPresent":false},{"Variable":"$.DocGen[1].error","IsPresent":false}],"Next":"Add
              to catalog.json"}],"Default":"Any Failure?"},"Any
              Failure?":{"Type":"Choice","Choices":[{"Or":[{"Variable":"$.DocGen[0].error","IsPresent":true},{"Variable":"$.DocGen[1].error","IsPresent":true}],"Next":"Send
              to Dead Letter Queue"}],"Default":"Success"},"Add to
              catalog.json":{"Next":"Any
              Failure?","Retry":[{"ErrorEquals":["Lambda.ServiceException","Lambda.AWSLambdaException","Lambda.SdkClientException"],"IntervalSeconds":2,"MaxAttempts":6,"BackoffRate":2},{"ErrorEquals":["Lambda.TooManyRequestsException"],"IntervalSeconds":30,"MaxAttempts":5}],"Catch":[{"ErrorEquals":["States.ALL"],"Next":"Failed
              to add to
              catalog.json"}],"Type":"Task","ResultPath":"$.catalogBuilderOutput","ResultSelector":{"ETag.$":"$.Payload.ETag","VersionId.$":"$.Payload.VersionId"},"Resource":"arn:'
            - Ref: AWS::Partition
            - :states:::lambda:invoke","Parameters":{"FunctionName":"
            - Fn::GetAtt:
                - ConstructHubOrchestrationCatalogBuilder7C964951
                - Arn
            - '","Payload.$":"$"}},"Failed to add to
              catalog.json":{"Type":"Pass","ResultPath":"$.error","Parameters":{"error.$":"States.StringToJson($.Cause)"},"Next":"Send
              to Dead Letter Queue"},"Send to Dead Letter
              Queue":{"Next":"Fail","Type":"Task","ResultPath":null,"Resource":"arn:'
            - Ref: AWS::Partition
            - :states:::sqs:sendMessage","Parameters":{"QueueUrl":"
            - Ref: ConstructHubOrchestrationDLQ9C6D9BD4
            - '","MessageBody.$":"$"}},"Fail":{"Type":"Fail"},"Success":{"Type":"Succeed"}},"TimeoutSeconds":3600}'
      StateMachineType: STANDARD
      TracingConfiguration:
        Enabled: true
    DependsOn:
      - ConstructHubOrchestrationRoleDefaultPolicyEACD181F
      - ConstructHubOrchestrationRoleF4CF6987
  ConstructHubOrchestrationRedriveServiceRoleB84EFF33:
    Type: AWS::IAM::Role
    Properties:
      AssumeRolePolicyDocument:
        Statement:
          - Action: sts:AssumeRole
            Effect: Allow
            Principal:
              Service: lambda.amazonaws.com
        Version: 2012-10-17
      ManagedPolicyArns:
        - Fn::Join:
            - ""
            - - "arn:"
              - Ref: AWS::Partition
              - :iam::aws:policy/service-role/AWSLambdaBasicExecutionRole
  ConstructHubOrchestrationRedriveServiceRoleDefaultPolicyC018F436:
    Type: AWS::IAM::Policy
    Properties:
      PolicyDocument:
        Statement:
          - Action:
              - xray:PutTraceSegments
              - xray:PutTelemetryRecords
            Effect: Allow
            Resource: "*"
          - Action: states:StartExecution
            Effect: Allow
            Resource:
              Ref: ConstructHubOrchestration39161A46
          - Action:
              - sqs:ReceiveMessage
              - sqs:ChangeMessageVisibility
              - sqs:GetQueueUrl
              - sqs:DeleteMessage
              - sqs:GetQueueAttributes
            Effect: Allow
            Resource:
              Fn::GetAtt:
                - ConstructHubOrchestrationDLQ9C6D9BD4
                - Arn
        Version: 2012-10-17
      PolicyName: ConstructHubOrchestrationRedriveServiceRoleDefaultPolicyC018F436
      Roles:
        - Ref: ConstructHubOrchestrationRedriveServiceRoleB84EFF33
  ConstructHubOrchestrationRedrive8DDBA67E:
    Type: AWS::Lambda::Function
    Properties:
      Code:
        S3Bucket:
          Ref: AssetParametersaed78bc431dd6cdac01afad951cec010f57f9d972c3f748c3ceeb5ca096544fdS3Bucket2D90B8C0
        S3Key:
          Fn::Join:
            - ""
            - - Fn::Select:
                  - 0
                  - Fn::Split:
                      - "||"
                      - Ref: AssetParametersaed78bc431dd6cdac01afad951cec010f57f9d972c3f748c3ceeb5ca096544fdS3VersionKey8E462E51
              - Fn::Select:
                  - 1
                  - Fn::Split:
                      - "||"
                      - Ref: AssetParametersaed78bc431dd6cdac01afad951cec010f57f9d972c3f748c3ceeb5ca096544fdS3VersionKey8E462E51
      Role:
        Fn::GetAtt:
          - ConstructHubOrchestrationRedriveServiceRoleB84EFF33
          - Arn
      Description: "[ConstructHub/Redrive] Manually redrives all messages from the
        backend dead letter queue"
      Environment:
        Variables:
          STATE_MACHINE_ARN:
            Ref: ConstructHubOrchestration39161A46
          QUEUE_URL:
            Ref: ConstructHubOrchestrationDLQ9C6D9BD4
      Handler: index.handler
      MemorySize: 1024
      Runtime: nodejs14.x
      Timeout: 900
      TracingConfig:
        Mode: Active
    DependsOn:
      - ConstructHubOrchestrationRedriveServiceRoleDefaultPolicyC018F436
      - ConstructHubOrchestrationRedriveServiceRoleB84EFF33
  ConstructHubOrchestrationReprocessAllServiceRoleE23FF434:
    Type: AWS::IAM::Role
    Properties:
      AssumeRolePolicyDocument:
        Statement:
          - Action: sts:AssumeRole
            Effect: Allow
            Principal:
              Service: lambda.amazonaws.com
        Version: 2012-10-17
      ManagedPolicyArns:
        - Fn::Join:
            - ""
            - - "arn:"
              - Ref: AWS::Partition
              - :iam::aws:policy/service-role/AWSLambdaBasicExecutionRole
  ConstructHubOrchestrationReprocessAllServiceRoleDefaultPolicy33BF56FB:
    Type: AWS::IAM::Policy
    Properties:
      PolicyDocument:
        Statement:
          - Action:
              - xray:PutTraceSegments
              - xray:PutTelemetryRecords
            Effect: Allow
            Resource: "*"
          - Action:
              - s3:GetObject*
              - s3:GetBucket*
              - s3:List*
            Effect: Allow
            Resource:
              - Fn::GetAtt:
                  - ConstructHubPackageDataDC5EF35E
                  - Arn
              - Fn::Join:
                  - ""
                  - - Fn::GetAtt:
                        - ConstructHubPackageDataDC5EF35E
                        - Arn
                    - /*
          - Action: states:StartExecution
            Effect: Allow
            Resource:
              Ref: ConstructHubOrchestration39161A46
        Version: 2012-10-17
      PolicyName: ConstructHubOrchestrationReprocessAllServiceRoleDefaultPolicy33BF56FB
      Roles:
        - Ref: ConstructHubOrchestrationReprocessAllServiceRoleE23FF434
  ConstructHubOrchestrationReprocessAllFF2F2455:
    Type: AWS::Lambda::Function
    Properties:
      Code:
        S3Bucket:
          Ref: AssetParameters516cab73c91fb1a1a9ada8da3852fead6468a28305ca5c46b319b4f98cc36fe9S3Bucket781BDABF
        S3Key:
          Fn::Join:
            - ""
            - - Fn::Select:
                  - 0
                  - Fn::Split:
                      - "||"
                      - Ref: AssetParameters516cab73c91fb1a1a9ada8da3852fead6468a28305ca5c46b319b4f98cc36fe9S3VersionKey31C2F325
              - Fn::Select:
                  - 1
                  - Fn::Split:
                      - "||"
                      - Ref: AssetParameters516cab73c91fb1a1a9ada8da3852fead6468a28305ca5c46b319b4f98cc36fe9S3VersionKey31C2F325
      Role:
        Fn::GetAtt:
          - ConstructHubOrchestrationReprocessAllServiceRoleE23FF434
          - Arn
      Description: "[ConstructHub/ReprocessAll] Reprocess all package versions through
        the backend"
      Environment:
        Variables:
          BUCKET_NAME:
            Ref: ConstructHubPackageDataDC5EF35E
          STATE_MACHINE_ARN:
            Ref: ConstructHubOrchestration39161A46
      Handler: index.handler
      MemorySize: 1024
      Runtime: nodejs14.x
      Timeout: 900
      TracingConfig:
        Mode: Active
    DependsOn:
      - ConstructHubOrchestrationReprocessAllServiceRoleDefaultPolicy33BF56FB
      - ConstructHubOrchestrationReprocessAllServiceRoleE23FF434
  ConstructHubDenyListBucketNotifications2269EB2A:
    Type: Custom::S3BucketNotifications
    Properties:
      ServiceToken:
        Fn::GetAtt:
          - BucketNotificationsHandler050a0587b7544547bf325f094a3db8347ECC3691
          - Arn
      BucketName:
        Ref: ConstructHubDenyListBucket1B3C2C2E
      NotificationConfiguration:
        LambdaFunctionConfigurations:
          - Events:
              - s3:ObjectCreated:*
            Filter:
              Key:
                FilterRules:
                  - Name: prefix
                    Value: deny-list.json
            LambdaFunctionArn:
              Fn::GetAtt:
                - ConstructHubDenyListPrunePruneHandler30B33551
                - Arn
      Managed: true
    DependsOn:
      - ConstructHubDenyListBucketAllowBucketNotificationsTodevConstructHubDenyListPrunePruneHandler8F0BBF5E2222C5D6
  ConstructHubDenyListBucket1B3C2C2E:
    Type: AWS::S3::Bucket
    Properties:
      BucketEncryption:
        ServerSideEncryptionConfiguration:
          - ServerSideEncryptionByDefault:
              SSEAlgorithm: AES256
      PublicAccessBlockConfiguration:
        BlockPublicAcls: true
        BlockPublicPolicy: true
        IgnorePublicAcls: true
        RestrictPublicBuckets: true
      VersioningConfiguration:
        Status: Enabled
    UpdateReplacePolicy: Retain
    DeletionPolicy: Retain
  ConstructHubDenyListBucketAllowBucketNotificationsTodevConstructHubDenyListPrunePruneHandler8F0BBF5E2222C5D6:
    Type: AWS::Lambda::Permission
    Properties:
      Action: lambda:InvokeFunction
      FunctionName:
        Fn::GetAtt:
          - ConstructHubDenyListPrunePruneHandler30B33551
          - Arn
      Principal: s3.amazonaws.com
      SourceAccount:
        Ref: AWS::AccountId
      SourceArn:
        Fn::GetAtt:
          - ConstructHubDenyListBucket1B3C2C2E
          - Arn
  ConstructHubDenyListBucketDeploymentAwsCliLayerEAC3D4DA:
    Type: AWS::Lambda::LayerVersion
    Properties:
      Content:
        S3Bucket:
          Ref: AssetParameterse9882ab123687399f934da0d45effe675ecc8ce13b40cb946f3e1d6141fe8d68S3BucketAEADE8C7
        S3Key:
          Fn::Join:
            - ""
            - - Fn::Select:
                  - 0
                  - Fn::Split:
                      - "||"
                      - Ref: AssetParameterse9882ab123687399f934da0d45effe675ecc8ce13b40cb946f3e1d6141fe8d68S3VersionKeyE415415F
              - Fn::Select:
                  - 1
                  - Fn::Split:
                      - "||"
                      - Ref: AssetParameterse9882ab123687399f934da0d45effe675ecc8ce13b40cb946f3e1d6141fe8d68S3VersionKeyE415415F
      Description: /opt/awscli/aws
    DependsOn:
      - ConstructHubDenyListBucketAllowBucketNotificationsTodevConstructHubDenyListPrunePruneHandler8F0BBF5E2222C5D6
      - ConstructHubDenyListBucketNotifications2269EB2A
      - ConstructHubDenyListBucket1B3C2C2E
  ConstructHubDenyListBucketDeploymentCustomResourceF835956B:
    Type: Custom::CDKBucketDeployment
    Properties:
      ServiceToken:
        Fn::GetAtt:
          - CustomCDKBucketDeployment8693BB64968944B69AAFB0CC9EB8756C81C01536
          - Arn
      SourceBucketNames:
        - Ref: AssetParameters8a32ba71115da8362669662bd85577d1dda9d4e77766749ccdf33e29a04debb1S3Bucket92503838
      SourceObjectKeys:
        - Fn::Join:
            - ""
            - - Fn::Select:
                  - 0
                  - Fn::Split:
                      - "||"
                      - Ref: AssetParameters8a32ba71115da8362669662bd85577d1dda9d4e77766749ccdf33e29a04debb1S3VersionKeyC80DD2F7
              - Fn::Select:
                  - 1
                  - Fn::Split:
                      - "||"
                      - Ref: AssetParameters8a32ba71115da8362669662bd85577d1dda9d4e77766749ccdf33e29a04debb1S3VersionKeyC80DD2F7
      DestinationBucketName:
        Ref: ConstructHubDenyListBucket1B3C2C2E
      Prune: true
    DependsOn:
      - ConstructHubDenyListBucketAllowBucketNotificationsTodevConstructHubDenyListPrunePruneHandler8F0BBF5E2222C5D6
      - ConstructHubDenyListBucketNotifications2269EB2A
      - ConstructHubDenyListBucket1B3C2C2E
    UpdateReplacePolicy: Delete
    DeletionPolicy: Delete
  ConstructHubDenyListPruneDeleteQueueBBF60185:
    Type: AWS::SQS::Queue
    Properties:
      VisibilityTimeout: 120
    UpdateReplacePolicy: Delete
    DeletionPolicy: Delete
  ConstructHubDenyListPrunePruneHandlerServiceRole58BDE1FE:
    Type: AWS::IAM::Role
    Properties:
      AssumeRolePolicyDocument:
        Statement:
          - Action: sts:AssumeRole
            Effect: Allow
            Principal:
              Service: lambda.amazonaws.com
        Version: 2012-10-17
      ManagedPolicyArns:
        - Fn::Join:
            - ""
            - - "arn:"
              - Ref: AWS::Partition
              - :iam::aws:policy/service-role/AWSLambdaBasicExecutionRole
  ConstructHubDenyListPrunePruneHandlerServiceRoleDefaultPolicy416BC8DA:
    Type: AWS::IAM::Policy
    Properties:
      PolicyDocument:
        Statement:
          - Action:
              - sqs:SendMessage
              - sqs:GetQueueAttributes
              - sqs:GetQueueUrl
            Effect: Allow
            Resource:
              Fn::GetAtt:
                - ConstructHubDenyListPruneDeleteQueueBBF60185
                - Arn
          - Action:
              - s3:GetObject*
              - s3:GetBucket*
              - s3:List*
            Effect: Allow
            Resource:
              - Fn::GetAtt:
                  - ConstructHubPackageDataDC5EF35E
                  - Arn
              - Fn::Join:
                  - ""
                  - - Fn::GetAtt:
                        - ConstructHubPackageDataDC5EF35E
                        - Arn
                    - /*
          - Action:
              - s3:GetObject*
              - s3:GetBucket*
              - s3:List*
            Effect: Allow
            Resource:
              - Fn::GetAtt:
                  - ConstructHubDenyListBucket1B3C2C2E
                  - Arn
              - Fn::Join:
                  - ""
                  - - Fn::GetAtt:
                        - ConstructHubDenyListBucket1B3C2C2E
                        - Arn
                    - /*
        Version: 2012-10-17
      PolicyName: ConstructHubDenyListPrunePruneHandlerServiceRoleDefaultPolicy416BC8DA
      Roles:
        - Ref: ConstructHubDenyListPrunePruneHandlerServiceRole58BDE1FE
  ConstructHubDenyListPrunePruneHandler30B33551:
    Type: AWS::Lambda::Function
    Properties:
      Code:
        S3Bucket:
          Ref: AssetParameters7f1bb157a7555d174cca4d6f85c5215ea232fa78050ac0fb10383d44d75c169aS3BucketD44C378D
        S3Key:
          Fn::Join:
            - ""
            - - Fn::Select:
                  - 0
                  - Fn::Split:
                      - "||"
                      - Ref: AssetParameters7f1bb157a7555d174cca4d6f85c5215ea232fa78050ac0fb10383d44d75c169aS3VersionKey4EAAF7F8
              - Fn::Select:
                  - 1
                  - Fn::Split:
                      - "||"
                      - Ref: AssetParameters7f1bb157a7555d174cca4d6f85c5215ea232fa78050ac0fb10383d44d75c169aS3VersionKey4EAAF7F8
      Role:
        Fn::GetAtt:
          - ConstructHubDenyListPrunePruneHandlerServiceRole58BDE1FE
          - Arn
      Description: backend/deny-list/prune-handler.lambda.ts
      Environment:
        Variables:
          PACKAGE_DATA_BUCKET_NAME:
            Ref: ConstructHubPackageDataDC5EF35E
          PACKAGE_DATA_KEY_PREFIX: data/
          PRUNE_QUEUE_URL:
            Ref: ConstructHubDenyListPruneDeleteQueueBBF60185
          DENY_LIST_BUCKET_NAME:
            Ref: ConstructHubDenyListBucket1B3C2C2E
          DENY_LIST_OBJECT_KEY: deny-list.json
      Handler: index.handler
      Runtime: nodejs14.x
      Timeout: 900
    DependsOn:
      - ConstructHubDenyListPrunePruneHandlerServiceRoleDefaultPolicy416BC8DA
      - ConstructHubDenyListPrunePruneHandlerServiceRole58BDE1FE
  ConstructHubDenyListPrunePruneQueueHandlerServiceRoleC10AC418:
    Type: AWS::IAM::Role
    Properties:
      AssumeRolePolicyDocument:
        Statement:
          - Action: sts:AssumeRole
            Effect: Allow
            Principal:
              Service: lambda.amazonaws.com
        Version: 2012-10-17
      ManagedPolicyArns:
        - Fn::Join:
            - ""
            - - "arn:"
              - Ref: AWS::Partition
              - :iam::aws:policy/service-role/AWSLambdaBasicExecutionRole
  ConstructHubDenyListPrunePruneQueueHandlerServiceRoleDefaultPolicy8AA78393:
    Type: AWS::IAM::Policy
    Properties:
      PolicyDocument:
        Statement:
          - Action: s3:DeleteObject*
            Effect: Allow
            Resource:
              Fn::Join:
                - ""
                - - Fn::GetAtt:
                      - ConstructHubPackageDataDC5EF35E
                      - Arn
                  - /*
          - Action: lambda:InvokeFunction
            Effect: Allow
            Resource:
              Fn::GetAtt:
                - ConstructHubOrchestrationCatalogBuilder7C964951
                - Arn
          - Action:
              - sqs:ReceiveMessage
              - sqs:ChangeMessageVisibility
              - sqs:GetQueueUrl
              - sqs:DeleteMessage
              - sqs:GetQueueAttributes
            Effect: Allow
            Resource:
              Fn::GetAtt:
                - ConstructHubDenyListPruneDeleteQueueBBF60185
                - Arn
        Version: 2012-10-17
      PolicyName: ConstructHubDenyListPrunePruneQueueHandlerServiceRoleDefaultPolicy8AA78393
      Roles:
        - Ref: ConstructHubDenyListPrunePruneQueueHandlerServiceRoleC10AC418
  ConstructHubDenyListPrunePruneQueueHandlerF7EB599B:
    Type: AWS::Lambda::Function
    Properties:
      Code:
        S3Bucket:
          Ref: AssetParameters24a285d80e264da1a45882c4ad844d93910f657b679c475830eb1e58bf840132S3Bucket5CD47BB7
        S3Key:
          Fn::Join:
            - ""
            - - Fn::Select:
                  - 0
                  - Fn::Split:
                      - "||"
                      - Ref: AssetParameters24a285d80e264da1a45882c4ad844d93910f657b679c475830eb1e58bf840132S3VersionKeyA4C13882
              - Fn::Select:
                  - 1
                  - Fn::Split:
                      - "||"
                      - Ref: AssetParameters24a285d80e264da1a45882c4ad844d93910f657b679c475830eb1e58bf840132S3VersionKeyA4C13882
      Role:
        Fn::GetAtt:
          - ConstructHubDenyListPrunePruneQueueHandlerServiceRoleC10AC418
          - Arn
      Description: backend/deny-list/prune-queue-handler.lambda.ts
      Environment:
        Variables:
          PACKAGE_DATA_BUCKET_NAME:
            Ref: ConstructHubPackageDataDC5EF35E
          CATALOG_REBUILD_FUNCTION_NAME:
            Fn::GetAtt:
              - ConstructHubOrchestrationCatalogBuilder7C964951
              - Arn
      Handler: index.handler
      Runtime: nodejs14.x
      Timeout: 60
    DependsOn:
      - ConstructHubDenyListPrunePruneQueueHandlerServiceRoleDefaultPolicy8AA78393
      - ConstructHubDenyListPrunePruneQueueHandlerServiceRoleC10AC418
  ConstructHubDenyListPrunePruneQueueHandlerSqsEventSourcedevConstructHubDenyListPruneDeleteQueue5B9B1B667049B35D:
    Type: AWS::Lambda::EventSourceMapping
    Properties:
      FunctionName:
        Ref: ConstructHubDenyListPrunePruneQueueHandlerF7EB599B
      EventSourceArn:
        Fn::GetAtt:
          - ConstructHubDenyListPruneDeleteQueueBBF60185
          - Arn
  ConstructHubDenyListPeriodicPruneA981153D:
    Type: AWS::Events::Rule
    Properties:
      ScheduleExpression: rate(5 minutes)
      State: ENABLED
      Targets:
        - Arn:
            Fn::GetAtt:
              - ConstructHubDenyListPrunePruneHandler30B33551
              - Arn
          Id: Target0
  ConstructHubDenyListPeriodicPruneAllowEventRuledevConstructHubDenyListPrunePruneHandler8F0BBF5E7B81288F:
    Type: AWS::Lambda::Permission
    Properties:
      Action: lambda:InvokeFunction
      FunctionName:
        Fn::GetAtt:
          - ConstructHubDenyListPrunePruneHandler30B33551
          - Arn
      Principal: events.amazonaws.com
      SourceArn:
        Fn::GetAtt:
          - ConstructHubDenyListPeriodicPruneA981153D
          - Arn
  ConstructHubIngestionDLQ3E96A5F2:
    Type: AWS::SQS::Queue
    Properties:
      KmsMasterKeyId: alias/aws/sqs
      MessageRetentionPeriod: 1209600
      VisibilityTimeout: 900
    UpdateReplacePolicy: Delete
    DeletionPolicy: Delete
  ConstructHubIngestionQueue1AD94CA3:
    Type: AWS::SQS::Queue
    Properties:
      KmsMasterKeyId: alias/aws/sqs
      MessageRetentionPeriod: 1209600
      RedrivePolicy:
        deadLetterTargetArn:
          Fn::GetAtt:
            - ConstructHubIngestionDLQ3E96A5F2
            - Arn
        maxReceiveCount: 5
      VisibilityTimeout: 900
    UpdateReplacePolicy: Delete
    DeletionPolicy: Delete
  ConstructHubIngestionServiceRole6380BAB6:
    Type: AWS::IAM::Role
    Properties:
      AssumeRolePolicyDocument:
        Statement:
          - Action: sts:AssumeRole
            Effect: Allow
            Principal:
              Service: lambda.amazonaws.com
        Version: 2012-10-17
      ManagedPolicyArns:
        - Fn::Join:
            - ""
            - - "arn:"
              - Ref: AWS::Partition
              - :iam::aws:policy/service-role/AWSLambdaBasicExecutionRole
  ConstructHubIngestionServiceRoleDefaultPolicyC0D2B6F2:
    Type: AWS::IAM::Policy
    Properties:
      PolicyDocument:
        Statement:
          - Action:
              - xray:PutTraceSegments
              - xray:PutTelemetryRecords
            Effect: Allow
            Resource: "*"
          - Action:
              - s3:DeleteObject*
              - s3:PutObject*
              - s3:Abort*
            Effect: Allow
            Resource:
              - Fn::GetAtt:
                  - ConstructHubPackageDataDC5EF35E
                  - Arn
              - Fn::Join:
                  - ""
                  - - Fn::GetAtt:
                        - ConstructHubPackageDataDC5EF35E
                        - Arn
                    - /*
          - Action: states:StartExecution
            Effect: Allow
            Resource:
              Ref: ConstructHubOrchestration39161A46
          - Action:
              - sqs:ReceiveMessage
              - sqs:ChangeMessageVisibility
              - sqs:GetQueueUrl
              - sqs:DeleteMessage
              - sqs:GetQueueAttributes
            Effect: Allow
            Resource:
              Fn::GetAtt:
                - ConstructHubIngestionQueue1AD94CA3
                - Arn
          - Action:
              - sqs:ReceiveMessage
              - sqs:ChangeMessageVisibility
              - sqs:GetQueueUrl
              - sqs:DeleteMessage
              - sqs:GetQueueAttributes
            Effect: Allow
            Resource:
              Fn::GetAtt:
                - ConstructHubIngestionDLQ3E96A5F2
                - Arn
          - Action:
              - s3:GetObject*
              - s3:GetBucket*
              - s3:List*
            Effect: Allow
            Resource:
              - Fn::GetAtt:
                  - ConstructHubDiscoveryStagingBucket1F2F7AE8
                  - Arn
              - Fn::Join:
                  - ""
                  - - Fn::GetAtt:
                        - ConstructHubDiscoveryStagingBucket1F2F7AE8
                        - Arn
                    - /*
        Version: 2012-10-17
      PolicyName: ConstructHubIngestionServiceRoleDefaultPolicyC0D2B6F2
      Roles:
        - Ref: ConstructHubIngestionServiceRole6380BAB6
  ConstructHubIngestion407909CE:
    Type: AWS::Lambda::Function
    Properties:
      Code:
        S3Bucket:
<<<<<<< HEAD
          Ref: AssetParameters36e46975b9fdf3a688138feb59eefc803999a9dd273be3304df4d2b311c3287aS3BucketE3C59B3A
=======
          Ref: AssetParameterseebf8380c4fec48b5355ef68b364f1ca13012662430177814d17e97dc3f19a05S3Bucket316434E8
>>>>>>> cf4f6cb7
        S3Key:
          Fn::Join:
            - ""
            - - Fn::Select:
                  - 0
                  - Fn::Split:
                      - "||"
<<<<<<< HEAD
                      - Ref: AssetParameters36e46975b9fdf3a688138feb59eefc803999a9dd273be3304df4d2b311c3287aS3VersionKey8377D542
=======
                      - Ref: AssetParameterseebf8380c4fec48b5355ef68b364f1ca13012662430177814d17e97dc3f19a05S3VersionKey512FE4EF
>>>>>>> cf4f6cb7
              - Fn::Select:
                  - 1
                  - Fn::Split:
                      - "||"
<<<<<<< HEAD
                      - Ref: AssetParameters36e46975b9fdf3a688138feb59eefc803999a9dd273be3304df4d2b311c3287aS3VersionKey8377D542
=======
                      - Ref: AssetParameterseebf8380c4fec48b5355ef68b364f1ca13012662430177814d17e97dc3f19a05S3VersionKey512FE4EF
>>>>>>> cf4f6cb7
      Role:
        Fn::GetAtt:
          - ConstructHubIngestionServiceRole6380BAB6
          - Arn
      Description: "[ConstructHub/Ingestion] Ingests new package versions into the
        Construct Hub"
      Environment:
        Variables:
          BUCKET_NAME:
            Ref: ConstructHubPackageDataDC5EF35E
          STATE_MACHINE_ARN:
            Ref: ConstructHubOrchestration39161A46
      Handler: index.handler
      MemorySize: 10240
      Runtime: nodejs14.x
      Timeout: 900
      TracingConfig:
        Mode: Active
    DependsOn:
      - ConstructHubIngestionServiceRoleDefaultPolicyC0D2B6F2
      - ConstructHubIngestionServiceRole6380BAB6
  ConstructHubIngestionSqsEventSourcedevConstructHubIngestionQueue9A801AAF9844496F:
    Type: AWS::Lambda::EventSourceMapping
    Properties:
      FunctionName:
        Ref: ConstructHubIngestion407909CE
      BatchSize: 1
      EventSourceArn:
        Fn::GetAtt:
          - ConstructHubIngestionQueue1AD94CA3
          - Arn
  ConstructHubIngestionSqsEventSourcedevConstructHubIngestionDLQ79BE912AA5AF0394:
    Type: AWS::Lambda::EventSourceMapping
    Properties:
      FunctionName:
        Ref: ConstructHubIngestion407909CE
      BatchSize: 1
      Enabled: false
      EventSourceArn:
        Fn::GetAtt:
          - ConstructHubIngestionDLQ3E96A5F2
          - Arn
  ConstructHubDiscoveryStagingBucket1F2F7AE8:
    Type: AWS::S3::Bucket
    Properties:
      LifecycleConfiguration:
        Rules:
          - ExpirationInDays: 30
            Prefix: staged/
            Status: Enabled
      PublicAccessBlockConfiguration:
        BlockPublicAcls: true
        BlockPublicPolicy: true
        IgnorePublicAcls: true
        RestrictPublicBuckets: true
    UpdateReplacePolicy: Retain
    DeletionPolicy: Retain
  ConstructHubDiscoveryStagingBucketPolicyFB770F3D:
    Type: AWS::S3::BucketPolicy
    Properties:
      Bucket:
        Ref: ConstructHubDiscoveryStagingBucket1F2F7AE8
      PolicyDocument:
        Statement:
          - Action: s3:*
            Condition:
              Bool:
                aws:SecureTransport: "false"
            Effect: Deny
            Principal:
              AWS: "*"
            Resource:
              - Fn::GetAtt:
                  - ConstructHubDiscoveryStagingBucket1F2F7AE8
                  - Arn
              - Fn::Join:
                  - ""
                  - - Fn::GetAtt:
                        - ConstructHubDiscoveryStagingBucket1F2F7AE8
                        - Arn
                    - /*
        Version: 2012-10-17
  ConstructHubDiscoveryServiceRole1B3CFF96:
    Type: AWS::IAM::Role
    Properties:
      AssumeRolePolicyDocument:
        Statement:
          - Action: sts:AssumeRole
            Effect: Allow
            Principal:
              Service: lambda.amazonaws.com
        Version: 2012-10-17
      ManagedPolicyArns:
        - Fn::Join:
            - ""
            - - "arn:"
              - Ref: AWS::Partition
              - :iam::aws:policy/service-role/AWSLambdaBasicExecutionRole
  ConstructHubDiscoveryServiceRoleDefaultPolicy9D5F91B3:
    Type: AWS::IAM::Policy
    Properties:
      PolicyDocument:
        Statement:
          - Action:
              - xray:PutTraceSegments
              - xray:PutTelemetryRecords
            Effect: Allow
            Resource: "*"
          - Action:
              - s3:GetObject*
              - s3:GetBucket*
              - s3:List*
              - s3:DeleteObject*
              - s3:PutObject*
              - s3:Abort*
            Effect: Allow
            Resource:
              - Fn::GetAtt:
                  - ConstructHubDiscoveryStagingBucket1F2F7AE8
                  - Arn
              - Fn::Join:
                  - ""
                  - - Fn::GetAtt:
                        - ConstructHubDiscoveryStagingBucket1F2F7AE8
                        - Arn
                    - /*
          - Action:
              - sqs:SendMessage
              - sqs:GetQueueAttributes
              - sqs:GetQueueUrl
            Effect: Allow
            Resource:
              Fn::GetAtt:
                - ConstructHubIngestionQueue1AD94CA3
                - Arn
          - Action:
              - s3:GetObject*
              - s3:GetBucket*
              - s3:List*
            Effect: Allow
            Resource:
              - Fn::GetAtt:
                  - ConstructHubDenyListBucket1B3C2C2E
                  - Arn
              - Fn::Join:
                  - ""
                  - - Fn::GetAtt:
                        - ConstructHubDenyListBucket1B3C2C2E
                        - Arn
                    - /*
        Version: 2012-10-17
      PolicyName: ConstructHubDiscoveryServiceRoleDefaultPolicy9D5F91B3
      Roles:
        - Ref: ConstructHubDiscoveryServiceRole1B3CFF96
  ConstructHubDiscoveryD6EEC2B8:
    Type: AWS::Lambda::Function
    Properties:
      Code:
        S3Bucket:
<<<<<<< HEAD
          Ref: AssetParameters1f9d449009aacb3b5269d15749cb7705850a6e68bcbb5da56e4e9a96ca2a0487S3Bucket75F5EA52
=======
          Ref: AssetParametersa25fa2777473b6894ec29a4cafe92d58829dcb876d9be72aef232b3abbc88eceS3Bucket7E891C93
>>>>>>> cf4f6cb7
        S3Key:
          Fn::Join:
            - ""
            - - Fn::Select:
                  - 0
                  - Fn::Split:
                      - "||"
<<<<<<< HEAD
                      - Ref: AssetParameters1f9d449009aacb3b5269d15749cb7705850a6e68bcbb5da56e4e9a96ca2a0487S3VersionKeyD3E32BA0
=======
                      - Ref: AssetParametersa25fa2777473b6894ec29a4cafe92d58829dcb876d9be72aef232b3abbc88eceS3VersionKeyC3F65FED
>>>>>>> cf4f6cb7
              - Fn::Select:
                  - 1
                  - Fn::Split:
                      - "||"
<<<<<<< HEAD
                      - Ref: AssetParameters1f9d449009aacb3b5269d15749cb7705850a6e68bcbb5da56e4e9a96ca2a0487S3VersionKeyD3E32BA0
=======
                      - Ref: AssetParametersa25fa2777473b6894ec29a4cafe92d58829dcb876d9be72aef232b3abbc88eceS3VersionKeyC3F65FED
>>>>>>> cf4f6cb7
      Role:
        Fn::GetAtt:
          - ConstructHubDiscoveryServiceRole1B3CFF96
          - Arn
      Description: "[ConstructHub/Discovery] Periodically query npm.js index for new
        construct libraries"
      Environment:
        Variables:
          BUCKET_NAME:
            Ref: ConstructHubDiscoveryStagingBucket1F2F7AE8
          QUEUE_URL:
            Ref: ConstructHubIngestionQueue1AD94CA3
          DENY_LIST_BUCKET_NAME:
            Ref: ConstructHubDenyListBucket1B3C2C2E
          DENY_LIST_OBJECT_KEY: deny-list.json
      Handler: index.handler
      MemorySize: 10240
      ReservedConcurrentExecutions: 1
      Runtime: nodejs14.x
      Timeout: 900
      TracingConfig:
        Mode: Active
    DependsOn:
      - ConstructHubDiscoveryServiceRoleDefaultPolicy9D5F91B3
      - ConstructHubDiscoveryServiceRole1B3CFF96
  ConstructHubDiscoveryScheduleRule90EE2E2A:
    Type: AWS::Events::Rule
    Properties:
      ScheduleExpression: rate(15 minutes)
      State: ENABLED
      Targets:
        - Arn:
            Fn::GetAtt:
              - ConstructHubDiscoveryD6EEC2B8
              - Arn
          Id: Target0
  ConstructHubDiscoveryScheduleRuleAllowEventRuledevConstructHubDiscovery67F2A54169E41C36:
    Type: AWS::Lambda::Permission
    Properties:
      Action: lambda:InvokeFunction
      FunctionName:
        Fn::GetAtt:
          - ConstructHubDiscoveryD6EEC2B8
          - Arn
      Principal: events.amazonaws.com
      SourceArn:
        Fn::GetAtt:
          - ConstructHubDiscoveryScheduleRule90EE2E2A
          - Arn
  ConstructHubDiscoveryErrorsAlarmDEA85148:
    Type: AWS::CloudWatch::Alarm
    Properties:
      ComparisonOperator: GreaterThanOrEqualToThreshold
      EvaluationPeriods: 1
      AlarmDescription: The discovery function (on npmjs.com) failed to run
      Dimensions:
        - Name: FunctionName
          Value:
            Ref: ConstructHubDiscoveryD6EEC2B8
      MetricName: Errors
      Namespace: AWS/Lambda
      Period: 900
      Statistic: Sum
      Threshold: 1
  ConstructHubDiscoveryNoInvocationsAlarm6F5E3A99:
    Type: AWS::CloudWatch::Alarm
    Properties:
      ComparisonOperator: LessThanThreshold
      EvaluationPeriods: 1
      AlarmDescription: The discovery function (on npmjs.com) is not running as scheduled
      Dimensions:
        - Name: FunctionName
          Value:
            Ref: ConstructHubDiscoveryD6EEC2B8
      MetricName: Invocations
      Namespace: AWS/Lambda
      Period: 900
      Statistic: Sum
      Threshold: 1
  ConstructHubInventoryCanaryServiceRole7684EDDE:
    Type: AWS::IAM::Role
    Properties:
      AssumeRolePolicyDocument:
        Statement:
          - Action: sts:AssumeRole
            Effect: Allow
            Principal:
              Service: lambda.amazonaws.com
        Version: 2012-10-17
      ManagedPolicyArns:
        - Fn::Join:
            - ""
            - - "arn:"
              - Ref: AWS::Partition
              - :iam::aws:policy/service-role/AWSLambdaBasicExecutionRole
  ConstructHubInventoryCanaryServiceRoleDefaultPolicy144783F1:
    Type: AWS::IAM::Policy
    Properties:
      PolicyDocument:
        Statement:
          - Action:
              - s3:GetObject*
              - s3:GetBucket*
              - s3:List*
            Effect: Allow
            Resource:
              - Fn::GetAtt:
                  - ConstructHubPackageDataDC5EF35E
                  - Arn
              - Fn::Join:
                  - ""
                  - - Fn::GetAtt:
                        - ConstructHubPackageDataDC5EF35E
                        - Arn
                    - /*
        Version: 2012-10-17
      PolicyName: ConstructHubInventoryCanaryServiceRoleDefaultPolicy144783F1
      Roles:
        - Ref: ConstructHubInventoryCanaryServiceRole7684EDDE
  ConstructHubInventoryCanary63D899BC:
    Type: AWS::Lambda::Function
    Properties:
      Code:
        S3Bucket:
          Ref: AssetParameters2387e2a5aac8a82d8f3b728ab91d58b1153f4c7e84bc90dbb0de6d445cd1c663S3Bucket55C0232E
        S3Key:
          Fn::Join:
            - ""
            - - Fn::Select:
                  - 0
                  - Fn::Split:
                      - "||"
                      - Ref: AssetParameters2387e2a5aac8a82d8f3b728ab91d58b1153f4c7e84bc90dbb0de6d445cd1c663S3VersionKey156B584D
              - Fn::Select:
                  - 1
                  - Fn::Split:
                      - "||"
                      - Ref: AssetParameters2387e2a5aac8a82d8f3b728ab91d58b1153f4c7e84bc90dbb0de6d445cd1c663S3VersionKey156B584D
      Role:
        Fn::GetAtt:
          - ConstructHubInventoryCanaryServiceRole7684EDDE
          - Arn
      Description: "[ConstructHub/Inventory] A canary that periodically inspects the
        list of indexed packages"
      Environment:
        Variables:
          BUCKET_NAME:
            Ref: ConstructHubPackageDataDC5EF35E
      Handler: index.handler
      MemorySize: 10240
      Runtime: nodejs14.x
      Timeout: 300
    DependsOn:
      - ConstructHubInventoryCanaryServiceRoleDefaultPolicy144783F1
      - ConstructHubInventoryCanaryServiceRole7684EDDE
  ConstructHubInventoryCanaryScheduleRule79F2F8D8:
    Type: AWS::Events::Rule
    Properties:
      ScheduleExpression: rate(5 minutes)
      State: ENABLED
      Targets:
        - Arn:
            Fn::GetAtt:
              - ConstructHubInventoryCanary63D899BC
              - Arn
          Id: Target0
    DependsOn:
      - ConstructHubInventoryCanaryServiceRoleDefaultPolicy144783F1
  ConstructHubInventoryCanaryScheduleRuleAllowEventRuledevConstructHubInventoryCanaryEF8B6D027C8F7E9D:
    Type: AWS::Lambda::Permission
    Properties:
      Action: lambda:InvokeFunction
      FunctionName:
        Fn::GetAtt:
          - ConstructHubInventoryCanary63D899BC
          - Arn
      Principal: events.amazonaws.com
      SourceArn:
        Fn::GetAtt:
          - ConstructHubInventoryCanaryScheduleRule79F2F8D8
          - Arn
    DependsOn:
      - ConstructHubInventoryCanaryServiceRoleDefaultPolicy144783F1
  ConstructHubBackendDashboard18A041DC:
    Type: AWS::CloudWatch::Dashboard
    Properties:
      DashboardBody:
        Fn::Join:
          - ""
          - - '{"periodOverride":"inherit","widgets":[{"type":"text","width":24,"height":2,"x":0,"y":0,"properties":{"markdown":"#
              Catalog Overview\\n\\n[button:Package Data](/s3/buckets/'
            - Ref: ConstructHubPackageDataDC5EF35E
            - ?region=
            - Ref: AWS::Region
            - )\\n[button:Catalog Builder](/lambda/home#/functions/
            - Ref: ConstructHubOrchestrationCatalogBuilder7C964951
            - )"}},{"type":"metric","width":12,"height":6,"x":0,"y":2,"properties":{"view":"timeSeries","title":"Catalog
              Size","region":"
            - Ref: AWS::Region
            - '","metrics":[["ConstructHub/Inventory","SubmoduleCount",{"label":"Submodules","stat":"Maximum"}],["ConstructHub/Inventory","PackageVersionCount",{"label":"Package
              Versions","stat":"Maximum"}],["ConstructHub/Inventory","PackageMajorVersionCount",{"label":"Package
              Majors","stat":"Maximum"}],["ConstructHub/Inventory","PackageCount",{"label":"Packages","stat":"Maximum"}]],"yAxis":{"left":{"min":0}}}},{"type":"metric","width":12,"height":6,"x":12,"y":2,"properties":{"view":"timeSeries","title":"Catalog
              Issues","region":"'
            - Ref: AWS::Region
            - '","metrics":[["ConstructHub/Inventory","UnknownObjectCount",{"label":"Unknown","stat":"Maximum"}],["ConstructHub/Inventory","MissingAssemblyCount",{"label":"Missing
              Assembly","stat":"Maximum"}],["ConstructHub/Inventory","MissingPackageMetadataCount",{"label":"Missing
              Metadata","stat":"Maximum"}],["ConstructHub/Inventory","MissingPackageTarballCount",{"label":"Missing
              Tarball","stat":"Maximum"}]],"yAxis":{"left":{"min":0}}}},{"type":"text","width":24,"height":2,"x":0,"y":8,"properties":{"markdown":"#
              Documentation
              Generation"}},{"type":"text","width":24,"height":1,"x":0,"y":10,"properties":{"markdown":"##
              Language:
              typescript"}},{"type":"metric","width":6,"height":6,"x":0,"y":11,"properties":{"view":"pie","title":"Package
              Versions","region":"'
            - Ref: AWS::Region
            - '","metrics":[["ConstructHub/Inventory","SupportedPackageVersionCount","Language","typescript",{"color":"#2ca02c","label":"Available","stat":"Maximum"}],["ConstructHub/Inventory","UnsupportedPackageVersionCount","Language","typescript",{"color":"#9467bd","label":"Unsupported","stat":"Maximum"}],["ConstructHub/Inventory","MissingPackageVersionCount","Language","typescript",{"color":"#d62728","label":"Missing","stat":"Maximum"}]],"yAxis":{"left":{"showUnits":false}}}},{"type":"metric","width":6,"height":6,"x":6,"y":11,"properties":{"view":"timeSeries","title":"Package
              Versions","region":"'
            - Ref: AWS::Region
            - '","stacked":true,"metrics":[["ConstructHub/Inventory","SupportedPackageVersionCount","Language","typescript",{"color":"#2ca02c","label":"Available","stat":"Maximum"}],["ConstructHub/Inventory","UnsupportedPackageVersionCount","Language","typescript",{"color":"#9467bd","label":"Unsupported","stat":"Maximum"}],["ConstructHub/Inventory","MissingPackageVersionCount","Language","typescript",{"color":"#d62728","label":"Missing","stat":"Maximum"}]],"yAxis":{"left":{"showUnits":false}}}},{"type":"metric","width":6,"height":6,"x":12,"y":11,"properties":{"view":"pie","title":"Package
              Version Submodules","region":"'
            - Ref: AWS::Region
            - '","metrics":[["ConstructHub/Inventory","SupportedSubmoduleCount","Language","typescript",{"color":"#2ca02c","label":"Available","stat":"Maximum"}],["ConstructHub/Inventory","UnsupportedSubmoduleCount","Language","typescript",{"color":"#9467bd","label":"Unsupported","stat":"Maximum"}],["ConstructHub/Inventory","MissingSubmoduleCount","Language","typescript",{"color":"#d62728","label":"Missing","stat":"Maximum"}]],"yAxis":{"left":{"showUnits":false}}}},{"type":"metric","width":6,"height":6,"x":18,"y":11,"properties":{"view":"timeSeries","title":"Package
              Version Submodules","region":"'
            - Ref: AWS::Region
            - '","stacked":true,"metrics":[["ConstructHub/Inventory","SupportedSubmoduleCount","Language","typescript",{"color":"#2ca02c","label":"Available","stat":"Maximum"}],["ConstructHub/Inventory","UnsupportedSubmoduleCount","Language","typescript",{"color":"#9467bd","label":"Unsupported","stat":"Maximum"}],["ConstructHub/Inventory","MissingSubmoduleCount","Language","typescript",{"color":"#d62728","label":"Missing","stat":"Maximum"}]],"yAxis":{"left":{"showUnits":false}}}},{"type":"text","width":24,"height":1,"x":0,"y":17,"properties":{"markdown":"##
              Language:
              python"}},{"type":"metric","width":6,"height":6,"x":0,"y":18,"properties":{"view":"pie","title":"Package
              Versions","region":"'
            - Ref: AWS::Region
            - '","metrics":[["ConstructHub/Inventory","SupportedPackageVersionCount","Language","python",{"color":"#2ca02c","label":"Available","stat":"Maximum"}],["ConstructHub/Inventory","UnsupportedPackageVersionCount","Language","python",{"color":"#9467bd","label":"Unsupported","stat":"Maximum"}],["ConstructHub/Inventory","MissingPackageVersionCount","Language","python",{"color":"#d62728","label":"Missing","stat":"Maximum"}]],"yAxis":{"left":{"showUnits":false}}}},{"type":"metric","width":6,"height":6,"x":6,"y":18,"properties":{"view":"timeSeries","title":"Package
              Versions","region":"'
            - Ref: AWS::Region
            - '","stacked":true,"metrics":[["ConstructHub/Inventory","SupportedPackageVersionCount","Language","python",{"color":"#2ca02c","label":"Available","stat":"Maximum"}],["ConstructHub/Inventory","UnsupportedPackageVersionCount","Language","python",{"color":"#9467bd","label":"Unsupported","stat":"Maximum"}],["ConstructHub/Inventory","MissingPackageVersionCount","Language","python",{"color":"#d62728","label":"Missing","stat":"Maximum"}]],"yAxis":{"left":{"showUnits":false}}}},{"type":"metric","width":6,"height":6,"x":12,"y":18,"properties":{"view":"pie","title":"Package
              Version Submodules","region":"'
            - Ref: AWS::Region
            - '","metrics":[["ConstructHub/Inventory","SupportedSubmoduleCount","Language","python",{"color":"#2ca02c","label":"Available","stat":"Maximum"}],["ConstructHub/Inventory","UnsupportedSubmoduleCount","Language","python",{"color":"#9467bd","label":"Unsupported","stat":"Maximum"}],["ConstructHub/Inventory","MissingSubmoduleCount","Language","python",{"color":"#d62728","label":"Missing","stat":"Maximum"}]],"yAxis":{"left":{"showUnits":false}}}},{"type":"metric","width":6,"height":6,"x":18,"y":18,"properties":{"view":"timeSeries","title":"Package
              Version Submodules","region":"'
            - Ref: AWS::Region
            - '","stacked":true,"metrics":[["ConstructHub/Inventory","SupportedSubmoduleCount","Language","python",{"color":"#2ca02c","label":"Available","stat":"Maximum"}],["ConstructHub/Inventory","UnsupportedSubmoduleCount","Language","python",{"color":"#9467bd","label":"Unsupported","stat":"Maximum"}],["ConstructHub/Inventory","MissingSubmoduleCount","Language","python",{"color":"#d62728","label":"Missing","stat":"Maximum"}]],"yAxis":{"left":{"showUnits":false}}}},{"type":"text","width":24,"height":2,"x":0,"y":24,"properties":{"markdown":"#
              Discovery Function\\n\\n[button:Search Log
              Group](/cloudwatch/home#logsV2:log-groups/log-group/$252Faws$252flambda$252f'
            - Ref: ConstructHubDiscoveryD6EEC2B8
            - /log-events)"}},{"type":"metric","width":12,"height":6,"x":0,"y":26,"properties":{"view":"timeSeries","title":"Function
              Health","region":"
            - Ref: AWS::Region
            - '","metrics":[[{"label":"Invocations","expression":"FILL(m9ff955bd33652ecefb4dd9402064988aa5e418fcf59360156ff8c9e38dbde5e2,
              0)"}],["AWS/Lambda","Invocations","FunctionName","'
            - Ref: ConstructHubDiscoveryD6EEC2B8
            - '",{"label":"Invocations","stat":"Sum","visible":false,"id":"m9ff955bd33652ecefb4dd9402064988aa5e418fcf59360156ff8c9e38dbde5e2"}],[{"label":"Errors","expression":"FILL(m3aa18789f406dc22d5fd69d6a8b1ae08cbc04aabfde21bee51e16796b37a2e55,
              0)"}],["AWS/Lambda","Errors","FunctionName","'
            - Ref: ConstructHubDiscoveryD6EEC2B8
            - '",{"label":"Errors","stat":"Sum","visible":false,"id":"m3aa18789f406dc22d5fd69d6a8b1ae08cbc04aabfde21bee51e16796b37a2e55"}],["ConstructHub/Discovery","RemainingTime",{"label":"Remaining
              Time","period":900,"yAxis":"right"}]],"yAxis":{"left":{"min":0},"right":{"min":0}},"period":900}},{"type":"metric","width":12,"height":6,"x":12,"y":26,"properties":{"view":"timeSeries","title":"CouchDB
              Follower","region":"'
            - Ref: AWS::Region
            - '","metrics":[["ConstructHub/Discovery","ChangeCount",{"label":"Change
              Count","period":900,"stat":"Sum"}],["ConstructHub/Discovery","UnprocessableEntity",{"label":"Unprocessable","period":900,"stat":"Sum"}],[{"label":"Lag
              to
              npmjs.com","expression":"FILL(m05c5ec642d73a857f12fd69e89b37dc63ffdde9489117d2611e4e70cda0afcc2,
              REPEAT)","yAxis":"right"}],["ConstructHub/Discovery","NpmJsChangeAge",{"label":"Lag
              to
              npmjs.com","stat":"Minimum","visible":false,"id":"m05c5ec642d73a857f12fd69e89b37dc63ffdde9489117d2611e4e70cda0afcc2"}],[{"label":"Package
              Version
              Age","expression":"FILL(mc9ede4f000f7b679b6015caddccdc7415653aefa753cad5e4de33b81877e8147,
              REPEAT)","yAxis":"right"}],["ConstructHub/Discovery","PackageVersionAge",{"label":"Package
              Version
              Age","stat":"Maximum","visible":false,"id":"mc9ede4f000f7b679b6015caddccdc7415653aefa753cad5e4de33b81877e8147"}]],"yAxis":{"left":{"min":0},"right":{"label":"Milliseconds","min":0,"showUnits":false}},"period":900}},{"type":"text","width":24,"height":2,"x":0,"y":32,"properties":{"markdown":"#
              Ingestion Function\\n\\n[button:Search Log
              Group](/cloudwatch/home#logsV2:log-groups/log-group/$252Faws$252flambda$252f'
            - Ref: ConstructHubIngestion407909CE
            - /log-events)\\n[button:DLQ](/sqs/v2/home#/queues/https%3A%2F%2Fsqs.
            - Ref: AWS::Region
            - .amazonaws.com%2F
            - Ref: AWS::AccountId
            - "%2F"
            - Fn::GetAtt:
                - ConstructHubIngestionDLQ3E96A5F2
                - QueueName
            - )"}},{"type":"metric","width":12,"height":6,"x":0,"y":34,"properties":{"view":"timeSeries","title":"Function
              Health","region":"
            - Ref: AWS::Region
            - '","metrics":[[{"label":"Invocations","expression":"FILL(m9ff955bd33652ecefb4dd9402064988aa5e418fcf59360156ff8c9e38dbde5e2,
              0)"}],["AWS/Lambda","Invocations","FunctionName","'
            - Ref: ConstructHubIngestion407909CE
            - '",{"label":"Invocations","stat":"Sum","visible":false,"id":"m9ff955bd33652ecefb4dd9402064988aa5e418fcf59360156ff8c9e38dbde5e2"}],[{"label":"Errors","expression":"FILL(m3aa18789f406dc22d5fd69d6a8b1ae08cbc04aabfde21bee51e16796b37a2e55,
              0)"}],["AWS/Lambda","Errors","FunctionName","'
            - Ref: ConstructHubIngestion407909CE
            - '",{"label":"Errors","stat":"Sum","visible":false,"id":"m3aa18789f406dc22d5fd69d6a8b1ae08cbc04aabfde21bee51e16796b37a2e55"}]],"yAxis":{"left":{"min":0}},"period":60}},{"type":"metric","width":12,"height":6,"x":12,"y":34,"properties":{"view":"timeSeries","title":"Input
              Queue","region":"'
            - Ref: AWS::Region
            - '","metrics":[["AWS/SQS","ApproximateNumberOfMessagesVisible","QueueName","'
            - Fn::GetAtt:
                - ConstructHubIngestionQueue1AD94CA3
                - QueueName
            - '",{"label":"Visible
              Messages","period":60,"stat":"Maximum"}],["AWS/SQS","ApproximateNumberOfMessagesNotVisible","QueueName","'
            - Fn::GetAtt:
                - ConstructHubIngestionQueue1AD94CA3
                - QueueName
            - '",{"label":"Hidden
              Messages","period":60,"stat":"Maximum"}],["AWS/SQS","ApproximateAgeOfOldestMessage","QueueName","'
            - Fn::GetAtt:
                - ConstructHubIngestionQueue1AD94CA3
                - QueueName
            - '",{"label":"Oldest Message
              Age","period":60,"stat":"Maximum","yAxis":"right"}]],"annotations":{"horizontal":[{"color":"#ffa500","label":"10
              Minutes","value":600,"yAxis":"right"}]},"yAxis":{"left":{"min":0},"right":{"min":0}},"period":60}},{"type":"metric","width":12,"height":6,"x":0,"y":40,"properties":{"view":"timeSeries","title":"Input
              Quality","region":"'
            - Ref: AWS::Region
            - '","stacked":true,"metrics":[[{"label":"Invalid
              Assemblies","expression":"FILL(m0c5f10aa73687a21aa44b8985d19311246bca6c2cd1b2256b9f3e78c71e94fa3,
              0)"}],["ConstructHub/Ingestion","InvalidAssembly",{"label":"Invalid
              Assemblies","stat":"Sum","visible":false,"id":"m0c5f10aa73687a21aa44b8985d19311246bca6c2cd1b2256b9f3e78c71e94fa3"}],[{"label":"Invalid
              Tarball","expression":"FILL(m3a39d9b0bf974255f27dc95e44c8574bdfce2b97e49a7504346a77c5c9f6a3e1,
              0)"}],["ConstructHub/Ingestion","InvalidTarball",{"label":"Invalid
              Tarball","stat":"Sum","visible":false,"id":"m3a39d9b0bf974255f27dc95e44c8574bdfce2b97e49a7504346a77c5c9f6a3e1"}],[{"label":"Ineligible
              License","expression":"FILL(me19ae9c3f20ae715e3462f9402684a3817282218f36e69494a60bc251e3435a6,
              0)"}],["ConstructHub/Ingestion","IneligibleLicense",{"label":"Ineligible
              License","stat":"Sum","visible":false,"id":"me19ae9c3f20ae715e3462f9402684a3817282218f36e69494a60bc251e3435a6"}],[{"label":"Mismatched
              Identity","expression":"FILL(m7c1d407f17f8d2452a0bf87ac06fdd032de385a2758254f4192d6e17ed40d44b,
              0)"}],["ConstructHub/Ingestion","MismatchedIdentityRejections",{"label":"Mismatched
              Identity","stat":"Sum","visible":false,"id":"m7c1d407f17f8d2452a0bf87ac06fdd032de385a2758254f4192d6e17ed40d44b"}],[{"label":"Found
              License
              file","expression":"FILL(m7084dfec3c5bab86694d7ae438460f471c174a94bc67c9c9738e3ab60246b661,
              0)"}],["ConstructHub/Ingestion","FoundLicenseFile",{"label":"Found
              License
              file","stat":"Sum","visible":false,"id":"m7084dfec3c5bab86694d7ae438460f471c174a94bc67c9c9738e3ab60246b661"}]],"yAxis":{"left":{"label":"Count","min":0,"showUnits":false}}}},{"type":"metric","width":12,"height":6,"x":12,"y":40,"properties":{"view":"timeSeries","title":"Dead
              Letters","region":"'
            - Ref: AWS::Region
            - '","metrics":[["AWS/SQS","ApproximateNumberOfMessagesVisible","QueueName","'
            - Fn::GetAtt:
                - ConstructHubIngestionDLQ3E96A5F2
                - QueueName
            - '",{"label":"Visible
              Messages","stat":"Maximum"}],["AWS/SQS","ApproximateNumberOfMessagesNotVisible","QueueName","'
            - Fn::GetAtt:
                - ConstructHubIngestionDLQ3E96A5F2
                - QueueName
            - '",{"label":"Invisible
              Messages","stat":"Maximum"}],["AWS/SQS","ApproximateAgeOfOldestMessage","QueueName","'
            - Fn::GetAtt:
                - ConstructHubIngestionDLQ3E96A5F2
                - QueueName
            - '",{"label":"Oldest Message
              Age","stat":"Maximum","yAxis":"right"}]],"yAxis":{"left":{"min":0},"right":{"min":0}},"period":60}},{"type":"text","width":24,"height":2,"x":0,"y":46,"properties":{"markdown":"#
              Orchestration\\n\\n[button:State
              Machine](/states/home#/statemachines/view/'
            - Ref: ConstructHubOrchestration39161A46
            - )\\n[button:DLQ](/sqs/v2/home#/queues/https%3A%2F%2Fsqs.
            - Ref: AWS::Region
            - .amazonaws.com%2F
            - Ref: AWS::AccountId
            - "%2F"
            - Fn::GetAtt:
                - ConstructHubOrchestrationDLQ9C6D9BD4
                - QueueName
            - )\\n[button:Redrive DLQ](/lambda/home#/functions/
            - Ref: ConstructHubOrchestrationRedrive8DDBA67E
            - )\\n[button:Reprocess](/lambda/home#/functions/
            - Ref: ConstructHubOrchestrationReprocessAllFF2F2455
            - )"}},{"type":"metric","width":12,"height":6,"x":0,"y":48,"properties":{"view":"timeSeries","title":"State
              Machine Executions","region":"
            - Ref: AWS::Region
            - '","metrics":[[{"label":"Started","expression":"FILL(m392141ff4cfa3bbe1889b2db42bcf20599513e199a0b9fb8dc736cde893c1d7c,
              0)"}],["AWS/States","ExecutionsStarted","StateMachineArn","'
            - Ref: ConstructHubOrchestration39161A46
            - '",{"label":"Started","stat":"Sum","visible":false,"id":"m392141ff4cfa3bbe1889b2db42bcf20599513e199a0b9fb8dc736cde893c1d7c"}],[{"label":"Succeeded","expression":"FILL(md1b80634be6e2f057c84f44fab13979a6445395ea2dc357cd12d0ba9f504e6d1,
              0)"}],["AWS/States","ExecutionsSucceeded","StateMachineArn","'
            - Ref: ConstructHubOrchestration39161A46
            - '",{"label":"Succeeded","stat":"Sum","visible":false,"id":"md1b80634be6e2f057c84f44fab13979a6445395ea2dc357cd12d0ba9f504e6d1"}],[{"label":"Aborted","expression":"FILL(m7c13255adf2b6d90baaa9e4e952e72ce260730c93b662336d01e3342f6255e08,
              0)"}],["AWS/States","ExecutionsAborted","StateMachineArn","'
            - Ref: ConstructHubOrchestration39161A46
            - '",{"label":"Aborted","stat":"Sum","visible":false,"id":"m7c13255adf2b6d90baaa9e4e952e72ce260730c93b662336d01e3342f6255e08"}],[{"label":"Failed","expression":"FILL(m503cb5a7568675222eb2ac827982f88ad300c986505dabfafe1707080946e597,
              0)"}],["AWS/States","ExecutionsFailed","StateMachineArn","'
            - Ref: ConstructHubOrchestration39161A46
            - '",{"label":"Failed","stat":"Sum","visible":false,"id":"m503cb5a7568675222eb2ac827982f88ad300c986505dabfafe1707080946e597"}],[{"label":"Throttled","expression":"FILL(m278670a6ffa3ce32fec8fcb73c1cfdc4c965389617e2387ab5852ebb00b2a81f,
              0)"}],["AWS/States","ExecutionThrottled","StateMachineArn","'
            - Ref: ConstructHubOrchestration39161A46
            - '",{"label":"Throttled","stat":"Sum","visible":false,"id":"m278670a6ffa3ce32fec8fcb73c1cfdc4c965389617e2387ab5852ebb00b2a81f"}],[{"label":"Timed
              Out","expression":"FILL(m106d91118c893ec9037d16448722184f1ebdcca08a617e1f13758151a8c85a21,
              0)"}],["AWS/States","ExecutionsTimedOut","StateMachineArn","'
            - Ref: ConstructHubOrchestration39161A46
            - '",{"label":"Timed
              Out","stat":"Sum","visible":false,"id":"m106d91118c893ec9037d16448722184f1ebdcca08a617e1f13758151a8c85a21"}],["AWS/States","ExecutionTime","StateMachineArn","'
            - Ref: ConstructHubOrchestration39161A46
            - '",{"label":"Duration","yAxis":"right"}]],"yAxis":{"left":{"min":0},"right":{"min":0}}}},{"type":"metric","width":12,"height":6,"x":12,"y":48,"properties":{"view":"timeSeries","title":"Dead
              Letter Queue","region":"'
            - Ref: AWS::Region
            - '","metrics":[["AWS/SQS","ApproximateNumberOfMessagesVisible","QueueName","'
            - Fn::GetAtt:
                - ConstructHubOrchestrationDLQ9C6D9BD4
                - QueueName
            - '",{"label":"Visible
              Messages","stat":"Maximum"}],["AWS/SQS","ApproximateNumberOfMessagesNotVisible","QueueName","'
            - Fn::GetAtt:
                - ConstructHubOrchestrationDLQ9C6D9BD4
                - QueueName
            - '",{"label":"Invisible
              Messages","stat":"Maximum"}],["AWS/SQS","ApproximateAgeOfOldestMessage","QueueName","'
            - Fn::GetAtt:
                - ConstructHubOrchestrationDLQ9C6D9BD4
                - QueueName
            - '",{"label":"Oldest Message
<<<<<<< HEAD
              Age","stat":"Maximum","yAxis":"right"}]],"yAxis":{"left":{"min":0},"right":{"min":0}},"period":60}},{"type":"text","width":24,"height":2,"x":0,"y":38,"properties":{"markdown":"#
              Deny List\\n\\n[button:Deny List File](/s3/object/'
            - Ref: ConstructHubDenyListBucket1B3C2C2E
            - ?region=
            - Ref: AWS::Region
            - "&prefix=deny-list.json)\\\\n[button:Prune
              Function](/lambda/home#/functions/"
            - Ref: ConstructHubDenyListPrunePruneHandler30B33551
            - )\\n[button:Prune
              Logs](/cloudwatch/home#logsV2:log-groups/log-group/$252Faws$252flambda$252f
            - Ref: ConstructHubDenyListPrunePruneHandler30B33551
            - /log-events)\\n[button:Delete
              Queue](/sqs/v2/home#/queues/https%3A%2F%2Fsqs.
            - Ref: AWS::Region
            - .amazonaws.com%2F
            - Ref: AWS::AccountId
            - "%2F"
            - Fn::GetAtt:
                - ConstructHubDenyListPruneDeleteQueueBBF60185
                - QueueName
            - )\\n[button:Delete
              Logs](/cloudwatch/home#logsV2:log-groups/log-group/$252Faws$252flambda$252f
            - Ref: ConstructHubDenyListPrunePruneQueueHandlerF7EB599B
            - /log-events)"}},{"type":"metric","width":8,"height":6,"x":0,"y":40,"properties":{"view":"timeSeries","title":"Deny
              List","region":"
            - Ref: AWS::Region
            - '","metrics":[[{"label":"Rules","expression":"FILL(m41327b0edbbef1ca627d9503d1b9b9fab401700118519537b58e0557adee7e4f,
              0)"}],["ConstructHub/DenyList","DenyListRuleCount",{"label":"Rules","stat":"Maximum","visible":false,"id":"m41327b0edbbef1ca627d9503d1b9b9fab401700118519537b58e0557adee7e4f"}],["AWS/SQS","NumberOfMessagesDeleted","QueueName","'
            - Fn::GetAtt:
                - ConstructHubDenyListPruneDeleteQueueBBF60185
                - QueueName
            - '",{"label":"Deleted
              Files","stat":"Sum"}]],"yAxis":{"left":{"min":0}},"period":300}},{"type":"metric","width":8,"height":6,"x":8,"y":40,"properties":{"view":"timeSeries","title":"Prune
              Function Health","region":"'
            - Ref: AWS::Region
            - '","metrics":[[{"label":"Invocations","expression":"FILL(m9ff955bd33652ecefb4dd9402064988aa5e418fcf59360156ff8c9e38dbde5e2,
              0)"}],["AWS/Lambda","Invocations","FunctionName","'
            - Ref: ConstructHubDenyListPrunePruneHandler30B33551
            - '",{"label":"Invocations","stat":"Sum","visible":false,"id":"m9ff955bd33652ecefb4dd9402064988aa5e418fcf59360156ff8c9e38dbde5e2"}],[{"label":"Errors","expression":"FILL(m3aa18789f406dc22d5fd69d6a8b1ae08cbc04aabfde21bee51e16796b37a2e55,
              0)"}],["AWS/Lambda","Errors","FunctionName","'
            - Ref: ConstructHubDenyListPrunePruneHandler30B33551
            - '",{"label":"Errors","stat":"Sum","visible":false,"id":"m3aa18789f406dc22d5fd69d6a8b1ae08cbc04aabfde21bee51e16796b37a2e55"}]],"yAxis":{"left":{"min":0}},"period":300}}]}'
=======
              Age","stat":"Maximum","yAxis":"right"}]],"yAxis":{"left":{"min":0},"right":{"min":0}},"period":60}}]}'
      DashboardName: construct-hub-backend
>>>>>>> cf4f6cb7
  ConstructHubWebAppWebsiteBucket4B2B9DB2:
    Type: AWS::S3::Bucket
    Properties:
      PublicAccessBlockConfiguration:
        BlockPublicAcls: true
        BlockPublicPolicy: true
        IgnorePublicAcls: true
        RestrictPublicBuckets: true
    UpdateReplacePolicy: Retain
    DeletionPolicy: Retain
  ConstructHubWebAppWebsiteBucketPolicy17174C06:
    Type: AWS::S3::BucketPolicy
    Properties:
      Bucket:
        Ref: ConstructHubWebAppWebsiteBucket4B2B9DB2
      PolicyDocument:
        Statement:
          - Action: s3:*
            Condition:
              Bool:
                aws:SecureTransport: "false"
            Effect: Deny
            Principal:
              AWS: "*"
            Resource:
              - Fn::GetAtt:
                  - ConstructHubWebAppWebsiteBucket4B2B9DB2
                  - Arn
              - Fn::Join:
                  - ""
                  - - Fn::GetAtt:
                        - ConstructHubWebAppWebsiteBucket4B2B9DB2
                        - Arn
                    - /*
          - Action: s3:GetObject
            Effect: Allow
            Principal:
              CanonicalUser:
                Fn::GetAtt:
                  - ConstructHubWebAppDistributionOrigin1S3Origin694AF937
                  - S3CanonicalUserId
            Resource:
              Fn::Join:
                - ""
                - - Fn::GetAtt:
                      - ConstructHubWebAppWebsiteBucket4B2B9DB2
                      - Arn
                  - /*
        Version: 2012-10-17
  ConstructHubWebAppAddHeadersFunctionc8e10155f2162f48ff533f91d4832060d5a08c2d5c7E9FDB69:
    Type: AWS::CloudFront::Function
    Properties:
      Name: AddHeadersFunctionc8e10155f2162f48ff533f91d4832060d5a08c2d5c
      AutoPublish: true
      FunctionCode: >-
        "use strict";

        function handler(event) {
            var response = event.response;
            var headers = response.headers;
            headers['x-frame-options'] = { value: 'deny' };
            headers['x-xss-protection'] = { value: '1; mode=block' };
            headers['x-content-type-options'] = { value: 'nosniff' };
            headers['strict-transport-security'] = { value: 'max-age=47304000; includeSubDomains' };
            headers['content-security-policy'] = {
                value: [
                    "default-src 'self' 'unsafe-inline' https://*.awsstatic.com;",
                    "connect-src 'self' https://*.shortbread.aws.dev;",
                    "frame-src 'none';",
                    "img-src 'self' https://* http://*.omtrdc.net;",
                    "object-src 'none';",
                    "style-src 'self' 'unsafe-inline';",
                ].join(' '),
            };
            return response;
        }

        //# sourceMappingURL=data:application/json;base64,eyJ2ZXJzaW9uIjozLCJmaWxlIjoicmVzcG9uc2UtZnVuY3Rpb24uanMiLCJzb3VyY2VSb290IjoiIiwic291cmNlcyI6WyIuLi8uLi8uLi9zcmMvd2ViYXBwL3Jlc3BvbnNlLWZ1bmN0aW9uL3Jlc3BvbnNlLWZ1bmN0aW9uLnRzIl0sIm5hbWVzIjpbXSwibWFwcGluZ3MiOiI7QUFTQSxTQUFTLE9BQU8sQ0FBQyxLQUF5QjtJQUN4QyxJQUFJLFFBQVEsR0FBRyxLQUFLLENBQUMsUUFBUSxDQUFDO0lBQzlCLElBQUksT0FBTyxHQUFHLFFBQVEsQ0FBQyxPQUFPLENBQUM7SUFFL0IsT0FBTyxDQUFDLGlCQUFpQixDQUFDLEdBQUcsRUFBRSxLQUFLLEVBQUUsTUFBTSxFQUFFLENBQUM7SUFDL0MsT0FBTyxDQUFDLGtCQUFrQixDQUFDLEdBQUcsRUFBRSxLQUFLLEVBQUUsZUFBZSxFQUFFLENBQUM7SUFDekQsT0FBTyxDQUFDLHdCQUF3QixDQUFDLEdBQUcsRUFBRSxLQUFLLEVBQUUsU0FBUyxFQUFFLENBQUM7SUFDekQsT0FBTyxDQUFDLDJCQUEyQixDQUFDLEdBQUcsRUFBRSxLQUFLLEVBQUUscUNBQXFDLEVBQUUsQ0FBQztJQUN4RixPQUFPLENBQUMseUJBQXlCLENBQUMsR0FBRztRQUNuQyxLQUFLLEVBQ0g7WUFDRSw2REFBNkQ7WUFDN0Qsa0RBQWtEO1lBQ2xELG1CQUFtQjtZQUNuQiwrQ0FBK0M7WUFDL0Msb0JBQW9CO1lBQ3BCLG1DQUFtQztTQUNwQyxDQUFDLElBQUksQ0FBQyxHQUFHLENBQUM7S0FDZCxDQUFDO0lBRUYsT0FBTyxRQUFRLENBQUM7QUFDbEIsQ0FBQyIsInNvdXJjZXNDb250ZW50IjpbImludGVyZmFjZSBDbG91ZEZyb250UmVzcG9uc2Uge1xuICByZXNwb25zZTogYW55O1xuICBoZWFkZXJzOiB7XG4gICAgW2tleTogc3RyaW5nXToge1xuICAgICAgdmFsdWU6IHN0cmluZztcbiAgICB9O1xuICB9O1xufVxuXG5mdW5jdGlvbiBoYW5kbGVyKGV2ZW50OiBDbG91ZEZyb250UmVzcG9uc2UpIHtcbiAgdmFyIHJlc3BvbnNlID0gZXZlbnQucmVzcG9uc2U7XG4gIHZhciBoZWFkZXJzID0gcmVzcG9uc2UuaGVhZGVycztcblxuICBoZWFkZXJzWyd4LWZyYW1lLW9wdGlvbnMnXSA9IHsgdmFsdWU6ICdkZW55JyB9O1xuICBoZWFkZXJzWyd4LXhzcy1wcm90ZWN0aW9uJ10gPSB7IHZhbHVlOiAnMTsgbW9kZT1ibG9jaycgfTtcbiAgaGVhZGVyc1sneC1jb250ZW50LXR5cGUtb3B0aW9ucyddID0geyB2YWx1ZTogJ25vc25pZmYnIH07XG4gIGhlYWRlcnNbJ3N0cmljdC10cmFuc3BvcnQtc2VjdXJpdHknXSA9IHsgdmFsdWU6ICdtYXgtYWdlPTQ3MzA0MDAwOyBpbmNsdWRlU3ViRG9tYWlucycgfTtcbiAgaGVhZGVyc1snY29udGVudC1zZWN1cml0eS1wb2xpY3knXSA9IHtcbiAgICB2YWx1ZTpcbiAgICAgIFtcbiAgICAgICAgXCJkZWZhdWx0LXNyYyAnc2VsZicgJ3Vuc2FmZS1pbmxpbmUnIGh0dHBzOi8vKi5hd3NzdGF0aWMuY29tO1wiLFxuICAgICAgICBcImNvbm5lY3Qtc3JjICdzZWxmJyBodHRwczovLyouc2hvcnRicmVhZC5hd3MuZGV2O1wiLFxuICAgICAgICBcImZyYW1lLXNyYyAnbm9uZSc7XCIsXG4gICAgICAgIFwiaW1nLXNyYyAnc2VsZicgaHR0cHM6Ly8qIGh0dHA6Ly8qLm9tdHJkYy5uZXQ7XCIsXG4gICAgICAgIFwib2JqZWN0LXNyYyAnbm9uZSc7XCIsXG4gICAgICAgIFwic3R5bGUtc3JjICdzZWxmJyAndW5zYWZlLWlubGluZSc7XCIsXG4gICAgICBdLmpvaW4oJyAnKSxcbiAgfTtcblxuICByZXR1cm4gcmVzcG9uc2U7XG59XG4iXX0=
      FunctionConfig:
        Comment: AddHeadersFunctionc8e10155f2162f48ff533f91d4832060d5a08c2d5c
        Runtime: cloudfront-js-1.0
  ConstructHubWebAppDistributionOrigin1S3Origin694AF937:
    Type: AWS::CloudFront::CloudFrontOriginAccessIdentity
    Properties:
      CloudFrontOriginAccessIdentityConfig:
        Comment: Identity for devConstructHubWebAppDistributionOrigin1FBBA04AE
  ConstructHubWebAppDistribution1F181DC9:
    Type: AWS::CloudFront::Distribution
    Properties:
      DistributionConfig:
        CacheBehaviors:
          - CachePolicyId: 658327ea-f89d-4fab-a63d-7e88639e58f6
            Compress: true
            FunctionAssociations:
              - EventType: viewer-response
                FunctionARN:
                  Fn::GetAtt:
                    - ConstructHubWebAppAddHeadersFunctionc8e10155f2162f48ff533f91d4832060d5a08c2d5c7E9FDB69
                    - FunctionARN
            PathPattern: /data/*
            TargetOriginId: devConstructHubWebAppDistributionOrigin2A726FD66
            ViewerProtocolPolicy: allow-all
          - CachePolicyId: 658327ea-f89d-4fab-a63d-7e88639e58f6
            Compress: true
            FunctionAssociations:
              - EventType: viewer-response
                FunctionARN:
                  Fn::GetAtt:
                    - ConstructHubWebAppAddHeadersFunctionc8e10155f2162f48ff533f91d4832060d5a08c2d5c7E9FDB69
                    - FunctionARN
            PathPattern: /catalog.json
            TargetOriginId: devConstructHubWebAppDistributionOrigin2A726FD66
            ViewerProtocolPolicy: allow-all
        CustomErrorResponses:
          - ErrorCode: 404
            ResponseCode: 200
            ResponsePagePath: /index.html
          - ErrorCode: 403
            ResponseCode: 200
            ResponsePagePath: /index.html
        DefaultCacheBehavior:
          CachePolicyId: 658327ea-f89d-4fab-a63d-7e88639e58f6
          Compress: true
          FunctionAssociations:
            - EventType: viewer-response
              FunctionARN:
                Fn::GetAtt:
                  - ConstructHubWebAppAddHeadersFunctionc8e10155f2162f48ff533f91d4832060d5a08c2d5c7E9FDB69
                  - FunctionARN
          TargetOriginId: devConstructHubWebAppDistributionOrigin1FBBA04AE
          ViewerProtocolPolicy: allow-all
        DefaultRootObject: index.html
        Enabled: true
        HttpVersion: http2
        IPV6Enabled: true
        Origins:
          - DomainName:
              Fn::GetAtt:
                - ConstructHubWebAppWebsiteBucket4B2B9DB2
                - RegionalDomainName
            Id: devConstructHubWebAppDistributionOrigin1FBBA04AE
            S3OriginConfig:
              OriginAccessIdentity:
                Fn::Join:
                  - ""
                  - - origin-access-identity/cloudfront/
                    - Ref: ConstructHubWebAppDistributionOrigin1S3Origin694AF937
          - DomainName:
              Fn::GetAtt:
                - ConstructHubPackageDataDC5EF35E
                - RegionalDomainName
            Id: devConstructHubWebAppDistributionOrigin2A726FD66
            S3OriginConfig:
              OriginAccessIdentity:
                Fn::Join:
                  - ""
                  - - origin-access-identity/cloudfront/
                    - Ref: ConstructHubWebAppDistributionOrigin2S3OriginDA7E7FF4
  ConstructHubWebAppDistributionOrigin2S3OriginDA7E7FF4:
    Type: AWS::CloudFront::CloudFrontOriginAccessIdentity
    Properties:
      CloudFrontOriginAccessIdentityConfig:
        Comment: Identity for devConstructHubWebAppDistributionOrigin2A726FD66
  ConstructHubWebAppCacheInvalidatorServiceRoleAABE9AE2:
    Type: AWS::IAM::Role
    Properties:
      AssumeRolePolicyDocument:
        Statement:
          - Action: sts:AssumeRole
            Effect: Allow
            Principal:
              Service: lambda.amazonaws.com
        Version: 2012-10-17
      ManagedPolicyArns:
        - Fn::Join:
            - ""
            - - "arn:"
              - Ref: AWS::Partition
              - :iam::aws:policy/service-role/AWSLambdaBasicExecutionRole
  ConstructHubWebAppCacheInvalidatorServiceRoleDefaultPolicy6CB0D51E:
    Type: AWS::IAM::Policy
    Properties:
      PolicyDocument:
        Statement:
          - Action: cloudfront:CreateInvalidation
            Effect: Allow
            Resource: "*"
        Version: 2012-10-17
      PolicyName: ConstructHubWebAppCacheInvalidatorServiceRoleDefaultPolicy6CB0D51E
      Roles:
        - Ref: ConstructHubWebAppCacheInvalidatorServiceRoleAABE9AE2
  ConstructHubWebAppCacheInvalidator07CDD78B:
    Type: AWS::Lambda::Function
    Properties:
      Code:
        S3Bucket:
          Ref: AssetParameters7ee6e37c4f89b09a6b3c50e513093daf23a858809daed5a6703095d14955c9b2S3BucketF2BF2B22
        S3Key:
          Fn::Join:
            - ""
            - - Fn::Select:
                  - 0
                  - Fn::Split:
                      - "||"
                      - Ref: AssetParameters7ee6e37c4f89b09a6b3c50e513093daf23a858809daed5a6703095d14955c9b2S3VersionKey3CDFB870
              - Fn::Select:
                  - 1
                  - Fn::Split:
                      - "||"
                      - Ref: AssetParameters7ee6e37c4f89b09a6b3c50e513093daf23a858809daed5a6703095d14955c9b2S3VersionKey3CDFB870
      Role:
        Fn::GetAtt:
          - ConstructHubWebAppCacheInvalidatorServiceRoleAABE9AE2
          - Arn
      Description:
        Fn::Join:
          - ""
          - - "Automated cache invalidation on CloudFront distribution "
            - Ref: ConstructHubWebAppDistribution1F181DC9
      Environment:
        Variables:
          DISTRIBUTION_ID:
            Ref: ConstructHubWebAppDistribution1F181DC9
          PATH_PREFIX: /
      Handler: index.handler
      MemorySize: 1024
      Runtime: nodejs14.x
      Timeout: 60
    DependsOn:
      - ConstructHubWebAppCacheInvalidatorServiceRoleDefaultPolicy6CB0D51E
      - ConstructHubWebAppCacheInvalidatorServiceRoleAABE9AE2
  ConstructHubWebAppDeployWebsiteAwsCliLayer23CFFBC1:
    Type: AWS::Lambda::LayerVersion
    Properties:
      Content:
        S3Bucket:
          Ref: AssetParameterse9882ab123687399f934da0d45effe675ecc8ce13b40cb946f3e1d6141fe8d68S3BucketAEADE8C7
        S3Key:
          Fn::Join:
            - ""
            - - Fn::Select:
                  - 0
                  - Fn::Split:
                      - "||"
                      - Ref: AssetParameterse9882ab123687399f934da0d45effe675ecc8ce13b40cb946f3e1d6141fe8d68S3VersionKeyE415415F
              - Fn::Select:
                  - 1
                  - Fn::Split:
                      - "||"
                      - Ref: AssetParameterse9882ab123687399f934da0d45effe675ecc8ce13b40cb946f3e1d6141fe8d68S3VersionKeyE415415F
      Description: /opt/awscli/aws
  ConstructHubWebAppDeployWebsiteCustomResourceE6DF98C9:
    Type: Custom::CDKBucketDeployment
    Properties:
      ServiceToken:
        Fn::GetAtt:
          - CustomCDKBucketDeployment8693BB64968944B69AAFB0CC9EB8756C81C01536
          - Arn
      SourceBucketNames:
        - Ref: AssetParameters1feee2e2bb756ae6aeb10a87fe5e5b79120754f52b1528eb46d95f5b35f97591S3Bucket5E5ABF3D
      SourceObjectKeys:
        - Fn::Join:
            - ""
            - - Fn::Select:
                  - 0
                  - Fn::Split:
                      - "||"
                      - Ref: AssetParameters1feee2e2bb756ae6aeb10a87fe5e5b79120754f52b1528eb46d95f5b35f97591S3VersionKeyA4AD8D03
              - Fn::Select:
                  - 1
                  - Fn::Split:
                      - "||"
                      - Ref: AssetParameters1feee2e2bb756ae6aeb10a87fe5e5b79120754f52b1528eb46d95f5b35f97591S3VersionKeyA4AD8D03
      DestinationBucketName:
        Ref: ConstructHubWebAppWebsiteBucket4B2B9DB2
      Prune: true
      DistributionId:
        Ref: ConstructHubWebAppDistribution1F181DC9
    UpdateReplacePolicy: Delete
    DeletionPolicy: Delete
  AWS679f53fac002430cb0da5b7982bd2287ServiceRoleC1EA0FF2:
    Type: AWS::IAM::Role
    Properties:
      AssumeRolePolicyDocument:
        Statement:
          - Action: sts:AssumeRole
            Effect: Allow
            Principal:
              Service: lambda.amazonaws.com
        Version: 2012-10-17
      ManagedPolicyArns:
        - Fn::Join:
            - ""
            - - "arn:"
              - Ref: AWS::Partition
              - :iam::aws:policy/service-role/AWSLambdaBasicExecutionRole
  AWS679f53fac002430cb0da5b7982bd22872D164C4C:
    Type: AWS::Lambda::Function
    Properties:
      Code:
        S3Bucket:
          Ref: AssetParametersf3d3a3cc7f26921b237eff24fc5dd7aef8f0465a1f376b8f7918eb3d4b3e8797S3BucketBEE108A9
        S3Key:
          Fn::Join:
            - ""
            - - Fn::Select:
                  - 0
                  - Fn::Split:
                      - "||"
                      - Ref: AssetParametersf3d3a3cc7f26921b237eff24fc5dd7aef8f0465a1f376b8f7918eb3d4b3e8797S3VersionKeyA877E3C9
              - Fn::Select:
                  - 1
                  - Fn::Split:
                      - "||"
                      - Ref: AssetParametersf3d3a3cc7f26921b237eff24fc5dd7aef8f0465a1f376b8f7918eb3d4b3e8797S3VersionKeyA877E3C9
      Role:
        Fn::GetAtt:
          - AWS679f53fac002430cb0da5b7982bd2287ServiceRoleC1EA0FF2
          - Arn
      Handler: index.handler
      Runtime: nodejs12.x
      Timeout: 120
    DependsOn:
      - AWS679f53fac002430cb0da5b7982bd2287ServiceRoleC1EA0FF2
  LogRetentionaae0aa3c5b4d4f87b02d85b201efdd8aServiceRole9741ECFB:
    Type: AWS::IAM::Role
    Properties:
      AssumeRolePolicyDocument:
        Statement:
          - Action: sts:AssumeRole
            Effect: Allow
            Principal:
              Service: lambda.amazonaws.com
        Version: 2012-10-17
      ManagedPolicyArns:
        - Fn::Join:
            - ""
            - - "arn:"
              - Ref: AWS::Partition
              - :iam::aws:policy/service-role/AWSLambdaBasicExecutionRole
  LogRetentionaae0aa3c5b4d4f87b02d85b201efdd8aServiceRoleDefaultPolicyADDA7DEB:
    Type: AWS::IAM::Policy
    Properties:
      PolicyDocument:
        Statement:
          - Action:
              - logs:PutRetentionPolicy
              - logs:DeleteRetentionPolicy
            Effect: Allow
            Resource: "*"
        Version: 2012-10-17
      PolicyName: LogRetentionaae0aa3c5b4d4f87b02d85b201efdd8aServiceRoleDefaultPolicyADDA7DEB
      Roles:
        - Ref: LogRetentionaae0aa3c5b4d4f87b02d85b201efdd8aServiceRole9741ECFB
  LogRetentionaae0aa3c5b4d4f87b02d85b201efdd8aFD4BFC8A:
    Type: AWS::Lambda::Function
    Properties:
      Handler: index.handler
      Runtime: nodejs14.x
      Code:
        S3Bucket:
          Ref: AssetParameters67b7823b74bc135986aa72f889d6a8da058d0c4a20cbc2dfc6f78995fdd2fc24S3Bucket4D46ABB5
        S3Key:
          Fn::Join:
            - ""
            - - Fn::Select:
                  - 0
                  - Fn::Split:
                      - "||"
                      - Ref: AssetParameters67b7823b74bc135986aa72f889d6a8da058d0c4a20cbc2dfc6f78995fdd2fc24S3VersionKeyB0F28861
              - Fn::Select:
                  - 1
                  - Fn::Split:
                      - "||"
                      - Ref: AssetParameters67b7823b74bc135986aa72f889d6a8da058d0c4a20cbc2dfc6f78995fdd2fc24S3VersionKeyB0F28861
      Role:
        Fn::GetAtt:
          - LogRetentionaae0aa3c5b4d4f87b02d85b201efdd8aServiceRole9741ECFB
          - Arn
    DependsOn:
      - LogRetentionaae0aa3c5b4d4f87b02d85b201efdd8aServiceRoleDefaultPolicyADDA7DEB
      - LogRetentionaae0aa3c5b4d4f87b02d85b201efdd8aServiceRole9741ECFB
  CustomCDKBucketDeployment8693BB64968944B69AAFB0CC9EB8756CServiceRole89A01265:
    Type: AWS::IAM::Role
    Properties:
      AssumeRolePolicyDocument:
        Statement:
          - Action: sts:AssumeRole
            Effect: Allow
            Principal:
              Service: lambda.amazonaws.com
        Version: 2012-10-17
      ManagedPolicyArns:
        - Fn::Join:
            - ""
            - - "arn:"
              - Ref: AWS::Partition
              - :iam::aws:policy/service-role/AWSLambdaBasicExecutionRole
  CustomCDKBucketDeployment8693BB64968944B69AAFB0CC9EB8756CServiceRoleDefaultPolicy88902FDF:
    Type: AWS::IAM::Policy
    Properties:
      PolicyDocument:
        Statement:
          - Action:
              - s3:GetObject*
              - s3:GetBucket*
              - s3:List*
            Effect: Allow
            Resource:
              - Fn::Join:
                  - ""
                  - - "arn:"
                    - Ref: AWS::Partition
                    - ":s3:::"
                    - Ref: AssetParameters8a32ba71115da8362669662bd85577d1dda9d4e77766749ccdf33e29a04debb1S3Bucket92503838
              - Fn::Join:
                  - ""
                  - - "arn:"
                    - Ref: AWS::Partition
                    - ":s3:::"
                    - Ref: AssetParameters8a32ba71115da8362669662bd85577d1dda9d4e77766749ccdf33e29a04debb1S3Bucket92503838
                    - /*
          - Action:
              - s3:GetObject*
              - s3:GetBucket*
              - s3:List*
              - s3:DeleteObject*
              - s3:PutObject*
              - s3:Abort*
            Effect: Allow
            Resource:
              - Fn::GetAtt:
                  - ConstructHubDenyListBucket1B3C2C2E
                  - Arn
              - Fn::Join:
                  - ""
                  - - Fn::GetAtt:
                        - ConstructHubDenyListBucket1B3C2C2E
                        - Arn
                    - /*
          - Action:
              - s3:GetObject*
              - s3:GetBucket*
              - s3:List*
            Effect: Allow
            Resource:
              - Fn::Join:
                  - ""
                  - - "arn:"
                    - Ref: AWS::Partition
                    - ":s3:::"
                    - Ref: AssetParameters61b1fd9ee5fa58c13e12d28f7d8ecc1ef94a15673bec6fb6e516ad87cb29df7aS3Bucket7701BA06
              - Fn::Join:
                  - ""
                  - - "arn:"
                    - Ref: AWS::Partition
                    - ":s3:::"
                    - Ref: AssetParameters61b1fd9ee5fa58c13e12d28f7d8ecc1ef94a15673bec6fb6e516ad87cb29df7aS3Bucket7701BA06
                    - /*
          - Action:
              - s3:GetObject*
              - s3:GetBucket*
              - s3:List*
              - s3:DeleteObject*
              - s3:PutObject*
              - s3:Abort*
            Effect: Allow
            Resource:
              - Fn::GetAtt:
                  - ConstructHubWebAppWebsiteBucket4B2B9DB2
                  - Arn
              - Fn::Join:
                  - ""
                  - - Fn::GetAtt:
                        - ConstructHubWebAppWebsiteBucket4B2B9DB2
                        - Arn
                    - /*
          - Action:
              - cloudfront:GetInvalidation
              - cloudfront:CreateInvalidation
            Effect: Allow
            Resource: "*"
        Version: 2012-10-17
      PolicyName: CustomCDKBucketDeployment8693BB64968944B69AAFB0CC9EB8756CServiceRoleDefaultPolicy88902FDF
      Roles:
        - Ref: CustomCDKBucketDeployment8693BB64968944B69AAFB0CC9EB8756CServiceRole89A01265
  CustomCDKBucketDeployment8693BB64968944B69AAFB0CC9EB8756C81C01536:
    Type: AWS::Lambda::Function
    Properties:
      Code:
        S3Bucket:
          Ref: AssetParametersc24b999656e4fe6c609c31bae56a1cf4717a405619c3aa6ba1bc686b8c2c86cfS3Bucket55EFA30C
        S3Key:
          Fn::Join:
            - ""
            - - Fn::Select:
                  - 0
                  - Fn::Split:
                      - "||"
                      - Ref: AssetParametersc24b999656e4fe6c609c31bae56a1cf4717a405619c3aa6ba1bc686b8c2c86cfS3VersionKey60329B70
              - Fn::Select:
                  - 1
                  - Fn::Split:
                      - "||"
                      - Ref: AssetParametersc24b999656e4fe6c609c31bae56a1cf4717a405619c3aa6ba1bc686b8c2c86cfS3VersionKey60329B70
      Role:
        Fn::GetAtt:
          - CustomCDKBucketDeployment8693BB64968944B69AAFB0CC9EB8756CServiceRole89A01265
          - Arn
      Handler: index.handler
      Layers:
        - Ref: ConstructHubDenyListBucketDeploymentAwsCliLayerEAC3D4DA
      Runtime: python3.6
      Timeout: 900
    DependsOn:
      - CustomCDKBucketDeployment8693BB64968944B69AAFB0CC9EB8756CServiceRoleDefaultPolicy88902FDF
      - CustomCDKBucketDeployment8693BB64968944B69AAFB0CC9EB8756CServiceRole89A01265
  BucketNotificationsHandler050a0587b7544547bf325f094a3db834RoleB6FB88EC:
    Type: AWS::IAM::Role
    Properties:
      AssumeRolePolicyDocument:
        Statement:
          - Action: sts:AssumeRole
            Effect: Allow
            Principal:
              Service: lambda.amazonaws.com
        Version: 2012-10-17
      ManagedPolicyArns:
        - Fn::Join:
            - ""
            - - "arn:"
              - Ref: AWS::Partition
              - :iam::aws:policy/service-role/AWSLambdaBasicExecutionRole
  BucketNotificationsHandler050a0587b7544547bf325f094a3db834RoleDefaultPolicy2CF63D36:
    Type: AWS::IAM::Policy
    Properties:
      PolicyDocument:
        Statement:
          - Action: s3:PutBucketNotification
            Effect: Allow
            Resource: "*"
        Version: 2012-10-17
      PolicyName: BucketNotificationsHandler050a0587b7544547bf325f094a3db834RoleDefaultPolicy2CF63D36
      Roles:
        - Ref: BucketNotificationsHandler050a0587b7544547bf325f094a3db834RoleB6FB88EC
  BucketNotificationsHandler050a0587b7544547bf325f094a3db8347ECC3691:
    Type: AWS::Lambda::Function
    Properties:
      Description: AWS CloudFormation handler for "Custom::S3BucketNotifications"
        resources (@aws-cdk/aws-s3)
      Code:
        ZipFile: >
          import boto3  # type: ignore

          import json

          import logging

          import urllib.request


          s3 = boto3.client("s3")


          CONFIGURATION_TYPES = ["TopicConfigurations", "QueueConfigurations", "LambdaFunctionConfigurations"]


          def handler(event: dict, context):
              response_status = "SUCCESS"
              error_message = ""
              try:
                  props = event["ResourceProperties"]
                  bucket = props["BucketName"]
                  notification_configuration = props["NotificationConfiguration"]
                  request_type = event["RequestType"]
                  managed = props.get('Managed', 'true').lower() == 'true'
                  stack_id = event['StackId']

                  if managed:
                    config = handle_managed(request_type, notification_configuration)
                  else:
                    config = handle_unmanaged(bucket, stack_id, request_type, notification_configuration)

                  put_bucket_notification_configuration(bucket, config)
              except Exception as e:
                  logging.exception("Failed to put bucket notification configuration")
                  response_status = "FAILED"
                  error_message = f"Error: {str(e)}. "
              finally:
                  submit_response(event, context, response_status, error_message)


          def handle_managed(request_type, notification_configuration):
            if request_type == 'Delete':
              return {}
            return notification_configuration


          def handle_unmanaged(bucket, stack_id, request_type, notification_configuration):

            # find external notifications
            external_notifications = find_external_notifications(bucket, stack_id)

            # if delete, that's all we need
            if request_type == 'Delete':
              return external_notifications

            def with_id(notification):
              notification['Id'] = f"{stack_id}-{hash(json.dumps(notification, sort_keys=True))}"
              return notification

            # otherwise, merge external with incoming config and augment with id
            notifications = {}
            for t in CONFIGURATION_TYPES:
              external = external_notifications.get(t, [])
              incoming = [with_id(n) for n in notification_configuration.get(t, [])]
              notifications[t] = external + incoming
            return notifications


          def find_external_notifications(bucket, stack_id):
            existing_notifications = get_bucket_notification_configuration(bucket)
            external_notifications = {}
            for t in CONFIGURATION_TYPES:
              # if the notification was created by us, we know what id to expect
              # so we can filter by it.
              external_notifications[t] = [n for n in existing_notifications.get(t, []) if not n['Id'].startswith(f"{stack_id}-")]

            return external_notifications


          def get_bucket_notification_configuration(bucket):
            return s3.get_bucket_notification_configuration(Bucket=bucket)


          def put_bucket_notification_configuration(bucket, notification_configuration):
            s3.put_bucket_notification_configuration(Bucket=bucket, NotificationConfiguration=notification_configuration)


          def submit_response(event: dict, context, response_status: str, error_message: str):
              response_body = json.dumps(
                  {
                      "Status": response_status,
                      "Reason": f"{error_message}See the details in CloudWatch Log Stream: {context.log_stream_name}",
                      "PhysicalResourceId": event.get("PhysicalResourceId") or event["LogicalResourceId"],
                      "StackId": event["StackId"],
                      "RequestId": event["RequestId"],
                      "LogicalResourceId": event["LogicalResourceId"],
                      "NoEcho": False,
                  }
              ).encode("utf-8")
              headers = {"content-type": "", "content-length": str(len(response_body))}
              try:
                  req = urllib.request.Request(url=event["ResponseURL"], headers=headers, data=response_body, method="PUT")
                  with urllib.request.urlopen(req) as response:
                      print(response.read().decode("utf-8"))
                  print("Status code: " + response.reason)
              except Exception as e:
                  print("send(..) failed executing request.urlopen(..): " + str(e))
      Handler: index.handler
      Role:
        Fn::GetAtt:
          - BucketNotificationsHandler050a0587b7544547bf325f094a3db834RoleB6FB88EC
          - Arn
      Runtime: python3.8
      Timeout: 300
    DependsOn:
      - BucketNotificationsHandler050a0587b7544547bf325f094a3db834RoleDefaultPolicy2CF63D36
      - BucketNotificationsHandler050a0587b7544547bf325f094a3db834RoleB6FB88EC
<<<<<<< HEAD
=======
  CustomCDKBucketDeployment8693BB64968944B69AAFB0CC9EB8756CServiceRole89A01265:
    Type: AWS::IAM::Role
    Properties:
      AssumeRolePolicyDocument:
        Statement:
          - Action: sts:AssumeRole
            Effect: Allow
            Principal:
              Service: lambda.amazonaws.com
        Version: 2012-10-17
      ManagedPolicyArns:
        - Fn::Join:
            - ""
            - - "arn:"
              - Ref: AWS::Partition
              - :iam::aws:policy/service-role/AWSLambdaBasicExecutionRole
  CustomCDKBucketDeployment8693BB64968944B69AAFB0CC9EB8756CServiceRoleDefaultPolicy88902FDF:
    Type: AWS::IAM::Policy
    Properties:
      PolicyDocument:
        Statement:
          - Action:
              - s3:GetObject*
              - s3:GetBucket*
              - s3:List*
            Effect: Allow
            Resource:
              - Fn::Join:
                  - ""
                  - - "arn:"
                    - Ref: AWS::Partition
                    - ":s3:::"
                    - Ref: AssetParameters1feee2e2bb756ae6aeb10a87fe5e5b79120754f52b1528eb46d95f5b35f97591S3Bucket5E5ABF3D
              - Fn::Join:
                  - ""
                  - - "arn:"
                    - Ref: AWS::Partition
                    - ":s3:::"
                    - Ref: AssetParameters1feee2e2bb756ae6aeb10a87fe5e5b79120754f52b1528eb46d95f5b35f97591S3Bucket5E5ABF3D
                    - /*
          - Action:
              - s3:GetObject*
              - s3:GetBucket*
              - s3:List*
              - s3:DeleteObject*
              - s3:PutObject*
              - s3:Abort*
            Effect: Allow
            Resource:
              - Fn::GetAtt:
                  - ConstructHubWebAppWebsiteBucket4B2B9DB2
                  - Arn
              - Fn::Join:
                  - ""
                  - - Fn::GetAtt:
                        - ConstructHubWebAppWebsiteBucket4B2B9DB2
                        - Arn
                    - /*
          - Action:
              - cloudfront:GetInvalidation
              - cloudfront:CreateInvalidation
            Effect: Allow
            Resource: "*"
        Version: 2012-10-17
      PolicyName: CustomCDKBucketDeployment8693BB64968944B69AAFB0CC9EB8756CServiceRoleDefaultPolicy88902FDF
      Roles:
        - Ref: CustomCDKBucketDeployment8693BB64968944B69AAFB0CC9EB8756CServiceRole89A01265
  CustomCDKBucketDeployment8693BB64968944B69AAFB0CC9EB8756C81C01536:
    Type: AWS::Lambda::Function
    Properties:
      Code:
        S3Bucket:
          Ref: AssetParametersc24b999656e4fe6c609c31bae56a1cf4717a405619c3aa6ba1bc686b8c2c86cfS3Bucket55EFA30C
        S3Key:
          Fn::Join:
            - ""
            - - Fn::Select:
                  - 0
                  - Fn::Split:
                      - "||"
                      - Ref: AssetParametersc24b999656e4fe6c609c31bae56a1cf4717a405619c3aa6ba1bc686b8c2c86cfS3VersionKey60329B70
              - Fn::Select:
                  - 1
                  - Fn::Split:
                      - "||"
                      - Ref: AssetParametersc24b999656e4fe6c609c31bae56a1cf4717a405619c3aa6ba1bc686b8c2c86cfS3VersionKey60329B70
      Role:
        Fn::GetAtt:
          - CustomCDKBucketDeployment8693BB64968944B69AAFB0CC9EB8756CServiceRole89A01265
          - Arn
      Handler: index.handler
      Layers:
        - Ref: ConstructHubWebAppDeployWebsiteAwsCliLayer23CFFBC1
      Runtime: python3.6
      Timeout: 900
    DependsOn:
      - CustomCDKBucketDeployment8693BB64968944B69AAFB0CC9EB8756CServiceRoleDefaultPolicy88902FDF
      - CustomCDKBucketDeployment8693BB64968944B69AAFB0CC9EB8756CServiceRole89A01265
>>>>>>> cf4f6cb7
Outputs:
  ConstructHubMonitoringWatchfulWatchfulDashboard75D318D0:
    Value:
      Fn::Join:
        - ""
        - - https://console.aws.amazon.com/cloudwatch/home?region=
          - Ref: AWS::Region
          - "#dashboards:name="
          - Ref: ConstructHubMonitoringWatchfulDashboardB8493D55
  ConstructHubWebAppDomainNameDC10F8DD:
    Value:
      Fn::GetAtt:
        - ConstructHubWebAppDistribution1F181DC9
        - DomainName
    Export:
      Name: ConstructHubDomainName
Parameters:
  AssetParametersf3d3a3cc7f26921b237eff24fc5dd7aef8f0465a1f376b8f7918eb3d4b3e8797S3BucketBEE108A9:
    Type: String
    Description: S3 bucket for asset
      "f3d3a3cc7f26921b237eff24fc5dd7aef8f0465a1f376b8f7918eb3d4b3e8797"
  AssetParametersf3d3a3cc7f26921b237eff24fc5dd7aef8f0465a1f376b8f7918eb3d4b3e8797S3VersionKeyA877E3C9:
    Type: String
    Description: S3 key for asset version
      "f3d3a3cc7f26921b237eff24fc5dd7aef8f0465a1f376b8f7918eb3d4b3e8797"
  AssetParametersf3d3a3cc7f26921b237eff24fc5dd7aef8f0465a1f376b8f7918eb3d4b3e8797ArtifactHashAAFCA968:
    Type: String
    Description: Artifact hash for asset
      "f3d3a3cc7f26921b237eff24fc5dd7aef8f0465a1f376b8f7918eb3d4b3e8797"
<<<<<<< HEAD
  AssetParametersf50dd251f42671e9ff7d7bd9fd71025a792673bf5b1f05c5a12a15d950d880cdS3Bucket94DD71E1:
    Type: String
    Description: S3 bucket for asset
      "f50dd251f42671e9ff7d7bd9fd71025a792673bf5b1f05c5a12a15d950d880cd"
  AssetParametersf50dd251f42671e9ff7d7bd9fd71025a792673bf5b1f05c5a12a15d950d880cdS3VersionKey6D15A948:
    Type: String
    Description: S3 key for asset version
      "f50dd251f42671e9ff7d7bd9fd71025a792673bf5b1f05c5a12a15d950d880cd"
  AssetParametersf50dd251f42671e9ff7d7bd9fd71025a792673bf5b1f05c5a12a15d950d880cdArtifactHash24AF9634:
    Type: String
    Description: Artifact hash for asset
      "f50dd251f42671e9ff7d7bd9fd71025a792673bf5b1f05c5a12a15d950d880cd"
=======
  AssetParameters809531852639a68119c43ce922cb874bdd8a13bf6a2ae48a97e51f0420755c46S3Bucket74C7566A:
    Type: String
    Description: S3 bucket for asset
      "809531852639a68119c43ce922cb874bdd8a13bf6a2ae48a97e51f0420755c46"
  AssetParameters809531852639a68119c43ce922cb874bdd8a13bf6a2ae48a97e51f0420755c46S3VersionKey20358883:
    Type: String
    Description: S3 key for asset version
      "809531852639a68119c43ce922cb874bdd8a13bf6a2ae48a97e51f0420755c46"
  AssetParameters809531852639a68119c43ce922cb874bdd8a13bf6a2ae48a97e51f0420755c46ArtifactHash1825D77A:
    Type: String
    Description: Artifact hash for asset
      "809531852639a68119c43ce922cb874bdd8a13bf6a2ae48a97e51f0420755c46"
>>>>>>> cf4f6cb7
  AssetParameters67b7823b74bc135986aa72f889d6a8da058d0c4a20cbc2dfc6f78995fdd2fc24S3Bucket4D46ABB5:
    Type: String
    Description: S3 bucket for asset
      "67b7823b74bc135986aa72f889d6a8da058d0c4a20cbc2dfc6f78995fdd2fc24"
  AssetParameters67b7823b74bc135986aa72f889d6a8da058d0c4a20cbc2dfc6f78995fdd2fc24S3VersionKeyB0F28861:
    Type: String
    Description: S3 key for asset version
      "67b7823b74bc135986aa72f889d6a8da058d0c4a20cbc2dfc6f78995fdd2fc24"
  AssetParameters67b7823b74bc135986aa72f889d6a8da058d0c4a20cbc2dfc6f78995fdd2fc24ArtifactHashBA91B77F:
    Type: String
    Description: Artifact hash for asset
      "67b7823b74bc135986aa72f889d6a8da058d0c4a20cbc2dfc6f78995fdd2fc24"
  AssetParameters7379fd84eff0b591867de2678a7733efa22e810bf064da0c1d0ef6e0c30cc74eS3BucketB29D99C7:
    Type: String
    Description: S3 bucket for asset
      "7379fd84eff0b591867de2678a7733efa22e810bf064da0c1d0ef6e0c30cc74e"
  AssetParameters7379fd84eff0b591867de2678a7733efa22e810bf064da0c1d0ef6e0c30cc74eS3VersionKey15B55BAA:
    Type: String
    Description: S3 key for asset version
      "7379fd84eff0b591867de2678a7733efa22e810bf064da0c1d0ef6e0c30cc74e"
  AssetParameters7379fd84eff0b591867de2678a7733efa22e810bf064da0c1d0ef6e0c30cc74eArtifactHash8E86E95B:
    Type: String
    Description: Artifact hash for asset
      "7379fd84eff0b591867de2678a7733efa22e810bf064da0c1d0ef6e0c30cc74e"
  AssetParametersaed78bc431dd6cdac01afad951cec010f57f9d972c3f748c3ceeb5ca096544fdS3Bucket2D90B8C0:
    Type: String
    Description: S3 bucket for asset
      "aed78bc431dd6cdac01afad951cec010f57f9d972c3f748c3ceeb5ca096544fd"
  AssetParametersaed78bc431dd6cdac01afad951cec010f57f9d972c3f748c3ceeb5ca096544fdS3VersionKey8E462E51:
    Type: String
    Description: S3 key for asset version
      "aed78bc431dd6cdac01afad951cec010f57f9d972c3f748c3ceeb5ca096544fd"
  AssetParametersaed78bc431dd6cdac01afad951cec010f57f9d972c3f748c3ceeb5ca096544fdArtifactHash7600F3BF:
    Type: String
    Description: Artifact hash for asset
      "aed78bc431dd6cdac01afad951cec010f57f9d972c3f748c3ceeb5ca096544fd"
  AssetParameters516cab73c91fb1a1a9ada8da3852fead6468a28305ca5c46b319b4f98cc36fe9S3Bucket781BDABF:
    Type: String
    Description: S3 bucket for asset
      "516cab73c91fb1a1a9ada8da3852fead6468a28305ca5c46b319b4f98cc36fe9"
  AssetParameters516cab73c91fb1a1a9ada8da3852fead6468a28305ca5c46b319b4f98cc36fe9S3VersionKey31C2F325:
    Type: String
    Description: S3 key for asset version
      "516cab73c91fb1a1a9ada8da3852fead6468a28305ca5c46b319b4f98cc36fe9"
  AssetParameters516cab73c91fb1a1a9ada8da3852fead6468a28305ca5c46b319b4f98cc36fe9ArtifactHash41DE1E42:
    Type: String
    Description: Artifact hash for asset
<<<<<<< HEAD
      "ae104fc5e14d55d629bafa2b11ff35360f63bf704251dd1c34d022b521b48cad"
  AssetParameterse9882ab123687399f934da0d45effe675ecc8ce13b40cb946f3e1d6141fe8d68S3BucketAEADE8C7:
    Type: String
    Description: S3 bucket for asset
      "e9882ab123687399f934da0d45effe675ecc8ce13b40cb946f3e1d6141fe8d68"
  AssetParameterse9882ab123687399f934da0d45effe675ecc8ce13b40cb946f3e1d6141fe8d68S3VersionKeyE415415F:
    Type: String
    Description: S3 key for asset version
      "e9882ab123687399f934da0d45effe675ecc8ce13b40cb946f3e1d6141fe8d68"
  AssetParameterse9882ab123687399f934da0d45effe675ecc8ce13b40cb946f3e1d6141fe8d68ArtifactHashD9A515C3:
    Type: String
    Description: Artifact hash for asset
      "e9882ab123687399f934da0d45effe675ecc8ce13b40cb946f3e1d6141fe8d68"
  AssetParametersc24b999656e4fe6c609c31bae56a1cf4717a405619c3aa6ba1bc686b8c2c86cfS3Bucket55EFA30C:
    Type: String
    Description: S3 bucket for asset
      "c24b999656e4fe6c609c31bae56a1cf4717a405619c3aa6ba1bc686b8c2c86cf"
  AssetParametersc24b999656e4fe6c609c31bae56a1cf4717a405619c3aa6ba1bc686b8c2c86cfS3VersionKey60329B70:
    Type: String
    Description: S3 key for asset version
      "c24b999656e4fe6c609c31bae56a1cf4717a405619c3aa6ba1bc686b8c2c86cf"
  AssetParametersc24b999656e4fe6c609c31bae56a1cf4717a405619c3aa6ba1bc686b8c2c86cfArtifactHash85F58E48:
    Type: String
    Description: Artifact hash for asset
      "c24b999656e4fe6c609c31bae56a1cf4717a405619c3aa6ba1bc686b8c2c86cf"
  AssetParameters8a32ba71115da8362669662bd85577d1dda9d4e77766749ccdf33e29a04debb1S3Bucket92503838:
    Type: String
    Description: S3 bucket for asset
      "8a32ba71115da8362669662bd85577d1dda9d4e77766749ccdf33e29a04debb1"
  AssetParameters8a32ba71115da8362669662bd85577d1dda9d4e77766749ccdf33e29a04debb1S3VersionKeyC80DD2F7:
    Type: String
    Description: S3 key for asset version
      "8a32ba71115da8362669662bd85577d1dda9d4e77766749ccdf33e29a04debb1"
  AssetParameters8a32ba71115da8362669662bd85577d1dda9d4e77766749ccdf33e29a04debb1ArtifactHash281D2BDC:
    Type: String
    Description: Artifact hash for asset
      "8a32ba71115da8362669662bd85577d1dda9d4e77766749ccdf33e29a04debb1"
  AssetParameters7f1bb157a7555d174cca4d6f85c5215ea232fa78050ac0fb10383d44d75c169aS3BucketD44C378D:
=======
      "516cab73c91fb1a1a9ada8da3852fead6468a28305ca5c46b319b4f98cc36fe9"
  AssetParameterseebf8380c4fec48b5355ef68b364f1ca13012662430177814d17e97dc3f19a05S3Bucket316434E8:
    Type: String
    Description: S3 bucket for asset
      "eebf8380c4fec48b5355ef68b364f1ca13012662430177814d17e97dc3f19a05"
  AssetParameterseebf8380c4fec48b5355ef68b364f1ca13012662430177814d17e97dc3f19a05S3VersionKey512FE4EF:
    Type: String
    Description: S3 key for asset version
      "eebf8380c4fec48b5355ef68b364f1ca13012662430177814d17e97dc3f19a05"
  AssetParameterseebf8380c4fec48b5355ef68b364f1ca13012662430177814d17e97dc3f19a05ArtifactHash41760E5F:
    Type: String
    Description: Artifact hash for asset
      "eebf8380c4fec48b5355ef68b364f1ca13012662430177814d17e97dc3f19a05"
  AssetParametersa25fa2777473b6894ec29a4cafe92d58829dcb876d9be72aef232b3abbc88eceS3Bucket7E891C93:
    Type: String
    Description: S3 bucket for asset
      "a25fa2777473b6894ec29a4cafe92d58829dcb876d9be72aef232b3abbc88ece"
  AssetParametersa25fa2777473b6894ec29a4cafe92d58829dcb876d9be72aef232b3abbc88eceS3VersionKeyC3F65FED:
    Type: String
    Description: S3 key for asset version
      "a25fa2777473b6894ec29a4cafe92d58829dcb876d9be72aef232b3abbc88ece"
  AssetParametersa25fa2777473b6894ec29a4cafe92d58829dcb876d9be72aef232b3abbc88eceArtifactHashF9E29BD1:
    Type: String
    Description: Artifact hash for asset
      "a25fa2777473b6894ec29a4cafe92d58829dcb876d9be72aef232b3abbc88ece"
  AssetParameters2387e2a5aac8a82d8f3b728ab91d58b1153f4c7e84bc90dbb0de6d445cd1c663S3Bucket55C0232E:
    Type: String
    Description: S3 bucket for asset
      "2387e2a5aac8a82d8f3b728ab91d58b1153f4c7e84bc90dbb0de6d445cd1c663"
  AssetParameters2387e2a5aac8a82d8f3b728ab91d58b1153f4c7e84bc90dbb0de6d445cd1c663S3VersionKey156B584D:
    Type: String
    Description: S3 key for asset version
      "2387e2a5aac8a82d8f3b728ab91d58b1153f4c7e84bc90dbb0de6d445cd1c663"
  AssetParameters2387e2a5aac8a82d8f3b728ab91d58b1153f4c7e84bc90dbb0de6d445cd1c663ArtifactHash359D7BA7:
    Type: String
    Description: Artifact hash for asset
      "2387e2a5aac8a82d8f3b728ab91d58b1153f4c7e84bc90dbb0de6d445cd1c663"
  AssetParametersab7165ea861865a93ca2649ba71de4c5b4fc6a6633b7e02789f72549b8465746S3Bucket81575F72:
>>>>>>> cf4f6cb7
    Type: String
    Description: S3 bucket for asset
      "7f1bb157a7555d174cca4d6f85c5215ea232fa78050ac0fb10383d44d75c169a"
  AssetParameters7f1bb157a7555d174cca4d6f85c5215ea232fa78050ac0fb10383d44d75c169aS3VersionKey4EAAF7F8:
    Type: String
    Description: S3 key for asset version
      "7f1bb157a7555d174cca4d6f85c5215ea232fa78050ac0fb10383d44d75c169a"
  AssetParameters7f1bb157a7555d174cca4d6f85c5215ea232fa78050ac0fb10383d44d75c169aArtifactHash97E4632C:
    Type: String
    Description: Artifact hash for asset
      "7f1bb157a7555d174cca4d6f85c5215ea232fa78050ac0fb10383d44d75c169a"
  AssetParameters24a285d80e264da1a45882c4ad844d93910f657b679c475830eb1e58bf840132S3Bucket5CD47BB7:
    Type: String
    Description: S3 bucket for asset
      "24a285d80e264da1a45882c4ad844d93910f657b679c475830eb1e58bf840132"
  AssetParameters24a285d80e264da1a45882c4ad844d93910f657b679c475830eb1e58bf840132S3VersionKeyA4C13882:
    Type: String
    Description: S3 key for asset version
      "24a285d80e264da1a45882c4ad844d93910f657b679c475830eb1e58bf840132"
  AssetParameters24a285d80e264da1a45882c4ad844d93910f657b679c475830eb1e58bf840132ArtifactHashD9DB2CA3:
    Type: String
    Description: Artifact hash for asset
      "24a285d80e264da1a45882c4ad844d93910f657b679c475830eb1e58bf840132"
  AssetParameters36e46975b9fdf3a688138feb59eefc803999a9dd273be3304df4d2b311c3287aS3BucketE3C59B3A:
    Type: String
    Description: S3 bucket for asset
      "36e46975b9fdf3a688138feb59eefc803999a9dd273be3304df4d2b311c3287a"
  AssetParameters36e46975b9fdf3a688138feb59eefc803999a9dd273be3304df4d2b311c3287aS3VersionKey8377D542:
    Type: String
    Description: S3 key for asset version
      "36e46975b9fdf3a688138feb59eefc803999a9dd273be3304df4d2b311c3287a"
  AssetParameters36e46975b9fdf3a688138feb59eefc803999a9dd273be3304df4d2b311c3287aArtifactHash60635647:
    Type: String
    Description: Artifact hash for asset
<<<<<<< HEAD
      "36e46975b9fdf3a688138feb59eefc803999a9dd273be3304df4d2b311c3287a"
  AssetParameters1f9d449009aacb3b5269d15749cb7705850a6e68bcbb5da56e4e9a96ca2a0487S3Bucket75F5EA52:
    Type: String
    Description: S3 bucket for asset
      "1f9d449009aacb3b5269d15749cb7705850a6e68bcbb5da56e4e9a96ca2a0487"
  AssetParameters1f9d449009aacb3b5269d15749cb7705850a6e68bcbb5da56e4e9a96ca2a0487S3VersionKeyD3E32BA0:
    Type: String
    Description: S3 key for asset version
      "1f9d449009aacb3b5269d15749cb7705850a6e68bcbb5da56e4e9a96ca2a0487"
  AssetParameters1f9d449009aacb3b5269d15749cb7705850a6e68bcbb5da56e4e9a96ca2a0487ArtifactHash24175C02:
    Type: String
    Description: Artifact hash for asset
      "1f9d449009aacb3b5269d15749cb7705850a6e68bcbb5da56e4e9a96ca2a0487"
  AssetParametersd496765b1b0d32ab390299c6f54614b76309b2a9bf573ff997c88a25d1a8479aS3BucketF5825DCD:
    Type: String
    Description: S3 bucket for asset
      "d496765b1b0d32ab390299c6f54614b76309b2a9bf573ff997c88a25d1a8479a"
  AssetParametersd496765b1b0d32ab390299c6f54614b76309b2a9bf573ff997c88a25d1a8479aS3VersionKey30CD2C88:
    Type: String
    Description: S3 key for asset version
      "d496765b1b0d32ab390299c6f54614b76309b2a9bf573ff997c88a25d1a8479a"
  AssetParametersd496765b1b0d32ab390299c6f54614b76309b2a9bf573ff997c88a25d1a8479aArtifactHashADA47EB6:
    Type: String
    Description: Artifact hash for asset
      "d496765b1b0d32ab390299c6f54614b76309b2a9bf573ff997c88a25d1a8479a"
  AssetParameters7ee6e37c4f89b09a6b3c50e513093daf23a858809daed5a6703095d14955c9b2S3BucketF2BF2B22:
    Type: String
    Description: S3 bucket for asset
      "7ee6e37c4f89b09a6b3c50e513093daf23a858809daed5a6703095d14955c9b2"
  AssetParameters7ee6e37c4f89b09a6b3c50e513093daf23a858809daed5a6703095d14955c9b2S3VersionKey3CDFB870:
    Type: String
    Description: S3 key for asset version
      "7ee6e37c4f89b09a6b3c50e513093daf23a858809daed5a6703095d14955c9b2"
  AssetParameters7ee6e37c4f89b09a6b3c50e513093daf23a858809daed5a6703095d14955c9b2ArtifactHash65BC41FC:
    Type: String
    Description: Artifact hash for asset
      "7ee6e37c4f89b09a6b3c50e513093daf23a858809daed5a6703095d14955c9b2"
  AssetParameters61b1fd9ee5fa58c13e12d28f7d8ecc1ef94a15673bec6fb6e516ad87cb29df7aS3Bucket7701BA06:
=======
      "c24b999656e4fe6c609c31bae56a1cf4717a405619c3aa6ba1bc686b8c2c86cf"
  AssetParameters1feee2e2bb756ae6aeb10a87fe5e5b79120754f52b1528eb46d95f5b35f97591S3Bucket5E5ABF3D:
>>>>>>> cf4f6cb7
    Type: String
    Description: S3 bucket for asset
      "1feee2e2bb756ae6aeb10a87fe5e5b79120754f52b1528eb46d95f5b35f97591"
  AssetParameters1feee2e2bb756ae6aeb10a87fe5e5b79120754f52b1528eb46d95f5b35f97591S3VersionKeyA4AD8D03:
    Type: String
    Description: S3 key for asset version
      "1feee2e2bb756ae6aeb10a87fe5e5b79120754f52b1528eb46d95f5b35f97591"
  AssetParameters1feee2e2bb756ae6aeb10a87fe5e5b79120754f52b1528eb46d95f5b35f97591ArtifactHash4F5F19A2:
    Type: String
    Description: Artifact hash for asset
      "1feee2e2bb756ae6aeb10a87fe5e5b79120754f52b1528eb46d95f5b35f97591"
  AssetParametersd5594c96e8d8bc8ce1cd238fb011bd3e1a5c69dada29b4366e17e735f7617fa3S3Bucket5045DB1E:
    Type: String
    Description: S3 bucket for asset
      "d5594c96e8d8bc8ce1cd238fb011bd3e1a5c69dada29b4366e17e735f7617fa3"
  AssetParametersd5594c96e8d8bc8ce1cd238fb011bd3e1a5c69dada29b4366e17e735f7617fa3S3VersionKey048C2E0F:
    Type: String
    Description: S3 key for asset version
      "d5594c96e8d8bc8ce1cd238fb011bd3e1a5c69dada29b4366e17e735f7617fa3"
  AssetParametersd5594c96e8d8bc8ce1cd238fb011bd3e1a5c69dada29b4366e17e735f7617fa3ArtifactHash14563C69:
    Type: String
    Description: Artifact hash for asset
      "d5594c96e8d8bc8ce1cd238fb011bd3e1a5c69dada29b4366e17e735f7617fa3"

`;<|MERGE_RESOLUTION|>--- conflicted
+++ resolved
@@ -1563,11 +1563,7 @@
     Properties:
       Code:
         S3Bucket:
-<<<<<<< HEAD
-          Ref: AssetParametersf50dd251f42671e9ff7d7bd9fd71025a792673bf5b1f05c5a12a15d950d880cdS3Bucket94DD71E1
-=======
-          Ref: AssetParameters809531852639a68119c43ce922cb874bdd8a13bf6a2ae48a97e51f0420755c46S3Bucket74C7566A
->>>>>>> cf4f6cb7
+          Ref: AssetParametersbc55115a3d47286cd102706a6613555d05e7bb9a58c9117824e100c526545e4bS3Bucket23DA0459
         S3Key:
           Fn::Join:
             - ""
@@ -1575,20 +1571,12 @@
                   - 0
                   - Fn::Split:
                       - "||"
-<<<<<<< HEAD
-                      - Ref: AssetParametersf50dd251f42671e9ff7d7bd9fd71025a792673bf5b1f05c5a12a15d950d880cdS3VersionKey6D15A948
-=======
-                      - Ref: AssetParameters809531852639a68119c43ce922cb874bdd8a13bf6a2ae48a97e51f0420755c46S3VersionKey20358883
->>>>>>> cf4f6cb7
+                      - Ref: AssetParametersbc55115a3d47286cd102706a6613555d05e7bb9a58c9117824e100c526545e4bS3VersionKeyD2F56AAA
               - Fn::Select:
                   - 1
                   - Fn::Split:
                       - "||"
-<<<<<<< HEAD
-                      - Ref: AssetParametersf50dd251f42671e9ff7d7bd9fd71025a792673bf5b1f05c5a12a15d950d880cdS3VersionKey6D15A948
-=======
-                      - Ref: AssetParameters809531852639a68119c43ce922cb874bdd8a13bf6a2ae48a97e51f0420755c46S3VersionKey20358883
->>>>>>> cf4f6cb7
+                      - Ref: AssetParametersbc55115a3d47286cd102706a6613555d05e7bb9a58c9117824e100c526545e4bS3VersionKeyD2F56AAA
       Role:
         Fn::GetAtt:
           - ConstructHubOrchestrationCatalogBuilderServiceRole851C750C
@@ -2808,11 +2796,7 @@
     Properties:
       Code:
         S3Bucket:
-<<<<<<< HEAD
-          Ref: AssetParameters36e46975b9fdf3a688138feb59eefc803999a9dd273be3304df4d2b311c3287aS3BucketE3C59B3A
-=======
-          Ref: AssetParameterseebf8380c4fec48b5355ef68b364f1ca13012662430177814d17e97dc3f19a05S3Bucket316434E8
->>>>>>> cf4f6cb7
+          Ref: AssetParameters81f5b64ef2b8116e4a35365bc3e42b8cafdd25859d2ec15d5f673a53d3229b69S3Bucket70567FDE
         S3Key:
           Fn::Join:
             - ""
@@ -2820,20 +2804,12 @@
                   - 0
                   - Fn::Split:
                       - "||"
-<<<<<<< HEAD
-                      - Ref: AssetParameters36e46975b9fdf3a688138feb59eefc803999a9dd273be3304df4d2b311c3287aS3VersionKey8377D542
-=======
-                      - Ref: AssetParameterseebf8380c4fec48b5355ef68b364f1ca13012662430177814d17e97dc3f19a05S3VersionKey512FE4EF
->>>>>>> cf4f6cb7
+                      - Ref: AssetParameters81f5b64ef2b8116e4a35365bc3e42b8cafdd25859d2ec15d5f673a53d3229b69S3VersionKeyFA9F452D
               - Fn::Select:
                   - 1
                   - Fn::Split:
                       - "||"
-<<<<<<< HEAD
-                      - Ref: AssetParameters36e46975b9fdf3a688138feb59eefc803999a9dd273be3304df4d2b311c3287aS3VersionKey8377D542
-=======
-                      - Ref: AssetParameterseebf8380c4fec48b5355ef68b364f1ca13012662430177814d17e97dc3f19a05S3VersionKey512FE4EF
->>>>>>> cf4f6cb7
+                      - Ref: AssetParameters81f5b64ef2b8116e4a35365bc3e42b8cafdd25859d2ec15d5f673a53d3229b69S3VersionKeyFA9F452D
       Role:
         Fn::GetAtt:
           - ConstructHubIngestionServiceRole6380BAB6
@@ -2993,11 +2969,7 @@
     Properties:
       Code:
         S3Bucket:
-<<<<<<< HEAD
-          Ref: AssetParameters1f9d449009aacb3b5269d15749cb7705850a6e68bcbb5da56e4e9a96ca2a0487S3Bucket75F5EA52
-=======
-          Ref: AssetParametersa25fa2777473b6894ec29a4cafe92d58829dcb876d9be72aef232b3abbc88eceS3Bucket7E891C93
->>>>>>> cf4f6cb7
+          Ref: AssetParameters31e77233ab3e006b22e8f71ff84b7fd4db84bd61554057c371598a038949198dS3Bucket0A051EED
         S3Key:
           Fn::Join:
             - ""
@@ -3005,20 +2977,12 @@
                   - 0
                   - Fn::Split:
                       - "||"
-<<<<<<< HEAD
-                      - Ref: AssetParameters1f9d449009aacb3b5269d15749cb7705850a6e68bcbb5da56e4e9a96ca2a0487S3VersionKeyD3E32BA0
-=======
-                      - Ref: AssetParametersa25fa2777473b6894ec29a4cafe92d58829dcb876d9be72aef232b3abbc88eceS3VersionKeyC3F65FED
->>>>>>> cf4f6cb7
+                      - Ref: AssetParameters31e77233ab3e006b22e8f71ff84b7fd4db84bd61554057c371598a038949198dS3VersionKeyE5FB4EB6
               - Fn::Select:
                   - 1
                   - Fn::Split:
                       - "||"
-<<<<<<< HEAD
-                      - Ref: AssetParameters1f9d449009aacb3b5269d15749cb7705850a6e68bcbb5da56e4e9a96ca2a0487S3VersionKeyD3E32BA0
-=======
-                      - Ref: AssetParametersa25fa2777473b6894ec29a4cafe92d58829dcb876d9be72aef232b3abbc88eceS3VersionKeyC3F65FED
->>>>>>> cf4f6cb7
+                      - Ref: AssetParameters31e77233ab3e006b22e8f71ff84b7fd4db84bd61554057c371598a038949198dS3VersionKeyE5FB4EB6
       Role:
         Fn::GetAtt:
           - ConstructHubDiscoveryServiceRole1B3CFF96
@@ -3421,8 +3385,7 @@
                 - ConstructHubOrchestrationDLQ9C6D9BD4
                 - QueueName
             - '",{"label":"Oldest Message
-<<<<<<< HEAD
-              Age","stat":"Maximum","yAxis":"right"}]],"yAxis":{"left":{"min":0},"right":{"min":0}},"period":60}},{"type":"text","width":24,"height":2,"x":0,"y":38,"properties":{"markdown":"#
+              Age","stat":"Maximum","yAxis":"right"}]],"yAxis":{"left":{"min":0},"right":{"min":0}},"period":60}},{"type":"text","width":24,"height":2,"x":0,"y":54,"properties":{"markdown":"#
               Deny List\\n\\n[button:Deny List File](/s3/object/'
             - Ref: ConstructHubDenyListBucket1B3C2C2E
             - ?region=
@@ -3445,7 +3408,7 @@
             - )\\n[button:Delete
               Logs](/cloudwatch/home#logsV2:log-groups/log-group/$252Faws$252flambda$252f
             - Ref: ConstructHubDenyListPrunePruneQueueHandlerF7EB599B
-            - /log-events)"}},{"type":"metric","width":8,"height":6,"x":0,"y":40,"properties":{"view":"timeSeries","title":"Deny
+            - /log-events)"}},{"type":"metric","width":8,"height":6,"x":0,"y":56,"properties":{"view":"timeSeries","title":"Deny
               List","region":"
             - Ref: AWS::Region
             - '","metrics":[[{"label":"Rules","expression":"FILL(m41327b0edbbef1ca627d9503d1b9b9fab401700118519537b58e0557adee7e4f,
@@ -3454,7 +3417,7 @@
                 - ConstructHubDenyListPruneDeleteQueueBBF60185
                 - QueueName
             - '",{"label":"Deleted
-              Files","stat":"Sum"}]],"yAxis":{"left":{"min":0}},"period":300}},{"type":"metric","width":8,"height":6,"x":8,"y":40,"properties":{"view":"timeSeries","title":"Prune
+              Files","stat":"Sum"}]],"yAxis":{"left":{"min":0}},"period":300}},{"type":"metric","width":8,"height":6,"x":8,"y":56,"properties":{"view":"timeSeries","title":"Prune
               Function Health","region":"'
             - Ref: AWS::Region
             - '","metrics":[[{"label":"Invocations","expression":"FILL(m9ff955bd33652ecefb4dd9402064988aa5e418fcf59360156ff8c9e38dbde5e2,
@@ -3464,10 +3427,7 @@
               0)"}],["AWS/Lambda","Errors","FunctionName","'
             - Ref: ConstructHubDenyListPrunePruneHandler30B33551
             - '",{"label":"Errors","stat":"Sum","visible":false,"id":"m3aa18789f406dc22d5fd69d6a8b1ae08cbc04aabfde21bee51e16796b37a2e55"}]],"yAxis":{"left":{"min":0}},"period":300}}]}'
-=======
-              Age","stat":"Maximum","yAxis":"right"}]],"yAxis":{"left":{"min":0},"right":{"min":0}},"period":60}}]}'
       DashboardName: construct-hub-backend
->>>>>>> cf4f6cb7
   ConstructHubWebAppWebsiteBucket4B2B9DB2:
     Type: AWS::S3::Bucket
     Properties:
@@ -3919,13 +3879,13 @@
                   - - "arn:"
                     - Ref: AWS::Partition
                     - ":s3:::"
-                    - Ref: AssetParameters61b1fd9ee5fa58c13e12d28f7d8ecc1ef94a15673bec6fb6e516ad87cb29df7aS3Bucket7701BA06
+                    - Ref: AssetParameters1feee2e2bb756ae6aeb10a87fe5e5b79120754f52b1528eb46d95f5b35f97591S3Bucket5E5ABF3D
               - Fn::Join:
                   - ""
                   - - "arn:"
                     - Ref: AWS::Partition
                     - ":s3:::"
-                    - Ref: AssetParameters61b1fd9ee5fa58c13e12d28f7d8ecc1ef94a15673bec6fb6e516ad87cb29df7aS3Bucket7701BA06
+                    - Ref: AssetParameters1feee2e2bb756ae6aeb10a87fe5e5b79120754f52b1528eb46d95f5b35f97591S3Bucket5E5ABF3D
                     - /*
           - Action:
               - s3:GetObject*
@@ -4137,107 +4097,6 @@
     DependsOn:
       - BucketNotificationsHandler050a0587b7544547bf325f094a3db834RoleDefaultPolicy2CF63D36
       - BucketNotificationsHandler050a0587b7544547bf325f094a3db834RoleB6FB88EC
-<<<<<<< HEAD
-=======
-  CustomCDKBucketDeployment8693BB64968944B69AAFB0CC9EB8756CServiceRole89A01265:
-    Type: AWS::IAM::Role
-    Properties:
-      AssumeRolePolicyDocument:
-        Statement:
-          - Action: sts:AssumeRole
-            Effect: Allow
-            Principal:
-              Service: lambda.amazonaws.com
-        Version: 2012-10-17
-      ManagedPolicyArns:
-        - Fn::Join:
-            - ""
-            - - "arn:"
-              - Ref: AWS::Partition
-              - :iam::aws:policy/service-role/AWSLambdaBasicExecutionRole
-  CustomCDKBucketDeployment8693BB64968944B69AAFB0CC9EB8756CServiceRoleDefaultPolicy88902FDF:
-    Type: AWS::IAM::Policy
-    Properties:
-      PolicyDocument:
-        Statement:
-          - Action:
-              - s3:GetObject*
-              - s3:GetBucket*
-              - s3:List*
-            Effect: Allow
-            Resource:
-              - Fn::Join:
-                  - ""
-                  - - "arn:"
-                    - Ref: AWS::Partition
-                    - ":s3:::"
-                    - Ref: AssetParameters1feee2e2bb756ae6aeb10a87fe5e5b79120754f52b1528eb46d95f5b35f97591S3Bucket5E5ABF3D
-              - Fn::Join:
-                  - ""
-                  - - "arn:"
-                    - Ref: AWS::Partition
-                    - ":s3:::"
-                    - Ref: AssetParameters1feee2e2bb756ae6aeb10a87fe5e5b79120754f52b1528eb46d95f5b35f97591S3Bucket5E5ABF3D
-                    - /*
-          - Action:
-              - s3:GetObject*
-              - s3:GetBucket*
-              - s3:List*
-              - s3:DeleteObject*
-              - s3:PutObject*
-              - s3:Abort*
-            Effect: Allow
-            Resource:
-              - Fn::GetAtt:
-                  - ConstructHubWebAppWebsiteBucket4B2B9DB2
-                  - Arn
-              - Fn::Join:
-                  - ""
-                  - - Fn::GetAtt:
-                        - ConstructHubWebAppWebsiteBucket4B2B9DB2
-                        - Arn
-                    - /*
-          - Action:
-              - cloudfront:GetInvalidation
-              - cloudfront:CreateInvalidation
-            Effect: Allow
-            Resource: "*"
-        Version: 2012-10-17
-      PolicyName: CustomCDKBucketDeployment8693BB64968944B69AAFB0CC9EB8756CServiceRoleDefaultPolicy88902FDF
-      Roles:
-        - Ref: CustomCDKBucketDeployment8693BB64968944B69AAFB0CC9EB8756CServiceRole89A01265
-  CustomCDKBucketDeployment8693BB64968944B69AAFB0CC9EB8756C81C01536:
-    Type: AWS::Lambda::Function
-    Properties:
-      Code:
-        S3Bucket:
-          Ref: AssetParametersc24b999656e4fe6c609c31bae56a1cf4717a405619c3aa6ba1bc686b8c2c86cfS3Bucket55EFA30C
-        S3Key:
-          Fn::Join:
-            - ""
-            - - Fn::Select:
-                  - 0
-                  - Fn::Split:
-                      - "||"
-                      - Ref: AssetParametersc24b999656e4fe6c609c31bae56a1cf4717a405619c3aa6ba1bc686b8c2c86cfS3VersionKey60329B70
-              - Fn::Select:
-                  - 1
-                  - Fn::Split:
-                      - "||"
-                      - Ref: AssetParametersc24b999656e4fe6c609c31bae56a1cf4717a405619c3aa6ba1bc686b8c2c86cfS3VersionKey60329B70
-      Role:
-        Fn::GetAtt:
-          - CustomCDKBucketDeployment8693BB64968944B69AAFB0CC9EB8756CServiceRole89A01265
-          - Arn
-      Handler: index.handler
-      Layers:
-        - Ref: ConstructHubWebAppDeployWebsiteAwsCliLayer23CFFBC1
-      Runtime: python3.6
-      Timeout: 900
-    DependsOn:
-      - CustomCDKBucketDeployment8693BB64968944B69AAFB0CC9EB8756CServiceRoleDefaultPolicy88902FDF
-      - CustomCDKBucketDeployment8693BB64968944B69AAFB0CC9EB8756CServiceRole89A01265
->>>>>>> cf4f6cb7
 Outputs:
   ConstructHubMonitoringWatchfulWatchfulDashboard75D318D0:
     Value:
@@ -4267,33 +4126,18 @@
     Type: String
     Description: Artifact hash for asset
       "f3d3a3cc7f26921b237eff24fc5dd7aef8f0465a1f376b8f7918eb3d4b3e8797"
-<<<<<<< HEAD
-  AssetParametersf50dd251f42671e9ff7d7bd9fd71025a792673bf5b1f05c5a12a15d950d880cdS3Bucket94DD71E1:
+  AssetParametersbc55115a3d47286cd102706a6613555d05e7bb9a58c9117824e100c526545e4bS3Bucket23DA0459:
     Type: String
     Description: S3 bucket for asset
-      "f50dd251f42671e9ff7d7bd9fd71025a792673bf5b1f05c5a12a15d950d880cd"
-  AssetParametersf50dd251f42671e9ff7d7bd9fd71025a792673bf5b1f05c5a12a15d950d880cdS3VersionKey6D15A948:
+      "bc55115a3d47286cd102706a6613555d05e7bb9a58c9117824e100c526545e4b"
+  AssetParametersbc55115a3d47286cd102706a6613555d05e7bb9a58c9117824e100c526545e4bS3VersionKeyD2F56AAA:
     Type: String
     Description: S3 key for asset version
-      "f50dd251f42671e9ff7d7bd9fd71025a792673bf5b1f05c5a12a15d950d880cd"
-  AssetParametersf50dd251f42671e9ff7d7bd9fd71025a792673bf5b1f05c5a12a15d950d880cdArtifactHash24AF9634:
+      "bc55115a3d47286cd102706a6613555d05e7bb9a58c9117824e100c526545e4b"
+  AssetParametersbc55115a3d47286cd102706a6613555d05e7bb9a58c9117824e100c526545e4bArtifactHashB8053B61:
     Type: String
     Description: Artifact hash for asset
-      "f50dd251f42671e9ff7d7bd9fd71025a792673bf5b1f05c5a12a15d950d880cd"
-=======
-  AssetParameters809531852639a68119c43ce922cb874bdd8a13bf6a2ae48a97e51f0420755c46S3Bucket74C7566A:
-    Type: String
-    Description: S3 bucket for asset
-      "809531852639a68119c43ce922cb874bdd8a13bf6a2ae48a97e51f0420755c46"
-  AssetParameters809531852639a68119c43ce922cb874bdd8a13bf6a2ae48a97e51f0420755c46S3VersionKey20358883:
-    Type: String
-    Description: S3 key for asset version
-      "809531852639a68119c43ce922cb874bdd8a13bf6a2ae48a97e51f0420755c46"
-  AssetParameters809531852639a68119c43ce922cb874bdd8a13bf6a2ae48a97e51f0420755c46ArtifactHash1825D77A:
-    Type: String
-    Description: Artifact hash for asset
-      "809531852639a68119c43ce922cb874bdd8a13bf6a2ae48a97e51f0420755c46"
->>>>>>> cf4f6cb7
+      "bc55115a3d47286cd102706a6613555d05e7bb9a58c9117824e100c526545e4b"
   AssetParameters67b7823b74bc135986aa72f889d6a8da058d0c4a20cbc2dfc6f78995fdd2fc24S3Bucket4D46ABB5:
     Type: String
     Description: S3 bucket for asset
@@ -4341,8 +4185,7 @@
   AssetParameters516cab73c91fb1a1a9ada8da3852fead6468a28305ca5c46b319b4f98cc36fe9ArtifactHash41DE1E42:
     Type: String
     Description: Artifact hash for asset
-<<<<<<< HEAD
-      "ae104fc5e14d55d629bafa2b11ff35360f63bf704251dd1c34d022b521b48cad"
+      "516cab73c91fb1a1a9ada8da3852fead6468a28305ca5c46b319b4f98cc36fe9"
   AssetParameterse9882ab123687399f934da0d45effe675ecc8ce13b40cb946f3e1d6141fe8d68S3BucketAEADE8C7:
     Type: String
     Description: S3 bucket for asset
@@ -4380,32 +4223,53 @@
     Description: Artifact hash for asset
       "8a32ba71115da8362669662bd85577d1dda9d4e77766749ccdf33e29a04debb1"
   AssetParameters7f1bb157a7555d174cca4d6f85c5215ea232fa78050ac0fb10383d44d75c169aS3BucketD44C378D:
-=======
-      "516cab73c91fb1a1a9ada8da3852fead6468a28305ca5c46b319b4f98cc36fe9"
-  AssetParameterseebf8380c4fec48b5355ef68b364f1ca13012662430177814d17e97dc3f19a05S3Bucket316434E8:
     Type: String
     Description: S3 bucket for asset
-      "eebf8380c4fec48b5355ef68b364f1ca13012662430177814d17e97dc3f19a05"
-  AssetParameterseebf8380c4fec48b5355ef68b364f1ca13012662430177814d17e97dc3f19a05S3VersionKey512FE4EF:
+      "7f1bb157a7555d174cca4d6f85c5215ea232fa78050ac0fb10383d44d75c169a"
+  AssetParameters7f1bb157a7555d174cca4d6f85c5215ea232fa78050ac0fb10383d44d75c169aS3VersionKey4EAAF7F8:
     Type: String
     Description: S3 key for asset version
-      "eebf8380c4fec48b5355ef68b364f1ca13012662430177814d17e97dc3f19a05"
-  AssetParameterseebf8380c4fec48b5355ef68b364f1ca13012662430177814d17e97dc3f19a05ArtifactHash41760E5F:
+      "7f1bb157a7555d174cca4d6f85c5215ea232fa78050ac0fb10383d44d75c169a"
+  AssetParameters7f1bb157a7555d174cca4d6f85c5215ea232fa78050ac0fb10383d44d75c169aArtifactHash97E4632C:
     Type: String
     Description: Artifact hash for asset
-      "eebf8380c4fec48b5355ef68b364f1ca13012662430177814d17e97dc3f19a05"
-  AssetParametersa25fa2777473b6894ec29a4cafe92d58829dcb876d9be72aef232b3abbc88eceS3Bucket7E891C93:
+      "7f1bb157a7555d174cca4d6f85c5215ea232fa78050ac0fb10383d44d75c169a"
+  AssetParameters24a285d80e264da1a45882c4ad844d93910f657b679c475830eb1e58bf840132S3Bucket5CD47BB7:
     Type: String
     Description: S3 bucket for asset
-      "a25fa2777473b6894ec29a4cafe92d58829dcb876d9be72aef232b3abbc88ece"
-  AssetParametersa25fa2777473b6894ec29a4cafe92d58829dcb876d9be72aef232b3abbc88eceS3VersionKeyC3F65FED:
+      "24a285d80e264da1a45882c4ad844d93910f657b679c475830eb1e58bf840132"
+  AssetParameters24a285d80e264da1a45882c4ad844d93910f657b679c475830eb1e58bf840132S3VersionKeyA4C13882:
     Type: String
     Description: S3 key for asset version
-      "a25fa2777473b6894ec29a4cafe92d58829dcb876d9be72aef232b3abbc88ece"
-  AssetParametersa25fa2777473b6894ec29a4cafe92d58829dcb876d9be72aef232b3abbc88eceArtifactHashF9E29BD1:
+      "24a285d80e264da1a45882c4ad844d93910f657b679c475830eb1e58bf840132"
+  AssetParameters24a285d80e264da1a45882c4ad844d93910f657b679c475830eb1e58bf840132ArtifactHashD9DB2CA3:
     Type: String
     Description: Artifact hash for asset
-      "a25fa2777473b6894ec29a4cafe92d58829dcb876d9be72aef232b3abbc88ece"
+      "24a285d80e264da1a45882c4ad844d93910f657b679c475830eb1e58bf840132"
+  AssetParameters81f5b64ef2b8116e4a35365bc3e42b8cafdd25859d2ec15d5f673a53d3229b69S3Bucket70567FDE:
+    Type: String
+    Description: S3 bucket for asset
+      "81f5b64ef2b8116e4a35365bc3e42b8cafdd25859d2ec15d5f673a53d3229b69"
+  AssetParameters81f5b64ef2b8116e4a35365bc3e42b8cafdd25859d2ec15d5f673a53d3229b69S3VersionKeyFA9F452D:
+    Type: String
+    Description: S3 key for asset version
+      "81f5b64ef2b8116e4a35365bc3e42b8cafdd25859d2ec15d5f673a53d3229b69"
+  AssetParameters81f5b64ef2b8116e4a35365bc3e42b8cafdd25859d2ec15d5f673a53d3229b69ArtifactHash5F9D6031:
+    Type: String
+    Description: Artifact hash for asset
+      "81f5b64ef2b8116e4a35365bc3e42b8cafdd25859d2ec15d5f673a53d3229b69"
+  AssetParameters31e77233ab3e006b22e8f71ff84b7fd4db84bd61554057c371598a038949198dS3Bucket0A051EED:
+    Type: String
+    Description: S3 bucket for asset
+      "31e77233ab3e006b22e8f71ff84b7fd4db84bd61554057c371598a038949198d"
+  AssetParameters31e77233ab3e006b22e8f71ff84b7fd4db84bd61554057c371598a038949198dS3VersionKeyE5FB4EB6:
+    Type: String
+    Description: S3 key for asset version
+      "31e77233ab3e006b22e8f71ff84b7fd4db84bd61554057c371598a038949198d"
+  AssetParameters31e77233ab3e006b22e8f71ff84b7fd4db84bd61554057c371598a038949198dArtifactHash2C1BE452:
+    Type: String
+    Description: Artifact hash for asset
+      "31e77233ab3e006b22e8f71ff84b7fd4db84bd61554057c371598a038949198d"
   AssetParameters2387e2a5aac8a82d8f3b728ab91d58b1153f4c7e84bc90dbb0de6d445cd1c663S3Bucket55C0232E:
     Type: String
     Description: S3 bucket for asset
@@ -4418,68 +4282,6 @@
     Type: String
     Description: Artifact hash for asset
       "2387e2a5aac8a82d8f3b728ab91d58b1153f4c7e84bc90dbb0de6d445cd1c663"
-  AssetParametersab7165ea861865a93ca2649ba71de4c5b4fc6a6633b7e02789f72549b8465746S3Bucket81575F72:
->>>>>>> cf4f6cb7
-    Type: String
-    Description: S3 bucket for asset
-      "7f1bb157a7555d174cca4d6f85c5215ea232fa78050ac0fb10383d44d75c169a"
-  AssetParameters7f1bb157a7555d174cca4d6f85c5215ea232fa78050ac0fb10383d44d75c169aS3VersionKey4EAAF7F8:
-    Type: String
-    Description: S3 key for asset version
-      "7f1bb157a7555d174cca4d6f85c5215ea232fa78050ac0fb10383d44d75c169a"
-  AssetParameters7f1bb157a7555d174cca4d6f85c5215ea232fa78050ac0fb10383d44d75c169aArtifactHash97E4632C:
-    Type: String
-    Description: Artifact hash for asset
-      "7f1bb157a7555d174cca4d6f85c5215ea232fa78050ac0fb10383d44d75c169a"
-  AssetParameters24a285d80e264da1a45882c4ad844d93910f657b679c475830eb1e58bf840132S3Bucket5CD47BB7:
-    Type: String
-    Description: S3 bucket for asset
-      "24a285d80e264da1a45882c4ad844d93910f657b679c475830eb1e58bf840132"
-  AssetParameters24a285d80e264da1a45882c4ad844d93910f657b679c475830eb1e58bf840132S3VersionKeyA4C13882:
-    Type: String
-    Description: S3 key for asset version
-      "24a285d80e264da1a45882c4ad844d93910f657b679c475830eb1e58bf840132"
-  AssetParameters24a285d80e264da1a45882c4ad844d93910f657b679c475830eb1e58bf840132ArtifactHashD9DB2CA3:
-    Type: String
-    Description: Artifact hash for asset
-      "24a285d80e264da1a45882c4ad844d93910f657b679c475830eb1e58bf840132"
-  AssetParameters36e46975b9fdf3a688138feb59eefc803999a9dd273be3304df4d2b311c3287aS3BucketE3C59B3A:
-    Type: String
-    Description: S3 bucket for asset
-      "36e46975b9fdf3a688138feb59eefc803999a9dd273be3304df4d2b311c3287a"
-  AssetParameters36e46975b9fdf3a688138feb59eefc803999a9dd273be3304df4d2b311c3287aS3VersionKey8377D542:
-    Type: String
-    Description: S3 key for asset version
-      "36e46975b9fdf3a688138feb59eefc803999a9dd273be3304df4d2b311c3287a"
-  AssetParameters36e46975b9fdf3a688138feb59eefc803999a9dd273be3304df4d2b311c3287aArtifactHash60635647:
-    Type: String
-    Description: Artifact hash for asset
-<<<<<<< HEAD
-      "36e46975b9fdf3a688138feb59eefc803999a9dd273be3304df4d2b311c3287a"
-  AssetParameters1f9d449009aacb3b5269d15749cb7705850a6e68bcbb5da56e4e9a96ca2a0487S3Bucket75F5EA52:
-    Type: String
-    Description: S3 bucket for asset
-      "1f9d449009aacb3b5269d15749cb7705850a6e68bcbb5da56e4e9a96ca2a0487"
-  AssetParameters1f9d449009aacb3b5269d15749cb7705850a6e68bcbb5da56e4e9a96ca2a0487S3VersionKeyD3E32BA0:
-    Type: String
-    Description: S3 key for asset version
-      "1f9d449009aacb3b5269d15749cb7705850a6e68bcbb5da56e4e9a96ca2a0487"
-  AssetParameters1f9d449009aacb3b5269d15749cb7705850a6e68bcbb5da56e4e9a96ca2a0487ArtifactHash24175C02:
-    Type: String
-    Description: Artifact hash for asset
-      "1f9d449009aacb3b5269d15749cb7705850a6e68bcbb5da56e4e9a96ca2a0487"
-  AssetParametersd496765b1b0d32ab390299c6f54614b76309b2a9bf573ff997c88a25d1a8479aS3BucketF5825DCD:
-    Type: String
-    Description: S3 bucket for asset
-      "d496765b1b0d32ab390299c6f54614b76309b2a9bf573ff997c88a25d1a8479a"
-  AssetParametersd496765b1b0d32ab390299c6f54614b76309b2a9bf573ff997c88a25d1a8479aS3VersionKey30CD2C88:
-    Type: String
-    Description: S3 key for asset version
-      "d496765b1b0d32ab390299c6f54614b76309b2a9bf573ff997c88a25d1a8479a"
-  AssetParametersd496765b1b0d32ab390299c6f54614b76309b2a9bf573ff997c88a25d1a8479aArtifactHashADA47EB6:
-    Type: String
-    Description: Artifact hash for asset
-      "d496765b1b0d32ab390299c6f54614b76309b2a9bf573ff997c88a25d1a8479a"
   AssetParameters7ee6e37c4f89b09a6b3c50e513093daf23a858809daed5a6703095d14955c9b2S3BucketF2BF2B22:
     Type: String
     Description: S3 bucket for asset
@@ -4492,11 +4294,7 @@
     Type: String
     Description: Artifact hash for asset
       "7ee6e37c4f89b09a6b3c50e513093daf23a858809daed5a6703095d14955c9b2"
-  AssetParameters61b1fd9ee5fa58c13e12d28f7d8ecc1ef94a15673bec6fb6e516ad87cb29df7aS3Bucket7701BA06:
-=======
-      "c24b999656e4fe6c609c31bae56a1cf4717a405619c3aa6ba1bc686b8c2c86cf"
   AssetParameters1feee2e2bb756ae6aeb10a87fe5e5b79120754f52b1528eb46d95f5b35f97591S3Bucket5E5ABF3D:
->>>>>>> cf4f6cb7
     Type: String
     Description: S3 bucket for asset
       "1feee2e2bb756ae6aeb10a87fe5e5b79120754f52b1528eb46d95f5b35f97591"
