// Jest Snapshot v1, https://goo.gl/fbAQLP

exports[`golden snapshot 1`] = `
Resources:
  ConstructHubMonitoringWatchfulDashboardB8493D55:
    Type: AWS::CloudWatch::Dashboard
    Properties:
      DashboardBody:
        Fn::Join:
          - ""
          - - '{"widgets":[{"type":"text","width":24,"height":2,"x":0,"y":0,"properties":{"markdown":"#
              Deny List - Prune Function\\n\\n[button:AWS Lambda
              Console](https://console.aws.amazon.com/lambda/home?region='
            - Ref: AWS::Region
            - "#/functions/"
            - Ref: ConstructHubDenyListPrunePruneHandler30B33551
            - ?tab=graph) [button:CloudWatch
              Logs](https://console.aws.amazon.com/cloudwatch/home?region=
            - Ref: AWS::Region
            - "#logEventViewer:group=/aws/lambda/"
            - Ref: ConstructHubDenyListPrunePruneHandler30B33551
            - )"}},{"type":"metric","width":6,"height":6,"x":0,"y":2,"properties":{"view":"timeSeries","title":"Invocations/5min","region":"
            - Ref: AWS::Region
            - '","metrics":[["AWS/Lambda","Invocations","FunctionName","'
            - Ref: ConstructHubDenyListPrunePruneHandler30B33551
            - '",{"stat":"Sum"}]],"yAxis":{}}},{"type":"metric","width":6,"height":6,"x":6,"y":2,"properties":{"view":"timeSeries","title":"Errors/5min","region":"'
            - Ref: AWS::Region
            - '","metrics":[["AWS/Lambda","Errors","FunctionName","'
            - Ref: ConstructHubDenyListPrunePruneHandler30B33551
            - '",{"stat":"Sum"}]],"annotations":{"horizontal":[{"label":"Errors
              > 0 for 3 datapoints within 15
              minutes","value":0,"yAxis":"left"}]},"yAxis":{}}},{"type":"metric","width":6,"height":6,"x":12,"y":2,"properties":{"view":"timeSeries","title":"Throttles/5min","region":"'
            - Ref: AWS::Region
            - '","metrics":[["AWS/Lambda","Throttles","FunctionName","'
            - Ref: ConstructHubDenyListPrunePruneHandler30B33551
            - '",{"stat":"Sum"}]],"annotations":{"horizontal":[{"label":"Throttles
              > 0 for 3 datapoints within 15
              minutes","value":0,"yAxis":"left"}]},"yAxis":{}}},{"type":"metric","width":6,"height":6,"x":18,"y":2,"properties":{"view":"timeSeries","title":"Duration/5min","region":"'
            - Ref: AWS::Region
            - '","metrics":[["AWS/Lambda","Duration","FunctionName","'
            - Ref: ConstructHubDenyListPrunePruneHandler30B33551
            - '",{"label":"p99","stat":"p99"}]],"annotations":{"horizontal":[{"label":"p99
              > 720000 for 3 datapoints within 15
              minutes","value":720000,"yAxis":"left"}]},"yAxis":{}}},{"type":"text","width":24,"height":2,"x":0,"y":8,"properties":{"markdown":"#
              Deny List - Prune Delete Function\\n\\n[button:AWS Lambda
              Console](https://console.aws.amazon.com/lambda/home?region='
            - Ref: AWS::Region
            - "#/functions/"
            - Ref: ConstructHubDenyListPrunePruneQueueHandlerF7EB599B
            - ?tab=graph) [button:CloudWatch
              Logs](https://console.aws.amazon.com/cloudwatch/home?region=
            - Ref: AWS::Region
            - "#logEventViewer:group=/aws/lambda/"
            - Ref: ConstructHubDenyListPrunePruneQueueHandlerF7EB599B
            - )"}},{"type":"metric","width":6,"height":6,"x":0,"y":10,"properties":{"view":"timeSeries","title":"Invocations/5min","region":"
            - Ref: AWS::Region
            - '","metrics":[["AWS/Lambda","Invocations","FunctionName","'
            - Ref: ConstructHubDenyListPrunePruneQueueHandlerF7EB599B
            - '",{"stat":"Sum"}]],"yAxis":{}}},{"type":"metric","width":6,"height":6,"x":6,"y":10,"properties":{"view":"timeSeries","title":"Errors/5min","region":"'
            - Ref: AWS::Region
            - '","metrics":[["AWS/Lambda","Errors","FunctionName","'
            - Ref: ConstructHubDenyListPrunePruneQueueHandlerF7EB599B
            - '",{"stat":"Sum"}]],"annotations":{"horizontal":[{"label":"Errors
              > 0 for 3 datapoints within 15
              minutes","value":0,"yAxis":"left"}]},"yAxis":{}}},{"type":"metric","width":6,"height":6,"x":12,"y":10,"properties":{"view":"timeSeries","title":"Throttles/5min","region":"'
            - Ref: AWS::Region
            - '","metrics":[["AWS/Lambda","Throttles","FunctionName","'
            - Ref: ConstructHubDenyListPrunePruneQueueHandlerF7EB599B
            - '",{"stat":"Sum"}]],"annotations":{"horizontal":[{"label":"Throttles
              > 0 for 3 datapoints within 15
              minutes","value":0,"yAxis":"left"}]},"yAxis":{}}},{"type":"metric","width":6,"height":6,"x":18,"y":10,"properties":{"view":"timeSeries","title":"Duration/5min","region":"'
            - Ref: AWS::Region
            - '","metrics":[["AWS/Lambda","Duration","FunctionName","'
            - Ref: ConstructHubDenyListPrunePruneQueueHandlerF7EB599B
            - '",{"label":"p99","stat":"p99"}]],"annotations":{"horizontal":[{"label":"p99
              > 48000 for 3 datapoints within 15
              minutes","value":48000,"yAxis":"left"}]},"yAxis":{}}}]}'
  ConstructHubMonitoringWatchfuldevConstructHubDenyListPrunePruneHandler8F0BBF5EErrorsAlarm615741A8:
    Type: AWS::CloudWatch::Alarm
    Properties:
      ComparisonOperator: GreaterThanThreshold
      EvaluationPeriods: 3
      AlarmActions: []
      AlarmDescription: Over 0 errors per minute
      Dimensions:
        - Name: FunctionName
          Value:
            Ref: ConstructHubDenyListPrunePruneHandler30B33551
      MetricName: Errors
      Namespace: AWS/Lambda
      Period: 300
      Statistic: Sum
      Threshold: 0
  ConstructHubMonitoringWatchfuldevConstructHubDenyListPrunePruneHandler8F0BBF5EThrottlesAlarm310F7D39:
    Type: AWS::CloudWatch::Alarm
    Properties:
      ComparisonOperator: GreaterThanThreshold
      EvaluationPeriods: 3
      AlarmActions: []
      AlarmDescription: Over 0 throttles per minute
      Dimensions:
        - Name: FunctionName
          Value:
            Ref: ConstructHubDenyListPrunePruneHandler30B33551
      MetricName: Throttles
      Namespace: AWS/Lambda
      Period: 300
      Statistic: Sum
      Threshold: 0
  ConstructHubMonitoringWatchfuldevConstructHubDenyListPrunePruneHandler8F0BBF5EDurationAlarm073AF5CE:
    Type: AWS::CloudWatch::Alarm
    Properties:
      ComparisonOperator: GreaterThanThreshold
      EvaluationPeriods: 3
      AlarmActions: []
      AlarmDescription: p99 latency >= 720s (80%)
      Metrics:
        - Id: m1
          Label: p99
          MetricStat:
            Metric:
              Dimensions:
                - Name: FunctionName
                  Value:
                    Ref: ConstructHubDenyListPrunePruneHandler30B33551
              MetricName: Duration
              Namespace: AWS/Lambda
            Period: 300
            Stat: p99
          ReturnData: true
      Threshold: 720000
  ConstructHubMonitoringWatchfuldevConstructHubDenyListPrunePruneQueueHandlerB847E57CErrorsAlarmCAA191E1:
    Type: AWS::CloudWatch::Alarm
    Properties:
      ComparisonOperator: GreaterThanThreshold
      EvaluationPeriods: 3
      AlarmActions: []
      AlarmDescription: Over 0 errors per minute
      Dimensions:
        - Name: FunctionName
          Value:
            Ref: ConstructHubDenyListPrunePruneQueueHandlerF7EB599B
      MetricName: Errors
      Namespace: AWS/Lambda
      Period: 300
      Statistic: Sum
      Threshold: 0
  ConstructHubMonitoringWatchfuldevConstructHubDenyListPrunePruneQueueHandlerB847E57CThrottlesAlarm19D4ADCD:
    Type: AWS::CloudWatch::Alarm
    Properties:
      ComparisonOperator: GreaterThanThreshold
      EvaluationPeriods: 3
      AlarmActions: []
      AlarmDescription: Over 0 throttles per minute
      Dimensions:
        - Name: FunctionName
          Value:
            Ref: ConstructHubDenyListPrunePruneQueueHandlerF7EB599B
      MetricName: Throttles
      Namespace: AWS/Lambda
      Period: 300
      Statistic: Sum
      Threshold: 0
  ConstructHubMonitoringWatchfuldevConstructHubDenyListPrunePruneQueueHandlerB847E57CDurationAlarm09AF9418:
    Type: AWS::CloudWatch::Alarm
    Properties:
      ComparisonOperator: GreaterThanThreshold
      EvaluationPeriods: 3
      AlarmActions: []
      AlarmDescription: p99 latency >= 48s (80%)
      Metrics:
        - Id: m1
          Label: p99
          MetricStat:
            Metric:
              Dimensions:
                - Name: FunctionName
                  Value:
                    Ref: ConstructHubDenyListPrunePruneQueueHandlerF7EB599B
              MetricName: Duration
              Namespace: AWS/Lambda
            Period: 300
            Stat: p99
          ReturnData: true
      Threshold: 48000
  ConstructHubMonitoringHighSeverityDashboard8761DBAC:
    Type: AWS::CloudWatch::Dashboard
    Properties:
      DashboardBody:
        Fn::Join:
          - ""
          - - '{"widgets":[{"type":"metric","width":24,"height":6,"x":0,"y":0,"properties":{"view":"timeSeries","title":"Backend
              Orchestration Dead-Letter Queue is not empty","region":"'
            - Ref: AWS::Region
            - '","annotations":{"alarms":["'
            - Fn::GetAtt:
                - ConstructHubOrchestrationDLQAlarm85EE7509
                - Arn
            - '"]},"yAxis":{}}},{"type":"metric","width":24,"height":6,"x":0,"y":6,"properties":{"view":"timeSeries","title":"Catalog
              Size Shrunk","region":"'
            - Ref: AWS::Region
            - '","annotations":{"alarms":["'
            - Fn::GetAtt:
                - ConstructHubOrchestrationCatalogBuilderShrinkingCatalogAlarm48329E25
                - Arn
            - '"]},"yAxis":{}}},{"type":"metric","width":24,"height":6,"x":0,"y":12,"properties":{"view":"timeSeries","title":"Backend
              Orchestration Failed","region":"'
            - Ref: AWS::Region
            - '","annotations":{"alarms":["'
            - Fn::GetAtt:
                - ConstructHubOrchestrationOrchestrationFailed5AF50838
                - Arn
            - '"]},"yAxis":{}}},{"type":"metric","width":24,"height":6,"x":0,"y":18,"properties":{"view":"timeSeries","title":"Ingestion
              Dead-Letter Queue not empty","region":"'
            - Ref: AWS::Region
            - '","annotations":{"alarms":["'
            - Fn::GetAtt:
                - ConstructHubIngestionDLQAlarm83BD1903
                - Arn
            - '"]},"yAxis":{}}},{"type":"metric","width":24,"height":6,"x":0,"y":24,"properties":{"view":"timeSeries","title":"Ingestion
              failures","region":"'
            - Ref: AWS::Region
            - '","annotations":{"alarms":["'
            - Fn::GetAtt:
                - ConstructHubIngestionFailureAlarm9D0028DD
                - Arn
            - '"]},"yAxis":{}}},{"type":"metric","width":24,"height":6,"x":0,"y":30,"properties":{"view":"timeSeries","title":"Home
              Page Canary","region":"'
            - Ref: AWS::Region
            - '","annotations":{"alarms":["'
            - Fn::GetAtt:
                - ConstructHubMonitoringWebCanaryHomePageErrorsE7BB4002
                - Arn
            - '"]},"yAxis":{}}},{"type":"metric","width":24,"height":6,"x":0,"y":36,"properties":{"view":"timeSeries","title":"NpmJs/Follower
              Failures","region":"'
            - Ref: AWS::Region
            - '","annotations":{"alarms":["'
            - Fn::GetAtt:
                - ConstructHubSourcesNpmJsFollowerFailures86BCBA0D
                - Arn
            - '"]},"yAxis":{}}},{"type":"metric","width":24,"height":6,"x":0,"y":42,"properties":{"view":"timeSeries","title":"NpmJs/Follower
              Not Running","region":"'
            - Ref: AWS::Region
            - '","annotations":{"alarms":["'
            - Fn::GetAtt:
                - ConstructHubSourcesNpmJsFollowerNotRunningCEAF0E1E
                - Arn
            - '"]},"yAxis":{}}},{"type":"metric","width":24,"height":6,"x":0,"y":48,"properties":{"view":"timeSeries","title":"NpmJs/Stager
              DLQ Not Empty","region":"'
            - Ref: AWS::Region
            - '","annotations":{"alarms":["'
            - Fn::GetAtt:
                - ConstructHubSourcesdevConstructHubSourcesNpmJsStagerDLQNotEmpty3777A4EA
                - Arn
            - '"]},"yAxis":{}}},{"type":"metric","width":24,"height":6,"x":0,"y":54,"properties":{"view":"timeSeries","title":"Inventory
              Canary is not Running","region":"'
            - Ref: AWS::Region
            - '","annotations":{"alarms":["'
            - Fn::GetAtt:
                - ConstructHubInventoryCanaryNotRunningAF44D71C
                - Arn
            - '"]},"yAxis":{}}},{"type":"metric","width":24,"height":6,"x":0,"y":60,"properties":{"view":"timeSeries","title":"Inventory
              Canary is failing","region":"'
            - Ref: AWS::Region
            - '","annotations":{"alarms":["'
            - Fn::GetAtt:
                - ConstructHubInventoryCanaryFailures5BDA8051
                - Arn
            - '"]},"yAxis":{}}}]}'
  ConstructHubMonitoringWebCanaryHomePageHttpGetFunctionServiceRole9AAAD93C:
    Type: AWS::IAM::Role
    Properties:
      AssumeRolePolicyDocument:
        Statement:
          - Action: sts:AssumeRole
            Effect: Allow
            Principal:
              Service: lambda.amazonaws.com
        Version: 2012-10-17
      ManagedPolicyArns:
        - Fn::Join:
            - ""
            - - "arn:"
              - Ref: AWS::Partition
              - :iam::aws:policy/service-role/AWSLambdaBasicExecutionRole
  ConstructHubMonitoringWebCanaryHomePageHttpGetFunctionF27ADDC8:
    Type: AWS::Lambda::Function
    Properties:
      Code:
        S3Bucket:
          Ref: AssetParameters300dcdaa422d39271d96186f681f304c36ea7eb0e3b18ce1d39466ca30b514b0S3Bucket8DDF415E
        S3Key:
          Fn::Join:
            - ""
            - - Fn::Select:
                  - 0
                  - Fn::Split:
                      - "||"
                      - Ref: AssetParameters300dcdaa422d39271d96186f681f304c36ea7eb0e3b18ce1d39466ca30b514b0S3VersionKey42D4A68B
              - Fn::Select:
                  - 1
                  - Fn::Split:
                      - "||"
                      - Ref: AssetParameters300dcdaa422d39271d96186f681f304c36ea7eb0e3b18ce1d39466ca30b514b0S3VersionKey42D4A68B
      Role:
        Fn::GetAtt:
          - ConstructHubMonitoringWebCanaryHomePageHttpGetFunctionServiceRole9AAAD93C
          - Arn
      Description:
        Fn::Join:
          - ""
          - - HTTP GET https://
            - Fn::GetAtt:
                - ConstructHubWebAppDistribution1F181DC9
                - DomainName
            - ": Home Page"
      Environment:
        Variables:
          URL:
            Fn::Join:
              - ""
              - - https://
                - Fn::GetAtt:
                    - ConstructHubWebAppDistribution1F181DC9
                    - DomainName
      Handler: index.handler
      Runtime: nodejs14.x
    DependsOn:
      - ConstructHubMonitoringWebCanaryHomePageHttpGetFunctionServiceRole9AAAD93C
  ConstructHubMonitoringWebCanaryHomePageRuleE14F9F4E:
    Type: AWS::Events::Rule
    Properties:
      ScheduleExpression: rate(1 minute)
      State: ENABLED
      Targets:
        - Arn:
            Fn::GetAtt:
              - ConstructHubMonitoringWebCanaryHomePageHttpGetFunctionF27ADDC8
              - Arn
          Id: Target0
  ConstructHubMonitoringWebCanaryHomePageRuleAllowEventRuledevConstructHubMonitoringWebCanaryHomePageHttpGetFunction62E39E56A2CA6F6B:
    Type: AWS::Lambda::Permission
    Properties:
      Action: lambda:InvokeFunction
      FunctionName:
        Fn::GetAtt:
          - ConstructHubMonitoringWebCanaryHomePageHttpGetFunctionF27ADDC8
          - Arn
      Principal: events.amazonaws.com
      SourceArn:
        Fn::GetAtt:
          - ConstructHubMonitoringWebCanaryHomePageRuleE14F9F4E
          - Arn
  ConstructHubMonitoringWebCanaryHomePageErrorsE7BB4002:
    Type: AWS::CloudWatch::Alarm
    Properties:
      ComparisonOperator: GreaterThanOrEqualToThreshold
      EvaluationPeriods: 1
      AlarmDescription:
        Fn::Join:
          - ""
          - - 80% error rate for https://
            - Fn::GetAtt:
                - ConstructHubWebAppDistribution1F181DC9
                - DomainName
            - " (Home Page)"
      Metrics:
        - Id: m1
          Label:
            Fn::Join:
              - ""
              - - https://
                - Fn::GetAtt:
                    - ConstructHubWebAppDistribution1F181DC9
                    - DomainName
                - " Errors"
          MetricStat:
            Metric:
              Dimensions:
                - Name: FunctionName
                  Value:
                    Ref: ConstructHubMonitoringWebCanaryHomePageHttpGetFunctionF27ADDC8
              MetricName: Errors
              Namespace: AWS/Lambda
            Period: 300
            Stat: Sum
          ReturnData: true
      Threshold: 4
      TreatMissingData: breaching
  ConstructHubPackageDataDC5EF35E:
    Type: AWS::S3::Bucket
    Properties:
      BucketEncryption:
        ServerSideEncryptionConfiguration:
          - ServerSideEncryptionByDefault:
              SSEAlgorithm: AES256
      LifecycleConfiguration:
        Rules:
          - AbortIncompleteMultipartUpload:
              DaysAfterInitiation: 1
            Status: Enabled
          - NoncurrentVersionTransitions:
              - StorageClass: STANDARD_IA
                TransitionInDays: 31
            Status: Enabled
          - ExpiredObjectDeleteMarker: true
            NoncurrentVersionExpirationInDays: 90
            Status: Enabled
          - NoncurrentVersionExpirationInDays: 7
            Prefix: catalog.json
            Status: Enabled
      PublicAccessBlockConfiguration:
        BlockPublicAcls: true
        BlockPublicPolicy: true
        IgnorePublicAcls: true
        RestrictPublicBuckets: true
      VersioningConfiguration:
        Status: Enabled
    UpdateReplacePolicy: Retain
    DeletionPolicy: Retain
  ConstructHubPackageDataPolicy4615475A:
    Type: AWS::S3::BucketPolicy
    Properties:
      Bucket:
        Ref: ConstructHubPackageDataDC5EF35E
      PolicyDocument:
        Statement:
          - Action: s3:*
            Condition:
              Bool:
                aws:SecureTransport: "false"
            Effect: Deny
            Principal:
              AWS: "*"
            Resource:
              - Fn::GetAtt:
                  - ConstructHubPackageDataDC5EF35E
                  - Arn
              - Fn::Join:
                  - ""
                  - - Fn::GetAtt:
                        - ConstructHubPackageDataDC5EF35E
                        - Arn
                    - /*
          - Action: s3:GetObject
            Effect: Allow
            Principal:
              CanonicalUser:
                Fn::GetAtt:
                  - ConstructHubWebAppDistributionOrigin2S3OriginDA7E7FF4
                  - S3CanonicalUserId
            Resource:
              Fn::Join:
                - ""
                - - Fn::GetAtt:
                      - ConstructHubPackageDataDC5EF35E
                      - Arn
                  - /*
        Version: 2012-10-17
  ConstructHubCodeArtifactDomainFC30B796:
    Type: AWS::CodeArtifact::Domain
    Properties:
      DomainName: c8ee88ce536499d20d7846c6677adca6490a3f89f9
  ConstructHubCodeArtifactPublishing143CC07C:
    Type: AWS::CodeArtifact::Repository
    Properties:
      DomainName:
        Fn::GetAtt:
          - ConstructHubCodeArtifactDomainFC30B796
          - Name
      RepositoryName: c8ee88ce536499d20d7846c6677adca6490a3f89f9-publish-overlay
      Description: Publishing repository
  ConstructHubCodeArtifact1188409E:
    Type: AWS::CodeArtifact::Repository
    Properties:
      DomainName:
        Fn::GetAtt:
          - ConstructHubCodeArtifactDomainFC30B796
          - Name
      RepositoryName: c8ee88ce536499d20d7846c6677adca6490a3f89f9
      Description: Proxy to npmjs.com for ConstructHub
      Upstreams:
        - Fn::GetAtt:
            - ConstructHubCodeArtifactUpstreampublicnpmjs5122981E
            - Name
        - Fn::GetAtt:
            - ConstructHubCodeArtifactPublishing143CC07C
            - Name
  ConstructHubCodeArtifactDescribeDomainCustomResourcePolicy1A93C60C:
    Type: AWS::IAM::Policy
    Properties:
      PolicyDocument:
        Statement:
          - Action: codeartifact:DescribeDomain
            Effect: Allow
            Resource:
              Fn::GetAtt:
                - ConstructHubCodeArtifactDomainFC30B796
                - Arn
        Version: 2012-10-17
      PolicyName: ConstructHubCodeArtifactDescribeDomainCustomResourcePolicy1A93C60C
      Roles:
        - Ref: AWS679f53fac002430cb0da5b7982bd2287ServiceRoleC1EA0FF2
  ConstructHubCodeArtifactDescribeDomain6ABCBF4B:
    Type: Custom::CoreArtifactDomainDescription
    Properties:
      ServiceToken:
        Fn::GetAtt:
          - AWS679f53fac002430cb0da5b7982bd22872D164C4C
          - Arn
      Create:
        Fn::Join:
          - ""
          - - '{"service":"CodeArtifact","action":"describeDomain","parameters":{"domain":"'
            - Fn::GetAtt:
                - ConstructHubCodeArtifact1188409E
                - DomainName
            - '","domainOwner":"'
            - Fn::GetAtt:
                - ConstructHubCodeArtifact1188409E
                - DomainOwner
            - '"},"physicalResourceId":{"responsePath":"domain.s3BucketArn"}}'
      InstallLatestAwsSdk: true
    DependsOn:
      - ConstructHubCodeArtifactDescribeDomainCustomResourcePolicy1A93C60C
    UpdateReplacePolicy: Delete
    DeletionPolicy: Delete
  ConstructHubCodeArtifactGetEndpointCustomResourcePolicy4FC951E9:
    Type: AWS::IAM::Policy
    Properties:
      PolicyDocument:
        Statement:
          - Action: codeartifact:GetRepositoryEndpoint
            Effect: Allow
            Resource:
              Fn::GetAtt:
                - ConstructHubCodeArtifact1188409E
                - Arn
        Version: 2012-10-17
      PolicyName: ConstructHubCodeArtifactGetEndpointCustomResourcePolicy4FC951E9
      Roles:
        - Ref: AWS679f53fac002430cb0da5b7982bd2287ServiceRoleC1EA0FF2
  ConstructHubCodeArtifactGetEndpoint9A458FEF:
    Type: Custom::CodeArtifactNpmRepositoryEndpoint
    Properties:
      ServiceToken:
        Fn::GetAtt:
          - AWS679f53fac002430cb0da5b7982bd22872D164C4C
          - Arn
      Create:
        Fn::Join:
          - ""
          - - '{"service":"CodeArtifact","action":"getRepositoryEndpoint","parameters":{"domain":"'
            - Fn::GetAtt:
                - ConstructHubCodeArtifact1188409E
                - DomainName
            - '","domainOwner":"'
            - Fn::GetAtt:
                - ConstructHubCodeArtifact1188409E
                - DomainOwner
            - '","format":"npm","repository":"'
            - Fn::GetAtt:
                - ConstructHubCodeArtifact1188409E
                - Name
            - '"},"physicalResourceId":{"responsePath":"repositoryEndpoint"}}'
      Update:
        Fn::Join:
          - ""
          - - '{"service":"CodeArtifact","action":"getRepositoryEndpoint","parameters":{"domain":"'
            - Fn::GetAtt:
                - ConstructHubCodeArtifact1188409E
                - DomainName
            - '","domainOwner":"'
            - Fn::GetAtt:
                - ConstructHubCodeArtifact1188409E
                - DomainOwner
            - '","format":"npm","repository":"'
            - Fn::GetAtt:
                - ConstructHubCodeArtifact1188409E
                - Name
            - '"},"physicalResourceId":{"responsePath":"repositoryEndpoint"}}'
      InstallLatestAwsSdk: true
    DependsOn:
      - ConstructHubCodeArtifactGetEndpointCustomResourcePolicy4FC951E9
    UpdateReplacePolicy: Delete
    DeletionPolicy: Delete
  ConstructHubCodeArtifactGetPublishingEndpointCustomResourcePolicyE039B00F:
    Type: AWS::IAM::Policy
    Properties:
      PolicyDocument:
        Statement:
          - Action: codeartifact:GetRepositoryEndpoint
            Effect: Allow
            Resource:
              Fn::GetAtt:
                - ConstructHubCodeArtifactPublishing143CC07C
                - Arn
        Version: 2012-10-17
      PolicyName: ConstructHubCodeArtifactGetPublishingEndpointCustomResourcePolicyE039B00F
      Roles:
        - Ref: AWS679f53fac002430cb0da5b7982bd2287ServiceRoleC1EA0FF2
  ConstructHubCodeArtifactGetPublishingEndpoint6394DEF7:
    Type: Custom::CodeArtifactNpmRepositoryEndpoint
    Properties:
      ServiceToken:
        Fn::GetAtt:
          - AWS679f53fac002430cb0da5b7982bd22872D164C4C
          - Arn
      Create:
        Fn::Join:
          - ""
          - - '{"service":"CodeArtifact","action":"getRepositoryEndpoint","parameters":{"domain":"'
            - Fn::GetAtt:
                - ConstructHubCodeArtifact1188409E
                - DomainName
            - '","domainOwner":"'
            - Fn::GetAtt:
                - ConstructHubCodeArtifact1188409E
                - DomainOwner
            - '","format":"npm","repository":"'
            - Fn::GetAtt:
                - ConstructHubCodeArtifactPublishing143CC07C
                - Name
            - '"},"physicalResourceId":{"responsePath":"repositoryEndpoint"}}'
      Update:
        Fn::Join:
          - ""
          - - '{"service":"CodeArtifact","action":"getRepositoryEndpoint","parameters":{"domain":"'
            - Fn::GetAtt:
                - ConstructHubCodeArtifact1188409E
                - DomainName
            - '","domainOwner":"'
            - Fn::GetAtt:
                - ConstructHubCodeArtifact1188409E
                - DomainOwner
            - '","format":"npm","repository":"'
            - Fn::GetAtt:
                - ConstructHubCodeArtifactPublishing143CC07C
                - Name
            - '"},"physicalResourceId":{"responsePath":"repositoryEndpoint"}}'
      InstallLatestAwsSdk: true
    DependsOn:
      - ConstructHubCodeArtifactGetPublishingEndpointCustomResourcePolicyE039B00F
    UpdateReplacePolicy: Delete
    DeletionPolicy: Delete
  ConstructHubCodeArtifactUpstreampublicnpmjs5122981E:
    Type: AWS::CodeArtifact::Repository
    Properties:
      DomainName:
        Fn::GetAtt:
          - ConstructHubCodeArtifactDomainFC30B796
          - Name
      RepositoryName: c8ee88ce536499d20d7846c6677adca6490a3f89f9-npmjs
      Description: Upstream with external connection to public:npmjs
      ExternalConnections:
        - public:npmjs
  ConstructHubVPC16ECCEA2:
    Type: AWS::EC2::VPC
    Properties:
      CidrBlock: 10.0.0.0/16
      EnableDnsHostnames: true
      EnableDnsSupport: true
      InstanceTenancy: default
      Tags:
        - Key: Name
          Value: dev/ConstructHub/VPC
  ConstructHubVPCIsolatedSubnet1SubnetEA28FD1A:
    Type: AWS::EC2::Subnet
    Properties:
      CidrBlock: 10.0.128.0/19
      VpcId:
        Ref: ConstructHubVPC16ECCEA2
      AvailabilityZone:
        Fn::Select:
          - 0
          - Fn::GetAZs: ""
      MapPublicIpOnLaunch: false
      Tags:
        - Key: aws-cdk:subnet-name
          Value: Isolated
        - Key: aws-cdk:subnet-type
          Value: Isolated
        - Key: Name
          Value: dev/ConstructHub/VPC/IsolatedSubnet1
  ConstructHubVPCIsolatedSubnet1RouteTable750E6F36:
    Type: AWS::EC2::RouteTable
    Properties:
      VpcId:
        Ref: ConstructHubVPC16ECCEA2
      Tags:
        - Key: Name
          Value: dev/ConstructHub/VPC/IsolatedSubnet1
  ConstructHubVPCIsolatedSubnet1RouteTableAssociation3F8E4C37:
    Type: AWS::EC2::SubnetRouteTableAssociation
    Properties:
      RouteTableId:
        Ref: ConstructHubVPCIsolatedSubnet1RouteTable750E6F36
      SubnetId:
        Ref: ConstructHubVPCIsolatedSubnet1SubnetEA28FD1A
  ConstructHubVPCIsolatedSubnet2Subnet483D4302:
    Type: AWS::EC2::Subnet
    Properties:
      CidrBlock: 10.0.160.0/19
      VpcId:
        Ref: ConstructHubVPC16ECCEA2
      AvailabilityZone:
        Fn::Select:
          - 1
          - Fn::GetAZs: ""
      MapPublicIpOnLaunch: false
      Tags:
        - Key: aws-cdk:subnet-name
          Value: Isolated
        - Key: aws-cdk:subnet-type
          Value: Isolated
        - Key: Name
          Value: dev/ConstructHub/VPC/IsolatedSubnet2
  ConstructHubVPCIsolatedSubnet2RouteTable18129C5D:
    Type: AWS::EC2::RouteTable
    Properties:
      VpcId:
        Ref: ConstructHubVPC16ECCEA2
      Tags:
        - Key: Name
          Value: dev/ConstructHub/VPC/IsolatedSubnet2
  ConstructHubVPCIsolatedSubnet2RouteTableAssociationF8AD0E0F:
    Type: AWS::EC2::SubnetRouteTableAssociation
    Properties:
      RouteTableId:
        Ref: ConstructHubVPCIsolatedSubnet2RouteTable18129C5D
      SubnetId:
        Ref: ConstructHubVPCIsolatedSubnet2Subnet483D4302
  ConstructHubVPCIGW935F4C28:
    Type: AWS::EC2::InternetGateway
    Properties:
      Tags:
        - Key: Name
          Value: dev/ConstructHub/VPC
  ConstructHubVPCVPCGWDF75BD8E:
    Type: AWS::EC2::VPCGatewayAttachment
    Properties:
      VpcId:
        Ref: ConstructHubVPC16ECCEA2
      InternetGatewayId:
        Ref: ConstructHubVPCIGW935F4C28
  ConstructHubVPCCodeArtifactAPISecurityGroupBE06BEF9:
    Type: AWS::EC2::SecurityGroup
    Properties:
      GroupDescription: dev/ConstructHub/VPC/CodeArtifact.API/SecurityGroup
      SecurityGroupEgress:
        - CidrIp: 0.0.0.0/0
          Description: Allow all outbound traffic by default
          IpProtocol: "-1"
      SecurityGroupIngress:
        - CidrIp:
            Fn::GetAtt:
              - ConstructHubVPC16ECCEA2
              - CidrBlock
          Description:
            Fn::Join:
              - ""
              - - "from "
                - Fn::GetAtt:
                    - ConstructHubVPC16ECCEA2
                    - CidrBlock
                - :443
          FromPort: 443
          IpProtocol: tcp
          ToPort: 443
      Tags:
        - Key: Name
          Value: dev/ConstructHub/VPC
      VpcId:
        Ref: ConstructHubVPC16ECCEA2
  ConstructHubVPCCodeArtifactAPI954CFDE1:
    Type: AWS::EC2::VPCEndpoint
    Properties:
      ServiceName:
        Fn::Join:
          - ""
          - - com.amazonaws.
            - Ref: AWS::Region
            - .codeartifact.api
      VpcId:
        Ref: ConstructHubVPC16ECCEA2
      PolicyDocument:
        Statement:
          - Action: sts:GetServiceBearerToken
            Condition:
              StringEquals:
                sts:AWSServiceName: codeartifact.amazonaws.com
            Effect: Allow
            Principal:
              AWS:
                Fn::GetAtt:
                  - ConstructHubOrchestrationTransliteratorTaskDefinitionTaskRoleD060AB1A
                  - Arn
            Resource: "*"
          - Action:
              - codeartifact:GetAuthorizationToken
              - codeartifact:GetRepositoryEndpoint
            Effect: Allow
            Principal:
              AWS:
                Fn::GetAtt:
                  - ConstructHubOrchestrationTransliteratorTaskDefinitionTaskRoleD060AB1A
                  - Arn
            Resource:
              - Fn::GetAtt:
                  - ConstructHubCodeArtifactDomainFC30B796
                  - Arn
              - Fn::GetAtt:
                  - ConstructHubCodeArtifact1188409E
                  - Arn
        Version: 2012-10-17
      PrivateDnsEnabled: false
      SecurityGroupIds:
        - Fn::GetAtt:
            - ConstructHubVPCCodeArtifactAPISecurityGroupBE06BEF9
            - GroupId
      SubnetIds:
        - Ref: ConstructHubVPCIsolatedSubnet1SubnetEA28FD1A
        - Ref: ConstructHubVPCIsolatedSubnet2Subnet483D4302
      VpcEndpointType: Interface
  ConstructHubVPCCodeArtifactSecurityGroupBCADE40D:
    Type: AWS::EC2::SecurityGroup
    Properties:
      GroupDescription: dev/ConstructHub/VPC/CodeArtifact/SecurityGroup
      SecurityGroupEgress:
        - CidrIp: 0.0.0.0/0
          Description: Allow all outbound traffic by default
          IpProtocol: "-1"
      SecurityGroupIngress:
        - CidrIp:
            Fn::GetAtt:
              - ConstructHubVPC16ECCEA2
              - CidrBlock
          Description:
            Fn::Join:
              - ""
              - - "from "
                - Fn::GetAtt:
                    - ConstructHubVPC16ECCEA2
                    - CidrBlock
                - :443
          FromPort: 443
          IpProtocol: tcp
          ToPort: 443
      Tags:
        - Key: Name
          Value: dev/ConstructHub/VPC
      VpcId:
        Ref: ConstructHubVPC16ECCEA2
  ConstructHubVPCCodeArtifactBD6E076F:
    Type: AWS::EC2::VPCEndpoint
    Properties:
      ServiceName:
        Fn::Join:
          - ""
          - - com.amazonaws.
            - Ref: AWS::Region
            - .codeartifact.repositories
      VpcId:
        Ref: ConstructHubVPC16ECCEA2
      PolicyDocument:
        Statement:
          - Action: codeartifact:ReadFromRepository
            Effect: Allow
            Principal:
              AWS:
                Fn::GetAtt:
                  - ConstructHubOrchestrationTransliteratorTaskDefinitionTaskRoleD060AB1A
                  - Arn
            Resource:
              Fn::GetAtt:
                - ConstructHubCodeArtifact1188409E
                - Arn
        Version: 2012-10-17
      PrivateDnsEnabled: true
      SecurityGroupIds:
        - Fn::GetAtt:
            - ConstructHubVPCCodeArtifactSecurityGroupBCADE40D
            - GroupId
      SubnetIds:
        - Ref: ConstructHubVPCIsolatedSubnet1SubnetEA28FD1A
        - Ref: ConstructHubVPCIsolatedSubnet2Subnet483D4302
      VpcEndpointType: Interface
  ConstructHubVPCCloudWatchLogsSecurityGroupA76B1F47:
    Type: AWS::EC2::SecurityGroup
    Properties:
      GroupDescription: dev/ConstructHub/VPC/CloudWatch.Logs/SecurityGroup
      SecurityGroupEgress:
        - CidrIp: 0.0.0.0/0
          Description: Allow all outbound traffic by default
          IpProtocol: "-1"
      SecurityGroupIngress:
        - CidrIp:
            Fn::GetAtt:
              - ConstructHubVPC16ECCEA2
              - CidrBlock
          Description:
            Fn::Join:
              - ""
              - - "from "
                - Fn::GetAtt:
                    - ConstructHubVPC16ECCEA2
                    - CidrBlock
                - :443
          FromPort: 443
          IpProtocol: tcp
          ToPort: 443
      Tags:
        - Key: Name
          Value: dev/ConstructHub/VPC
      VpcId:
        Ref: ConstructHubVPC16ECCEA2
  ConstructHubVPCCloudWatchLogsDF3CC579:
    Type: AWS::EC2::VPCEndpoint
    Properties:
      ServiceName:
        Fn::Join:
          - ""
          - - com.amazonaws.
            - Ref: AWS::Region
            - .logs
      VpcId:
        Ref: ConstructHubVPC16ECCEA2
      PolicyDocument:
        Statement:
          - Action:
              - logs:CreateLogStream
              - logs:PutLogEvents
            Effect: Allow
            Principal:
              AWS:
                Fn::GetAtt:
                  - ConstructHubOrchestrationTransliteratorTaskDefinitionExecutionRoleB2DBF946
                  - Arn
            Resource:
              - Fn::Join:
                  - ""
                  - - "arn:"
                    - Ref: AWS::Partition
                    - ":logs:"
                    - Ref: AWS::Region
                    - ":"
                    - Ref: AWS::AccountId
                    - ":log-group:"
                    - Ref: ConstructHubOrchestrationTransliteratorLogGroupEE16EE8B
              - Fn::Join:
                  - ""
                  - - "arn:"
                    - Ref: AWS::Partition
                    - ":logs:"
                    - Ref: AWS::Region
                    - ":"
                    - Ref: AWS::AccountId
                    - ":log-group:"
                    - Ref: ConstructHubOrchestrationTransliteratorLogGroupEE16EE8B
                    - :log-stream:*
            Sid: Allow-Logging
        Version: 2012-10-17
      PrivateDnsEnabled: true
      SecurityGroupIds:
        - Fn::GetAtt:
            - ConstructHubVPCCloudWatchLogsSecurityGroupA76B1F47
            - GroupId
      SubnetIds:
        - Ref: ConstructHubVPCIsolatedSubnet1SubnetEA28FD1A
        - Ref: ConstructHubVPCIsolatedSubnet2Subnet483D4302
      VpcEndpointType: Interface
  ConstructHubVPCECRAPISecurityGroup8D2AF9AB:
    Type: AWS::EC2::SecurityGroup
    Properties:
      GroupDescription: dev/ConstructHub/VPC/ECR.API/SecurityGroup
      SecurityGroupEgress:
        - CidrIp: 0.0.0.0/0
          Description: Allow all outbound traffic by default
          IpProtocol: "-1"
      SecurityGroupIngress:
        - CidrIp:
            Fn::GetAtt:
              - ConstructHubVPC16ECCEA2
              - CidrBlock
          Description:
            Fn::Join:
              - ""
              - - "from "
                - Fn::GetAtt:
                    - ConstructHubVPC16ECCEA2
                    - CidrBlock
                - :443
          FromPort: 443
          IpProtocol: tcp
          ToPort: 443
      Tags:
        - Key: Name
          Value: dev/ConstructHub/VPC
      VpcId:
        Ref: ConstructHubVPC16ECCEA2
  ConstructHubVPCECRAPI4A1FDD7F:
    Type: AWS::EC2::VPCEndpoint
    Properties:
      ServiceName:
        Fn::Join:
          - ""
          - - com.amazonaws.
            - Ref: AWS::Region
            - .ecr.api
      VpcId:
        Ref: ConstructHubVPC16ECCEA2
      PolicyDocument:
        Statement:
          - Action: ecr:GetAuthorizationToken
            Effect: Allow
            Principal:
              AWS:
                Fn::GetAtt:
                  - ConstructHubOrchestrationTransliteratorTaskDefinitionExecutionRoleB2DBF946
                  - Arn
            Resource: "*"
            Sid: Allow-ECR-ReadOnly
        Version: 2012-10-17
      PrivateDnsEnabled: true
      SecurityGroupIds:
        - Fn::GetAtt:
            - ConstructHubVPCECRAPISecurityGroup8D2AF9AB
            - GroupId
      SubnetIds:
        - Ref: ConstructHubVPCIsolatedSubnet1SubnetEA28FD1A
        - Ref: ConstructHubVPCIsolatedSubnet2Subnet483D4302
      VpcEndpointType: Interface
  ConstructHubVPCECRDockerSecurityGroup551A7124:
    Type: AWS::EC2::SecurityGroup
    Properties:
      GroupDescription: dev/ConstructHub/VPC/ECR.Docker/SecurityGroup
      SecurityGroupEgress:
        - CidrIp: 0.0.0.0/0
          Description: Allow all outbound traffic by default
          IpProtocol: "-1"
      SecurityGroupIngress:
        - CidrIp:
            Fn::GetAtt:
              - ConstructHubVPC16ECCEA2
              - CidrBlock
          Description:
            Fn::Join:
              - ""
              - - "from "
                - Fn::GetAtt:
                    - ConstructHubVPC16ECCEA2
                    - CidrBlock
                - :443
          FromPort: 443
          IpProtocol: tcp
          ToPort: 443
      Tags:
        - Key: Name
          Value: dev/ConstructHub/VPC
      VpcId:
        Ref: ConstructHubVPC16ECCEA2
  ConstructHubVPCECRDocker6B2F6942:
    Type: AWS::EC2::VPCEndpoint
    Properties:
      ServiceName:
        Fn::Join:
          - ""
          - - com.amazonaws.
            - Ref: AWS::Region
            - .ecr.dkr
      VpcId:
        Ref: ConstructHubVPC16ECCEA2
      PolicyDocument:
        Statement:
          - Action:
              - ecr:BatchCheckLayerAvailability
              - ecr:GetDownloadUrlForLayer
              - ecr:BatchGetImage
            Effect: Allow
            Principal:
              AWS:
                Fn::GetAtt:
                  - ConstructHubOrchestrationTransliteratorTaskDefinitionExecutionRoleB2DBF946
                  - Arn
            Resource:
              Fn::Join:
                - ""
                - - "arn:"
                  - Ref: AWS::Partition
                  - ":ecr:"
                  - Ref: AWS::Region
                  - ":"
                  - Ref: AWS::AccountId
                  - :repository/*
            Sid: Allow-ECR-ReadOnly
        Version: 2012-10-17
      PrivateDnsEnabled: true
      SecurityGroupIds:
        - Fn::GetAtt:
            - ConstructHubVPCECRDockerSecurityGroup551A7124
            - GroupId
      SubnetIds:
        - Ref: ConstructHubVPCIsolatedSubnet1SubnetEA28FD1A
        - Ref: ConstructHubVPCIsolatedSubnet2Subnet483D4302
      VpcEndpointType: Interface
  ConstructHubVPCS319E90CB6:
    Type: AWS::EC2::VPCEndpoint
    Properties:
      ServiceName:
        Fn::Join:
          - ""
          - - com.amazonaws.
            - Ref: AWS::Region
            - .s3
      VpcId:
        Ref: ConstructHubVPC16ECCEA2
      PolicyDocument:
        Statement:
          - Action: s3:GetObject
            Effect: Allow
            Principal:
              AWS: "*"
            Resource:
              - Fn::Join:
                  - ""
                  - - Fn::GetAtt:
                        - ConstructHubCodeArtifactDescribeDomain6ABCBF4B
                        - domain.s3BucketArn
                    - /*
              - Fn::Join:
                  - ""
                  - - arn:aws:s3:::prod-
                    - Ref: AWS::Region
                    - -starport-layer-bucket/*
            Sid: Allow-CodeArtifact-and-ECR
          - Action:
              - s3:GetObject*
              - s3:GetBucket*
              - s3:List*
            Effect: Allow
            Principal:
              AWS: "*"
            Resource:
              - Fn::GetAtt:
                  - ConstructHubPackageDataDC5EF35E
                  - Arn
              - Fn::Join:
                  - ""
                  - - Fn::GetAtt:
                        - ConstructHubPackageDataDC5EF35E
                        - Arn
                    - /data/*/assembly.json
          - Action:
              - s3:GetObject*
              - s3:GetBucket*
              - s3:List*
            Effect: Allow
            Principal:
              AWS: "*"
            Resource:
              - Fn::GetAtt:
                  - ConstructHubPackageDataDC5EF35E
                  - Arn
              - Fn::Join:
                  - ""
                  - - Fn::GetAtt:
                        - ConstructHubPackageDataDC5EF35E
                        - Arn
                    - /data/*/package.tgz
          - Action:
              - s3:Abort*
              - s3:DeleteObject*
              - s3:PutObject*
            Effect: Allow
            Principal:
              AWS: "*"
            Resource:
              - Fn::GetAtt:
                  - ConstructHubPackageDataDC5EF35E
                  - Arn
              - Fn::Join:
                  - ""
                  - - Fn::GetAtt:
                        - ConstructHubPackageDataDC5EF35E
                        - Arn
                    - /data/*/uninstallable
          - Action: s3:DeleteObject*
            Effect: Allow
            Principal:
              AWS: "*"
            Resource:
              Fn::Join:
                - ""
                - - Fn::GetAtt:
                      - ConstructHubPackageDataDC5EF35E
                      - Arn
                  - /data/*/uninstallable
          - Action:
              - s3:Abort*
              - s3:DeleteObject*
              - s3:PutObject*
            Effect: Allow
            Principal:
              AWS: "*"
            Resource:
              - Fn::GetAtt:
                  - ConstructHubPackageDataDC5EF35E
                  - Arn
              - Fn::Join:
                  - ""
                  - - Fn::GetAtt:
                        - ConstructHubPackageDataDC5EF35E
                        - Arn
                    - /data/*/docs-typescript.md
          - Action:
              - s3:Abort*
              - s3:DeleteObject*
              - s3:PutObject*
            Effect: Allow
            Principal:
              AWS: "*"
            Resource:
              - Fn::GetAtt:
                  - ConstructHubPackageDataDC5EF35E
                  - Arn
              - Fn::Join:
                  - ""
                  - - Fn::GetAtt:
                        - ConstructHubPackageDataDC5EF35E
                        - Arn
                    - /data/*/docs-*-typescript.md
          - Action:
              - s3:Abort*
              - s3:DeleteObject*
              - s3:PutObject*
            Effect: Allow
            Principal:
              AWS: "*"
            Resource:
              - Fn::GetAtt:
                  - ConstructHubPackageDataDC5EF35E
                  - Arn
              - Fn::Join:
                  - ""
                  - - Fn::GetAtt:
                        - ConstructHubPackageDataDC5EF35E
                        - Arn
                    - /data/*/docs-typescript.md.not-supported
          - Action:
              - s3:Abort*
              - s3:DeleteObject*
              - s3:PutObject*
            Effect: Allow
            Principal:
              AWS: "*"
            Resource:
              - Fn::GetAtt:
                  - ConstructHubPackageDataDC5EF35E
                  - Arn
              - Fn::Join:
                  - ""
                  - - Fn::GetAtt:
                        - ConstructHubPackageDataDC5EF35E
                        - Arn
                    - /data/*/docs-*-typescript.md.not-supported
          - Action:
              - s3:Abort*
              - s3:DeleteObject*
              - s3:PutObject*
            Effect: Allow
            Principal:
              AWS: "*"
            Resource:
              - Fn::GetAtt:
                  - ConstructHubPackageDataDC5EF35E
                  - Arn
              - Fn::Join:
                  - ""
                  - - Fn::GetAtt:
                        - ConstructHubPackageDataDC5EF35E
                        - Arn
                    - /data/*/docs-typescript.md.corruptassembly
          - Action:
              - s3:Abort*
              - s3:DeleteObject*
              - s3:PutObject*
            Effect: Allow
            Principal:
              AWS: "*"
            Resource:
              - Fn::GetAtt:
                  - ConstructHubPackageDataDC5EF35E
                  - Arn
              - Fn::Join:
                  - ""
                  - - Fn::GetAtt:
                        - ConstructHubPackageDataDC5EF35E
                        - Arn
                    - /data/*/docs-*-typescript.md.corruptassembly
          - Action: s3:DeleteObject*
            Effect: Allow
            Principal:
              AWS: "*"
            Resource:
              Fn::Join:
                - ""
                - - Fn::GetAtt:
                      - ConstructHubPackageDataDC5EF35E
                      - Arn
                  - /data/*/docs-typescript.md.corruptassembly
          - Action: s3:DeleteObject*
            Effect: Allow
            Principal:
              AWS: "*"
            Resource:
              Fn::Join:
                - ""
                - - Fn::GetAtt:
                      - ConstructHubPackageDataDC5EF35E
                      - Arn
                  - /data/*/docs-*-typescript.md.corruptassembly
          - Action:
              - s3:Abort*
              - s3:DeleteObject*
              - s3:PutObject*
            Effect: Allow
            Principal:
              AWS: "*"
            Resource:
              - Fn::GetAtt:
                  - ConstructHubPackageDataDC5EF35E
                  - Arn
              - Fn::Join:
                  - ""
                  - - Fn::GetAtt:
                        - ConstructHubPackageDataDC5EF35E
                        - Arn
                    - /data/*/docs-python.md
          - Action:
              - s3:Abort*
              - s3:DeleteObject*
              - s3:PutObject*
            Effect: Allow
            Principal:
              AWS: "*"
            Resource:
              - Fn::GetAtt:
                  - ConstructHubPackageDataDC5EF35E
                  - Arn
              - Fn::Join:
                  - ""
                  - - Fn::GetAtt:
                        - ConstructHubPackageDataDC5EF35E
                        - Arn
                    - /data/*/docs-*-python.md
          - Action:
              - s3:Abort*
              - s3:DeleteObject*
              - s3:PutObject*
            Effect: Allow
            Principal:
              AWS: "*"
            Resource:
              - Fn::GetAtt:
                  - ConstructHubPackageDataDC5EF35E
                  - Arn
              - Fn::Join:
                  - ""
                  - - Fn::GetAtt:
                        - ConstructHubPackageDataDC5EF35E
                        - Arn
                    - /data/*/docs-python.md.not-supported
          - Action:
              - s3:Abort*
              - s3:DeleteObject*
              - s3:PutObject*
            Effect: Allow
            Principal:
              AWS: "*"
            Resource:
              - Fn::GetAtt:
                  - ConstructHubPackageDataDC5EF35E
                  - Arn
              - Fn::Join:
                  - ""
                  - - Fn::GetAtt:
                        - ConstructHubPackageDataDC5EF35E
                        - Arn
                    - /data/*/docs-*-python.md.not-supported
          - Action:
              - s3:Abort*
              - s3:DeleteObject*
              - s3:PutObject*
            Effect: Allow
            Principal:
              AWS: "*"
            Resource:
              - Fn::GetAtt:
                  - ConstructHubPackageDataDC5EF35E
                  - Arn
              - Fn::Join:
                  - ""
                  - - Fn::GetAtt:
                        - ConstructHubPackageDataDC5EF35E
                        - Arn
                    - /data/*/docs-python.md.corruptassembly
          - Action:
              - s3:Abort*
              - s3:DeleteObject*
              - s3:PutObject*
            Effect: Allow
            Principal:
              AWS: "*"
            Resource:
              - Fn::GetAtt:
                  - ConstructHubPackageDataDC5EF35E
                  - Arn
              - Fn::Join:
                  - ""
                  - - Fn::GetAtt:
                        - ConstructHubPackageDataDC5EF35E
                        - Arn
                    - /data/*/docs-*-python.md.corruptassembly
          - Action: s3:DeleteObject*
            Effect: Allow
            Principal:
              AWS: "*"
            Resource:
              Fn::Join:
                - ""
                - - Fn::GetAtt:
                      - ConstructHubPackageDataDC5EF35E
                      - Arn
                  - /data/*/docs-python.md.corruptassembly
          - Action: s3:DeleteObject*
            Effect: Allow
            Principal:
              AWS: "*"
            Resource:
              Fn::Join:
                - ""
                - - Fn::GetAtt:
                      - ConstructHubPackageDataDC5EF35E
                      - Arn
                  - /data/*/docs-*-python.md.corruptassembly
          - Action:
              - s3:Abort*
              - s3:DeleteObject*
              - s3:PutObject*
            Effect: Allow
            Principal:
              AWS: "*"
            Resource:
              - Fn::GetAtt:
                  - ConstructHubPackageDataDC5EF35E
                  - Arn
              - Fn::Join:
                  - ""
                  - - Fn::GetAtt:
                        - ConstructHubPackageDataDC5EF35E
                        - Arn
                    - /data/*/docs-java.md
          - Action:
              - s3:Abort*
              - s3:DeleteObject*
              - s3:PutObject*
            Effect: Allow
            Principal:
              AWS: "*"
            Resource:
              - Fn::GetAtt:
                  - ConstructHubPackageDataDC5EF35E
                  - Arn
              - Fn::Join:
                  - ""
                  - - Fn::GetAtt:
                        - ConstructHubPackageDataDC5EF35E
                        - Arn
                    - /data/*/docs-*-java.md
          - Action:
              - s3:Abort*
              - s3:DeleteObject*
              - s3:PutObject*
            Effect: Allow
            Principal:
              AWS: "*"
            Resource:
              - Fn::GetAtt:
                  - ConstructHubPackageDataDC5EF35E
                  - Arn
              - Fn::Join:
                  - ""
                  - - Fn::GetAtt:
                        - ConstructHubPackageDataDC5EF35E
                        - Arn
                    - /data/*/docs-java.md.not-supported
          - Action:
              - s3:Abort*
              - s3:DeleteObject*
              - s3:PutObject*
            Effect: Allow
            Principal:
              AWS: "*"
            Resource:
              - Fn::GetAtt:
                  - ConstructHubPackageDataDC5EF35E
                  - Arn
              - Fn::Join:
                  - ""
                  - - Fn::GetAtt:
                        - ConstructHubPackageDataDC5EF35E
                        - Arn
                    - /data/*/docs-*-java.md.not-supported
          - Action:
              - s3:Abort*
              - s3:DeleteObject*
              - s3:PutObject*
            Effect: Allow
            Principal:
              AWS: "*"
            Resource:
              - Fn::GetAtt:
                  - ConstructHubPackageDataDC5EF35E
                  - Arn
              - Fn::Join:
                  - ""
                  - - Fn::GetAtt:
                        - ConstructHubPackageDataDC5EF35E
                        - Arn
                    - /data/*/docs-java.md.corruptassembly
          - Action:
              - s3:Abort*
              - s3:DeleteObject*
              - s3:PutObject*
            Effect: Allow
            Principal:
              AWS: "*"
            Resource:
              - Fn::GetAtt:
                  - ConstructHubPackageDataDC5EF35E
                  - Arn
              - Fn::Join:
                  - ""
                  - - Fn::GetAtt:
                        - ConstructHubPackageDataDC5EF35E
                        - Arn
                    - /data/*/docs-*-java.md.corruptassembly
          - Action: s3:DeleteObject*
            Effect: Allow
            Principal:
              AWS: "*"
            Resource:
              Fn::Join:
                - ""
                - - Fn::GetAtt:
                      - ConstructHubPackageDataDC5EF35E
                      - Arn
                  - /data/*/docs-java.md.corruptassembly
          - Action: s3:DeleteObject*
            Effect: Allow
            Principal:
              AWS: "*"
            Resource:
              Fn::Join:
                - ""
                - - Fn::GetAtt:
                      - ConstructHubPackageDataDC5EF35E
                      - Arn
                  - /data/*/docs-*-java.md.corruptassembly
          - Action:
              - s3:Abort*
              - s3:DeleteObject*
              - s3:PutObject*
            Effect: Allow
            Principal:
              AWS: "*"
            Resource:
              - Fn::GetAtt:
                  - ConstructHubPackageDataDC5EF35E
                  - Arn
              - Fn::Join:
                  - ""
                  - - Fn::GetAtt:
                        - ConstructHubPackageDataDC5EF35E
                        - Arn
                    - /data/*/docs-csharp.md
          - Action:
              - s3:Abort*
              - s3:DeleteObject*
              - s3:PutObject*
            Effect: Allow
            Principal:
              AWS: "*"
            Resource:
              - Fn::GetAtt:
                  - ConstructHubPackageDataDC5EF35E
                  - Arn
              - Fn::Join:
                  - ""
                  - - Fn::GetAtt:
                        - ConstructHubPackageDataDC5EF35E
                        - Arn
                    - /data/*/docs-*-csharp.md
          - Action:
              - s3:Abort*
              - s3:DeleteObject*
              - s3:PutObject*
            Effect: Allow
            Principal:
              AWS: "*"
            Resource:
              - Fn::GetAtt:
                  - ConstructHubPackageDataDC5EF35E
                  - Arn
              - Fn::Join:
                  - ""
                  - - Fn::GetAtt:
                        - ConstructHubPackageDataDC5EF35E
                        - Arn
                    - /data/*/docs-csharp.md.not-supported
          - Action:
              - s3:Abort*
              - s3:DeleteObject*
              - s3:PutObject*
            Effect: Allow
            Principal:
              AWS: "*"
            Resource:
              - Fn::GetAtt:
                  - ConstructHubPackageDataDC5EF35E
                  - Arn
              - Fn::Join:
                  - ""
                  - - Fn::GetAtt:
                        - ConstructHubPackageDataDC5EF35E
                        - Arn
                    - /data/*/docs-*-csharp.md.not-supported
          - Action:
              - s3:Abort*
              - s3:DeleteObject*
              - s3:PutObject*
            Effect: Allow
            Principal:
              AWS: "*"
            Resource:
              - Fn::GetAtt:
                  - ConstructHubPackageDataDC5EF35E
                  - Arn
              - Fn::Join:
                  - ""
                  - - Fn::GetAtt:
                        - ConstructHubPackageDataDC5EF35E
                        - Arn
                    - /data/*/docs-csharp.md.corruptassembly
          - Action:
              - s3:Abort*
              - s3:DeleteObject*
              - s3:PutObject*
            Effect: Allow
            Principal:
              AWS: "*"
            Resource:
              - Fn::GetAtt:
                  - ConstructHubPackageDataDC5EF35E
                  - Arn
              - Fn::Join:
                  - ""
                  - - Fn::GetAtt:
                        - ConstructHubPackageDataDC5EF35E
                        - Arn
                    - /data/*/docs-*-csharp.md.corruptassembly
          - Action: s3:DeleteObject*
            Effect: Allow
            Principal:
              AWS: "*"
            Resource:
              Fn::Join:
                - ""
                - - Fn::GetAtt:
                      - ConstructHubPackageDataDC5EF35E
                      - Arn
                  - /data/*/docs-csharp.md.corruptassembly
          - Action: s3:DeleteObject*
            Effect: Allow
            Principal:
              AWS: "*"
            Resource:
              Fn::Join:
                - ""
                - - Fn::GetAtt:
                      - ConstructHubPackageDataDC5EF35E
                      - Arn
                  - /data/*/docs-*-csharp.md.corruptassembly
        Version: 2012-10-17
      RouteTableIds:
        - Ref: ConstructHubVPCIsolatedSubnet1RouteTable750E6F36
        - Ref: ConstructHubVPCIsolatedSubnet2RouteTable18129C5D
      VpcEndpointType: Gateway
  ConstructHubVPCStepFunctionsSecurityGroup1757018B:
    Type: AWS::EC2::SecurityGroup
    Properties:
      GroupDescription: dev/ConstructHub/VPC/StepFunctions/SecurityGroup
      SecurityGroupEgress:
        - CidrIp: 0.0.0.0/0
          Description: Allow all outbound traffic by default
          IpProtocol: "-1"
      SecurityGroupIngress:
        - CidrIp:
            Fn::GetAtt:
              - ConstructHubVPC16ECCEA2
              - CidrBlock
          Description:
            Fn::Join:
              - ""
              - - "from "
                - Fn::GetAtt:
                    - ConstructHubVPC16ECCEA2
                    - CidrBlock
                - :443
          FromPort: 443
          IpProtocol: tcp
          ToPort: 443
      Tags:
        - Key: Name
          Value: dev/ConstructHub/VPC
      VpcId:
        Ref: ConstructHubVPC16ECCEA2
  ConstructHubVPCStepFunctionsBE8464F5:
    Type: AWS::EC2::VPCEndpoint
    Properties:
      ServiceName:
        Fn::Join:
          - ""
          - - com.amazonaws.
            - Ref: AWS::Region
            - .states
      VpcId:
        Ref: ConstructHubVPC16ECCEA2
      PolicyDocument:
        Statement:
          - Action:
              - states:SendTaskFailure
              - states:SendTaskHeartbeat
              - states:SendTaskSuccess
            Effect: Allow
            Principal:
              AWS:
                Fn::GetAtt:
                  - ConstructHubOrchestrationTransliteratorTaskDefinitionTaskRoleD060AB1A
                  - Arn
            Resource: "*"
            Sid: Allow-StepFunctions-Callbacks
        Version: 2012-10-17
      PrivateDnsEnabled: true
      SecurityGroupIds:
        - Fn::GetAtt:
            - ConstructHubVPCStepFunctionsSecurityGroup1757018B
            - GroupId
      SubnetIds:
        - Ref: ConstructHubVPCIsolatedSubnet1SubnetEA28FD1A
        - Ref: ConstructHubVPCIsolatedSubnet2Subnet483D4302
      VpcEndpointType: Interface
  ConstructHubDenyListBucketNotifications2269EB2A:
    Type: Custom::S3BucketNotifications
    Properties:
      ServiceToken:
        Fn::GetAtt:
          - BucketNotificationsHandler050a0587b7544547bf325f094a3db8347ECC3691
          - Arn
      BucketName:
        Ref: ConstructHubDenyListBucket1B3C2C2E
      NotificationConfiguration:
        LambdaFunctionConfigurations:
          - Events:
              - s3:ObjectCreated:*
            Filter:
              Key:
                FilterRules:
                  - Name: suffix
                    Value: deny-list.json
                  - Name: prefix
                    Value: deny-list.json
            LambdaFunctionArn:
              Fn::GetAtt:
                - ConstructHubDenyListPrunePruneHandler30B33551
                - Arn
      Managed: true
    DependsOn:
      - ConstructHubDenyListBucketAllowBucketNotificationsTodevConstructHubDenyListPrunePruneHandler8F0BBF5E2222C5D6
  ConstructHubDenyListBucket1B3C2C2E:
    Type: AWS::S3::Bucket
    Properties:
      BucketEncryption:
        ServerSideEncryptionConfiguration:
          - ServerSideEncryptionByDefault:
              SSEAlgorithm: AES256
      PublicAccessBlockConfiguration:
        BlockPublicAcls: true
        BlockPublicPolicy: true
        IgnorePublicAcls: true
        RestrictPublicBuckets: true
      VersioningConfiguration:
        Status: Enabled
    UpdateReplacePolicy: Delete
    DeletionPolicy: Delete
  ConstructHubDenyListBucketPolicyA1878E10:
    Type: AWS::S3::BucketPolicy
    Properties:
      Bucket:
        Ref: ConstructHubDenyListBucket1B3C2C2E
      PolicyDocument:
        Statement:
          - Action: s3:*
            Condition:
              Bool:
                aws:SecureTransport: "false"
            Effect: Deny
            Principal:
              AWS: "*"
            Resource:
              - Fn::GetAtt:
                  - ConstructHubDenyListBucket1B3C2C2E
                  - Arn
              - Fn::Join:
                  - ""
                  - - Fn::GetAtt:
                        - ConstructHubDenyListBucket1B3C2C2E
                        - Arn
                    - /*
        Version: 2012-10-17
  ConstructHubDenyListBucketAllowBucketNotificationsTodevConstructHubDenyListPrunePruneHandler8F0BBF5E2222C5D6:
    Type: AWS::Lambda::Permission
    Properties:
      Action: lambda:InvokeFunction
      FunctionName:
        Fn::GetAtt:
          - ConstructHubDenyListPrunePruneHandler30B33551
          - Arn
      Principal: s3.amazonaws.com
      SourceAccount:
        Ref: AWS::AccountId
      SourceArn:
        Fn::GetAtt:
          - ConstructHubDenyListBucket1B3C2C2E
          - Arn
  ConstructHubDenyListBucketDeploymentAwsCliLayerEAC3D4DA:
    Type: AWS::Lambda::LayerVersion
    Properties:
      Content:
        S3Bucket:
          Ref: AssetParameterse9882ab123687399f934da0d45effe675ecc8ce13b40cb946f3e1d6141fe8d68S3BucketAEADE8C7
        S3Key:
          Fn::Join:
            - ""
            - - Fn::Select:
                  - 0
                  - Fn::Split:
                      - "||"
                      - Ref: AssetParameterse9882ab123687399f934da0d45effe675ecc8ce13b40cb946f3e1d6141fe8d68S3VersionKeyE415415F
              - Fn::Select:
                  - 1
                  - Fn::Split:
                      - "||"
                      - Ref: AssetParameterse9882ab123687399f934da0d45effe675ecc8ce13b40cb946f3e1d6141fe8d68S3VersionKeyE415415F
      Description: /opt/awscli/aws
  ConstructHubDenyListBucketDeploymentCustomResourceF835956B:
    Type: Custom::CDKBucketDeployment
    Properties:
      ServiceToken:
        Fn::GetAtt:
          - CustomCDKBucketDeployment8693BB64968944B69AAFB0CC9EB8756C81C01536
          - Arn
      SourceBucketNames:
        - Ref: AssetParameters6f1f07e70de63d5afdbcab762f8f867a2aedb494b30cd360d5deb518d3914263S3Bucket55D036C4
      SourceObjectKeys:
        - Fn::Join:
            - ""
            - - Fn::Select:
                  - 0
                  - Fn::Split:
                      - "||"
                      - Ref: AssetParameters6f1f07e70de63d5afdbcab762f8f867a2aedb494b30cd360d5deb518d3914263S3VersionKey1CB8DF17
              - Fn::Select:
                  - 1
                  - Fn::Split:
                      - "||"
                      - Ref: AssetParameters6f1f07e70de63d5afdbcab762f8f867a2aedb494b30cd360d5deb518d3914263S3VersionKey1CB8DF17
      DestinationBucketName:
        Ref: ConstructHubDenyListBucket1B3C2C2E
      RetainOnDelete: false
      Prune: true
    DependsOn:
      - ConstructHubDenyListBucketNotifications2269EB2A
    UpdateReplacePolicy: Delete
    DeletionPolicy: Delete
  ConstructHubDenyListPruneDeleteQueueBBF60185:
    Type: AWS::SQS::Queue
    Properties:
      VisibilityTimeout: 120
    UpdateReplacePolicy: Delete
    DeletionPolicy: Delete
  ConstructHubDenyListPrunePruneHandlerServiceRole58BDE1FE:
    Type: AWS::IAM::Role
    Properties:
      AssumeRolePolicyDocument:
        Statement:
          - Action: sts:AssumeRole
            Effect: Allow
            Principal:
              Service: lambda.amazonaws.com
        Version: 2012-10-17
      ManagedPolicyArns:
        - Fn::Join:
            - ""
            - - "arn:"
              - Ref: AWS::Partition
              - :iam::aws:policy/service-role/AWSLambdaBasicExecutionRole
  ConstructHubDenyListPrunePruneHandlerServiceRoleDefaultPolicy416BC8DA:
    Type: AWS::IAM::Policy
    Properties:
      PolicyDocument:
        Statement:
          - Action:
              - sqs:SendMessage
              - sqs:GetQueueAttributes
              - sqs:GetQueueUrl
            Effect: Allow
            Resource:
              Fn::GetAtt:
                - ConstructHubDenyListPruneDeleteQueueBBF60185
                - Arn
          - Action:
              - s3:GetObject*
              - s3:GetBucket*
              - s3:List*
            Effect: Allow
            Resource:
              - Fn::GetAtt:
                  - ConstructHubPackageDataDC5EF35E
                  - Arn
              - Fn::Join:
                  - ""
                  - - Fn::GetAtt:
                        - ConstructHubPackageDataDC5EF35E
                        - Arn
                    - /*
          - Action:
              - s3:GetObject*
              - s3:GetBucket*
              - s3:List*
            Effect: Allow
            Resource:
              - Fn::GetAtt:
                  - ConstructHubDenyListBucket1B3C2C2E
                  - Arn
              - Fn::Join:
                  - ""
                  - - Fn::GetAtt:
                        - ConstructHubDenyListBucket1B3C2C2E
                        - Arn
                    - /*
          - Action: lambda:InvokeFunction
            Effect: Allow
            Resource:
              Fn::GetAtt:
                - ConstructHubOrchestrationCatalogBuilder7C964951
                - Arn
        Version: 2012-10-17
      PolicyName: ConstructHubDenyListPrunePruneHandlerServiceRoleDefaultPolicy416BC8DA
      Roles:
        - Ref: ConstructHubDenyListPrunePruneHandlerServiceRole58BDE1FE
  ConstructHubDenyListPrunePruneHandler30B33551:
    Type: AWS::Lambda::Function
    Properties:
      Code:
        S3Bucket:
          Ref: AssetParameters3416b6d1c6347fa47603d8898795de205b2bd6b5dc24a30b7839eea2cb5f8903S3Bucket10E53ACF
        S3Key:
          Fn::Join:
            - ""
            - - Fn::Select:
                  - 0
                  - Fn::Split:
                      - "||"
                      - Ref: AssetParameters3416b6d1c6347fa47603d8898795de205b2bd6b5dc24a30b7839eea2cb5f8903S3VersionKey065264C0
              - Fn::Select:
                  - 1
                  - Fn::Split:
                      - "||"
                      - Ref: AssetParameters3416b6d1c6347fa47603d8898795de205b2bd6b5dc24a30b7839eea2cb5f8903S3VersionKey065264C0
      Role:
        Fn::GetAtt:
          - ConstructHubDenyListPrunePruneHandlerServiceRole58BDE1FE
          - Arn
      Description: backend/deny-list/prune-handler.lambda.ts
      Environment:
        Variables:
          PACKAGE_DATA_BUCKET_NAME:
            Ref: ConstructHubPackageDataDC5EF35E
          PACKAGE_DATA_KEY_PREFIX: data/
          PRUNE_QUEUE_URL:
            Ref: ConstructHubDenyListPruneDeleteQueueBBF60185
          DENY_LIST_BUCKET_NAME:
            Ref: ConstructHubDenyListBucket1B3C2C2E
          DENY_LIST_OBJECT_KEY: deny-list.json
          ON_CHANGE_FUNCTION_NAME:
            Fn::GetAtt:
              - ConstructHubOrchestrationCatalogBuilder7C964951
              - Arn
      Handler: index.handler
      Runtime: nodejs14.x
      Timeout: 900
    DependsOn:
      - ConstructHubDenyListPrunePruneHandlerServiceRoleDefaultPolicy416BC8DA
      - ConstructHubDenyListPrunePruneHandlerServiceRole58BDE1FE
  ConstructHubDenyListPrunePruneQueueHandlerServiceRoleC10AC418:
    Type: AWS::IAM::Role
    Properties:
      AssumeRolePolicyDocument:
        Statement:
          - Action: sts:AssumeRole
            Effect: Allow
            Principal:
              Service: lambda.amazonaws.com
        Version: 2012-10-17
      ManagedPolicyArns:
        - Fn::Join:
            - ""
            - - "arn:"
              - Ref: AWS::Partition
              - :iam::aws:policy/service-role/AWSLambdaBasicExecutionRole
  ConstructHubDenyListPrunePruneQueueHandlerServiceRoleDefaultPolicy8AA78393:
    Type: AWS::IAM::Policy
    Properties:
      PolicyDocument:
        Statement:
          - Action: s3:DeleteObject*
            Effect: Allow
            Resource:
              Fn::Join:
                - ""
                - - Fn::GetAtt:
                      - ConstructHubPackageDataDC5EF35E
                      - Arn
                  - /*
          - Action:
              - sqs:ReceiveMessage
              - sqs:ChangeMessageVisibility
              - sqs:GetQueueUrl
              - sqs:DeleteMessage
              - sqs:GetQueueAttributes
            Effect: Allow
            Resource:
              Fn::GetAtt:
                - ConstructHubDenyListPruneDeleteQueueBBF60185
                - Arn
        Version: 2012-10-17
      PolicyName: ConstructHubDenyListPrunePruneQueueHandlerServiceRoleDefaultPolicy8AA78393
      Roles:
        - Ref: ConstructHubDenyListPrunePruneQueueHandlerServiceRoleC10AC418
  ConstructHubDenyListPrunePruneQueueHandlerF7EB599B:
    Type: AWS::Lambda::Function
    Properties:
      Code:
        S3Bucket:
          Ref: AssetParametersc9433e23f9457653f88da348f4e3b6e25762f5a7a93dbb89fff04c19158084c2S3Bucket4F82A740
        S3Key:
          Fn::Join:
            - ""
            - - Fn::Select:
                  - 0
                  - Fn::Split:
                      - "||"
                      - Ref: AssetParametersc9433e23f9457653f88da348f4e3b6e25762f5a7a93dbb89fff04c19158084c2S3VersionKey1C48C47C
              - Fn::Select:
                  - 1
                  - Fn::Split:
                      - "||"
                      - Ref: AssetParametersc9433e23f9457653f88da348f4e3b6e25762f5a7a93dbb89fff04c19158084c2S3VersionKey1C48C47C
      Role:
        Fn::GetAtt:
          - ConstructHubDenyListPrunePruneQueueHandlerServiceRoleC10AC418
          - Arn
      Description: backend/deny-list/prune-queue-handler.lambda.ts
      Environment:
        Variables:
          PACKAGE_DATA_BUCKET_NAME:
            Ref: ConstructHubPackageDataDC5EF35E
      Handler: index.handler
      Runtime: nodejs14.x
      Timeout: 60
    DependsOn:
      - ConstructHubDenyListPrunePruneQueueHandlerServiceRoleDefaultPolicy8AA78393
      - ConstructHubDenyListPrunePruneQueueHandlerServiceRoleC10AC418
  ConstructHubDenyListPrunePruneQueueHandlerSqsEventSourcedevConstructHubDenyListPruneDeleteQueue5B9B1B667049B35D:
    Type: AWS::Lambda::EventSourceMapping
    Properties:
      FunctionName:
        Ref: ConstructHubDenyListPrunePruneQueueHandlerF7EB599B
      EventSourceArn:
        Fn::GetAtt:
          - ConstructHubDenyListPruneDeleteQueueBBF60185
          - Arn
  ConstructHubDenyListPeriodicPruneA981153D:
    Type: AWS::Events::Rule
    Properties:
      ScheduleExpression: rate(5 minutes)
      State: ENABLED
      Targets:
        - Arn:
            Fn::GetAtt:
              - ConstructHubDenyListPrunePruneHandler30B33551
              - Arn
          Id: Target0
  ConstructHubDenyListPeriodicPruneAllowEventRuledevConstructHubDenyListPrunePruneHandler8F0BBF5E7B81288F:
    Type: AWS::Lambda::Permission
    Properties:
      Action: lambda:InvokeFunction
      FunctionName:
        Fn::GetAtt:
          - ConstructHubDenyListPrunePruneHandler30B33551
          - Arn
      Principal: events.amazonaws.com
      SourceArn:
        Fn::GetAtt:
          - ConstructHubDenyListPeriodicPruneA981153D
          - Arn
  ConstructHubStatsServiceRole48DCA379:
    Type: AWS::IAM::Role
    Properties:
      AssumeRolePolicyDocument:
        Statement:
          - Action: sts:AssumeRole
            Effect: Allow
            Principal:
              Service: lambda.amazonaws.com
        Version: 2012-10-17
      ManagedPolicyArns:
        - Fn::Join:
            - ""
            - - "arn:"
              - Ref: AWS::Partition
              - :iam::aws:policy/service-role/AWSLambdaBasicExecutionRole
  ConstructHubStatsServiceRoleDefaultPolicyE1D7A4CA:
    Type: AWS::IAM::Policy
    Properties:
      PolicyDocument:
        Statement:
          - Action:
              - xray:PutTraceSegments
              - xray:PutTelemetryRecords
            Effect: Allow
            Resource: "*"
          - Action:
              - s3:GetObject*
              - s3:GetBucket*
              - s3:List*
              - s3:DeleteObject*
              - s3:PutObject*
              - s3:Abort*
            Effect: Allow
            Resource:
              - Fn::GetAtt:
                  - ConstructHubPackageDataDC5EF35E
                  - Arn
              - Fn::Join:
                  - ""
                  - - Fn::GetAtt:
                        - ConstructHubPackageDataDC5EF35E
                        - Arn
                    - /*
        Version: 2012-10-17
      PolicyName: ConstructHubStatsServiceRoleDefaultPolicyE1D7A4CA
      Roles:
        - Ref: ConstructHubStatsServiceRole48DCA379
  ConstructHubStats61DB07B1:
    Type: AWS::Lambda::Function
    Properties:
      Code:
        S3Bucket:
          Ref: AssetParameters822ff91b420b23a770d6bfa7ee7b7a59e67b9c572a7fc921524037c0a0ac050dS3Bucket6DF3F971
        S3Key:
          Fn::Join:
            - ""
            - - Fn::Select:
                  - 0
                  - Fn::Split:
                      - "||"
                      - Ref: AssetParameters822ff91b420b23a770d6bfa7ee7b7a59e67b9c572a7fc921524037c0a0ac050dS3VersionKeyA946CF4B
              - Fn::Select:
                  - 1
                  - Fn::Split:
                      - "||"
                      - Ref: AssetParameters822ff91b420b23a770d6bfa7ee7b7a59e67b9c572a7fc921524037c0a0ac050dS3VersionKeyA946CF4B
      Role:
        Fn::GetAtt:
          - ConstructHubStatsServiceRole48DCA379
          - Arn
      Description:
        Fn::Join:
          - ""
          - - "Creates the stats.json object in "
            - Ref: ConstructHubPackageDataDC5EF35E
      Environment:
        Variables:
          CATALOG_BUCKET_NAME:
            Ref: ConstructHubPackageDataDC5EF35E
          CATALOG_OBJECT_KEY: catalog.json
          STATS_BUCKET_NAME:
            Ref: ConstructHubPackageDataDC5EF35E
          STATS_OBJECT_KEY: stats.json
      Handler: index.handler
      MemorySize: 256
      ReservedConcurrentExecutions: 1
      Runtime: nodejs14.x
      Timeout: 900
      TracingConfig:
        Mode: PassThrough
    DependsOn:
      - ConstructHubStatsServiceRoleDefaultPolicyE1D7A4CA
      - ConstructHubStatsServiceRole48DCA379
  ConstructHubStatsLogRetentionDD577705:
    Type: Custom::LogRetention
    Properties:
      ServiceToken:
        Fn::GetAtt:
          - LogRetentionaae0aa3c5b4d4f87b02d85b201efdd8aFD4BFC8A
          - Arn
      LogGroupName:
        Fn::Join:
          - ""
          - - /aws/lambda/
            - Ref: ConstructHubStats61DB07B1
      RetentionInDays: 7
  ConstructHubStatsRuleEEDEC976:
    Type: AWS::Events::Rule
    Properties:
      ScheduleExpression: rate(1 day)
      State: ENABLED
      Targets:
        - Arn:
            Fn::GetAtt:
              - ConstructHubStats61DB07B1
              - Arn
          Id: Target0
  ConstructHubStatsRuleAllowEventRuledevConstructHubStats61F2462D22B8F59B:
    Type: AWS::Lambda::Permission
    Properties:
      Action: lambda:InvokeFunction
      FunctionName:
        Fn::GetAtt:
          - ConstructHubStats61DB07B1
          - Arn
      Principal: events.amazonaws.com
      SourceArn:
        Fn::GetAtt:
          - ConstructHubStatsRuleEEDEC976
          - Arn
  ConstructHubPackageStatsFailures833C3D9B:
    Type: AWS::CloudWatch::Alarm
    Properties:
      ComparisonOperator: GreaterThanOrEqualToThreshold
      EvaluationPeriods: 1
      AlarmDescription:
        Fn::Join:
          - ""
          - - >-
              The package stats function failed!


              RunBook: https://github.com/cdklabs/construct-hub/blob/main/docs/operator-runbook.md


              Direct link to Lambda function: /lambda/home#/functions/
            - Ref: ConstructHubStats61DB07B1
      AlarmName: dev/ConstructHub/PackageStats/Failures
      Dimensions:
        - Name: FunctionName
          Value:
            Ref: ConstructHubStats61DB07B1
      MetricName: Errors
      Namespace: AWS/Lambda
      Period: 300
      Statistic: Sum
      Threshold: 1
      TreatMissingData: missing
  ConstructHubOrchestrationDLQ9C6D9BD4:
    Type: AWS::SQS::Queue
    Properties:
      KmsMasterKeyId: alias/aws/sqs
      MessageRetentionPeriod: 1209600
      VisibilityTimeout: 900
    UpdateReplacePolicy: Delete
    DeletionPolicy: Delete
  ConstructHubOrchestrationDLQAlarm85EE7509:
    Type: AWS::CloudWatch::Alarm
    Properties:
      ComparisonOperator: GreaterThanOrEqualToThreshold
      EvaluationPeriods: 1
      AlarmDescription:
        Fn::Join:
          - ""
          - - >-
              Backend orchestration dead-letter queue is not empty.


              RunBook: https://github.com/cdklabs/construct-hub/blob/main/docs/operator-runbook.md


              Direct link to queue: /sqs/v2/home#/queues/https%3A%2F%2Fsqs.
            - Ref: AWS::Region
            - .amazonaws.com%2F
            - Ref: AWS::AccountId
            - "%2F"
            - Fn::GetAtt:
                - ConstructHubOrchestrationDLQ9C6D9BD4
                - QueueName
            - >-
              
              Warning: State Machines executions that sent messages to the DLQ will not show as "failed".
      AlarmName: dev/ConstructHub/Orchestration/DLQ/NotEmpty
      Metrics:
        - Expression: m1 + m2
          Id: expr_1
          Label: Dead-Letter Queue not empty
        - Id: m1
          MetricStat:
            Metric:
              Dimensions:
                - Name: QueueName
                  Value:
                    Fn::GetAtt:
                      - ConstructHubOrchestrationDLQ9C6D9BD4
                      - QueueName
              MetricName: ApproximateNumberOfMessagesVisible
              Namespace: AWS/SQS
            Period: 300
            Stat: Maximum
          ReturnData: false
        - Id: m2
          MetricStat:
            Metric:
              Dimensions:
                - Name: QueueName
                  Value:
                    Fn::GetAtt:
                      - ConstructHubOrchestrationDLQ9C6D9BD4
                      - QueueName
              MetricName: ApproximateNumberOfMessagesNotVisible
              Namespace: AWS/SQS
            Period: 300
            Stat: Maximum
          ReturnData: false
      Threshold: 1
  ConstructHubOrchestrationCatalogBuilderServiceRole851C750C:
    Type: AWS::IAM::Role
    Properties:
      AssumeRolePolicyDocument:
        Statement:
          - Action: sts:AssumeRole
            Effect: Allow
            Principal:
              Service: lambda.amazonaws.com
        Version: 2012-10-17
      ManagedPolicyArns:
        - Fn::Join:
            - ""
            - - "arn:"
              - Ref: AWS::Partition
              - :iam::aws:policy/service-role/AWSLambdaBasicExecutionRole
  ConstructHubOrchestrationCatalogBuilderServiceRoleDefaultPolicyDA5D5AA5:
    Type: AWS::IAM::Policy
    Properties:
      PolicyDocument:
        Statement:
          - Action:
              - xray:PutTraceSegments
              - xray:PutTelemetryRecords
            Effect: Allow
            Resource: "*"
          - Action: lambda:InvokeFunction
            Effect: Allow
            Resource:
              Fn::Join:
                - ""
                - - "arn:"
                  - Ref: AWS::Partition
                  - ":lambda:"
                  - Ref: AWS::Region
                  - ":"
                  - Ref: AWS::AccountId
                  - :function:*
          - Action:
              - s3:GetObject*
              - s3:GetBucket*
              - s3:List*
            Effect: Allow
            Resource:
              - Fn::GetAtt:
                  - ConstructHubDenyListBucket1B3C2C2E
                  - Arn
              - Fn::Join:
                  - ""
                  - - Fn::GetAtt:
                        - ConstructHubDenyListBucket1B3C2C2E
                        - Arn
                    - /*
          - Action:
              - s3:GetObject*
              - s3:GetBucket*
              - s3:List*
              - s3:DeleteObject*
              - s3:PutObject*
              - s3:Abort*
            Effect: Allow
            Resource:
              - Fn::GetAtt:
                  - ConstructHubPackageDataDC5EF35E
                  - Arn
              - Fn::Join:
                  - ""
                  - - Fn::GetAtt:
                        - ConstructHubPackageDataDC5EF35E
                        - Arn
                    - /*
        Version: 2012-10-17
      PolicyName: ConstructHubOrchestrationCatalogBuilderServiceRoleDefaultPolicyDA5D5AA5
      Roles:
        - Ref: ConstructHubOrchestrationCatalogBuilderServiceRole851C750C
  ConstructHubOrchestrationCatalogBuilder7C964951:
    Type: AWS::Lambda::Function
    Properties:
      Code:
        S3Bucket:
          Ref: AssetParametersb2b4c3eac8162e31b7469d49cd34d01c5fb8c56044c272cabeb9a1d40b864692S3BucketAA27F25B
        S3Key:
          Fn::Join:
            - ""
            - - Fn::Select:
                  - 0
                  - Fn::Split:
                      - "||"
                      - Ref: AssetParametersb2b4c3eac8162e31b7469d49cd34d01c5fb8c56044c272cabeb9a1d40b864692S3VersionKeyDB3A9E98
              - Fn::Select:
                  - 1
                  - Fn::Split:
                      - "||"
                      - Ref: AssetParametersb2b4c3eac8162e31b7469d49cd34d01c5fb8c56044c272cabeb9a1d40b864692S3VersionKeyDB3A9E98
      Role:
        Fn::GetAtt:
          - ConstructHubOrchestrationCatalogBuilderServiceRole851C750C
          - Arn
      Description:
        Fn::Join:
          - ""
          - - "Creates the catalog.json object in "
            - Ref: ConstructHubPackageDataDC5EF35E
      Environment:
        Variables:
          BUCKET_NAME:
            Ref: ConstructHubPackageDataDC5EF35E
          AWS_EMF_ENVIRONMENT: Local
          DENY_LIST_BUCKET_NAME:
            Ref: ConstructHubDenyListBucket1B3C2C2E
          DENY_LIST_OBJECT_KEY: deny-list.json
      Handler: index.handler
      MemorySize: 10240
      ReservedConcurrentExecutions: 1
      Runtime: nodejs14.x
      Timeout: 900
      TracingConfig:
        Mode: PassThrough
    DependsOn:
      - ConstructHubOrchestrationCatalogBuilderServiceRoleDefaultPolicyDA5D5AA5
      - ConstructHubOrchestrationCatalogBuilderServiceRole851C750C
  ConstructHubOrchestrationCatalogBuilderLogRetention04ED6996:
    Type: Custom::LogRetention
    Properties:
      ServiceToken:
        Fn::GetAtt:
          - LogRetentionaae0aa3c5b4d4f87b02d85b201efdd8aFD4BFC8A
          - Arn
      LogGroupName:
        Fn::Join:
          - ""
          - - /aws/lambda/
            - Ref: ConstructHubOrchestrationCatalogBuilder7C964951
      RetentionInDays: 7
  ConstructHubOrchestrationCatalogBuilderShrinkingCatalogAlarm48329E25:
    Type: AWS::CloudWatch::Alarm
    Properties:
      ComparisonOperator: LessThanThreshold
      EvaluationPeriods: 1
      AlarmDescription:
        Fn::Join:
          - ""
          - - >-
              The number of packages registered in the catalog.json object has
              shrunk by more than 5

              elements. There might be a mass extinction event going on. This should be investigated

              as soon as possible.


              Catalog.json: /s3/object/
            - Ref: ConstructHubPackageDataDC5EF35E
            - |-
              ?prefix=catalog.json
              Catalog Builder: /lambda/home#/functions/
            - Ref: ConstructHubOrchestrationCatalogBuilder7C964951
            - >-
              

              RUNBOOK: https://github.com/cdklabs/construct-hub/blob/main/docs/operator-runbook.md
      AlarmName: dev/ConstructHub/Orchestration/CatalogBuilder/ShrinkingCatalog
      Metrics:
        - Expression: DIFF(FILL(m1, REPEAT))
          Id: expr_1
        - Id: m1
          MetricStat:
            Metric:
              MetricName: RegisteredPackagesMajorVersion
              Namespace: ConstructHub/CatalogBuilder
            Period: 900
            Stat: Maximum
          ReturnData: false
      Threshold: -5
  ConstructHubOrchestrationNeedsCatalogUpdateServiceRoleE6BF31C3:
    Type: AWS::IAM::Role
    Properties:
      AssumeRolePolicyDocument:
        Statement:
          - Action: sts:AssumeRole
            Effect: Allow
            Principal:
              Service: lambda.amazonaws.com
        Version: 2012-10-17
      ManagedPolicyArns:
        - Fn::Join:
            - ""
            - - "arn:"
              - Ref: AWS::Partition
              - :iam::aws:policy/service-role/AWSLambdaBasicExecutionRole
  ConstructHubOrchestrationNeedsCatalogUpdateServiceRoleDefaultPolicy4B4DEDD9:
    Type: AWS::IAM::Policy
    Properties:
      PolicyDocument:
        Statement:
          - Action:
              - s3:GetObject*
              - s3:GetBucket*
              - s3:List*
            Effect: Allow
            Resource:
              - Fn::GetAtt:
                  - ConstructHubPackageDataDC5EF35E
                  - Arn
              - Fn::Join:
                  - ""
                  - - Fn::GetAtt:
                        - ConstructHubPackageDataDC5EF35E
                        - Arn
                    - /*
        Version: 2012-10-17
      PolicyName: ConstructHubOrchestrationNeedsCatalogUpdateServiceRoleDefaultPolicy4B4DEDD9
      Roles:
        - Ref: ConstructHubOrchestrationNeedsCatalogUpdateServiceRoleE6BF31C3
  ConstructHubOrchestrationNeedsCatalogUpdate5D7370DC:
    Type: AWS::Lambda::Function
    Properties:
      Code:
        S3Bucket:
          Ref: AssetParameters30658b4ec90126b04a0e784e16aa6ddf8317d4ea42db0c7fbd85f442f24017deS3Bucket664AED7E
        S3Key:
          Fn::Join:
            - ""
            - - Fn::Select:
                  - 0
                  - Fn::Split:
                      - "||"
                      - Ref: AssetParameters30658b4ec90126b04a0e784e16aa6ddf8317d4ea42db0c7fbd85f442f24017deS3VersionKeyACB80262
              - Fn::Select:
                  - 1
                  - Fn::Split:
                      - "||"
                      - Ref: AssetParameters30658b4ec90126b04a0e784e16aa6ddf8317d4ea42db0c7fbd85f442f24017deS3VersionKeyACB80262
      Role:
        Fn::GetAtt:
          - ConstructHubOrchestrationNeedsCatalogUpdateServiceRoleE6BF31C3
          - Arn
      Description: "[ConstructHub/Orchestration/NeedsCatalogUpdate] Determines whether
        a package version requires a catalog update"
      Environment:
        Variables:
          CATALOG_BUCKET_NAME:
            Ref: ConstructHubPackageDataDC5EF35E
          CATALOG_OBJECT_KEY: catalog.json
      Handler: index.handler
      MemorySize: 1024
      Runtime: nodejs14.x
      Timeout: 60
    DependsOn:
      - ConstructHubOrchestrationNeedsCatalogUpdateServiceRoleDefaultPolicy4B4DEDD9
      - ConstructHubOrchestrationNeedsCatalogUpdateServiceRoleE6BF31C3
  ConstructHubOrchestrationCluster3D6F0081:
    Type: AWS::ECS::Cluster
    Properties:
      ClusterSettings:
        - Name: containerInsights
          Value: enabled
  ConstructHubOrchestrationCluster4C9C8AA6:
    Type: AWS::ECS::ClusterCapacityProviderAssociations
    Properties:
      CapacityProviders:
        - FARGATE
        - FARGATE_SPOT
      Cluster:
        Ref: ConstructHubOrchestrationCluster3D6F0081
      DefaultCapacityProviderStrategy: []
  ConstructHubOrchestrationTransliteratorLogGroupEE16EE8B:
    Type: AWS::Logs::LogGroup
    Properties:
      RetentionInDays: 7
    UpdateReplacePolicy: Retain
    DeletionPolicy: Retain
  ConstructHubOrchestrationTransliteratorTaskDefinitionTaskRoleD060AB1A:
    Type: AWS::IAM::Role
    Properties:
      AssumeRolePolicyDocument:
        Statement:
          - Action: sts:AssumeRole
            Effect: Allow
            Principal:
              Service: ecs-tasks.amazonaws.com
        Version: 2012-10-17
  ConstructHubOrchestrationTransliteratorTaskDefinitionTaskRoleDefaultPolicyE0EED0F8:
    Type: AWS::IAM::Policy
    Properties:
      PolicyDocument:
        Statement:
          - Action:
              - states:SendTaskFailure
              - states:SendTaskHeartbeat
              - states:SendTaskSuccess
            Effect: Allow
            Resource: "*"
          - Action: sts:GetServiceBearerToken
            Condition:
              StringEquals:
                sts:AWSServiceName: codeartifact.amazonaws.com
            Effect: Allow
            Resource: "*"
          - Action:
              - codeartifact:GetAuthorizationToken
              - codeartifact:GetRepositoryEndpoint
              - codeartifact:ReadFromRepository
            Effect: Allow
            Resource:
              - Fn::GetAtt:
                  - ConstructHubCodeArtifactDomainFC30B796
                  - Arn
              - Fn::GetAtt:
                  - ConstructHubCodeArtifact1188409E
                  - Arn
              - Fn::GetAtt:
                  - ConstructHubCodeArtifactPublishing143CC07C
                  - Arn
          - Action:
              - s3:GetObject*
              - s3:GetBucket*
              - s3:List*
            Effect: Allow
            Resource:
              - Fn::GetAtt:
                  - ConstructHubPackageDataDC5EF35E
                  - Arn
              - Fn::Join:
                  - ""
                  - - Fn::GetAtt:
                        - ConstructHubPackageDataDC5EF35E
                        - Arn
                    - /data/*/assembly.json
          - Action:
              - s3:GetObject*
              - s3:GetBucket*
              - s3:List*
            Effect: Allow
            Resource:
              - Fn::GetAtt:
                  - ConstructHubPackageDataDC5EF35E
                  - Arn
              - Fn::Join:
                  - ""
                  - - Fn::GetAtt:
                        - ConstructHubPackageDataDC5EF35E
                        - Arn
                    - /data/*/package.tgz
          - Action:
              - s3:DeleteObject*
              - s3:PutObject*
              - s3:Abort*
            Effect: Allow
            Resource:
              - Fn::GetAtt:
                  - ConstructHubPackageDataDC5EF35E
                  - Arn
              - Fn::Join:
                  - ""
                  - - Fn::GetAtt:
                        - ConstructHubPackageDataDC5EF35E
                        - Arn
                    - /data/*/uninstallable
          - Action: s3:DeleteObject*
            Effect: Allow
            Resource:
              Fn::Join:
                - ""
                - - Fn::GetAtt:
                      - ConstructHubPackageDataDC5EF35E
                      - Arn
                  - /data/*/uninstallable
          - Action:
              - s3:DeleteObject*
              - s3:PutObject*
              - s3:Abort*
            Effect: Allow
            Resource:
              - Fn::GetAtt:
                  - ConstructHubPackageDataDC5EF35E
                  - Arn
              - Fn::Join:
                  - ""
                  - - Fn::GetAtt:
                        - ConstructHubPackageDataDC5EF35E
                        - Arn
                    - /data/*/docs-typescript.md
          - Action:
              - s3:DeleteObject*
              - s3:PutObject*
              - s3:Abort*
            Effect: Allow
            Resource:
              - Fn::GetAtt:
                  - ConstructHubPackageDataDC5EF35E
                  - Arn
              - Fn::Join:
                  - ""
                  - - Fn::GetAtt:
                        - ConstructHubPackageDataDC5EF35E
                        - Arn
                    - /data/*/docs-*-typescript.md
          - Action:
              - s3:DeleteObject*
              - s3:PutObject*
              - s3:Abort*
            Effect: Allow
            Resource:
              - Fn::GetAtt:
                  - ConstructHubPackageDataDC5EF35E
                  - Arn
              - Fn::Join:
                  - ""
                  - - Fn::GetAtt:
                        - ConstructHubPackageDataDC5EF35E
                        - Arn
                    - /data/*/docs-typescript.md.not-supported
          - Action:
              - s3:DeleteObject*
              - s3:PutObject*
              - s3:Abort*
            Effect: Allow
            Resource:
              - Fn::GetAtt:
                  - ConstructHubPackageDataDC5EF35E
                  - Arn
              - Fn::Join:
                  - ""
                  - - Fn::GetAtt:
                        - ConstructHubPackageDataDC5EF35E
                        - Arn
                    - /data/*/docs-*-typescript.md.not-supported
          - Action:
              - s3:DeleteObject*
              - s3:PutObject*
              - s3:Abort*
            Effect: Allow
            Resource:
              - Fn::GetAtt:
                  - ConstructHubPackageDataDC5EF35E
                  - Arn
              - Fn::Join:
                  - ""
                  - - Fn::GetAtt:
                        - ConstructHubPackageDataDC5EF35E
                        - Arn
                    - /data/*/docs-typescript.md.corruptassembly
          - Action:
              - s3:DeleteObject*
              - s3:PutObject*
              - s3:Abort*
            Effect: Allow
            Resource:
              - Fn::GetAtt:
                  - ConstructHubPackageDataDC5EF35E
                  - Arn
              - Fn::Join:
                  - ""
                  - - Fn::GetAtt:
                        - ConstructHubPackageDataDC5EF35E
                        - Arn
                    - /data/*/docs-*-typescript.md.corruptassembly
          - Action: s3:DeleteObject*
            Effect: Allow
            Resource:
              Fn::Join:
                - ""
                - - Fn::GetAtt:
                      - ConstructHubPackageDataDC5EF35E
                      - Arn
                  - /data/*/docs-typescript.md.corruptassembly
          - Action: s3:DeleteObject*
            Effect: Allow
            Resource:
              Fn::Join:
                - ""
                - - Fn::GetAtt:
                      - ConstructHubPackageDataDC5EF35E
                      - Arn
                  - /data/*/docs-*-typescript.md.corruptassembly
          - Action:
              - s3:DeleteObject*
              - s3:PutObject*
              - s3:Abort*
            Effect: Allow
            Resource:
              - Fn::GetAtt:
                  - ConstructHubPackageDataDC5EF35E
                  - Arn
              - Fn::Join:
                  - ""
                  - - Fn::GetAtt:
                        - ConstructHubPackageDataDC5EF35E
                        - Arn
                    - /data/*/docs-python.md
          - Action:
              - s3:DeleteObject*
              - s3:PutObject*
              - s3:Abort*
            Effect: Allow
            Resource:
              - Fn::GetAtt:
                  - ConstructHubPackageDataDC5EF35E
                  - Arn
              - Fn::Join:
                  - ""
                  - - Fn::GetAtt:
                        - ConstructHubPackageDataDC5EF35E
                        - Arn
                    - /data/*/docs-*-python.md
          - Action:
              - s3:DeleteObject*
              - s3:PutObject*
              - s3:Abort*
            Effect: Allow
            Resource:
              - Fn::GetAtt:
                  - ConstructHubPackageDataDC5EF35E
                  - Arn
              - Fn::Join:
                  - ""
                  - - Fn::GetAtt:
                        - ConstructHubPackageDataDC5EF35E
                        - Arn
                    - /data/*/docs-python.md.not-supported
          - Action:
              - s3:DeleteObject*
              - s3:PutObject*
              - s3:Abort*
            Effect: Allow
            Resource:
              - Fn::GetAtt:
                  - ConstructHubPackageDataDC5EF35E
                  - Arn
              - Fn::Join:
                  - ""
                  - - Fn::GetAtt:
                        - ConstructHubPackageDataDC5EF35E
                        - Arn
                    - /data/*/docs-*-python.md.not-supported
          - Action:
              - s3:DeleteObject*
              - s3:PutObject*
              - s3:Abort*
            Effect: Allow
            Resource:
              - Fn::GetAtt:
                  - ConstructHubPackageDataDC5EF35E
                  - Arn
              - Fn::Join:
                  - ""
                  - - Fn::GetAtt:
                        - ConstructHubPackageDataDC5EF35E
                        - Arn
                    - /data/*/docs-python.md.corruptassembly
          - Action:
              - s3:DeleteObject*
              - s3:PutObject*
              - s3:Abort*
            Effect: Allow
            Resource:
              - Fn::GetAtt:
                  - ConstructHubPackageDataDC5EF35E
                  - Arn
              - Fn::Join:
                  - ""
                  - - Fn::GetAtt:
                        - ConstructHubPackageDataDC5EF35E
                        - Arn
                    - /data/*/docs-*-python.md.corruptassembly
          - Action: s3:DeleteObject*
            Effect: Allow
            Resource:
              Fn::Join:
                - ""
                - - Fn::GetAtt:
                      - ConstructHubPackageDataDC5EF35E
                      - Arn
                  - /data/*/docs-python.md.corruptassembly
          - Action: s3:DeleteObject*
            Effect: Allow
            Resource:
              Fn::Join:
                - ""
                - - Fn::GetAtt:
                      - ConstructHubPackageDataDC5EF35E
                      - Arn
                  - /data/*/docs-*-python.md.corruptassembly
          - Action:
              - s3:DeleteObject*
              - s3:PutObject*
              - s3:Abort*
            Effect: Allow
            Resource:
              - Fn::GetAtt:
                  - ConstructHubPackageDataDC5EF35E
                  - Arn
              - Fn::Join:
                  - ""
                  - - Fn::GetAtt:
                        - ConstructHubPackageDataDC5EF35E
                        - Arn
                    - /data/*/docs-java.md
          - Action:
              - s3:DeleteObject*
              - s3:PutObject*
              - s3:Abort*
            Effect: Allow
            Resource:
              - Fn::GetAtt:
                  - ConstructHubPackageDataDC5EF35E
                  - Arn
              - Fn::Join:
                  - ""
                  - - Fn::GetAtt:
                        - ConstructHubPackageDataDC5EF35E
                        - Arn
                    - /data/*/docs-*-java.md
          - Action:
              - s3:DeleteObject*
              - s3:PutObject*
              - s3:Abort*
            Effect: Allow
            Resource:
              - Fn::GetAtt:
                  - ConstructHubPackageDataDC5EF35E
                  - Arn
              - Fn::Join:
                  - ""
                  - - Fn::GetAtt:
                        - ConstructHubPackageDataDC5EF35E
                        - Arn
                    - /data/*/docs-java.md.not-supported
          - Action:
              - s3:DeleteObject*
              - s3:PutObject*
              - s3:Abort*
            Effect: Allow
            Resource:
              - Fn::GetAtt:
                  - ConstructHubPackageDataDC5EF35E
                  - Arn
              - Fn::Join:
                  - ""
                  - - Fn::GetAtt:
                        - ConstructHubPackageDataDC5EF35E
                        - Arn
                    - /data/*/docs-*-java.md.not-supported
          - Action:
              - s3:DeleteObject*
              - s3:PutObject*
              - s3:Abort*
            Effect: Allow
            Resource:
              - Fn::GetAtt:
                  - ConstructHubPackageDataDC5EF35E
                  - Arn
              - Fn::Join:
                  - ""
                  - - Fn::GetAtt:
                        - ConstructHubPackageDataDC5EF35E
                        - Arn
                    - /data/*/docs-java.md.corruptassembly
          - Action:
              - s3:DeleteObject*
              - s3:PutObject*
              - s3:Abort*
            Effect: Allow
            Resource:
              - Fn::GetAtt:
                  - ConstructHubPackageDataDC5EF35E
                  - Arn
              - Fn::Join:
                  - ""
                  - - Fn::GetAtt:
                        - ConstructHubPackageDataDC5EF35E
                        - Arn
                    - /data/*/docs-*-java.md.corruptassembly
          - Action: s3:DeleteObject*
            Effect: Allow
            Resource:
              Fn::Join:
                - ""
                - - Fn::GetAtt:
                      - ConstructHubPackageDataDC5EF35E
                      - Arn
                  - /data/*/docs-java.md.corruptassembly
          - Action: s3:DeleteObject*
            Effect: Allow
            Resource:
              Fn::Join:
                - ""
                - - Fn::GetAtt:
                      - ConstructHubPackageDataDC5EF35E
                      - Arn
                  - /data/*/docs-*-java.md.corruptassembly
          - Action:
              - s3:DeleteObject*
              - s3:PutObject*
              - s3:Abort*
            Effect: Allow
            Resource:
              - Fn::GetAtt:
                  - ConstructHubPackageDataDC5EF35E
                  - Arn
              - Fn::Join:
                  - ""
                  - - Fn::GetAtt:
                        - ConstructHubPackageDataDC5EF35E
                        - Arn
                    - /data/*/docs-csharp.md
          - Action:
              - s3:DeleteObject*
              - s3:PutObject*
              - s3:Abort*
            Effect: Allow
            Resource:
              - Fn::GetAtt:
                  - ConstructHubPackageDataDC5EF35E
                  - Arn
              - Fn::Join:
                  - ""
                  - - Fn::GetAtt:
                        - ConstructHubPackageDataDC5EF35E
                        - Arn
                    - /data/*/docs-*-csharp.md
          - Action:
              - s3:DeleteObject*
              - s3:PutObject*
              - s3:Abort*
            Effect: Allow
            Resource:
              - Fn::GetAtt:
                  - ConstructHubPackageDataDC5EF35E
                  - Arn
              - Fn::Join:
                  - ""
                  - - Fn::GetAtt:
                        - ConstructHubPackageDataDC5EF35E
                        - Arn
                    - /data/*/docs-csharp.md.not-supported
          - Action:
              - s3:DeleteObject*
              - s3:PutObject*
              - s3:Abort*
            Effect: Allow
            Resource:
              - Fn::GetAtt:
                  - ConstructHubPackageDataDC5EF35E
                  - Arn
              - Fn::Join:
                  - ""
                  - - Fn::GetAtt:
                        - ConstructHubPackageDataDC5EF35E
                        - Arn
                    - /data/*/docs-*-csharp.md.not-supported
          - Action:
              - s3:DeleteObject*
              - s3:PutObject*
              - s3:Abort*
            Effect: Allow
            Resource:
              - Fn::GetAtt:
                  - ConstructHubPackageDataDC5EF35E
                  - Arn
              - Fn::Join:
                  - ""
                  - - Fn::GetAtt:
                        - ConstructHubPackageDataDC5EF35E
                        - Arn
                    - /data/*/docs-csharp.md.corruptassembly
          - Action:
              - s3:DeleteObject*
              - s3:PutObject*
              - s3:Abort*
            Effect: Allow
            Resource:
              - Fn::GetAtt:
                  - ConstructHubPackageDataDC5EF35E
                  - Arn
              - Fn::Join:
                  - ""
                  - - Fn::GetAtt:
                        - ConstructHubPackageDataDC5EF35E
                        - Arn
                    - /data/*/docs-*-csharp.md.corruptassembly
          - Action: s3:DeleteObject*
            Effect: Allow
            Resource:
              Fn::Join:
                - ""
                - - Fn::GetAtt:
                      - ConstructHubPackageDataDC5EF35E
                      - Arn
                  - /data/*/docs-csharp.md.corruptassembly
          - Action: s3:DeleteObject*
            Effect: Allow
            Resource:
              Fn::Join:
                - ""
                - - Fn::GetAtt:
                      - ConstructHubPackageDataDC5EF35E
                      - Arn
                  - /data/*/docs-*-csharp.md.corruptassembly
        Version: 2012-10-17
      PolicyName: ConstructHubOrchestrationTransliteratorTaskDefinitionTaskRoleDefaultPolicyE0EED0F8
      Roles:
        - Ref: ConstructHubOrchestrationTransliteratorTaskDefinitionTaskRoleD060AB1A
  ConstructHubOrchestrationTransliteratorTaskDefinition45CDA566:
    Type: AWS::ECS::TaskDefinition
    Properties:
      ContainerDefinitions:
        - Environment:
            - Name: HEADER_SPAN
              Value: "true"
            - Name: AWS_EMF_ENVIRONMENT
              Value: Local
            - Name: CODE_ARTIFACT_API_ENDPOINT
              Value:
                Fn::Select:
                  - 1
                  - Fn::Split:
                      - ":"
                      - Fn::Select:
                          - 0
                          - Fn::GetAtt:
                              - ConstructHubVPCCodeArtifactAPI954CFDE1
                              - DnsEntries
            - Name: CODE_ARTIFACT_DOMAIN_NAME
              Value:
                Fn::GetAtt:
                  - ConstructHubCodeArtifact1188409E
                  - DomainName
            - Name: CODE_ARTIFACT_DOMAIN_OWNER
              Value:
                Fn::GetAtt:
                  - ConstructHubCodeArtifact1188409E
                  - DomainOwner
            - Name: CODE_ARTIFACT_REPOSITORY_ENDPOINT
              Value:
                Fn::GetAtt:
                  - ConstructHubCodeArtifactGetEndpoint9A458FEF
                  - repositoryEndpoint
          Essential: true
          Image:
            Fn::Join:
              - ""
              - - Ref: AWS::AccountId
                - .dkr.ecr.
                - Ref: AWS::Region
                - .
                - Ref: AWS::URLSuffix
<<<<<<< HEAD
                - /aws-cdk/assets:1d497f5c85275f2921d6375d861be8f6a42731537aa2b9884d85a8e7e94dae55
=======
                - /aws-cdk/assets:a0c15e51cb2d93ff77eae51d8bdfb26a1b222c7f5e59cc04429ae2687e2b43c5
>>>>>>> 8193e44f
          LogConfiguration:
            LogDriver: awslogs
            Options:
              awslogs-group:
                Ref: ConstructHubOrchestrationTransliteratorLogGroupEE16EE8B
              awslogs-stream-prefix: transliterator
              awslogs-region:
                Ref: AWS::Region
          Name: Resource
      Cpu: "4096"
      ExecutionRoleArn:
        Fn::GetAtt:
          - ConstructHubOrchestrationTransliteratorTaskDefinitionExecutionRoleB2DBF946
          - Arn
      Family: devConstructHubOrchestrationTransliteratorTaskDefinitionBB251CCC
      Memory: "8192"
      NetworkMode: awsvpc
      RequiresCompatibilities:
        - FARGATE
      TaskRoleArn:
        Fn::GetAtt:
          - ConstructHubOrchestrationTransliteratorTaskDefinitionTaskRoleD060AB1A
          - Arn
  ConstructHubOrchestrationTransliteratorTaskDefinitionExecutionRoleB2DBF946:
    Type: AWS::IAM::Role
    Properties:
      AssumeRolePolicyDocument:
        Statement:
          - Action: sts:AssumeRole
            Effect: Allow
            Principal:
              Service: ecs-tasks.amazonaws.com
        Version: 2012-10-17
  ConstructHubOrchestrationTransliteratorTaskDefinitionExecutionRoleDefaultPolicyBDBF6E5D:
    Type: AWS::IAM::Policy
    Properties:
      PolicyDocument:
        Statement:
          - Action:
              - ecr:BatchCheckLayerAvailability
              - ecr:GetDownloadUrlForLayer
              - ecr:BatchGetImage
            Effect: Allow
            Resource:
              Fn::Join:
                - ""
                - - "arn:"
                  - Ref: AWS::Partition
                  - ":ecr:"
                  - Ref: AWS::Region
                  - ":"
                  - Ref: AWS::AccountId
                  - :repository/aws-cdk/assets
          - Action: ecr:GetAuthorizationToken
            Effect: Allow
            Resource: "*"
          - Action:
              - logs:CreateLogStream
              - logs:PutLogEvents
            Effect: Allow
            Resource:
              Fn::GetAtt:
                - ConstructHubOrchestrationTransliteratorLogGroupEE16EE8B
                - Arn
        Version: 2012-10-17
      PolicyName: ConstructHubOrchestrationTransliteratorTaskDefinitionExecutionRoleDefaultPolicyBDBF6E5D
      Roles:
        - Ref: ConstructHubOrchestrationTransliteratorTaskDefinitionExecutionRoleB2DBF946
  ConstructHubOrchestrationGeneratedocsSecurityGroupC584DAC2:
    Type: AWS::EC2::SecurityGroup
    Properties:
      GroupDescription: dev/ConstructHub/Orchestration/Generate docs/SecurityGroup
      SecurityGroupEgress:
        - CidrIp: 0.0.0.0/0
          Description: Allow all outbound traffic by default
          IpProtocol: "-1"
      VpcId:
        Ref: ConstructHubVPC16ECCEA2
  ConstructHubOrchestrationRoleF4CF6987:
    Type: AWS::IAM::Role
    Properties:
      AssumeRolePolicyDocument:
        Statement:
          - Action: sts:AssumeRole
            Effect: Allow
            Principal:
              Service:
                Fn::Join:
                  - ""
                  - - states.
                    - Ref: AWS::Region
                    - .amazonaws.com
        Version: 2012-10-17
    DependsOn:
      - ConstructHubVPCIGW935F4C28
  ConstructHubOrchestrationRoleDefaultPolicyEACD181F:
    Type: AWS::IAM::Policy
    Properties:
      PolicyDocument:
        Statement:
          - Action:
              - xray:PutTraceSegments
              - xray:PutTelemetryRecords
              - xray:GetSamplingRules
              - xray:GetSamplingTargets
            Effect: Allow
            Resource: "*"
          - Action: ecs:RunTask
            Effect: Allow
            Resource:
              Fn::Join:
                - ""
                - - "arn:"
                  - Fn::Select:
                      - 1
                      - Fn::Split:
                          - ":"
                          - Ref: ConstructHubOrchestrationTransliteratorTaskDefinition45CDA566
                  - ":"
                  - Fn::Select:
                      - 2
                      - Fn::Split:
                          - ":"
                          - Ref: ConstructHubOrchestrationTransliteratorTaskDefinition45CDA566
                  - ":"
                  - Fn::Select:
                      - 3
                      - Fn::Split:
                          - ":"
                          - Ref: ConstructHubOrchestrationTransliteratorTaskDefinition45CDA566
                  - ":"
                  - Fn::Select:
                      - 4
                      - Fn::Split:
                          - ":"
                          - Ref: ConstructHubOrchestrationTransliteratorTaskDefinition45CDA566
                  - ":"
                  - Fn::Select:
                      - 0
                      - Fn::Split:
                          - /
                          - Fn::Select:
                              - 5
                              - Fn::Split:
                                  - ":"
                                  - Ref: ConstructHubOrchestrationTransliteratorTaskDefinition45CDA566
                  - /
                  - Fn::Select:
                      - 1
                      - Fn::Split:
                          - /
                          - Fn::Select:
                              - 5
                              - Fn::Split:
                                  - ":"
                                  - Ref: ConstructHubOrchestrationTransliteratorTaskDefinition45CDA566
          - Action:
              - ecs:StopTask
              - ecs:DescribeTasks
            Effect: Allow
            Resource: "*"
          - Action: iam:PassRole
            Effect: Allow
            Resource:
              - Fn::GetAtt:
                  - ConstructHubOrchestrationTransliteratorTaskDefinitionTaskRoleD060AB1A
                  - Arn
              - Fn::GetAtt:
                  - ConstructHubOrchestrationTransliteratorTaskDefinitionExecutionRoleB2DBF946
                  - Arn
          - Action: lambda:InvokeFunction
            Effect: Allow
            Resource:
              Fn::GetAtt:
                - ConstructHubOrchestrationNeedsCatalogUpdate5D7370DC
                - Arn
          - Action: lambda:InvokeFunction
            Effect: Allow
            Resource:
              Fn::GetAtt:
                - ConstructHubOrchestrationCatalogBuilder7C964951
                - Arn
          - Action: sqs:SendMessage
            Effect: Allow
            Resource:
              Fn::GetAtt:
                - ConstructHubOrchestrationDLQ9C6D9BD4
                - Arn
        Version: 2012-10-17
      PolicyName: ConstructHubOrchestrationRoleDefaultPolicyEACD181F
      Roles:
        - Ref: ConstructHubOrchestrationRoleF4CF6987
    DependsOn:
      - ConstructHubVPCIGW935F4C28
  ConstructHubOrchestration39161A46:
    Type: AWS::StepFunctions::StateMachine
    Properties:
      RoleArn:
        Fn::GetAtt:
          - ConstructHubOrchestrationRoleF4CF6987
          - Arn
      DefinitionString:
        Fn::Join:
          - ""
          - - '{"StartAt":"Track Execution Infos","States":{"Track Execution
              Infos":{"Type":"Pass","ResultPath":"$.$TaskExecution","InputPath":"$$.Execution","Parameters":{"Id.$":"$.Id","Name.$":"$.Name","RoleArn.$":"$.RoleArn","StartTime.$":"$.StartTime"},"Next":"Prepare
              doc-gen ECS Command"},"Prepare doc-gen ECS
              Command":{"Type":"Pass","ResultPath":"$.docGen","Parameters":{"command.$":"States.Array(States.JsonToString($))"},"Next":"Generate
              docs"},"Generate docs":{"Next":"Check whether catalog needs
              udpating","Retry":[{"ErrorEquals":["jsii-docgen.NoSpaceLeftOnDevice"],"MaxAttempts":0},{"ErrorEquals":["ECS.AmazonECSException","ECS.InvalidParameterException","jsii-docgen.NpmError.E429","jsii-codgen.NpmError.EPROTO"],"IntervalSeconds":60,"MaxAttempts":30,"BackoffRate":1.1},{"ErrorEquals":["jsii-docgen.NpmError.ETARGET"],"IntervalSeconds":300,"MaxAttempts":3,"BackoffRate":2},{"ErrorEquals":["States.ALL"],"MaxAttempts":3}],"Catch":[{"ErrorEquals":["UnprocessablePackageError"],"Next":"Ignore"},{"ErrorEquals":["States.Timeout"],"ResultPath":"$.error","Next":"Send
              to Dead Letter
              Queue"},{"ErrorEquals":["ECS.AmazonECSException","ECS.InvalidParameterException"],"ResultPath":"$.error","Next":"Send
              to Dead Letter
              Queue"},{"ErrorEquals":["States.TaskFailed"],"ResultPath":"$.error","Next":"Send
              to Dead Letter
              Queue"},{"ErrorEquals":["States.ALL"],"ResultPath":"$.error","Next":"Send
              to Dead Letter
              Queue"}],"Type":"Task","TimeoutSeconds":3600,"HeartbeatSeconds":300,"InputPath":"$.docGen.command","ResultPath":"$.docGenOutput","Resource":"arn:'
            - Ref: AWS::Partition
            - :states:::ecs:runTask.waitForTaskToken","Parameters":{"Cluster":"
            - Fn::GetAtt:
                - ConstructHubOrchestrationCluster3D6F0081
                - Arn
            - '","TaskDefinition":"devConstructHubOrchestrationTransliteratorTaskDefinitionBB251CCC","NetworkConfiguration":{"AwsvpcConfiguration":{"Subnets":["'
            - Ref: ConstructHubVPCIsolatedSubnet1SubnetEA28FD1A
            - '","'
            - Ref: ConstructHubVPCIsolatedSubnet2Subnet483D4302
            - '"],"SecurityGroups":["'
            - Fn::GetAtt:
                - ConstructHubOrchestrationGeneratedocsSecurityGroupC584DAC2
                - GroupId
            - '"]}},"Overrides":{"ContainerOverrides":[{"Name":"Resource","Command.$":"$","Environment":[{"Name":"SFN_TASK_TOKEN","Value.$":"$$.Task.Token"}]}]},"LaunchType":"FARGATE","PlatformVersion":"1.4.0"}},"Check
              whether catalog needs udpating":{"Next":"Is catalog update
              needed?","Retry":[{"ErrorEquals":["Lambda.ServiceException","Lambda.AWSLambdaException","Lambda.SdkClientException"],"IntervalSeconds":2,"MaxAttempts":6,"BackoffRate":2},{"ErrorEquals":["Lambda.TooManyRequestsException"],"IntervalSeconds":60,"MaxAttempts":30,"BackoffRate":1.1}],"Catch":[{"ErrorEquals":["Lambda.TooManyRequestsException"],"ResultPath":"$.error","Next":"Send
              to Dead Letter
              Queue"},{"ErrorEquals":["States.TaskFailed"],"ResultPath":"$.error","Next":"Send
              to Dead Letter
              Queue"},{"ErrorEquals":["States.ALL"],"ResultPath":"$.error","Next":"Send
              to Dead Letter
              Queue"}],"Type":"Task","ResultPath":"$.catalogNeedsUpdating","Resource":"'
            - Fn::GetAtt:
                - ConstructHubOrchestrationNeedsCatalogUpdate5D7370DC
                - Arn
            - '"},"Is catalog update
              needed?":{"Type":"Choice","Choices":[{"Variable":"$.catalogNeedsUpdating","BooleanEquals":true,"Next":"Add
              to
              catalog.json"}],"Default":"Done"},"Done":{"Type":"Succeed"},"Add
              to
              catalog.json":{"End":true,"Retry":[{"ErrorEquals":["Lambda.ServiceException","Lambda.AWSLambdaException","Lambda.SdkClientException"],"IntervalSeconds":2,"MaxAttempts":6,"BackoffRate":2},{"ErrorEquals":["Lambda.TooManyRequestsException"],"IntervalSeconds":60,"MaxAttempts":30,"BackoffRate":1.1}],"Catch":[{"ErrorEquals":["Lambda.TooManyRequestsException"],"ResultPath":"$.error","Next":"Send
              to Dead Letter
              Queue"},{"ErrorEquals":["States.TaskFailed"],"ResultPath":"$.error","Next":"Send
              to Dead Letter
              Queue"},{"ErrorEquals":["States.ALL"],"ResultPath":"$.error","Next":"Send
              to Dead Letter
              Queue"}],"Type":"Task","ResultPath":"$.catalogBuilderOutput","ResultSelector":{"ETag.$":"$.Payload.ETag","VersionId.$":"$.Payload.VersionId"},"Resource":"arn:'
            - Ref: AWS::Partition
            - :states:::lambda:invoke","Parameters":{"FunctionName":"
            - Fn::GetAtt:
                - ConstructHubOrchestrationCatalogBuilder7C964951
                - Arn
            - '","Payload.$":"$"}},"Send to Dead Letter Queue":{"Next":"Sent to
              DLQ","Type":"Task","ResultPath":null,"Resource":"arn:'
            - Ref: AWS::Partition
            - :states:::sqs:sendMessage","Parameters":{"QueueUrl":"
            - Ref: ConstructHubOrchestrationDLQ9C6D9BD4
            - '","MessageBody.$":"$"}},"Sent to
              DLQ":{"Type":"Succeed"},"Ignore":{"Type":"Pass","End":true}},"TimeoutSeconds":86400}'
      StateMachineName: dev.ConstructHub.Orchestration
      TracingConfiguration:
        Enabled: true
    DependsOn:
      - ConstructHubOrchestrationRoleDefaultPolicyEACD181F
      - ConstructHubOrchestrationRoleF4CF6987
      - ConstructHubVPCIGW935F4C28
  ConstructHubOrchestrationOrchestrationFailed5AF50838:
    Type: AWS::CloudWatch::Alarm
    Properties:
      ComparisonOperator: GreaterThanOrEqualToThreshold
      EvaluationPeriods: 1
      AlarmDescription:
        Fn::Join:
          - ""
          - - >-
              Backend orchestration failed!


              RunBook: https://github.com/cdklabs/construct-hub/blob/main/docs/operator-runbook.md


              Direct link to state machine: /states/home#/statemachines/view/
            - Ref: ConstructHubOrchestration39161A46
            - >-
              
              Warning: messages that resulted in a failed exectuion will NOT be in the DLQ!
      AlarmName: dev/ConstructHub/Orchestration/Resource/ExecutionsFailed
      Dimensions:
        - Name: StateMachineArn
          Value:
            Ref: ConstructHubOrchestration39161A46
      MetricName: ExecutionsFailed
      Namespace: AWS/States
      Period: 300
      Statistic: Sum
      Threshold: 1
  ConstructHubOrchestrationRedriveServiceRoleB84EFF33:
    Type: AWS::IAM::Role
    Properties:
      AssumeRolePolicyDocument:
        Statement:
          - Action: sts:AssumeRole
            Effect: Allow
            Principal:
              Service: lambda.amazonaws.com
        Version: 2012-10-17
      ManagedPolicyArns:
        - Fn::Join:
            - ""
            - - "arn:"
              - Ref: AWS::Partition
              - :iam::aws:policy/service-role/AWSLambdaBasicExecutionRole
  ConstructHubOrchestrationRedriveServiceRoleDefaultPolicyC018F436:
    Type: AWS::IAM::Policy
    Properties:
      PolicyDocument:
        Statement:
          - Action:
              - xray:PutTraceSegments
              - xray:PutTelemetryRecords
            Effect: Allow
            Resource: "*"
          - Action: states:StartExecution
            Effect: Allow
            Resource:
              Ref: ConstructHubOrchestration39161A46
          - Action:
              - sqs:ReceiveMessage
              - sqs:ChangeMessageVisibility
              - sqs:GetQueueUrl
              - sqs:DeleteMessage
              - sqs:GetQueueAttributes
            Effect: Allow
            Resource:
              Fn::GetAtt:
                - ConstructHubOrchestrationDLQ9C6D9BD4
                - Arn
        Version: 2012-10-17
      PolicyName: ConstructHubOrchestrationRedriveServiceRoleDefaultPolicyC018F436
      Roles:
        - Ref: ConstructHubOrchestrationRedriveServiceRoleB84EFF33
  ConstructHubOrchestrationRedrive8DDBA67E:
    Type: AWS::Lambda::Function
    Properties:
      Code:
        S3Bucket:
          Ref: AssetParameters7412ee3c3ed97354b11100cb1f73e96631635318730a2733203b58c986337b81S3BucketB60855C2
        S3Key:
          Fn::Join:
            - ""
            - - Fn::Select:
                  - 0
                  - Fn::Split:
                      - "||"
                      - Ref: AssetParameters7412ee3c3ed97354b11100cb1f73e96631635318730a2733203b58c986337b81S3VersionKeyF938270D
              - Fn::Select:
                  - 1
                  - Fn::Split:
                      - "||"
                      - Ref: AssetParameters7412ee3c3ed97354b11100cb1f73e96631635318730a2733203b58c986337b81S3VersionKeyF938270D
      Role:
        Fn::GetAtt:
          - ConstructHubOrchestrationRedriveServiceRoleB84EFF33
          - Arn
      Description: "[ConstructHub/Redrive] Manually redrives all messages from the
        backend dead letter queue"
      Environment:
        Variables:
          STATE_MACHINE_ARN:
            Ref: ConstructHubOrchestration39161A46
          QUEUE_URL:
            Ref: ConstructHubOrchestrationDLQ9C6D9BD4
      Handler: index.handler
      MemorySize: 1024
      Runtime: nodejs14.x
      Timeout: 900
      TracingConfig:
        Mode: Active
    DependsOn:
      - ConstructHubOrchestrationRedriveServiceRoleDefaultPolicyC018F436
      - ConstructHubOrchestrationRedriveServiceRoleB84EFF33
  ConstructHubOrchestrationRegenerateAllDocumentationPerPackageRoleD7CCFA73:
    Type: AWS::IAM::Role
    Properties:
      AssumeRolePolicyDocument:
        Statement:
          - Action: sts:AssumeRole
            Effect: Allow
            Principal:
              Service:
                Fn::Join:
                  - ""
                  - - states.
                    - Ref: AWS::Region
                    - .amazonaws.com
        Version: 2012-10-17
  ConstructHubOrchestrationRegenerateAllDocumentationPerPackageRoleDefaultPolicy001A4726:
    Type: AWS::IAM::Policy
    Properties:
      PolicyDocument:
        Statement:
          - Action:
              - xray:PutTraceSegments
              - xray:PutTelemetryRecords
              - xray:GetSamplingRules
              - xray:GetSamplingTargets
            Effect: Allow
            Resource: "*"
          - Action: s3:ListBucket
            Effect: Allow
            Resource:
              Fn::GetAtt:
                - ConstructHubPackageDataDC5EF35E
                - Arn
          - Action: states:StartExecution
            Effect: Allow
            Resource:
              Ref: ConstructHubOrchestration39161A46
          - Action:
              - s3:GetObject*
              - s3:GetBucket*
              - s3:List*
            Effect: Allow
            Resource:
              - Fn::GetAtt:
                  - ConstructHubPackageDataDC5EF35E
                  - Arn
              - Fn::Join:
                  - ""
                  - - Fn::GetAtt:
                        - ConstructHubPackageDataDC5EF35E
                        - Arn
                    - /*
        Version: 2012-10-17
      PolicyName: ConstructHubOrchestrationRegenerateAllDocumentationPerPackageRoleDefaultPolicy001A4726
      Roles:
        - Ref: ConstructHubOrchestrationRegenerateAllDocumentationPerPackageRoleD7CCFA73
  ConstructHubOrchestrationRegenerateAllDocumentationPerPackage9CF0FFB7:
    Type: AWS::StepFunctions::StateMachine
    Properties:
      RoleArn:
        Fn::GetAtt:
          - ConstructHubOrchestrationRegenerateAllDocumentationPerPackageRoleD7CCFA73
          - Arn
      DefinitionString:
        Fn::Join:
          - ""
          - - '{"StartAt":"Get package versions page","States":{"Get package
              versions
              page":{"Type":"Choice","Choices":[{"Variable":"$.response.NextContinuationToken","IsPresent":true,"Next":"Next
              versions page"}],"Default":"First versions page"},"Has more
              versions?":{"Type":"Choice","Choices":[{"Variable":"$.response.NextContinuationToken","IsPresent":true,"Next":"Get
              package versions page"}],"Default":"Success"},"For each key
              prefix":{"Type":"Map","ResultPath":null,"Next":"Has more
              versions?","Iterator":{"StartAt":"Start Orchestration
              Workflow","States":{"Start Orchestration
              Workflow":{"End":true,"Retry":[{"ErrorEquals":["StepFunctions.ExecutionLimitExceeded"]}],"Type":"Task","Resource":"arn:'
            - Ref: AWS::Partition
            - :states:::states:startExecution","Parameters":{"Input":{"bucket":"
            - Ref: ConstructHubPackageDataDC5EF35E
            - "\\",\\"assembly\\":{\\"key.$\\":\\"States.Format('{}assembly.json',
              $.Prefix)\\"},\\"metadata\\":{\\"key.$\\":\\"States.Format('{}metadata.\\
              json',
              $.Prefix)\\"},\\"package\\":{\\"key.$\\":\\"States.Format('{}package.tg\\
              z',
              $.Prefix)\\"},\\"AWS_STEP_FUNCTIONS_STARTED_BY_EXECUTION_ID.$\\":\\"$\\
              $.Execution.Id\\"},\\"StateMachineArn\\":\\""
            - Ref: ConstructHubOrchestration39161A46
            - '"}}}},"ItemsPath":"$.response.CommonPrefixes"},"First versions
              page":{"Next":"For each key
              prefix","Retry":[{"ErrorEquals":["S3.SdkClientException"]}],"Type":"Task","ResultPath":"$.response","Resource":"arn:'
            - Ref: AWS::Partition
            - :states:::aws-sdk:s3:listObjectsV2","Parameters":{"Bucket":"
            - Ref: ConstructHubPackageDataDC5EF35E
            - '","Delimiter":"/","Prefix.$":"$.Prefix"}},"Next versions
              page":{"Next":"For each key
              prefix","Retry":[{"ErrorEquals":["S3.SdkClientException"]}],"Type":"Task","ResultPath":"$.response","Resource":"arn:'
            - Ref: AWS::Partition
            - :states:::aws-sdk:s3:listObjectsV2","Parameters":{"Bucket":"
            - Ref: ConstructHubPackageDataDC5EF35E
            - '","ContinuationToken.$":"$.response.NextContinuationToken","Delimiter":"/","Prefix.$":"$.Prefix"}},"Success":{"Type":"Succeed"}},"TimeoutSeconds":3600}'
      TracingConfiguration:
        Enabled: true
    DependsOn:
      - ConstructHubOrchestrationRegenerateAllDocumentationPerPackageRoleDefaultPolicy001A4726
      - ConstructHubOrchestrationRegenerateAllDocumentationPerPackageRoleD7CCFA73
  ConstructHubOrchestrationRegenerateAllDocumentationRole1C7D3B5F:
    Type: AWS::IAM::Role
    Properties:
      AssumeRolePolicyDocument:
        Statement:
          - Action: sts:AssumeRole
            Effect: Allow
            Principal:
              Service:
                Fn::Join:
                  - ""
                  - - states.
                    - Ref: AWS::Region
                    - .amazonaws.com
        Version: 2012-10-17
  ConstructHubOrchestrationRegenerateAllDocumentationRoleDefaultPolicy2F4FBD86:
    Type: AWS::IAM::Policy
    Properties:
      PolicyDocument:
        Statement:
          - Action:
              - xray:PutTraceSegments
              - xray:PutTelemetryRecords
              - xray:GetSamplingRules
              - xray:GetSamplingTargets
            Effect: Allow
            Resource: "*"
          - Action: s3:ListBucket
            Effect: Allow
            Resource:
              Fn::GetAtt:
                - ConstructHubPackageDataDC5EF35E
                - Arn
          - Action: states:StartExecution
            Effect: Allow
            Resource:
              Ref: ConstructHubOrchestrationRegenerateAllDocumentationPerPackage9CF0FFB7
          - Action:
              - states:DescribeExecution
              - states:StopExecution
            Effect: Allow
            Resource:
              Fn::Join:
                - ""
                - - "arn:"
                  - Ref: AWS::Partition
                  - ":states:"
                  - Ref: AWS::Region
                  - ":"
                  - Ref: AWS::AccountId
                  - ":execution:"
                  - Fn::Select:
                      - 6
                      - Fn::Split:
                          - ":"
                          - Ref: ConstructHubOrchestrationRegenerateAllDocumentationPerPackage9CF0FFB7
                  - "*"
          - Action:
              - events:PutTargets
              - events:PutRule
              - events:DescribeRule
            Effect: Allow
            Resource:
              Fn::Join:
                - ""
                - - "arn:"
                  - Ref: AWS::Partition
                  - ":events:"
                  - Ref: AWS::Region
                  - ":"
                  - Ref: AWS::AccountId
                  - :rule/StepFunctionsGetEventsForStepFunctionsExecutionRule
          - Action:
              - s3:GetObject*
              - s3:GetBucket*
              - s3:List*
            Effect: Allow
            Resource:
              - Fn::GetAtt:
                  - ConstructHubPackageDataDC5EF35E
                  - Arn
              - Fn::Join:
                  - ""
                  - - Fn::GetAtt:
                        - ConstructHubPackageDataDC5EF35E
                        - Arn
                    - /*
        Version: 2012-10-17
      PolicyName: ConstructHubOrchestrationRegenerateAllDocumentationRoleDefaultPolicy2F4FBD86
      Roles:
        - Ref: ConstructHubOrchestrationRegenerateAllDocumentationRole1C7D3B5F
  ConstructHubOrchestrationRegenerateAllDocumentationE9FAB254:
    Type: AWS::StepFunctions::StateMachine
    Properties:
      RoleArn:
        Fn::GetAtt:
          - ConstructHubOrchestrationRegenerateAllDocumentationRole1C7D3B5F
          - Arn
      DefinitionString:
        Fn::Join:
          - ""
          - - '{"StartAt":"Get prefix page","States":{"Get prefix
              page":{"Type":"Choice","Choices":[{"Variable":"$.response.NextContinuationToken","IsPresent":true,"Next":"Next
              prefixes page"}],"Default":"First prefix page"},"Has more
              prefixes?":{"Type":"Choice","Choices":[{"Variable":"$.response.NextContinuationToken","IsPresent":true,"Next":"Get
              prefix page"}],"Default":"Done"},"For each
              prefix":{"Type":"Map","ResultPath":null,"Next":"Has more
              prefixes?","Iterator":{"StartAt":"Is this a @scope--
              prefix?","States":{"Is this a @scope--
              prefix?":{"Type":"Choice","Choices":[{"Variable":"$.Prefix","StringMatches":"data/@*","Next":"Get
              @scope page"}],"Default":"Process unscoped package"},"Process
              unscoped
              package":{"End":true,"Retry":[{"ErrorEquals":["StepFunctions.ExecutionLimitExceeded"]}],"Type":"Task","Resource":"arn:'
            - Ref: AWS::Partition
            - :states:::states:startExecution.sync:2","Parameters":{"Input":{"Prefix.$":"$.Prefix","AWS_STEP_FUNCTIONS_STARTED_BY_EXECUTION_ID.$":"$$.Execution.Id"},"StateMachineArn":"
            - Ref: ConstructHubOrchestrationRegenerateAllDocumentationPerPackage9CF0FFB7
            - '"}},"Get @scope
              page":{"Type":"Choice","Choices":[{"Variable":"$.response.NextContinuationToken","IsPresent":true,"Next":"Next
              @scope page"}],"Default":"First @scope page"},"Has more
              packages?":{"Type":"Choice","Choices":[{"Variable":"$.response.NextContinuationToken","IsPresent":true,"Next":"Get
              @scope page"}],"Default":"All Done"},"For each
              @scope--pkg":{"Type":"Map","ResultPath":null,"Next":"Has more
              packages?","Iterator":{"StartAt":"Process scoped
              package","States":{"Process scoped
              package":{"End":true,"Retry":[{"ErrorEquals":["StepFunctions.ExecutionLimitExceeded"]}],"Type":"Task","Resource":"arn:'
            - Ref: AWS::Partition
            - :states:::states:startExecution.sync:2","Parameters":{"Input":{"Prefix.$":"$.Prefix","AWS_STEP_FUNCTIONS_STARTED_BY_EXECUTION_ID.$":"$$.Execution.Id"},"StateMachineArn":"
            - Ref: ConstructHubOrchestrationRegenerateAllDocumentationPerPackage9CF0FFB7
            - '"}}}},"ItemsPath":"$.response.CommonPrefixes"},"First @scope
              page":{"Next":"For each
              @scope--pkg","Retry":[{"ErrorEquals":["S3.SdkClientException"]}],"Type":"Task","ResultPath":"$.response","Resource":"arn:'
            - Ref: AWS::Partition
            - :states:::aws-sdk:s3:listObjectsV2","Parameters":{"Bucket":"
            - Ref: ConstructHubPackageDataDC5EF35E
            - '","Delimiter":"/","Prefix.$":"$.Prefix"}},"Next @scope
              page":{"Next":"For each
              @scope--pkg","Retry":[{"ErrorEquals":["S3.SdkClientException"]}],"Type":"Task","ResultPath":"$.response","Resource":"arn:'
            - Ref: AWS::Partition
            - :states:::aws-sdk:s3:listObjectsV2","Parameters":{"Bucket":"
            - Ref: ConstructHubPackageDataDC5EF35E
            - '","ContinuationToken.$":"$.response.NextContinuationToken","Delimiter":"/","Prefix.$":"$.Prefix"}},"All
              Done":{"Type":"Succeed"}}},"ItemsPath":"$.response.CommonPrefixes"},"First
              prefix page":{"Next":"For each
              prefix","Retry":[{"ErrorEquals":["S3.SdkClientException"]}],"Type":"Task","ResultPath":"$.response","Resource":"arn:'
            - Ref: AWS::Partition
            - :states:::aws-sdk:s3:listObjectsV2","Parameters":{"Bucket":"
            - Ref: ConstructHubPackageDataDC5EF35E
            - '","Delimiter":"/","Prefix":"data/"}},"Next prefixes
              page":{"Next":"For each
              prefix","Retry":[{"ErrorEquals":["S3.SdkClientException"]}],"Type":"Task","ResultPath":"$.response","Resource":"arn:'
            - Ref: AWS::Partition
            - :states:::aws-sdk:s3:listObjectsV2","Parameters":{"Bucket":"
            - Ref: ConstructHubPackageDataDC5EF35E
            - '","ContinuationToken.$":"$.response.NextContinuationToken","Delimiter":"/","Prefix":"data/"}},"Done":{"Type":"Succeed"}},"TimeoutSeconds":14400}'
      StateMachineName: dev.ConstructHub.Orchestration.RegenerateAllDocumentation
      TracingConfiguration:
        Enabled: true
    DependsOn:
      - ConstructHubOrchestrationRegenerateAllDocumentationRoleDefaultPolicy2F4FBD86
      - ConstructHubOrchestrationRegenerateAllDocumentationRole1C7D3B5F
  ConstructHubIngestionDLQ3E96A5F2:
    Type: AWS::SQS::Queue
    Properties:
      KmsMasterKeyId: alias/aws/sqs
      MessageRetentionPeriod: 1209600
      VisibilityTimeout: 900
    UpdateReplacePolicy: Delete
    DeletionPolicy: Delete
  ConstructHubIngestionQueue1AD94CA3:
    Type: AWS::SQS::Queue
    Properties:
      KmsMasterKeyId: alias/aws/sqs
      MessageRetentionPeriod: 1209600
      RedrivePolicy:
        deadLetterTargetArn:
          Fn::GetAtt:
            - ConstructHubIngestionDLQ3E96A5F2
            - Arn
        maxReceiveCount: 5
      VisibilityTimeout: 900
    UpdateReplacePolicy: Delete
    DeletionPolicy: Delete
  ConstructHubIngestionConfigBucket0F0ED0B6:
    Type: AWS::S3::Bucket
    Properties:
      PublicAccessBlockConfiguration:
        BlockPublicAcls: true
        BlockPublicPolicy: true
        IgnorePublicAcls: true
        RestrictPublicBuckets: true
      VersioningConfiguration:
        Status: Enabled
    UpdateReplacePolicy: Retain
    DeletionPolicy: Retain
  ConstructHubIngestionConfigBucketPolicyF096914C:
    Type: AWS::S3::BucketPolicy
    Properties:
      Bucket:
        Ref: ConstructHubIngestionConfigBucket0F0ED0B6
      PolicyDocument:
        Statement:
          - Action: s3:*
            Condition:
              Bool:
                aws:SecureTransport: "false"
            Effect: Deny
            Principal:
              AWS: "*"
            Resource:
              - Fn::GetAtt:
                  - ConstructHubIngestionConfigBucket0F0ED0B6
                  - Arn
              - Fn::Join:
                  - ""
                  - - Fn::GetAtt:
                        - ConstructHubIngestionConfigBucket0F0ED0B6
                        - Arn
                    - /*
        Version: 2012-10-17
  ConstructHubIngestionDeployIngestionConfigurationAwsCliLayerF77955C2:
    Type: AWS::Lambda::LayerVersion
    Properties:
      Content:
        S3Bucket:
          Ref: AssetParameterse9882ab123687399f934da0d45effe675ecc8ce13b40cb946f3e1d6141fe8d68S3BucketAEADE8C7
        S3Key:
          Fn::Join:
            - ""
            - - Fn::Select:
                  - 0
                  - Fn::Split:
                      - "||"
                      - Ref: AssetParameterse9882ab123687399f934da0d45effe675ecc8ce13b40cb946f3e1d6141fe8d68S3VersionKeyE415415F
              - Fn::Select:
                  - 1
                  - Fn::Split:
                      - "||"
                      - Ref: AssetParameterse9882ab123687399f934da0d45effe675ecc8ce13b40cb946f3e1d6141fe8d68S3VersionKeyE415415F
      Description: /opt/awscli/aws
  ConstructHubIngestionDeployIngestionConfigurationCustomResourceD7F243C1:
    Type: Custom::CDKBucketDeployment
    Properties:
      ServiceToken:
        Fn::GetAtt:
          - CustomCDKBucketDeployment8693BB64968944B69AAFB0CC9EB8756C81C01536
          - Arn
      SourceBucketNames:
        - Ref: AssetParametersb69f8e77829ba765ee3a37c088671f56d5982ab8e2a57c2f3103bea15181e67bS3BucketCECA6DD1
      SourceObjectKeys:
        - Fn::Join:
            - ""
            - - Fn::Select:
                  - 0
                  - Fn::Split:
                      - "||"
                      - Ref: AssetParametersb69f8e77829ba765ee3a37c088671f56d5982ab8e2a57c2f3103bea15181e67bS3VersionKeyAD3D5992
              - Fn::Select:
                  - 1
                  - Fn::Split:
                      - "||"
                      - Ref: AssetParametersb69f8e77829ba765ee3a37c088671f56d5982ab8e2a57c2f3103bea15181e67bS3VersionKeyAD3D5992
      DestinationBucketName:
        Ref: ConstructHubIngestionConfigBucket0F0ED0B6
      Prune: true
    UpdateReplacePolicy: Delete
    DeletionPolicy: Delete
  ConstructHubIngestionServiceRole6380BAB6:
    Type: AWS::IAM::Role
    Properties:
      AssumeRolePolicyDocument:
        Statement:
          - Action: sts:AssumeRole
            Effect: Allow
            Principal:
              Service: lambda.amazonaws.com
        Version: 2012-10-17
      ManagedPolicyArns:
        - Fn::Join:
            - ""
            - - "arn:"
              - Ref: AWS::Partition
              - :iam::aws:policy/service-role/AWSLambdaBasicExecutionRole
  ConstructHubIngestionServiceRoleDefaultPolicyC0D2B6F2:
    Type: AWS::IAM::Policy
    Properties:
      PolicyDocument:
        Statement:
          - Action:
              - xray:PutTraceSegments
              - xray:PutTelemetryRecords
            Effect: Allow
            Resource: "*"
          - Action:
              - s3:GetObject*
              - s3:GetBucket*
              - s3:List*
            Effect: Allow
            Resource:
              - Fn::GetAtt:
                  - ConstructHubIngestionConfigBucket0F0ED0B6
                  - Arn
              - Fn::Join:
                  - ""
                  - - Fn::GetAtt:
                        - ConstructHubIngestionConfigBucket0F0ED0B6
                        - Arn
                    - /*
          - Action:
              - s3:DeleteObject*
              - s3:PutObject*
              - s3:Abort*
            Effect: Allow
            Resource:
              - Fn::GetAtt:
                  - ConstructHubPackageDataDC5EF35E
                  - Arn
              - Fn::Join:
                  - ""
                  - - Fn::GetAtt:
                        - ConstructHubPackageDataDC5EF35E
                        - Arn
                    - /*
          - Action: sts:GetServiceBearerToken
            Condition:
              StringEquals:
                sts:AWSServiceName: codeartifact.amazonaws.com
            Effect: Allow
            Resource: "*"
          - Action:
              - codeartifact:GetAuthorizationToken
              - codeartifact:GetRepositoryEndpoint
              - codeartifact:ReadFromRepository
            Effect: Allow
            Resource:
              - Fn::GetAtt:
                  - ConstructHubCodeArtifactDomainFC30B796
                  - Arn
              - Fn::GetAtt:
                  - ConstructHubCodeArtifact1188409E
                  - Arn
              - Fn::GetAtt:
                  - ConstructHubCodeArtifactPublishing143CC07C
                  - Arn
          - Action:
              - codeartifact:PublishPackageVersion
              - codeartifact:PutPackageMetadata
            Effect: Allow
            Resource:
              Fn::Join:
                - ""
                - - "arn:"
                  - Ref: AWS::Partition
                  - ":codeartifact:"
                  - Ref: AWS::Region
                  - ":"
                  - Ref: AWS::AccountId
                  - :package/
                  - Fn::GetAtt:
                      - ConstructHubCodeArtifact1188409E
                      - DomainName
                  - /
                  - Fn::GetAtt:
                      - ConstructHubCodeArtifactPublishing143CC07C
                      - Name
                  - /npm/*
          - Action: states:StartExecution
            Effect: Allow
            Resource:
              Ref: ConstructHubOrchestration39161A46
          - Action:
              - sqs:ReceiveMessage
              - sqs:ChangeMessageVisibility
              - sqs:GetQueueUrl
              - sqs:DeleteMessage
              - sqs:GetQueueAttributes
            Effect: Allow
            Resource:
              Fn::GetAtt:
                - ConstructHubIngestionQueue1AD94CA3
                - Arn
          - Action:
              - sqs:ReceiveMessage
              - sqs:ChangeMessageVisibility
              - sqs:GetQueueUrl
              - sqs:DeleteMessage
              - sqs:GetQueueAttributes
            Effect: Allow
            Resource:
              Fn::GetAtt:
                - ConstructHubIngestionDLQ3E96A5F2
                - Arn
          - Action:
              - s3:GetObject*
              - s3:GetBucket*
              - s3:List*
            Effect: Allow
            Resource:
              - Fn::GetAtt:
                  - ConstructHubPackageDataDC5EF35E
                  - Arn
              - Fn::Join:
                  - ""
                  - - Fn::GetAtt:
                        - ConstructHubPackageDataDC5EF35E
                        - Arn
                    - /data/*/package.tgz
          - Action:
              - sqs:ReceiveMessage
              - sqs:ChangeMessageVisibility
              - sqs:GetQueueUrl
              - sqs:DeleteMessage
              - sqs:GetQueueAttributes
            Effect: Allow
            Resource:
              Fn::GetAtt:
                - ConstructHubIngestionReprocessQueueADCE803E
                - Arn
          - Action:
              - s3:GetObject*
              - s3:GetBucket*
              - s3:List*
            Effect: Allow
            Resource:
              - Fn::GetAtt:
                  - ConstructHubSourcesNpmJsStagingBucketB286F0E6
                  - Arn
              - Fn::Join:
                  - ""
                  - - Fn::GetAtt:
                        - ConstructHubSourcesNpmJsStagingBucketB286F0E6
                        - Arn
                    - /*
        Version: 2012-10-17
      PolicyName: ConstructHubIngestionServiceRoleDefaultPolicyC0D2B6F2
      Roles:
        - Ref: ConstructHubIngestionServiceRole6380BAB6
  ConstructHubIngestion407909CE:
    Type: AWS::Lambda::Function
    Properties:
      Code:
        S3Bucket:
          Ref: AssetParameters0835ca0278ff334bb4aa4ebda06444cc4e8ea18266b53572a5e1e04eb3ab46f4S3Bucket29527B73
        S3Key:
          Fn::Join:
            - ""
            - - Fn::Select:
                  - 0
                  - Fn::Split:
                      - "||"
                      - Ref: AssetParameters0835ca0278ff334bb4aa4ebda06444cc4e8ea18266b53572a5e1e04eb3ab46f4S3VersionKeyF1F66CA3
              - Fn::Select:
                  - 1
                  - Fn::Split:
                      - "||"
                      - Ref: AssetParameters0835ca0278ff334bb4aa4ebda06444cc4e8ea18266b53572a5e1e04eb3ab46f4S3VersionKeyF1F66CA3
      Role:
        Fn::GetAtt:
          - ConstructHubIngestionServiceRole6380BAB6
          - Arn
      Description: "[ConstructHub/Ingestion] Ingests new package versions into the
        Construct Hub"
      Environment:
        Variables:
          AWS_EMF_ENVIRONMENT: Local
          BUCKET_NAME:
            Ref: ConstructHubPackageDataDC5EF35E
          CONFIG_BUCKET_NAME:
            Ref: ConstructHubIngestionConfigBucket0F0ED0B6
          CONFIG_FILE_KEY: config.json
          STATE_MACHINE_ARN:
            Ref: ConstructHubOrchestration39161A46
          CODE_ARTIFACT_REPOSITORY_ENDPOINT:
            Fn::GetAtt:
              - ConstructHubCodeArtifactGetPublishingEndpoint6394DEF7
              - repositoryEndpoint
          CODE_ARTIFACT_DOMAIN_NAME:
            Fn::GetAtt:
              - ConstructHubCodeArtifact1188409E
              - DomainName
          CODE_ARTIFACT_DOMAIN_OWNER:
            Fn::GetAtt:
              - ConstructHubCodeArtifact1188409E
              - DomainOwner
      Handler: index.handler
      MemorySize: 10240
      Runtime: nodejs14.x
      Timeout: 900
      TracingConfig:
        Mode: Active
    DependsOn:
      - ConstructHubIngestionServiceRoleDefaultPolicyC0D2B6F2
      - ConstructHubIngestionServiceRole6380BAB6
  ConstructHubIngestionLogRetention98263C90:
    Type: Custom::LogRetention
    Properties:
      ServiceToken:
        Fn::GetAtt:
          - LogRetentionaae0aa3c5b4d4f87b02d85b201efdd8aFD4BFC8A
          - Arn
      LogGroupName:
        Fn::Join:
          - ""
          - - /aws/lambda/
            - Ref: ConstructHubIngestion407909CE
      RetentionInDays: 7
  ConstructHubIngestionSqsEventSourcedevConstructHubIngestionQueue9A801AAF9844496F:
    Type: AWS::Lambda::EventSourceMapping
    Properties:
      FunctionName:
        Ref: ConstructHubIngestion407909CE
      BatchSize: 1
      EventSourceArn:
        Fn::GetAtt:
          - ConstructHubIngestionQueue1AD94CA3
          - Arn
  ConstructHubIngestionSqsEventSourcedevConstructHubIngestionDLQ79BE912AA5AF0394:
    Type: AWS::Lambda::EventSourceMapping
    Properties:
      FunctionName:
        Ref: ConstructHubIngestion407909CE
      BatchSize: 1
      Enabled: false
      EventSourceArn:
        Fn::GetAtt:
          - ConstructHubIngestionDLQ3E96A5F2
          - Arn
  ConstructHubIngestionSqsEventSourcedevConstructHubIngestionReprocessQueueF70FBCD54436FF12:
    Type: AWS::Lambda::EventSourceMapping
    Properties:
      FunctionName:
        Ref: ConstructHubIngestion407909CE
      BatchSize: 1
      EventSourceArn:
        Fn::GetAtt:
          - ConstructHubIngestionReprocessQueueADCE803E
          - Arn
  ConstructHubIngestionReprocessQueueADCE803E:
    Type: AWS::SQS::Queue
    Properties:
      KmsMasterKeyId: alias/aws/sqs
      MessageRetentionPeriod: 1209600
      RedrivePolicy:
        deadLetterTargetArn:
          Fn::GetAtt:
            - ConstructHubIngestionDLQ3E96A5F2
            - Arn
        maxReceiveCount: 5
      VisibilityTimeout: 900
    UpdateReplacePolicy: Delete
    DeletionPolicy: Delete
  ConstructHubIngestionReprocessWorkflowFunctionServiceRoleA59056B1:
    Type: AWS::IAM::Role
    Properties:
      AssumeRolePolicyDocument:
        Statement:
          - Action: sts:AssumeRole
            Effect: Allow
            Principal:
              Service: lambda.amazonaws.com
        Version: 2012-10-17
      ManagedPolicyArns:
        - Fn::Join:
            - ""
            - - "arn:"
              - Ref: AWS::Partition
              - :iam::aws:policy/service-role/AWSLambdaBasicExecutionRole
  ConstructHubIngestionReprocessWorkflowFunctionServiceRoleDefaultPolicyF528A135:
    Type: AWS::IAM::Policy
    Properties:
      PolicyDocument:
        Statement:
          - Action:
              - xray:PutTraceSegments
              - xray:PutTelemetryRecords
            Effect: Allow
            Resource: "*"
          - Action:
              - sqs:SendMessage
              - sqs:GetQueueAttributes
              - sqs:GetQueueUrl
            Effect: Allow
            Resource:
              Fn::GetAtt:
                - ConstructHubIngestionReprocessQueueADCE803E
                - Arn
          - Action:
              - s3:GetObject*
              - s3:GetBucket*
              - s3:List*
            Effect: Allow
            Resource:
              - Fn::GetAtt:
                  - ConstructHubPackageDataDC5EF35E
                  - Arn
              - Fn::Join:
                  - ""
                  - - Fn::GetAtt:
                        - ConstructHubPackageDataDC5EF35E
                        - Arn
                    - /data/*/metadata.json
          - Action:
              - s3:GetObject*
              - s3:GetBucket*
              - s3:List*
            Effect: Allow
            Resource:
              - Fn::GetAtt:
                  - ConstructHubPackageDataDC5EF35E
                  - Arn
              - Fn::Join:
                  - ""
                  - - Fn::GetAtt:
                        - ConstructHubPackageDataDC5EF35E
                        - Arn
                    - /data/*/package.tgz
        Version: 2012-10-17
      PolicyName: ConstructHubIngestionReprocessWorkflowFunctionServiceRoleDefaultPolicyF528A135
      Roles:
        - Ref: ConstructHubIngestionReprocessWorkflowFunctionServiceRoleA59056B1
  ConstructHubIngestionReprocessWorkflowFunction47A2DE6E:
    Type: AWS::Lambda::Function
    Properties:
      Code:
        S3Bucket:
          Ref: AssetParameters6539334465145d138a2ca35862ccb798cddf768799e264b5ec811f9b33c18c3cS3Bucket674182B9
        S3Key:
          Fn::Join:
            - ""
            - - Fn::Select:
                  - 0
                  - Fn::Split:
                      - "||"
                      - Ref: AssetParameters6539334465145d138a2ca35862ccb798cddf768799e264b5ec811f9b33c18c3cS3VersionKeyC7CC34A7
              - Fn::Select:
                  - 1
                  - Fn::Split:
                      - "||"
                      - Ref: AssetParameters6539334465145d138a2ca35862ccb798cddf768799e264b5ec811f9b33c18c3cS3VersionKeyC7CC34A7
      Role:
        Fn::GetAtt:
          - ConstructHubIngestionReprocessWorkflowFunctionServiceRoleA59056B1
          - Arn
      Description: "[ConstructHub/Ingestion/ReIngest] The function used to reprocess
        packages through ingestion"
      Environment:
        Variables:
          BUCKET_NAME:
            Ref: ConstructHubPackageDataDC5EF35E
          QUEUE_URL:
            Ref: ConstructHubIngestionReprocessQueueADCE803E
      Handler: index.handler
      MemorySize: 10240
      Runtime: nodejs14.x
      Timeout: 180
      TracingConfig:
        Mode: Active
    DependsOn:
      - ConstructHubIngestionReprocessWorkflowFunctionServiceRoleDefaultPolicyF528A135
      - ConstructHubIngestionReprocessWorkflowFunctionServiceRoleA59056B1
  ConstructHubIngestionReprocessWorkflowStateMachineRoleA07E1479:
    Type: AWS::IAM::Role
    Properties:
      AssumeRolePolicyDocument:
        Statement:
          - Action: sts:AssumeRole
            Effect: Allow
            Principal:
              Service:
                Fn::Join:
                  - ""
                  - - states.
                    - Ref: AWS::Region
                    - .amazonaws.com
        Version: 2012-10-17
  ConstructHubIngestionReprocessWorkflowStateMachineRoleDefaultPolicy3A21E747:
    Type: AWS::IAM::Policy
    Properties:
      PolicyDocument:
        Statement:
          - Action: s3:ListBucket
            Effect: Allow
            Resource:
              Fn::GetAtt:
                - ConstructHubPackageDataDC5EF35E
                - Arn
          - Action: states:StartExecution
            Effect: Allow
            Resource:
              Fn::Join:
                - ""
                - - "arn:"
                  - Ref: AWS::Partition
                  - ":states:"
                  - Ref: AWS::Region
                  - ":"
                  - Ref: AWS::AccountId
                  - :stateMachine:dev.ConstructHub.Ingestion.ReprocessWorkflow
          - Action: lambda:InvokeFunction
            Effect: Allow
            Resource:
              Fn::GetAtt:
                - ConstructHubIngestionReprocessWorkflowFunction47A2DE6E
                - Arn
          - Action:
              - s3:GetObject*
              - s3:GetBucket*
              - s3:List*
            Effect: Allow
            Resource:
              - Fn::GetAtt:
                  - ConstructHubPackageDataDC5EF35E
                  - Arn
              - Fn::Join:
                  - ""
                  - - Fn::GetAtt:
                        - ConstructHubPackageDataDC5EF35E
                        - Arn
                    - /*
          - Action:
              - sqs:SendMessage
              - sqs:GetQueueAttributes
              - sqs:GetQueueUrl
            Effect: Allow
            Resource:
              Fn::GetAtt:
                - ConstructHubIngestionReprocessQueueADCE803E
                - Arn
        Version: 2012-10-17
      PolicyName: ConstructHubIngestionReprocessWorkflowStateMachineRoleDefaultPolicy3A21E747
      Roles:
        - Ref: ConstructHubIngestionReprocessWorkflowStateMachineRoleA07E1479
  ConstructHubIngestionReprocessWorkflowStateMachine3708141C:
    Type: AWS::StepFunctions::StateMachine
    Properties:
      RoleArn:
        Fn::GetAtt:
          - ConstructHubIngestionReprocessWorkflowStateMachineRoleA07E1479
          - Arn
      DefinitionString:
        Fn::Join:
          - ""
          - - '{"StartAt":"Has a ContinuationToken?","States":{"Has a
              ContinuationToken?":{"Type":"Choice","Choices":[{"Variable":"$.ContinuationToken","IsPresent":true,"Next":"S3.ListObjectsV2(NextPage)"}],"Default":"S3.ListObjectsV2(FirstPage)"},"S3.ListObjectsV2(FirstPage)":{"Next":"Is
              there
              more?","Retry":[{"ErrorEquals":["S3.SdkClientException"]}],"Type":"Task","ResultPath":"$.response","Resource":"arn:'
            - Ref: AWS::Partition
            - :states:::aws-sdk:s3:listObjectsV2","Parameters":{"Bucket":"
            - Ref: ConstructHubPackageDataDC5EF35E
            - '","Prefix":"data/"}},"Is there
              more?":{"Type":"Choice","Choices":[{"Variable":"$.response.NextContinuationToken","IsPresent":true,"Next":"Continue
              as new"}],"Default":"Process
              Result"},"S3.ListObjectsV2(NextPage)":{"Next":"Is there
              more?","Retry":[{"ErrorEquals":["S3.SdkClientException"]}],"Type":"Task","ResultPath":"$.response","Resource":"arn:'
            - Ref: AWS::Partition
            - :states:::aws-sdk:s3:listObjectsV2","Parameters":{"Bucket":"
            - Ref: ConstructHubPackageDataDC5EF35E
            - '","ContinuationToken.$":"$.ContinuationToken","Prefix":"data/"}},"Process
              Result":{"Type":"Map","ResultPath":null,"End":true,"Iterator":{"StartAt":"Is
              metadata object?","States":{"Is metadata
              object?":{"Type":"Choice","Choices":[{"Variable":"$.Key","StringMatches":"*/metadata.json","Next":"Send
              for reprocessing"}],"Default":"Nothing to do"},"Nothing to
              do":{"Type":"Succeed"},"Send for
              reprocessing":{"End":true,"Retry":[{"ErrorEquals":["Lambda.ServiceException","Lambda.AWSLambdaException","Lambda.SdkClientException"],"IntervalSeconds":2,"MaxAttempts":6,"BackoffRate":2},{"ErrorEquals":["Lambda.TooManyRequestsException"],"IntervalSeconds":60,"MaxAttempts":30,"BackoffRate":1.1}],"Type":"Task","Resource":"arn:'
            - Ref: AWS::Partition
            - :states:::lambda:invoke","Parameters":{"FunctionName":"
            - Fn::GetAtt:
                - ConstructHubIngestionReprocessWorkflowFunction47A2DE6E
                - Arn
            - '","Payload.$":"$"}}}},"ItemsPath":"$.response.Contents"},"Continue
              as new":{"Next":"Process
              Result","Retry":[{"ErrorEquals":["StepFunctions.ExecutionLimitExceeded"]}],"Type":"Task","ResultPath":null,"Resource":"arn:'
            - Ref: AWS::Partition
            - ':states:::states:startExecution","Parameters":{"Input":{"ContinuationToken.$":"$.response.NextContinuationToken","AWS_STEP_FUNCTIONS_STARTED_BY_EXECUTION_ID.$":"$$.Execution.Id"},"StateMachineArn":"arn:'
            - Ref: AWS::Partition
            - ":states:"
            - Ref: AWS::Region
            - ":"
            - Ref: AWS::AccountId
            - :stateMachine:dev.ConstructHub.Ingestion.ReprocessWorkflow"}}},"TimeoutSeconds":3600}
      StateMachineName: dev.ConstructHub.Ingestion.ReprocessWorkflow
    DependsOn:
      - ConstructHubIngestionReprocessWorkflowStateMachineRoleDefaultPolicy3A21E747
      - ConstructHubIngestionReprocessWorkflowStateMachineRoleA07E1479
  ConstructHubIngestionDLQAlarm83BD1903:
    Type: AWS::CloudWatch::Alarm
    Properties:
      ComparisonOperator: GreaterThanOrEqualToThreshold
      EvaluationPeriods: 1
      AlarmDescription:
        Fn::Join:
          - ""
          - - >-
              The dead-letter queue for the Ingestion function is not empty!


              RunBook: https://github.com/cdklabs/construct-hub/blob/main/docs/operator-runbook.md


              Direct link to the queue: /sqs/v2/home#/queues/https%3A%2F%2Fsqs.
            - Ref: AWS::Region
            - .amazonaws.com%2F
            - Ref: AWS::AccountId
            - "%2F"
            - Fn::GetAtt:
                - ConstructHubIngestionDLQ3E96A5F2
                - QueueName
            - |-
              
              Direct link to the function: /lambda/home#/functions/
            - Ref: ConstructHubIngestion407909CE
      AlarmName: dev/ConstructHub/Ingestion/DLQNotEmpty
      Metrics:
        - Expression: m1 + m2
          Id: expr_1
        - Id: m1
          MetricStat:
            Metric:
              Dimensions:
                - Name: QueueName
                  Value:
                    Fn::GetAtt:
                      - ConstructHubIngestionDLQ3E96A5F2
                      - QueueName
              MetricName: ApproximateNumberOfMessagesVisible
              Namespace: AWS/SQS
            Period: 300
            Stat: Maximum
          ReturnData: false
        - Id: m2
          MetricStat:
            Metric:
              Dimensions:
                - Name: QueueName
                  Value:
                    Fn::GetAtt:
                      - ConstructHubIngestionDLQ3E96A5F2
                      - QueueName
              MetricName: ApproximateNumberOfMessagesNotVisible
              Namespace: AWS/SQS
            Period: 300
            Stat: Maximum
          ReturnData: false
      Threshold: 1
      TreatMissingData: notBreaching
  ConstructHubIngestionFailureAlarm9D0028DD:
    Type: AWS::CloudWatch::Alarm
    Properties:
      ComparisonOperator: GreaterThanOrEqualToThreshold
      EvaluationPeriods: 2
      AlarmDescription:
        Fn::Join:
          - ""
          - - >-
              The Ingestion function is failing!


              RunBook: https://github.com/cdklabs/construct-hub/blob/main/docs/operator-runbook.md


              Direct link to the function: /lambda/home#/functions/
            - Ref: ConstructHubIngestion407909CE
      AlarmName: dev/ConstructHub/Ingestion/Failure
      Dimensions:
        - Name: FunctionName
          Value:
            Ref: ConstructHubIngestion407909CE
      MetricName: Errors
      Namespace: AWS/Lambda
      Period: 300
      Statistic: Sum
      Threshold: 1
      TreatMissingData: notBreaching
  ConstructHubLicenseListBucket9334047F:
    Type: AWS::S3::Bucket
    Properties:
      BucketEncryption:
        ServerSideEncryptionConfiguration:
          - ServerSideEncryptionByDefault:
              SSEAlgorithm: AES256
      PublicAccessBlockConfiguration:
        BlockPublicAcls: true
        BlockPublicPolicy: true
        IgnorePublicAcls: true
        RestrictPublicBuckets: true
      VersioningConfiguration:
        Status: Enabled
    UpdateReplacePolicy: Delete
    DeletionPolicy: Delete
  ConstructHubLicenseListBucketPolicy817F92CD:
    Type: AWS::S3::BucketPolicy
    Properties:
      Bucket:
        Ref: ConstructHubLicenseListBucket9334047F
      PolicyDocument:
        Statement:
          - Action: s3:*
            Condition:
              Bool:
                aws:SecureTransport: "false"
            Effect: Deny
            Principal:
              AWS: "*"
            Resource:
              - Fn::GetAtt:
                  - ConstructHubLicenseListBucket9334047F
                  - Arn
              - Fn::Join:
                  - ""
                  - - Fn::GetAtt:
                        - ConstructHubLicenseListBucket9334047F
                        - Arn
                    - /*
        Version: 2012-10-17
  ConstructHubLicenseListAwsCliLayer59592811:
    Type: AWS::Lambda::LayerVersion
    Properties:
      Content:
        S3Bucket:
          Ref: AssetParameterse9882ab123687399f934da0d45effe675ecc8ce13b40cb946f3e1d6141fe8d68S3BucketAEADE8C7
        S3Key:
          Fn::Join:
            - ""
            - - Fn::Select:
                  - 0
                  - Fn::Split:
                      - "||"
                      - Ref: AssetParameterse9882ab123687399f934da0d45effe675ecc8ce13b40cb946f3e1d6141fe8d68S3VersionKeyE415415F
              - Fn::Select:
                  - 1
                  - Fn::Split:
                      - "||"
                      - Ref: AssetParameterse9882ab123687399f934da0d45effe675ecc8ce13b40cb946f3e1d6141fe8d68S3VersionKeyE415415F
      Description: /opt/awscli/aws
  ConstructHubLicenseListCustomResource323F0FD4:
    Type: Custom::CDKBucketDeployment
    Properties:
      ServiceToken:
        Fn::GetAtt:
          - CustomCDKBucketDeployment8693BB64968944B69AAFB0CC9EB8756C81C01536
          - Arn
      SourceBucketNames:
        - Ref: AssetParameters8d968e7576898e39de27ff4cf5f336e8f112a4de9757412123e2dd725f451900S3BucketB2DE6865
      SourceObjectKeys:
        - Fn::Join:
            - ""
            - - Fn::Select:
                  - 0
                  - Fn::Split:
                      - "||"
                      - Ref: AssetParameters8d968e7576898e39de27ff4cf5f336e8f112a4de9757412123e2dd725f451900S3VersionKeyD40FAA20
              - Fn::Select:
                  - 1
                  - Fn::Split:
                      - "||"
                      - Ref: AssetParameters8d968e7576898e39de27ff4cf5f336e8f112a4de9757412123e2dd725f451900S3VersionKeyD40FAA20
      DestinationBucketName:
        Ref: ConstructHubLicenseListBucket9334047F
      RetainOnDelete: false
      Prune: true
    UpdateReplacePolicy: Delete
    DeletionPolicy: Delete
  ConstructHubWebAppWebsiteBucket4B2B9DB2:
    Type: AWS::S3::Bucket
    Properties:
      PublicAccessBlockConfiguration:
        BlockPublicAcls: true
        BlockPublicPolicy: true
        IgnorePublicAcls: true
        RestrictPublicBuckets: true
    UpdateReplacePolicy: Retain
    DeletionPolicy: Retain
  ConstructHubWebAppWebsiteBucketPolicy17174C06:
    Type: AWS::S3::BucketPolicy
    Properties:
      Bucket:
        Ref: ConstructHubWebAppWebsiteBucket4B2B9DB2
      PolicyDocument:
        Statement:
          - Action: s3:*
            Condition:
              Bool:
                aws:SecureTransport: "false"
            Effect: Deny
            Principal:
              AWS: "*"
            Resource:
              - Fn::GetAtt:
                  - ConstructHubWebAppWebsiteBucket4B2B9DB2
                  - Arn
              - Fn::Join:
                  - ""
                  - - Fn::GetAtt:
                        - ConstructHubWebAppWebsiteBucket4B2B9DB2
                        - Arn
                    - /*
          - Action: s3:GetObject
            Effect: Allow
            Principal:
              CanonicalUser:
                Fn::GetAtt:
                  - ConstructHubWebAppDistributionOrigin1S3Origin694AF937
                  - S3CanonicalUserId
            Resource:
              Fn::Join:
                - ""
                - - Fn::GetAtt:
                      - ConstructHubWebAppWebsiteBucket4B2B9DB2
                      - Arn
                  - /*
        Version: 2012-10-17
  ConstructHubWebAppAddHeadersFunctionc8e10155f2162f48ff533f91d4832060d5a08c2d5c7E9FDB69:
    Type: AWS::CloudFront::Function
    Properties:
      Name: AddHeadersFunctionc8e10155f2162f48ff533f91d4832060d5a08c2d5c
      AutoPublish: true
      FunctionCode: >-
        "use strict";

        function handler(event) {
            var response = event.response;
            var headers = response.headers;
            headers['x-frame-options'] = { value: 'deny' };
            headers['x-xss-protection'] = { value: '1; mode=block' };
            headers['x-content-type-options'] = { value: 'nosniff' };
            headers['strict-transport-security'] = { value: 'max-age=47304000; includeSubDomains' };
            headers['content-security-policy'] = {
                value: [
                    "default-src 'self' 'unsafe-inline' https://*.awsstatic.com;",
                    "connect-src 'self' https://*.shortbread.aws.dev https://a0.awsstatic.com/ https://amazonwebservices.d2.sc.omtrdc.net https://aws.demdex.net https://dpm.demdex.net https://cm.everesttech.net;",
                    'frame-src https://aws.demdex.net https://dpm.demdex.net;',
                    "img-src 'self' https://* https://a0.awsstatic.com/ https://amazonwebservices.d2.sc.omtrdc.net https://aws.demdex.net https://dpm.demdex.net https://cm.everesttech.net;",
                    "object-src 'none';",
                    "style-src 'self' 'unsafe-inline';",
                ].join(' '),
            };
            return response;
        }

        //# sourceMappingURL=data:application/json;base64,eyJ2ZXJzaW9uIjozLCJmaWxlIjoicmVzcG9uc2UtZnVuY3Rpb24uanMiLCJzb3VyY2VSb290IjoiIiwic291cmNlcyI6WyIuLi8uLi8uLi9zcmMvd2ViYXBwL3Jlc3BvbnNlLWZ1bmN0aW9uL3Jlc3BvbnNlLWZ1bmN0aW9uLnRzIl0sIm5hbWVzIjpbXSwibWFwcGluZ3MiOiI7QUFTQSxTQUFTLE9BQU8sQ0FBQyxLQUF5QjtJQUN4QyxJQUFJLFFBQVEsR0FBRyxLQUFLLENBQUMsUUFBUSxDQUFDO0lBQzlCLElBQUksT0FBTyxHQUFHLFFBQVEsQ0FBQyxPQUFPLENBQUM7SUFFL0IsT0FBTyxDQUFDLGlCQUFpQixDQUFDLEdBQUcsRUFBRSxLQUFLLEVBQUUsTUFBTSxFQUFFLENBQUM7SUFDL0MsT0FBTyxDQUFDLGtCQUFrQixDQUFDLEdBQUcsRUFBRSxLQUFLLEVBQUUsZUFBZSxFQUFFLENBQUM7SUFDekQsT0FBTyxDQUFDLHdCQUF3QixDQUFDLEdBQUcsRUFBRSxLQUFLLEVBQUUsU0FBUyxFQUFFLENBQUM7SUFDekQsT0FBTyxDQUFDLDJCQUEyQixDQUFDLEdBQUcsRUFBRSxLQUFLLEVBQUUscUNBQXFDLEVBQUUsQ0FBQztJQUN4RixPQUFPLENBQUMseUJBQXlCLENBQUMsR0FBRztRQUNuQyxLQUFLLEVBQ0w7WUFDRSw2REFBNkQ7WUFDN0QsZ01BQWdNO1lBQ2hNLDBEQUEwRDtZQUMxRCx5S0FBeUs7WUFDekssb0JBQW9CO1lBQ3BCLG1DQUFtQztTQUNwQyxDQUFDLElBQUksQ0FBQyxHQUFHLENBQUM7S0FDWixDQUFDO0lBRUYsT0FBTyxRQUFRLENBQUM7QUFDbEIsQ0FBQyIsInNvdXJjZXNDb250ZW50IjpbImludGVyZmFjZSBDbG91ZEZyb250UmVzcG9uc2Uge1xuICByZXNwb25zZTogYW55O1xuICBoZWFkZXJzOiB7XG4gICAgW2tleTogc3RyaW5nXToge1xuICAgICAgdmFsdWU6IHN0cmluZztcbiAgICB9O1xuICB9O1xufVxuXG5mdW5jdGlvbiBoYW5kbGVyKGV2ZW50OiBDbG91ZEZyb250UmVzcG9uc2UpIHtcbiAgdmFyIHJlc3BvbnNlID0gZXZlbnQucmVzcG9uc2U7XG4gIHZhciBoZWFkZXJzID0gcmVzcG9uc2UuaGVhZGVycztcblxuICBoZWFkZXJzWyd4LWZyYW1lLW9wdGlvbnMnXSA9IHsgdmFsdWU6ICdkZW55JyB9O1xuICBoZWFkZXJzWyd4LXhzcy1wcm90ZWN0aW9uJ10gPSB7IHZhbHVlOiAnMTsgbW9kZT1ibG9jaycgfTtcbiAgaGVhZGVyc1sneC1jb250ZW50LXR5cGUtb3B0aW9ucyddID0geyB2YWx1ZTogJ25vc25pZmYnIH07XG4gIGhlYWRlcnNbJ3N0cmljdC10cmFuc3BvcnQtc2VjdXJpdHknXSA9IHsgdmFsdWU6ICdtYXgtYWdlPTQ3MzA0MDAwOyBpbmNsdWRlU3ViRG9tYWlucycgfTtcbiAgaGVhZGVyc1snY29udGVudC1zZWN1cml0eS1wb2xpY3knXSA9IHtcbiAgICB2YWx1ZTpcbiAgICBbXG4gICAgICBcImRlZmF1bHQtc3JjICdzZWxmJyAndW5zYWZlLWlubGluZScgaHR0cHM6Ly8qLmF3c3N0YXRpYy5jb207XCIsXG4gICAgICBcImNvbm5lY3Qtc3JjICdzZWxmJyBodHRwczovLyouc2hvcnRicmVhZC5hd3MuZGV2IGh0dHBzOi8vYTAuYXdzc3RhdGljLmNvbS8gaHR0cHM6Ly9hbWF6b253ZWJzZXJ2aWNlcy5kMi5zYy5vbXRyZGMubmV0IGh0dHBzOi8vYXdzLmRlbWRleC5uZXQgaHR0cHM6Ly9kcG0uZGVtZGV4Lm5ldCBodHRwczovL2NtLmV2ZXJlc3R0ZWNoLm5ldDtcIixcbiAgICAgICdmcmFtZS1zcmMgaHR0cHM6Ly9hd3MuZGVtZGV4Lm5ldCBodHRwczovL2RwbS5kZW1kZXgubmV0OycsXG4gICAgICBcImltZy1zcmMgJ3NlbGYnIGh0dHBzOi8vKiBodHRwczovL2EwLmF3c3N0YXRpYy5jb20vIGh0dHBzOi8vYW1hem9ud2Vic2VydmljZXMuZDIuc2Mub210cmRjLm5ldCBodHRwczovL2F3cy5kZW1kZXgubmV0IGh0dHBzOi8vZHBtLmRlbWRleC5uZXQgaHR0cHM6Ly9jbS5ldmVyZXN0dGVjaC5uZXQ7XCIsXG4gICAgICBcIm9iamVjdC1zcmMgJ25vbmUnO1wiLFxuICAgICAgXCJzdHlsZS1zcmMgJ3NlbGYnICd1bnNhZmUtaW5saW5lJztcIixcbiAgICBdLmpvaW4oJyAnKSxcbiAgfTtcblxuICByZXR1cm4gcmVzcG9uc2U7XG59XG4iXX0=
      FunctionConfig:
        Comment: AddHeadersFunctionc8e10155f2162f48ff533f91d4832060d5a08c2d5c
        Runtime: cloudfront-js-1.0
  ConstructHubWebAppDistributionOrigin1S3Origin694AF937:
    Type: AWS::CloudFront::CloudFrontOriginAccessIdentity
    Properties:
      CloudFrontOriginAccessIdentityConfig:
        Comment: Identity for devConstructHubWebAppDistributionOrigin1FBBA04AE
  ConstructHubWebAppDistribution1F181DC9:
    Type: AWS::CloudFront::Distribution
    Properties:
      DistributionConfig:
        CacheBehaviors:
          - CachePolicyId: 4135ea2d-6df8-44a3-9df3-4b5a84be39ad
            Compress: true
            FunctionAssociations:
              - EventType: viewer-response
                FunctionARN:
                  Fn::GetAtt:
                    - ConstructHubWebAppAddHeadersFunctionc8e10155f2162f48ff533f91d4832060d5a08c2d5c7E9FDB69
                    - FunctionARN
            PathPattern: /data/*
            TargetOriginId: devConstructHubWebAppDistributionOrigin2A726FD66
            ViewerProtocolPolicy: allow-all
          - CachePolicyId: 4135ea2d-6df8-44a3-9df3-4b5a84be39ad
            Compress: true
            FunctionAssociations:
              - EventType: viewer-response
                FunctionARN:
                  Fn::GetAtt:
                    - ConstructHubWebAppAddHeadersFunctionc8e10155f2162f48ff533f91d4832060d5a08c2d5c7E9FDB69
                    - FunctionARN
            PathPattern: /catalog.json
            TargetOriginId: devConstructHubWebAppDistributionOrigin2A726FD66
            ViewerProtocolPolicy: allow-all
          - CachePolicyId: 4135ea2d-6df8-44a3-9df3-4b5a84be39ad
            Compress: true
            FunctionAssociations:
              - EventType: viewer-response
                FunctionARN:
                  Fn::GetAtt:
                    - ConstructHubWebAppAddHeadersFunctionc8e10155f2162f48ff533f91d4832060d5a08c2d5c7E9FDB69
                    - FunctionARN
            PathPattern: /stats.json
            TargetOriginId: devConstructHubWebAppDistributionOrigin2A726FD66
            ViewerProtocolPolicy: allow-all
        CustomErrorResponses:
          - ErrorCode: 404
            ResponseCode: 200
            ResponsePagePath: /index.html
          - ErrorCode: 403
            ResponseCode: 200
            ResponsePagePath: /index.html
        DefaultCacheBehavior:
          CachePolicyId: 4135ea2d-6df8-44a3-9df3-4b5a84be39ad
          Compress: true
          FunctionAssociations:
            - EventType: viewer-response
              FunctionARN:
                Fn::GetAtt:
                  - ConstructHubWebAppAddHeadersFunctionc8e10155f2162f48ff533f91d4832060d5a08c2d5c7E9FDB69
                  - FunctionARN
          TargetOriginId: devConstructHubWebAppDistributionOrigin1FBBA04AE
          ViewerProtocolPolicy: allow-all
        DefaultRootObject: index.html
        Enabled: true
        HttpVersion: http2
        IPV6Enabled: true
        Origins:
          - DomainName:
              Fn::GetAtt:
                - ConstructHubWebAppWebsiteBucket4B2B9DB2
                - RegionalDomainName
            Id: devConstructHubWebAppDistributionOrigin1FBBA04AE
            S3OriginConfig:
              OriginAccessIdentity:
                Fn::Join:
                  - ""
                  - - origin-access-identity/cloudfront/
                    - Ref: ConstructHubWebAppDistributionOrigin1S3Origin694AF937
          - DomainName:
              Fn::GetAtt:
                - ConstructHubPackageDataDC5EF35E
                - RegionalDomainName
            Id: devConstructHubWebAppDistributionOrigin2A726FD66
            S3OriginConfig:
              OriginAccessIdentity:
                Fn::Join:
                  - ""
                  - - origin-access-identity/cloudfront/
                    - Ref: ConstructHubWebAppDistributionOrigin2S3OriginDA7E7FF4
  ConstructHubWebAppDistributionOrigin2S3OriginDA7E7FF4:
    Type: AWS::CloudFront::CloudFrontOriginAccessIdentity
    Properties:
      CloudFrontOriginAccessIdentityConfig:
        Comment: Identity for devConstructHubWebAppDistributionOrigin2A726FD66
  ConstructHubWebAppDeployWebsiteAwsCliLayer23CFFBC1:
    Type: AWS::Lambda::LayerVersion
    Properties:
      Content:
        S3Bucket:
          Ref: AssetParameterse9882ab123687399f934da0d45effe675ecc8ce13b40cb946f3e1d6141fe8d68S3BucketAEADE8C7
        S3Key:
          Fn::Join:
            - ""
            - - Fn::Select:
                  - 0
                  - Fn::Split:
                      - "||"
                      - Ref: AssetParameterse9882ab123687399f934da0d45effe675ecc8ce13b40cb946f3e1d6141fe8d68S3VersionKeyE415415F
              - Fn::Select:
                  - 1
                  - Fn::Split:
                      - "||"
                      - Ref: AssetParameterse9882ab123687399f934da0d45effe675ecc8ce13b40cb946f3e1d6141fe8d68S3VersionKeyE415415F
      Description: /opt/awscli/aws
  ConstructHubWebAppDeployWebsiteCustomResourceE6DF98C9:
    Type: Custom::CDKBucketDeployment
    Properties:
      ServiceToken:
        Fn::GetAtt:
          - CustomCDKBucketDeployment8693BB64968944B69AAFB0CC9EB8756C81C01536
          - Arn
      SourceBucketNames:
        - Ref: AssetParameters606297aef2b06af29383edb2a78fca2da5bb2c792ca545b91d5d035612226f65S3Bucket81530C20
      SourceObjectKeys:
        - Fn::Join:
            - ""
            - - Fn::Select:
                  - 0
                  - Fn::Split:
                      - "||"
                      - Ref: AssetParameters606297aef2b06af29383edb2a78fca2da5bb2c792ca545b91d5d035612226f65S3VersionKey3C62B787
              - Fn::Select:
                  - 1
                  - Fn::Split:
                      - "||"
                      - Ref: AssetParameters606297aef2b06af29383edb2a78fca2da5bb2c792ca545b91d5d035612226f65S3VersionKey3C62B787
      DestinationBucketName:
        Ref: ConstructHubWebAppWebsiteBucket4B2B9DB2
      Prune: false
      SystemMetadata:
        cache-control: public, max-age=3600, must-revalidate, s-maxage=300, proxy-revalidate
      DistributionId:
        Ref: ConstructHubWebAppDistribution1F181DC9
    UpdateReplacePolicy: Delete
    DeletionPolicy: Delete
  ConstructHubWebAppDeployWebsiteConfigAwsCliLayer8DFDB17A:
    Type: AWS::Lambda::LayerVersion
    Properties:
      Content:
        S3Bucket:
          Ref: AssetParameterse9882ab123687399f934da0d45effe675ecc8ce13b40cb946f3e1d6141fe8d68S3BucketAEADE8C7
        S3Key:
          Fn::Join:
            - ""
            - - Fn::Select:
                  - 0
                  - Fn::Split:
                      - "||"
                      - Ref: AssetParameterse9882ab123687399f934da0d45effe675ecc8ce13b40cb946f3e1d6141fe8d68S3VersionKeyE415415F
              - Fn::Select:
                  - 1
                  - Fn::Split:
                      - "||"
                      - Ref: AssetParameterse9882ab123687399f934da0d45effe675ecc8ce13b40cb946f3e1d6141fe8d68S3VersionKeyE415415F
      Description: /opt/awscli/aws
  ConstructHubWebAppDeployWebsiteConfigCustomResource2D18C708:
    Type: Custom::CDKBucketDeployment
    Properties:
      ServiceToken:
        Fn::GetAtt:
          - CustomCDKBucketDeployment8693BB64968944B69AAFB0CC9EB8756C81C01536
          - Arn
      SourceBucketNames:
        - Ref: AssetParameters219b0e6bde7859b1caead1a417b318db5db660d51d0e582d6a303062ee4eae16S3BucketA2579CB9
      SourceObjectKeys:
        - Fn::Join:
            - ""
            - - Fn::Select:
                  - 0
                  - Fn::Split:
                      - "||"
                      - Ref: AssetParameters219b0e6bde7859b1caead1a417b318db5db660d51d0e582d6a303062ee4eae16S3VersionKey49CF574B
              - Fn::Select:
                  - 1
                  - Fn::Split:
                      - "||"
                      - Ref: AssetParameters219b0e6bde7859b1caead1a417b318db5db660d51d0e582d6a303062ee4eae16S3VersionKey49CF574B
      DestinationBucketName:
        Ref: ConstructHubWebAppWebsiteBucket4B2B9DB2
      Prune: false
      SystemMetadata:
        cache-control: public, max-age=3600, must-revalidate, s-maxage=300, proxy-revalidate
      DistributionId:
        Ref: ConstructHubWebAppDistribution1F181DC9
    UpdateReplacePolicy: Delete
    DeletionPolicy: Delete
  ConstructHubSourcesNpmJsStagingBucketB286F0E6:
    Type: AWS::S3::Bucket
    Properties:
      LifecycleConfiguration:
        Rules:
          - ExpirationInDays: 30
            Prefix: staged/
            Status: Enabled
      PublicAccessBlockConfiguration:
        BlockPublicAcls: true
        BlockPublicPolicy: true
        IgnorePublicAcls: true
        RestrictPublicBuckets: true
    UpdateReplacePolicy: Retain
    DeletionPolicy: Retain
  ConstructHubSourcesNpmJsStagingBucketPolicy06788ED9:
    Type: AWS::S3::BucketPolicy
    Properties:
      Bucket:
        Ref: ConstructHubSourcesNpmJsStagingBucketB286F0E6
      PolicyDocument:
        Statement:
          - Action: s3:*
            Condition:
              Bool:
                aws:SecureTransport: "false"
            Effect: Deny
            Principal:
              AWS: "*"
            Resource:
              - Fn::GetAtt:
                  - ConstructHubSourcesNpmJsStagingBucketB286F0E6
                  - Arn
              - Fn::Join:
                  - ""
                  - - Fn::GetAtt:
                        - ConstructHubSourcesNpmJsStagingBucketB286F0E6
                        - Arn
                    - /*
        Version: 2012-10-17
  ConstructHubSourcesStagerDLQ80BD2600:
    Type: AWS::SQS::Queue
    Properties:
      KmsMasterKeyId: alias/aws/sqs
      MessageRetentionPeriod: 1209600
      VisibilityTimeout: 900
    UpdateReplacePolicy: Delete
    DeletionPolicy: Delete
  ConstructHubSourcesNpmJsStageAndNotifyServiceRoleD5BB5B50:
    Type: AWS::IAM::Role
    Properties:
      AssumeRolePolicyDocument:
        Statement:
          - Action: sts:AssumeRole
            Effect: Allow
            Principal:
              Service: lambda.amazonaws.com
        Version: 2012-10-17
      ManagedPolicyArns:
        - Fn::Join:
            - ""
            - - "arn:"
              - Ref: AWS::Partition
              - :iam::aws:policy/service-role/AWSLambdaBasicExecutionRole
  ConstructHubSourcesNpmJsStageAndNotifyServiceRoleDefaultPolicyF7D8382F:
    Type: AWS::IAM::Policy
    Properties:
      PolicyDocument:
        Statement:
          - Action: sqs:SendMessage
            Effect: Allow
            Resource:
              Fn::GetAtt:
                - ConstructHubSourcesStagerDLQ80BD2600
                - Arn
          - Action:
              - xray:PutTraceSegments
              - xray:PutTelemetryRecords
            Effect: Allow
            Resource: "*"
          - Action:
              - s3:GetObject*
              - s3:GetBucket*
              - s3:List*
              - s3:DeleteObject*
              - s3:PutObject*
              - s3:Abort*
            Effect: Allow
            Resource:
              - Fn::GetAtt:
                  - ConstructHubSourcesNpmJsStagingBucketB286F0E6
                  - Arn
              - Fn::Join:
                  - ""
                  - - Fn::GetAtt:
                        - ConstructHubSourcesNpmJsStagingBucketB286F0E6
                        - Arn
                    - /*
          - Action:
              - s3:GetObject*
              - s3:GetBucket*
              - s3:List*
            Effect: Allow
            Resource:
              - Fn::GetAtt:
                  - ConstructHubDenyListBucket1B3C2C2E
                  - Arn
              - Fn::Join:
                  - ""
                  - - Fn::GetAtt:
                        - ConstructHubDenyListBucket1B3C2C2E
                        - Arn
                    - /*
          - Action:
              - sqs:SendMessage
              - sqs:GetQueueAttributes
              - sqs:GetQueueUrl
            Effect: Allow
            Resource:
              Fn::GetAtt:
                - ConstructHubIngestionQueue1AD94CA3
                - Arn
          - Action:
              - sqs:ReceiveMessage
              - sqs:ChangeMessageVisibility
              - sqs:GetQueueUrl
              - sqs:DeleteMessage
              - sqs:GetQueueAttributes
            Effect: Allow
            Resource:
              Fn::GetAtt:
                - ConstructHubSourcesStagerDLQ80BD2600
                - Arn
        Version: 2012-10-17
      PolicyName: ConstructHubSourcesNpmJsStageAndNotifyServiceRoleDefaultPolicyF7D8382F
      Roles:
        - Ref: ConstructHubSourcesNpmJsStageAndNotifyServiceRoleD5BB5B50
  ConstructHubSourcesNpmJsStageAndNotify591C0CFA:
    Type: AWS::Lambda::Function
    Properties:
      Code:
        S3Bucket:
          Ref: AssetParameters82fce0de1fd66c14056b03c8334213b6fd351f618d3db139501b43c1e27d9239S3Bucket55FF4968
        S3Key:
          Fn::Join:
            - ""
            - - Fn::Select:
                  - 0
                  - Fn::Split:
                      - "||"
                      - Ref: AssetParameters82fce0de1fd66c14056b03c8334213b6fd351f618d3db139501b43c1e27d9239S3VersionKey2D740AE6
              - Fn::Select:
                  - 1
                  - Fn::Split:
                      - "||"
                      - Ref: AssetParameters82fce0de1fd66c14056b03c8334213b6fd351f618d3db139501b43c1e27d9239S3VersionKey2D740AE6
      Role:
        Fn::GetAtt:
          - ConstructHubSourcesNpmJsStageAndNotifyServiceRoleD5BB5B50
          - Arn
      DeadLetterConfig:
        TargetArn:
          Fn::GetAtt:
            - ConstructHubSourcesStagerDLQ80BD2600
            - Arn
      Description: "[dev/ConstructHub/Sources/NpmJS-StageAndNotify] Stages tarballs to
        S3 and notifies ConstructHub"
      Environment:
        Variables:
          AWS_EMF_ENVIRONMENT: Local
          BUCKET_NAME:
            Ref: ConstructHubSourcesNpmJsStagingBucketB286F0E6
          QUEUE_URL:
            Ref: ConstructHubIngestionQueue1AD94CA3
          DENY_LIST_BUCKET_NAME:
            Ref: ConstructHubDenyListBucket1B3C2C2E
          DENY_LIST_OBJECT_KEY: deny-list.json
      Handler: index.handler
      MemorySize: 10024
      Runtime: nodejs14.x
      Timeout: 300
      TracingConfig:
        Mode: Active
    DependsOn:
      - ConstructHubSourcesNpmJsStageAndNotifyServiceRoleDefaultPolicyF7D8382F
      - ConstructHubSourcesNpmJsStageAndNotifyServiceRoleD5BB5B50
  ConstructHubSourcesNpmJsStageAndNotifyEventInvokeConfigF58F658E:
    Type: AWS::Lambda::EventInvokeConfig
    Properties:
      FunctionName:
        Ref: ConstructHubSourcesNpmJsStageAndNotify591C0CFA
      Qualifier: $LATEST
      MaximumRetryAttempts: 2
  ConstructHubSourcesNpmJsStageAndNotifySqsEventSourcedevConstructHubSourcesStagerDLQ8B15A0A12A3B8A16:
    Type: AWS::Lambda::EventSourceMapping
    Properties:
      FunctionName:
        Ref: ConstructHubSourcesNpmJsStageAndNotify591C0CFA
      BatchSize: 1
      Enabled: false
      EventSourceArn:
        Fn::GetAtt:
          - ConstructHubSourcesStagerDLQ80BD2600
          - Arn
  ConstructHubSourcesNpmJsServiceRoleAC3F7AA6:
    Type: AWS::IAM::Role
    Properties:
      AssumeRolePolicyDocument:
        Statement:
          - Action: sts:AssumeRole
            Effect: Allow
            Principal:
              Service: lambda.amazonaws.com
        Version: 2012-10-17
      ManagedPolicyArns:
        - Fn::Join:
            - ""
            - - "arn:"
              - Ref: AWS::Partition
              - :iam::aws:policy/service-role/AWSLambdaBasicExecutionRole
    DependsOn:
      - ConstructHubLicenseListAwsCliLayer59592811
      - ConstructHubLicenseListCustomResource323F0FD4
  ConstructHubSourcesNpmJsServiceRoleDefaultPolicy65FBFA22:
    Type: AWS::IAM::Policy
    Properties:
      PolicyDocument:
        Statement:
          - Action:
              - xray:PutTraceSegments
              - xray:PutTelemetryRecords
            Effect: Allow
            Resource: "*"
          - Action:
              - s3:GetObject*
              - s3:GetBucket*
              - s3:List*
              - s3:DeleteObject*
              - s3:PutObject*
              - s3:Abort*
            Effect: Allow
            Resource:
              - Fn::GetAtt:
                  - ConstructHubSourcesNpmJsStagingBucketB286F0E6
                  - Arn
              - Fn::Join:
                  - ""
                  - - Fn::GetAtt:
                        - ConstructHubSourcesNpmJsStagingBucketB286F0E6
                        - Arn
                    - /couchdb-last-transaction-id.2
          - Action:
              - s3:GetObject*
              - s3:GetBucket*
              - s3:List*
            Effect: Allow
            Resource:
              - Fn::GetAtt:
                  - ConstructHubDenyListBucket1B3C2C2E
                  - Arn
              - Fn::Join:
                  - ""
                  - - Fn::GetAtt:
                        - ConstructHubDenyListBucket1B3C2C2E
                        - Arn
                    - /*
          - Action:
              - s3:GetObject*
              - s3:GetBucket*
              - s3:List*
            Effect: Allow
            Resource:
              - Fn::GetAtt:
                  - ConstructHubLicenseListBucket9334047F
                  - Arn
              - Fn::Join:
                  - ""
                  - - Fn::GetAtt:
                        - ConstructHubLicenseListBucket9334047F
                        - Arn
                    - /*
          - Action: lambda:InvokeFunction
            Effect: Allow
            Resource:
              Fn::GetAtt:
                - ConstructHubSourcesNpmJsStageAndNotify591C0CFA
                - Arn
        Version: 2012-10-17
      PolicyName: ConstructHubSourcesNpmJsServiceRoleDefaultPolicy65FBFA22
      Roles:
        - Ref: ConstructHubSourcesNpmJsServiceRoleAC3F7AA6
    DependsOn:
      - ConstructHubLicenseListAwsCliLayer59592811
      - ConstructHubLicenseListCustomResource323F0FD4
  ConstructHubSourcesNpmJs15A77D2D:
    Type: AWS::Lambda::Function
    Properties:
      Code:
        S3Bucket:
          Ref: AssetParametersd1ca83197945a1fb9b02b6f1e740fcfef3a63f1f991d131d5b168ff629d15210S3Bucket30187E5D
        S3Key:
          Fn::Join:
            - ""
            - - Fn::Select:
                  - 0
                  - Fn::Split:
                      - "||"
                      - Ref: AssetParametersd1ca83197945a1fb9b02b6f1e740fcfef3a63f1f991d131d5b168ff629d15210S3VersionKey0B5BBFCC
              - Fn::Select:
                  - 1
                  - Fn::Split:
                      - "||"
                      - Ref: AssetParametersd1ca83197945a1fb9b02b6f1e740fcfef3a63f1f991d131d5b168ff629d15210S3VersionKey0B5BBFCC
      Role:
        Fn::GetAtt:
          - ConstructHubSourcesNpmJsServiceRoleAC3F7AA6
          - Arn
      Description: "[dev/ConstructHub/Sources/NpmJs] Periodically query npmjs.com
        index for new packages"
      Environment:
        Variables:
          AWS_EMF_ENVIRONMENT: Local
          BUCKET_NAME:
            Ref: ConstructHubSourcesNpmJsStagingBucketB286F0E6
          FUNCTION_NAME:
            Ref: ConstructHubSourcesNpmJsStageAndNotify591C0CFA
          DENY_LIST_BUCKET_NAME:
            Ref: ConstructHubDenyListBucket1B3C2C2E
          DENY_LIST_OBJECT_KEY: deny-list.json
          LICENSE_LIST_BUCKET_NAME:
            Ref: ConstructHubLicenseListBucket9334047F
          LICENSE_LIST_OBJECT_KEY: allowed-licenses.json
      Handler: index.handler
      MemorySize: 10024
      ReservedConcurrentExecutions: 1
      Runtime: nodejs14.x
      Timeout: 300
      TracingConfig:
        Mode: Active
    DependsOn:
      - ConstructHubLicenseListAwsCliLayer59592811
      - ConstructHubLicenseListCustomResource323F0FD4
      - ConstructHubSourcesNpmJsServiceRoleDefaultPolicy65FBFA22
      - ConstructHubSourcesNpmJsServiceRoleAC3F7AA6
  ConstructHubSourcesNpmJsCanaryServiceRoleC4CBCDA2:
    Type: AWS::IAM::Role
    Properties:
      AssumeRolePolicyDocument:
        Statement:
          - Action: sts:AssumeRole
            Effect: Allow
            Principal:
              Service: lambda.amazonaws.com
        Version: 2012-10-17
      ManagedPolicyArns:
        - Fn::Join:
            - ""
            - - "arn:"
              - Ref: AWS::Partition
              - :iam::aws:policy/service-role/AWSLambdaBasicExecutionRole
    DependsOn:
      - ConstructHubLicenseListAwsCliLayer59592811
      - ConstructHubLicenseListCustomResource323F0FD4
  ConstructHubSourcesNpmJsCanaryServiceRoleDefaultPolicy630F813B:
    Type: AWS::IAM::Policy
    Properties:
      PolicyDocument:
        Statement:
          - Action:
              - s3:GetObject*
              - s3:GetBucket*
              - s3:List*
              - s3:DeleteObject*
              - s3:PutObject*
              - s3:Abort*
            Effect: Allow
            Resource:
              - Fn::GetAtt:
                  - ConstructHubSourcesNpmJsStagingBucketB286F0E6
                  - Arn
              - Fn::Join:
                  - ""
                  - - Fn::GetAtt:
                        - ConstructHubSourcesNpmJsStagingBucketB286F0E6
                        - Arn
                    - /package-canary/*.state.json
        Version: 2012-10-17
      PolicyName: ConstructHubSourcesNpmJsCanaryServiceRoleDefaultPolicy630F813B
      Roles:
        - Ref: ConstructHubSourcesNpmJsCanaryServiceRoleC4CBCDA2
    DependsOn:
      - ConstructHubLicenseListAwsCliLayer59592811
      - ConstructHubLicenseListCustomResource323F0FD4
  ConstructHubSourcesNpmJsCanary5558FC45:
    Type: AWS::Lambda::Function
    Properties:
      Code:
        S3Bucket:
          Ref: AssetParameters4eca4d1b52b162aade7fdea6c9ba1f3b01eb5bd746b76ee41b9994d2b16d84a1S3BucketFBC8C78E
        S3Key:
          Fn::Join:
            - ""
            - - Fn::Select:
                  - 0
                  - Fn::Split:
                      - "||"
                      - Ref: AssetParameters4eca4d1b52b162aade7fdea6c9ba1f3b01eb5bd746b76ee41b9994d2b16d84a1S3VersionKey1BDFDAA5
              - Fn::Select:
                  - 1
                  - Fn::Split:
                      - "||"
                      - Ref: AssetParameters4eca4d1b52b162aade7fdea6c9ba1f3b01eb5bd746b76ee41b9994d2b16d84a1S3VersionKey1BDFDAA5
      Role:
        Fn::GetAtt:
          - ConstructHubSourcesNpmJsCanaryServiceRoleC4CBCDA2
          - Arn
      Description: "[dev/ConstructHub/Sources/NpmJs/PackageCanary] Monitors
        construct-hub-probe versions availability"
      Environment:
        Variables:
          AWS_EMF_ENVIRONMENT: Local
          CONSTRUCT_HUB_BASE_URL:
            Fn::Join:
              - ""
              - - https://
                - Fn::GetAtt:
                    - ConstructHubWebAppDistribution1F181DC9
                    - DomainName
          PACKAGE_CANARY_BUCKET_NAME:
            Ref: ConstructHubSourcesNpmJsStagingBucketB286F0E6
          PACKAGE_NAME: construct-hub-probe
      Handler: index.handler
      MemorySize: 10024
      Runtime: nodejs14.x
      Timeout: 60
    DependsOn:
      - ConstructHubLicenseListAwsCliLayer59592811
      - ConstructHubLicenseListCustomResource323F0FD4
      - ConstructHubSourcesNpmJsCanaryServiceRoleDefaultPolicy630F813B
      - ConstructHubSourcesNpmJsCanaryServiceRoleC4CBCDA2
  ConstructHubSourcesNpmJsCanarySchedule4D94219F:
    Type: AWS::Events::Rule
    Properties:
      Description: Scheduled executions of the NpmJS package canary
      ScheduleExpression: rate(1 minute)
      State: ENABLED
      Targets:
        - Arn:
            Fn::GetAtt:
              - ConstructHubSourcesNpmJsCanary5558FC45
              - Arn
          Id: Target0
    DependsOn:
      - ConstructHubLicenseListAwsCliLayer59592811
      - ConstructHubLicenseListCustomResource323F0FD4
      - ConstructHubSourcesNpmJsCanaryServiceRoleDefaultPolicy630F813B
  ConstructHubSourcesNpmJsCanaryScheduleAllowEventRuledevConstructHubSourcesNpmJsCanaryC48E9D5AD1BB0C82:
    Type: AWS::Lambda::Permission
    Properties:
      Action: lambda:InvokeFunction
      FunctionName:
        Fn::GetAtt:
          - ConstructHubSourcesNpmJsCanary5558FC45
          - Arn
      Principal: events.amazonaws.com
      SourceArn:
        Fn::GetAtt:
          - ConstructHubSourcesNpmJsCanarySchedule4D94219F
          - Arn
    DependsOn:
      - ConstructHubLicenseListAwsCliLayer59592811
      - ConstructHubLicenseListCustomResource323F0FD4
      - ConstructHubSourcesNpmJsCanaryServiceRoleDefaultPolicy630F813B
  ConstructHubSourcesNpmJsCanaryAlarmBE2B479E:
    Type: AWS::CloudWatch::Alarm
    Properties:
      ComparisonOperator: GreaterThanThreshold
      EvaluationPeriods: 2
      AlarmDescription: >-
        New versions of construct-hub-probe have been published over 5 minutes
        ago and are still not visible in construct hub

        Runbook: https://github.com/cdklabs/construct-hub/blob/main/docs/operator-runbook.md
      AlarmName: dev/ConstructHub/Sources/NpmJs/Canary/SLA-Breached
      Metrics:
        - Expression: MAX([mDwell, mTTC])
          Id: expr_1
        - Id: mDwell
          MetricStat:
            Metric:
              MetricName: DwellTime
              Namespace: ConstructHub/PackageCanary
            Period: 60
            Stat: Maximum
          ReturnData: false
        - Id: mTTC
          MetricStat:
            Metric:
              MetricName: TimeToCatalog
              Namespace: ConstructHub/PackageCanary
            Period: 60
            Stat: Maximum
          ReturnData: false
      Threshold: 300
      TreatMissingData: breaching
    DependsOn:
      - ConstructHubLicenseListAwsCliLayer59592811
      - ConstructHubLicenseListCustomResource323F0FD4
  ConstructHubSourcesNpmJsSchedule34031870:
    Type: AWS::Events::Rule
    Properties:
      Description: dev/ConstructHub/Sources/NpmJs/Schedule
      ScheduleExpression: rate(5 minutes)
      State: ENABLED
      Targets:
        - Arn:
            Fn::GetAtt:
              - ConstructHubSourcesNpmJs15A77D2D
              - Arn
          Id: Target0
    DependsOn:
      - ConstructHubSourcesNpmJsFollowerFailures86BCBA0D
  ConstructHubSourcesNpmJsScheduleAllowEventRuledevConstructHubSourcesNpmJs94EFF1D850C1F076:
    Type: AWS::Lambda::Permission
    Properties:
      Action: lambda:InvokeFunction
      FunctionName:
        Fn::GetAtt:
          - ConstructHubSourcesNpmJs15A77D2D
          - Arn
      Principal: events.amazonaws.com
      SourceArn:
        Fn::GetAtt:
          - ConstructHubSourcesNpmJsSchedule34031870
          - Arn
    DependsOn:
      - ConstructHubSourcesNpmJsFollowerFailures86BCBA0D
  ConstructHubSourcesNpmJsFollowerFailures86BCBA0D:
    Type: AWS::CloudWatch::Alarm
    Properties:
      ComparisonOperator: GreaterThanOrEqualToThreshold
      EvaluationPeriods: 3
      AlarmDescription:
        Fn::Join:
          - ""
          - - >-
              The NpmJs follower function failed!


              RunBook: https://github.com/cdklabs/construct-hub/blob/main/docs/operator-runbook.md


              Direct link to Lambda function: /lambda/home#/functions/
            - Ref: ConstructHubSourcesNpmJs15A77D2D
      AlarmName: dev/ConstructHub/Sources/NpmJs/Follower/Failures
      Dimensions:
        - Name: FunctionName
          Value:
            Ref: ConstructHubSourcesNpmJs15A77D2D
      MetricName: Errors
      Namespace: AWS/Lambda
      Period: 300
      Statistic: Sum
      Threshold: 1
      TreatMissingData: missing
  ConstructHubSourcesNpmJsFollowerNotRunningCEAF0E1E:
    Type: AWS::CloudWatch::Alarm
    Properties:
      ComparisonOperator: LessThanThreshold
      EvaluationPeriods: 2
      AlarmDescription:
        Fn::Join:
          - ""
          - - >-
              The NpmJs follower function is not running!


              RunBook: https://github.com/cdklabs/construct-hub/blob/main/docs/operator-runbook.md


              Direct link to Lambda function: /lambda/home#/functions/
            - Ref: ConstructHubSourcesNpmJs15A77D2D
      AlarmName: dev/ConstructHub/Sources/NpmJs/Follower/NotRunning
      Dimensions:
        - Name: FunctionName
          Value:
            Ref: ConstructHubSourcesNpmJs15A77D2D
      MetricName: Invocations
      Namespace: AWS/Lambda
      Period: 300
      Statistic: Sum
      Threshold: 1
      TreatMissingData: breaching
    DependsOn:
      - ConstructHubSourcesNpmJsScheduleAllowEventRuledevConstructHubSourcesNpmJs94EFF1D850C1F076
      - ConstructHubSourcesNpmJsSchedule34031870
  ConstructHubSourcesNpmJsFollowerNoChanges2CB08C93:
    Type: AWS::CloudWatch::Alarm
    Properties:
      ComparisonOperator: LessThanThreshold
      EvaluationPeriods: 2
      AlarmDescription:
        Fn::Join:
          - ""
          - - >-
              The NpmJs follower function is no discovering any changes from
              CouchDB!


              RunBook: https://github.com/cdklabs/construct-hub/blob/main/docs/operator-runbook.md


              Direct link to Lambda function: /lambda/home#/functions/
            - Ref: ConstructHubSourcesNpmJs15A77D2D
      AlarmName: dev/ConstructHub/Sources/NpmJs/Follower/NoChanges
      MetricName: ChangeCount
      Namespace: ConstructHub/PackageSource/NpmJs/Follower
      Period: 300
      Statistic: Sum
      Threshold: 1
      TreatMissingData: breaching
  ConstructHubSourcesdevConstructHubSourcesNpmJsStagerDLQNotEmpty3777A4EA:
    Type: AWS::CloudWatch::Alarm
    Properties:
      ComparisonOperator: GreaterThanOrEqualToThreshold
      EvaluationPeriods: 1
      AlarmDescription:
        Fn::Join:
          - ""
          - - "The NpmJS package stager is failing - its dead letter queue is
              not empty/n/nLink to the lambda function:
              /lambda/home#/functions/"
            - Ref: ConstructHubSourcesNpmJsStageAndNotify591C0CFA
            - "/nLink to the dead letter queue:
              /sqs/v2/home#/queues/https%3A%2F%2Fsqs."
            - Ref: AWS::Region
            - .amazonaws.com%2F
            - Ref: AWS::AccountId
            - "%2F"
            - Fn::GetAtt:
                - ConstructHubSourcesStagerDLQ80BD2600
                - QueueName
            - "/n/nRunbook:
              https://github.com/cdklabs/construct-hub/blob/main/docs/operator-\\
              runbook.md"
      AlarmName: dev/ConstructHub/Sources/NpmJs/Stager/DLQNotEmpty
      Metrics:
        - Expression: mVisible + mHidden
          Id: expr_1
        - Id: mVisible
          MetricStat:
            Metric:
              Dimensions:
                - Name: QueueName
                  Value:
                    Fn::GetAtt:
                      - ConstructHubSourcesStagerDLQ80BD2600
                      - QueueName
              MetricName: ApproximateNumberOfMessagesVisible
              Namespace: AWS/SQS
            Period: 300
            Stat: Maximum
          ReturnData: false
        - Id: mHidden
          MetricStat:
            Metric:
              Dimensions:
                - Name: QueueName
                  Value:
                    Fn::GetAtt:
                      - ConstructHubSourcesStagerDLQ80BD2600
                      - QueueName
              MetricName: ApproximateNumberOfMessagesNotVisible
              Namespace: AWS/SQS
            Period: 300
            Stat: Maximum
          ReturnData: false
      Threshold: 1
      TreatMissingData: notBreaching
  ConstructHubInventoryCanaryServiceRole7684EDDE:
    Type: AWS::IAM::Role
    Properties:
      AssumeRolePolicyDocument:
        Statement:
          - Action: sts:AssumeRole
            Effect: Allow
            Principal:
              Service: lambda.amazonaws.com
        Version: 2012-10-17
      ManagedPolicyArns:
        - Fn::Join:
            - ""
            - - "arn:"
              - Ref: AWS::Partition
              - :iam::aws:policy/service-role/AWSLambdaBasicExecutionRole
  ConstructHubInventoryCanaryServiceRoleDefaultPolicy144783F1:
    Type: AWS::IAM::Policy
    Properties:
      PolicyDocument:
        Statement:
          - Action:
              - s3:GetObject*
              - s3:GetBucket*
              - s3:List*
            Effect: Allow
            Resource:
              - Fn::GetAtt:
                  - ConstructHubPackageDataDC5EF35E
                  - Arn
              - Fn::Join:
                  - ""
                  - - Fn::GetAtt:
                        - ConstructHubPackageDataDC5EF35E
                        - Arn
                    - /*
          - Action:
              - s3:DeleteObject*
              - s3:PutObject*
              - s3:Abort*
            Effect: Allow
            Resource:
              - Fn::GetAtt:
                  - ConstructHubPackageDataDC5EF35E
                  - Arn
              - Fn::Join:
                  - ""
                  - - Fn::GetAtt:
                        - ConstructHubPackageDataDC5EF35E
                        - Arn
                    - /missing-objects/*-documentation.json
          - Action:
              - s3:DeleteObject*
              - s3:PutObject*
              - s3:Abort*
            Effect: Allow
            Resource:
              - Fn::GetAtt:
                  - ConstructHubPackageDataDC5EF35E
                  - Arn
              - Fn::Join:
                  - ""
                  - - Fn::GetAtt:
                        - ConstructHubPackageDataDC5EF35E
                        - Arn
                    - /corruptassembly-objects/*.json
          - Action:
              - s3:DeleteObject*
              - s3:PutObject*
              - s3:Abort*
            Effect: Allow
            Resource:
              - Fn::GetAtt:
                  - ConstructHubPackageDataDC5EF35E
                  - Arn
              - Fn::Join:
                  - ""
                  - - Fn::GetAtt:
                        - ConstructHubPackageDataDC5EF35E
                        - Arn
                    - /uninstallable-objects/data.json
        Version: 2012-10-17
      PolicyName: ConstructHubInventoryCanaryServiceRoleDefaultPolicy144783F1
      Roles:
        - Ref: ConstructHubInventoryCanaryServiceRole7684EDDE
  ConstructHubInventoryCanary63D899BC:
    Type: AWS::Lambda::Function
    Properties:
      Code:
        S3Bucket:
          Ref: AssetParameters7c158f248e4b8c4055bab463cf7161a06489f3c6b8cb338eaf1a3cdaeefa9bf5S3Bucket8834E674
        S3Key:
          Fn::Join:
            - ""
            - - Fn::Select:
                  - 0
                  - Fn::Split:
                      - "||"
                      - Ref: AssetParameters7c158f248e4b8c4055bab463cf7161a06489f3c6b8cb338eaf1a3cdaeefa9bf5S3VersionKey16F872AA
              - Fn::Select:
                  - 1
                  - Fn::Split:
                      - "||"
                      - Ref: AssetParameters7c158f248e4b8c4055bab463cf7161a06489f3c6b8cb338eaf1a3cdaeefa9bf5S3VersionKey16F872AA
      Role:
        Fn::GetAtt:
          - ConstructHubInventoryCanaryServiceRole7684EDDE
          - Arn
      Description: "[ConstructHub/Inventory] A canary that periodically inspects the
        list of indexed packages"
      Environment:
        Variables:
          AWS_EMF_ENVIRONMENT: Local
          BUCKET_NAME:
            Ref: ConstructHubPackageDataDC5EF35E
      Handler: index.handler
      MemorySize: 10240
      Runtime: nodejs14.x
      Timeout: 300
    DependsOn:
      - ConstructHubInventoryCanaryServiceRoleDefaultPolicy144783F1
      - ConstructHubInventoryCanaryServiceRole7684EDDE
  ConstructHubInventoryCanaryLogRetention8B1B5364:
    Type: Custom::LogRetention
    Properties:
      ServiceToken:
        Fn::GetAtt:
          - LogRetentionaae0aa3c5b4d4f87b02d85b201efdd8aFD4BFC8A
          - Arn
      LogGroupName:
        Fn::Join:
          - ""
          - - /aws/lambda/
            - Ref: ConstructHubInventoryCanary63D899BC
      RetentionInDays: 7
  ConstructHubInventoryCanaryScheduleRule79F2F8D8:
    Type: AWS::Events::Rule
    Properties:
      ScheduleExpression: rate(5 minutes)
      State: ENABLED
      Targets:
        - Arn:
            Fn::GetAtt:
              - ConstructHubInventoryCanary63D899BC
              - Arn
          Id: Target0
    DependsOn:
      - ConstructHubInventoryCanaryServiceRoleDefaultPolicy144783F1
  ConstructHubInventoryCanaryScheduleRuleAllowEventRuledevConstructHubInventoryCanaryEF8B6D027C8F7E9D:
    Type: AWS::Lambda::Permission
    Properties:
      Action: lambda:InvokeFunction
      FunctionName:
        Fn::GetAtt:
          - ConstructHubInventoryCanary63D899BC
          - Arn
      Principal: events.amazonaws.com
      SourceArn:
        Fn::GetAtt:
          - ConstructHubInventoryCanaryScheduleRule79F2F8D8
          - Arn
    DependsOn:
      - ConstructHubInventoryCanaryServiceRoleDefaultPolicy144783F1
  ConstructHubInventoryCanaryNotRunningAF44D71C:
    Type: AWS::CloudWatch::Alarm
    Properties:
      ComparisonOperator: LessThanThreshold
      EvaluationPeriods: 1
      AlarmDescription:
        Fn::Join:
          - ""
          - - >-
              The inventory canary is not running!


              RunBook: https://github.com/cdklabs/construct-hub/blob/main/docs/operator-runbook.md


              Direct link to function: /lambda/home#/functions/
            - Ref: ConstructHubInventoryCanary63D899BC
      AlarmName: dev/ConstructHub/InventoryCanary/NotRunning
      Dimensions:
        - Name: FunctionName
          Value:
            Ref: ConstructHubInventoryCanary63D899BC
      MetricName: Invocations
      Namespace: AWS/Lambda
      Period: 300
      Statistic: Sum
      Threshold: 1
  ConstructHubInventoryCanaryFailures5BDA8051:
    Type: AWS::CloudWatch::Alarm
    Properties:
      ComparisonOperator: GreaterThanOrEqualToThreshold
      EvaluationPeriods: 2
      AlarmDescription:
        Fn::Join:
          - ""
          - - >-
              The inventory canary is failing!


              RunBook: https://github.com/cdklabs/construct-hub/blob/main/docs/operator-runbook.md


              Direct link to function: /lambda/home#/functions/
            - Ref: ConstructHubInventoryCanary63D899BC
      AlarmName: dev/ConstructHub/InventoryCanary/Failures
      Dimensions:
        - Name: FunctionName
          Value:
            Ref: ConstructHubInventoryCanary63D899BC
      MetricName: Errors
      Namespace: AWS/Lambda
      Period: 300
      Statistic: Sum
      Threshold: 1
  ConstructHubBackendDashboardReportsDFD170B1:
    Type: AWS::CloudWatch::Dashboard
    Properties:
      DashboardBody:
        Fn::Join:
          - ""
          - - '{"start":"-P1W","periodOverride":"auto","widgets":[{"type":"custom","width":24,"height":6,"x":0,"y":0,"properties":{"endpoint":"'
            - Fn::GetAtt:
                - PackageVersionsTableWidgetHandler5fa848259c1d5e388c0df69f05c016dfBE2C27C2
                - Arn
            - "\\",\\"params\\":{\\"key\\":\\"uninstallable-objects/data.json\\",\\"des\\
              cription\\":\\"These packages could not be installed. Note that
              currently they will also appear in the 'missing' documentation
              reports.\\\\n\\\\nThe specific error can be found in the package
              directory inside a file named
              'uninstallable'\\\\n\\"},\\"title\\":\\"Package Versions Report |
              Uninstallable\\",\\"updateOn\\":{\\"refresh\\":true,\\"resize\\":false,\\
              \\"timeRange\\":false}}},{\\"type\\":\\"custom\\",\\"width\\":24,\\"height\\
              \\":6,\\"x\\":0,\\"y\\":6,\\"properties\\":{\\"endpoint\\":\\""
            - Fn::GetAtt:
                - PackageVersionsTableWidgetHandler5fa848259c1d5e388c0df69f05c016dfBE2C27C2
                - Arn
            - '","params":{"key":"missing-objects/typescript-documentation.json","description":"These
              packages are missing typescript documentation.\\nApart from the
              uninstallable packages, this report should stay empty\\n\\nTo
              investigate inspect the orchestration DLQ.\\n"},"title":"Package
              Versions Report | Missing Documentation |
              _typescript_","updateOn":{"refresh":true,"resize":false,"timeRange":false}}},{"type":"custom","width":24,"height":6,"x":0,"y":12,"properties":{"endpoint":"'
            - Fn::GetAtt:
                - PackageVersionsTableWidgetHandler5fa848259c1d5e388c0df69f05c016dfBE2C27C2
                - Arn
            - "\\",\\"params\\":{\\"key\\":\\"corruptassembly-objects/typescript.json\\
              \\",\\"description\\":\\"These packages are missing typescript
              documentation because of a corrupted assembly.\\\\n\\\\nThe specific
              error can be found in the package directory inside files suffixed
              with '.corruptassembly'\\\\n\\"},\\"title\\":\\"Package Versions Report
              | Corrupt Assembly |
              _typescript_\\",\\"updateOn\\":{\\"refresh\\":true,\\"resize\\":false,\\"\\
              timeRange\\":false}}},{\\"type\\":\\"custom\\",\\"width\\":24,\\"height\\"\\
              :6,\\"x\\":0,\\"y\\":18,\\"properties\\":{\\"endpoint\\":\\""
            - Fn::GetAtt:
                - PackageVersionsTableWidgetHandler5fa848259c1d5e388c0df69f05c016dfBE2C27C2
                - Arn
            - '","params":{"key":"missing-objects/python-documentation.json","description":"These
              packages are missing python documentation.\\nApart from the
              uninstallable packages, this report should stay empty\\n\\nTo
              investigate inspect the orchestration DLQ.\\n"},"title":"Package
              Versions Report | Missing Documentation |
              _python_","updateOn":{"refresh":true,"resize":false,"timeRange":false}}},{"type":"custom","width":24,"height":6,"x":0,"y":24,"properties":{"endpoint":"'
            - Fn::GetAtt:
                - PackageVersionsTableWidgetHandler5fa848259c1d5e388c0df69f05c016dfBE2C27C2
                - Arn
            - "\\",\\"params\\":{\\"key\\":\\"corruptassembly-objects/python.json\\",\\
              \\"description\\":\\"These packages are missing python documentation
              because of a corrupted assembly.\\\\n\\\\nThe specific error can be
              found in the package directory inside files suffixed with
              '.corruptassembly'\\\\n\\"},\\"title\\":\\"Package Versions Report |
              Corrupt Assembly |
              _python_\\",\\"updateOn\\":{\\"refresh\\":true,\\"resize\\":false,\\"time\\
              Range\\":false}}},{\\"type\\":\\"custom\\",\\"width\\":24,\\"height\\":6,\\
              \\"x\\":0,\\"y\\":30,\\"properties\\":{\\"endpoint\\":\\""
            - Fn::GetAtt:
                - PackageVersionsTableWidgetHandler5fa848259c1d5e388c0df69f05c016dfBE2C27C2
                - Arn
            - '","params":{"key":"missing-objects/java-documentation.json","description":"These
              packages are missing java documentation.\\nApart from the
              uninstallable packages, this report should stay empty\\n\\nTo
              investigate inspect the orchestration DLQ.\\n"},"title":"Package
              Versions Report | Missing Documentation |
              _java_","updateOn":{"refresh":true,"resize":false,"timeRange":false}}},{"type":"custom","width":24,"height":6,"x":0,"y":36,"properties":{"endpoint":"'
            - Fn::GetAtt:
                - PackageVersionsTableWidgetHandler5fa848259c1d5e388c0df69f05c016dfBE2C27C2
                - Arn
            - "\\",\\"params\\":{\\"key\\":\\"corruptassembly-objects/java.json\\",\\"d\\
              escription\\":\\"These packages are missing java documentation
              because of a corrupted assembly.\\\\n\\\\nThe specific error can be
              found in the package directory inside files suffixed with
              '.corruptassembly'\\\\n\\"},\\"title\\":\\"Package Versions Report |
              Corrupt Assembly |
              _java_\\",\\"updateOn\\":{\\"refresh\\":true,\\"resize\\":false,\\"timeRa\\
              nge\\":false}}},{\\"type\\":\\"custom\\",\\"width\\":24,\\"height\\":6,\\"x\\
              \\":0,\\"y\\":42,\\"properties\\":{\\"endpoint\\":\\""
            - Fn::GetAtt:
                - PackageVersionsTableWidgetHandler5fa848259c1d5e388c0df69f05c016dfBE2C27C2
                - Arn
            - '","params":{"key":"missing-objects/csharp-documentation.json","description":"These
              packages are missing csharp documentation.\\nApart from the
              uninstallable packages, this report should stay empty\\n\\nTo
              investigate inspect the orchestration DLQ.\\n"},"title":"Package
              Versions Report | Missing Documentation |
              _csharp_","updateOn":{"refresh":true,"resize":false,"timeRange":false}}},{"type":"custom","width":24,"height":6,"x":0,"y":48,"properties":{"endpoint":"'
            - Fn::GetAtt:
                - PackageVersionsTableWidgetHandler5fa848259c1d5e388c0df69f05c016dfBE2C27C2
                - Arn
            - "\\",\\"params\\":{\\"key\\":\\"corruptassembly-objects/csharp.json\\",\\
              \\"description\\":\\"These packages are missing csharp documentation
              because of a corrupted assembly.\\\\n\\\\nThe specific error can be
              found in the package directory inside files suffixed with
              '.corruptassembly'\\\\n\\"},\\"title\\":\\"Package Versions Report |
              Corrupt Assembly |
              _csharp_\\",\\"updateOn\\":{\\"refresh\\":true,\\"resize\\":false,\\"time\\
              Range\\":false}}}]}"
      DashboardName: construct-hub-backend-reports
  ConstructHubBackendDashboardGraphs6A37B2BC:
    Type: AWS::CloudWatch::Dashboard
    Properties:
      DashboardBody:
        Fn::Join:
          - ""
          - - '{"start":"-P1W","periodOverride":"auto","widgets":[{"type":"text","width":24,"height":2,"x":0,"y":0,"properties":{"markdown":"#
              Catalog Overview\\n\\n[button:primary:Package Data](/s3/buckets/'
            - Ref: ConstructHubPackageDataDC5EF35E
            - )\\n[button:Catalog Builder](/lambda/home#/functions/
            - Ref: ConstructHubOrchestrationCatalogBuilder7C964951
            - )\\n[button:Inventory Canary](/lambda/home#/functions/
            - Ref: ConstructHubInventoryCanary63D899BC
            - )\\n[button:Search Canary Log
              Group](/cloudwatch/home#logsV2:log-groups/log-group/$252Faws$252flambda$252f
            - Ref: ConstructHubInventoryCanary63D899BC
            - /log-events)"}},{"type":"metric","width":12,"height":6,"x":0,"y":2,"properties":{"view":"timeSeries","title":"Catalog
              Size","region":"
            - Ref: AWS::Region
            - '","metrics":[["ConstructHub/Inventory","SubmoduleCount",{"label":"Submodules","stat":"Maximum"}],["ConstructHub/Inventory","PackageVersionCount",{"label":"Package
              Versions","stat":"Maximum"}],["ConstructHub/Inventory","PackageMajorVersionCount",{"label":"Package
              Majors","stat":"Maximum"}],["ConstructHub/Inventory","PackageCount",{"label":"Packages","stat":"Maximum"}]],"yAxis":{"left":{"min":0}}}},{"type":"metric","width":12,"height":6,"x":12,"y":2,"properties":{"view":"timeSeries","title":"Catalog
              Issues","region":"'
            - Ref: AWS::Region
            - '","metrics":[["ConstructHub/Inventory","UnknownObjectCount",{"label":"Unknown","stat":"Maximum"}],["ConstructHub/Inventory","MissingAssemblyCount",{"label":"Missing
              Assembly","stat":"Maximum"}],["ConstructHub/Inventory","MissingPackageMetadataCount",{"label":"Missing
              Metadata","stat":"Maximum"}],["ConstructHub/Inventory","MissingPackageTarballCount",{"label":"Missing
              Tarball","stat":"Maximum"}],["ConstructHub/Inventory","UninstallablePackageCount",{"label":"Uninstallable
              Package","stat":"Maximum"}],["ConstructHub/CatalogBuilder","MissingConstructFrameworkCount",{"label":"No
              Construct
              Framework","period":900,"stat":"Maximum","yAxis":"right"}],["ConstructHub/CatalogBuilder","MissingConstructFrameworkVersionCount",{"label":"No
              Construct Framework
              Version","period":900,"stat":"Maximum","yAxis":"right"}]],"yAxis":{"left":{"min":0},"right":{"min":0}}}},{"type":"text","width":24,"height":2,"x":0,"y":8,"properties":{"markdown":"#
              Documentation Generation\\n\\n[button:primary:Transliterator
              Logs](/cloudwatch/home#logsV2:log-groups/log-group/'
            - Fn::Join:
                - "%252"
                - Fn::Split:
                    - /
                    - Ref: ConstructHubOrchestrationTransliteratorLogGroupEE16EE8B
            - )\\n[button:Transliterator ECS Cluster](/ecs/home#/clusters/
            - Ref: ConstructHubOrchestrationCluster3D6F0081
            - /tasks)"}},{"type":"metric","width":12,"height":6,"x":0,"y":10,"properties":{"view":"timeSeries","title":"Fargate
              Resources","region":"
            - Ref: AWS::Region
            - '","metrics":[["AWS/Usage","ResourceCount","Class","None","Resource","OnDemand","Service","Fargate","Type","Resource",{"label":"Fargate
              Usage
              (On-Demand)","stat":"Maximum","id":"mFargateUsage"}],[{"label":"Fargate
              Quota
              (On-Demand)","expression":"SERVICE_QUOTA(mFargateUsage)"}],[{"label":"CPU
              Utilization","expression":"100 * FILL(mCpuUtilized, 0) /
              FILL(mCpuReserved,
              REPEAT)","yAxis":"right"}],["ECS/ContainerInsights","CpuReserved","ClusterName","'
            - Ref: ConstructHubOrchestrationCluster3D6F0081
            - '",{"stat":"Maximum","visible":false,"id":"mCpuReserved"}],["ECS/ContainerInsights","CpuUtilized","ClusterName","'
            - Ref: ConstructHubOrchestrationCluster3D6F0081
            - '",{"stat":"Maximum","visible":false,"id":"mCpuUtilized"}],[{"label":"Memory
              Utilization","expression":"100 * FILL(mMemoryUtilized, 0) /
              FILL(mMemoryReserved,
              REPEAT)","yAxis":"right"}],["ECS/ContainerInsights","MemoryReserved","ClusterName","'
            - Ref: ConstructHubOrchestrationCluster3D6F0081
            - '",{"stat":"Maximum","visible":false,"id":"mMemoryReserved"}],["ECS/ContainerInsights","MemoryUtilized","ClusterName","'
            - Ref: ConstructHubOrchestrationCluster3D6F0081
            - '",{"stat":"Maximum","visible":false,"id":"mMemoryUtilized"}]],"yAxis":{"left":{"min":0},"right":{"label":"Percent","min":0,"max":100,"showUnits":false}}}},{"type":"metric","width":12,"height":6,"x":12,"y":10,"properties":{"view":"timeSeries","title":"ECS
              Resources","region":"'
            - Ref: AWS::Region
            - '","metrics":[[{"label":"Received
              Bytes","expression":"FILL(m67cc14db3275d4a2af71847df2ebb376a00b015f62c4ff9d1aedb9bc615a6cf0,
              0)"}],["ECS/ContainerInsights","NetworkRxBytes","ClusterName","'
            - Ref: ConstructHubOrchestrationCluster3D6F0081
            - '",{"label":"Received
              Bytes","stat":"Maximum","visible":false,"id":"m67cc14db3275d4a2af71847df2ebb376a00b015f62c4ff9d1aedb9bc615a6cf0"}],[{"label":"Transmitted
              Bytes","expression":"FILL(md6781afc8bf73de5587d36039d8226d1c0fe0b50a1c949759d3d8d8cd2e3f6d1,
              0)"}],["ECS/ContainerInsights","NetworkTxBytes","ClusterName","'
            - Ref: ConstructHubOrchestrationCluster3D6F0081
            - '",{"label":"Transmitted
              Bytes","stat":"Maximum","visible":false,"id":"md6781afc8bf73de5587d36039d8226d1c0fe0b50a1c949759d3d8d8cd2e3f6d1"}],[{"label":"Task
              Count","expression":"FILL(mbb258976f5c025a7dff5289417a6b07619e000e4af1a427fecc57b31586fd6dd,
              0)","yAxis":"right"}],["ECS/ContainerInsights","TaskCount","ClusterName","'
            - Ref: ConstructHubOrchestrationCluster3D6F0081
            - '",{"label":"Task
              Count","stat":"Sum","visible":false,"id":"mbb258976f5c025a7dff5289417a6b07619e000e4af1a427fecc57b31586fd6dd"}]],"yAxis":{"left":{"min":0},"right":{"min":0}}}},{"type":"text","width":24,"height":1,"x":0,"y":16,"properties":{"markdown":"##
              Language:
              typescript"}},{"type":"metric","width":12,"height":6,"x":0,"y":17,"properties":{"view":"pie","title":"Package
              Versions","region":"'
            - Ref: AWS::Region
            - '","metrics":[["ConstructHub/Inventory","SupportedPackageVersionCount","Language","typescript",{"color":"#2ca02c","label":"Available","stat":"Maximum"}],["ConstructHub/Inventory","CorruptAssemblyPackageVersionCount","Language","typescript",{"color":"#3542D7","label":"Corrupt
              Assembly","stat":"Maximum"}],["ConstructHub/Inventory","UnsupportedPackageVersionCount","Language","typescript",{"color":"#9467bd","label":"Unsupported","stat":"Maximum"}],["ConstructHub/Inventory","MissingPackageVersionCount","Language","typescript",{"color":"#d62728","label":"Missing","stat":"Maximum"}]],"yAxis":{"left":{"showUnits":false}}}},{"type":"metric","width":12,"height":6,"x":12,"y":17,"properties":{"view":"pie","title":"Package
              Version Submodules","region":"'
            - Ref: AWS::Region
            - '","metrics":[["ConstructHub/Inventory","SupportedSubmoduleCount","Language","typescript",{"color":"#2ca02c","label":"Available","stat":"Maximum"}],["ConstructHub/Inventory","CorruptAssemblySubmoduleCount","Language","typescript",{"color":"#3542D7","label":"Corrupt
              Assembly","stat":"Maximum"}],["ConstructHub/Inventory","UnsupportedSubmoduleCount","Language","typescript",{"color":"#9467bd","label":"Unsupported","stat":"Maximum"}],["ConstructHub/Inventory","MissingSubmoduleCount","Language","typescript",{"color":"#d62728","label":"Missing","stat":"Maximum"}]],"yAxis":{"left":{"showUnits":false}}}},{"type":"text","width":24,"height":1,"x":0,"y":23,"properties":{"markdown":"##
              Language:
              python"}},{"type":"metric","width":12,"height":6,"x":0,"y":24,"properties":{"view":"pie","title":"Package
              Versions","region":"'
            - Ref: AWS::Region
            - '","metrics":[["ConstructHub/Inventory","SupportedPackageVersionCount","Language","python",{"color":"#2ca02c","label":"Available","stat":"Maximum"}],["ConstructHub/Inventory","CorruptAssemblyPackageVersionCount","Language","python",{"color":"#3542D7","label":"Corrupt
              Assembly","stat":"Maximum"}],["ConstructHub/Inventory","UnsupportedPackageVersionCount","Language","python",{"color":"#9467bd","label":"Unsupported","stat":"Maximum"}],["ConstructHub/Inventory","MissingPackageVersionCount","Language","python",{"color":"#d62728","label":"Missing","stat":"Maximum"}]],"yAxis":{"left":{"showUnits":false}}}},{"type":"metric","width":12,"height":6,"x":12,"y":24,"properties":{"view":"pie","title":"Package
              Version Submodules","region":"'
            - Ref: AWS::Region
            - '","metrics":[["ConstructHub/Inventory","SupportedSubmoduleCount","Language","python",{"color":"#2ca02c","label":"Available","stat":"Maximum"}],["ConstructHub/Inventory","CorruptAssemblySubmoduleCount","Language","python",{"color":"#3542D7","label":"Corrupt
              Assembly","stat":"Maximum"}],["ConstructHub/Inventory","UnsupportedSubmoduleCount","Language","python",{"color":"#9467bd","label":"Unsupported","stat":"Maximum"}],["ConstructHub/Inventory","MissingSubmoduleCount","Language","python",{"color":"#d62728","label":"Missing","stat":"Maximum"}]],"yAxis":{"left":{"showUnits":false}}}},{"type":"text","width":24,"height":1,"x":0,"y":30,"properties":{"markdown":"##
              Language:
              java"}},{"type":"metric","width":12,"height":6,"x":0,"y":31,"properties":{"view":"pie","title":"Package
              Versions","region":"'
            - Ref: AWS::Region
            - '","metrics":[["ConstructHub/Inventory","SupportedPackageVersionCount","Language","java",{"color":"#2ca02c","label":"Available","stat":"Maximum"}],["ConstructHub/Inventory","CorruptAssemblyPackageVersionCount","Language","java",{"color":"#3542D7","label":"Corrupt
              Assembly","stat":"Maximum"}],["ConstructHub/Inventory","UnsupportedPackageVersionCount","Language","java",{"color":"#9467bd","label":"Unsupported","stat":"Maximum"}],["ConstructHub/Inventory","MissingPackageVersionCount","Language","java",{"color":"#d62728","label":"Missing","stat":"Maximum"}]],"yAxis":{"left":{"showUnits":false}}}},{"type":"metric","width":12,"height":6,"x":12,"y":31,"properties":{"view":"pie","title":"Package
              Version Submodules","region":"'
            - Ref: AWS::Region
            - '","metrics":[["ConstructHub/Inventory","SupportedSubmoduleCount","Language","java",{"color":"#2ca02c","label":"Available","stat":"Maximum"}],["ConstructHub/Inventory","CorruptAssemblySubmoduleCount","Language","java",{"color":"#3542D7","label":"Corrupt
              Assembly","stat":"Maximum"}],["ConstructHub/Inventory","UnsupportedSubmoduleCount","Language","java",{"color":"#9467bd","label":"Unsupported","stat":"Maximum"}],["ConstructHub/Inventory","MissingSubmoduleCount","Language","java",{"color":"#d62728","label":"Missing","stat":"Maximum"}]],"yAxis":{"left":{"showUnits":false}}}},{"type":"text","width":24,"height":1,"x":0,"y":37,"properties":{"markdown":"##
              Language:
              csharp"}},{"type":"metric","width":12,"height":6,"x":0,"y":38,"properties":{"view":"pie","title":"Package
              Versions","region":"'
            - Ref: AWS::Region
            - '","metrics":[["ConstructHub/Inventory","SupportedPackageVersionCount","Language","csharp",{"color":"#2ca02c","label":"Available","stat":"Maximum"}],["ConstructHub/Inventory","CorruptAssemblyPackageVersionCount","Language","csharp",{"color":"#3542D7","label":"Corrupt
              Assembly","stat":"Maximum"}],["ConstructHub/Inventory","UnsupportedPackageVersionCount","Language","csharp",{"color":"#9467bd","label":"Unsupported","stat":"Maximum"}],["ConstructHub/Inventory","MissingPackageVersionCount","Language","csharp",{"color":"#d62728","label":"Missing","stat":"Maximum"}]],"yAxis":{"left":{"showUnits":false}}}},{"type":"metric","width":12,"height":6,"x":12,"y":38,"properties":{"view":"pie","title":"Package
              Version Submodules","region":"'
            - Ref: AWS::Region
            - '","metrics":[["ConstructHub/Inventory","SupportedSubmoduleCount","Language","csharp",{"color":"#2ca02c","label":"Available","stat":"Maximum"}],["ConstructHub/Inventory","CorruptAssemblySubmoduleCount","Language","csharp",{"color":"#3542D7","label":"Corrupt
              Assembly","stat":"Maximum"}],["ConstructHub/Inventory","UnsupportedSubmoduleCount","Language","csharp",{"color":"#9467bd","label":"Unsupported","stat":"Maximum"}],["ConstructHub/Inventory","MissingSubmoduleCount","Language","csharp",{"color":"#d62728","label":"Missing","stat":"Maximum"}]],"yAxis":{"left":{"showUnits":false}}}},{"type":"text","width":24,"height":2,"x":0,"y":44,"properties":{"markdown":"#
              dev/ConstructHub/Sources/NpmJs\\n\\n[button:primary:NpmJs
              Follower](/lambda/home#/functions/'
            - Ref: ConstructHubSourcesNpmJs15A77D2D
            - )\\n[button:Marker Object](/s3/object/
            - Ref: ConstructHubSourcesNpmJsStagingBucketB286F0E6
            - ?prefix=couchdb-last-transaction-id.2)\\n[button:Stager](/lambda/home#/functions/
            - Ref: ConstructHubSourcesNpmJsStageAndNotify591C0CFA
            - )\\n[button:Stager DLQ](/sqs/v2/home#/queues/https%3A%2F%2Fsqs.
            - Ref: AWS::Region
            - .amazonaws.com%2F
            - Ref: AWS::AccountId
            - "%2F"
            - Fn::GetAtt:
                - ConstructHubSourcesStagerDLQ80BD2600
                - QueueName
            - )"}},{"type":"metric","width":12,"height":6,"x":0,"y":46,"properties":{"view":"timeSeries","title":"Follower
              Health","region":"
            - Ref: AWS::Region
            - '","metrics":[[{"label":"Invocations","expression":"FILL(m9ff955bd33652ecefb4dd9402064988aa5e418fcf59360156ff8c9e38dbde5e2,
              0)"}],["AWS/Lambda","Invocations","FunctionName","'
            - Ref: ConstructHubSourcesNpmJs15A77D2D
            - '",{"label":"Invocations","stat":"Sum","visible":false,"id":"m9ff955bd33652ecefb4dd9402064988aa5e418fcf59360156ff8c9e38dbde5e2"}],[{"label":"Errors","expression":"FILL(m3aa18789f406dc22d5fd69d6a8b1ae08cbc04aabfde21bee51e16796b37a2e55,
              0)"}],["AWS/Lambda","Errors","FunctionName","'
            - Ref: ConstructHubSourcesNpmJs15A77D2D
            - '",{"label":"Errors","stat":"Sum","visible":false,"id":"m3aa18789f406dc22d5fd69d6a8b1ae08cbc04aabfde21bee51e16796b37a2e55"}],["ConstructHub/PackageSource/NpmJs/Follower","RemainingTime",{"label":"Remaining
              Time","stat":"Minimum","yAxis":"right"}]],"yAxis":{"left":{"min":0},"right":{"min":0}},"period":300}},{"type":"metric","width":12,"height":6,"x":12,"y":46,"properties":{"view":"timeSeries","title":"Stager
              Health","region":"'
            - Ref: AWS::Region
            - '","metrics":[[{"label":"Invocations","expression":"FILL(m9ff955bd33652ecefb4dd9402064988aa5e418fcf59360156ff8c9e38dbde5e2,
              0)"}],["AWS/Lambda","Invocations","FunctionName","'
            - Ref: ConstructHubSourcesNpmJsStageAndNotify591C0CFA
            - '",{"label":"Invocations","stat":"Sum","visible":false,"id":"m9ff955bd33652ecefb4dd9402064988aa5e418fcf59360156ff8c9e38dbde5e2"}],[{"label":"Errors","expression":"FILL(m3aa18789f406dc22d5fd69d6a8b1ae08cbc04aabfde21bee51e16796b37a2e55,
              0)"}],["AWS/Lambda","Errors","FunctionName","'
            - Ref: ConstructHubSourcesNpmJsStageAndNotify591C0CFA
            - '",{"label":"Errors","stat":"Sum","visible":false,"id":"m3aa18789f406dc22d5fd69d6a8b1ae08cbc04aabfde21bee51e16796b37a2e55"}],["AWS/Lambda","Duration","FunctionName","'
            - Ref: ConstructHubSourcesNpmJsStageAndNotify591C0CFA
            - '",{"label":"Duration","yAxis":"right"}]],"yAxis":{"left":{"min":0},"right":{"min":0}},"period":300}},{"type":"metric","width":12,"height":6,"x":0,"y":52,"properties":{"view":"timeSeries","title":"CouchDB
              Follower","region":"'
            - Ref: AWS::Region
            - '","metrics":[[{"label":"Change
              Count","expression":"FILL(mf6a938229aec623f5cf21e3ae3401901e7f7c6ebd5774ab6ac6e74af83efd121,
              0)"}],["ConstructHub/PackageSource/NpmJs/Follower","ChangeCount",{"label":"Change
              Count","stat":"Sum","visible":false,"id":"mf6a938229aec623f5cf21e3ae3401901e7f7c6ebd5774ab6ac6e74af83efd121"}],[{"label":"Unprocessable","expression":"FILL(m5b235d813bd8ded65d7de9a1345c9b49a8cf2af40e7e98ddbb8cb73e00783a8a,
              0)"}],["ConstructHub/PackageSource/NpmJs/Follower","UnprocessableEntity",{"label":"Unprocessable","stat":"Sum","visible":false,"id":"m5b235d813bd8ded65d7de9a1345c9b49a8cf2af40e7e98ddbb8cb73e00783a8a"}],[{"label":"Lag
              to
              npmjs.com","expression":"FILL(m4d6c513faac55be4bca785e8587a9a145b65f5fe675318c9c5c52f3ada197b7b,
              REPEAT)","yAxis":"right"}],["ConstructHub/PackageSource/NpmJs/Follower","NpmJsChangeAge",{"label":"Lag
              to
              npmjs.com","stat":"Minimum","visible":false,"id":"m4d6c513faac55be4bca785e8587a9a145b65f5fe675318c9c5c52f3ada197b7b"}],[{"label":"Package
              Version
              Age","expression":"FILL(mec485aa83505431ed7a356970082cd4815c310504ff176dd3eeb241ae7bbf0c4,
              REPEAT)","yAxis":"right"}],["ConstructHub/PackageSource/NpmJs/Follower","PackageVersionAge",{"label":"Package
              Version
              Age","stat":"Maximum","visible":false,"id":"mec485aa83505431ed7a356970082cd4815c310504ff176dd3eeb241ae7bbf0c4"}]],"yAxis":{"left":{"min":0},"right":{"label":"Milliseconds","min":0,"showUnits":false}},"period":300}},{"type":"metric","width":12,"height":6,"x":12,"y":52,"properties":{"view":"timeSeries","title":"CouchDB
              Changes","region":"'
            - Ref: AWS::Region
            - '","metrics":[[{"label":"Last Sequence
              Number","expression":"FILL(mcc89a801dd7db60ea52e74b9851bd34a3899e7a26323ac98feb632cdf70c2500,
              REPEAT)"}],["ConstructHub/PackageSource/NpmJs/Follower","LastSeq",{"label":"Last
              Sequence
              Number","stat":"Maximum","visible":false,"id":"mcc89a801dd7db60ea52e74b9851bd34a3899e7a26323ac98feb632cdf70c2500"}]],"yAxis":{},"period":300}},{"type":"metric","width":12,"height":6,"x":0,"y":58,"properties":{"view":"timeSeries","title":"Stager
              Dead-Letter Queue","region":"'
            - Ref: AWS::Region
            - '","metrics":[[{"label":"Visible
              Messages","expression":"FILL(m96c7bb4160011a049b6b07c0feab8fb02e5a8d4aa466939592829f864dde6400,
              0)"}],["AWS/SQS","ApproximateNumberOfMessagesVisible","QueueName","'
            - Fn::GetAtt:
                - ConstructHubSourcesStagerDLQ80BD2600
                - QueueName
            - '",{"label":"Visible
              Messages","stat":"Maximum","visible":false,"id":"m96c7bb4160011a049b6b07c0feab8fb02e5a8d4aa466939592829f864dde6400"}],[{"label":"Invisible
              Messages","expression":"FILL(mf74066283a392fc98a0cd7a405f2aa9b5af544d3a87542f06fff7fd069fd8578,
              0)"}],["AWS/SQS","ApproximateNumberOfMessagesNotVisible","QueueName","'
            - Fn::GetAtt:
                - ConstructHubSourcesStagerDLQ80BD2600
                - QueueName
            - '",{"label":"Invisible
              Messages","stat":"Maximum","visible":false,"id":"mf74066283a392fc98a0cd7a405f2aa9b5af544d3a87542f06fff7fd069fd8578"}],["AWS/SQS","ApproximateAgeOfOldestMessage","QueueName","'
            - Fn::GetAtt:
                - ConstructHubSourcesStagerDLQ80BD2600
                - QueueName
            - '",{"label":"Oldest
              Message","stat":"Maximum","yAxis":"right"}]],"yAxis":{"left":{"min":0},"right":{"min":0}},"period":60}},{"type":"metric","width":12,"height":6,"x":12,"y":58,"properties":{"view":"timeSeries","title":"Package
              Canary","region":"'
            - Ref: AWS::Region
            - '","metrics":[["ConstructHub/PackageCanary","DwellTime",{"label":"Dwell
              Time","period":60,"stat":"Maximum"}],["ConstructHub/PackageCanary","TimeToCatalog",{"label":"Time
              to
              Catalog","period":60,"stat":"Maximum"}],["ConstructHub/PackageCanary","TrackedVersionCount",{"label":"Tracked
              Version
              Count","period":60,"stat":"Maximum","yAxis":"right"}]],"annotations":{"horizontal":[{"color":"#ff0000","label":"SLA
              (5
              minutes)","value":300,"yAxis":"left"}]},"yAxis":{"left":{"min":0},"right":{"min":0}}}},{"type":"text","width":24,"height":2,"x":0,"y":64,"properties":{"markdown":"#
              Ingestion Function\\n\\n[button:Ingestion
              Function](/lambda/home#/functions/'
            - Ref: ConstructHubIngestion407909CE
            - )\\n[button:primary:Search Log
              Group](/cloudwatch/home#logsV2:log-groups/log-group/$252Faws$252flambda$252f
            - Ref: ConstructHubIngestion407909CE
            - /log-events)\\n[button:DLQ](/sqs/v2/home#/queues/https%3A%2F%2Fsqs.
            - Ref: AWS::Region
            - .amazonaws.com%2F
            - Ref: AWS::AccountId
            - "%2F"
            - Fn::GetAtt:
                - ConstructHubIngestionDLQ3E96A5F2
                - QueueName
            - )"}},{"type":"metric","width":12,"height":6,"x":0,"y":66,"properties":{"view":"timeSeries","title":"Function
              Health","region":"
            - Ref: AWS::Region
            - '","metrics":[[{"label":"Invocations","expression":"FILL(m9ff955bd33652ecefb4dd9402064988aa5e418fcf59360156ff8c9e38dbde5e2,
              0)"}],["AWS/Lambda","Invocations","FunctionName","'
            - Ref: ConstructHubIngestion407909CE
            - '",{"label":"Invocations","stat":"Sum","visible":false,"id":"m9ff955bd33652ecefb4dd9402064988aa5e418fcf59360156ff8c9e38dbde5e2"}],[{"label":"Errors","expression":"FILL(m3aa18789f406dc22d5fd69d6a8b1ae08cbc04aabfde21bee51e16796b37a2e55,
              0)"}],["AWS/Lambda","Errors","FunctionName","'
            - Ref: ConstructHubIngestion407909CE
            - '",{"label":"Errors","stat":"Sum","visible":false,"id":"m3aa18789f406dc22d5fd69d6a8b1ae08cbc04aabfde21bee51e16796b37a2e55"}]],"yAxis":{"left":{"min":0}},"period":60}},{"type":"metric","width":12,"height":6,"x":12,"y":66,"properties":{"view":"timeSeries","title":"Input
              Queue","region":"'
            - Ref: AWS::Region
            - '","metrics":[["AWS/SQS","ApproximateNumberOfMessagesVisible","QueueName","'
            - Fn::GetAtt:
                - ConstructHubIngestionQueue1AD94CA3
                - QueueName
            - '",{"label":"Visible
              Messages","period":60,"stat":"Maximum"}],["AWS/SQS","ApproximateNumberOfMessagesNotVisible","QueueName","'
            - Fn::GetAtt:
                - ConstructHubIngestionQueue1AD94CA3
                - QueueName
            - '",{"label":"Hidden
              Messages","period":60,"stat":"Maximum"}],["AWS/SQS","ApproximateAgeOfOldestMessage","QueueName","'
            - Fn::GetAtt:
                - ConstructHubIngestionQueue1AD94CA3
                - QueueName
            - '",{"label":"Oldest Message
              Age","period":60,"stat":"Maximum","yAxis":"right"}]],"annotations":{"horizontal":[{"color":"#ffa500","label":"10
              Minutes","value":600,"yAxis":"right"}]},"yAxis":{"left":{"min":0},"right":{"min":0}},"period":60}},{"type":"metric","width":12,"height":6,"x":0,"y":72,"properties":{"view":"timeSeries","title":"Input
              Quality","region":"'
            - Ref: AWS::Region
            - '","stacked":true,"metrics":[[{"label":"Invalid
              Assemblies","expression":"FILL(m0c5f10aa73687a21aa44b8985d19311246bca6c2cd1b2256b9f3e78c71e94fa3,
              0)"}],["ConstructHub/Ingestion","InvalidAssembly",{"label":"Invalid
              Assemblies","stat":"Sum","visible":false,"id":"m0c5f10aa73687a21aa44b8985d19311246bca6c2cd1b2256b9f3e78c71e94fa3"}],[{"label":"Invalid
              Tarball","expression":"FILL(m3a39d9b0bf974255f27dc95e44c8574bdfce2b97e49a7504346a77c5c9f6a3e1,
              0)"}],["ConstructHub/Ingestion","InvalidTarball",{"label":"Invalid
              Tarball","stat":"Sum","visible":false,"id":"m3a39d9b0bf974255f27dc95e44c8574bdfce2b97e49a7504346a77c5c9f6a3e1"}],[{"label":"Ineligible
              License","expression":"FILL(me19ae9c3f20ae715e3462f9402684a3817282218f36e69494a60bc251e3435a6,
              0)"}],["ConstructHub/Ingestion","IneligibleLicense",{"label":"Ineligible
              License","stat":"Sum","visible":false,"id":"me19ae9c3f20ae715e3462f9402684a3817282218f36e69494a60bc251e3435a6"}],[{"label":"Mismatched
              Identity","expression":"FILL(m7c1d407f17f8d2452a0bf87ac06fdd032de385a2758254f4192d6e17ed40d44b,
              0)"}],["ConstructHub/Ingestion","MismatchedIdentityRejections",{"label":"Mismatched
              Identity","stat":"Sum","visible":false,"id":"m7c1d407f17f8d2452a0bf87ac06fdd032de385a2758254f4192d6e17ed40d44b"}],[{"label":"Found
              License
              file","expression":"FILL(m7084dfec3c5bab86694d7ae438460f471c174a94bc67c9c9738e3ab60246b661,
              0)"}],["ConstructHub/Ingestion","FoundLicenseFile",{"label":"Found
              License
              file","stat":"Sum","visible":false,"id":"m7084dfec3c5bab86694d7ae438460f471c174a94bc67c9c9738e3ab60246b661"}]],"yAxis":{"left":{"label":"Count","min":0,"showUnits":false}}}},{"type":"metric","width":12,"height":6,"x":12,"y":72,"properties":{"view":"timeSeries","title":"Dead
              Letters","region":"'
            - Ref: AWS::Region
            - '","metrics":[["AWS/SQS","ApproximateNumberOfMessagesVisible","QueueName","'
            - Fn::GetAtt:
                - ConstructHubIngestionDLQ3E96A5F2
                - QueueName
            - '",{"label":"Visible
              Messages","stat":"Maximum"}],["AWS/SQS","ApproximateNumberOfMessagesNotVisible","QueueName","'
            - Fn::GetAtt:
                - ConstructHubIngestionDLQ3E96A5F2
                - QueueName
            - '",{"label":"Invisible
              Messages","stat":"Maximum"}],["AWS/SQS","ApproximateAgeOfOldestMessage","QueueName","'
            - Fn::GetAtt:
                - ConstructHubIngestionDLQ3E96A5F2
                - QueueName
            - '",{"label":"Oldest Message
              Age","stat":"Maximum","yAxis":"right"}]],"annotations":{"horizontal":[{"color":"#ff7f0e","label":"10
              days","value":864000,"yAxis":"right"},{"color":"#ff0000","label":"14
              days (DLQ
              Retention)","value":1209600,"yAxis":"right"}]},"yAxis":{"left":{"min":0},"right":{"min":0}},"period":60}},{"type":"text","width":24,"height":2,"x":0,"y":78,"properties":{"markdown":"#
              Orchestration\\n\\n[button:primary:State
              Machine](/states/home#/statemachines/view/'
            - Ref: ConstructHubOrchestration39161A46
            - )\\n[button:DLQ](/sqs/v2/home#/queues/https%3A%2F%2Fsqs.
            - Ref: AWS::Region
            - .amazonaws.com%2F
            - Ref: AWS::AccountId
            - "%2F"
            - Fn::GetAtt:
                - ConstructHubOrchestrationDLQ9C6D9BD4
                - QueueName
            - )\\n[button:Redrive DLQ](/lambda/home#/functions/
            - Ref: ConstructHubOrchestrationRedrive8DDBA67E
            - )\\n[button:Regenerate All
              Documentation](/states/home#/statemachines/view/
            - Ref: ConstructHubOrchestrationRegenerateAllDocumentationE9FAB254
            - )"}},{"type":"metric","width":12,"height":6,"x":0,"y":80,"properties":{"view":"timeSeries","title":"State
              Machine Executions","region":"
            - Ref: AWS::Region
            - '","metrics":[[{"label":"Started","expression":"FILL(m392141ff4cfa3bbe1889b2db42bcf20599513e199a0b9fb8dc736cde893c1d7c,
              0)"}],["AWS/States","ExecutionsStarted","StateMachineArn","'
            - Ref: ConstructHubOrchestration39161A46
            - '",{"label":"Started","stat":"Sum","visible":false,"id":"m392141ff4cfa3bbe1889b2db42bcf20599513e199a0b9fb8dc736cde893c1d7c"}],[{"label":"Succeeded","expression":"FILL(md1b80634be6e2f057c84f44fab13979a6445395ea2dc357cd12d0ba9f504e6d1,
              0)"}],["AWS/States","ExecutionsSucceeded","StateMachineArn","'
            - Ref: ConstructHubOrchestration39161A46
            - '",{"label":"Succeeded","stat":"Sum","visible":false,"id":"md1b80634be6e2f057c84f44fab13979a6445395ea2dc357cd12d0ba9f504e6d1"}],[{"label":"Aborted","expression":"FILL(m7c13255adf2b6d90baaa9e4e952e72ce260730c93b662336d01e3342f6255e08,
              0)"}],["AWS/States","ExecutionsAborted","StateMachineArn","'
            - Ref: ConstructHubOrchestration39161A46
            - '",{"label":"Aborted","stat":"Sum","visible":false,"id":"m7c13255adf2b6d90baaa9e4e952e72ce260730c93b662336d01e3342f6255e08"}],[{"label":"Failed","expression":"FILL(m503cb5a7568675222eb2ac827982f88ad300c986505dabfafe1707080946e597,
              0)"}],["AWS/States","ExecutionsFailed","StateMachineArn","'
            - Ref: ConstructHubOrchestration39161A46
            - '",{"label":"Failed","stat":"Sum","visible":false,"id":"m503cb5a7568675222eb2ac827982f88ad300c986505dabfafe1707080946e597"}],[{"label":"Throttled","expression":"FILL(m278670a6ffa3ce32fec8fcb73c1cfdc4c965389617e2387ab5852ebb00b2a81f,
              0)"}],["AWS/States","ExecutionThrottled","StateMachineArn","'
            - Ref: ConstructHubOrchestration39161A46
            - '",{"label":"Throttled","stat":"Sum","visible":false,"id":"m278670a6ffa3ce32fec8fcb73c1cfdc4c965389617e2387ab5852ebb00b2a81f"}],[{"label":"Timed
              Out","expression":"FILL(m106d91118c893ec9037d16448722184f1ebdcca08a617e1f13758151a8c85a21,
              0)"}],["AWS/States","ExecutionsTimedOut","StateMachineArn","'
            - Ref: ConstructHubOrchestration39161A46
            - '",{"label":"Timed
              Out","stat":"Sum","visible":false,"id":"m106d91118c893ec9037d16448722184f1ebdcca08a617e1f13758151a8c85a21"}],["AWS/States","ExecutionTime","StateMachineArn","'
            - Ref: ConstructHubOrchestration39161A46
            - '",{"label":"Duration","yAxis":"right"}]],"yAxis":{"left":{"min":0},"right":{"min":0}}}},{"type":"metric","width":12,"height":6,"x":12,"y":80,"properties":{"view":"timeSeries","title":"Dead
              Letter Queue","region":"'
            - Ref: AWS::Region
            - '","metrics":[["AWS/SQS","ApproximateNumberOfMessagesVisible","QueueName","'
            - Fn::GetAtt:
                - ConstructHubOrchestrationDLQ9C6D9BD4
                - QueueName
            - '",{"label":"Visible
              Messages","stat":"Maximum"}],["AWS/SQS","ApproximateNumberOfMessagesNotVisible","QueueName","'
            - Fn::GetAtt:
                - ConstructHubOrchestrationDLQ9C6D9BD4
                - QueueName
            - '",{"label":"Invisible
              Messages","stat":"Maximum"}],["AWS/SQS","ApproximateAgeOfOldestMessage","QueueName","'
            - Fn::GetAtt:
                - ConstructHubOrchestrationDLQ9C6D9BD4
                - QueueName
            - '",{"label":"Oldest Message
              Age","stat":"Maximum","yAxis":"right"}]],"annotations":{"horizontal":[{"color":"#ff7f0e","label":"10
              days","value":864000,"yAxis":"right"},{"color":"#ff0000","label":"14
              days (DLQ
              Retention)","value":1209600,"yAxis":"right"}]},"yAxis":{"left":{"min":0},"right":{"min":0}},"period":60}},{"type":"text","width":24,"height":2,"x":0,"y":86,"properties":{"markdown":"#
              Deny List\\n\\n[button:primary:Deny List Object](/s3/object/'
            - Ref: ConstructHubDenyListBucket1B3C2C2E
            - ?prefix=deny-list.json)\\n[button:Prune
              Function](/lambda/home#/functions/
            - Ref: ConstructHubDenyListPrunePruneHandler30B33551
            - )\\n[button:Prune
              Logs](/cloudwatch/home#logsV2:log-groups/log-group/$252Faws$252flambda$252f
            - Ref: ConstructHubDenyListPrunePruneHandler30B33551
            - /log-events)\\n[button:Delete
              Queue](/sqs/v2/home#/queues/https%3A%2F%2Fsqs.
            - Ref: AWS::Region
            - .amazonaws.com%2F
            - Ref: AWS::AccountId
            - "%2F"
            - Fn::GetAtt:
                - ConstructHubDenyListPruneDeleteQueueBBF60185
                - QueueName
            - )\\n[button:Delete
              Logs](/cloudwatch/home#logsV2:log-groups/log-group/$252Faws$252flambda$252f
            - Ref: ConstructHubDenyListPrunePruneQueueHandlerF7EB599B
            - /log-events)"}},{"type":"metric","width":12,"height":6,"x":0,"y":88,"properties":{"view":"timeSeries","title":"Deny
              List","region":"
            - Ref: AWS::Region
            - '","metrics":[[{"label":"Rules","expression":"FILL(m41327b0edbbef1ca627d9503d1b9b9fab401700118519537b58e0557adee7e4f,
              REPEAT)"}],["ConstructHub/DenyList","DenyListRuleCount",{"label":"Rules","stat":"Maximum","visible":false,"id":"m41327b0edbbef1ca627d9503d1b9b9fab401700118519537b58e0557adee7e4f"}],["AWS/SQS","NumberOfMessagesDeleted","QueueName","'
            - Fn::GetAtt:
                - ConstructHubDenyListPruneDeleteQueueBBF60185
                - QueueName
            - '",{"label":"Deleted
              Files","stat":"Sum"}]],"yAxis":{"left":{"min":0}},"period":300}},{"type":"metric","width":12,"height":6,"x":12,"y":88,"properties":{"view":"timeSeries","title":"Prune
              Function Health","region":"'
            - Ref: AWS::Region
            - '","metrics":[[{"label":"Invocations","expression":"FILL(m9ff955bd33652ecefb4dd9402064988aa5e418fcf59360156ff8c9e38dbde5e2,
              0)"}],["AWS/Lambda","Invocations","FunctionName","'
            - Ref: ConstructHubDenyListPrunePruneHandler30B33551
            - '",{"label":"Invocations","stat":"Sum","visible":false,"id":"m9ff955bd33652ecefb4dd9402064988aa5e418fcf59360156ff8c9e38dbde5e2"}],[{"label":"Errors","expression":"FILL(m3aa18789f406dc22d5fd69d6a8b1ae08cbc04aabfde21bee51e16796b37a2e55,
              0)"}],["AWS/Lambda","Errors","FunctionName","'
            - Ref: ConstructHubDenyListPrunePruneHandler30B33551
            - '",{"label":"Errors","stat":"Sum","visible":false,"id":"m3aa18789f406dc22d5fd69d6a8b1ae08cbc04aabfde21bee51e16796b37a2e55"}]],"yAxis":{"left":{"min":0}},"period":300}},{"type":"text","width":24,"height":2,"x":0,"y":94,"properties":{"markdown":"#
              Package Stats\\n\\n[button:primary:Package Stats
              Object](/s3/object/'
            - Ref: ConstructHubPackageDataDC5EF35E
            - ?prefix=stats.json)\\n[button:Package Stats
              Function](/lambda/home#/functions/
            - Ref: ConstructHubStats61DB07B1
            - )\\n[button:Package Stats
              Logs](/cloudwatch/home#logsV2:log-groups/log-group/$252Faws$252flambda$252f
            - Ref: ConstructHubStats61DB07B1
            - /log-events)"}},{"type":"metric","width":12,"height":6,"x":0,"y":96,"properties":{"view":"timeSeries","title":"Number
              of Package Stats Recorded","region":"
            - Ref: AWS::Region
            - '","metrics":[[{"label":"Packages with
              stats","expression":"FILL(m47411943a6e8f8e16a1dd905ff43cab11425b802c4d32615e081cab30c15f29f,
              REPEAT)"}],["ConstructHub/PackageStats","RegisteredPackagesWithStats",{"label":"Packages
              with
              stats","stat":"Maximum","visible":false,"id":"m47411943a6e8f8e16a1dd905ff43cab11425b802c4d32615e081cab30c15f29f"}]],"yAxis":{"left":{"min":0}}}},{"type":"metric","width":12,"height":6,"x":12,"y":96,"properties":{"view":"timeSeries","title":"Invocation
              Duration","region":"'
            - Ref: AWS::Region
            - '","metrics":[["AWS/Lambda","Duration","FunctionName","'
            - Ref: ConstructHubStats61DB07B1
            - '",{"label":"Duration"}]],"annotations":{"horizontal":[{"color":"#ffa500","label":"15
              minutes (Lambda
              timeout)","value":900,"yAxis":"right"}]},"yAxis":{"left":{"min":0}}}}]}'
      DashboardName: construct-hub-backend-graphs
  AWS679f53fac002430cb0da5b7982bd2287ServiceRoleC1EA0FF2:
    Type: AWS::IAM::Role
    Properties:
      AssumeRolePolicyDocument:
        Statement:
          - Action: sts:AssumeRole
            Effect: Allow
            Principal:
              Service: lambda.amazonaws.com
        Version: 2012-10-17
      ManagedPolicyArns:
        - Fn::Join:
            - ""
            - - "arn:"
              - Ref: AWS::Partition
              - :iam::aws:policy/service-role/AWSLambdaBasicExecutionRole
  AWS679f53fac002430cb0da5b7982bd22872D164C4C:
    Type: AWS::Lambda::Function
    Properties:
      Code:
        S3Bucket:
          Ref: AssetParameters4074092ab8b435c90a773e082601fa36def54c91cadfae59451bd0beda547cbcS3Bucket02FC0B28
        S3Key:
          Fn::Join:
            - ""
            - - Fn::Select:
                  - 0
                  - Fn::Split:
                      - "||"
                      - Ref: AssetParameters4074092ab8b435c90a773e082601fa36def54c91cadfae59451bd0beda547cbcS3VersionKey547E84F8
              - Fn::Select:
                  - 1
                  - Fn::Split:
                      - "||"
                      - Ref: AssetParameters4074092ab8b435c90a773e082601fa36def54c91cadfae59451bd0beda547cbcS3VersionKey547E84F8
      Role:
        Fn::GetAtt:
          - AWS679f53fac002430cb0da5b7982bd2287ServiceRoleC1EA0FF2
          - Arn
      Handler: index.handler
      Runtime: nodejs12.x
      Timeout: 120
    DependsOn:
      - AWS679f53fac002430cb0da5b7982bd2287ServiceRoleC1EA0FF2
  CustomCDKBucketDeployment8693BB64968944B69AAFB0CC9EB8756CServiceRole89A01265:
    Type: AWS::IAM::Role
    Properties:
      AssumeRolePolicyDocument:
        Statement:
          - Action: sts:AssumeRole
            Effect: Allow
            Principal:
              Service: lambda.amazonaws.com
        Version: 2012-10-17
      ManagedPolicyArns:
        - Fn::Join:
            - ""
            - - "arn:"
              - Ref: AWS::Partition
              - :iam::aws:policy/service-role/AWSLambdaBasicExecutionRole
  CustomCDKBucketDeployment8693BB64968944B69AAFB0CC9EB8756CServiceRoleDefaultPolicy88902FDF:
    Type: AWS::IAM::Policy
    Properties:
      PolicyDocument:
        Statement:
          - Action:
              - s3:GetObject*
              - s3:GetBucket*
              - s3:List*
            Effect: Allow
            Resource:
              - Fn::Join:
                  - ""
                  - - "arn:"
                    - Ref: AWS::Partition
                    - ":s3:::"
                    - Ref: AssetParameters6f1f07e70de63d5afdbcab762f8f867a2aedb494b30cd360d5deb518d3914263S3Bucket55D036C4
              - Fn::Join:
                  - ""
                  - - "arn:"
                    - Ref: AWS::Partition
                    - ":s3:::"
                    - Ref: AssetParameters6f1f07e70de63d5afdbcab762f8f867a2aedb494b30cd360d5deb518d3914263S3Bucket55D036C4
                    - /*
          - Action:
              - s3:GetObject*
              - s3:GetBucket*
              - s3:List*
              - s3:DeleteObject*
              - s3:PutObject*
              - s3:Abort*
            Effect: Allow
            Resource:
              - Fn::GetAtt:
                  - ConstructHubDenyListBucket1B3C2C2E
                  - Arn
              - Fn::Join:
                  - ""
                  - - Fn::GetAtt:
                        - ConstructHubDenyListBucket1B3C2C2E
                        - Arn
                    - /*
          - Action:
              - s3:GetObject*
              - s3:GetBucket*
              - s3:List*
            Effect: Allow
            Resource:
              - Fn::Join:
                  - ""
                  - - "arn:"
                    - Ref: AWS::Partition
                    - ":s3:::"
                    - Ref: AssetParametersb69f8e77829ba765ee3a37c088671f56d5982ab8e2a57c2f3103bea15181e67bS3BucketCECA6DD1
              - Fn::Join:
                  - ""
                  - - "arn:"
                    - Ref: AWS::Partition
                    - ":s3:::"
                    - Ref: AssetParametersb69f8e77829ba765ee3a37c088671f56d5982ab8e2a57c2f3103bea15181e67bS3BucketCECA6DD1
                    - /*
          - Action:
              - s3:GetObject*
              - s3:GetBucket*
              - s3:List*
              - s3:DeleteObject*
              - s3:PutObject*
              - s3:Abort*
            Effect: Allow
            Resource:
              - Fn::GetAtt:
                  - ConstructHubIngestionConfigBucket0F0ED0B6
                  - Arn
              - Fn::Join:
                  - ""
                  - - Fn::GetAtt:
                        - ConstructHubIngestionConfigBucket0F0ED0B6
                        - Arn
                    - /*
          - Action:
              - s3:GetObject*
              - s3:GetBucket*
              - s3:List*
            Effect: Allow
            Resource:
              - Fn::Join:
                  - ""
                  - - "arn:"
                    - Ref: AWS::Partition
                    - ":s3:::"
                    - Ref: AssetParameters8d968e7576898e39de27ff4cf5f336e8f112a4de9757412123e2dd725f451900S3BucketB2DE6865
              - Fn::Join:
                  - ""
                  - - "arn:"
                    - Ref: AWS::Partition
                    - ":s3:::"
                    - Ref: AssetParameters8d968e7576898e39de27ff4cf5f336e8f112a4de9757412123e2dd725f451900S3BucketB2DE6865
                    - /*
          - Action:
              - s3:GetObject*
              - s3:GetBucket*
              - s3:List*
              - s3:DeleteObject*
              - s3:PutObject*
              - s3:Abort*
            Effect: Allow
            Resource:
              - Fn::GetAtt:
                  - ConstructHubLicenseListBucket9334047F
                  - Arn
              - Fn::Join:
                  - ""
                  - - Fn::GetAtt:
                        - ConstructHubLicenseListBucket9334047F
                        - Arn
                    - /*
          - Action:
              - s3:GetObject*
              - s3:GetBucket*
              - s3:List*
            Effect: Allow
            Resource:
              - Fn::Join:
                  - ""
                  - - "arn:"
                    - Ref: AWS::Partition
                    - ":s3:::"
                    - Ref: AssetParameters606297aef2b06af29383edb2a78fca2da5bb2c792ca545b91d5d035612226f65S3Bucket81530C20
              - Fn::Join:
                  - ""
                  - - "arn:"
                    - Ref: AWS::Partition
                    - ":s3:::"
                    - Ref: AssetParameters606297aef2b06af29383edb2a78fca2da5bb2c792ca545b91d5d035612226f65S3Bucket81530C20
                    - /*
          - Action:
              - s3:GetObject*
              - s3:GetBucket*
              - s3:List*
              - s3:DeleteObject*
              - s3:PutObject*
              - s3:Abort*
            Effect: Allow
            Resource:
              - Fn::GetAtt:
                  - ConstructHubWebAppWebsiteBucket4B2B9DB2
                  - Arn
              - Fn::Join:
                  - ""
                  - - Fn::GetAtt:
                        - ConstructHubWebAppWebsiteBucket4B2B9DB2
                        - Arn
                    - /*
          - Action:
              - cloudfront:GetInvalidation
              - cloudfront:CreateInvalidation
            Effect: Allow
            Resource: "*"
          - Action:
              - s3:GetObject*
              - s3:GetBucket*
              - s3:List*
            Effect: Allow
            Resource:
              - Fn::Join:
                  - ""
                  - - "arn:"
                    - Ref: AWS::Partition
                    - ":s3:::"
                    - Ref: AssetParameters219b0e6bde7859b1caead1a417b318db5db660d51d0e582d6a303062ee4eae16S3BucketA2579CB9
              - Fn::Join:
                  - ""
                  - - "arn:"
                    - Ref: AWS::Partition
                    - ":s3:::"
                    - Ref: AssetParameters219b0e6bde7859b1caead1a417b318db5db660d51d0e582d6a303062ee4eae16S3BucketA2579CB9
                    - /*
        Version: 2012-10-17
      PolicyName: CustomCDKBucketDeployment8693BB64968944B69AAFB0CC9EB8756CServiceRoleDefaultPolicy88902FDF
      Roles:
        - Ref: CustomCDKBucketDeployment8693BB64968944B69AAFB0CC9EB8756CServiceRole89A01265
  CustomCDKBucketDeployment8693BB64968944B69AAFB0CC9EB8756C81C01536:
    Type: AWS::Lambda::Function
    Properties:
      Code:
        S3Bucket:
          Ref: AssetParametersa3058ccb468d757ebb89df5363a1c20f5307c6911136f29d00e1a68c9b2aa7e8S3BucketD1AD544E
        S3Key:
          Fn::Join:
            - ""
            - - Fn::Select:
                  - 0
                  - Fn::Split:
                      - "||"
                      - Ref: AssetParametersa3058ccb468d757ebb89df5363a1c20f5307c6911136f29d00e1a68c9b2aa7e8S3VersionKey93A19D70
              - Fn::Select:
                  - 1
                  - Fn::Split:
                      - "||"
                      - Ref: AssetParametersa3058ccb468d757ebb89df5363a1c20f5307c6911136f29d00e1a68c9b2aa7e8S3VersionKey93A19D70
      Role:
        Fn::GetAtt:
          - CustomCDKBucketDeployment8693BB64968944B69AAFB0CC9EB8756CServiceRole89A01265
          - Arn
      Handler: index.handler
      Layers:
        - Ref: ConstructHubDenyListBucketDeploymentAwsCliLayerEAC3D4DA
      Runtime: python3.7
      Timeout: 900
    DependsOn:
      - CustomCDKBucketDeployment8693BB64968944B69AAFB0CC9EB8756CServiceRoleDefaultPolicy88902FDF
      - CustomCDKBucketDeployment8693BB64968944B69AAFB0CC9EB8756CServiceRole89A01265
  BucketNotificationsHandler050a0587b7544547bf325f094a3db834RoleB6FB88EC:
    Type: AWS::IAM::Role
    Properties:
      AssumeRolePolicyDocument:
        Statement:
          - Action: sts:AssumeRole
            Effect: Allow
            Principal:
              Service: lambda.amazonaws.com
        Version: 2012-10-17
      ManagedPolicyArns:
        - Fn::Join:
            - ""
            - - "arn:"
              - Ref: AWS::Partition
              - :iam::aws:policy/service-role/AWSLambdaBasicExecutionRole
  BucketNotificationsHandler050a0587b7544547bf325f094a3db834RoleDefaultPolicy2CF63D36:
    Type: AWS::IAM::Policy
    Properties:
      PolicyDocument:
        Statement:
          - Action: s3:PutBucketNotification
            Effect: Allow
            Resource: "*"
        Version: 2012-10-17
      PolicyName: BucketNotificationsHandler050a0587b7544547bf325f094a3db834RoleDefaultPolicy2CF63D36
      Roles:
        - Ref: BucketNotificationsHandler050a0587b7544547bf325f094a3db834RoleB6FB88EC
  BucketNotificationsHandler050a0587b7544547bf325f094a3db8347ECC3691:
    Type: AWS::Lambda::Function
    Properties:
      Description: AWS CloudFormation handler for "Custom::S3BucketNotifications"
        resources (@aws-cdk/aws-s3)
      Code:
        ZipFile: >
          import boto3  # type: ignore

          import json

          import logging

          import urllib.request


          s3 = boto3.client("s3")


          CONFIGURATION_TYPES = ["TopicConfigurations", "QueueConfigurations", "LambdaFunctionConfigurations"]


          def handler(event: dict, context):
              response_status = "SUCCESS"
              error_message = ""
              try:
                  props = event["ResourceProperties"]
                  bucket = props["BucketName"]
                  notification_configuration = props["NotificationConfiguration"]
                  request_type = event["RequestType"]
                  managed = props.get('Managed', 'true').lower() == 'true'
                  stack_id = event['StackId']

                  if managed:
                    config = handle_managed(request_type, notification_configuration)
                  else:
                    config = handle_unmanaged(bucket, stack_id, request_type, notification_configuration)

                  put_bucket_notification_configuration(bucket, config)
              except Exception as e:
                  logging.exception("Failed to put bucket notification configuration")
                  response_status = "FAILED"
                  error_message = f"Error: {str(e)}. "
              finally:
                  submit_response(event, context, response_status, error_message)


          def handle_managed(request_type, notification_configuration):
            if request_type == 'Delete':
              return {}
            return notification_configuration


          def handle_unmanaged(bucket, stack_id, request_type, notification_configuration):

            # find external notifications
            external_notifications = find_external_notifications(bucket, stack_id)

            # if delete, that's all we need
            if request_type == 'Delete':
              return external_notifications

            def with_id(notification):
              notification['Id'] = f"{stack_id}-{hash(json.dumps(notification, sort_keys=True))}"
              return notification

            # otherwise, merge external with incoming config and augment with id
            notifications = {}
            for t in CONFIGURATION_TYPES:
              external = external_notifications.get(t, [])
              incoming = [with_id(n) for n in notification_configuration.get(t, [])]
              notifications[t] = external + incoming
            return notifications


          def find_external_notifications(bucket, stack_id):
            existing_notifications = get_bucket_notification_configuration(bucket)
            external_notifications = {}
            for t in CONFIGURATION_TYPES:
              # if the notification was created by us, we know what id to expect
              # so we can filter by it.
              external_notifications[t] = [n for n in existing_notifications.get(t, []) if not n['Id'].startswith(f"{stack_id}-")]

            return external_notifications


          def get_bucket_notification_configuration(bucket):
            return s3.get_bucket_notification_configuration(Bucket=bucket)


          def put_bucket_notification_configuration(bucket, notification_configuration):
            s3.put_bucket_notification_configuration(Bucket=bucket, NotificationConfiguration=notification_configuration)


          def submit_response(event: dict, context, response_status: str, error_message: str):
              response_body = json.dumps(
                  {
                      "Status": response_status,
                      "Reason": f"{error_message}See the details in CloudWatch Log Stream: {context.log_stream_name}",
                      "PhysicalResourceId": event.get("PhysicalResourceId") or event["LogicalResourceId"],
                      "StackId": event["StackId"],
                      "RequestId": event["RequestId"],
                      "LogicalResourceId": event["LogicalResourceId"],
                      "NoEcho": False,
                  }
              ).encode("utf-8")
              headers = {"content-type": "", "content-length": str(len(response_body))}
              try:
                  req = urllib.request.Request(url=event["ResponseURL"], headers=headers, data=response_body, method="PUT")
                  with urllib.request.urlopen(req) as response:
                      print(response.read().decode("utf-8"))
                  print("Status code: " + response.reason)
              except Exception as e:
                  print("send(..) failed executing request.urlopen(..): " + str(e))
      Handler: index.handler
      Role:
        Fn::GetAtt:
          - BucketNotificationsHandler050a0587b7544547bf325f094a3db834RoleB6FB88EC
          - Arn
      Runtime: python3.7
      Timeout: 300
    DependsOn:
      - BucketNotificationsHandler050a0587b7544547bf325f094a3db834RoleDefaultPolicy2CF63D36
      - BucketNotificationsHandler050a0587b7544547bf325f094a3db834RoleB6FB88EC
  LogRetentionaae0aa3c5b4d4f87b02d85b201efdd8aServiceRole9741ECFB:
    Type: AWS::IAM::Role
    Properties:
      AssumeRolePolicyDocument:
        Statement:
          - Action: sts:AssumeRole
            Effect: Allow
            Principal:
              Service: lambda.amazonaws.com
        Version: 2012-10-17
      ManagedPolicyArns:
        - Fn::Join:
            - ""
            - - "arn:"
              - Ref: AWS::Partition
              - :iam::aws:policy/service-role/AWSLambdaBasicExecutionRole
  LogRetentionaae0aa3c5b4d4f87b02d85b201efdd8aServiceRoleDefaultPolicyADDA7DEB:
    Type: AWS::IAM::Policy
    Properties:
      PolicyDocument:
        Statement:
          - Action:
              - logs:PutRetentionPolicy
              - logs:DeleteRetentionPolicy
            Effect: Allow
            Resource: "*"
        Version: 2012-10-17
      PolicyName: LogRetentionaae0aa3c5b4d4f87b02d85b201efdd8aServiceRoleDefaultPolicyADDA7DEB
      Roles:
        - Ref: LogRetentionaae0aa3c5b4d4f87b02d85b201efdd8aServiceRole9741ECFB
  LogRetentionaae0aa3c5b4d4f87b02d85b201efdd8aFD4BFC8A:
    Type: AWS::Lambda::Function
    Properties:
      Handler: index.handler
      Runtime: nodejs14.x
      Code:
        S3Bucket:
          Ref: AssetParametersb120b13d9d868c7622e7db1b68bae4c0f82ffd0227b8c15f2cef38e186ff3827S3Bucket2070BA0A
        S3Key:
          Fn::Join:
            - ""
            - - Fn::Select:
                  - 0
                  - Fn::Split:
                      - "||"
                      - Ref: AssetParametersb120b13d9d868c7622e7db1b68bae4c0f82ffd0227b8c15f2cef38e186ff3827S3VersionKeyB95D17C3
              - Fn::Select:
                  - 1
                  - Fn::Split:
                      - "||"
                      - Ref: AssetParametersb120b13d9d868c7622e7db1b68bae4c0f82ffd0227b8c15f2cef38e186ff3827S3VersionKeyB95D17C3
      Role:
        Fn::GetAtt:
          - LogRetentionaae0aa3c5b4d4f87b02d85b201efdd8aServiceRole9741ECFB
          - Arn
    DependsOn:
      - LogRetentionaae0aa3c5b4d4f87b02d85b201efdd8aServiceRoleDefaultPolicyADDA7DEB
      - LogRetentionaae0aa3c5b4d4f87b02d85b201efdd8aServiceRole9741ECFB
  PackageVersionsTableWidgetHandler5fa848259c1d5e388c0df69f05c016dfServiceRole060BA12C:
    Type: AWS::IAM::Role
    Properties:
      AssumeRolePolicyDocument:
        Statement:
          - Action: sts:AssumeRole
            Effect: Allow
            Principal:
              Service: lambda.amazonaws.com
        Version: 2012-10-17
      ManagedPolicyArns:
        - Fn::Join:
            - ""
            - - "arn:"
              - Ref: AWS::Partition
              - :iam::aws:policy/service-role/AWSLambdaBasicExecutionRole
      Tags:
        - Key: function-purpose
          Value: cloudwatch-custom-widget
  PackageVersionsTableWidgetHandler5fa848259c1d5e388c0df69f05c016dfServiceRoleDefaultPolicy873D958D:
    Type: AWS::IAM::Policy
    Properties:
      PolicyDocument:
        Statement:
          - Action:
              - s3:GetObject*
              - s3:GetBucket*
              - s3:List*
            Effect: Allow
            Resource:
              - Fn::GetAtt:
                  - ConstructHubPackageDataDC5EF35E
                  - Arn
              - Fn::Join:
                  - ""
                  - - Fn::GetAtt:
                        - ConstructHubPackageDataDC5EF35E
                        - Arn
                    - /uninstallable-objects/data.json
          - Action:
              - s3:GetObject*
              - s3:GetBucket*
              - s3:List*
            Effect: Allow
            Resource:
              - Fn::GetAtt:
                  - ConstructHubPackageDataDC5EF35E
                  - Arn
              - Fn::Join:
                  - ""
                  - - Fn::GetAtt:
                        - ConstructHubPackageDataDC5EF35E
                        - Arn
                    - /missing-objects/typescript-documentation.json
          - Action:
              - s3:GetObject*
              - s3:GetBucket*
              - s3:List*
            Effect: Allow
            Resource:
              - Fn::GetAtt:
                  - ConstructHubPackageDataDC5EF35E
                  - Arn
              - Fn::Join:
                  - ""
                  - - Fn::GetAtt:
                        - ConstructHubPackageDataDC5EF35E
                        - Arn
                    - /corruptassembly-objects/typescript.json
          - Action:
              - s3:GetObject*
              - s3:GetBucket*
              - s3:List*
            Effect: Allow
            Resource:
              - Fn::GetAtt:
                  - ConstructHubPackageDataDC5EF35E
                  - Arn
              - Fn::Join:
                  - ""
                  - - Fn::GetAtt:
                        - ConstructHubPackageDataDC5EF35E
                        - Arn
                    - /missing-objects/python-documentation.json
          - Action:
              - s3:GetObject*
              - s3:GetBucket*
              - s3:List*
            Effect: Allow
            Resource:
              - Fn::GetAtt:
                  - ConstructHubPackageDataDC5EF35E
                  - Arn
              - Fn::Join:
                  - ""
                  - - Fn::GetAtt:
                        - ConstructHubPackageDataDC5EF35E
                        - Arn
                    - /corruptassembly-objects/python.json
          - Action:
              - s3:GetObject*
              - s3:GetBucket*
              - s3:List*
            Effect: Allow
            Resource:
              - Fn::GetAtt:
                  - ConstructHubPackageDataDC5EF35E
                  - Arn
              - Fn::Join:
                  - ""
                  - - Fn::GetAtt:
                        - ConstructHubPackageDataDC5EF35E
                        - Arn
                    - /missing-objects/java-documentation.json
          - Action:
              - s3:GetObject*
              - s3:GetBucket*
              - s3:List*
            Effect: Allow
            Resource:
              - Fn::GetAtt:
                  - ConstructHubPackageDataDC5EF35E
                  - Arn
              - Fn::Join:
                  - ""
                  - - Fn::GetAtt:
                        - ConstructHubPackageDataDC5EF35E
                        - Arn
                    - /corruptassembly-objects/java.json
          - Action:
              - s3:GetObject*
              - s3:GetBucket*
              - s3:List*
            Effect: Allow
            Resource:
              - Fn::GetAtt:
                  - ConstructHubPackageDataDC5EF35E
                  - Arn
              - Fn::Join:
                  - ""
                  - - Fn::GetAtt:
                        - ConstructHubPackageDataDC5EF35E
                        - Arn
                    - /missing-objects/csharp-documentation.json
          - Action:
              - s3:GetObject*
              - s3:GetBucket*
              - s3:List*
            Effect: Allow
            Resource:
              - Fn::GetAtt:
                  - ConstructHubPackageDataDC5EF35E
                  - Arn
              - Fn::Join:
                  - ""
                  - - Fn::GetAtt:
                        - ConstructHubPackageDataDC5EF35E
                        - Arn
                    - /corruptassembly-objects/csharp.json
        Version: 2012-10-17
      PolicyName: PackageVersionsTableWidgetHandler5fa848259c1d5e388c0df69f05c016dfServiceRoleDefaultPolicy873D958D
      Roles:
        - Ref: PackageVersionsTableWidgetHandler5fa848259c1d5e388c0df69f05c016dfServiceRole060BA12C
  PackageVersionsTableWidgetHandler5fa848259c1d5e388c0df69f05c016dfBE2C27C2:
    Type: AWS::Lambda::Function
    Properties:
      Code:
        S3Bucket:
          Ref: AssetParametersa06653c0fddc078791490ec0803bda19cf4effd0b9a7ecbb8b4ba1d52a74286bS3BucketEEFA68BE
        S3Key:
          Fn::Join:
            - ""
            - - Fn::Select:
                  - 0
                  - Fn::Split:
                      - "||"
                      - Ref: AssetParametersa06653c0fddc078791490ec0803bda19cf4effd0b9a7ecbb8b4ba1d52a74286bS3VersionKeyFEB3692B
              - Fn::Select:
                  - 1
                  - Fn::Split:
                      - "||"
                      - Ref: AssetParametersa06653c0fddc078791490ec0803bda19cf4effd0b9a7ecbb8b4ba1d52a74286bS3VersionKeyFEB3692B
      Role:
        Fn::GetAtt:
          - PackageVersionsTableWidgetHandler5fa848259c1d5e388c0df69f05c016dfServiceRole060BA12C
          - Arn
      Description: "[ConstructHub/MissingDocumentationWidget] Is a custom CloudWatch
        widget handler"
      Environment:
        Variables:
          BUCKET_NAME:
            Ref: ConstructHubPackageDataDC5EF35E
          OBJECT_KEY: uninstallable-objects/data.json
      Handler: index.handler
      MemorySize: 1024
      Runtime: nodejs14.x
      Tags:
        - Key: function-purpose
          Value: cloudwatch-custom-widget
      Timeout: 15
    DependsOn:
      - PackageVersionsTableWidgetHandler5fa848259c1d5e388c0df69f05c016dfServiceRoleDefaultPolicy873D958D
      - PackageVersionsTableWidgetHandler5fa848259c1d5e388c0df69f05c016dfServiceRole060BA12C
Outputs:
  ConstructHubMonitoringWatchfulWatchfulDashboard75D318D0:
    Value:
      Fn::Join:
        - ""
        - - https://console.aws.amazon.com/cloudwatch/home?region=
          - Ref: AWS::Region
          - "#dashboards:name="
          - Ref: ConstructHubMonitoringWatchfulDashboardB8493D55
  ConstructHubWebAppDomainNameDC10F8DD:
    Value:
      Fn::GetAtt:
        - ConstructHubWebAppDistribution1F181DC9
        - DomainName
    Export:
      Name: ConstructHubDomainName
Parameters:
  AssetParameters4074092ab8b435c90a773e082601fa36def54c91cadfae59451bd0beda547cbcS3Bucket02FC0B28:
    Type: String
    Description: S3 bucket for asset
      "4074092ab8b435c90a773e082601fa36def54c91cadfae59451bd0beda547cbc"
  AssetParameters4074092ab8b435c90a773e082601fa36def54c91cadfae59451bd0beda547cbcS3VersionKey547E84F8:
    Type: String
    Description: S3 key for asset version
      "4074092ab8b435c90a773e082601fa36def54c91cadfae59451bd0beda547cbc"
  AssetParameters4074092ab8b435c90a773e082601fa36def54c91cadfae59451bd0beda547cbcArtifactHashF236251A:
    Type: String
    Description: Artifact hash for asset
      "4074092ab8b435c90a773e082601fa36def54c91cadfae59451bd0beda547cbc"
  AssetParameterse9882ab123687399f934da0d45effe675ecc8ce13b40cb946f3e1d6141fe8d68S3BucketAEADE8C7:
    Type: String
    Description: S3 bucket for asset
      "e9882ab123687399f934da0d45effe675ecc8ce13b40cb946f3e1d6141fe8d68"
  AssetParameterse9882ab123687399f934da0d45effe675ecc8ce13b40cb946f3e1d6141fe8d68S3VersionKeyE415415F:
    Type: String
    Description: S3 key for asset version
      "e9882ab123687399f934da0d45effe675ecc8ce13b40cb946f3e1d6141fe8d68"
  AssetParameterse9882ab123687399f934da0d45effe675ecc8ce13b40cb946f3e1d6141fe8d68ArtifactHashD9A515C3:
    Type: String
    Description: Artifact hash for asset
      "e9882ab123687399f934da0d45effe675ecc8ce13b40cb946f3e1d6141fe8d68"
  AssetParametersa3058ccb468d757ebb89df5363a1c20f5307c6911136f29d00e1a68c9b2aa7e8S3BucketD1AD544E:
    Type: String
    Description: S3 bucket for asset
      "a3058ccb468d757ebb89df5363a1c20f5307c6911136f29d00e1a68c9b2aa7e8"
  AssetParametersa3058ccb468d757ebb89df5363a1c20f5307c6911136f29d00e1a68c9b2aa7e8S3VersionKey93A19D70:
    Type: String
    Description: S3 key for asset version
      "a3058ccb468d757ebb89df5363a1c20f5307c6911136f29d00e1a68c9b2aa7e8"
  AssetParametersa3058ccb468d757ebb89df5363a1c20f5307c6911136f29d00e1a68c9b2aa7e8ArtifactHash238275D6:
    Type: String
    Description: Artifact hash for asset
      "a3058ccb468d757ebb89df5363a1c20f5307c6911136f29d00e1a68c9b2aa7e8"
  AssetParameters6f1f07e70de63d5afdbcab762f8f867a2aedb494b30cd360d5deb518d3914263S3Bucket55D036C4:
    Type: String
    Description: S3 bucket for asset
      "6f1f07e70de63d5afdbcab762f8f867a2aedb494b30cd360d5deb518d3914263"
  AssetParameters6f1f07e70de63d5afdbcab762f8f867a2aedb494b30cd360d5deb518d3914263S3VersionKey1CB8DF17:
    Type: String
    Description: S3 key for asset version
      "6f1f07e70de63d5afdbcab762f8f867a2aedb494b30cd360d5deb518d3914263"
  AssetParameters6f1f07e70de63d5afdbcab762f8f867a2aedb494b30cd360d5deb518d3914263ArtifactHashEC19001D:
    Type: String
    Description: Artifact hash for asset
      "6f1f07e70de63d5afdbcab762f8f867a2aedb494b30cd360d5deb518d3914263"
  AssetParameters3416b6d1c6347fa47603d8898795de205b2bd6b5dc24a30b7839eea2cb5f8903S3Bucket10E53ACF:
    Type: String
    Description: S3 bucket for asset
      "3416b6d1c6347fa47603d8898795de205b2bd6b5dc24a30b7839eea2cb5f8903"
  AssetParameters3416b6d1c6347fa47603d8898795de205b2bd6b5dc24a30b7839eea2cb5f8903S3VersionKey065264C0:
    Type: String
    Description: S3 key for asset version
      "3416b6d1c6347fa47603d8898795de205b2bd6b5dc24a30b7839eea2cb5f8903"
  AssetParameters3416b6d1c6347fa47603d8898795de205b2bd6b5dc24a30b7839eea2cb5f8903ArtifactHashBB01DAC0:
    Type: String
    Description: Artifact hash for asset
      "3416b6d1c6347fa47603d8898795de205b2bd6b5dc24a30b7839eea2cb5f8903"
  AssetParametersc9433e23f9457653f88da348f4e3b6e25762f5a7a93dbb89fff04c19158084c2S3Bucket4F82A740:
    Type: String
    Description: S3 bucket for asset
      "c9433e23f9457653f88da348f4e3b6e25762f5a7a93dbb89fff04c19158084c2"
  AssetParametersc9433e23f9457653f88da348f4e3b6e25762f5a7a93dbb89fff04c19158084c2S3VersionKey1C48C47C:
    Type: String
    Description: S3 key for asset version
      "c9433e23f9457653f88da348f4e3b6e25762f5a7a93dbb89fff04c19158084c2"
  AssetParametersc9433e23f9457653f88da348f4e3b6e25762f5a7a93dbb89fff04c19158084c2ArtifactHashE99FB0DF:
    Type: String
    Description: Artifact hash for asset
      "c9433e23f9457653f88da348f4e3b6e25762f5a7a93dbb89fff04c19158084c2"
  AssetParameters822ff91b420b23a770d6bfa7ee7b7a59e67b9c572a7fc921524037c0a0ac050dS3Bucket6DF3F971:
    Type: String
    Description: S3 bucket for asset
      "822ff91b420b23a770d6bfa7ee7b7a59e67b9c572a7fc921524037c0a0ac050d"
  AssetParameters822ff91b420b23a770d6bfa7ee7b7a59e67b9c572a7fc921524037c0a0ac050dS3VersionKeyA946CF4B:
    Type: String
    Description: S3 key for asset version
      "822ff91b420b23a770d6bfa7ee7b7a59e67b9c572a7fc921524037c0a0ac050d"
  AssetParameters822ff91b420b23a770d6bfa7ee7b7a59e67b9c572a7fc921524037c0a0ac050dArtifactHash3E361662:
    Type: String
    Description: Artifact hash for asset
      "822ff91b420b23a770d6bfa7ee7b7a59e67b9c572a7fc921524037c0a0ac050d"
  AssetParametersb120b13d9d868c7622e7db1b68bae4c0f82ffd0227b8c15f2cef38e186ff3827S3Bucket2070BA0A:
    Type: String
    Description: S3 bucket for asset
      "b120b13d9d868c7622e7db1b68bae4c0f82ffd0227b8c15f2cef38e186ff3827"
  AssetParametersb120b13d9d868c7622e7db1b68bae4c0f82ffd0227b8c15f2cef38e186ff3827S3VersionKeyB95D17C3:
    Type: String
    Description: S3 key for asset version
      "b120b13d9d868c7622e7db1b68bae4c0f82ffd0227b8c15f2cef38e186ff3827"
  AssetParametersb120b13d9d868c7622e7db1b68bae4c0f82ffd0227b8c15f2cef38e186ff3827ArtifactHash1355580A:
    Type: String
    Description: Artifact hash for asset
      "b120b13d9d868c7622e7db1b68bae4c0f82ffd0227b8c15f2cef38e186ff3827"
  AssetParametersb2b4c3eac8162e31b7469d49cd34d01c5fb8c56044c272cabeb9a1d40b864692S3BucketAA27F25B:
    Type: String
    Description: S3 bucket for asset
      "b2b4c3eac8162e31b7469d49cd34d01c5fb8c56044c272cabeb9a1d40b864692"
  AssetParametersb2b4c3eac8162e31b7469d49cd34d01c5fb8c56044c272cabeb9a1d40b864692S3VersionKeyDB3A9E98:
    Type: String
    Description: S3 key for asset version
      "b2b4c3eac8162e31b7469d49cd34d01c5fb8c56044c272cabeb9a1d40b864692"
  AssetParametersb2b4c3eac8162e31b7469d49cd34d01c5fb8c56044c272cabeb9a1d40b864692ArtifactHash51E0C2FC:
    Type: String
    Description: Artifact hash for asset
      "b2b4c3eac8162e31b7469d49cd34d01c5fb8c56044c272cabeb9a1d40b864692"
  AssetParameters30658b4ec90126b04a0e784e16aa6ddf8317d4ea42db0c7fbd85f442f24017deS3Bucket664AED7E:
    Type: String
    Description: S3 bucket for asset
      "30658b4ec90126b04a0e784e16aa6ddf8317d4ea42db0c7fbd85f442f24017de"
  AssetParameters30658b4ec90126b04a0e784e16aa6ddf8317d4ea42db0c7fbd85f442f24017deS3VersionKeyACB80262:
    Type: String
    Description: S3 key for asset version
      "30658b4ec90126b04a0e784e16aa6ddf8317d4ea42db0c7fbd85f442f24017de"
  AssetParameters30658b4ec90126b04a0e784e16aa6ddf8317d4ea42db0c7fbd85f442f24017deArtifactHash1D8E11FE:
    Type: String
    Description: Artifact hash for asset
      "30658b4ec90126b04a0e784e16aa6ddf8317d4ea42db0c7fbd85f442f24017de"
  AssetParameters7412ee3c3ed97354b11100cb1f73e96631635318730a2733203b58c986337b81S3BucketB60855C2:
    Type: String
    Description: S3 bucket for asset
      "7412ee3c3ed97354b11100cb1f73e96631635318730a2733203b58c986337b81"
  AssetParameters7412ee3c3ed97354b11100cb1f73e96631635318730a2733203b58c986337b81S3VersionKeyF938270D:
    Type: String
    Description: S3 key for asset version
      "7412ee3c3ed97354b11100cb1f73e96631635318730a2733203b58c986337b81"
  AssetParameters7412ee3c3ed97354b11100cb1f73e96631635318730a2733203b58c986337b81ArtifactHashF2C7E53A:
    Type: String
    Description: Artifact hash for asset
      "7412ee3c3ed97354b11100cb1f73e96631635318730a2733203b58c986337b81"
  AssetParametersb69f8e77829ba765ee3a37c088671f56d5982ab8e2a57c2f3103bea15181e67bS3BucketCECA6DD1:
    Type: String
    Description: S3 bucket for asset
      "b69f8e77829ba765ee3a37c088671f56d5982ab8e2a57c2f3103bea15181e67b"
  AssetParametersb69f8e77829ba765ee3a37c088671f56d5982ab8e2a57c2f3103bea15181e67bS3VersionKeyAD3D5992:
    Type: String
    Description: S3 key for asset version
      "b69f8e77829ba765ee3a37c088671f56d5982ab8e2a57c2f3103bea15181e67b"
  AssetParametersb69f8e77829ba765ee3a37c088671f56d5982ab8e2a57c2f3103bea15181e67bArtifactHashD3064179:
    Type: String
    Description: Artifact hash for asset
      "b69f8e77829ba765ee3a37c088671f56d5982ab8e2a57c2f3103bea15181e67b"
  AssetParameters0835ca0278ff334bb4aa4ebda06444cc4e8ea18266b53572a5e1e04eb3ab46f4S3Bucket29527B73:
    Type: String
    Description: S3 bucket for asset
      "0835ca0278ff334bb4aa4ebda06444cc4e8ea18266b53572a5e1e04eb3ab46f4"
  AssetParameters0835ca0278ff334bb4aa4ebda06444cc4e8ea18266b53572a5e1e04eb3ab46f4S3VersionKeyF1F66CA3:
    Type: String
    Description: S3 key for asset version
      "0835ca0278ff334bb4aa4ebda06444cc4e8ea18266b53572a5e1e04eb3ab46f4"
  AssetParameters0835ca0278ff334bb4aa4ebda06444cc4e8ea18266b53572a5e1e04eb3ab46f4ArtifactHashC96F0C12:
    Type: String
    Description: Artifact hash for asset
      "0835ca0278ff334bb4aa4ebda06444cc4e8ea18266b53572a5e1e04eb3ab46f4"
  AssetParameters6539334465145d138a2ca35862ccb798cddf768799e264b5ec811f9b33c18c3cS3Bucket674182B9:
    Type: String
    Description: S3 bucket for asset
      "6539334465145d138a2ca35862ccb798cddf768799e264b5ec811f9b33c18c3c"
  AssetParameters6539334465145d138a2ca35862ccb798cddf768799e264b5ec811f9b33c18c3cS3VersionKeyC7CC34A7:
    Type: String
    Description: S3 key for asset version
      "6539334465145d138a2ca35862ccb798cddf768799e264b5ec811f9b33c18c3c"
  AssetParameters6539334465145d138a2ca35862ccb798cddf768799e264b5ec811f9b33c18c3cArtifactHash609103C8:
    Type: String
    Description: Artifact hash for asset
      "6539334465145d138a2ca35862ccb798cddf768799e264b5ec811f9b33c18c3c"
  AssetParameters8d968e7576898e39de27ff4cf5f336e8f112a4de9757412123e2dd725f451900S3BucketB2DE6865:
    Type: String
    Description: S3 bucket for asset
      "8d968e7576898e39de27ff4cf5f336e8f112a4de9757412123e2dd725f451900"
  AssetParameters8d968e7576898e39de27ff4cf5f336e8f112a4de9757412123e2dd725f451900S3VersionKeyD40FAA20:
    Type: String
    Description: S3 key for asset version
      "8d968e7576898e39de27ff4cf5f336e8f112a4de9757412123e2dd725f451900"
  AssetParameters8d968e7576898e39de27ff4cf5f336e8f112a4de9757412123e2dd725f451900ArtifactHash121EF458:
    Type: String
    Description: Artifact hash for asset
      "8d968e7576898e39de27ff4cf5f336e8f112a4de9757412123e2dd725f451900"
  AssetParameters606297aef2b06af29383edb2a78fca2da5bb2c792ca545b91d5d035612226f65S3Bucket81530C20:
    Type: String
    Description: S3 bucket for asset
      "606297aef2b06af29383edb2a78fca2da5bb2c792ca545b91d5d035612226f65"
  AssetParameters606297aef2b06af29383edb2a78fca2da5bb2c792ca545b91d5d035612226f65S3VersionKey3C62B787:
    Type: String
    Description: S3 key for asset version
      "606297aef2b06af29383edb2a78fca2da5bb2c792ca545b91d5d035612226f65"
  AssetParameters606297aef2b06af29383edb2a78fca2da5bb2c792ca545b91d5d035612226f65ArtifactHash2747DD1A:
    Type: String
    Description: Artifact hash for asset
      "606297aef2b06af29383edb2a78fca2da5bb2c792ca545b91d5d035612226f65"
  AssetParameters219b0e6bde7859b1caead1a417b318db5db660d51d0e582d6a303062ee4eae16S3BucketA2579CB9:
    Type: String
    Description: S3 bucket for asset
      "219b0e6bde7859b1caead1a417b318db5db660d51d0e582d6a303062ee4eae16"
  AssetParameters219b0e6bde7859b1caead1a417b318db5db660d51d0e582d6a303062ee4eae16S3VersionKey49CF574B:
    Type: String
    Description: S3 key for asset version
      "219b0e6bde7859b1caead1a417b318db5db660d51d0e582d6a303062ee4eae16"
  AssetParameters219b0e6bde7859b1caead1a417b318db5db660d51d0e582d6a303062ee4eae16ArtifactHash01251331:
    Type: String
    Description: Artifact hash for asset
      "219b0e6bde7859b1caead1a417b318db5db660d51d0e582d6a303062ee4eae16"
  AssetParameters300dcdaa422d39271d96186f681f304c36ea7eb0e3b18ce1d39466ca30b514b0S3Bucket8DDF415E:
    Type: String
    Description: S3 bucket for asset
      "300dcdaa422d39271d96186f681f304c36ea7eb0e3b18ce1d39466ca30b514b0"
  AssetParameters300dcdaa422d39271d96186f681f304c36ea7eb0e3b18ce1d39466ca30b514b0S3VersionKey42D4A68B:
    Type: String
    Description: S3 key for asset version
      "300dcdaa422d39271d96186f681f304c36ea7eb0e3b18ce1d39466ca30b514b0"
  AssetParameters300dcdaa422d39271d96186f681f304c36ea7eb0e3b18ce1d39466ca30b514b0ArtifactHash4FA7B43E:
    Type: String
    Description: Artifact hash for asset
      "300dcdaa422d39271d96186f681f304c36ea7eb0e3b18ce1d39466ca30b514b0"
  AssetParameters82fce0de1fd66c14056b03c8334213b6fd351f618d3db139501b43c1e27d9239S3Bucket55FF4968:
    Type: String
    Description: S3 bucket for asset
      "82fce0de1fd66c14056b03c8334213b6fd351f618d3db139501b43c1e27d9239"
  AssetParameters82fce0de1fd66c14056b03c8334213b6fd351f618d3db139501b43c1e27d9239S3VersionKey2D740AE6:
    Type: String
    Description: S3 key for asset version
      "82fce0de1fd66c14056b03c8334213b6fd351f618d3db139501b43c1e27d9239"
  AssetParameters82fce0de1fd66c14056b03c8334213b6fd351f618d3db139501b43c1e27d9239ArtifactHash2A5CE393:
    Type: String
    Description: Artifact hash for asset
      "82fce0de1fd66c14056b03c8334213b6fd351f618d3db139501b43c1e27d9239"
  AssetParametersd1ca83197945a1fb9b02b6f1e740fcfef3a63f1f991d131d5b168ff629d15210S3Bucket30187E5D:
    Type: String
    Description: S3 bucket for asset
      "d1ca83197945a1fb9b02b6f1e740fcfef3a63f1f991d131d5b168ff629d15210"
  AssetParametersd1ca83197945a1fb9b02b6f1e740fcfef3a63f1f991d131d5b168ff629d15210S3VersionKey0B5BBFCC:
    Type: String
    Description: S3 key for asset version
      "d1ca83197945a1fb9b02b6f1e740fcfef3a63f1f991d131d5b168ff629d15210"
  AssetParametersd1ca83197945a1fb9b02b6f1e740fcfef3a63f1f991d131d5b168ff629d15210ArtifactHash79BDC2B9:
    Type: String
    Description: Artifact hash for asset
      "d1ca83197945a1fb9b02b6f1e740fcfef3a63f1f991d131d5b168ff629d15210"
  AssetParameters4eca4d1b52b162aade7fdea6c9ba1f3b01eb5bd746b76ee41b9994d2b16d84a1S3BucketFBC8C78E:
    Type: String
    Description: S3 bucket for asset
      "4eca4d1b52b162aade7fdea6c9ba1f3b01eb5bd746b76ee41b9994d2b16d84a1"
  AssetParameters4eca4d1b52b162aade7fdea6c9ba1f3b01eb5bd746b76ee41b9994d2b16d84a1S3VersionKey1BDFDAA5:
    Type: String
    Description: S3 key for asset version
      "4eca4d1b52b162aade7fdea6c9ba1f3b01eb5bd746b76ee41b9994d2b16d84a1"
  AssetParameters4eca4d1b52b162aade7fdea6c9ba1f3b01eb5bd746b76ee41b9994d2b16d84a1ArtifactHash61E29678:
    Type: String
    Description: Artifact hash for asset
      "4eca4d1b52b162aade7fdea6c9ba1f3b01eb5bd746b76ee41b9994d2b16d84a1"
  AssetParameters7c158f248e4b8c4055bab463cf7161a06489f3c6b8cb338eaf1a3cdaeefa9bf5S3Bucket8834E674:
    Type: String
    Description: S3 bucket for asset
      "7c158f248e4b8c4055bab463cf7161a06489f3c6b8cb338eaf1a3cdaeefa9bf5"
  AssetParameters7c158f248e4b8c4055bab463cf7161a06489f3c6b8cb338eaf1a3cdaeefa9bf5S3VersionKey16F872AA:
    Type: String
    Description: S3 key for asset version
      "7c158f248e4b8c4055bab463cf7161a06489f3c6b8cb338eaf1a3cdaeefa9bf5"
  AssetParameters7c158f248e4b8c4055bab463cf7161a06489f3c6b8cb338eaf1a3cdaeefa9bf5ArtifactHash191360E7:
    Type: String
    Description: Artifact hash for asset
      "7c158f248e4b8c4055bab463cf7161a06489f3c6b8cb338eaf1a3cdaeefa9bf5"
  AssetParametersa06653c0fddc078791490ec0803bda19cf4effd0b9a7ecbb8b4ba1d52a74286bS3BucketEEFA68BE:
    Type: String
    Description: S3 bucket for asset
      "a06653c0fddc078791490ec0803bda19cf4effd0b9a7ecbb8b4ba1d52a74286b"
  AssetParametersa06653c0fddc078791490ec0803bda19cf4effd0b9a7ecbb8b4ba1d52a74286bS3VersionKeyFEB3692B:
    Type: String
    Description: S3 key for asset version
      "a06653c0fddc078791490ec0803bda19cf4effd0b9a7ecbb8b4ba1d52a74286b"
  AssetParametersa06653c0fddc078791490ec0803bda19cf4effd0b9a7ecbb8b4ba1d52a74286bArtifactHashA0574268:
    Type: String
    Description: Artifact hash for asset
      "a06653c0fddc078791490ec0803bda19cf4effd0b9a7ecbb8b4ba1d52a74286b"

`;<|MERGE_RESOLUTION|>--- conflicted
+++ resolved
@@ -3200,11 +3200,7 @@
                 - Ref: AWS::Region
                 - .
                 - Ref: AWS::URLSuffix
-<<<<<<< HEAD
-                - /aws-cdk/assets:1d497f5c85275f2921d6375d861be8f6a42731537aa2b9884d85a8e7e94dae55
-=======
                 - /aws-cdk/assets:a0c15e51cb2d93ff77eae51d8bdfb26a1b222c7f5e59cc04429ae2687e2b43c5
->>>>>>> 8193e44f
           LogConfiguration:
             LogDriver: awslogs
             Options:
