--- conflicted
+++ resolved
@@ -3025,13 +3025,8 @@
   AssetParameters03a5dbe3930bec037faaadac76e4467d22aefacf76cba45a7ef345d6cd3ca240ArtifactHash4B5DFE81:
     Type: String
     Description: Artifact hash for asset
-<<<<<<< HEAD
-      "34c7dcc9f578fa0ec3da11db158dce98ccaf225c19131b357f669651db3897b2"
+      "03a5dbe3930bec037faaadac76e4467d22aefacf76cba45a7ef345d6cd3ca240"
   AssetParametersa863ee20ebf50fd5ae8f4dc5f0fa8862e31db74a3fb4193ea6a6bbae0b644126S3BucketF9896E69:
-=======
-      "03a5dbe3930bec037faaadac76e4467d22aefacf76cba45a7ef345d6cd3ca240"
-  AssetParameters86636ae9c2e497c99bfcde8a9310daa981aaae2477613f256d5cfe22541cf103S3BucketA4207D31:
->>>>>>> 660dae41
     Type: String
     Description: S3 bucket for asset
       "a863ee20ebf50fd5ae8f4dc5f0fa8862e31db74a3fb4193ea6a6bbae0b644126"
@@ -3042,10 +3037,7 @@
   AssetParametersa863ee20ebf50fd5ae8f4dc5f0fa8862e31db74a3fb4193ea6a6bbae0b644126ArtifactHash94DA28E4:
     Type: String
     Description: Artifact hash for asset
-<<<<<<< HEAD
       "a863ee20ebf50fd5ae8f4dc5f0fa8862e31db74a3fb4193ea6a6bbae0b644126"
-=======
-      "86636ae9c2e497c99bfcde8a9310daa981aaae2477613f256d5cfe22541cf103"
   AssetParametersab7165ea861865a93ca2649ba71de4c5b4fc6a6633b7e02789f72549b8465746S3Bucket81575F72:
     Type: String
     Description: S3 bucket for asset
@@ -3058,7 +3050,6 @@
     Type: String
     Description: Artifact hash for asset
       "ab7165ea861865a93ca2649ba71de4c5b4fc6a6633b7e02789f72549b8465746"
->>>>>>> 660dae41
   AssetParameterse9882ab123687399f934da0d45effe675ecc8ce13b40cb946f3e1d6141fe8d68S3BucketAEADE8C7:
     Type: String
     Description: S3 bucket for asset
