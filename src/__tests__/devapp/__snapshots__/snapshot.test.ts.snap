// Jest Snapshot v1, https://goo.gl/fbAQLP

exports[`golden snapshot 1`] = `
Resources:
  ConstructHubMonitoringWatchfulDashboardB8493D55:
    Type: AWS::CloudWatch::Dashboard
    Properties:
      DashboardBody:
        Fn::Join:
          - ""
          - - '{"widgets":[{"type":"text","width":24,"height":2,"x":0,"y":0,"properties":{"markdown":"#
              Deny List - Prune Function\\n\\n[button:AWS Lambda
              Console](https://console.aws.amazon.com/lambda/home?region='
            - Ref: AWS::Region
            - "#/functions/"
            - Ref: ConstructHubDenyListPrunePruneHandler30B33551
            - ?tab=graph) [button:CloudWatch
              Logs](https://console.aws.amazon.com/cloudwatch/home?region=
            - Ref: AWS::Region
            - "#logEventViewer:group=/aws/lambda/"
            - Ref: ConstructHubDenyListPrunePruneHandler30B33551
            - )"}},{"type":"metric","width":6,"height":6,"x":0,"y":2,"properties":{"view":"timeSeries","title":"Invocations/5min","region":"
            - Ref: AWS::Region
            - '","metrics":[["AWS/Lambda","Invocations","FunctionName","'
            - Ref: ConstructHubDenyListPrunePruneHandler30B33551
            - '",{"stat":"Sum"}]],"yAxis":{}}},{"type":"metric","width":6,"height":6,"x":6,"y":2,"properties":{"view":"timeSeries","title":"Errors/5min","region":"'
            - Ref: AWS::Region
            - '","metrics":[["AWS/Lambda","Errors","FunctionName","'
            - Ref: ConstructHubDenyListPrunePruneHandler30B33551
            - '",{"stat":"Sum"}]],"annotations":{"horizontal":[{"label":"Errors
              > 0 for 3 datapoints within 15
              minutes","value":0,"yAxis":"left"}]},"yAxis":{}}},{"type":"metric","width":6,"height":6,"x":12,"y":2,"properties":{"view":"timeSeries","title":"Throttles/5min","region":"'
            - Ref: AWS::Region
            - '","metrics":[["AWS/Lambda","Throttles","FunctionName","'
            - Ref: ConstructHubDenyListPrunePruneHandler30B33551
            - '",{"stat":"Sum"}]],"annotations":{"horizontal":[{"label":"Throttles
              > 0 for 3 datapoints within 15
              minutes","value":0,"yAxis":"left"}]},"yAxis":{}}},{"type":"metric","width":6,"height":6,"x":18,"y":2,"properties":{"view":"timeSeries","title":"Duration/5min","region":"'
            - Ref: AWS::Region
            - '","metrics":[["AWS/Lambda","Duration","FunctionName","'
            - Ref: ConstructHubDenyListPrunePruneHandler30B33551
            - '",{"label":"p99","stat":"p99"}]],"annotations":{"horizontal":[{"label":"p99
              > 720000 for 3 datapoints within 15
              minutes","value":720000,"yAxis":"left"}]},"yAxis":{}}},{"type":"text","width":24,"height":2,"x":0,"y":8,"properties":{"markdown":"#
              Deny List - Prune Delete Function\\n\\n[button:AWS Lambda
              Console](https://console.aws.amazon.com/lambda/home?region='
            - Ref: AWS::Region
            - "#/functions/"
            - Ref: ConstructHubDenyListPrunePruneQueueHandlerF7EB599B
            - ?tab=graph) [button:CloudWatch
              Logs](https://console.aws.amazon.com/cloudwatch/home?region=
            - Ref: AWS::Region
            - "#logEventViewer:group=/aws/lambda/"
            - Ref: ConstructHubDenyListPrunePruneQueueHandlerF7EB599B
            - )"}},{"type":"metric","width":6,"height":6,"x":0,"y":10,"properties":{"view":"timeSeries","title":"Invocations/5min","region":"
            - Ref: AWS::Region
            - '","metrics":[["AWS/Lambda","Invocations","FunctionName","'
            - Ref: ConstructHubDenyListPrunePruneQueueHandlerF7EB599B
            - '",{"stat":"Sum"}]],"yAxis":{}}},{"type":"metric","width":6,"height":6,"x":6,"y":10,"properties":{"view":"timeSeries","title":"Errors/5min","region":"'
            - Ref: AWS::Region
            - '","metrics":[["AWS/Lambda","Errors","FunctionName","'
            - Ref: ConstructHubDenyListPrunePruneQueueHandlerF7EB599B
            - '",{"stat":"Sum"}]],"annotations":{"horizontal":[{"label":"Errors
              > 0 for 3 datapoints within 15
              minutes","value":0,"yAxis":"left"}]},"yAxis":{}}},{"type":"metric","width":6,"height":6,"x":12,"y":10,"properties":{"view":"timeSeries","title":"Throttles/5min","region":"'
            - Ref: AWS::Region
            - '","metrics":[["AWS/Lambda","Throttles","FunctionName","'
            - Ref: ConstructHubDenyListPrunePruneQueueHandlerF7EB599B
            - '",{"stat":"Sum"}]],"annotations":{"horizontal":[{"label":"Throttles
              > 0 for 3 datapoints within 15
              minutes","value":0,"yAxis":"left"}]},"yAxis":{}}},{"type":"metric","width":6,"height":6,"x":18,"y":10,"properties":{"view":"timeSeries","title":"Duration/5min","region":"'
            - Ref: AWS::Region
            - '","metrics":[["AWS/Lambda","Duration","FunctionName","'
            - Ref: ConstructHubDenyListPrunePruneQueueHandlerF7EB599B
            - '",{"label":"p99","stat":"p99"}]],"annotations":{"horizontal":[{"label":"p99
              > 48000 for 3 datapoints within 15
              minutes","value":48000,"yAxis":"left"}]},"yAxis":{}}}]}'
  ConstructHubMonitoringWatchfuldevConstructHubDenyListPrunePruneHandler8F0BBF5EErrorsAlarm615741A8:
    Type: AWS::CloudWatch::Alarm
    Properties:
      ComparisonOperator: GreaterThanThreshold
      EvaluationPeriods: 3
      AlarmActions: []
      AlarmDescription: Over 0 errors per minute
      Dimensions:
        - Name: FunctionName
          Value:
            Ref: ConstructHubDenyListPrunePruneHandler30B33551
      MetricName: Errors
      Namespace: AWS/Lambda
      Period: 300
      Statistic: Sum
      Threshold: 0
  ConstructHubMonitoringWatchfuldevConstructHubDenyListPrunePruneHandler8F0BBF5EThrottlesAlarm310F7D39:
    Type: AWS::CloudWatch::Alarm
    Properties:
      ComparisonOperator: GreaterThanThreshold
      EvaluationPeriods: 3
      AlarmActions: []
      AlarmDescription: Over 0 throttles per minute
      Dimensions:
        - Name: FunctionName
          Value:
            Ref: ConstructHubDenyListPrunePruneHandler30B33551
      MetricName: Throttles
      Namespace: AWS/Lambda
      Period: 300
      Statistic: Sum
      Threshold: 0
  ConstructHubMonitoringWatchfuldevConstructHubDenyListPrunePruneHandler8F0BBF5EDurationAlarm073AF5CE:
    Type: AWS::CloudWatch::Alarm
    Properties:
      ComparisonOperator: GreaterThanThreshold
      EvaluationPeriods: 3
      AlarmActions: []
      AlarmDescription: p99 latency >= 720s (80%)
      Metrics:
        - Id: m1
          Label: p99
          MetricStat:
            Metric:
              Dimensions:
                - Name: FunctionName
                  Value:
                    Ref: ConstructHubDenyListPrunePruneHandler30B33551
              MetricName: Duration
              Namespace: AWS/Lambda
            Period: 300
            Stat: p99
          ReturnData: true
      Threshold: 720000
  ConstructHubMonitoringWatchfuldevConstructHubDenyListPrunePruneQueueHandlerB847E57CErrorsAlarmCAA191E1:
    Type: AWS::CloudWatch::Alarm
    Properties:
      ComparisonOperator: GreaterThanThreshold
      EvaluationPeriods: 3
      AlarmActions: []
      AlarmDescription: Over 0 errors per minute
      Dimensions:
        - Name: FunctionName
          Value:
            Ref: ConstructHubDenyListPrunePruneQueueHandlerF7EB599B
      MetricName: Errors
      Namespace: AWS/Lambda
      Period: 300
      Statistic: Sum
      Threshold: 0
  ConstructHubMonitoringWatchfuldevConstructHubDenyListPrunePruneQueueHandlerB847E57CThrottlesAlarm19D4ADCD:
    Type: AWS::CloudWatch::Alarm
    Properties:
      ComparisonOperator: GreaterThanThreshold
      EvaluationPeriods: 3
      AlarmActions: []
      AlarmDescription: Over 0 throttles per minute
      Dimensions:
        - Name: FunctionName
          Value:
            Ref: ConstructHubDenyListPrunePruneQueueHandlerF7EB599B
      MetricName: Throttles
      Namespace: AWS/Lambda
      Period: 300
      Statistic: Sum
      Threshold: 0
  ConstructHubMonitoringWatchfuldevConstructHubDenyListPrunePruneQueueHandlerB847E57CDurationAlarm09AF9418:
    Type: AWS::CloudWatch::Alarm
    Properties:
      ComparisonOperator: GreaterThanThreshold
      EvaluationPeriods: 3
      AlarmActions: []
      AlarmDescription: p99 latency >= 48s (80%)
      Metrics:
        - Id: m1
          Label: p99
          MetricStat:
            Metric:
              Dimensions:
                - Name: FunctionName
                  Value:
                    Ref: ConstructHubDenyListPrunePruneQueueHandlerF7EB599B
              MetricName: Duration
              Namespace: AWS/Lambda
            Period: 300
            Stat: p99
          ReturnData: true
      Threshold: 48000
  ConstructHubMonitoringHighSeverityDashboard8761DBAC:
    Type: AWS::CloudWatch::Dashboard
    Properties:
      DashboardBody:
        Fn::Join:
          - ""
          - - '{"widgets":[{"type":"metric","width":24,"height":6,"x":0,"y":0,"properties":{"view":"timeSeries","title":"Backend
              Orchestration Dead-Letter Queue is not empty","region":"'
            - Ref: AWS::Region
            - '","annotations":{"alarms":["'
            - Fn::GetAtt:
                - ConstructHubOrchestrationDLQAlarm85EE7509
                - Arn
            - '"]},"yAxis":{}}},{"type":"metric","width":24,"height":6,"x":0,"y":6,"properties":{"view":"timeSeries","title":"Catalog
              Size Shrunk","region":"'
            - Ref: AWS::Region
            - '","annotations":{"alarms":["'
            - Fn::GetAtt:
                - ConstructHubOrchestrationCatalogBuilderShrinkingCatalogAlarm48329E25
                - Arn
            - '"]},"yAxis":{}}},{"type":"metric","width":24,"height":6,"x":0,"y":12,"properties":{"view":"timeSeries","title":"Backend
              Orchestration Failed","region":"'
            - Ref: AWS::Region
            - '","annotations":{"alarms":["'
            - Fn::GetAtt:
                - ConstructHubOrchestrationOrchestrationFailed5AF50838
                - Arn
            - '"]},"yAxis":{}}},{"type":"metric","width":24,"height":6,"x":0,"y":18,"properties":{"view":"timeSeries","title":"Ingestion
              failures","region":"'
            - Ref: AWS::Region
            - '","annotations":{"alarms":["'
            - Fn::GetAtt:
                - ConstructHubIngestionFailureAlarm9D0028DD
                - Arn
            - '"]},"yAxis":{}}},{"type":"metric","width":24,"height":6,"x":0,"y":24,"properties":{"view":"timeSeries","title":"Home
              Page Canary","region":"'
            - Ref: AWS::Region
            - '","annotations":{"alarms":["'
            - Fn::GetAtt:
                - ConstructHubMonitoringWebCanaryHomePageErrorsE7BB4002
                - Arn
            - '"]},"yAxis":{}}},{"type":"metric","width":24,"height":6,"x":0,"y":30,"properties":{"view":"timeSeries","title":"NpmJs/Follower
              Failures","region":"'
            - Ref: AWS::Region
            - '","annotations":{"alarms":["'
            - Fn::GetAtt:
                - ConstructHubSourcesNpmJsFollowerFailures86BCBA0D
                - Arn
            - '"]},"yAxis":{}}},{"type":"metric","width":24,"height":6,"x":0,"y":36,"properties":{"view":"timeSeries","title":"NpmJs/Follower
              Not Running","region":"'
            - Ref: AWS::Region
            - '","annotations":{"alarms":["'
            - Fn::GetAtt:
                - ConstructHubSourcesNpmJsFollowerNotRunningCEAF0E1E
                - Arn
            - '"]},"yAxis":{}}},{"type":"metric","width":24,"height":6,"x":0,"y":42,"properties":{"view":"timeSeries","title":"New
              version visibility SLA breached","region":"'
            - Ref: AWS::Region
            - '","annotations":{"alarms":["'
            - Fn::GetAtt:
                - ConstructHubSourcesNpmJsCanaryAlarmBE2B479E
                - Arn
            - '"]},"yAxis":{}}},{"type":"metric","width":24,"height":6,"x":0,"y":48,"properties":{"view":"timeSeries","title":"Inventory
              Canary is not Running","region":"'
            - Ref: AWS::Region
            - '","annotations":{"alarms":["'
            - Fn::GetAtt:
                - ConstructHubInventoryCanaryNotRunningAF44D71C
                - Arn
            - '"]},"yAxis":{}}},{"type":"metric","width":24,"height":6,"x":0,"y":54,"properties":{"view":"timeSeries","title":"Inventory
              Canary is failing","region":"'
            - Ref: AWS::Region
            - '","annotations":{"alarms":["'
            - Fn::GetAtt:
                - ConstructHubInventoryCanaryFailures5BDA8051
                - Arn
            - '"]},"yAxis":{}}}]}'
  ConstructHubMonitoringWebCanaryHomePageHttpGetFunctionServiceRole9AAAD93C:
    Type: AWS::IAM::Role
    Properties:
      AssumeRolePolicyDocument:
        Statement:
          - Action: sts:AssumeRole
            Effect: Allow
            Principal:
              Service: lambda.amazonaws.com
        Version: 2012-10-17
      ManagedPolicyArns:
        - Fn::Join:
            - ""
            - - "arn:"
              - Ref: AWS::Partition
              - :iam::aws:policy/service-role/AWSLambdaBasicExecutionRole
  ConstructHubMonitoringWebCanaryHomePageHttpGetFunctionF27ADDC8:
    Type: AWS::Lambda::Function
    Properties:
      Code:
        S3Bucket:
          Ref: AssetParameters279fd2112714c5ff533229d87cd07cf180cd66497415bb8191cce00927a69290S3Bucket1654D5BE
        S3Key:
          Fn::Join:
            - ""
            - - Fn::Select:
                  - 0
                  - Fn::Split:
                      - "||"
                      - Ref: AssetParameters279fd2112714c5ff533229d87cd07cf180cd66497415bb8191cce00927a69290S3VersionKeyEDBBA873
              - Fn::Select:
                  - 1
                  - Fn::Split:
                      - "||"
                      - Ref: AssetParameters279fd2112714c5ff533229d87cd07cf180cd66497415bb8191cce00927a69290S3VersionKeyEDBBA873
      Role:
        Fn::GetAtt:
          - ConstructHubMonitoringWebCanaryHomePageHttpGetFunctionServiceRole9AAAD93C
          - Arn
      Description:
        Fn::Join:
          - ""
          - - HTTP GET https://
            - Fn::GetAtt:
                - ConstructHubWebAppDistribution1F181DC9
                - DomainName
            - ": Home Page"
      Environment:
        Variables:
          URL:
            Fn::Join:
              - ""
              - - https://
                - Fn::GetAtt:
                    - ConstructHubWebAppDistribution1F181DC9
                    - DomainName
      Handler: index.handler
      Runtime: nodejs14.x
    DependsOn:
      - ConstructHubMonitoringWebCanaryHomePageHttpGetFunctionServiceRole9AAAD93C
  ConstructHubMonitoringWebCanaryHomePageRuleE14F9F4E:
    Type: AWS::Events::Rule
    Properties:
      ScheduleExpression: rate(1 minute)
      State: ENABLED
      Targets:
        - Arn:
            Fn::GetAtt:
              - ConstructHubMonitoringWebCanaryHomePageHttpGetFunctionF27ADDC8
              - Arn
          Id: Target0
  ConstructHubMonitoringWebCanaryHomePageRuleAllowEventRuledevConstructHubMonitoringWebCanaryHomePageHttpGetFunction62E39E56A2CA6F6B:
    Type: AWS::Lambda::Permission
    Properties:
      Action: lambda:InvokeFunction
      FunctionName:
        Fn::GetAtt:
          - ConstructHubMonitoringWebCanaryHomePageHttpGetFunctionF27ADDC8
          - Arn
      Principal: events.amazonaws.com
      SourceArn:
        Fn::GetAtt:
          - ConstructHubMonitoringWebCanaryHomePageRuleE14F9F4E
          - Arn
  ConstructHubMonitoringWebCanaryHomePageErrorsE7BB4002:
    Type: AWS::CloudWatch::Alarm
    Properties:
      ComparisonOperator: GreaterThanOrEqualToThreshold
      EvaluationPeriods: 1
      AlarmDescription:
        Fn::Join:
          - ""
          - - 80% error rate for https://
            - Fn::GetAtt:
                - ConstructHubWebAppDistribution1F181DC9
                - DomainName
            - " (Home Page)"
      Metrics:
        - Id: m1
          Label:
            Fn::Join:
              - ""
              - - https://
                - Fn::GetAtt:
                    - ConstructHubWebAppDistribution1F181DC9
                    - DomainName
                - " Errors"
          MetricStat:
            Metric:
              Dimensions:
                - Name: FunctionName
                  Value:
                    Ref: ConstructHubMonitoringWebCanaryHomePageHttpGetFunctionF27ADDC8
              MetricName: Errors
              Namespace: AWS/Lambda
            Period: 300
            Stat: Sum
          ReturnData: true
      Threshold: 4
      TreatMissingData: breaching
  ConstructHubPackageDataDC5EF35E:
    Type: AWS::S3::Bucket
    Properties:
      BucketEncryption:
        ServerSideEncryptionConfiguration:
          - ServerSideEncryptionByDefault:
              SSEAlgorithm: AES256
      LifecycleConfiguration:
        Rules:
          - AbortIncompleteMultipartUpload:
              DaysAfterInitiation: 1
            Status: Enabled
          - NoncurrentVersionTransitions:
              - StorageClass: STANDARD_IA
                TransitionInDays: 31
            Status: Enabled
          - ExpiredObjectDeleteMarker: true
            NoncurrentVersionExpirationInDays: 90
            Status: Enabled
          - NoncurrentVersionExpirationInDays: 7
            Prefix: catalog.json
            Status: Enabled
      PublicAccessBlockConfiguration:
        BlockPublicAcls: true
        BlockPublicPolicy: true
        IgnorePublicAcls: true
        RestrictPublicBuckets: true
      VersioningConfiguration:
        Status: Enabled
    UpdateReplacePolicy: Retain
    DeletionPolicy: Retain
  ConstructHubPackageDataPolicy4615475A:
    Type: AWS::S3::BucketPolicy
    Properties:
      Bucket:
        Ref: ConstructHubPackageDataDC5EF35E
      PolicyDocument:
        Statement:
          - Action: s3:*
            Condition:
              Bool:
                aws:SecureTransport: "false"
            Effect: Deny
            Principal:
              AWS: "*"
            Resource:
              - Fn::GetAtt:
                  - ConstructHubPackageDataDC5EF35E
                  - Arn
              - Fn::Join:
                  - ""
                  - - Fn::GetAtt:
                        - ConstructHubPackageDataDC5EF35E
                        - Arn
                    - /*
          - Action: s3:GetObject
            Effect: Allow
            Principal:
              CanonicalUser:
                Fn::GetAtt:
                  - ConstructHubWebAppDistributionOrigin2S3OriginDA7E7FF4
                  - S3CanonicalUserId
            Resource:
              Fn::Join:
                - ""
                - - Fn::GetAtt:
                      - ConstructHubPackageDataDC5EF35E
                      - Arn
                  - /*
        Version: 2012-10-17
  ConstructHubFailoverPackageDataBA7D3B85:
    Type: AWS::S3::Bucket
    Properties:
      BucketEncryption:
        ServerSideEncryptionConfiguration:
          - ServerSideEncryptionByDefault:
              SSEAlgorithm: AES256
      LifecycleConfiguration:
        Rules:
          - AbortIncompleteMultipartUpload:
              DaysAfterInitiation: 1
            Status: Enabled
          - NoncurrentVersionTransitions:
              - StorageClass: STANDARD_IA
                TransitionInDays: 31
            Status: Enabled
          - ExpiredObjectDeleteMarker: true
            NoncurrentVersionExpirationInDays: 90
            Status: Enabled
          - NoncurrentVersionExpirationInDays: 7
            Prefix: catalog.json
            Status: Enabled
      PublicAccessBlockConfiguration:
        BlockPublicAcls: true
        BlockPublicPolicy: true
        IgnorePublicAcls: true
        RestrictPublicBuckets: true
      Tags:
        - Key: failover
          Value: "true"
      VersioningConfiguration:
        Status: Enabled
    UpdateReplacePolicy: Retain
    DeletionPolicy: Retain
  ConstructHubFailoverPackageDataPolicy89BCDF76:
    Type: AWS::S3::BucketPolicy
    Properties:
      Bucket:
        Ref: ConstructHubFailoverPackageDataBA7D3B85
      PolicyDocument:
        Statement:
          - Action: s3:*
            Condition:
              Bool:
                aws:SecureTransport: "false"
            Effect: Deny
            Principal:
              AWS: "*"
            Resource:
              - Fn::GetAtt:
                  - ConstructHubFailoverPackageDataBA7D3B85
                  - Arn
              - Fn::Join:
                  - ""
                  - - Fn::GetAtt:
                        - ConstructHubFailoverPackageDataBA7D3B85
                        - Arn
                    - /*
        Version: 2012-10-17
  ConstructHubCodeArtifactDomainFC30B796:
    Type: AWS::CodeArtifact::Domain
    Properties:
      DomainName: c8ee88ce536499d20d7846c6677adca6490a3f89f9
  ConstructHubCodeArtifactPublishing143CC07C:
    Type: AWS::CodeArtifact::Repository
    Properties:
      DomainName:
        Fn::GetAtt:
          - ConstructHubCodeArtifactDomainFC30B796
          - Name
      RepositoryName: c8ee88ce536499d20d7846c6677adca6490a3f89f9-publish-overlay
      Description: Publishing repository
  ConstructHubCodeArtifact1188409E:
    Type: AWS::CodeArtifact::Repository
    Properties:
      DomainName:
        Fn::GetAtt:
          - ConstructHubCodeArtifactDomainFC30B796
          - Name
      RepositoryName: c8ee88ce536499d20d7846c6677adca6490a3f89f9
      Description: Proxy to npmjs.com for ConstructHub
      Upstreams:
        - Fn::GetAtt:
            - ConstructHubCodeArtifactUpstreampublicnpmjs5122981E
            - Name
        - Fn::GetAtt:
            - ConstructHubCodeArtifactPublishing143CC07C
            - Name
  ConstructHubCodeArtifactDescribeDomainCustomResourcePolicy1A93C60C:
    Type: AWS::IAM::Policy
    Properties:
      PolicyDocument:
        Statement:
          - Action: codeartifact:DescribeDomain
            Effect: Allow
            Resource:
              Fn::GetAtt:
                - ConstructHubCodeArtifactDomainFC30B796
                - Arn
        Version: 2012-10-17
      PolicyName: ConstructHubCodeArtifactDescribeDomainCustomResourcePolicy1A93C60C
      Roles:
        - Ref: AWS679f53fac002430cb0da5b7982bd2287ServiceRoleC1EA0FF2
  ConstructHubCodeArtifactDescribeDomain6ABCBF4B:
    Type: Custom::CoreArtifactDomainDescription
    Properties:
      ServiceToken:
        Fn::GetAtt:
          - AWS679f53fac002430cb0da5b7982bd22872D164C4C
          - Arn
      Create:
        Fn::Join:
          - ""
          - - '{"service":"CodeArtifact","action":"describeDomain","parameters":{"domain":"'
            - Fn::GetAtt:
                - ConstructHubCodeArtifact1188409E
                - DomainName
            - '","domainOwner":"'
            - Fn::GetAtt:
                - ConstructHubCodeArtifact1188409E
                - DomainOwner
            - '"},"physicalResourceId":{"responsePath":"domain.s3BucketArn"}}'
      InstallLatestAwsSdk: true
    DependsOn:
      - ConstructHubCodeArtifactDescribeDomainCustomResourcePolicy1A93C60C
    UpdateReplacePolicy: Delete
    DeletionPolicy: Delete
  ConstructHubCodeArtifactGetEndpointCustomResourcePolicy4FC951E9:
    Type: AWS::IAM::Policy
    Properties:
      PolicyDocument:
        Statement:
          - Action: codeartifact:GetRepositoryEndpoint
            Effect: Allow
            Resource:
              Fn::GetAtt:
                - ConstructHubCodeArtifact1188409E
                - Arn
        Version: 2012-10-17
      PolicyName: ConstructHubCodeArtifactGetEndpointCustomResourcePolicy4FC951E9
      Roles:
        - Ref: AWS679f53fac002430cb0da5b7982bd2287ServiceRoleC1EA0FF2
  ConstructHubCodeArtifactGetEndpoint9A458FEF:
    Type: Custom::CodeArtifactNpmRepositoryEndpoint
    Properties:
      ServiceToken:
        Fn::GetAtt:
          - AWS679f53fac002430cb0da5b7982bd22872D164C4C
          - Arn
      Create:
        Fn::Join:
          - ""
          - - '{"service":"CodeArtifact","action":"getRepositoryEndpoint","parameters":{"domain":"'
            - Fn::GetAtt:
                - ConstructHubCodeArtifact1188409E
                - DomainName
            - '","domainOwner":"'
            - Fn::GetAtt:
                - ConstructHubCodeArtifact1188409E
                - DomainOwner
            - '","format":"npm","repository":"'
            - Fn::GetAtt:
                - ConstructHubCodeArtifact1188409E
                - Name
            - '"},"physicalResourceId":{"responsePath":"repositoryEndpoint"}}'
      Update:
        Fn::Join:
          - ""
          - - '{"service":"CodeArtifact","action":"getRepositoryEndpoint","parameters":{"domain":"'
            - Fn::GetAtt:
                - ConstructHubCodeArtifact1188409E
                - DomainName
            - '","domainOwner":"'
            - Fn::GetAtt:
                - ConstructHubCodeArtifact1188409E
                - DomainOwner
            - '","format":"npm","repository":"'
            - Fn::GetAtt:
                - ConstructHubCodeArtifact1188409E
                - Name
            - '"},"physicalResourceId":{"responsePath":"repositoryEndpoint"}}'
      InstallLatestAwsSdk: true
    DependsOn:
      - ConstructHubCodeArtifactGetEndpointCustomResourcePolicy4FC951E9
    UpdateReplacePolicy: Delete
    DeletionPolicy: Delete
  ConstructHubCodeArtifactGetPublishingEndpointCustomResourcePolicyE039B00F:
    Type: AWS::IAM::Policy
    Properties:
      PolicyDocument:
        Statement:
          - Action: codeartifact:GetRepositoryEndpoint
            Effect: Allow
            Resource:
              Fn::GetAtt:
                - ConstructHubCodeArtifactPublishing143CC07C
                - Arn
        Version: 2012-10-17
      PolicyName: ConstructHubCodeArtifactGetPublishingEndpointCustomResourcePolicyE039B00F
      Roles:
        - Ref: AWS679f53fac002430cb0da5b7982bd2287ServiceRoleC1EA0FF2
  ConstructHubCodeArtifactGetPublishingEndpoint6394DEF7:
    Type: Custom::CodeArtifactNpmRepositoryEndpoint
    Properties:
      ServiceToken:
        Fn::GetAtt:
          - AWS679f53fac002430cb0da5b7982bd22872D164C4C
          - Arn
      Create:
        Fn::Join:
          - ""
          - - '{"service":"CodeArtifact","action":"getRepositoryEndpoint","parameters":{"domain":"'
            - Fn::GetAtt:
                - ConstructHubCodeArtifact1188409E
                - DomainName
            - '","domainOwner":"'
            - Fn::GetAtt:
                - ConstructHubCodeArtifact1188409E
                - DomainOwner
            - '","format":"npm","repository":"'
            - Fn::GetAtt:
                - ConstructHubCodeArtifactPublishing143CC07C
                - Name
            - '"},"physicalResourceId":{"responsePath":"repositoryEndpoint"}}'
      Update:
        Fn::Join:
          - ""
          - - '{"service":"CodeArtifact","action":"getRepositoryEndpoint","parameters":{"domain":"'
            - Fn::GetAtt:
                - ConstructHubCodeArtifact1188409E
                - DomainName
            - '","domainOwner":"'
            - Fn::GetAtt:
                - ConstructHubCodeArtifact1188409E
                - DomainOwner
            - '","format":"npm","repository":"'
            - Fn::GetAtt:
                - ConstructHubCodeArtifactPublishing143CC07C
                - Name
            - '"},"physicalResourceId":{"responsePath":"repositoryEndpoint"}}'
      InstallLatestAwsSdk: true
    DependsOn:
      - ConstructHubCodeArtifactGetPublishingEndpointCustomResourcePolicyE039B00F
    UpdateReplacePolicy: Delete
    DeletionPolicy: Delete
  ConstructHubCodeArtifactUpstreampublicnpmjs5122981E:
    Type: AWS::CodeArtifact::Repository
    Properties:
      DomainName:
        Fn::GetAtt:
          - ConstructHubCodeArtifactDomainFC30B796
          - Name
      RepositoryName: c8ee88ce536499d20d7846c6677adca6490a3f89f9-npmjs
      Description: Upstream with external connection to public:npmjs
      ExternalConnections:
        - public:npmjs
  ConstructHubVPC16ECCEA2:
    Type: AWS::EC2::VPC
    Properties:
      CidrBlock: 10.0.0.0/16
      EnableDnsHostnames: true
      EnableDnsSupport: true
      InstanceTenancy: default
      Tags:
        - Key: Name
          Value: dev/ConstructHub/VPC
  ConstructHubVPCIsolatedSubnet1SubnetEA28FD1A:
    Type: AWS::EC2::Subnet
    Properties:
      CidrBlock: 10.0.128.0/19
      VpcId:
        Ref: ConstructHubVPC16ECCEA2
      AvailabilityZone:
        Fn::Select:
          - 0
          - Fn::GetAZs: ""
      MapPublicIpOnLaunch: false
      Tags:
        - Key: aws-cdk:subnet-name
          Value: Isolated
        - Key: aws-cdk:subnet-type
          Value: Isolated
        - Key: Name
          Value: dev/ConstructHub/VPC/IsolatedSubnet1
  ConstructHubVPCIsolatedSubnet1RouteTable750E6F36:
    Type: AWS::EC2::RouteTable
    Properties:
      VpcId:
        Ref: ConstructHubVPC16ECCEA2
      Tags:
        - Key: Name
          Value: dev/ConstructHub/VPC/IsolatedSubnet1
  ConstructHubVPCIsolatedSubnet1RouteTableAssociation3F8E4C37:
    Type: AWS::EC2::SubnetRouteTableAssociation
    Properties:
      RouteTableId:
        Ref: ConstructHubVPCIsolatedSubnet1RouteTable750E6F36
      SubnetId:
        Ref: ConstructHubVPCIsolatedSubnet1SubnetEA28FD1A
  ConstructHubVPCIsolatedSubnet2Subnet483D4302:
    Type: AWS::EC2::Subnet
    Properties:
      CidrBlock: 10.0.160.0/19
      VpcId:
        Ref: ConstructHubVPC16ECCEA2
      AvailabilityZone:
        Fn::Select:
          - 1
          - Fn::GetAZs: ""
      MapPublicIpOnLaunch: false
      Tags:
        - Key: aws-cdk:subnet-name
          Value: Isolated
        - Key: aws-cdk:subnet-type
          Value: Isolated
        - Key: Name
          Value: dev/ConstructHub/VPC/IsolatedSubnet2
  ConstructHubVPCIsolatedSubnet2RouteTable18129C5D:
    Type: AWS::EC2::RouteTable
    Properties:
      VpcId:
        Ref: ConstructHubVPC16ECCEA2
      Tags:
        - Key: Name
          Value: dev/ConstructHub/VPC/IsolatedSubnet2
  ConstructHubVPCIsolatedSubnet2RouteTableAssociationF8AD0E0F:
    Type: AWS::EC2::SubnetRouteTableAssociation
    Properties:
      RouteTableId:
        Ref: ConstructHubVPCIsolatedSubnet2RouteTable18129C5D
      SubnetId:
        Ref: ConstructHubVPCIsolatedSubnet2Subnet483D4302
  ConstructHubVPCIGW935F4C28:
    Type: AWS::EC2::InternetGateway
    Properties:
      Tags:
        - Key: Name
          Value: dev/ConstructHub/VPC
  ConstructHubVPCVPCGWDF75BD8E:
    Type: AWS::EC2::VPCGatewayAttachment
    Properties:
      VpcId:
        Ref: ConstructHubVPC16ECCEA2
      InternetGatewayId:
        Ref: ConstructHubVPCIGW935F4C28
  ConstructHubVPCCodeArtifactAPISecurityGroupBE06BEF9:
    Type: AWS::EC2::SecurityGroup
    Properties:
      GroupDescription: dev/ConstructHub/VPC/CodeArtifact.API/SecurityGroup
      SecurityGroupEgress:
        - CidrIp: 0.0.0.0/0
          Description: Allow all outbound traffic by default
          IpProtocol: "-1"
      SecurityGroupIngress:
        - CidrIp:
            Fn::GetAtt:
              - ConstructHubVPC16ECCEA2
              - CidrBlock
          Description:
            Fn::Join:
              - ""
              - - "from "
                - Fn::GetAtt:
                    - ConstructHubVPC16ECCEA2
                    - CidrBlock
                - :443
          FromPort: 443
          IpProtocol: tcp
          ToPort: 443
      Tags:
        - Key: Name
          Value: dev/ConstructHub/VPC
      VpcId:
        Ref: ConstructHubVPC16ECCEA2
  ConstructHubVPCCodeArtifactAPI954CFDE1:
    Type: AWS::EC2::VPCEndpoint
    Properties:
      ServiceName:
        Fn::Join:
          - ""
          - - com.amazonaws.
            - Ref: AWS::Region
            - .codeartifact.api
      VpcId:
        Ref: ConstructHubVPC16ECCEA2
      PolicyDocument:
        Statement:
          - Action: sts:GetServiceBearerToken
            Condition:
              StringEquals:
                sts:AWSServiceName: codeartifact.amazonaws.com
            Effect: Allow
            Principal:
              AWS:
                Fn::GetAtt:
                  - ConstructHubOrchestrationTransliteratorTaskDefinitionTaskRoleD060AB1A
                  - Arn
            Resource: "*"
          - Action:
              - codeartifact:GetAuthorizationToken
              - codeartifact:GetRepositoryEndpoint
            Effect: Allow
            Principal:
              AWS:
                Fn::GetAtt:
                  - ConstructHubOrchestrationTransliteratorTaskDefinitionTaskRoleD060AB1A
                  - Arn
            Resource:
              - Fn::GetAtt:
                  - ConstructHubCodeArtifactDomainFC30B796
                  - Arn
              - Fn::GetAtt:
                  - ConstructHubCodeArtifact1188409E
                  - Arn
        Version: 2012-10-17
      PrivateDnsEnabled: false
      SecurityGroupIds:
        - Fn::GetAtt:
            - ConstructHubVPCCodeArtifactAPISecurityGroupBE06BEF9
            - GroupId
      SubnetIds:
        - Ref: ConstructHubVPCIsolatedSubnet1SubnetEA28FD1A
        - Ref: ConstructHubVPCIsolatedSubnet2Subnet483D4302
      VpcEndpointType: Interface
  ConstructHubVPCCodeArtifactSecurityGroupBCADE40D:
    Type: AWS::EC2::SecurityGroup
    Properties:
      GroupDescription: dev/ConstructHub/VPC/CodeArtifact/SecurityGroup
      SecurityGroupEgress:
        - CidrIp: 0.0.0.0/0
          Description: Allow all outbound traffic by default
          IpProtocol: "-1"
      SecurityGroupIngress:
        - CidrIp:
            Fn::GetAtt:
              - ConstructHubVPC16ECCEA2
              - CidrBlock
          Description:
            Fn::Join:
              - ""
              - - "from "
                - Fn::GetAtt:
                    - ConstructHubVPC16ECCEA2
                    - CidrBlock
                - :443
          FromPort: 443
          IpProtocol: tcp
          ToPort: 443
      Tags:
        - Key: Name
          Value: dev/ConstructHub/VPC
      VpcId:
        Ref: ConstructHubVPC16ECCEA2
  ConstructHubVPCCodeArtifactBD6E076F:
    Type: AWS::EC2::VPCEndpoint
    Properties:
      ServiceName:
        Fn::Join:
          - ""
          - - com.amazonaws.
            - Ref: AWS::Region
            - .codeartifact.repositories
      VpcId:
        Ref: ConstructHubVPC16ECCEA2
      PolicyDocument:
        Statement:
          - Action: codeartifact:ReadFromRepository
            Effect: Allow
            Principal:
              AWS:
                Fn::GetAtt:
                  - ConstructHubOrchestrationTransliteratorTaskDefinitionTaskRoleD060AB1A
                  - Arn
            Resource:
              Fn::GetAtt:
                - ConstructHubCodeArtifact1188409E
                - Arn
        Version: 2012-10-17
      PrivateDnsEnabled: true
      SecurityGroupIds:
        - Fn::GetAtt:
            - ConstructHubVPCCodeArtifactSecurityGroupBCADE40D
            - GroupId
      SubnetIds:
        - Ref: ConstructHubVPCIsolatedSubnet1SubnetEA28FD1A
        - Ref: ConstructHubVPCIsolatedSubnet2Subnet483D4302
      VpcEndpointType: Interface
  ConstructHubVPCCloudWatchLogsSecurityGroupA76B1F47:
    Type: AWS::EC2::SecurityGroup
    Properties:
      GroupDescription: dev/ConstructHub/VPC/CloudWatch.Logs/SecurityGroup
      SecurityGroupEgress:
        - CidrIp: 0.0.0.0/0
          Description: Allow all outbound traffic by default
          IpProtocol: "-1"
      SecurityGroupIngress:
        - CidrIp:
            Fn::GetAtt:
              - ConstructHubVPC16ECCEA2
              - CidrBlock
          Description:
            Fn::Join:
              - ""
              - - "from "
                - Fn::GetAtt:
                    - ConstructHubVPC16ECCEA2
                    - CidrBlock
                - :443
          FromPort: 443
          IpProtocol: tcp
          ToPort: 443
      Tags:
        - Key: Name
          Value: dev/ConstructHub/VPC
      VpcId:
        Ref: ConstructHubVPC16ECCEA2
  ConstructHubVPCCloudWatchLogsDF3CC579:
    Type: AWS::EC2::VPCEndpoint
    Properties:
      ServiceName:
        Fn::Join:
          - ""
          - - com.amazonaws.
            - Ref: AWS::Region
            - .logs
      VpcId:
        Ref: ConstructHubVPC16ECCEA2
      PolicyDocument:
        Statement:
          - Action:
              - logs:CreateLogStream
              - logs:PutLogEvents
            Effect: Allow
            Principal:
              AWS:
                Fn::GetAtt:
                  - ConstructHubOrchestrationTransliteratorTaskDefinitionExecutionRoleB2DBF946
                  - Arn
            Resource:
              - Fn::Join:
                  - ""
                  - - "arn:"
                    - Ref: AWS::Partition
                    - ":logs:"
                    - Ref: AWS::Region
                    - ":"
                    - Ref: AWS::AccountId
                    - ":log-group:"
                    - Ref: ConstructHubOrchestrationTransliteratorLogGroupEE16EE8B
              - Fn::Join:
                  - ""
                  - - "arn:"
                    - Ref: AWS::Partition
                    - ":logs:"
                    - Ref: AWS::Region
                    - ":"
                    - Ref: AWS::AccountId
                    - ":log-group:"
                    - Ref: ConstructHubOrchestrationTransliteratorLogGroupEE16EE8B
                    - :log-stream:*
            Sid: Allow-Logging
        Version: 2012-10-17
      PrivateDnsEnabled: true
      SecurityGroupIds:
        - Fn::GetAtt:
            - ConstructHubVPCCloudWatchLogsSecurityGroupA76B1F47
            - GroupId
      SubnetIds:
        - Ref: ConstructHubVPCIsolatedSubnet1SubnetEA28FD1A
        - Ref: ConstructHubVPCIsolatedSubnet2Subnet483D4302
      VpcEndpointType: Interface
  ConstructHubVPCECRAPISecurityGroup8D2AF9AB:
    Type: AWS::EC2::SecurityGroup
    Properties:
      GroupDescription: dev/ConstructHub/VPC/ECR.API/SecurityGroup
      SecurityGroupEgress:
        - CidrIp: 0.0.0.0/0
          Description: Allow all outbound traffic by default
          IpProtocol: "-1"
      SecurityGroupIngress:
        - CidrIp:
            Fn::GetAtt:
              - ConstructHubVPC16ECCEA2
              - CidrBlock
          Description:
            Fn::Join:
              - ""
              - - "from "
                - Fn::GetAtt:
                    - ConstructHubVPC16ECCEA2
                    - CidrBlock
                - :443
          FromPort: 443
          IpProtocol: tcp
          ToPort: 443
      Tags:
        - Key: Name
          Value: dev/ConstructHub/VPC
      VpcId:
        Ref: ConstructHubVPC16ECCEA2
  ConstructHubVPCECRAPI4A1FDD7F:
    Type: AWS::EC2::VPCEndpoint
    Properties:
      ServiceName:
        Fn::Join:
          - ""
          - - com.amazonaws.
            - Ref: AWS::Region
            - .ecr.api
      VpcId:
        Ref: ConstructHubVPC16ECCEA2
      PolicyDocument:
        Statement:
          - Action: ecr:GetAuthorizationToken
            Effect: Allow
            Principal:
              AWS:
                Fn::GetAtt:
                  - ConstructHubOrchestrationTransliteratorTaskDefinitionExecutionRoleB2DBF946
                  - Arn
            Resource: "*"
            Sid: Allow-ECR-ReadOnly
        Version: 2012-10-17
      PrivateDnsEnabled: true
      SecurityGroupIds:
        - Fn::GetAtt:
            - ConstructHubVPCECRAPISecurityGroup8D2AF9AB
            - GroupId
      SubnetIds:
        - Ref: ConstructHubVPCIsolatedSubnet1SubnetEA28FD1A
        - Ref: ConstructHubVPCIsolatedSubnet2Subnet483D4302
      VpcEndpointType: Interface
  ConstructHubVPCECRDockerSecurityGroup551A7124:
    Type: AWS::EC2::SecurityGroup
    Properties:
      GroupDescription: dev/ConstructHub/VPC/ECR.Docker/SecurityGroup
      SecurityGroupEgress:
        - CidrIp: 0.0.0.0/0
          Description: Allow all outbound traffic by default
          IpProtocol: "-1"
      SecurityGroupIngress:
        - CidrIp:
            Fn::GetAtt:
              - ConstructHubVPC16ECCEA2
              - CidrBlock
          Description:
            Fn::Join:
              - ""
              - - "from "
                - Fn::GetAtt:
                    - ConstructHubVPC16ECCEA2
                    - CidrBlock
                - :443
          FromPort: 443
          IpProtocol: tcp
          ToPort: 443
      Tags:
        - Key: Name
          Value: dev/ConstructHub/VPC
      VpcId:
        Ref: ConstructHubVPC16ECCEA2
  ConstructHubVPCECRDocker6B2F6942:
    Type: AWS::EC2::VPCEndpoint
    Properties:
      ServiceName:
        Fn::Join:
          - ""
          - - com.amazonaws.
            - Ref: AWS::Region
            - .ecr.dkr
      VpcId:
        Ref: ConstructHubVPC16ECCEA2
      PolicyDocument:
        Statement:
          - Action:
              - ecr:BatchCheckLayerAvailability
              - ecr:GetDownloadUrlForLayer
              - ecr:BatchGetImage
            Effect: Allow
            Principal:
              AWS:
                Fn::GetAtt:
                  - ConstructHubOrchestrationTransliteratorTaskDefinitionExecutionRoleB2DBF946
                  - Arn
            Resource:
              Fn::Join:
                - ""
                - - "arn:"
                  - Ref: AWS::Partition
                  - ":ecr:"
                  - Ref: AWS::Region
                  - ":"
                  - Ref: AWS::AccountId
                  - :repository/*
            Sid: Allow-ECR-ReadOnly
        Version: 2012-10-17
      PrivateDnsEnabled: true
      SecurityGroupIds:
        - Fn::GetAtt:
            - ConstructHubVPCECRDockerSecurityGroup551A7124
            - GroupId
      SubnetIds:
        - Ref: ConstructHubVPCIsolatedSubnet1SubnetEA28FD1A
        - Ref: ConstructHubVPCIsolatedSubnet2Subnet483D4302
      VpcEndpointType: Interface
  ConstructHubVPCS319E90CB6:
    Type: AWS::EC2::VPCEndpoint
    Properties:
      ServiceName:
        Fn::Join:
          - ""
          - - com.amazonaws.
            - Ref: AWS::Region
            - .s3
      VpcId:
        Ref: ConstructHubVPC16ECCEA2
      PolicyDocument:
        Statement:
          - Action: s3:GetObject
            Effect: Allow
            Principal:
              AWS: "*"
            Resource:
              - Fn::Join:
                  - ""
                  - - Fn::GetAtt:
                        - ConstructHubCodeArtifactDescribeDomain6ABCBF4B
                        - domain.s3BucketArn
                    - /*
              - Fn::Join:
                  - ""
                  - - arn:aws:s3:::prod-
                    - Ref: AWS::Region
                    - -starport-layer-bucket/*
            Sid: Allow-CodeArtifact-and-ECR
          - Action:
              - s3:GetObject*
              - s3:GetBucket*
              - s3:List*
            Effect: Allow
            Principal:
              AWS: "*"
            Resource:
              - Fn::GetAtt:
                  - ConstructHubPackageDataDC5EF35E
                  - Arn
              - Fn::Join:
                  - ""
                  - - Fn::GetAtt:
                        - ConstructHubPackageDataDC5EF35E
                        - Arn
                    - /data/*/assembly.json
          - Action:
              - s3:GetObject*
              - s3:GetBucket*
              - s3:List*
            Effect: Allow
            Principal:
              AWS: "*"
            Resource:
              - Fn::GetAtt:
                  - ConstructHubPackageDataDC5EF35E
                  - Arn
              - Fn::Join:
                  - ""
                  - - Fn::GetAtt:
                        - ConstructHubPackageDataDC5EF35E
                        - Arn
                    - /data/*/package.tgz
          - Action:
              - s3:Abort*
              - s3:DeleteObject*
              - s3:PutObject*
            Effect: Allow
            Principal:
              AWS: "*"
            Resource:
              - Fn::GetAtt:
                  - ConstructHubPackageDataDC5EF35E
                  - Arn
              - Fn::Join:
                  - ""
                  - - Fn::GetAtt:
                        - ConstructHubPackageDataDC5EF35E
                        - Arn
                    - /data/*/uninstallable
          - Action: s3:DeleteObject*
            Effect: Allow
            Principal:
              AWS: "*"
            Resource:
              Fn::Join:
                - ""
                - - Fn::GetAtt:
                      - ConstructHubPackageDataDC5EF35E
                      - Arn
                  - /data/*/uninstallable
          - Action:
              - s3:Abort*
              - s3:DeleteObject*
              - s3:PutObject*
            Effect: Allow
            Principal:
              AWS: "*"
            Resource:
              - Fn::GetAtt:
                  - ConstructHubPackageDataDC5EF35E
                  - Arn
              - Fn::Join:
                  - ""
                  - - Fn::GetAtt:
                        - ConstructHubPackageDataDC5EF35E
                        - Arn
                    - /data/*/docs-typescript.md
          - Action:
              - s3:Abort*
              - s3:DeleteObject*
              - s3:PutObject*
            Effect: Allow
            Principal:
              AWS: "*"
            Resource:
              - Fn::GetAtt:
                  - ConstructHubPackageDataDC5EF35E
                  - Arn
              - Fn::Join:
                  - ""
                  - - Fn::GetAtt:
                        - ConstructHubPackageDataDC5EF35E
                        - Arn
                    - /data/*/docs-*-typescript.md
          - Action:
              - s3:Abort*
              - s3:DeleteObject*
              - s3:PutObject*
            Effect: Allow
            Principal:
              AWS: "*"
            Resource:
              - Fn::GetAtt:
                  - ConstructHubPackageDataDC5EF35E
                  - Arn
              - Fn::Join:
                  - ""
                  - - Fn::GetAtt:
                        - ConstructHubPackageDataDC5EF35E
                        - Arn
                    - /data/*/docs-typescript.md.not-supported
          - Action:
              - s3:Abort*
              - s3:DeleteObject*
              - s3:PutObject*
            Effect: Allow
            Principal:
              AWS: "*"
            Resource:
              - Fn::GetAtt:
                  - ConstructHubPackageDataDC5EF35E
                  - Arn
              - Fn::Join:
                  - ""
                  - - Fn::GetAtt:
                        - ConstructHubPackageDataDC5EF35E
                        - Arn
                    - /data/*/docs-*-typescript.md.not-supported
          - Action:
              - s3:Abort*
              - s3:DeleteObject*
              - s3:PutObject*
            Effect: Allow
            Principal:
              AWS: "*"
            Resource:
              - Fn::GetAtt:
                  - ConstructHubPackageDataDC5EF35E
                  - Arn
              - Fn::Join:
                  - ""
                  - - Fn::GetAtt:
                        - ConstructHubPackageDataDC5EF35E
                        - Arn
                    - /data/*/docs-typescript.md.corruptassembly
          - Action:
              - s3:Abort*
              - s3:DeleteObject*
              - s3:PutObject*
            Effect: Allow
            Principal:
              AWS: "*"
            Resource:
              - Fn::GetAtt:
                  - ConstructHubPackageDataDC5EF35E
                  - Arn
              - Fn::Join:
                  - ""
                  - - Fn::GetAtt:
                        - ConstructHubPackageDataDC5EF35E
                        - Arn
                    - /data/*/docs-*-typescript.md.corruptassembly
          - Action: s3:DeleteObject*
            Effect: Allow
            Principal:
              AWS: "*"
            Resource:
              Fn::Join:
                - ""
                - - Fn::GetAtt:
                      - ConstructHubPackageDataDC5EF35E
                      - Arn
                  - /data/*/docs-typescript.md.corruptassembly
          - Action: s3:DeleteObject*
            Effect: Allow
            Principal:
              AWS: "*"
            Resource:
              Fn::Join:
                - ""
                - - Fn::GetAtt:
                      - ConstructHubPackageDataDC5EF35E
                      - Arn
                  - /data/*/docs-*-typescript.md.corruptassembly
          - Action:
              - s3:Abort*
              - s3:DeleteObject*
              - s3:PutObject*
            Effect: Allow
            Principal:
              AWS: "*"
            Resource:
              - Fn::GetAtt:
                  - ConstructHubPackageDataDC5EF35E
                  - Arn
              - Fn::Join:
                  - ""
                  - - Fn::GetAtt:
                        - ConstructHubPackageDataDC5EF35E
                        - Arn
                    - /data/*/docs-python.md
          - Action:
              - s3:Abort*
              - s3:DeleteObject*
              - s3:PutObject*
            Effect: Allow
            Principal:
              AWS: "*"
            Resource:
              - Fn::GetAtt:
                  - ConstructHubPackageDataDC5EF35E
                  - Arn
              - Fn::Join:
                  - ""
                  - - Fn::GetAtt:
                        - ConstructHubPackageDataDC5EF35E
                        - Arn
                    - /data/*/docs-*-python.md
          - Action:
              - s3:Abort*
              - s3:DeleteObject*
              - s3:PutObject*
            Effect: Allow
            Principal:
              AWS: "*"
            Resource:
              - Fn::GetAtt:
                  - ConstructHubPackageDataDC5EF35E
                  - Arn
              - Fn::Join:
                  - ""
                  - - Fn::GetAtt:
                        - ConstructHubPackageDataDC5EF35E
                        - Arn
                    - /data/*/docs-python.md.not-supported
          - Action:
              - s3:Abort*
              - s3:DeleteObject*
              - s3:PutObject*
            Effect: Allow
            Principal:
              AWS: "*"
            Resource:
              - Fn::GetAtt:
                  - ConstructHubPackageDataDC5EF35E
                  - Arn
              - Fn::Join:
                  - ""
                  - - Fn::GetAtt:
                        - ConstructHubPackageDataDC5EF35E
                        - Arn
                    - /data/*/docs-*-python.md.not-supported
          - Action:
              - s3:Abort*
              - s3:DeleteObject*
              - s3:PutObject*
            Effect: Allow
            Principal:
              AWS: "*"
            Resource:
              - Fn::GetAtt:
                  - ConstructHubPackageDataDC5EF35E
                  - Arn
              - Fn::Join:
                  - ""
                  - - Fn::GetAtt:
                        - ConstructHubPackageDataDC5EF35E
                        - Arn
                    - /data/*/docs-python.md.corruptassembly
          - Action:
              - s3:Abort*
              - s3:DeleteObject*
              - s3:PutObject*
            Effect: Allow
            Principal:
              AWS: "*"
            Resource:
              - Fn::GetAtt:
                  - ConstructHubPackageDataDC5EF35E
                  - Arn
              - Fn::Join:
                  - ""
                  - - Fn::GetAtt:
                        - ConstructHubPackageDataDC5EF35E
                        - Arn
                    - /data/*/docs-*-python.md.corruptassembly
          - Action: s3:DeleteObject*
            Effect: Allow
            Principal:
              AWS: "*"
            Resource:
              Fn::Join:
                - ""
                - - Fn::GetAtt:
                      - ConstructHubPackageDataDC5EF35E
                      - Arn
                  - /data/*/docs-python.md.corruptassembly
          - Action: s3:DeleteObject*
            Effect: Allow
            Principal:
              AWS: "*"
            Resource:
              Fn::Join:
                - ""
                - - Fn::GetAtt:
                      - ConstructHubPackageDataDC5EF35E
                      - Arn
                  - /data/*/docs-*-python.md.corruptassembly
          - Action:
              - s3:Abort*
              - s3:DeleteObject*
              - s3:PutObject*
            Effect: Allow
            Principal:
              AWS: "*"
            Resource:
              - Fn::GetAtt:
                  - ConstructHubPackageDataDC5EF35E
                  - Arn
              - Fn::Join:
                  - ""
                  - - Fn::GetAtt:
                        - ConstructHubPackageDataDC5EF35E
                        - Arn
                    - /data/*/docs-java.md
          - Action:
              - s3:Abort*
              - s3:DeleteObject*
              - s3:PutObject*
            Effect: Allow
            Principal:
              AWS: "*"
            Resource:
              - Fn::GetAtt:
                  - ConstructHubPackageDataDC5EF35E
                  - Arn
              - Fn::Join:
                  - ""
                  - - Fn::GetAtt:
                        - ConstructHubPackageDataDC5EF35E
                        - Arn
                    - /data/*/docs-*-java.md
          - Action:
              - s3:Abort*
              - s3:DeleteObject*
              - s3:PutObject*
            Effect: Allow
            Principal:
              AWS: "*"
            Resource:
              - Fn::GetAtt:
                  - ConstructHubPackageDataDC5EF35E
                  - Arn
              - Fn::Join:
                  - ""
                  - - Fn::GetAtt:
                        - ConstructHubPackageDataDC5EF35E
                        - Arn
                    - /data/*/docs-java.md.not-supported
          - Action:
              - s3:Abort*
              - s3:DeleteObject*
              - s3:PutObject*
            Effect: Allow
            Principal:
              AWS: "*"
            Resource:
              - Fn::GetAtt:
                  - ConstructHubPackageDataDC5EF35E
                  - Arn
              - Fn::Join:
                  - ""
                  - - Fn::GetAtt:
                        - ConstructHubPackageDataDC5EF35E
                        - Arn
                    - /data/*/docs-*-java.md.not-supported
          - Action:
              - s3:Abort*
              - s3:DeleteObject*
              - s3:PutObject*
            Effect: Allow
            Principal:
              AWS: "*"
            Resource:
              - Fn::GetAtt:
                  - ConstructHubPackageDataDC5EF35E
                  - Arn
              - Fn::Join:
                  - ""
                  - - Fn::GetAtt:
                        - ConstructHubPackageDataDC5EF35E
                        - Arn
                    - /data/*/docs-java.md.corruptassembly
          - Action:
              - s3:Abort*
              - s3:DeleteObject*
              - s3:PutObject*
            Effect: Allow
            Principal:
              AWS: "*"
            Resource:
              - Fn::GetAtt:
                  - ConstructHubPackageDataDC5EF35E
                  - Arn
              - Fn::Join:
                  - ""
                  - - Fn::GetAtt:
                        - ConstructHubPackageDataDC5EF35E
                        - Arn
                    - /data/*/docs-*-java.md.corruptassembly
          - Action: s3:DeleteObject*
            Effect: Allow
            Principal:
              AWS: "*"
            Resource:
              Fn::Join:
                - ""
                - - Fn::GetAtt:
                      - ConstructHubPackageDataDC5EF35E
                      - Arn
                  - /data/*/docs-java.md.corruptassembly
          - Action: s3:DeleteObject*
            Effect: Allow
            Principal:
              AWS: "*"
            Resource:
              Fn::Join:
                - ""
                - - Fn::GetAtt:
                      - ConstructHubPackageDataDC5EF35E
                      - Arn
                  - /data/*/docs-*-java.md.corruptassembly
          - Action:
              - s3:Abort*
              - s3:DeleteObject*
              - s3:PutObject*
            Effect: Allow
            Principal:
              AWS: "*"
            Resource:
              - Fn::GetAtt:
                  - ConstructHubPackageDataDC5EF35E
                  - Arn
              - Fn::Join:
                  - ""
                  - - Fn::GetAtt:
                        - ConstructHubPackageDataDC5EF35E
                        - Arn
                    - /data/*/docs-csharp.md
          - Action:
              - s3:Abort*
              - s3:DeleteObject*
              - s3:PutObject*
            Effect: Allow
            Principal:
              AWS: "*"
            Resource:
              - Fn::GetAtt:
                  - ConstructHubPackageDataDC5EF35E
                  - Arn
              - Fn::Join:
                  - ""
                  - - Fn::GetAtt:
                        - ConstructHubPackageDataDC5EF35E
                        - Arn
                    - /data/*/docs-*-csharp.md
          - Action:
              - s3:Abort*
              - s3:DeleteObject*
              - s3:PutObject*
            Effect: Allow
            Principal:
              AWS: "*"
            Resource:
              - Fn::GetAtt:
                  - ConstructHubPackageDataDC5EF35E
                  - Arn
              - Fn::Join:
                  - ""
                  - - Fn::GetAtt:
                        - ConstructHubPackageDataDC5EF35E
                        - Arn
                    - /data/*/docs-csharp.md.not-supported
          - Action:
              - s3:Abort*
              - s3:DeleteObject*
              - s3:PutObject*
            Effect: Allow
            Principal:
              AWS: "*"
            Resource:
              - Fn::GetAtt:
                  - ConstructHubPackageDataDC5EF35E
                  - Arn
              - Fn::Join:
                  - ""
                  - - Fn::GetAtt:
                        - ConstructHubPackageDataDC5EF35E
                        - Arn
                    - /data/*/docs-*-csharp.md.not-supported
          - Action:
              - s3:Abort*
              - s3:DeleteObject*
              - s3:PutObject*
            Effect: Allow
            Principal:
              AWS: "*"
            Resource:
              - Fn::GetAtt:
                  - ConstructHubPackageDataDC5EF35E
                  - Arn
              - Fn::Join:
                  - ""
                  - - Fn::GetAtt:
                        - ConstructHubPackageDataDC5EF35E
                        - Arn
                    - /data/*/docs-csharp.md.corruptassembly
          - Action:
              - s3:Abort*
              - s3:DeleteObject*
              - s3:PutObject*
            Effect: Allow
            Principal:
              AWS: "*"
            Resource:
              - Fn::GetAtt:
                  - ConstructHubPackageDataDC5EF35E
                  - Arn
              - Fn::Join:
                  - ""
                  - - Fn::GetAtt:
                        - ConstructHubPackageDataDC5EF35E
                        - Arn
                    - /data/*/docs-*-csharp.md.corruptassembly
          - Action: s3:DeleteObject*
            Effect: Allow
            Principal:
              AWS: "*"
            Resource:
              Fn::Join:
                - ""
                - - Fn::GetAtt:
                      - ConstructHubPackageDataDC5EF35E
                      - Arn
                  - /data/*/docs-csharp.md.corruptassembly
          - Action: s3:DeleteObject*
            Effect: Allow
            Principal:
              AWS: "*"
            Resource:
              Fn::Join:
                - ""
                - - Fn::GetAtt:
                      - ConstructHubPackageDataDC5EF35E
                      - Arn
                  - /data/*/docs-*-csharp.md.corruptassembly
        Version: 2012-10-17
      RouteTableIds:
        - Ref: ConstructHubVPCIsolatedSubnet1RouteTable750E6F36
        - Ref: ConstructHubVPCIsolatedSubnet2RouteTable18129C5D
      VpcEndpointType: Gateway
  ConstructHubVPCStepFunctionsSecurityGroup1757018B:
    Type: AWS::EC2::SecurityGroup
    Properties:
      GroupDescription: dev/ConstructHub/VPC/StepFunctions/SecurityGroup
      SecurityGroupEgress:
        - CidrIp: 0.0.0.0/0
          Description: Allow all outbound traffic by default
          IpProtocol: "-1"
      SecurityGroupIngress:
        - CidrIp:
            Fn::GetAtt:
              - ConstructHubVPC16ECCEA2
              - CidrBlock
          Description:
            Fn::Join:
              - ""
              - - "from "
                - Fn::GetAtt:
                    - ConstructHubVPC16ECCEA2
                    - CidrBlock
                - :443
          FromPort: 443
          IpProtocol: tcp
          ToPort: 443
      Tags:
        - Key: Name
          Value: dev/ConstructHub/VPC
      VpcId:
        Ref: ConstructHubVPC16ECCEA2
  ConstructHubVPCStepFunctionsBE8464F5:
    Type: AWS::EC2::VPCEndpoint
    Properties:
      ServiceName:
        Fn::Join:
          - ""
          - - com.amazonaws.
            - Ref: AWS::Region
            - .states
      VpcId:
        Ref: ConstructHubVPC16ECCEA2
      PolicyDocument:
        Statement:
          - Action:
              - states:SendTaskFailure
              - states:SendTaskHeartbeat
              - states:SendTaskSuccess
            Effect: Allow
            Principal:
              AWS:
                Fn::GetAtt:
                  - ConstructHubOrchestrationTransliteratorTaskDefinitionTaskRoleD060AB1A
                  - Arn
            Resource: "*"
            Sid: Allow-StepFunctions-Callbacks
        Version: 2012-10-17
      PrivateDnsEnabled: true
      SecurityGroupIds:
        - Fn::GetAtt:
            - ConstructHubVPCStepFunctionsSecurityGroup1757018B
            - GroupId
      SubnetIds:
        - Ref: ConstructHubVPCIsolatedSubnet1SubnetEA28FD1A
        - Ref: ConstructHubVPCIsolatedSubnet2Subnet483D4302
      VpcEndpointType: Interface
  ConstructHubDenyListBucketNotifications2269EB2A:
    Type: Custom::S3BucketNotifications
    Properties:
      ServiceToken:
        Fn::GetAtt:
          - BucketNotificationsHandler050a0587b7544547bf325f094a3db8347ECC3691
          - Arn
      BucketName:
        Ref: ConstructHubDenyListBucket1B3C2C2E
      NotificationConfiguration:
        LambdaFunctionConfigurations:
          - Events:
              - s3:ObjectCreated:*
            Filter:
              Key:
                FilterRules:
                  - Name: suffix
                    Value: deny-list.json
                  - Name: prefix
                    Value: deny-list.json
            LambdaFunctionArn:
              Fn::GetAtt:
                - ConstructHubDenyListPrunePruneHandler30B33551
                - Arn
      Managed: true
    DependsOn:
      - ConstructHubDenyListBucketAllowBucketNotificationsTodevConstructHubDenyListPrunePruneHandler8F0BBF5E2222C5D6
  ConstructHubDenyListBucket1B3C2C2E:
    Type: AWS::S3::Bucket
    Properties:
      BucketEncryption:
        ServerSideEncryptionConfiguration:
          - ServerSideEncryptionByDefault:
              SSEAlgorithm: AES256
      PublicAccessBlockConfiguration:
        BlockPublicAcls: true
        BlockPublicPolicy: true
        IgnorePublicAcls: true
        RestrictPublicBuckets: true
      Tags:
        - Key: aws-cdk:auto-delete-objects
          Value: "true"
      VersioningConfiguration:
        Status: Enabled
    UpdateReplacePolicy: Delete
    DeletionPolicy: Delete
  ConstructHubDenyListBucketPolicyA1878E10:
    Type: AWS::S3::BucketPolicy
    Properties:
      Bucket:
        Ref: ConstructHubDenyListBucket1B3C2C2E
      PolicyDocument:
        Statement:
          - Action: s3:*
            Condition:
              Bool:
                aws:SecureTransport: "false"
            Effect: Deny
            Principal:
              AWS: "*"
            Resource:
              - Fn::GetAtt:
                  - ConstructHubDenyListBucket1B3C2C2E
                  - Arn
              - Fn::Join:
                  - ""
                  - - Fn::GetAtt:
                        - ConstructHubDenyListBucket1B3C2C2E
                        - Arn
                    - /*
          - Action:
              - s3:GetBucket*
              - s3:List*
              - s3:DeleteObject*
            Effect: Allow
            Principal:
              AWS:
                Fn::GetAtt:
                  - CustomS3AutoDeleteObjectsCustomResourceProviderRole3B1BD092
                  - Arn
            Resource:
              - Fn::GetAtt:
                  - ConstructHubDenyListBucket1B3C2C2E
                  - Arn
              - Fn::Join:
                  - ""
                  - - Fn::GetAtt:
                        - ConstructHubDenyListBucket1B3C2C2E
                        - Arn
                    - /*
        Version: 2012-10-17
  ConstructHubDenyListBucketAutoDeleteObjectsCustomResource997A3642:
    Type: Custom::S3AutoDeleteObjects
    Properties:
      ServiceToken:
        Fn::GetAtt:
          - CustomS3AutoDeleteObjectsCustomResourceProviderHandler9D90184F
          - Arn
      BucketName:
        Ref: ConstructHubDenyListBucket1B3C2C2E
    DependsOn:
      - ConstructHubDenyListBucketPolicyA1878E10
    UpdateReplacePolicy: Delete
    DeletionPolicy: Delete
  ConstructHubDenyListBucketAllowBucketNotificationsTodevConstructHubDenyListPrunePruneHandler8F0BBF5E2222C5D6:
    Type: AWS::Lambda::Permission
    Properties:
      Action: lambda:InvokeFunction
      FunctionName:
        Fn::GetAtt:
          - ConstructHubDenyListPrunePruneHandler30B33551
          - Arn
      Principal: s3.amazonaws.com
      SourceAccount:
        Ref: AWS::AccountId
      SourceArn:
        Fn::GetAtt:
          - ConstructHubDenyListBucket1B3C2C2E
          - Arn
  ConstructHubDenyListFailoverBucketBF1E05AD:
    Type: AWS::S3::Bucket
    Properties:
      BucketEncryption:
        ServerSideEncryptionConfiguration:
          - ServerSideEncryptionByDefault:
              SSEAlgorithm: AES256
      PublicAccessBlockConfiguration:
        BlockPublicAcls: true
        BlockPublicPolicy: true
        IgnorePublicAcls: true
        RestrictPublicBuckets: true
      Tags:
        - Key: aws-cdk:auto-delete-objects
          Value: "true"
        - Key: failover
          Value: "true"
      VersioningConfiguration:
        Status: Enabled
    UpdateReplacePolicy: Delete
    DeletionPolicy: Delete
  ConstructHubDenyListFailoverBucketPolicy3B552017:
    Type: AWS::S3::BucketPolicy
    Properties:
      Bucket:
        Ref: ConstructHubDenyListFailoverBucketBF1E05AD
      PolicyDocument:
        Statement:
          - Action: s3:*
            Condition:
              Bool:
                aws:SecureTransport: "false"
            Effect: Deny
            Principal:
              AWS: "*"
            Resource:
              - Fn::GetAtt:
                  - ConstructHubDenyListFailoverBucketBF1E05AD
                  - Arn
              - Fn::Join:
                  - ""
                  - - Fn::GetAtt:
                        - ConstructHubDenyListFailoverBucketBF1E05AD
                        - Arn
                    - /*
          - Action:
              - s3:GetBucket*
              - s3:List*
              - s3:DeleteObject*
            Effect: Allow
            Principal:
              AWS:
                Fn::GetAtt:
                  - CustomS3AutoDeleteObjectsCustomResourceProviderRole3B1BD092
                  - Arn
            Resource:
              - Fn::GetAtt:
                  - ConstructHubDenyListFailoverBucketBF1E05AD
                  - Arn
              - Fn::Join:
                  - ""
                  - - Fn::GetAtt:
                        - ConstructHubDenyListFailoverBucketBF1E05AD
                        - Arn
                    - /*
        Version: 2012-10-17
  ConstructHubDenyListFailoverBucketAutoDeleteObjectsCustomResource5A026600:
    Type: Custom::S3AutoDeleteObjects
    Properties:
      ServiceToken:
        Fn::GetAtt:
          - CustomS3AutoDeleteObjectsCustomResourceProviderHandler9D90184F
          - Arn
      BucketName:
        Ref: ConstructHubDenyListFailoverBucketBF1E05AD
    DependsOn:
      - ConstructHubDenyListFailoverBucketPolicy3B552017
    UpdateReplacePolicy: Delete
    DeletionPolicy: Delete
  ConstructHubDenyListBucketDeploymentAwsCliLayerEAC3D4DA:
    Type: AWS::Lambda::LayerVersion
    Properties:
      Content:
        S3Bucket:
          Ref: AssetParameterse9882ab123687399f934da0d45effe675ecc8ce13b40cb946f3e1d6141fe8d68S3BucketAEADE8C7
        S3Key:
          Fn::Join:
            - ""
            - - Fn::Select:
                  - 0
                  - Fn::Split:
                      - "||"
                      - Ref: AssetParameterse9882ab123687399f934da0d45effe675ecc8ce13b40cb946f3e1d6141fe8d68S3VersionKeyE415415F
              - Fn::Select:
                  - 1
                  - Fn::Split:
                      - "||"
                      - Ref: AssetParameterse9882ab123687399f934da0d45effe675ecc8ce13b40cb946f3e1d6141fe8d68S3VersionKeyE415415F
      Description: /opt/awscli/aws
  ConstructHubDenyListBucketDeploymentCustomResourceF835956B:
    Type: Custom::CDKBucketDeployment
    Properties:
      ServiceToken:
        Fn::GetAtt:
          - CustomCDKBucketDeployment8693BB64968944B69AAFB0CC9EB8756C81C01536
          - Arn
      SourceBucketNames:
        - Ref: AssetParameters6f1f07e70de63d5afdbcab762f8f867a2aedb494b30cd360d5deb518d3914263S3Bucket55D036C4
      SourceObjectKeys:
        - Fn::Join:
            - ""
            - - Fn::Select:
                  - 0
                  - Fn::Split:
                      - "||"
                      - Ref: AssetParameters6f1f07e70de63d5afdbcab762f8f867a2aedb494b30cd360d5deb518d3914263S3VersionKey1CB8DF17
              - Fn::Select:
                  - 1
                  - Fn::Split:
                      - "||"
                      - Ref: AssetParameters6f1f07e70de63d5afdbcab762f8f867a2aedb494b30cd360d5deb518d3914263S3VersionKey1CB8DF17
      DestinationBucketName:
        Ref: ConstructHubDenyListBucket1B3C2C2E
      RetainOnDelete: true
      Prune: true
    DependsOn:
      - ConstructHubDenyListBucketNotifications2269EB2A
    UpdateReplacePolicy: Delete
    DeletionPolicy: Delete
  ConstructHubDenyListPruneDeleteQueueBBF60185:
    Type: AWS::SQS::Queue
    Properties:
      VisibilityTimeout: 120
    UpdateReplacePolicy: Delete
    DeletionPolicy: Delete
  ConstructHubDenyListPrunePruneHandlerServiceRole58BDE1FE:
    Type: AWS::IAM::Role
    Properties:
      AssumeRolePolicyDocument:
        Statement:
          - Action: sts:AssumeRole
            Effect: Allow
            Principal:
              Service: lambda.amazonaws.com
        Version: 2012-10-17
      ManagedPolicyArns:
        - Fn::Join:
            - ""
            - - "arn:"
              - Ref: AWS::Partition
              - :iam::aws:policy/service-role/AWSLambdaBasicExecutionRole
  ConstructHubDenyListPrunePruneHandlerServiceRoleDefaultPolicy416BC8DA:
    Type: AWS::IAM::Policy
    Properties:
      PolicyDocument:
        Statement:
          - Action:
              - sqs:SendMessage
              - sqs:GetQueueAttributes
              - sqs:GetQueueUrl
            Effect: Allow
            Resource:
              Fn::GetAtt:
                - ConstructHubDenyListPruneDeleteQueueBBF60185
                - Arn
          - Action:
              - s3:GetObject*
              - s3:GetBucket*
              - s3:List*
            Effect: Allow
            Resource:
              - Fn::GetAtt:
                  - ConstructHubPackageDataDC5EF35E
                  - Arn
              - Fn::Join:
                  - ""
                  - - Fn::GetAtt:
                        - ConstructHubPackageDataDC5EF35E
                        - Arn
                    - /*
          - Action:
              - s3:GetObject*
              - s3:GetBucket*
              - s3:List*
            Effect: Allow
            Resource:
              - Fn::GetAtt:
                  - ConstructHubDenyListBucket1B3C2C2E
                  - Arn
              - Fn::Join:
                  - ""
                  - - Fn::GetAtt:
                        - ConstructHubDenyListBucket1B3C2C2E
                        - Arn
                    - /*
          - Action: lambda:InvokeFunction
            Effect: Allow
            Resource:
              Fn::GetAtt:
                - ConstructHubOrchestrationCatalogBuilder7C964951
                - Arn
        Version: 2012-10-17
      PolicyName: ConstructHubDenyListPrunePruneHandlerServiceRoleDefaultPolicy416BC8DA
      Roles:
        - Ref: ConstructHubDenyListPrunePruneHandlerServiceRole58BDE1FE
  ConstructHubDenyListPrunePruneHandler30B33551:
    Type: AWS::Lambda::Function
    Properties:
      Code:
        S3Bucket:
          Ref: AssetParameters0edbbb44613023a77585118431d6bd8ea563339a4a8c46acc86c66284255fad9S3BucketBA8DA733
        S3Key:
          Fn::Join:
            - ""
            - - Fn::Select:
                  - 0
                  - Fn::Split:
                      - "||"
                      - Ref: AssetParameters0edbbb44613023a77585118431d6bd8ea563339a4a8c46acc86c66284255fad9S3VersionKeyFDF52437
              - Fn::Select:
                  - 1
                  - Fn::Split:
                      - "||"
                      - Ref: AssetParameters0edbbb44613023a77585118431d6bd8ea563339a4a8c46acc86c66284255fad9S3VersionKeyFDF52437
      Role:
        Fn::GetAtt:
          - ConstructHubDenyListPrunePruneHandlerServiceRole58BDE1FE
          - Arn
      Description: backend/deny-list/prune-handler.lambda.ts
      Environment:
        Variables:
          PACKAGE_DATA_BUCKET_NAME:
            Ref: ConstructHubPackageDataDC5EF35E
          PACKAGE_DATA_KEY_PREFIX: data/
          PRUNE_QUEUE_URL:
            Ref: ConstructHubDenyListPruneDeleteQueueBBF60185
          DENY_LIST_BUCKET_NAME:
            Ref: ConstructHubDenyListBucket1B3C2C2E
          DENY_LIST_OBJECT_KEY: deny-list.json
          ON_CHANGE_FUNCTION_NAME:
            Fn::GetAtt:
              - ConstructHubOrchestrationCatalogBuilder7C964951
              - Arn
      Handler: index.handler
      Runtime: nodejs14.x
      Timeout: 900
    DependsOn:
      - ConstructHubDenyListPrunePruneHandlerServiceRoleDefaultPolicy416BC8DA
      - ConstructHubDenyListPrunePruneHandlerServiceRole58BDE1FE
  ConstructHubDenyListPrunePruneQueueHandlerServiceRoleC10AC418:
    Type: AWS::IAM::Role
    Properties:
      AssumeRolePolicyDocument:
        Statement:
          - Action: sts:AssumeRole
            Effect: Allow
            Principal:
              Service: lambda.amazonaws.com
        Version: 2012-10-17
      ManagedPolicyArns:
        - Fn::Join:
            - ""
            - - "arn:"
              - Ref: AWS::Partition
              - :iam::aws:policy/service-role/AWSLambdaBasicExecutionRole
  ConstructHubDenyListPrunePruneQueueHandlerServiceRoleDefaultPolicy8AA78393:
    Type: AWS::IAM::Policy
    Properties:
      PolicyDocument:
        Statement:
          - Action: s3:DeleteObject*
            Effect: Allow
            Resource:
              Fn::Join:
                - ""
                - - Fn::GetAtt:
                      - ConstructHubPackageDataDC5EF35E
                      - Arn
                  - /*
          - Action:
              - sqs:ReceiveMessage
              - sqs:ChangeMessageVisibility
              - sqs:GetQueueUrl
              - sqs:DeleteMessage
              - sqs:GetQueueAttributes
            Effect: Allow
            Resource:
              Fn::GetAtt:
                - ConstructHubDenyListPruneDeleteQueueBBF60185
                - Arn
        Version: 2012-10-17
      PolicyName: ConstructHubDenyListPrunePruneQueueHandlerServiceRoleDefaultPolicy8AA78393
      Roles:
        - Ref: ConstructHubDenyListPrunePruneQueueHandlerServiceRoleC10AC418
  ConstructHubDenyListPrunePruneQueueHandlerF7EB599B:
    Type: AWS::Lambda::Function
    Properties:
      Code:
        S3Bucket:
          Ref: AssetParameters05fc44b7067de3c7c80efc65857efbca626a669b107bc5169f68db4e8e98a39cS3Bucket7F3A5840
        S3Key:
          Fn::Join:
            - ""
            - - Fn::Select:
                  - 0
                  - Fn::Split:
                      - "||"
                      - Ref: AssetParameters05fc44b7067de3c7c80efc65857efbca626a669b107bc5169f68db4e8e98a39cS3VersionKeyEBF73F61
              - Fn::Select:
                  - 1
                  - Fn::Split:
                      - "||"
                      - Ref: AssetParameters05fc44b7067de3c7c80efc65857efbca626a669b107bc5169f68db4e8e98a39cS3VersionKeyEBF73F61
      Role:
        Fn::GetAtt:
          - ConstructHubDenyListPrunePruneQueueHandlerServiceRoleC10AC418
          - Arn
      Description: backend/deny-list/prune-queue-handler.lambda.ts
      Environment:
        Variables:
          PACKAGE_DATA_BUCKET_NAME:
            Ref: ConstructHubPackageDataDC5EF35E
      Handler: index.handler
      Runtime: nodejs14.x
      Timeout: 60
    DependsOn:
      - ConstructHubDenyListPrunePruneQueueHandlerServiceRoleDefaultPolicy8AA78393
      - ConstructHubDenyListPrunePruneQueueHandlerServiceRoleC10AC418
  ConstructHubDenyListPrunePruneQueueHandlerSqsEventSourcedevConstructHubDenyListPruneDeleteQueue5B9B1B667049B35D:
    Type: AWS::Lambda::EventSourceMapping
    Properties:
      FunctionName:
        Ref: ConstructHubDenyListPrunePruneQueueHandlerF7EB599B
      EventSourceArn:
        Fn::GetAtt:
          - ConstructHubDenyListPruneDeleteQueueBBF60185
          - Arn
  ConstructHubDenyListPeriodicPruneA981153D:
    Type: AWS::Events::Rule
    Properties:
      ScheduleExpression: rate(5 minutes)
      State: ENABLED
      Targets:
        - Arn:
            Fn::GetAtt:
              - ConstructHubDenyListPrunePruneHandler30B33551
              - Arn
          Id: Target0
  ConstructHubDenyListPeriodicPruneAllowEventRuledevConstructHubDenyListPrunePruneHandler8F0BBF5E7B81288F:
    Type: AWS::Lambda::Permission
    Properties:
      Action: lambda:InvokeFunction
      FunctionName:
        Fn::GetAtt:
          - ConstructHubDenyListPrunePruneHandler30B33551
          - Arn
      Principal: events.amazonaws.com
      SourceArn:
        Fn::GetAtt:
          - ConstructHubDenyListPeriodicPruneA981153D
          - Arn
  ConstructHubStatsServiceRole48DCA379:
    Type: AWS::IAM::Role
    Properties:
      AssumeRolePolicyDocument:
        Statement:
          - Action: sts:AssumeRole
            Effect: Allow
            Principal:
              Service: lambda.amazonaws.com
        Version: 2012-10-17
      ManagedPolicyArns:
        - Fn::Join:
            - ""
            - - "arn:"
              - Ref: AWS::Partition
              - :iam::aws:policy/service-role/AWSLambdaBasicExecutionRole
  ConstructHubStatsServiceRoleDefaultPolicyE1D7A4CA:
    Type: AWS::IAM::Policy
    Properties:
      PolicyDocument:
        Statement:
          - Action:
              - xray:PutTraceSegments
              - xray:PutTelemetryRecords
            Effect: Allow
            Resource: "*"
          - Action:
              - s3:GetObject*
              - s3:GetBucket*
              - s3:List*
              - s3:DeleteObject*
              - s3:PutObject*
              - s3:Abort*
            Effect: Allow
            Resource:
              - Fn::GetAtt:
                  - ConstructHubPackageDataDC5EF35E
                  - Arn
              - Fn::Join:
                  - ""
                  - - Fn::GetAtt:
                        - ConstructHubPackageDataDC5EF35E
                        - Arn
                    - /*
        Version: 2012-10-17
      PolicyName: ConstructHubStatsServiceRoleDefaultPolicyE1D7A4CA
      Roles:
        - Ref: ConstructHubStatsServiceRole48DCA379
  ConstructHubStats61DB07B1:
    Type: AWS::Lambda::Function
    Properties:
      Code:
        S3Bucket:
          Ref: AssetParameters5ae6fbb741b11c2d4fc96a4035cdb3a590aad831ccdce7c17a73e120b9d0d41bS3BucketE91BA9C5
        S3Key:
          Fn::Join:
            - ""
            - - Fn::Select:
                  - 0
                  - Fn::Split:
                      - "||"
                      - Ref: AssetParameters5ae6fbb741b11c2d4fc96a4035cdb3a590aad831ccdce7c17a73e120b9d0d41bS3VersionKey11A3A1C2
              - Fn::Select:
                  - 1
                  - Fn::Split:
                      - "||"
                      - Ref: AssetParameters5ae6fbb741b11c2d4fc96a4035cdb3a590aad831ccdce7c17a73e120b9d0d41bS3VersionKey11A3A1C2
      Role:
        Fn::GetAtt:
          - ConstructHubStatsServiceRole48DCA379
          - Arn
      Description:
        Fn::Join:
          - ""
          - - "Creates the stats.json object in "
            - Ref: ConstructHubPackageDataDC5EF35E
      Environment:
        Variables:
          CATALOG_BUCKET_NAME:
            Ref: ConstructHubPackageDataDC5EF35E
          CATALOG_OBJECT_KEY: catalog.json
          STATS_BUCKET_NAME:
            Ref: ConstructHubPackageDataDC5EF35E
          STATS_OBJECT_KEY: stats.json
      Handler: index.handler
      MemorySize: 256
      ReservedConcurrentExecutions: 1
      Runtime: nodejs14.x
      Timeout: 900
      TracingConfig:
        Mode: PassThrough
    DependsOn:
      - ConstructHubStatsServiceRoleDefaultPolicyE1D7A4CA
      - ConstructHubStatsServiceRole48DCA379
  ConstructHubStatsLogRetentionDD577705:
    Type: Custom::LogRetention
    Properties:
      ServiceToken:
        Fn::GetAtt:
          - LogRetentionaae0aa3c5b4d4f87b02d85b201efdd8aFD4BFC8A
          - Arn
      LogGroupName:
        Fn::Join:
          - ""
          - - /aws/lambda/
            - Ref: ConstructHubStats61DB07B1
      RetentionInDays: 7
  ConstructHubStatsRuleEEDEC976:
    Type: AWS::Events::Rule
    Properties:
      ScheduleExpression: rate(1 day)
      State: ENABLED
      Targets:
        - Arn:
            Fn::GetAtt:
              - ConstructHubStats61DB07B1
              - Arn
          Id: Target0
  ConstructHubStatsRuleAllowEventRuledevConstructHubStats61F2462D22B8F59B:
    Type: AWS::Lambda::Permission
    Properties:
      Action: lambda:InvokeFunction
      FunctionName:
        Fn::GetAtt:
          - ConstructHubStats61DB07B1
          - Arn
      Principal: events.amazonaws.com
      SourceArn:
        Fn::GetAtt:
          - ConstructHubStatsRuleEEDEC976
          - Arn
  ConstructHubPackageStatsFailures833C3D9B:
    Type: AWS::CloudWatch::Alarm
    Properties:
      ComparisonOperator: GreaterThanOrEqualToThreshold
      EvaluationPeriods: 1
      AlarmDescription:
        Fn::Join:
          - ""
          - - >-
              The package stats function failed!


              RunBook: https://github.com/cdklabs/construct-hub/blob/main/docs/operator-runbook.md


              Direct link to Lambda function: /lambda/home#/functions/
            - Ref: ConstructHubStats61DB07B1
      AlarmName: dev/ConstructHub/PackageStats/Failures
      Dimensions:
        - Name: FunctionName
          Value:
            Ref: ConstructHubStats61DB07B1
      MetricName: Errors
      Namespace: AWS/Lambda
      Period: 300
      Statistic: Sum
      Threshold: 1
      TreatMissingData: missing
  ConstructHubVersionTrackerServiceRole721EE863:
    Type: AWS::IAM::Role
    Properties:
      AssumeRolePolicyDocument:
        Statement:
          - Action: sts:AssumeRole
            Effect: Allow
            Principal:
              Service: lambda.amazonaws.com
        Version: 2012-10-17
      ManagedPolicyArns:
        - Fn::Join:
            - ""
            - - "arn:"
              - Ref: AWS::Partition
              - :iam::aws:policy/service-role/AWSLambdaBasicExecutionRole
  ConstructHubVersionTrackerServiceRoleDefaultPolicy4D5DE93F:
    Type: AWS::IAM::Policy
    Properties:
      PolicyDocument:
        Statement:
          - Action:
              - xray:PutTraceSegments
              - xray:PutTelemetryRecords
            Effect: Allow
            Resource: "*"
          - Action:
              - s3:GetObject*
              - s3:GetBucket*
              - s3:List*
              - s3:DeleteObject*
              - s3:PutObject*
              - s3:Abort*
            Effect: Allow
            Resource:
              - Fn::GetAtt:
                  - ConstructHubPackageDataDC5EF35E
                  - Arn
              - Fn::Join:
                  - ""
                  - - Fn::GetAtt:
                        - ConstructHubPackageDataDC5EF35E
                        - Arn
                    - /*
        Version: 2012-10-17
      PolicyName: ConstructHubVersionTrackerServiceRoleDefaultPolicy4D5DE93F
      Roles:
        - Ref: ConstructHubVersionTrackerServiceRole721EE863
  ConstructHubVersionTrackerD5E8AEAE:
    Type: AWS::Lambda::Function
    Properties:
      Code:
        S3Bucket:
          Ref: AssetParameters1b8a0f2ba2b44c5d9b86b21f17bfd75f5871142b9dcb0b94e4733b817b4440c4S3BucketFF487E0F
        S3Key:
          Fn::Join:
            - ""
            - - Fn::Select:
                  - 0
                  - Fn::Split:
                      - "||"
                      - Ref: AssetParameters1b8a0f2ba2b44c5d9b86b21f17bfd75f5871142b9dcb0b94e4733b817b4440c4S3VersionKey7B65BAB2
              - Fn::Select:
                  - 1
                  - Fn::Split:
                      - "||"
                      - Ref: AssetParameters1b8a0f2ba2b44c5d9b86b21f17bfd75f5871142b9dcb0b94e4733b817b4440c4S3VersionKey7B65BAB2
      Role:
        Fn::GetAtt:
          - ConstructHubVersionTrackerServiceRole721EE863
          - Arn
      Description:
        Fn::Join:
          - ""
          - - "[dev/ConstructHub/VersionTracker] Creates the all-versions.json
              in "
            - Ref: ConstructHubPackageDataDC5EF35E
      Environment:
        Variables:
          PACKAGE_DATA_BUCKET_NAME:
            Ref: ConstructHubPackageDataDC5EF35E
          PACKAGE_DATA_KEY_PREFIX: data/
          VERSION_TRACKER_BUCKET_NAME:
            Ref: ConstructHubPackageDataDC5EF35E
          VERSION_TRACKER_OBJECT_KEY: all-versions.json
      Handler: index.handler
      MemorySize: 10240
      ReservedConcurrentExecutions: 1
      Runtime: nodejs14.x
      Timeout: 60
      TracingConfig:
        Mode: Active
    DependsOn:
      - ConstructHubVersionTrackerServiceRoleDefaultPolicy4D5DE93F
      - ConstructHubVersionTrackerServiceRole721EE863
  ConstructHubVersionTrackerLogRetention6BB4E813:
    Type: Custom::LogRetention
    Properties:
      ServiceToken:
        Fn::GetAtt:
          - LogRetentionaae0aa3c5b4d4f87b02d85b201efdd8aFD4BFC8A
          - Arn
      LogGroupName:
        Fn::Join:
          - ""
          - - /aws/lambda/
            - Ref: ConstructHubVersionTrackerD5E8AEAE
      RetentionInDays: 7
  ConstructHubVersionTrackerRuleD147E5BF:
    Type: AWS::Events::Rule
    Properties:
      ScheduleExpression: rate(1 minute)
      State: ENABLED
      Targets:
        - Arn:
            Fn::GetAtt:
              - ConstructHubVersionTrackerD5E8AEAE
              - Arn
          Id: Target0
    DependsOn:
      - ConstructHubVersionTrackerServiceRoleDefaultPolicy4D5DE93F
  ConstructHubVersionTrackerRuleAllowEventRuledevConstructHubVersionTrackerEE852993B699C72E:
    Type: AWS::Lambda::Permission
    Properties:
      Action: lambda:InvokeFunction
      FunctionName:
        Fn::GetAtt:
          - ConstructHubVersionTrackerD5E8AEAE
          - Arn
      Principal: events.amazonaws.com
      SourceArn:
        Fn::GetAtt:
          - ConstructHubVersionTrackerRuleD147E5BF
          - Arn
    DependsOn:
      - ConstructHubVersionTrackerServiceRoleDefaultPolicy4D5DE93F
  ConstructHubVersionTrackerFailures00296806:
    Type: AWS::CloudWatch::Alarm
    Properties:
      ComparisonOperator: GreaterThanOrEqualToThreshold
      EvaluationPeriods: 3
      AlarmDescription:
        Fn::Join:
          - ""
          - - >-
              The version tracker function failed!


              RunBook: https://github.com/cdklabs/construct-hub/blob/main/docs/operator-runbook.md


              Direct link to Lambda function: /lambda/home#/functions/
            - Ref: ConstructHubVersionTrackerD5E8AEAE
      AlarmName: dev/ConstructHub/VersionTracker/Failures
      Dimensions:
        - Name: FunctionName
          Value:
            Ref: ConstructHubVersionTrackerD5E8AEAE
      MetricName: Errors
      Namespace: AWS/Lambda
      Period: 300
      Statistic: Sum
      Threshold: 1
      TreatMissingData: missing
  ConstructHubVersionTrackerNotRunning2FBC5BDA:
    Type: AWS::CloudWatch::Alarm
    Properties:
      ComparisonOperator: LessThanThreshold
      EvaluationPeriods: 2
      AlarmDescription:
        Fn::Join:
          - ""
          - - >-
              The version tracker function is not running!


              RunBook: https://github.com/cdklabs/construct-hub/blob/main/docs/operator-runbook.md


              Direct link to Lambda function: /lambda/home#/functions/
            - Ref: ConstructHubVersionTrackerD5E8AEAE
      AlarmName: dev/ConstructHub/VersionTracker/NotRunning
      Dimensions:
        - Name: FunctionName
          Value:
            Ref: ConstructHubVersionTrackerD5E8AEAE
      MetricName: Invocations
      Namespace: AWS/Lambda
      Period: 60
      Statistic: Sum
      Threshold: 1
      TreatMissingData: breaching
  ConstructHubOrchestrationDLQ9C6D9BD4:
    Type: AWS::SQS::Queue
    Properties:
      KmsMasterKeyId: alias/aws/sqs
      MessageRetentionPeriod: 1209600
      VisibilityTimeout: 900
    UpdateReplacePolicy: Delete
    DeletionPolicy: Delete
  ConstructHubOrchestrationDLQAlarm85EE7509:
    Type: AWS::CloudWatch::Alarm
    Properties:
      ComparisonOperator: GreaterThanOrEqualToThreshold
      EvaluationPeriods: 1
      AlarmDescription:
        Fn::Join:
          - ""
          - - >-
              Backend orchestration dead-letter queue is not empty.


              RunBook: https://github.com/cdklabs/construct-hub/blob/main/docs/operator-runbook.md


              Direct link to queue: /sqs/v2/home#/queues/https%3A%2F%2Fsqs.
            - Ref: AWS::Region
            - .amazonaws.com%2F
            - Ref: AWS::AccountId
            - "%2F"
            - Fn::GetAtt:
                - ConstructHubOrchestrationDLQ9C6D9BD4
                - QueueName
            - >-
              
              Warning: State Machines executions that sent messages to the DLQ will not show as "failed".
      AlarmName: dev/ConstructHub/Orchestration/DLQ/NotEmpty
      Metrics:
        - Expression: m1 + m2
          Id: expr_1
          Label: Dead-Letter Queue not empty
        - Id: m1
          MetricStat:
            Metric:
              Dimensions:
                - Name: QueueName
                  Value:
                    Fn::GetAtt:
                      - ConstructHubOrchestrationDLQ9C6D9BD4
                      - QueueName
              MetricName: ApproximateNumberOfMessagesVisible
              Namespace: AWS/SQS
            Period: 300
            Stat: Maximum
          ReturnData: false
        - Id: m2
          MetricStat:
            Metric:
              Dimensions:
                - Name: QueueName
                  Value:
                    Fn::GetAtt:
                      - ConstructHubOrchestrationDLQ9C6D9BD4
                      - QueueName
              MetricName: ApproximateNumberOfMessagesNotVisible
              Namespace: AWS/SQS
            Period: 300
            Stat: Maximum
          ReturnData: false
      Threshold: 1
  ConstructHubOrchestrationCatalogBuilderServiceRole851C750C:
    Type: AWS::IAM::Role
    Properties:
      AssumeRolePolicyDocument:
        Statement:
          - Action: sts:AssumeRole
            Effect: Allow
            Principal:
              Service: lambda.amazonaws.com
        Version: 2012-10-17
      ManagedPolicyArns:
        - Fn::Join:
            - ""
            - - "arn:"
              - Ref: AWS::Partition
              - :iam::aws:policy/service-role/AWSLambdaBasicExecutionRole
  ConstructHubOrchestrationCatalogBuilderServiceRoleDefaultPolicyDA5D5AA5:
    Type: AWS::IAM::Policy
    Properties:
      PolicyDocument:
        Statement:
          - Action:
              - xray:PutTraceSegments
              - xray:PutTelemetryRecords
            Effect: Allow
            Resource: "*"
          - Action: lambda:InvokeFunction
            Effect: Allow
            Resource:
              Fn::Join:
                - ""
                - - "arn:"
                  - Ref: AWS::Partition
                  - ":lambda:"
                  - Ref: AWS::Region
                  - ":"
                  - Ref: AWS::AccountId
                  - :function:*
          - Action:
              - s3:GetObject*
              - s3:GetBucket*
              - s3:List*
            Effect: Allow
            Resource:
              - Fn::GetAtt:
                  - ConstructHubDenyListBucket1B3C2C2E
                  - Arn
              - Fn::Join:
                  - ""
                  - - Fn::GetAtt:
                        - ConstructHubDenyListBucket1B3C2C2E
                        - Arn
                    - /*
          - Action:
              - s3:GetObject*
              - s3:GetBucket*
              - s3:List*
              - s3:DeleteObject*
              - s3:PutObject*
              - s3:Abort*
            Effect: Allow
            Resource:
              - Fn::GetAtt:
                  - ConstructHubPackageDataDC5EF35E
                  - Arn
              - Fn::Join:
                  - ""
                  - - Fn::GetAtt:
                        - ConstructHubPackageDataDC5EF35E
                        - Arn
                    - /*
        Version: 2012-10-17
      PolicyName: ConstructHubOrchestrationCatalogBuilderServiceRoleDefaultPolicyDA5D5AA5
      Roles:
        - Ref: ConstructHubOrchestrationCatalogBuilderServiceRole851C750C
  ConstructHubOrchestrationCatalogBuilder7C964951:
    Type: AWS::Lambda::Function
    Properties:
      Code:
        S3Bucket:
          Ref: AssetParametersff5960905e204bdd314fc9a9fcb1d8ff44ed78431f7004552a41f9dac2924329S3Bucket67BC3675
        S3Key:
          Fn::Join:
            - ""
            - - Fn::Select:
                  - 0
                  - Fn::Split:
                      - "||"
                      - Ref: AssetParametersff5960905e204bdd314fc9a9fcb1d8ff44ed78431f7004552a41f9dac2924329S3VersionKeyA0517EC2
              - Fn::Select:
                  - 1
                  - Fn::Split:
                      - "||"
                      - Ref: AssetParametersff5960905e204bdd314fc9a9fcb1d8ff44ed78431f7004552a41f9dac2924329S3VersionKeyA0517EC2
      Role:
        Fn::GetAtt:
          - ConstructHubOrchestrationCatalogBuilderServiceRole851C750C
          - Arn
      Description:
        Fn::Join:
          - ""
          - - "Creates the catalog.json object in "
            - Ref: ConstructHubPackageDataDC5EF35E
      Environment:
        Variables:
          BUCKET_NAME:
            Ref: ConstructHubPackageDataDC5EF35E
          AWS_EMF_ENVIRONMENT: Local
          DENY_LIST_BUCKET_NAME:
            Ref: ConstructHubDenyListBucket1B3C2C2E
          DENY_LIST_OBJECT_KEY: deny-list.json
      Handler: index.handler
      MemorySize: 10240
      ReservedConcurrentExecutions: 1
      Runtime: nodejs14.x
      Timeout: 900
      TracingConfig:
        Mode: PassThrough
    DependsOn:
      - ConstructHubOrchestrationCatalogBuilderServiceRoleDefaultPolicyDA5D5AA5
      - ConstructHubOrchestrationCatalogBuilderServiceRole851C750C
  ConstructHubOrchestrationCatalogBuilderLogRetention04ED6996:
    Type: Custom::LogRetention
    Properties:
      ServiceToken:
        Fn::GetAtt:
          - LogRetentionaae0aa3c5b4d4f87b02d85b201efdd8aFD4BFC8A
          - Arn
      LogGroupName:
        Fn::Join:
          - ""
          - - /aws/lambda/
            - Ref: ConstructHubOrchestrationCatalogBuilder7C964951
      RetentionInDays: 7
  ConstructHubOrchestrationCatalogBuilderShrinkingCatalogAlarm48329E25:
    Type: AWS::CloudWatch::Alarm
    Properties:
      ComparisonOperator: LessThanThreshold
      EvaluationPeriods: 1
      AlarmDescription:
        Fn::Join:
          - ""
          - - >-
              The number of packages registered in the catalog.json object has
              shrunk by more than 5

              elements. There might be a mass extinction event going on. This should be investigated

              as soon as possible.


              Catalog.json: /s3/object/
            - Ref: ConstructHubPackageDataDC5EF35E
            - |-
              ?prefix=catalog.json
              Catalog Builder: /lambda/home#/functions/
            - Ref: ConstructHubOrchestrationCatalogBuilder7C964951
            - >-
              

              RUNBOOK: https://github.com/cdklabs/construct-hub/blob/main/docs/operator-runbook.md
      AlarmName: dev/ConstructHub/Orchestration/CatalogBuilder/ShrinkingCatalog
      Metrics:
        - Expression: DIFF(FILL(m1, REPEAT))
          Id: expr_1
        - Id: m1
          MetricStat:
            Metric:
              MetricName: RegisteredPackagesMajorVersion
              Namespace: ConstructHub/CatalogBuilder
            Period: 900
            Stat: Maximum
          ReturnData: false
      Threshold: -5
  ConstructHubOrchestrationNeedsCatalogUpdateServiceRoleE6BF31C3:
    Type: AWS::IAM::Role
    Properties:
      AssumeRolePolicyDocument:
        Statement:
          - Action: sts:AssumeRole
            Effect: Allow
            Principal:
              Service: lambda.amazonaws.com
        Version: 2012-10-17
      ManagedPolicyArns:
        - Fn::Join:
            - ""
            - - "arn:"
              - Ref: AWS::Partition
              - :iam::aws:policy/service-role/AWSLambdaBasicExecutionRole
  ConstructHubOrchestrationNeedsCatalogUpdateServiceRoleDefaultPolicy4B4DEDD9:
    Type: AWS::IAM::Policy
    Properties:
      PolicyDocument:
        Statement:
          - Action:
              - s3:GetObject*
              - s3:GetBucket*
              - s3:List*
            Effect: Allow
            Resource:
              - Fn::GetAtt:
                  - ConstructHubPackageDataDC5EF35E
                  - Arn
              - Fn::Join:
                  - ""
                  - - Fn::GetAtt:
                        - ConstructHubPackageDataDC5EF35E
                        - Arn
                    - /*
        Version: 2012-10-17
      PolicyName: ConstructHubOrchestrationNeedsCatalogUpdateServiceRoleDefaultPolicy4B4DEDD9
      Roles:
        - Ref: ConstructHubOrchestrationNeedsCatalogUpdateServiceRoleE6BF31C3
  ConstructHubOrchestrationNeedsCatalogUpdate5D7370DC:
    Type: AWS::Lambda::Function
    Properties:
      Code:
        S3Bucket:
          Ref: AssetParameters1ce67f3cfb855b795b6861d20e218d92110e74e2fcf01bc52b80d09b05fde797S3Bucket93DB3135
        S3Key:
          Fn::Join:
            - ""
            - - Fn::Select:
                  - 0
                  - Fn::Split:
                      - "||"
                      - Ref: AssetParameters1ce67f3cfb855b795b6861d20e218d92110e74e2fcf01bc52b80d09b05fde797S3VersionKeyB63ADE89
              - Fn::Select:
                  - 1
                  - Fn::Split:
                      - "||"
                      - Ref: AssetParameters1ce67f3cfb855b795b6861d20e218d92110e74e2fcf01bc52b80d09b05fde797S3VersionKeyB63ADE89
      Role:
        Fn::GetAtt:
          - ConstructHubOrchestrationNeedsCatalogUpdateServiceRoleE6BF31C3
          - Arn
      Description: "[ConstructHub/Orchestration/NeedsCatalogUpdate] Determines whether
        a package version requires a catalog update"
      Environment:
        Variables:
          CATALOG_BUCKET_NAME:
            Ref: ConstructHubPackageDataDC5EF35E
          CATALOG_OBJECT_KEY: catalog.json
      Handler: index.handler
      MemorySize: 1024
      Runtime: nodejs14.x
      Timeout: 60
    DependsOn:
      - ConstructHubOrchestrationNeedsCatalogUpdateServiceRoleDefaultPolicy4B4DEDD9
      - ConstructHubOrchestrationNeedsCatalogUpdateServiceRoleE6BF31C3
  ConstructHubOrchestrationCluster3D6F0081:
    Type: AWS::ECS::Cluster
    Properties:
      ClusterSettings:
        - Name: containerInsights
          Value: enabled
  ConstructHubOrchestrationCluster4C9C8AA6:
    Type: AWS::ECS::ClusterCapacityProviderAssociations
    Properties:
      CapacityProviders:
        - FARGATE
        - FARGATE_SPOT
      Cluster:
        Ref: ConstructHubOrchestrationCluster3D6F0081
      DefaultCapacityProviderStrategy: []
  ConstructHubOrchestrationTransliteratorLogGroupEE16EE8B:
    Type: AWS::Logs::LogGroup
    Properties:
      RetentionInDays: 7
    UpdateReplacePolicy: Retain
    DeletionPolicy: Retain
  ConstructHubOrchestrationTransliteratorTaskDefinitionTaskRoleD060AB1A:
    Type: AWS::IAM::Role
    Properties:
      AssumeRolePolicyDocument:
        Statement:
          - Action: sts:AssumeRole
            Effect: Allow
            Principal:
              Service: ecs-tasks.amazonaws.com
        Version: 2012-10-17
  ConstructHubOrchestrationTransliteratorTaskDefinitionTaskRoleDefaultPolicyE0EED0F8:
    Type: AWS::IAM::Policy
    Properties:
      PolicyDocument:
        Statement:
          - Action:
              - states:SendTaskFailure
              - states:SendTaskHeartbeat
              - states:SendTaskSuccess
            Effect: Allow
            Resource: "*"
          - Action: sts:GetServiceBearerToken
            Condition:
              StringEquals:
                sts:AWSServiceName: codeartifact.amazonaws.com
            Effect: Allow
            Resource: "*"
          - Action:
              - codeartifact:GetAuthorizationToken
              - codeartifact:GetRepositoryEndpoint
              - codeartifact:ReadFromRepository
            Effect: Allow
            Resource:
              - Fn::GetAtt:
                  - ConstructHubCodeArtifactDomainFC30B796
                  - Arn
              - Fn::GetAtt:
                  - ConstructHubCodeArtifact1188409E
                  - Arn
              - Fn::GetAtt:
                  - ConstructHubCodeArtifactPublishing143CC07C
                  - Arn
          - Action:
              - s3:GetObject*
              - s3:GetBucket*
              - s3:List*
            Effect: Allow
            Resource:
              - Fn::GetAtt:
                  - ConstructHubPackageDataDC5EF35E
                  - Arn
              - Fn::Join:
                  - ""
                  - - Fn::GetAtt:
                        - ConstructHubPackageDataDC5EF35E
                        - Arn
                    - /data/*/assembly.json
          - Action:
              - s3:GetObject*
              - s3:GetBucket*
              - s3:List*
            Effect: Allow
            Resource:
              - Fn::GetAtt:
                  - ConstructHubPackageDataDC5EF35E
                  - Arn
              - Fn::Join:
                  - ""
                  - - Fn::GetAtt:
                        - ConstructHubPackageDataDC5EF35E
                        - Arn
                    - /data/*/package.tgz
          - Action:
              - s3:DeleteObject*
              - s3:PutObject*
              - s3:Abort*
            Effect: Allow
            Resource:
              - Fn::GetAtt:
                  - ConstructHubPackageDataDC5EF35E
                  - Arn
              - Fn::Join:
                  - ""
                  - - Fn::GetAtt:
                        - ConstructHubPackageDataDC5EF35E
                        - Arn
                    - /data/*/uninstallable
          - Action: s3:DeleteObject*
            Effect: Allow
            Resource:
              Fn::Join:
                - ""
                - - Fn::GetAtt:
                      - ConstructHubPackageDataDC5EF35E
                      - Arn
                  - /data/*/uninstallable
          - Action:
              - s3:DeleteObject*
              - s3:PutObject*
              - s3:Abort*
            Effect: Allow
            Resource:
              - Fn::GetAtt:
                  - ConstructHubPackageDataDC5EF35E
                  - Arn
              - Fn::Join:
                  - ""
                  - - Fn::GetAtt:
                        - ConstructHubPackageDataDC5EF35E
                        - Arn
                    - /data/*/docs-typescript.md
          - Action:
              - s3:DeleteObject*
              - s3:PutObject*
              - s3:Abort*
            Effect: Allow
            Resource:
              - Fn::GetAtt:
                  - ConstructHubPackageDataDC5EF35E
                  - Arn
              - Fn::Join:
                  - ""
                  - - Fn::GetAtt:
                        - ConstructHubPackageDataDC5EF35E
                        - Arn
                    - /data/*/docs-*-typescript.md
          - Action:
              - s3:DeleteObject*
              - s3:PutObject*
              - s3:Abort*
            Effect: Allow
            Resource:
              - Fn::GetAtt:
                  - ConstructHubPackageDataDC5EF35E
                  - Arn
              - Fn::Join:
                  - ""
                  - - Fn::GetAtt:
                        - ConstructHubPackageDataDC5EF35E
                        - Arn
                    - /data/*/docs-typescript.md.not-supported
          - Action:
              - s3:DeleteObject*
              - s3:PutObject*
              - s3:Abort*
            Effect: Allow
            Resource:
              - Fn::GetAtt:
                  - ConstructHubPackageDataDC5EF35E
                  - Arn
              - Fn::Join:
                  - ""
                  - - Fn::GetAtt:
                        - ConstructHubPackageDataDC5EF35E
                        - Arn
                    - /data/*/docs-*-typescript.md.not-supported
          - Action:
              - s3:DeleteObject*
              - s3:PutObject*
              - s3:Abort*
            Effect: Allow
            Resource:
              - Fn::GetAtt:
                  - ConstructHubPackageDataDC5EF35E
                  - Arn
              - Fn::Join:
                  - ""
                  - - Fn::GetAtt:
                        - ConstructHubPackageDataDC5EF35E
                        - Arn
                    - /data/*/docs-typescript.md.corruptassembly
          - Action:
              - s3:DeleteObject*
              - s3:PutObject*
              - s3:Abort*
            Effect: Allow
            Resource:
              - Fn::GetAtt:
                  - ConstructHubPackageDataDC5EF35E
                  - Arn
              - Fn::Join:
                  - ""
                  - - Fn::GetAtt:
                        - ConstructHubPackageDataDC5EF35E
                        - Arn
                    - /data/*/docs-*-typescript.md.corruptassembly
          - Action: s3:DeleteObject*
            Effect: Allow
            Resource:
              Fn::Join:
                - ""
                - - Fn::GetAtt:
                      - ConstructHubPackageDataDC5EF35E
                      - Arn
                  - /data/*/docs-typescript.md.corruptassembly
          - Action: s3:DeleteObject*
            Effect: Allow
            Resource:
              Fn::Join:
                - ""
                - - Fn::GetAtt:
                      - ConstructHubPackageDataDC5EF35E
                      - Arn
                  - /data/*/docs-*-typescript.md.corruptassembly
          - Action:
              - s3:DeleteObject*
              - s3:PutObject*
              - s3:Abort*
            Effect: Allow
            Resource:
              - Fn::GetAtt:
                  - ConstructHubPackageDataDC5EF35E
                  - Arn
              - Fn::Join:
                  - ""
                  - - Fn::GetAtt:
                        - ConstructHubPackageDataDC5EF35E
                        - Arn
                    - /data/*/docs-python.md
          - Action:
              - s3:DeleteObject*
              - s3:PutObject*
              - s3:Abort*
            Effect: Allow
            Resource:
              - Fn::GetAtt:
                  - ConstructHubPackageDataDC5EF35E
                  - Arn
              - Fn::Join:
                  - ""
                  - - Fn::GetAtt:
                        - ConstructHubPackageDataDC5EF35E
                        - Arn
                    - /data/*/docs-*-python.md
          - Action:
              - s3:DeleteObject*
              - s3:PutObject*
              - s3:Abort*
            Effect: Allow
            Resource:
              - Fn::GetAtt:
                  - ConstructHubPackageDataDC5EF35E
                  - Arn
              - Fn::Join:
                  - ""
                  - - Fn::GetAtt:
                        - ConstructHubPackageDataDC5EF35E
                        - Arn
                    - /data/*/docs-python.md.not-supported
          - Action:
              - s3:DeleteObject*
              - s3:PutObject*
              - s3:Abort*
            Effect: Allow
            Resource:
              - Fn::GetAtt:
                  - ConstructHubPackageDataDC5EF35E
                  - Arn
              - Fn::Join:
                  - ""
                  - - Fn::GetAtt:
                        - ConstructHubPackageDataDC5EF35E
                        - Arn
                    - /data/*/docs-*-python.md.not-supported
          - Action:
              - s3:DeleteObject*
              - s3:PutObject*
              - s3:Abort*
            Effect: Allow
            Resource:
              - Fn::GetAtt:
                  - ConstructHubPackageDataDC5EF35E
                  - Arn
              - Fn::Join:
                  - ""
                  - - Fn::GetAtt:
                        - ConstructHubPackageDataDC5EF35E
                        - Arn
                    - /data/*/docs-python.md.corruptassembly
          - Action:
              - s3:DeleteObject*
              - s3:PutObject*
              - s3:Abort*
            Effect: Allow
            Resource:
              - Fn::GetAtt:
                  - ConstructHubPackageDataDC5EF35E
                  - Arn
              - Fn::Join:
                  - ""
                  - - Fn::GetAtt:
                        - ConstructHubPackageDataDC5EF35E
                        - Arn
                    - /data/*/docs-*-python.md.corruptassembly
          - Action: s3:DeleteObject*
            Effect: Allow
            Resource:
              Fn::Join:
                - ""
                - - Fn::GetAtt:
                      - ConstructHubPackageDataDC5EF35E
                      - Arn
                  - /data/*/docs-python.md.corruptassembly
          - Action: s3:DeleteObject*
            Effect: Allow
            Resource:
              Fn::Join:
                - ""
                - - Fn::GetAtt:
                      - ConstructHubPackageDataDC5EF35E
                      - Arn
                  - /data/*/docs-*-python.md.corruptassembly
          - Action:
              - s3:DeleteObject*
              - s3:PutObject*
              - s3:Abort*
            Effect: Allow
            Resource:
              - Fn::GetAtt:
                  - ConstructHubPackageDataDC5EF35E
                  - Arn
              - Fn::Join:
                  - ""
                  - - Fn::GetAtt:
                        - ConstructHubPackageDataDC5EF35E
                        - Arn
                    - /data/*/docs-java.md
          - Action:
              - s3:DeleteObject*
              - s3:PutObject*
              - s3:Abort*
            Effect: Allow
            Resource:
              - Fn::GetAtt:
                  - ConstructHubPackageDataDC5EF35E
                  - Arn
              - Fn::Join:
                  - ""
                  - - Fn::GetAtt:
                        - ConstructHubPackageDataDC5EF35E
                        - Arn
                    - /data/*/docs-*-java.md
          - Action:
              - s3:DeleteObject*
              - s3:PutObject*
              - s3:Abort*
            Effect: Allow
            Resource:
              - Fn::GetAtt:
                  - ConstructHubPackageDataDC5EF35E
                  - Arn
              - Fn::Join:
                  - ""
                  - - Fn::GetAtt:
                        - ConstructHubPackageDataDC5EF35E
                        - Arn
                    - /data/*/docs-java.md.not-supported
          - Action:
              - s3:DeleteObject*
              - s3:PutObject*
              - s3:Abort*
            Effect: Allow
            Resource:
              - Fn::GetAtt:
                  - ConstructHubPackageDataDC5EF35E
                  - Arn
              - Fn::Join:
                  - ""
                  - - Fn::GetAtt:
                        - ConstructHubPackageDataDC5EF35E
                        - Arn
                    - /data/*/docs-*-java.md.not-supported
          - Action:
              - s3:DeleteObject*
              - s3:PutObject*
              - s3:Abort*
            Effect: Allow
            Resource:
              - Fn::GetAtt:
                  - ConstructHubPackageDataDC5EF35E
                  - Arn
              - Fn::Join:
                  - ""
                  - - Fn::GetAtt:
                        - ConstructHubPackageDataDC5EF35E
                        - Arn
                    - /data/*/docs-java.md.corruptassembly
          - Action:
              - s3:DeleteObject*
              - s3:PutObject*
              - s3:Abort*
            Effect: Allow
            Resource:
              - Fn::GetAtt:
                  - ConstructHubPackageDataDC5EF35E
                  - Arn
              - Fn::Join:
                  - ""
                  - - Fn::GetAtt:
                        - ConstructHubPackageDataDC5EF35E
                        - Arn
                    - /data/*/docs-*-java.md.corruptassembly
          - Action: s3:DeleteObject*
            Effect: Allow
            Resource:
              Fn::Join:
                - ""
                - - Fn::GetAtt:
                      - ConstructHubPackageDataDC5EF35E
                      - Arn
                  - /data/*/docs-java.md.corruptassembly
          - Action: s3:DeleteObject*
            Effect: Allow
            Resource:
              Fn::Join:
                - ""
                - - Fn::GetAtt:
                      - ConstructHubPackageDataDC5EF35E
                      - Arn
                  - /data/*/docs-*-java.md.corruptassembly
          - Action:
              - s3:DeleteObject*
              - s3:PutObject*
              - s3:Abort*
            Effect: Allow
            Resource:
              - Fn::GetAtt:
                  - ConstructHubPackageDataDC5EF35E
                  - Arn
              - Fn::Join:
                  - ""
                  - - Fn::GetAtt:
                        - ConstructHubPackageDataDC5EF35E
                        - Arn
                    - /data/*/docs-csharp.md
          - Action:
              - s3:DeleteObject*
              - s3:PutObject*
              - s3:Abort*
            Effect: Allow
            Resource:
              - Fn::GetAtt:
                  - ConstructHubPackageDataDC5EF35E
                  - Arn
              - Fn::Join:
                  - ""
                  - - Fn::GetAtt:
                        - ConstructHubPackageDataDC5EF35E
                        - Arn
                    - /data/*/docs-*-csharp.md
          - Action:
              - s3:DeleteObject*
              - s3:PutObject*
              - s3:Abort*
            Effect: Allow
            Resource:
              - Fn::GetAtt:
                  - ConstructHubPackageDataDC5EF35E
                  - Arn
              - Fn::Join:
                  - ""
                  - - Fn::GetAtt:
                        - ConstructHubPackageDataDC5EF35E
                        - Arn
                    - /data/*/docs-csharp.md.not-supported
          - Action:
              - s3:DeleteObject*
              - s3:PutObject*
              - s3:Abort*
            Effect: Allow
            Resource:
              - Fn::GetAtt:
                  - ConstructHubPackageDataDC5EF35E
                  - Arn
              - Fn::Join:
                  - ""
                  - - Fn::GetAtt:
                        - ConstructHubPackageDataDC5EF35E
                        - Arn
                    - /data/*/docs-*-csharp.md.not-supported
          - Action:
              - s3:DeleteObject*
              - s3:PutObject*
              - s3:Abort*
            Effect: Allow
            Resource:
              - Fn::GetAtt:
                  - ConstructHubPackageDataDC5EF35E
                  - Arn
              - Fn::Join:
                  - ""
                  - - Fn::GetAtt:
                        - ConstructHubPackageDataDC5EF35E
                        - Arn
                    - /data/*/docs-csharp.md.corruptassembly
          - Action:
              - s3:DeleteObject*
              - s3:PutObject*
              - s3:Abort*
            Effect: Allow
            Resource:
              - Fn::GetAtt:
                  - ConstructHubPackageDataDC5EF35E
                  - Arn
              - Fn::Join:
                  - ""
                  - - Fn::GetAtt:
                        - ConstructHubPackageDataDC5EF35E
                        - Arn
                    - /data/*/docs-*-csharp.md.corruptassembly
          - Action: s3:DeleteObject*
            Effect: Allow
            Resource:
              Fn::Join:
                - ""
                - - Fn::GetAtt:
                      - ConstructHubPackageDataDC5EF35E
                      - Arn
                  - /data/*/docs-csharp.md.corruptassembly
          - Action: s3:DeleteObject*
            Effect: Allow
            Resource:
              Fn::Join:
                - ""
                - - Fn::GetAtt:
                      - ConstructHubPackageDataDC5EF35E
                      - Arn
                  - /data/*/docs-*-csharp.md.corruptassembly
        Version: 2012-10-17
      PolicyName: ConstructHubOrchestrationTransliteratorTaskDefinitionTaskRoleDefaultPolicyE0EED0F8
      Roles:
        - Ref: ConstructHubOrchestrationTransliteratorTaskDefinitionTaskRoleD060AB1A
  ConstructHubOrchestrationTransliteratorTaskDefinition45CDA566:
    Type: AWS::ECS::TaskDefinition
    Properties:
      ContainerDefinitions:
        - Environment:
            - Name: HEADER_SPAN
              Value: "true"
            - Name: AWS_EMF_ENVIRONMENT
              Value: Local
            - Name: CODE_ARTIFACT_API_ENDPOINT
              Value:
                Fn::Select:
                  - 1
                  - Fn::Split:
                      - ":"
                      - Fn::Select:
                          - 0
                          - Fn::GetAtt:
                              - ConstructHubVPCCodeArtifactAPI954CFDE1
                              - DnsEntries
            - Name: CODE_ARTIFACT_DOMAIN_NAME
              Value:
                Fn::GetAtt:
                  - ConstructHubCodeArtifact1188409E
                  - DomainName
            - Name: CODE_ARTIFACT_DOMAIN_OWNER
              Value:
                Fn::GetAtt:
                  - ConstructHubCodeArtifact1188409E
                  - DomainOwner
            - Name: CODE_ARTIFACT_REPOSITORY_ENDPOINT
              Value:
                Fn::GetAtt:
                  - ConstructHubCodeArtifactGetEndpoint9A458FEF
                  - repositoryEndpoint
          Essential: true
          Image:
            Fn::Join:
              - ""
              - - Ref: AWS::AccountId
                - .dkr.ecr.
                - Ref: AWS::Region
                - .
                - Ref: AWS::URLSuffix
<<<<<<< HEAD
                - /aws-cdk/assets:5024a6e0a403d679d114461d90ac96ab535fe62506f80f27d8c7092b0d6139ad
=======
                - /aws-cdk/assets:d1c17ce64c409d7a920a7ee2e3fd4bc08c9f836107a244e938ac0935f270c3bf
>>>>>>> 04e3df27
          LogConfiguration:
            LogDriver: awslogs
            Options:
              awslogs-group:
                Ref: ConstructHubOrchestrationTransliteratorLogGroupEE16EE8B
              awslogs-stream-prefix: transliterator
              awslogs-region:
                Ref: AWS::Region
          Name: Resource
      Cpu: "4096"
      ExecutionRoleArn:
        Fn::GetAtt:
          - ConstructHubOrchestrationTransliteratorTaskDefinitionExecutionRoleB2DBF946
          - Arn
      Family: devConstructHubOrchestrationTransliteratorTaskDefinitionBB251CCC
      Memory: "8192"
      NetworkMode: awsvpc
      RequiresCompatibilities:
        - FARGATE
      TaskRoleArn:
        Fn::GetAtt:
          - ConstructHubOrchestrationTransliteratorTaskDefinitionTaskRoleD060AB1A
          - Arn
  ConstructHubOrchestrationTransliteratorTaskDefinitionExecutionRoleB2DBF946:
    Type: AWS::IAM::Role
    Properties:
      AssumeRolePolicyDocument:
        Statement:
          - Action: sts:AssumeRole
            Effect: Allow
            Principal:
              Service: ecs-tasks.amazonaws.com
        Version: 2012-10-17
  ConstructHubOrchestrationTransliteratorTaskDefinitionExecutionRoleDefaultPolicyBDBF6E5D:
    Type: AWS::IAM::Policy
    Properties:
      PolicyDocument:
        Statement:
          - Action:
              - ecr:BatchCheckLayerAvailability
              - ecr:GetDownloadUrlForLayer
              - ecr:BatchGetImage
            Effect: Allow
            Resource:
              Fn::Join:
                - ""
                - - "arn:"
                  - Ref: AWS::Partition
                  - ":ecr:"
                  - Ref: AWS::Region
                  - ":"
                  - Ref: AWS::AccountId
                  - :repository/aws-cdk/assets
          - Action: ecr:GetAuthorizationToken
            Effect: Allow
            Resource: "*"
          - Action:
              - logs:CreateLogStream
              - logs:PutLogEvents
            Effect: Allow
            Resource:
              Fn::GetAtt:
                - ConstructHubOrchestrationTransliteratorLogGroupEE16EE8B
                - Arn
        Version: 2012-10-17
      PolicyName: ConstructHubOrchestrationTransliteratorTaskDefinitionExecutionRoleDefaultPolicyBDBF6E5D
      Roles:
        - Ref: ConstructHubOrchestrationTransliteratorTaskDefinitionExecutionRoleB2DBF946
  ConstructHubOrchestrationGeneratedocsSecurityGroupC584DAC2:
    Type: AWS::EC2::SecurityGroup
    Properties:
      GroupDescription: dev/ConstructHub/Orchestration/Generate docs/SecurityGroup
      SecurityGroupEgress:
        - CidrIp: 0.0.0.0/0
          Description: Allow all outbound traffic by default
          IpProtocol: "-1"
      VpcId:
        Ref: ConstructHubVPC16ECCEA2
  ConstructHubOrchestrationRoleF4CF6987:
    Type: AWS::IAM::Role
    Properties:
      AssumeRolePolicyDocument:
        Statement:
          - Action: sts:AssumeRole
            Effect: Allow
            Principal:
              Service:
                Fn::Join:
                  - ""
                  - - states.
                    - Ref: AWS::Region
                    - .amazonaws.com
        Version: 2012-10-17
    DependsOn:
      - ConstructHubVPCIGW935F4C28
  ConstructHubOrchestrationRoleDefaultPolicyEACD181F:
    Type: AWS::IAM::Policy
    Properties:
      PolicyDocument:
        Statement:
          - Action:
              - xray:PutTraceSegments
              - xray:PutTelemetryRecords
              - xray:GetSamplingRules
              - xray:GetSamplingTargets
            Effect: Allow
            Resource: "*"
          - Action: ecs:RunTask
            Effect: Allow
            Resource:
              Fn::Join:
                - ""
                - - "arn:"
                  - Fn::Select:
                      - 1
                      - Fn::Split:
                          - ":"
                          - Ref: ConstructHubOrchestrationTransliteratorTaskDefinition45CDA566
                  - ":"
                  - Fn::Select:
                      - 2
                      - Fn::Split:
                          - ":"
                          - Ref: ConstructHubOrchestrationTransliteratorTaskDefinition45CDA566
                  - ":"
                  - Fn::Select:
                      - 3
                      - Fn::Split:
                          - ":"
                          - Ref: ConstructHubOrchestrationTransliteratorTaskDefinition45CDA566
                  - ":"
                  - Fn::Select:
                      - 4
                      - Fn::Split:
                          - ":"
                          - Ref: ConstructHubOrchestrationTransliteratorTaskDefinition45CDA566
                  - ":"
                  - Fn::Select:
                      - 0
                      - Fn::Split:
                          - /
                          - Fn::Select:
                              - 5
                              - Fn::Split:
                                  - ":"
                                  - Ref: ConstructHubOrchestrationTransliteratorTaskDefinition45CDA566
                  - /
                  - Fn::Select:
                      - 1
                      - Fn::Split:
                          - /
                          - Fn::Select:
                              - 5
                              - Fn::Split:
                                  - ":"
                                  - Ref: ConstructHubOrchestrationTransliteratorTaskDefinition45CDA566
          - Action:
              - ecs:StopTask
              - ecs:DescribeTasks
            Effect: Allow
            Resource: "*"
          - Action: iam:PassRole
            Effect: Allow
            Resource:
              - Fn::GetAtt:
                  - ConstructHubOrchestrationTransliteratorTaskDefinitionTaskRoleD060AB1A
                  - Arn
              - Fn::GetAtt:
                  - ConstructHubOrchestrationTransliteratorTaskDefinitionExecutionRoleB2DBF946
                  - Arn
          - Action: lambda:InvokeFunction
            Effect: Allow
            Resource:
              Fn::GetAtt:
                - ConstructHubOrchestrationNeedsCatalogUpdate5D7370DC
                - Arn
          - Action: lambda:InvokeFunction
            Effect: Allow
            Resource:
              Fn::GetAtt:
                - ConstructHubOrchestrationCatalogBuilder7C964951
                - Arn
          - Action: sqs:SendMessage
            Effect: Allow
            Resource:
              Fn::GetAtt:
                - ConstructHubOrchestrationDLQ9C6D9BD4
                - Arn
        Version: 2012-10-17
      PolicyName: ConstructHubOrchestrationRoleDefaultPolicyEACD181F
      Roles:
        - Ref: ConstructHubOrchestrationRoleF4CF6987
    DependsOn:
      - ConstructHubVPCIGW935F4C28
  ConstructHubOrchestration39161A46:
    Type: AWS::StepFunctions::StateMachine
    Properties:
      RoleArn:
        Fn::GetAtt:
          - ConstructHubOrchestrationRoleF4CF6987
          - Arn
      DefinitionString:
        Fn::Join:
          - ""
          - - '{"StartAt":"Track Execution Infos","States":{"Track Execution
              Infos":{"Type":"Pass","ResultPath":"$.$TaskExecution","InputPath":"$$.Execution","Parameters":{"Id.$":"$.Id","Name.$":"$.Name","RoleArn.$":"$.RoleArn","StartTime.$":"$.StartTime"},"Next":"Prepare
              doc-gen ECS Command"},"Prepare doc-gen ECS
              Command":{"Type":"Pass","ResultPath":"$.docGen","Parameters":{"command.$":"States.Array(States.JsonToString($))"},"Next":"Generate
              docs"},"Generate docs":{"Next":"Check whether catalog needs
              udpating","Retry":[{"ErrorEquals":["jsii-docgen.NoSpaceLeftOnDevice"],"MaxAttempts":0},{"ErrorEquals":["ECS.AmazonECSException","ECS.InvalidParameterException","jsii-docgen.NpmError.E429","jsii-codgen.NpmError.EPROTO"],"IntervalSeconds":60,"MaxAttempts":30,"BackoffRate":1.1},{"ErrorEquals":["jsii-docgen.NpmError.ETARGET"],"IntervalSeconds":300,"MaxAttempts":3,"BackoffRate":2},{"ErrorEquals":["States.ALL"],"MaxAttempts":3}],"Catch":[{"ErrorEquals":["UnprocessablePackageError"],"Next":"Ignore"},{"ErrorEquals":["States.Timeout"],"ResultPath":"$.error","Next":"Send
              to Dead Letter
              Queue"},{"ErrorEquals":["ECS.AmazonECSException","ECS.InvalidParameterException"],"ResultPath":"$.error","Next":"Send
              to Dead Letter
              Queue"},{"ErrorEquals":["States.TaskFailed"],"ResultPath":"$.error","Next":"Send
              to Dead Letter
              Queue"},{"ErrorEquals":["States.ALL"],"ResultPath":"$.error","Next":"Send
              to Dead Letter
              Queue"}],"Type":"Task","TimeoutSeconds":3600,"HeartbeatSeconds":300,"InputPath":"$.docGen.command","ResultPath":"$.docGenOutput","Resource":"arn:'
            - Ref: AWS::Partition
            - :states:::ecs:runTask.waitForTaskToken","Parameters":{"Cluster":"
            - Fn::GetAtt:
                - ConstructHubOrchestrationCluster3D6F0081
                - Arn
            - '","TaskDefinition":"devConstructHubOrchestrationTransliteratorTaskDefinitionBB251CCC","NetworkConfiguration":{"AwsvpcConfiguration":{"Subnets":["'
            - Ref: ConstructHubVPCIsolatedSubnet1SubnetEA28FD1A
            - '","'
            - Ref: ConstructHubVPCIsolatedSubnet2Subnet483D4302
            - '"],"SecurityGroups":["'
            - Fn::GetAtt:
                - ConstructHubOrchestrationGeneratedocsSecurityGroupC584DAC2
                - GroupId
            - '"]}},"Overrides":{"ContainerOverrides":[{"Name":"Resource","Command.$":"$","Environment":[{"Name":"SFN_TASK_TOKEN","Value.$":"$$.Task.Token"}]}]},"LaunchType":"FARGATE","PlatformVersion":"1.4.0"}},"Check
              whether catalog needs udpating":{"Next":"Is catalog update
              needed?","Retry":[{"ErrorEquals":["Lambda.ServiceException","Lambda.AWSLambdaException","Lambda.SdkClientException"],"IntervalSeconds":2,"MaxAttempts":6,"BackoffRate":2},{"ErrorEquals":["Lambda.TooManyRequestsException"],"IntervalSeconds":60,"MaxAttempts":30,"BackoffRate":1.1}],"Catch":[{"ErrorEquals":["Lambda.TooManyRequestsException"],"ResultPath":"$.error","Next":"Send
              to Dead Letter
              Queue"},{"ErrorEquals":["States.TaskFailed"],"ResultPath":"$.error","Next":"Send
              to Dead Letter
              Queue"},{"ErrorEquals":["States.ALL"],"ResultPath":"$.error","Next":"Send
              to Dead Letter
              Queue"}],"Type":"Task","ResultPath":"$.catalogNeedsUpdating","Resource":"'
            - Fn::GetAtt:
                - ConstructHubOrchestrationNeedsCatalogUpdate5D7370DC
                - Arn
            - '"},"Is catalog update
              needed?":{"Type":"Choice","Choices":[{"Variable":"$.catalogNeedsUpdating","BooleanEquals":true,"Next":"Add
              to
              catalog.json"}],"Default":"Done"},"Done":{"Type":"Succeed"},"Add
              to
              catalog.json":{"End":true,"Retry":[{"ErrorEquals":["Lambda.ServiceException","Lambda.AWSLambdaException","Lambda.SdkClientException"],"IntervalSeconds":2,"MaxAttempts":6,"BackoffRate":2},{"ErrorEquals":["Lambda.TooManyRequestsException"],"IntervalSeconds":60,"MaxAttempts":30,"BackoffRate":1.1}],"Catch":[{"ErrorEquals":["Lambda.TooManyRequestsException"],"ResultPath":"$.error","Next":"Send
              to Dead Letter
              Queue"},{"ErrorEquals":["States.TaskFailed"],"ResultPath":"$.error","Next":"Send
              to Dead Letter
              Queue"},{"ErrorEquals":["States.ALL"],"ResultPath":"$.error","Next":"Send
              to Dead Letter
              Queue"}],"Type":"Task","ResultPath":"$.catalogBuilderOutput","ResultSelector":{"ETag.$":"$.Payload.ETag","VersionId.$":"$.Payload.VersionId"},"Resource":"arn:'
            - Ref: AWS::Partition
            - :states:::lambda:invoke","Parameters":{"FunctionName":"
            - Fn::GetAtt:
                - ConstructHubOrchestrationCatalogBuilder7C964951
                - Arn
            - '","Payload.$":"$"}},"Send to Dead Letter Queue":{"Next":"Sent to
              DLQ","Type":"Task","ResultPath":null,"Resource":"arn:'
            - Ref: AWS::Partition
            - :states:::sqs:sendMessage","Parameters":{"QueueUrl":"
            - Ref: ConstructHubOrchestrationDLQ9C6D9BD4
            - '","MessageBody.$":"$"}},"Sent to
              DLQ":{"Type":"Succeed"},"Ignore":{"Type":"Pass","End":true}},"TimeoutSeconds":86400}'
      StateMachineName: dev.ConstructHub.Orchestration
      TracingConfiguration:
        Enabled: true
    DependsOn:
      - ConstructHubOrchestrationRoleDefaultPolicyEACD181F
      - ConstructHubOrchestrationRoleF4CF6987
      - ConstructHubVPCIGW935F4C28
  ConstructHubOrchestrationOrchestrationFailed5AF50838:
    Type: AWS::CloudWatch::Alarm
    Properties:
      ComparisonOperator: GreaterThanOrEqualToThreshold
      EvaluationPeriods: 1
      AlarmDescription:
        Fn::Join:
          - ""
          - - >-
              Backend orchestration failed!


              RunBook: https://github.com/cdklabs/construct-hub/blob/main/docs/operator-runbook.md


              Direct link to state machine: /states/home#/statemachines/view/
            - Ref: ConstructHubOrchestration39161A46
            - >-
              
              Warning: messages that resulted in a failed exectuion will NOT be in the DLQ!
      AlarmName: dev/ConstructHub/Orchestration/Resource/ExecutionsFailed
      Dimensions:
        - Name: StateMachineArn
          Value:
            Ref: ConstructHubOrchestration39161A46
      MetricName: ExecutionsFailed
      Namespace: AWS/States
      Period: 300
      Statistic: Sum
      Threshold: 1
  ConstructHubOrchestrationRedriveServiceRoleB84EFF33:
    Type: AWS::IAM::Role
    Properties:
      AssumeRolePolicyDocument:
        Statement:
          - Action: sts:AssumeRole
            Effect: Allow
            Principal:
              Service: lambda.amazonaws.com
        Version: 2012-10-17
      ManagedPolicyArns:
        - Fn::Join:
            - ""
            - - "arn:"
              - Ref: AWS::Partition
              - :iam::aws:policy/service-role/AWSLambdaBasicExecutionRole
  ConstructHubOrchestrationRedriveServiceRoleDefaultPolicyC018F436:
    Type: AWS::IAM::Policy
    Properties:
      PolicyDocument:
        Statement:
          - Action:
              - xray:PutTraceSegments
              - xray:PutTelemetryRecords
            Effect: Allow
            Resource: "*"
          - Action: states:StartExecution
            Effect: Allow
            Resource:
              Ref: ConstructHubOrchestration39161A46
          - Action:
              - sqs:ReceiveMessage
              - sqs:ChangeMessageVisibility
              - sqs:GetQueueUrl
              - sqs:DeleteMessage
              - sqs:GetQueueAttributes
            Effect: Allow
            Resource:
              Fn::GetAtt:
                - ConstructHubOrchestrationDLQ9C6D9BD4
                - Arn
        Version: 2012-10-17
      PolicyName: ConstructHubOrchestrationRedriveServiceRoleDefaultPolicyC018F436
      Roles:
        - Ref: ConstructHubOrchestrationRedriveServiceRoleB84EFF33
  ConstructHubOrchestrationRedrive8DDBA67E:
    Type: AWS::Lambda::Function
    Properties:
      Code:
        S3Bucket:
          Ref: AssetParametersc6c19038840e20da75d4f968cced71b0ab2dc4340c2f9adbeb438394ef6edb1aS3Bucket048BA441
        S3Key:
          Fn::Join:
            - ""
            - - Fn::Select:
                  - 0
                  - Fn::Split:
                      - "||"
                      - Ref: AssetParametersc6c19038840e20da75d4f968cced71b0ab2dc4340c2f9adbeb438394ef6edb1aS3VersionKey67366625
              - Fn::Select:
                  - 1
                  - Fn::Split:
                      - "||"
                      - Ref: AssetParametersc6c19038840e20da75d4f968cced71b0ab2dc4340c2f9adbeb438394ef6edb1aS3VersionKey67366625
      Role:
        Fn::GetAtt:
          - ConstructHubOrchestrationRedriveServiceRoleB84EFF33
          - Arn
      Description: "[ConstructHub/Redrive] Manually redrives all messages from the
        backend dead letter queue"
      Environment:
        Variables:
          STATE_MACHINE_ARN:
            Ref: ConstructHubOrchestration39161A46
          QUEUE_URL:
            Ref: ConstructHubOrchestrationDLQ9C6D9BD4
      Handler: index.handler
      MemorySize: 1024
      Runtime: nodejs14.x
      Timeout: 900
      TracingConfig:
        Mode: Active
    DependsOn:
      - ConstructHubOrchestrationRedriveServiceRoleDefaultPolicyC018F436
      - ConstructHubOrchestrationRedriveServiceRoleB84EFF33
  ConstructHubOrchestrationRegenerateAllDocumentationPerPackageRoleD7CCFA73:
    Type: AWS::IAM::Role
    Properties:
      AssumeRolePolicyDocument:
        Statement:
          - Action: sts:AssumeRole
            Effect: Allow
            Principal:
              Service:
                Fn::Join:
                  - ""
                  - - states.
                    - Ref: AWS::Region
                    - .amazonaws.com
        Version: 2012-10-17
  ConstructHubOrchestrationRegenerateAllDocumentationPerPackageRoleDefaultPolicy001A4726:
    Type: AWS::IAM::Policy
    Properties:
      PolicyDocument:
        Statement:
          - Action:
              - xray:PutTraceSegments
              - xray:PutTelemetryRecords
              - xray:GetSamplingRules
              - xray:GetSamplingTargets
            Effect: Allow
            Resource: "*"
          - Action: s3:ListBucket
            Effect: Allow
            Resource:
              Fn::GetAtt:
                - ConstructHubPackageDataDC5EF35E
                - Arn
          - Action: states:StartExecution
            Effect: Allow
            Resource:
              Ref: ConstructHubOrchestration39161A46
          - Action:
              - s3:GetObject*
              - s3:GetBucket*
              - s3:List*
            Effect: Allow
            Resource:
              - Fn::GetAtt:
                  - ConstructHubPackageDataDC5EF35E
                  - Arn
              - Fn::Join:
                  - ""
                  - - Fn::GetAtt:
                        - ConstructHubPackageDataDC5EF35E
                        - Arn
                    - /*
        Version: 2012-10-17
      PolicyName: ConstructHubOrchestrationRegenerateAllDocumentationPerPackageRoleDefaultPolicy001A4726
      Roles:
        - Ref: ConstructHubOrchestrationRegenerateAllDocumentationPerPackageRoleD7CCFA73
  ConstructHubOrchestrationRegenerateAllDocumentationPerPackage9CF0FFB7:
    Type: AWS::StepFunctions::StateMachine
    Properties:
      RoleArn:
        Fn::GetAtt:
          - ConstructHubOrchestrationRegenerateAllDocumentationPerPackageRoleD7CCFA73
          - Arn
      DefinitionString:
        Fn::Join:
          - ""
          - - '{"StartAt":"Get package versions page","States":{"Get package
              versions
              page":{"Type":"Choice","Choices":[{"Variable":"$.response.NextContinuationToken","IsPresent":true,"Next":"Next
              versions page"}],"Default":"First versions page"},"Has more
              versions?":{"Type":"Choice","Choices":[{"Variable":"$.response.NextContinuationToken","IsPresent":true,"Next":"Get
              package versions page"}],"Default":"Success"},"For each key
              prefix":{"Type":"Map","ResultPath":null,"Next":"Has more
              versions?","Iterator":{"StartAt":"Start Orchestration
              Workflow","States":{"Start Orchestration
              Workflow":{"End":true,"Retry":[{"ErrorEquals":["StepFunctions.ExecutionLimitExceeded"]}],"Type":"Task","Resource":"arn:'
            - Ref: AWS::Partition
            - :states:::states:startExecution","Parameters":{"Input":{"bucket":"
            - Ref: ConstructHubPackageDataDC5EF35E
            - "\\",\\"assembly\\":{\\"key.$\\":\\"States.Format('{}assembly.json',
              $.Prefix)\\"},\\"metadata\\":{\\"key.$\\":\\"States.Format('{}metadata.\\
              json',
              $.Prefix)\\"},\\"package\\":{\\"key.$\\":\\"States.Format('{}package.tg\\
              z',
              $.Prefix)\\"},\\"AWS_STEP_FUNCTIONS_STARTED_BY_EXECUTION_ID.$\\":\\"$\\
              $.Execution.Id\\"},\\"StateMachineArn\\":\\""
            - Ref: ConstructHubOrchestration39161A46
            - '"}}}},"ItemsPath":"$.response.CommonPrefixes"},"First versions
              page":{"Next":"For each key
              prefix","Retry":[{"ErrorEquals":["S3.SdkClientException"]}],"Type":"Task","ResultPath":"$.response","Resource":"arn:'
            - Ref: AWS::Partition
            - :states:::aws-sdk:s3:listObjectsV2","Parameters":{"Bucket":"
            - Ref: ConstructHubPackageDataDC5EF35E
            - '","Delimiter":"/","Prefix.$":"$.Prefix"}},"Next versions
              page":{"Next":"For each key
              prefix","Retry":[{"ErrorEquals":["S3.SdkClientException"]}],"Type":"Task","ResultPath":"$.response","Resource":"arn:'
            - Ref: AWS::Partition
            - :states:::aws-sdk:s3:listObjectsV2","Parameters":{"Bucket":"
            - Ref: ConstructHubPackageDataDC5EF35E
            - '","ContinuationToken.$":"$.response.NextContinuationToken","Delimiter":"/","Prefix.$":"$.Prefix"}},"Success":{"Type":"Succeed"}},"TimeoutSeconds":3600}'
      TracingConfiguration:
        Enabled: true
    DependsOn:
      - ConstructHubOrchestrationRegenerateAllDocumentationPerPackageRoleDefaultPolicy001A4726
      - ConstructHubOrchestrationRegenerateAllDocumentationPerPackageRoleD7CCFA73
  ConstructHubOrchestrationRegenerateAllDocumentationRole1C7D3B5F:
    Type: AWS::IAM::Role
    Properties:
      AssumeRolePolicyDocument:
        Statement:
          - Action: sts:AssumeRole
            Effect: Allow
            Principal:
              Service:
                Fn::Join:
                  - ""
                  - - states.
                    - Ref: AWS::Region
                    - .amazonaws.com
        Version: 2012-10-17
  ConstructHubOrchestrationRegenerateAllDocumentationRoleDefaultPolicy2F4FBD86:
    Type: AWS::IAM::Policy
    Properties:
      PolicyDocument:
        Statement:
          - Action:
              - xray:PutTraceSegments
              - xray:PutTelemetryRecords
              - xray:GetSamplingRules
              - xray:GetSamplingTargets
            Effect: Allow
            Resource: "*"
          - Action: s3:ListBucket
            Effect: Allow
            Resource:
              Fn::GetAtt:
                - ConstructHubPackageDataDC5EF35E
                - Arn
          - Action: states:StartExecution
            Effect: Allow
            Resource:
              Ref: ConstructHubOrchestrationRegenerateAllDocumentationPerPackage9CF0FFB7
          - Action:
              - states:DescribeExecution
              - states:StopExecution
            Effect: Allow
            Resource:
              Fn::Join:
                - ""
                - - "arn:"
                  - Ref: AWS::Partition
                  - ":states:"
                  - Ref: AWS::Region
                  - ":"
                  - Ref: AWS::AccountId
                  - ":execution:"
                  - Fn::Select:
                      - 6
                      - Fn::Split:
                          - ":"
                          - Ref: ConstructHubOrchestrationRegenerateAllDocumentationPerPackage9CF0FFB7
                  - "*"
          - Action:
              - events:PutTargets
              - events:PutRule
              - events:DescribeRule
            Effect: Allow
            Resource:
              Fn::Join:
                - ""
                - - "arn:"
                  - Ref: AWS::Partition
                  - ":events:"
                  - Ref: AWS::Region
                  - ":"
                  - Ref: AWS::AccountId
                  - :rule/StepFunctionsGetEventsForStepFunctionsExecutionRule
          - Action:
              - s3:GetObject*
              - s3:GetBucket*
              - s3:List*
            Effect: Allow
            Resource:
              - Fn::GetAtt:
                  - ConstructHubPackageDataDC5EF35E
                  - Arn
              - Fn::Join:
                  - ""
                  - - Fn::GetAtt:
                        - ConstructHubPackageDataDC5EF35E
                        - Arn
                    - /*
        Version: 2012-10-17
      PolicyName: ConstructHubOrchestrationRegenerateAllDocumentationRoleDefaultPolicy2F4FBD86
      Roles:
        - Ref: ConstructHubOrchestrationRegenerateAllDocumentationRole1C7D3B5F
  ConstructHubOrchestrationRegenerateAllDocumentationE9FAB254:
    Type: AWS::StepFunctions::StateMachine
    Properties:
      RoleArn:
        Fn::GetAtt:
          - ConstructHubOrchestrationRegenerateAllDocumentationRole1C7D3B5F
          - Arn
      DefinitionString:
        Fn::Join:
          - ""
          - - '{"StartAt":"Get prefix page","States":{"Get prefix
              page":{"Type":"Choice","Choices":[{"Variable":"$.response.NextContinuationToken","IsPresent":true,"Next":"Next
              prefixes page"}],"Default":"First prefix page"},"Has more
              prefixes?":{"Type":"Choice","Choices":[{"Variable":"$.response.NextContinuationToken","IsPresent":true,"Next":"Get
              prefix page"}],"Default":"Done"},"For each
              prefix":{"Type":"Map","ResultPath":null,"Next":"Has more
              prefixes?","Iterator":{"StartAt":"Is this a @scope--
              prefix?","States":{"Is this a @scope--
              prefix?":{"Type":"Choice","Choices":[{"Variable":"$.Prefix","StringMatches":"data/@*","Next":"Get
              @scope page"}],"Default":"Process unscoped package"},"Process
              unscoped
              package":{"End":true,"Retry":[{"ErrorEquals":["StepFunctions.ExecutionLimitExceeded"]}],"Type":"Task","Resource":"arn:'
            - Ref: AWS::Partition
            - :states:::states:startExecution.sync:2","Parameters":{"Input":{"Prefix.$":"$.Prefix","AWS_STEP_FUNCTIONS_STARTED_BY_EXECUTION_ID.$":"$$.Execution.Id"},"StateMachineArn":"
            - Ref: ConstructHubOrchestrationRegenerateAllDocumentationPerPackage9CF0FFB7
            - '"}},"Get @scope
              page":{"Type":"Choice","Choices":[{"Variable":"$.response.NextContinuationToken","IsPresent":true,"Next":"Next
              @scope page"}],"Default":"First @scope page"},"Has more
              packages?":{"Type":"Choice","Choices":[{"Variable":"$.response.NextContinuationToken","IsPresent":true,"Next":"Get
              @scope page"}],"Default":"All Done"},"For each
              @scope--pkg":{"Type":"Map","ResultPath":null,"Next":"Has more
              packages?","Iterator":{"StartAt":"Process scoped
              package","States":{"Process scoped
              package":{"End":true,"Retry":[{"ErrorEquals":["StepFunctions.ExecutionLimitExceeded"]}],"Type":"Task","Resource":"arn:'
            - Ref: AWS::Partition
            - :states:::states:startExecution.sync:2","Parameters":{"Input":{"Prefix.$":"$.Prefix","AWS_STEP_FUNCTIONS_STARTED_BY_EXECUTION_ID.$":"$$.Execution.Id"},"StateMachineArn":"
            - Ref: ConstructHubOrchestrationRegenerateAllDocumentationPerPackage9CF0FFB7
            - '"}}}},"ItemsPath":"$.response.CommonPrefixes"},"First @scope
              page":{"Next":"For each
              @scope--pkg","Retry":[{"ErrorEquals":["S3.SdkClientException"]}],"Type":"Task","ResultPath":"$.response","Resource":"arn:'
            - Ref: AWS::Partition
            - :states:::aws-sdk:s3:listObjectsV2","Parameters":{"Bucket":"
            - Ref: ConstructHubPackageDataDC5EF35E
            - '","Delimiter":"/","Prefix.$":"$.Prefix"}},"Next @scope
              page":{"Next":"For each
              @scope--pkg","Retry":[{"ErrorEquals":["S3.SdkClientException"]}],"Type":"Task","ResultPath":"$.response","Resource":"arn:'
            - Ref: AWS::Partition
            - :states:::aws-sdk:s3:listObjectsV2","Parameters":{"Bucket":"
            - Ref: ConstructHubPackageDataDC5EF35E
            - '","ContinuationToken.$":"$.response.NextContinuationToken","Delimiter":"/","Prefix.$":"$.Prefix"}},"All
              Done":{"Type":"Succeed"}}},"ItemsPath":"$.response.CommonPrefixes"},"First
              prefix page":{"Next":"For each
              prefix","Retry":[{"ErrorEquals":["S3.SdkClientException"]}],"Type":"Task","ResultPath":"$.response","Resource":"arn:'
            - Ref: AWS::Partition
            - :states:::aws-sdk:s3:listObjectsV2","Parameters":{"Bucket":"
            - Ref: ConstructHubPackageDataDC5EF35E
            - '","Delimiter":"/","Prefix":"data/"}},"Next prefixes
              page":{"Next":"For each
              prefix","Retry":[{"ErrorEquals":["S3.SdkClientException"]}],"Type":"Task","ResultPath":"$.response","Resource":"arn:'
            - Ref: AWS::Partition
            - :states:::aws-sdk:s3:listObjectsV2","Parameters":{"Bucket":"
            - Ref: ConstructHubPackageDataDC5EF35E
            - '","ContinuationToken.$":"$.response.NextContinuationToken","Delimiter":"/","Prefix":"data/"}},"Done":{"Type":"Succeed"}},"TimeoutSeconds":14400}'
      StateMachineName: dev.ConstructHub.Orchestration.RegenerateAllDocumentation
      TracingConfiguration:
        Enabled: true
    DependsOn:
      - ConstructHubOrchestrationRegenerateAllDocumentationRoleDefaultPolicy2F4FBD86
      - ConstructHubOrchestrationRegenerateAllDocumentationRole1C7D3B5F
  ConstructHubIngestionDLQ3E96A5F2:
    Type: AWS::SQS::Queue
    Properties:
      KmsMasterKeyId: alias/aws/sqs
      MessageRetentionPeriod: 1209600
      VisibilityTimeout: 900
    UpdateReplacePolicy: Delete
    DeletionPolicy: Delete
  ConstructHubIngestionQueue1AD94CA3:
    Type: AWS::SQS::Queue
    Properties:
      KmsMasterKeyId: alias/aws/sqs
      MessageRetentionPeriod: 1209600
      RedrivePolicy:
        deadLetterTargetArn:
          Fn::GetAtt:
            - ConstructHubIngestionDLQ3E96A5F2
            - Arn
        maxReceiveCount: 5
      VisibilityTimeout: 900
    UpdateReplacePolicy: Delete
    DeletionPolicy: Delete
  ConstructHubIngestionConfigBucket0F0ED0B6:
    Type: AWS::S3::Bucket
    Properties:
      PublicAccessBlockConfiguration:
        BlockPublicAcls: true
        BlockPublicPolicy: true
        IgnorePublicAcls: true
        RestrictPublicBuckets: true
      VersioningConfiguration:
        Status: Enabled
    UpdateReplacePolicy: Retain
    DeletionPolicy: Retain
  ConstructHubIngestionConfigBucketPolicyF096914C:
    Type: AWS::S3::BucketPolicy
    Properties:
      Bucket:
        Ref: ConstructHubIngestionConfigBucket0F0ED0B6
      PolicyDocument:
        Statement:
          - Action: s3:*
            Condition:
              Bool:
                aws:SecureTransport: "false"
            Effect: Deny
            Principal:
              AWS: "*"
            Resource:
              - Fn::GetAtt:
                  - ConstructHubIngestionConfigBucket0F0ED0B6
                  - Arn
              - Fn::Join:
                  - ""
                  - - Fn::GetAtt:
                        - ConstructHubIngestionConfigBucket0F0ED0B6
                        - Arn
                    - /*
        Version: 2012-10-17
  ConstructHubIngestionFailoverConfigBucket079F82C3:
    Type: AWS::S3::Bucket
    Properties:
      PublicAccessBlockConfiguration:
        BlockPublicAcls: true
        BlockPublicPolicy: true
        IgnorePublicAcls: true
        RestrictPublicBuckets: true
      Tags:
        - Key: failover
          Value: "true"
      VersioningConfiguration:
        Status: Enabled
    UpdateReplacePolicy: Retain
    DeletionPolicy: Retain
  ConstructHubIngestionFailoverConfigBucketPolicyD45F3F6D:
    Type: AWS::S3::BucketPolicy
    Properties:
      Bucket:
        Ref: ConstructHubIngestionFailoverConfigBucket079F82C3
      PolicyDocument:
        Statement:
          - Action: s3:*
            Condition:
              Bool:
                aws:SecureTransport: "false"
            Effect: Deny
            Principal:
              AWS: "*"
            Resource:
              - Fn::GetAtt:
                  - ConstructHubIngestionFailoverConfigBucket079F82C3
                  - Arn
              - Fn::Join:
                  - ""
                  - - Fn::GetAtt:
                        - ConstructHubIngestionFailoverConfigBucket079F82C3
                        - Arn
                    - /*
        Version: 2012-10-17
  ConstructHubIngestionDeployIngestionConfigurationAwsCliLayerF77955C2:
    Type: AWS::Lambda::LayerVersion
    Properties:
      Content:
        S3Bucket:
          Ref: AssetParameterse9882ab123687399f934da0d45effe675ecc8ce13b40cb946f3e1d6141fe8d68S3BucketAEADE8C7
        S3Key:
          Fn::Join:
            - ""
            - - Fn::Select:
                  - 0
                  - Fn::Split:
                      - "||"
                      - Ref: AssetParameterse9882ab123687399f934da0d45effe675ecc8ce13b40cb946f3e1d6141fe8d68S3VersionKeyE415415F
              - Fn::Select:
                  - 1
                  - Fn::Split:
                      - "||"
                      - Ref: AssetParameterse9882ab123687399f934da0d45effe675ecc8ce13b40cb946f3e1d6141fe8d68S3VersionKeyE415415F
      Description: /opt/awscli/aws
  ConstructHubIngestionDeployIngestionConfigurationCustomResourceD7F243C1:
    Type: Custom::CDKBucketDeployment
    Properties:
      ServiceToken:
        Fn::GetAtt:
          - CustomCDKBucketDeployment8693BB64968944B69AAFB0CC9EB8756C81C01536
          - Arn
      SourceBucketNames:
        - Ref: AssetParameters192231b003677f5593d160820b015b301a52a1d9ccc248d08b8dae0602c9c08aS3Bucket14E05136
      SourceObjectKeys:
        - Fn::Join:
            - ""
            - - Fn::Select:
                  - 0
                  - Fn::Split:
                      - "||"
                      - Ref: AssetParameters192231b003677f5593d160820b015b301a52a1d9ccc248d08b8dae0602c9c08aS3VersionKey78EF2CC1
              - Fn::Select:
                  - 1
                  - Fn::Split:
                      - "||"
                      - Ref: AssetParameters192231b003677f5593d160820b015b301a52a1d9ccc248d08b8dae0602c9c08aS3VersionKey78EF2CC1
      DestinationBucketName:
        Ref: ConstructHubIngestionConfigBucket0F0ED0B6
      Prune: true
    UpdateReplacePolicy: Delete
    DeletionPolicy: Delete
  ConstructHubIngestionServiceRole6380BAB6:
    Type: AWS::IAM::Role
    Properties:
      AssumeRolePolicyDocument:
        Statement:
          - Action: sts:AssumeRole
            Effect: Allow
            Principal:
              Service: lambda.amazonaws.com
        Version: 2012-10-17
      ManagedPolicyArns:
        - Fn::Join:
            - ""
            - - "arn:"
              - Ref: AWS::Partition
              - :iam::aws:policy/service-role/AWSLambdaBasicExecutionRole
  ConstructHubIngestionServiceRoleDefaultPolicyC0D2B6F2:
    Type: AWS::IAM::Policy
    Properties:
      PolicyDocument:
        Statement:
          - Action:
              - xray:PutTraceSegments
              - xray:PutTelemetryRecords
            Effect: Allow
            Resource: "*"
          - Action:
              - s3:GetObject*
              - s3:GetBucket*
              - s3:List*
            Effect: Allow
            Resource:
              - Fn::GetAtt:
                  - ConstructHubIngestionConfigBucket0F0ED0B6
                  - Arn
              - Fn::Join:
                  - ""
                  - - Fn::GetAtt:
                        - ConstructHubIngestionConfigBucket0F0ED0B6
                        - Arn
                    - /*
          - Action:
              - s3:DeleteObject*
              - s3:PutObject*
              - s3:Abort*
            Effect: Allow
            Resource:
              - Fn::GetAtt:
                  - ConstructHubPackageDataDC5EF35E
                  - Arn
              - Fn::Join:
                  - ""
                  - - Fn::GetAtt:
                        - ConstructHubPackageDataDC5EF35E
                        - Arn
                    - /*
          - Action: sts:GetServiceBearerToken
            Condition:
              StringEquals:
                sts:AWSServiceName: codeartifact.amazonaws.com
            Effect: Allow
            Resource: "*"
          - Action:
              - codeartifact:GetAuthorizationToken
              - codeartifact:GetRepositoryEndpoint
              - codeartifact:ReadFromRepository
            Effect: Allow
            Resource:
              - Fn::GetAtt:
                  - ConstructHubCodeArtifactDomainFC30B796
                  - Arn
              - Fn::GetAtt:
                  - ConstructHubCodeArtifact1188409E
                  - Arn
              - Fn::GetAtt:
                  - ConstructHubCodeArtifactPublishing143CC07C
                  - Arn
          - Action:
              - codeartifact:PublishPackageVersion
              - codeartifact:PutPackageMetadata
            Effect: Allow
            Resource:
              Fn::Join:
                - ""
                - - "arn:"
                  - Ref: AWS::Partition
                  - ":codeartifact:"
                  - Ref: AWS::Region
                  - ":"
                  - Ref: AWS::AccountId
                  - :package/
                  - Fn::GetAtt:
                      - ConstructHubCodeArtifact1188409E
                      - DomainName
                  - /
                  - Fn::GetAtt:
                      - ConstructHubCodeArtifactPublishing143CC07C
                      - Name
                  - /npm/*
          - Action: states:StartExecution
            Effect: Allow
            Resource:
              Ref: ConstructHubOrchestration39161A46
          - Action:
              - sqs:ReceiveMessage
              - sqs:ChangeMessageVisibility
              - sqs:GetQueueUrl
              - sqs:DeleteMessage
              - sqs:GetQueueAttributes
            Effect: Allow
            Resource:
              Fn::GetAtt:
                - ConstructHubIngestionQueue1AD94CA3
                - Arn
          - Action:
              - sqs:ReceiveMessage
              - sqs:ChangeMessageVisibility
              - sqs:GetQueueUrl
              - sqs:DeleteMessage
              - sqs:GetQueueAttributes
            Effect: Allow
            Resource:
              Fn::GetAtt:
                - ConstructHubIngestionDLQ3E96A5F2
                - Arn
          - Action:
              - s3:GetObject*
              - s3:GetBucket*
              - s3:List*
            Effect: Allow
            Resource:
              - Fn::GetAtt:
                  - ConstructHubPackageDataDC5EF35E
                  - Arn
              - Fn::Join:
                  - ""
                  - - Fn::GetAtt:
                        - ConstructHubPackageDataDC5EF35E
                        - Arn
                    - /data/*/package.tgz
          - Action:
              - sqs:ReceiveMessage
              - sqs:ChangeMessageVisibility
              - sqs:GetQueueUrl
              - sqs:DeleteMessage
              - sqs:GetQueueAttributes
            Effect: Allow
            Resource:
              Fn::GetAtt:
                - ConstructHubIngestionReprocessQueueADCE803E
                - Arn
          - Action:
              - s3:GetObject*
              - s3:GetBucket*
              - s3:List*
            Effect: Allow
            Resource:
              - Fn::GetAtt:
                  - ConstructHubSourcesNpmJsStagingBucketB286F0E6
                  - Arn
              - Fn::Join:
                  - ""
                  - - Fn::GetAtt:
                        - ConstructHubSourcesNpmJsStagingBucketB286F0E6
                        - Arn
                    - /*
        Version: 2012-10-17
      PolicyName: ConstructHubIngestionServiceRoleDefaultPolicyC0D2B6F2
      Roles:
        - Ref: ConstructHubIngestionServiceRole6380BAB6
  ConstructHubIngestion407909CE:
    Type: AWS::Lambda::Function
    Properties:
      Code:
        S3Bucket:
          Ref: AssetParametersb48b3d48addb679e3e10866813055eb4bc27c8d9cd042ff48f231a7f83a67255S3Bucket324980DD
        S3Key:
          Fn::Join:
            - ""
            - - Fn::Select:
                  - 0
                  - Fn::Split:
                      - "||"
                      - Ref: AssetParametersb48b3d48addb679e3e10866813055eb4bc27c8d9cd042ff48f231a7f83a67255S3VersionKey6EFB924B
              - Fn::Select:
                  - 1
                  - Fn::Split:
                      - "||"
                      - Ref: AssetParametersb48b3d48addb679e3e10866813055eb4bc27c8d9cd042ff48f231a7f83a67255S3VersionKey6EFB924B
      Role:
        Fn::GetAtt:
          - ConstructHubIngestionServiceRole6380BAB6
          - Arn
      Description: "[ConstructHub/Ingestion] Ingests new package versions into the
        Construct Hub"
      Environment:
        Variables:
          AWS_EMF_ENVIRONMENT: Local
          BUCKET_NAME:
            Ref: ConstructHubPackageDataDC5EF35E
          CONFIG_BUCKET_NAME:
            Ref: ConstructHubIngestionConfigBucket0F0ED0B6
          CONFIG_FILE_KEY: config.json
          STATE_MACHINE_ARN:
            Ref: ConstructHubOrchestration39161A46
          CODE_ARTIFACT_REPOSITORY_ENDPOINT:
            Fn::GetAtt:
              - ConstructHubCodeArtifactGetPublishingEndpoint6394DEF7
              - repositoryEndpoint
          CODE_ARTIFACT_DOMAIN_NAME:
            Fn::GetAtt:
              - ConstructHubCodeArtifact1188409E
              - DomainName
          CODE_ARTIFACT_DOMAIN_OWNER:
            Fn::GetAtt:
              - ConstructHubCodeArtifact1188409E
              - DomainOwner
      Handler: index.handler
      MemorySize: 10240
      Runtime: nodejs14.x
      Timeout: 900
      TracingConfig:
        Mode: Active
    DependsOn:
      - ConstructHubIngestionServiceRoleDefaultPolicyC0D2B6F2
      - ConstructHubIngestionServiceRole6380BAB6
  ConstructHubIngestionLogRetention98263C90:
    Type: Custom::LogRetention
    Properties:
      ServiceToken:
        Fn::GetAtt:
          - LogRetentionaae0aa3c5b4d4f87b02d85b201efdd8aFD4BFC8A
          - Arn
      LogGroupName:
        Fn::Join:
          - ""
          - - /aws/lambda/
            - Ref: ConstructHubIngestion407909CE
      RetentionInDays: 7
  ConstructHubIngestionSqsEventSourcedevConstructHubIngestionQueue9A801AAF9844496F:
    Type: AWS::Lambda::EventSourceMapping
    Properties:
      FunctionName:
        Ref: ConstructHubIngestion407909CE
      BatchSize: 1
      EventSourceArn:
        Fn::GetAtt:
          - ConstructHubIngestionQueue1AD94CA3
          - Arn
  ConstructHubIngestionSqsEventSourcedevConstructHubIngestionDLQ79BE912AA5AF0394:
    Type: AWS::Lambda::EventSourceMapping
    Properties:
      FunctionName:
        Ref: ConstructHubIngestion407909CE
      BatchSize: 1
      Enabled: false
      EventSourceArn:
        Fn::GetAtt:
          - ConstructHubIngestionDLQ3E96A5F2
          - Arn
  ConstructHubIngestionSqsEventSourcedevConstructHubIngestionReprocessQueueF70FBCD54436FF12:
    Type: AWS::Lambda::EventSourceMapping
    Properties:
      FunctionName:
        Ref: ConstructHubIngestion407909CE
      BatchSize: 1
      EventSourceArn:
        Fn::GetAtt:
          - ConstructHubIngestionReprocessQueueADCE803E
          - Arn
  ConstructHubIngestionReprocessQueueADCE803E:
    Type: AWS::SQS::Queue
    Properties:
      KmsMasterKeyId: alias/aws/sqs
      MessageRetentionPeriod: 1209600
      RedrivePolicy:
        deadLetterTargetArn:
          Fn::GetAtt:
            - ConstructHubIngestionDLQ3E96A5F2
            - Arn
        maxReceiveCount: 5
      VisibilityTimeout: 900
    UpdateReplacePolicy: Delete
    DeletionPolicy: Delete
  ConstructHubIngestionReprocessWorkflowFunctionServiceRoleA59056B1:
    Type: AWS::IAM::Role
    Properties:
      AssumeRolePolicyDocument:
        Statement:
          - Action: sts:AssumeRole
            Effect: Allow
            Principal:
              Service: lambda.amazonaws.com
        Version: 2012-10-17
      ManagedPolicyArns:
        - Fn::Join:
            - ""
            - - "arn:"
              - Ref: AWS::Partition
              - :iam::aws:policy/service-role/AWSLambdaBasicExecutionRole
  ConstructHubIngestionReprocessWorkflowFunctionServiceRoleDefaultPolicyF528A135:
    Type: AWS::IAM::Policy
    Properties:
      PolicyDocument:
        Statement:
          - Action:
              - xray:PutTraceSegments
              - xray:PutTelemetryRecords
            Effect: Allow
            Resource: "*"
          - Action:
              - sqs:SendMessage
              - sqs:GetQueueAttributes
              - sqs:GetQueueUrl
            Effect: Allow
            Resource:
              Fn::GetAtt:
                - ConstructHubIngestionReprocessQueueADCE803E
                - Arn
          - Action:
              - s3:GetObject*
              - s3:GetBucket*
              - s3:List*
            Effect: Allow
            Resource:
              - Fn::GetAtt:
                  - ConstructHubPackageDataDC5EF35E
                  - Arn
              - Fn::Join:
                  - ""
                  - - Fn::GetAtt:
                        - ConstructHubPackageDataDC5EF35E
                        - Arn
                    - /data/*/metadata.json
          - Action:
              - s3:GetObject*
              - s3:GetBucket*
              - s3:List*
            Effect: Allow
            Resource:
              - Fn::GetAtt:
                  - ConstructHubPackageDataDC5EF35E
                  - Arn
              - Fn::Join:
                  - ""
                  - - Fn::GetAtt:
                        - ConstructHubPackageDataDC5EF35E
                        - Arn
                    - /data/*/package.tgz
        Version: 2012-10-17
      PolicyName: ConstructHubIngestionReprocessWorkflowFunctionServiceRoleDefaultPolicyF528A135
      Roles:
        - Ref: ConstructHubIngestionReprocessWorkflowFunctionServiceRoleA59056B1
  ConstructHubIngestionReprocessWorkflowFunction47A2DE6E:
    Type: AWS::Lambda::Function
    Properties:
      Code:
        S3Bucket:
          Ref: AssetParameters34521a34997f6f35dd463d5129ebd9deecadfa0520c8f50a187d63a6507c6e25S3Bucket1D96FB2D
        S3Key:
          Fn::Join:
            - ""
            - - Fn::Select:
                  - 0
                  - Fn::Split:
                      - "||"
                      - Ref: AssetParameters34521a34997f6f35dd463d5129ebd9deecadfa0520c8f50a187d63a6507c6e25S3VersionKeyC40E4716
              - Fn::Select:
                  - 1
                  - Fn::Split:
                      - "||"
                      - Ref: AssetParameters34521a34997f6f35dd463d5129ebd9deecadfa0520c8f50a187d63a6507c6e25S3VersionKeyC40E4716
      Role:
        Fn::GetAtt:
          - ConstructHubIngestionReprocessWorkflowFunctionServiceRoleA59056B1
          - Arn
      Description: "[ConstructHub/Ingestion/ReIngest] The function used to reprocess
        packages through ingestion"
      Environment:
        Variables:
          BUCKET_NAME:
            Ref: ConstructHubPackageDataDC5EF35E
          QUEUE_URL:
            Ref: ConstructHubIngestionReprocessQueueADCE803E
      Handler: index.handler
      MemorySize: 10240
      Runtime: nodejs14.x
      Timeout: 180
      TracingConfig:
        Mode: Active
    DependsOn:
      - ConstructHubIngestionReprocessWorkflowFunctionServiceRoleDefaultPolicyF528A135
      - ConstructHubIngestionReprocessWorkflowFunctionServiceRoleA59056B1
  ConstructHubIngestionReprocessWorkflowStateMachineRoleA07E1479:
    Type: AWS::IAM::Role
    Properties:
      AssumeRolePolicyDocument:
        Statement:
          - Action: sts:AssumeRole
            Effect: Allow
            Principal:
              Service:
                Fn::Join:
                  - ""
                  - - states.
                    - Ref: AWS::Region
                    - .amazonaws.com
        Version: 2012-10-17
  ConstructHubIngestionReprocessWorkflowStateMachineRoleDefaultPolicy3A21E747:
    Type: AWS::IAM::Policy
    Properties:
      PolicyDocument:
        Statement:
          - Action: s3:ListBucket
            Effect: Allow
            Resource:
              Fn::GetAtt:
                - ConstructHubPackageDataDC5EF35E
                - Arn
          - Action: states:StartExecution
            Effect: Allow
            Resource:
              Fn::Join:
                - ""
                - - "arn:"
                  - Ref: AWS::Partition
                  - ":states:"
                  - Ref: AWS::Region
                  - ":"
                  - Ref: AWS::AccountId
                  - :stateMachine:dev.ConstructHub.Ingestion.ReprocessWorkflow
          - Action: lambda:InvokeFunction
            Effect: Allow
            Resource:
              Fn::GetAtt:
                - ConstructHubIngestionReprocessWorkflowFunction47A2DE6E
                - Arn
          - Action:
              - s3:GetObject*
              - s3:GetBucket*
              - s3:List*
            Effect: Allow
            Resource:
              - Fn::GetAtt:
                  - ConstructHubPackageDataDC5EF35E
                  - Arn
              - Fn::Join:
                  - ""
                  - - Fn::GetAtt:
                        - ConstructHubPackageDataDC5EF35E
                        - Arn
                    - /*
          - Action:
              - sqs:SendMessage
              - sqs:GetQueueAttributes
              - sqs:GetQueueUrl
            Effect: Allow
            Resource:
              Fn::GetAtt:
                - ConstructHubIngestionReprocessQueueADCE803E
                - Arn
        Version: 2012-10-17
      PolicyName: ConstructHubIngestionReprocessWorkflowStateMachineRoleDefaultPolicy3A21E747
      Roles:
        - Ref: ConstructHubIngestionReprocessWorkflowStateMachineRoleA07E1479
  ConstructHubIngestionReprocessWorkflowStateMachine3708141C:
    Type: AWS::StepFunctions::StateMachine
    Properties:
      RoleArn:
        Fn::GetAtt:
          - ConstructHubIngestionReprocessWorkflowStateMachineRoleA07E1479
          - Arn
      DefinitionString:
        Fn::Join:
          - ""
          - - '{"StartAt":"Has a ContinuationToken?","States":{"Has a
              ContinuationToken?":{"Type":"Choice","Choices":[{"Variable":"$.ContinuationToken","IsPresent":true,"Next":"S3.ListObjectsV2(NextPage)"}],"Default":"S3.ListObjectsV2(FirstPage)"},"S3.ListObjectsV2(FirstPage)":{"Next":"Is
              there
              more?","Retry":[{"ErrorEquals":["S3.SdkClientException"]}],"Type":"Task","ResultPath":"$.response","Resource":"arn:'
            - Ref: AWS::Partition
            - :states:::aws-sdk:s3:listObjectsV2","Parameters":{"Bucket":"
            - Ref: ConstructHubPackageDataDC5EF35E
            - '","Prefix":"data/"}},"Is there
              more?":{"Type":"Choice","Choices":[{"Variable":"$.response.NextContinuationToken","IsPresent":true,"Next":"Continue
              as new"}],"Default":"Process
              Result"},"S3.ListObjectsV2(NextPage)":{"Next":"Is there
              more?","Retry":[{"ErrorEquals":["S3.SdkClientException"]}],"Type":"Task","ResultPath":"$.response","Resource":"arn:'
            - Ref: AWS::Partition
            - :states:::aws-sdk:s3:listObjectsV2","Parameters":{"Bucket":"
            - Ref: ConstructHubPackageDataDC5EF35E
            - '","ContinuationToken.$":"$.ContinuationToken","Prefix":"data/"}},"Process
              Result":{"Type":"Map","ResultPath":null,"End":true,"Iterator":{"StartAt":"Is
              metadata object?","States":{"Is metadata
              object?":{"Type":"Choice","Choices":[{"Variable":"$.Key","StringMatches":"*/metadata.json","Next":"Send
              for reprocessing"}],"Default":"Nothing to do"},"Nothing to
              do":{"Type":"Succeed"},"Send for
              reprocessing":{"End":true,"Retry":[{"ErrorEquals":["Lambda.ServiceException","Lambda.AWSLambdaException","Lambda.SdkClientException"],"IntervalSeconds":2,"MaxAttempts":6,"BackoffRate":2},{"ErrorEquals":["Lambda.TooManyRequestsException"],"IntervalSeconds":60,"MaxAttempts":30,"BackoffRate":1.1}],"Type":"Task","Resource":"arn:'
            - Ref: AWS::Partition
            - :states:::lambda:invoke","Parameters":{"FunctionName":"
            - Fn::GetAtt:
                - ConstructHubIngestionReprocessWorkflowFunction47A2DE6E
                - Arn
            - '","Payload.$":"$"}}}},"ItemsPath":"$.response.Contents"},"Continue
              as new":{"Next":"Process
              Result","Retry":[{"ErrorEquals":["StepFunctions.ExecutionLimitExceeded"]}],"Type":"Task","ResultPath":null,"Resource":"arn:'
            - Ref: AWS::Partition
            - ':states:::states:startExecution","Parameters":{"Input":{"ContinuationToken.$":"$.response.NextContinuationToken","AWS_STEP_FUNCTIONS_STARTED_BY_EXECUTION_ID.$":"$$.Execution.Id"},"StateMachineArn":"arn:'
            - Ref: AWS::Partition
            - ":states:"
            - Ref: AWS::Region
            - ":"
            - Ref: AWS::AccountId
            - :stateMachine:dev.ConstructHub.Ingestion.ReprocessWorkflow"}}},"TimeoutSeconds":3600}
      StateMachineName: dev.ConstructHub.Ingestion.ReprocessWorkflow
    DependsOn:
      - ConstructHubIngestionReprocessWorkflowStateMachineRoleDefaultPolicy3A21E747
      - ConstructHubIngestionReprocessWorkflowStateMachineRoleA07E1479
  ConstructHubIngestionDLQAlarm83BD1903:
    Type: AWS::CloudWatch::Alarm
    Properties:
      ComparisonOperator: GreaterThanOrEqualToThreshold
      EvaluationPeriods: 1
      AlarmDescription:
        Fn::Join:
          - ""
          - - >-
              The dead-letter queue for the Ingestion function is not empty!


              RunBook: https://github.com/cdklabs/construct-hub/blob/main/docs/operator-runbook.md


              Direct link to the queue: /sqs/v2/home#/queues/https%3A%2F%2Fsqs.
            - Ref: AWS::Region
            - .amazonaws.com%2F
            - Ref: AWS::AccountId
            - "%2F"
            - Fn::GetAtt:
                - ConstructHubIngestionDLQ3E96A5F2
                - QueueName
            - |-
              
              Direct link to the function: /lambda/home#/functions/
            - Ref: ConstructHubIngestion407909CE
      AlarmName: dev/ConstructHub/Ingestion/DLQNotEmpty
      Metrics:
        - Expression: m1 + m2
          Id: expr_1
        - Id: m1
          MetricStat:
            Metric:
              Dimensions:
                - Name: QueueName
                  Value:
                    Fn::GetAtt:
                      - ConstructHubIngestionDLQ3E96A5F2
                      - QueueName
              MetricName: ApproximateNumberOfMessagesVisible
              Namespace: AWS/SQS
            Period: 300
            Stat: Maximum
          ReturnData: false
        - Id: m2
          MetricStat:
            Metric:
              Dimensions:
                - Name: QueueName
                  Value:
                    Fn::GetAtt:
                      - ConstructHubIngestionDLQ3E96A5F2
                      - QueueName
              MetricName: ApproximateNumberOfMessagesNotVisible
              Namespace: AWS/SQS
            Period: 300
            Stat: Maximum
          ReturnData: false
      Threshold: 1
      TreatMissingData: notBreaching
  ConstructHubIngestionFailureAlarm9D0028DD:
    Type: AWS::CloudWatch::Alarm
    Properties:
      ComparisonOperator: GreaterThanOrEqualToThreshold
      EvaluationPeriods: 2
      AlarmDescription:
        Fn::Join:
          - ""
          - - >-
              The Ingestion function is failing!


              RunBook: https://github.com/cdklabs/construct-hub/blob/main/docs/operator-runbook.md


              Direct link to the function: /lambda/home#/functions/
            - Ref: ConstructHubIngestion407909CE
      AlarmName: dev/ConstructHub/Ingestion/Failure
      Dimensions:
        - Name: FunctionName
          Value:
            Ref: ConstructHubIngestion407909CE
      MetricName: Errors
      Namespace: AWS/Lambda
      Period: 300
      Statistic: Sum
      Threshold: 1
      TreatMissingData: notBreaching
  ConstructHubLicenseListBucket9334047F:
    Type: AWS::S3::Bucket
    Properties:
      BucketEncryption:
        ServerSideEncryptionConfiguration:
          - ServerSideEncryptionByDefault:
              SSEAlgorithm: AES256
      PublicAccessBlockConfiguration:
        BlockPublicAcls: true
        BlockPublicPolicy: true
        IgnorePublicAcls: true
        RestrictPublicBuckets: true
      VersioningConfiguration:
        Status: Enabled
    UpdateReplacePolicy: Retain
    DeletionPolicy: Retain
  ConstructHubLicenseListBucketPolicy817F92CD:
    Type: AWS::S3::BucketPolicy
    Properties:
      Bucket:
        Ref: ConstructHubLicenseListBucket9334047F
      PolicyDocument:
        Statement:
          - Action: s3:*
            Condition:
              Bool:
                aws:SecureTransport: "false"
            Effect: Deny
            Principal:
              AWS: "*"
            Resource:
              - Fn::GetAtt:
                  - ConstructHubLicenseListBucket9334047F
                  - Arn
              - Fn::Join:
                  - ""
                  - - Fn::GetAtt:
                        - ConstructHubLicenseListBucket9334047F
                        - Arn
                    - /*
        Version: 2012-10-17
  ConstructHubLicenseListFailoverBucketA96D2AAF:
    Type: AWS::S3::Bucket
    Properties:
      BucketEncryption:
        ServerSideEncryptionConfiguration:
          - ServerSideEncryptionByDefault:
              SSEAlgorithm: AES256
      PublicAccessBlockConfiguration:
        BlockPublicAcls: true
        BlockPublicPolicy: true
        IgnorePublicAcls: true
        RestrictPublicBuckets: true
      Tags:
        - Key: failover
          Value: "true"
      VersioningConfiguration:
        Status: Enabled
    UpdateReplacePolicy: Retain
    DeletionPolicy: Retain
  ConstructHubLicenseListFailoverBucketPolicy7F222A76:
    Type: AWS::S3::BucketPolicy
    Properties:
      Bucket:
        Ref: ConstructHubLicenseListFailoverBucketA96D2AAF
      PolicyDocument:
        Statement:
          - Action: s3:*
            Condition:
              Bool:
                aws:SecureTransport: "false"
            Effect: Deny
            Principal:
              AWS: "*"
            Resource:
              - Fn::GetAtt:
                  - ConstructHubLicenseListFailoverBucketA96D2AAF
                  - Arn
              - Fn::Join:
                  - ""
                  - - Fn::GetAtt:
                        - ConstructHubLicenseListFailoverBucketA96D2AAF
                        - Arn
                    - /*
        Version: 2012-10-17
  ConstructHubLicenseListAwsCliLayer59592811:
    Type: AWS::Lambda::LayerVersion
    Properties:
      Content:
        S3Bucket:
          Ref: AssetParameterse9882ab123687399f934da0d45effe675ecc8ce13b40cb946f3e1d6141fe8d68S3BucketAEADE8C7
        S3Key:
          Fn::Join:
            - ""
            - - Fn::Select:
                  - 0
                  - Fn::Split:
                      - "||"
                      - Ref: AssetParameterse9882ab123687399f934da0d45effe675ecc8ce13b40cb946f3e1d6141fe8d68S3VersionKeyE415415F
              - Fn::Select:
                  - 1
                  - Fn::Split:
                      - "||"
                      - Ref: AssetParameterse9882ab123687399f934da0d45effe675ecc8ce13b40cb946f3e1d6141fe8d68S3VersionKeyE415415F
      Description: /opt/awscli/aws
  ConstructHubLicenseListCustomResource323F0FD4:
    Type: Custom::CDKBucketDeployment
    Properties:
      ServiceToken:
        Fn::GetAtt:
          - CustomCDKBucketDeployment8693BB64968944B69AAFB0CC9EB8756C81C01536
          - Arn
      SourceBucketNames:
        - Ref: AssetParameters8d968e7576898e39de27ff4cf5f336e8f112a4de9757412123e2dd725f451900S3BucketB2DE6865
      SourceObjectKeys:
        - Fn::Join:
            - ""
            - - Fn::Select:
                  - 0
                  - Fn::Split:
                      - "||"
                      - Ref: AssetParameters8d968e7576898e39de27ff4cf5f336e8f112a4de9757412123e2dd725f451900S3VersionKeyD40FAA20
              - Fn::Select:
                  - 1
                  - Fn::Split:
                      - "||"
                      - Ref: AssetParameters8d968e7576898e39de27ff4cf5f336e8f112a4de9757412123e2dd725f451900S3VersionKeyD40FAA20
      DestinationBucketName:
        Ref: ConstructHubLicenseListBucket9334047F
      RetainOnDelete: true
      Prune: true
    UpdateReplacePolicy: Delete
    DeletionPolicy: Delete
  ConstructHubWebAppWebsiteBucket4B2B9DB2:
    Type: AWS::S3::Bucket
    Properties:
      PublicAccessBlockConfiguration:
        BlockPublicAcls: true
        BlockPublicPolicy: true
        IgnorePublicAcls: true
        RestrictPublicBuckets: true
    UpdateReplacePolicy: Retain
    DeletionPolicy: Retain
  ConstructHubWebAppWebsiteBucketPolicy17174C06:
    Type: AWS::S3::BucketPolicy
    Properties:
      Bucket:
        Ref: ConstructHubWebAppWebsiteBucket4B2B9DB2
      PolicyDocument:
        Statement:
          - Action: s3:*
            Condition:
              Bool:
                aws:SecureTransport: "false"
            Effect: Deny
            Principal:
              AWS: "*"
            Resource:
              - Fn::GetAtt:
                  - ConstructHubWebAppWebsiteBucket4B2B9DB2
                  - Arn
              - Fn::Join:
                  - ""
                  - - Fn::GetAtt:
                        - ConstructHubWebAppWebsiteBucket4B2B9DB2
                        - Arn
                    - /*
          - Action: s3:GetObject
            Effect: Allow
            Principal:
              CanonicalUser:
                Fn::GetAtt:
                  - ConstructHubWebAppDistributionOrigin1S3Origin694AF937
                  - S3CanonicalUserId
            Resource:
              Fn::Join:
                - ""
                - - Fn::GetAtt:
                      - ConstructHubWebAppWebsiteBucket4B2B9DB2
                      - Arn
                  - /*
        Version: 2012-10-17
  ConstructHubWebAppFailoverWebsiteBucketE69CC2C7:
    Type: AWS::S3::Bucket
    Properties:
      PublicAccessBlockConfiguration:
        BlockPublicAcls: true
        BlockPublicPolicy: true
        IgnorePublicAcls: true
        RestrictPublicBuckets: true
      Tags:
        - Key: failover
          Value: "true"
    UpdateReplacePolicy: Retain
    DeletionPolicy: Retain
  ConstructHubWebAppFailoverWebsiteBucketPolicy7303D09F:
    Type: AWS::S3::BucketPolicy
    Properties:
      Bucket:
        Ref: ConstructHubWebAppFailoverWebsiteBucketE69CC2C7
      PolicyDocument:
        Statement:
          - Action: s3:*
            Condition:
              Bool:
                aws:SecureTransport: "false"
            Effect: Deny
            Principal:
              AWS: "*"
            Resource:
              - Fn::GetAtt:
                  - ConstructHubWebAppFailoverWebsiteBucketE69CC2C7
                  - Arn
              - Fn::Join:
                  - ""
                  - - Fn::GetAtt:
                        - ConstructHubWebAppFailoverWebsiteBucketE69CC2C7
                        - Arn
                    - /*
        Version: 2012-10-17
  ConstructHubWebAppAddHeadersFunctionc8e10155f2162f48ff533f91d4832060d5a08c2d5c7E9FDB69:
    Type: AWS::CloudFront::Function
    Properties:
      Name: AddHeadersFunctionc8e10155f2162f48ff533f91d4832060d5a08c2d5c
      AutoPublish: true
      FunctionCode: >-
        "use strict";

        function handler(event) {
            var response = event.response;
            var headers = response.headers;
            headers['x-frame-options'] = { value: 'deny' };
            headers['x-xss-protection'] = { value: '1; mode=block' };
            headers['x-content-type-options'] = { value: 'nosniff' };
            headers['strict-transport-security'] = { value: 'max-age=47304000; includeSubDomains' };
            headers['content-security-policy'] = {
                value: [
                    "default-src 'self' 'unsafe-inline' https://*.awsstatic.com;",
                    "connect-src 'self' https://*.shortbread.aws.dev https://a0.awsstatic.com/ https://amazonwebservices.d2.sc.omtrdc.net https://aws.demdex.net https://dpm.demdex.net https://cm.everesttech.net;",
                    'frame-src https://aws.demdex.net https://dpm.demdex.net;',
                    "img-src 'self' https://* https://a0.awsstatic.com/ https://amazonwebservices.d2.sc.omtrdc.net https://aws.demdex.net https://dpm.demdex.net https://cm.everesttech.net;",
                    "object-src 'none';",
                    "style-src 'self' 'unsafe-inline';",
                ].join(' '),
            };
            return response;
        }

        //# sourceMappingURL=data:application/json;base64,eyJ2ZXJzaW9uIjozLCJmaWxlIjoicmVzcG9uc2UtZnVuY3Rpb24uanMiLCJzb3VyY2VSb290IjoiIiwic291cmNlcyI6WyIuLi8uLi8uLi9zcmMvd2ViYXBwL3Jlc3BvbnNlLWZ1bmN0aW9uL3Jlc3BvbnNlLWZ1bmN0aW9uLnRzIl0sIm5hbWVzIjpbXSwibWFwcGluZ3MiOiI7QUFTQSxTQUFTLE9BQU8sQ0FBQyxLQUF5QjtJQUN4QyxJQUFJLFFBQVEsR0FBRyxLQUFLLENBQUMsUUFBUSxDQUFDO0lBQzlCLElBQUksT0FBTyxHQUFHLFFBQVEsQ0FBQyxPQUFPLENBQUM7SUFFL0IsT0FBTyxDQUFDLGlCQUFpQixDQUFDLEdBQUcsRUFBRSxLQUFLLEVBQUUsTUFBTSxFQUFFLENBQUM7SUFDL0MsT0FBTyxDQUFDLGtCQUFrQixDQUFDLEdBQUcsRUFBRSxLQUFLLEVBQUUsZUFBZSxFQUFFLENBQUM7SUFDekQsT0FBTyxDQUFDLHdCQUF3QixDQUFDLEdBQUcsRUFBRSxLQUFLLEVBQUUsU0FBUyxFQUFFLENBQUM7SUFDekQsT0FBTyxDQUFDLDJCQUEyQixDQUFDLEdBQUcsRUFBRSxLQUFLLEVBQUUscUNBQXFDLEVBQUUsQ0FBQztJQUN4RixPQUFPLENBQUMseUJBQXlCLENBQUMsR0FBRztRQUNuQyxLQUFLLEVBQ0w7WUFDRSw2REFBNkQ7WUFDN0QsZ01BQWdNO1lBQ2hNLDBEQUEwRDtZQUMxRCx5S0FBeUs7WUFDekssb0JBQW9CO1lBQ3BCLG1DQUFtQztTQUNwQyxDQUFDLElBQUksQ0FBQyxHQUFHLENBQUM7S0FDWixDQUFDO0lBRUYsT0FBTyxRQUFRLENBQUM7QUFDbEIsQ0FBQyIsInNvdXJjZXNDb250ZW50IjpbImludGVyZmFjZSBDbG91ZEZyb250UmVzcG9uc2Uge1xuICByZXNwb25zZTogYW55O1xuICBoZWFkZXJzOiB7XG4gICAgW2tleTogc3RyaW5nXToge1xuICAgICAgdmFsdWU6IHN0cmluZztcbiAgICB9O1xuICB9O1xufVxuXG5mdW5jdGlvbiBoYW5kbGVyKGV2ZW50OiBDbG91ZEZyb250UmVzcG9uc2UpIHtcbiAgdmFyIHJlc3BvbnNlID0gZXZlbnQucmVzcG9uc2U7XG4gIHZhciBoZWFkZXJzID0gcmVzcG9uc2UuaGVhZGVycztcblxuICBoZWFkZXJzWyd4LWZyYW1lLW9wdGlvbnMnXSA9IHsgdmFsdWU6ICdkZW55JyB9O1xuICBoZWFkZXJzWyd4LXhzcy1wcm90ZWN0aW9uJ10gPSB7IHZhbHVlOiAnMTsgbW9kZT1ibG9jaycgfTtcbiAgaGVhZGVyc1sneC1jb250ZW50LXR5cGUtb3B0aW9ucyddID0geyB2YWx1ZTogJ25vc25pZmYnIH07XG4gIGhlYWRlcnNbJ3N0cmljdC10cmFuc3BvcnQtc2VjdXJpdHknXSA9IHsgdmFsdWU6ICdtYXgtYWdlPTQ3MzA0MDAwOyBpbmNsdWRlU3ViRG9tYWlucycgfTtcbiAgaGVhZGVyc1snY29udGVudC1zZWN1cml0eS1wb2xpY3knXSA9IHtcbiAgICB2YWx1ZTpcbiAgICBbXG4gICAgICBcImRlZmF1bHQtc3JjICdzZWxmJyAndW5zYWZlLWlubGluZScgaHR0cHM6Ly8qLmF3c3N0YXRpYy5jb207XCIsXG4gICAgICBcImNvbm5lY3Qtc3JjICdzZWxmJyBodHRwczovLyouc2hvcnRicmVhZC5hd3MuZGV2IGh0dHBzOi8vYTAuYXdzc3RhdGljLmNvbS8gaHR0cHM6Ly9hbWF6b253ZWJzZXJ2aWNlcy5kMi5zYy5vbXRyZGMubmV0IGh0dHBzOi8vYXdzLmRlbWRleC5uZXQgaHR0cHM6Ly9kcG0uZGVtZGV4Lm5ldCBodHRwczovL2NtLmV2ZXJlc3R0ZWNoLm5ldDtcIixcbiAgICAgICdmcmFtZS1zcmMgaHR0cHM6Ly9hd3MuZGVtZGV4Lm5ldCBodHRwczovL2RwbS5kZW1kZXgubmV0OycsXG4gICAgICBcImltZy1zcmMgJ3NlbGYnIGh0dHBzOi8vKiBodHRwczovL2EwLmF3c3N0YXRpYy5jb20vIGh0dHBzOi8vYW1hem9ud2Vic2VydmljZXMuZDIuc2Mub210cmRjLm5ldCBodHRwczovL2F3cy5kZW1kZXgubmV0IGh0dHBzOi8vZHBtLmRlbWRleC5uZXQgaHR0cHM6Ly9jbS5ldmVyZXN0dGVjaC5uZXQ7XCIsXG4gICAgICBcIm9iamVjdC1zcmMgJ25vbmUnO1wiLFxuICAgICAgXCJzdHlsZS1zcmMgJ3NlbGYnICd1bnNhZmUtaW5saW5lJztcIixcbiAgICBdLmpvaW4oJyAnKSxcbiAgfTtcblxuICByZXR1cm4gcmVzcG9uc2U7XG59XG4iXX0=
      FunctionConfig:
        Comment: AddHeadersFunctionc8e10155f2162f48ff533f91d4832060d5a08c2d5c
        Runtime: cloudfront-js-1.0
  ConstructHubWebAppDistributionOrigin1S3Origin694AF937:
    Type: AWS::CloudFront::CloudFrontOriginAccessIdentity
    Properties:
      CloudFrontOriginAccessIdentityConfig:
        Comment: Identity for devConstructHubWebAppDistributionOrigin1FBBA04AE
  ConstructHubWebAppDistribution1F181DC9:
    Type: AWS::CloudFront::Distribution
    Properties:
      DistributionConfig:
        CacheBehaviors:
          - CachePolicyId: 658327ea-f89d-4fab-a63d-7e88639e58f6
            Compress: true
            FunctionAssociations:
              - EventType: viewer-response
                FunctionARN:
                  Fn::GetAtt:
                    - ConstructHubWebAppAddHeadersFunctionc8e10155f2162f48ff533f91d4832060d5a08c2d5c7E9FDB69
                    - FunctionARN
            PathPattern: /data/*
            TargetOriginId: devConstructHubWebAppDistributionOrigin2A726FD66
            ViewerProtocolPolicy: allow-all
          - CachePolicyId: 658327ea-f89d-4fab-a63d-7e88639e58f6
            Compress: true
            FunctionAssociations:
              - EventType: viewer-response
                FunctionARN:
                  Fn::GetAtt:
                    - ConstructHubWebAppAddHeadersFunctionc8e10155f2162f48ff533f91d4832060d5a08c2d5c7E9FDB69
                    - FunctionARN
            PathPattern: /catalog.json
            TargetOriginId: devConstructHubWebAppDistributionOrigin2A726FD66
            ViewerProtocolPolicy: allow-all
          - CachePolicyId: 658327ea-f89d-4fab-a63d-7e88639e58f6
            Compress: true
            FunctionAssociations:
              - EventType: viewer-response
                FunctionARN:
                  Fn::GetAtt:
                    - ConstructHubWebAppAddHeadersFunctionc8e10155f2162f48ff533f91d4832060d5a08c2d5c7E9FDB69
                    - FunctionARN
            PathPattern: /all-versions.json
            TargetOriginId: devConstructHubWebAppDistributionOrigin2A726FD66
            ViewerProtocolPolicy: allow-all
          - CachePolicyId: 658327ea-f89d-4fab-a63d-7e88639e58f6
            Compress: true
            FunctionAssociations:
              - EventType: viewer-response
                FunctionARN:
                  Fn::GetAtt:
                    - ConstructHubWebAppAddHeadersFunctionc8e10155f2162f48ff533f91d4832060d5a08c2d5c7E9FDB69
                    - FunctionARN
            PathPattern: /stats.json
            TargetOriginId: devConstructHubWebAppDistributionOrigin2A726FD66
            ViewerProtocolPolicy: allow-all
        CustomErrorResponses:
          - ErrorCode: 404
            ResponseCode: 200
            ResponsePagePath: /index.html
          - ErrorCode: 403
            ResponseCode: 200
            ResponsePagePath: /index.html
        DefaultCacheBehavior:
          CachePolicyId: 658327ea-f89d-4fab-a63d-7e88639e58f6
          Compress: true
          FunctionAssociations:
            - EventType: viewer-response
              FunctionARN:
                Fn::GetAtt:
                  - ConstructHubWebAppAddHeadersFunctionc8e10155f2162f48ff533f91d4832060d5a08c2d5c7E9FDB69
                  - FunctionARN
          TargetOriginId: devConstructHubWebAppDistributionOrigin1FBBA04AE
          ViewerProtocolPolicy: allow-all
        DefaultRootObject: index.html
        Enabled: true
        HttpVersion: http2
        IPV6Enabled: true
        Origins:
          - DomainName:
              Fn::GetAtt:
                - ConstructHubWebAppWebsiteBucket4B2B9DB2
                - RegionalDomainName
            Id: devConstructHubWebAppDistributionOrigin1FBBA04AE
            S3OriginConfig:
              OriginAccessIdentity:
                Fn::Join:
                  - ""
                  - - origin-access-identity/cloudfront/
                    - Ref: ConstructHubWebAppDistributionOrigin1S3Origin694AF937
          - DomainName:
              Fn::GetAtt:
                - ConstructHubPackageDataDC5EF35E
                - RegionalDomainName
            Id: devConstructHubWebAppDistributionOrigin2A726FD66
            S3OriginConfig:
              OriginAccessIdentity:
                Fn::Join:
                  - ""
                  - - origin-access-identity/cloudfront/
                    - Ref: ConstructHubWebAppDistributionOrigin2S3OriginDA7E7FF4
  ConstructHubWebAppDistributionOrigin2S3OriginDA7E7FF4:
    Type: AWS::CloudFront::CloudFrontOriginAccessIdentity
    Properties:
      CloudFrontOriginAccessIdentityConfig:
        Comment: Identity for devConstructHubWebAppDistributionOrigin2A726FD66
  ConstructHubWebAppDeployWebsiteAwsCliLayer23CFFBC1:
    Type: AWS::Lambda::LayerVersion
    Properties:
      Content:
        S3Bucket:
          Ref: AssetParameterse9882ab123687399f934da0d45effe675ecc8ce13b40cb946f3e1d6141fe8d68S3BucketAEADE8C7
        S3Key:
          Fn::Join:
            - ""
            - - Fn::Select:
                  - 0
                  - Fn::Split:
                      - "||"
                      - Ref: AssetParameterse9882ab123687399f934da0d45effe675ecc8ce13b40cb946f3e1d6141fe8d68S3VersionKeyE415415F
              - Fn::Select:
                  - 1
                  - Fn::Split:
                      - "||"
                      - Ref: AssetParameterse9882ab123687399f934da0d45effe675ecc8ce13b40cb946f3e1d6141fe8d68S3VersionKeyE415415F
      Description: /opt/awscli/aws
  ConstructHubWebAppDeployWebsiteCustomResourceE6DF98C9:
    Type: Custom::CDKBucketDeployment
    Properties:
      ServiceToken:
        Fn::GetAtt:
          - CustomCDKBucketDeployment8693BB64968944B69AAFB0CC9EB8756C81C01536
          - Arn
      SourceBucketNames:
<<<<<<< HEAD
        - Ref: AssetParametersa939355187621d4c4aa3f65883d122c151452cac5b207f5967c0ba54b54af1e0S3Bucket106A8DD2
=======
        - Ref: AssetParametersd029aee9c500d320df8bf9d11f542cf3092e122237eadd2df7781782088dd650S3Bucket3F92E93E
>>>>>>> 04e3df27
      SourceObjectKeys:
        - Fn::Join:
            - ""
            - - Fn::Select:
                  - 0
                  - Fn::Split:
                      - "||"
<<<<<<< HEAD
                      - Ref: AssetParametersa939355187621d4c4aa3f65883d122c151452cac5b207f5967c0ba54b54af1e0S3VersionKeyDBD2B252
=======
                      - Ref: AssetParametersd029aee9c500d320df8bf9d11f542cf3092e122237eadd2df7781782088dd650S3VersionKeyADEDFE7B
>>>>>>> 04e3df27
              - Fn::Select:
                  - 1
                  - Fn::Split:
                      - "||"
<<<<<<< HEAD
                      - Ref: AssetParametersa939355187621d4c4aa3f65883d122c151452cac5b207f5967c0ba54b54af1e0S3VersionKeyDBD2B252
=======
                      - Ref: AssetParametersd029aee9c500d320df8bf9d11f542cf3092e122237eadd2df7781782088dd650S3VersionKeyADEDFE7B
>>>>>>> 04e3df27
      DestinationBucketName:
        Ref: ConstructHubWebAppWebsiteBucket4B2B9DB2
      Prune: false
      SystemMetadata:
        cache-control: public, max-age=300, must-revalidate, s-maxage=60, proxy-revalidate
      DistributionId:
        Ref: ConstructHubWebAppDistribution1F181DC9
    UpdateReplacePolicy: Delete
    DeletionPolicy: Delete
  ConstructHubWebAppDeployWebsiteConfigAwsCliLayer8DFDB17A:
    Type: AWS::Lambda::LayerVersion
    Properties:
      Content:
        S3Bucket:
          Ref: AssetParameterse9882ab123687399f934da0d45effe675ecc8ce13b40cb946f3e1d6141fe8d68S3BucketAEADE8C7
        S3Key:
          Fn::Join:
            - ""
            - - Fn::Select:
                  - 0
                  - Fn::Split:
                      - "||"
                      - Ref: AssetParameterse9882ab123687399f934da0d45effe675ecc8ce13b40cb946f3e1d6141fe8d68S3VersionKeyE415415F
              - Fn::Select:
                  - 1
                  - Fn::Split:
                      - "||"
                      - Ref: AssetParameterse9882ab123687399f934da0d45effe675ecc8ce13b40cb946f3e1d6141fe8d68S3VersionKeyE415415F
      Description: /opt/awscli/aws
  ConstructHubWebAppDeployWebsiteConfigCustomResource2D18C708:
    Type: Custom::CDKBucketDeployment
    Properties:
      ServiceToken:
        Fn::GetAtt:
          - CustomCDKBucketDeployment8693BB64968944B69AAFB0CC9EB8756C81C01536
          - Arn
      SourceBucketNames:
        - Ref: AssetParameterse55830a9b80764bba7a1d95af568e482da15437ad646619e8f6c76dc8c098c91S3Bucket880B69C6
        - Ref: AssetParametersd7eba45c105712349db08f8edd1c547cd768fb9c92dadc0bfd2403ecc4127f96S3BucketEBD7DE4E
      SourceObjectKeys:
        - Fn::Join:
            - ""
            - - Fn::Select:
                  - 0
                  - Fn::Split:
                      - "||"
                      - Ref: AssetParameterse55830a9b80764bba7a1d95af568e482da15437ad646619e8f6c76dc8c098c91S3VersionKey08B8FEF5
              - Fn::Select:
                  - 1
                  - Fn::Split:
                      - "||"
                      - Ref: AssetParameterse55830a9b80764bba7a1d95af568e482da15437ad646619e8f6c76dc8c098c91S3VersionKey08B8FEF5
        - Fn::Join:
            - ""
            - - Fn::Select:
                  - 0
                  - Fn::Split:
                      - "||"
                      - Ref: AssetParametersd7eba45c105712349db08f8edd1c547cd768fb9c92dadc0bfd2403ecc4127f96S3VersionKey2B839AE6
              - Fn::Select:
                  - 1
                  - Fn::Split:
                      - "||"
                      - Ref: AssetParametersd7eba45c105712349db08f8edd1c547cd768fb9c92dadc0bfd2403ecc4127f96S3VersionKey2B839AE6
      DestinationBucketName:
        Ref: ConstructHubWebAppWebsiteBucket4B2B9DB2
      Prune: false
      SystemMetadata:
        cache-control: public, max-age=300, must-revalidate, s-maxage=60, proxy-revalidate
      DistributionId:
        Ref: ConstructHubWebAppDistribution1F181DC9
    UpdateReplacePolicy: Delete
    DeletionPolicy: Delete
  ConstructHubSourcesNpmJsStagingBucketB286F0E6:
    Type: AWS::S3::Bucket
    Properties:
      LifecycleConfiguration:
        Rules:
          - ExpirationInDays: 30
            Prefix: staged/
            Status: Enabled
      PublicAccessBlockConfiguration:
        BlockPublicAcls: true
        BlockPublicPolicy: true
        IgnorePublicAcls: true
        RestrictPublicBuckets: true
    UpdateReplacePolicy: Retain
    DeletionPolicy: Retain
  ConstructHubSourcesNpmJsStagingBucketPolicy06788ED9:
    Type: AWS::S3::BucketPolicy
    Properties:
      Bucket:
        Ref: ConstructHubSourcesNpmJsStagingBucketB286F0E6
      PolicyDocument:
        Statement:
          - Action: s3:*
            Condition:
              Bool:
                aws:SecureTransport: "false"
            Effect: Deny
            Principal:
              AWS: "*"
            Resource:
              - Fn::GetAtt:
                  - ConstructHubSourcesNpmJsStagingBucketB286F0E6
                  - Arn
              - Fn::Join:
                  - ""
                  - - Fn::GetAtt:
                        - ConstructHubSourcesNpmJsStagingBucketB286F0E6
                        - Arn
                    - /*
        Version: 2012-10-17
  ConstructHubSourcesFailoverNpmJsStagingBucketF46C2C42:
    Type: AWS::S3::Bucket
    Properties:
      LifecycleConfiguration:
        Rules:
          - ExpirationInDays: 30
            Prefix: staged/
            Status: Enabled
      PublicAccessBlockConfiguration:
        BlockPublicAcls: true
        BlockPublicPolicy: true
        IgnorePublicAcls: true
        RestrictPublicBuckets: true
      Tags:
        - Key: failover
          Value: "true"
    UpdateReplacePolicy: Retain
    DeletionPolicy: Retain
  ConstructHubSourcesFailoverNpmJsStagingBucketPolicy00182F29:
    Type: AWS::S3::BucketPolicy
    Properties:
      Bucket:
        Ref: ConstructHubSourcesFailoverNpmJsStagingBucketF46C2C42
      PolicyDocument:
        Statement:
          - Action: s3:*
            Condition:
              Bool:
                aws:SecureTransport: "false"
            Effect: Deny
            Principal:
              AWS: "*"
            Resource:
              - Fn::GetAtt:
                  - ConstructHubSourcesFailoverNpmJsStagingBucketF46C2C42
                  - Arn
              - Fn::Join:
                  - ""
                  - - Fn::GetAtt:
                        - ConstructHubSourcesFailoverNpmJsStagingBucketF46C2C42
                        - Arn
                    - /*
        Version: 2012-10-17
  ConstructHubSourcesStagerDLQ80BD2600:
    Type: AWS::SQS::Queue
    Properties:
      KmsMasterKeyId: alias/aws/sqs
      MessageRetentionPeriod: 1209600
      VisibilityTimeout: 900
    UpdateReplacePolicy: Delete
    DeletionPolicy: Delete
  ConstructHubSourcesNpmJsStageAndNotifyServiceRoleD5BB5B50:
    Type: AWS::IAM::Role
    Properties:
      AssumeRolePolicyDocument:
        Statement:
          - Action: sts:AssumeRole
            Effect: Allow
            Principal:
              Service: lambda.amazonaws.com
        Version: 2012-10-17
      ManagedPolicyArns:
        - Fn::Join:
            - ""
            - - "arn:"
              - Ref: AWS::Partition
              - :iam::aws:policy/service-role/AWSLambdaBasicExecutionRole
  ConstructHubSourcesNpmJsStageAndNotifyServiceRoleDefaultPolicyF7D8382F:
    Type: AWS::IAM::Policy
    Properties:
      PolicyDocument:
        Statement:
          - Action: sqs:SendMessage
            Effect: Allow
            Resource:
              Fn::GetAtt:
                - ConstructHubSourcesStagerDLQ80BD2600
                - Arn
          - Action:
              - xray:PutTraceSegments
              - xray:PutTelemetryRecords
            Effect: Allow
            Resource: "*"
          - Action:
              - s3:GetObject*
              - s3:GetBucket*
              - s3:List*
              - s3:DeleteObject*
              - s3:PutObject*
              - s3:Abort*
            Effect: Allow
            Resource:
              - Fn::GetAtt:
                  - ConstructHubSourcesNpmJsStagingBucketB286F0E6
                  - Arn
              - Fn::Join:
                  - ""
                  - - Fn::GetAtt:
                        - ConstructHubSourcesNpmJsStagingBucketB286F0E6
                        - Arn
                    - /*
          - Action:
              - s3:GetObject*
              - s3:GetBucket*
              - s3:List*
            Effect: Allow
            Resource:
              - Fn::GetAtt:
                  - ConstructHubDenyListBucket1B3C2C2E
                  - Arn
              - Fn::Join:
                  - ""
                  - - Fn::GetAtt:
                        - ConstructHubDenyListBucket1B3C2C2E
                        - Arn
                    - /*
          - Action:
              - sqs:SendMessage
              - sqs:GetQueueAttributes
              - sqs:GetQueueUrl
            Effect: Allow
            Resource:
              Fn::GetAtt:
                - ConstructHubIngestionQueue1AD94CA3
                - Arn
          - Action:
              - sqs:ReceiveMessage
              - sqs:ChangeMessageVisibility
              - sqs:GetQueueUrl
              - sqs:DeleteMessage
              - sqs:GetQueueAttributes
            Effect: Allow
            Resource:
              Fn::GetAtt:
                - ConstructHubSourcesStagerDLQ80BD2600
                - Arn
        Version: 2012-10-17
      PolicyName: ConstructHubSourcesNpmJsStageAndNotifyServiceRoleDefaultPolicyF7D8382F
      Roles:
        - Ref: ConstructHubSourcesNpmJsStageAndNotifyServiceRoleD5BB5B50
  ConstructHubSourcesNpmJsStageAndNotify591C0CFA:
    Type: AWS::Lambda::Function
    Properties:
      Code:
        S3Bucket:
          Ref: AssetParameters0c1f2823005f5fcc50c5090ef8f20982fe0437f1ab276dfb167e2001275b6572S3Bucket75DC4BC7
        S3Key:
          Fn::Join:
            - ""
            - - Fn::Select:
                  - 0
                  - Fn::Split:
                      - "||"
                      - Ref: AssetParameters0c1f2823005f5fcc50c5090ef8f20982fe0437f1ab276dfb167e2001275b6572S3VersionKeyE7FA0802
              - Fn::Select:
                  - 1
                  - Fn::Split:
                      - "||"
                      - Ref: AssetParameters0c1f2823005f5fcc50c5090ef8f20982fe0437f1ab276dfb167e2001275b6572S3VersionKeyE7FA0802
      Role:
        Fn::GetAtt:
          - ConstructHubSourcesNpmJsStageAndNotifyServiceRoleD5BB5B50
          - Arn
      DeadLetterConfig:
        TargetArn:
          Fn::GetAtt:
            - ConstructHubSourcesStagerDLQ80BD2600
            - Arn
      Description: "[dev/ConstructHub/Sources/NpmJS-StageAndNotify] Stages tarballs to
        S3 and notifies ConstructHub"
      Environment:
        Variables:
          AWS_EMF_ENVIRONMENT: Local
          BUCKET_NAME:
            Ref: ConstructHubSourcesNpmJsStagingBucketB286F0E6
          QUEUE_URL:
            Ref: ConstructHubIngestionQueue1AD94CA3
          DENY_LIST_BUCKET_NAME:
            Ref: ConstructHubDenyListBucket1B3C2C2E
          DENY_LIST_OBJECT_KEY: deny-list.json
      Handler: index.handler
      MemorySize: 10024
      Runtime: nodejs14.x
      Timeout: 300
      TracingConfig:
        Mode: Active
    DependsOn:
      - ConstructHubSourcesNpmJsStageAndNotifyServiceRoleDefaultPolicyF7D8382F
      - ConstructHubSourcesNpmJsStageAndNotifyServiceRoleD5BB5B50
  ConstructHubSourcesNpmJsStageAndNotifyEventInvokeConfigF58F658E:
    Type: AWS::Lambda::EventInvokeConfig
    Properties:
      FunctionName:
        Ref: ConstructHubSourcesNpmJsStageAndNotify591C0CFA
      Qualifier: $LATEST
      MaximumRetryAttempts: 2
  ConstructHubSourcesNpmJsStageAndNotifySqsEventSourcedevConstructHubSourcesStagerDLQ8B15A0A12A3B8A16:
    Type: AWS::Lambda::EventSourceMapping
    Properties:
      FunctionName:
        Ref: ConstructHubSourcesNpmJsStageAndNotify591C0CFA
      BatchSize: 1
      Enabled: false
      EventSourceArn:
        Fn::GetAtt:
          - ConstructHubSourcesStagerDLQ80BD2600
          - Arn
  ConstructHubSourcesNpmJsServiceRoleAC3F7AA6:
    Type: AWS::IAM::Role
    Properties:
      AssumeRolePolicyDocument:
        Statement:
          - Action: sts:AssumeRole
            Effect: Allow
            Principal:
              Service: lambda.amazonaws.com
        Version: 2012-10-17
      ManagedPolicyArns:
        - Fn::Join:
            - ""
            - - "arn:"
              - Ref: AWS::Partition
              - :iam::aws:policy/service-role/AWSLambdaBasicExecutionRole
    DependsOn:
      - ConstructHubLicenseListAwsCliLayer59592811
      - ConstructHubLicenseListCustomResource323F0FD4
  ConstructHubSourcesNpmJsServiceRoleDefaultPolicy65FBFA22:
    Type: AWS::IAM::Policy
    Properties:
      PolicyDocument:
        Statement:
          - Action:
              - xray:PutTraceSegments
              - xray:PutTelemetryRecords
            Effect: Allow
            Resource: "*"
          - Action:
              - s3:GetObject*
              - s3:GetBucket*
              - s3:List*
              - s3:DeleteObject*
              - s3:PutObject*
              - s3:Abort*
            Effect: Allow
            Resource:
              - Fn::GetAtt:
                  - ConstructHubSourcesNpmJsStagingBucketB286F0E6
                  - Arn
              - Fn::Join:
                  - ""
                  - - Fn::GetAtt:
                        - ConstructHubSourcesNpmJsStagingBucketB286F0E6
                        - Arn
                    - /couchdb-last-transaction-id.2
          - Action:
              - s3:GetObject*
              - s3:GetBucket*
              - s3:List*
            Effect: Allow
            Resource:
              - Fn::GetAtt:
                  - ConstructHubDenyListBucket1B3C2C2E
                  - Arn
              - Fn::Join:
                  - ""
                  - - Fn::GetAtt:
                        - ConstructHubDenyListBucket1B3C2C2E
                        - Arn
                    - /*
          - Action:
              - s3:GetObject*
              - s3:GetBucket*
              - s3:List*
            Effect: Allow
            Resource:
              - Fn::GetAtt:
                  - ConstructHubLicenseListBucket9334047F
                  - Arn
              - Fn::Join:
                  - ""
                  - - Fn::GetAtt:
                        - ConstructHubLicenseListBucket9334047F
                        - Arn
                    - /*
          - Action: lambda:InvokeFunction
            Effect: Allow
            Resource:
              Fn::GetAtt:
                - ConstructHubSourcesNpmJsStageAndNotify591C0CFA
                - Arn
        Version: 2012-10-17
      PolicyName: ConstructHubSourcesNpmJsServiceRoleDefaultPolicy65FBFA22
      Roles:
        - Ref: ConstructHubSourcesNpmJsServiceRoleAC3F7AA6
    DependsOn:
      - ConstructHubLicenseListAwsCliLayer59592811
      - ConstructHubLicenseListCustomResource323F0FD4
  ConstructHubSourcesNpmJs15A77D2D:
    Type: AWS::Lambda::Function
    Properties:
      Code:
        S3Bucket:
          Ref: AssetParametersbdfb6c480465f191dac525a2bb155047a09f1b5537d36716859b6a4fea213b52S3BucketF1EF7AD5
        S3Key:
          Fn::Join:
            - ""
            - - Fn::Select:
                  - 0
                  - Fn::Split:
                      - "||"
                      - Ref: AssetParametersbdfb6c480465f191dac525a2bb155047a09f1b5537d36716859b6a4fea213b52S3VersionKey034F80BB
              - Fn::Select:
                  - 1
                  - Fn::Split:
                      - "||"
                      - Ref: AssetParametersbdfb6c480465f191dac525a2bb155047a09f1b5537d36716859b6a4fea213b52S3VersionKey034F80BB
      Role:
        Fn::GetAtt:
          - ConstructHubSourcesNpmJsServiceRoleAC3F7AA6
          - Arn
      Description: "[dev/ConstructHub/Sources/NpmJs] Periodically query npmjs.com
        index for new packages"
      Environment:
        Variables:
          AWS_EMF_ENVIRONMENT: Local
          BUCKET_NAME:
            Ref: ConstructHubSourcesNpmJsStagingBucketB286F0E6
          FUNCTION_NAME:
            Ref: ConstructHubSourcesNpmJsStageAndNotify591C0CFA
          DENY_LIST_BUCKET_NAME:
            Ref: ConstructHubDenyListBucket1B3C2C2E
          DENY_LIST_OBJECT_KEY: deny-list.json
          LICENSE_LIST_BUCKET_NAME:
            Ref: ConstructHubLicenseListBucket9334047F
          LICENSE_LIST_OBJECT_KEY: allowed-licenses.json
      Handler: index.handler
      MemorySize: 10024
      ReservedConcurrentExecutions: 1
      Runtime: nodejs14.x
      Timeout: 300
      TracingConfig:
        Mode: Active
    DependsOn:
      - ConstructHubLicenseListAwsCliLayer59592811
      - ConstructHubLicenseListCustomResource323F0FD4
      - ConstructHubSourcesNpmJsServiceRoleDefaultPolicy65FBFA22
      - ConstructHubSourcesNpmJsServiceRoleAC3F7AA6
  ConstructHubSourcesNpmJsCanaryServiceRoleC4CBCDA2:
    Type: AWS::IAM::Role
    Properties:
      AssumeRolePolicyDocument:
        Statement:
          - Action: sts:AssumeRole
            Effect: Allow
            Principal:
              Service: lambda.amazonaws.com
        Version: 2012-10-17
      ManagedPolicyArns:
        - Fn::Join:
            - ""
            - - "arn:"
              - Ref: AWS::Partition
              - :iam::aws:policy/service-role/AWSLambdaBasicExecutionRole
    DependsOn:
      - ConstructHubLicenseListAwsCliLayer59592811
      - ConstructHubLicenseListCustomResource323F0FD4
  ConstructHubSourcesNpmJsCanaryServiceRoleDefaultPolicy630F813B:
    Type: AWS::IAM::Policy
    Properties:
      PolicyDocument:
        Statement:
          - Action:
              - s3:GetObject*
              - s3:GetBucket*
              - s3:List*
              - s3:DeleteObject*
              - s3:PutObject*
              - s3:Abort*
            Effect: Allow
            Resource:
              - Fn::GetAtt:
                  - ConstructHubSourcesNpmJsStagingBucketB286F0E6
                  - Arn
              - Fn::Join:
                  - ""
                  - - Fn::GetAtt:
                        - ConstructHubSourcesNpmJsStagingBucketB286F0E6
                        - Arn
                    - /package-canary/*.state.json
        Version: 2012-10-17
      PolicyName: ConstructHubSourcesNpmJsCanaryServiceRoleDefaultPolicy630F813B
      Roles:
        - Ref: ConstructHubSourcesNpmJsCanaryServiceRoleC4CBCDA2
    DependsOn:
      - ConstructHubLicenseListAwsCliLayer59592811
      - ConstructHubLicenseListCustomResource323F0FD4
  ConstructHubSourcesNpmJsCanary5558FC45:
    Type: AWS::Lambda::Function
    Properties:
      Code:
        S3Bucket:
          Ref: AssetParameterse5da51e376b2e041a03f4397a638d986e8ab89d0b1d2d751830d477413a9ae64S3Bucket9D05A1A7
        S3Key:
          Fn::Join:
            - ""
            - - Fn::Select:
                  - 0
                  - Fn::Split:
                      - "||"
                      - Ref: AssetParameterse5da51e376b2e041a03f4397a638d986e8ab89d0b1d2d751830d477413a9ae64S3VersionKeyA652C777
              - Fn::Select:
                  - 1
                  - Fn::Split:
                      - "||"
                      - Ref: AssetParameterse5da51e376b2e041a03f4397a638d986e8ab89d0b1d2d751830d477413a9ae64S3VersionKeyA652C777
      Role:
        Fn::GetAtt:
          - ConstructHubSourcesNpmJsCanaryServiceRoleC4CBCDA2
          - Arn
      Description: "[dev/ConstructHub/Sources/NpmJs/PackageCanary] Monitors
        construct-hub-probe versions availability"
      Environment:
        Variables:
          AWS_EMF_ENVIRONMENT: Local
          CONSTRUCT_HUB_BASE_URL:
            Fn::Join:
              - ""
              - - https://
                - Fn::GetAtt:
                    - ConstructHubWebAppDistribution1F181DC9
                    - DomainName
          PACKAGE_CANARY_BUCKET_NAME:
            Ref: ConstructHubSourcesNpmJsStagingBucketB286F0E6
          PACKAGE_NAME: construct-hub-probe
      Handler: index.handler
      MemorySize: 10024
      Runtime: nodejs14.x
      Timeout: 60
    DependsOn:
      - ConstructHubLicenseListAwsCliLayer59592811
      - ConstructHubLicenseListCustomResource323F0FD4
      - ConstructHubSourcesNpmJsCanaryServiceRoleDefaultPolicy630F813B
      - ConstructHubSourcesNpmJsCanaryServiceRoleC4CBCDA2
  ConstructHubSourcesNpmJsCanarySchedule4D94219F:
    Type: AWS::Events::Rule
    Properties:
      Description: Scheduled executions of the NpmJS package canary
      ScheduleExpression: rate(1 minute)
      State: ENABLED
      Targets:
        - Arn:
            Fn::GetAtt:
              - ConstructHubSourcesNpmJsCanary5558FC45
              - Arn
          Id: Target0
    DependsOn:
      - ConstructHubLicenseListAwsCliLayer59592811
      - ConstructHubLicenseListCustomResource323F0FD4
      - ConstructHubSourcesNpmJsCanaryServiceRoleDefaultPolicy630F813B
  ConstructHubSourcesNpmJsCanaryScheduleAllowEventRuledevConstructHubSourcesNpmJsCanaryC48E9D5AD1BB0C82:
    Type: AWS::Lambda::Permission
    Properties:
      Action: lambda:InvokeFunction
      FunctionName:
        Fn::GetAtt:
          - ConstructHubSourcesNpmJsCanary5558FC45
          - Arn
      Principal: events.amazonaws.com
      SourceArn:
        Fn::GetAtt:
          - ConstructHubSourcesNpmJsCanarySchedule4D94219F
          - Arn
    DependsOn:
      - ConstructHubLicenseListAwsCliLayer59592811
      - ConstructHubLicenseListCustomResource323F0FD4
      - ConstructHubSourcesNpmJsCanaryServiceRoleDefaultPolicy630F813B
  ConstructHubSourcesNpmJsCanaryAlarmBE2B479E:
    Type: AWS::CloudWatch::Alarm
    Properties:
      ComparisonOperator: GreaterThanThreshold
      EvaluationPeriods: 2
      AlarmDescription: >-
        New versions of construct-hub-probe have been published over 5 minutes
        ago and are still not visible in construct hub

        Runbook: https://github.com/cdklabs/construct-hub/blob/main/docs/operator-runbook.md
      AlarmName: dev/ConstructHub/Sources/NpmJs/Canary/SLA-Breached
      Metrics:
        - Expression: MAX([mDwell, mTTC])
          Id: expr_1
        - Id: mDwell
          MetricStat:
            Metric:
              MetricName: DwellTime
              Namespace: ConstructHub/PackageCanary
            Period: 60
            Stat: Maximum
          ReturnData: false
        - Id: mTTC
          MetricStat:
            Metric:
              MetricName: TimeToCatalog
              Namespace: ConstructHub/PackageCanary
            Period: 60
            Stat: Maximum
          ReturnData: false
      Threshold: 300
      TreatMissingData: breaching
    DependsOn:
      - ConstructHubLicenseListAwsCliLayer59592811
      - ConstructHubLicenseListCustomResource323F0FD4
  ConstructHubSourcesNpmJsSchedule34031870:
    Type: AWS::Events::Rule
    Properties:
      Description: dev/ConstructHub/Sources/NpmJs/Schedule
      ScheduleExpression: rate(5 minutes)
      State: ENABLED
      Targets:
        - Arn:
            Fn::GetAtt:
              - ConstructHubSourcesNpmJs15A77D2D
              - Arn
          Id: Target0
    DependsOn:
      - ConstructHubSourcesNpmJsFollowerFailures86BCBA0D
  ConstructHubSourcesNpmJsScheduleAllowEventRuledevConstructHubSourcesNpmJs94EFF1D850C1F076:
    Type: AWS::Lambda::Permission
    Properties:
      Action: lambda:InvokeFunction
      FunctionName:
        Fn::GetAtt:
          - ConstructHubSourcesNpmJs15A77D2D
          - Arn
      Principal: events.amazonaws.com
      SourceArn:
        Fn::GetAtt:
          - ConstructHubSourcesNpmJsSchedule34031870
          - Arn
    DependsOn:
      - ConstructHubSourcesNpmJsFollowerFailures86BCBA0D
  ConstructHubSourcesNpmJsFollowerFailures86BCBA0D:
    Type: AWS::CloudWatch::Alarm
    Properties:
      ComparisonOperator: GreaterThanOrEqualToThreshold
      EvaluationPeriods: 3
      AlarmDescription:
        Fn::Join:
          - ""
          - - >-
              The NpmJs follower function failed!


              RunBook: https://github.com/cdklabs/construct-hub/blob/main/docs/operator-runbook.md


              Direct link to Lambda function: /lambda/home#/functions/
            - Ref: ConstructHubSourcesNpmJs15A77D2D
      AlarmName: dev/ConstructHub/Sources/NpmJs/Follower/Failures
      Dimensions:
        - Name: FunctionName
          Value:
            Ref: ConstructHubSourcesNpmJs15A77D2D
      MetricName: Errors
      Namespace: AWS/Lambda
      Period: 300
      Statistic: Sum
      Threshold: 1
      TreatMissingData: missing
  ConstructHubSourcesNpmJsFollowerNotRunningCEAF0E1E:
    Type: AWS::CloudWatch::Alarm
    Properties:
      ComparisonOperator: LessThanThreshold
      EvaluationPeriods: 2
      AlarmDescription:
        Fn::Join:
          - ""
          - - >-
              The NpmJs follower function is not running!


              RunBook: https://github.com/cdklabs/construct-hub/blob/main/docs/operator-runbook.md


              Direct link to Lambda function: /lambda/home#/functions/
            - Ref: ConstructHubSourcesNpmJs15A77D2D
      AlarmName: dev/ConstructHub/Sources/NpmJs/Follower/NotRunning
      Dimensions:
        - Name: FunctionName
          Value:
            Ref: ConstructHubSourcesNpmJs15A77D2D
      MetricName: Invocations
      Namespace: AWS/Lambda
      Period: 300
      Statistic: Sum
      Threshold: 1
      TreatMissingData: breaching
    DependsOn:
      - ConstructHubSourcesNpmJsScheduleAllowEventRuledevConstructHubSourcesNpmJs94EFF1D850C1F076
      - ConstructHubSourcesNpmJsSchedule34031870
  ConstructHubSourcesNpmJsFollowerNoChanges2CB08C93:
    Type: AWS::CloudWatch::Alarm
    Properties:
      ComparisonOperator: LessThanThreshold
      EvaluationPeriods: 2
      AlarmDescription:
        Fn::Join:
          - ""
          - - >-
              The NpmJs follower function is no discovering any changes from
              CouchDB!


              RunBook: https://github.com/cdklabs/construct-hub/blob/main/docs/operator-runbook.md


              Direct link to Lambda function: /lambda/home#/functions/
            - Ref: ConstructHubSourcesNpmJs15A77D2D
      AlarmName: dev/ConstructHub/Sources/NpmJs/Follower/NoChanges
      MetricName: ChangeCount
      Namespace: ConstructHub/PackageSource/NpmJs/Follower
      Period: 300
      Statistic: Sum
      Threshold: 1
      TreatMissingData: breaching
  ConstructHubSourcesdevConstructHubSourcesNpmJsStagerDLQNotEmpty3777A4EA:
    Type: AWS::CloudWatch::Alarm
    Properties:
      ComparisonOperator: GreaterThanOrEqualToThreshold
      EvaluationPeriods: 1
      AlarmDescription:
        Fn::Join:
          - ""
          - - "The NpmJS package stager is failing - its dead letter queue is
              not empty/n/nLink to the lambda function:
              /lambda/home#/functions/"
            - Ref: ConstructHubSourcesNpmJsStageAndNotify591C0CFA
            - "/nLink to the dead letter queue:
              /sqs/v2/home#/queues/https%3A%2F%2Fsqs."
            - Ref: AWS::Region
            - .amazonaws.com%2F
            - Ref: AWS::AccountId
            - "%2F"
            - Fn::GetAtt:
                - ConstructHubSourcesStagerDLQ80BD2600
                - QueueName
            - "/n/nRunbook:
              https://github.com/cdklabs/construct-hub/blob/main/docs/operator-\\
              runbook.md"
      AlarmName: dev/ConstructHub/Sources/NpmJs/Stager/DLQNotEmpty
      Metrics:
        - Expression: mVisible + mHidden
          Id: expr_1
        - Id: mVisible
          MetricStat:
            Metric:
              Dimensions:
                - Name: QueueName
                  Value:
                    Fn::GetAtt:
                      - ConstructHubSourcesStagerDLQ80BD2600
                      - QueueName
              MetricName: ApproximateNumberOfMessagesVisible
              Namespace: AWS/SQS
            Period: 300
            Stat: Maximum
          ReturnData: false
        - Id: mHidden
          MetricStat:
            Metric:
              Dimensions:
                - Name: QueueName
                  Value:
                    Fn::GetAtt:
                      - ConstructHubSourcesStagerDLQ80BD2600
                      - QueueName
              MetricName: ApproximateNumberOfMessagesNotVisible
              Namespace: AWS/SQS
            Period: 300
            Stat: Maximum
          ReturnData: false
      Threshold: 1
      TreatMissingData: notBreaching
  ConstructHubInventoryCanaryServiceRole7684EDDE:
    Type: AWS::IAM::Role
    Properties:
      AssumeRolePolicyDocument:
        Statement:
          - Action: sts:AssumeRole
            Effect: Allow
            Principal:
              Service: lambda.amazonaws.com
        Version: 2012-10-17
      ManagedPolicyArns:
        - Fn::Join:
            - ""
            - - "arn:"
              - Ref: AWS::Partition
              - :iam::aws:policy/service-role/AWSLambdaBasicExecutionRole
  ConstructHubInventoryCanaryServiceRoleDefaultPolicy144783F1:
    Type: AWS::IAM::Policy
    Properties:
      PolicyDocument:
        Statement:
          - Action:
              - s3:GetObject*
              - s3:GetBucket*
              - s3:List*
            Effect: Allow
            Resource:
              - Fn::GetAtt:
                  - ConstructHubPackageDataDC5EF35E
                  - Arn
              - Fn::Join:
                  - ""
                  - - Fn::GetAtt:
                        - ConstructHubPackageDataDC5EF35E
                        - Arn
                    - /*
          - Action:
              - s3:DeleteObject*
              - s3:PutObject*
              - s3:Abort*
            Effect: Allow
            Resource:
              - Fn::GetAtt:
                  - ConstructHubPackageDataDC5EF35E
                  - Arn
              - Fn::Join:
                  - ""
                  - - Fn::GetAtt:
                        - ConstructHubPackageDataDC5EF35E
                        - Arn
                    - /missing-objects/*-documentation.json
          - Action:
              - s3:DeleteObject*
              - s3:PutObject*
              - s3:Abort*
            Effect: Allow
            Resource:
              - Fn::GetAtt:
                  - ConstructHubPackageDataDC5EF35E
                  - Arn
              - Fn::Join:
                  - ""
                  - - Fn::GetAtt:
                        - ConstructHubPackageDataDC5EF35E
                        - Arn
                    - /corruptassembly-objects/*.json
          - Action:
              - s3:DeleteObject*
              - s3:PutObject*
              - s3:Abort*
            Effect: Allow
            Resource:
              - Fn::GetAtt:
                  - ConstructHubPackageDataDC5EF35E
                  - Arn
              - Fn::Join:
                  - ""
                  - - Fn::GetAtt:
                        - ConstructHubPackageDataDC5EF35E
                        - Arn
                    - /uninstallable-objects/data.json
        Version: 2012-10-17
      PolicyName: ConstructHubInventoryCanaryServiceRoleDefaultPolicy144783F1
      Roles:
        - Ref: ConstructHubInventoryCanaryServiceRole7684EDDE
  ConstructHubInventoryCanary63D899BC:
    Type: AWS::Lambda::Function
    Properties:
      Code:
        S3Bucket:
          Ref: AssetParameters90b6ae6ef88b0c29b161762d5d0922d0ec8fa18b6c07435785d986da63f28ca1S3Bucket3548CACC
        S3Key:
          Fn::Join:
            - ""
            - - Fn::Select:
                  - 0
                  - Fn::Split:
                      - "||"
                      - Ref: AssetParameters90b6ae6ef88b0c29b161762d5d0922d0ec8fa18b6c07435785d986da63f28ca1S3VersionKey9C7629CA
              - Fn::Select:
                  - 1
                  - Fn::Split:
                      - "||"
                      - Ref: AssetParameters90b6ae6ef88b0c29b161762d5d0922d0ec8fa18b6c07435785d986da63f28ca1S3VersionKey9C7629CA
      Role:
        Fn::GetAtt:
          - ConstructHubInventoryCanaryServiceRole7684EDDE
          - Arn
      Description: "[ConstructHub/Inventory] A canary that periodically inspects the
        list of indexed packages"
      Environment:
        Variables:
          AWS_EMF_ENVIRONMENT: Local
          BUCKET_NAME:
            Ref: ConstructHubPackageDataDC5EF35E
      Handler: index.handler
      MemorySize: 10240
      Runtime: nodejs14.x
      Timeout: 300
    DependsOn:
      - ConstructHubInventoryCanaryServiceRoleDefaultPolicy144783F1
      - ConstructHubInventoryCanaryServiceRole7684EDDE
  ConstructHubInventoryCanaryLogRetention8B1B5364:
    Type: Custom::LogRetention
    Properties:
      ServiceToken:
        Fn::GetAtt:
          - LogRetentionaae0aa3c5b4d4f87b02d85b201efdd8aFD4BFC8A
          - Arn
      LogGroupName:
        Fn::Join:
          - ""
          - - /aws/lambda/
            - Ref: ConstructHubInventoryCanary63D899BC
      RetentionInDays: 7
  ConstructHubInventoryCanaryScheduleRule79F2F8D8:
    Type: AWS::Events::Rule
    Properties:
      ScheduleExpression: rate(5 minutes)
      State: ENABLED
      Targets:
        - Arn:
            Fn::GetAtt:
              - ConstructHubInventoryCanary63D899BC
              - Arn
          Id: Target0
    DependsOn:
      - ConstructHubInventoryCanaryServiceRoleDefaultPolicy144783F1
  ConstructHubInventoryCanaryScheduleRuleAllowEventRuledevConstructHubInventoryCanaryEF8B6D027C8F7E9D:
    Type: AWS::Lambda::Permission
    Properties:
      Action: lambda:InvokeFunction
      FunctionName:
        Fn::GetAtt:
          - ConstructHubInventoryCanary63D899BC
          - Arn
      Principal: events.amazonaws.com
      SourceArn:
        Fn::GetAtt:
          - ConstructHubInventoryCanaryScheduleRule79F2F8D8
          - Arn
    DependsOn:
      - ConstructHubInventoryCanaryServiceRoleDefaultPolicy144783F1
  ConstructHubInventoryCanaryNotRunningAF44D71C:
    Type: AWS::CloudWatch::Alarm
    Properties:
      ComparisonOperator: LessThanThreshold
      EvaluationPeriods: 1
      AlarmDescription:
        Fn::Join:
          - ""
          - - >-
              The inventory canary is not running!


              RunBook: https://github.com/cdklabs/construct-hub/blob/main/docs/operator-runbook.md


              Direct link to function: /lambda/home#/functions/
            - Ref: ConstructHubInventoryCanary63D899BC
      AlarmName: dev/ConstructHub/InventoryCanary/NotRunning
      Dimensions:
        - Name: FunctionName
          Value:
            Ref: ConstructHubInventoryCanary63D899BC
      MetricName: Invocations
      Namespace: AWS/Lambda
      Period: 300
      Statistic: Sum
      Threshold: 1
  ConstructHubInventoryCanaryFailures5BDA8051:
    Type: AWS::CloudWatch::Alarm
    Properties:
      ComparisonOperator: GreaterThanOrEqualToThreshold
      EvaluationPeriods: 2
      AlarmDescription:
        Fn::Join:
          - ""
          - - >-
              The inventory canary is failing!


              RunBook: https://github.com/cdklabs/construct-hub/blob/main/docs/operator-runbook.md


              Direct link to function: /lambda/home#/functions/
            - Ref: ConstructHubInventoryCanary63D899BC
      AlarmName: dev/ConstructHub/InventoryCanary/Failures
      Dimensions:
        - Name: FunctionName
          Value:
            Ref: ConstructHubInventoryCanary63D899BC
      MetricName: Errors
      Namespace: AWS/Lambda
      Period: 300
      Statistic: Sum
      Threshold: 1
  ConstructHubBackendDashboardReportsDFD170B1:
    Type: AWS::CloudWatch::Dashboard
    Properties:
      DashboardBody:
        Fn::Join:
          - ""
          - - '{"start":"-P1W","periodOverride":"auto","widgets":[{"type":"custom","width":24,"height":6,"x":0,"y":0,"properties":{"endpoint":"'
            - Fn::GetAtt:
                - PackageVersionsTableWidgetHandler5fa848259c1d5e388c0df69f05c016dfBE2C27C2
                - Arn
            - "\\",\\"params\\":{\\"key\\":\\"uninstallable-objects/data.json\\",\\"des\\
              cription\\":\\"These packages could not be installed. Note that
              currently they will also appear in the 'missing' documentation
              reports.\\\\n\\\\nThe specific error can be found in the package
              directory inside a file named
              'uninstallable'\\\\n\\"},\\"title\\":\\"Package Versions Report |
              Uninstallable\\",\\"updateOn\\":{\\"refresh\\":true,\\"resize\\":false,\\
              \\"timeRange\\":false}}},{\\"type\\":\\"custom\\",\\"width\\":24,\\"height\\
              \\":6,\\"x\\":0,\\"y\\":6,\\"properties\\":{\\"endpoint\\":\\""
            - Fn::GetAtt:
                - PackageVersionsTableWidgetHandler5fa848259c1d5e388c0df69f05c016dfBE2C27C2
                - Arn
            - '","params":{"key":"missing-objects/typescript-documentation.json","description":"These
              packages are missing typescript documentation.\\nApart from the
              uninstallable packages, this report should stay empty\\n\\nTo
              investigate inspect the orchestration DLQ.\\n"},"title":"Package
              Versions Report | Missing Documentation |
              _typescript_","updateOn":{"refresh":true,"resize":false,"timeRange":false}}},{"type":"custom","width":24,"height":6,"x":0,"y":12,"properties":{"endpoint":"'
            - Fn::GetAtt:
                - PackageVersionsTableWidgetHandler5fa848259c1d5e388c0df69f05c016dfBE2C27C2
                - Arn
            - "\\",\\"params\\":{\\"key\\":\\"corruptassembly-objects/typescript.json\\
              \\",\\"description\\":\\"These packages are missing typescript
              documentation because of a corrupted assembly.\\\\n\\\\nThe specific
              error can be found in the package directory inside files suffixed
              with '.corruptassembly'\\\\n\\"},\\"title\\":\\"Package Versions Report
              | Corrupt Assembly |
              _typescript_\\",\\"updateOn\\":{\\"refresh\\":true,\\"resize\\":false,\\"\\
              timeRange\\":false}}},{\\"type\\":\\"custom\\",\\"width\\":24,\\"height\\"\\
              :6,\\"x\\":0,\\"y\\":18,\\"properties\\":{\\"endpoint\\":\\""
            - Fn::GetAtt:
                - PackageVersionsTableWidgetHandler5fa848259c1d5e388c0df69f05c016dfBE2C27C2
                - Arn
            - '","params":{"key":"missing-objects/python-documentation.json","description":"These
              packages are missing python documentation.\\nApart from the
              uninstallable packages, this report should stay empty\\n\\nTo
              investigate inspect the orchestration DLQ.\\n"},"title":"Package
              Versions Report | Missing Documentation |
              _python_","updateOn":{"refresh":true,"resize":false,"timeRange":false}}},{"type":"custom","width":24,"height":6,"x":0,"y":24,"properties":{"endpoint":"'
            - Fn::GetAtt:
                - PackageVersionsTableWidgetHandler5fa848259c1d5e388c0df69f05c016dfBE2C27C2
                - Arn
            - "\\",\\"params\\":{\\"key\\":\\"corruptassembly-objects/python.json\\",\\
              \\"description\\":\\"These packages are missing python documentation
              because of a corrupted assembly.\\\\n\\\\nThe specific error can be
              found in the package directory inside files suffixed with
              '.corruptassembly'\\\\n\\"},\\"title\\":\\"Package Versions Report |
              Corrupt Assembly |
              _python_\\",\\"updateOn\\":{\\"refresh\\":true,\\"resize\\":false,\\"time\\
              Range\\":false}}},{\\"type\\":\\"custom\\",\\"width\\":24,\\"height\\":6,\\
              \\"x\\":0,\\"y\\":30,\\"properties\\":{\\"endpoint\\":\\""
            - Fn::GetAtt:
                - PackageVersionsTableWidgetHandler5fa848259c1d5e388c0df69f05c016dfBE2C27C2
                - Arn
            - '","params":{"key":"missing-objects/java-documentation.json","description":"These
              packages are missing java documentation.\\nApart from the
              uninstallable packages, this report should stay empty\\n\\nTo
              investigate inspect the orchestration DLQ.\\n"},"title":"Package
              Versions Report | Missing Documentation |
              _java_","updateOn":{"refresh":true,"resize":false,"timeRange":false}}},{"type":"custom","width":24,"height":6,"x":0,"y":36,"properties":{"endpoint":"'
            - Fn::GetAtt:
                - PackageVersionsTableWidgetHandler5fa848259c1d5e388c0df69f05c016dfBE2C27C2
                - Arn
            - "\\",\\"params\\":{\\"key\\":\\"corruptassembly-objects/java.json\\",\\"d\\
              escription\\":\\"These packages are missing java documentation
              because of a corrupted assembly.\\\\n\\\\nThe specific error can be
              found in the package directory inside files suffixed with
              '.corruptassembly'\\\\n\\"},\\"title\\":\\"Package Versions Report |
              Corrupt Assembly |
              _java_\\",\\"updateOn\\":{\\"refresh\\":true,\\"resize\\":false,\\"timeRa\\
              nge\\":false}}},{\\"type\\":\\"custom\\",\\"width\\":24,\\"height\\":6,\\"x\\
              \\":0,\\"y\\":42,\\"properties\\":{\\"endpoint\\":\\""
            - Fn::GetAtt:
                - PackageVersionsTableWidgetHandler5fa848259c1d5e388c0df69f05c016dfBE2C27C2
                - Arn
            - '","params":{"key":"missing-objects/csharp-documentation.json","description":"These
              packages are missing csharp documentation.\\nApart from the
              uninstallable packages, this report should stay empty\\n\\nTo
              investigate inspect the orchestration DLQ.\\n"},"title":"Package
              Versions Report | Missing Documentation |
              _csharp_","updateOn":{"refresh":true,"resize":false,"timeRange":false}}},{"type":"custom","width":24,"height":6,"x":0,"y":48,"properties":{"endpoint":"'
            - Fn::GetAtt:
                - PackageVersionsTableWidgetHandler5fa848259c1d5e388c0df69f05c016dfBE2C27C2
                - Arn
            - "\\",\\"params\\":{\\"key\\":\\"corruptassembly-objects/csharp.json\\",\\
              \\"description\\":\\"These packages are missing csharp documentation
              because of a corrupted assembly.\\\\n\\\\nThe specific error can be
              found in the package directory inside files suffixed with
              '.corruptassembly'\\\\n\\"},\\"title\\":\\"Package Versions Report |
              Corrupt Assembly |
              _csharp_\\",\\"updateOn\\":{\\"refresh\\":true,\\"resize\\":false,\\"time\\
              Range\\":false}}}]}"
      DashboardName: construct-hub-backend-reports
  ConstructHubBackendDashboardGraphs6A37B2BC:
    Type: AWS::CloudWatch::Dashboard
    Properties:
      DashboardBody:
        Fn::Join:
          - ""
          - - '{"start":"-P1W","periodOverride":"auto","widgets":[{"type":"text","width":24,"height":2,"x":0,"y":0,"properties":{"markdown":"#
              Catalog Overview\\n\\n[button:primary:Package Data](/s3/buckets/'
            - Ref: ConstructHubPackageDataDC5EF35E
            - )\\n[button:Catalog Builder](/lambda/home#/functions/
            - Ref: ConstructHubOrchestrationCatalogBuilder7C964951
            - )\\n[button:Inventory Canary](/lambda/home#/functions/
            - Ref: ConstructHubInventoryCanary63D899BC
            - )\\n[button:Search Canary Log
              Group](/cloudwatch/home#logsV2:log-groups/log-group/$252Faws$252flambda$252f
            - Ref: ConstructHubInventoryCanary63D899BC
            - /log-events)"}},{"type":"metric","width":12,"height":6,"x":0,"y":2,"properties":{"view":"timeSeries","title":"Catalog
              Size","region":"
            - Ref: AWS::Region
            - '","metrics":[["ConstructHub/Inventory","SubmoduleCount",{"label":"Submodules","stat":"Maximum"}],["ConstructHub/Inventory","PackageVersionCount",{"label":"Package
              Versions","stat":"Maximum"}],["ConstructHub/Inventory","PackageMajorVersionCount",{"label":"Package
              Majors","stat":"Maximum"}],["ConstructHub/Inventory","PackageCount",{"label":"Packages","stat":"Maximum"}]],"yAxis":{"left":{"min":0}}}},{"type":"metric","width":12,"height":6,"x":12,"y":2,"properties":{"view":"timeSeries","title":"Catalog
              Issues","region":"'
            - Ref: AWS::Region
            - '","metrics":[["ConstructHub/Inventory","UnknownObjectCount",{"label":"Unknown","stat":"Maximum"}],["ConstructHub/Inventory","MissingAssemblyCount",{"label":"Missing
              Assembly","stat":"Maximum"}],["ConstructHub/Inventory","MissingPackageMetadataCount",{"label":"Missing
              Metadata","stat":"Maximum"}],["ConstructHub/Inventory","MissingPackageTarballCount",{"label":"Missing
              Tarball","stat":"Maximum"}],["ConstructHub/Inventory","UninstallablePackageCount",{"label":"Uninstallable
              Package","stat":"Maximum"}],["ConstructHub/CatalogBuilder","MissingConstructFrameworkCount",{"label":"No
              Construct
              Framework","period":900,"stat":"Maximum","yAxis":"right"}],["ConstructHub/CatalogBuilder","MissingConstructFrameworkVersionCount",{"label":"No
              Construct Framework
              Version","period":900,"stat":"Maximum","yAxis":"right"}]],"yAxis":{"left":{"min":0},"right":{"min":0}}}},{"type":"text","width":24,"height":2,"x":0,"y":8,"properties":{"markdown":"#
              Documentation Generation\\n\\n[button:primary:Transliterator
              Logs](/cloudwatch/home#logsV2:log-groups/log-group/'
            - Fn::Join:
                - "%252"
                - Fn::Split:
                    - /
                    - Ref: ConstructHubOrchestrationTransliteratorLogGroupEE16EE8B
            - )\\n[button:Transliterator ECS Cluster](/ecs/home#/clusters/
            - Ref: ConstructHubOrchestrationCluster3D6F0081
            - /tasks)"}},{"type":"metric","width":12,"height":6,"x":0,"y":10,"properties":{"view":"timeSeries","title":"Fargate
              Resources","region":"
            - Ref: AWS::Region
            - '","metrics":[["AWS/Usage","ResourceCount","Class","None","Resource","OnDemand","Service","Fargate","Type","Resource",{"label":"Fargate
              Usage
              (On-Demand)","stat":"Maximum","id":"mFargateUsage"}],[{"label":"Fargate
              Quota
              (On-Demand)","expression":"SERVICE_QUOTA(mFargateUsage)"}],[{"label":"CPU
              Utilization","expression":"100 * FILL(mCpuUtilized, 0) /
              FILL(mCpuReserved,
              REPEAT)","yAxis":"right"}],["ECS/ContainerInsights","CpuReserved","ClusterName","'
            - Ref: ConstructHubOrchestrationCluster3D6F0081
            - '",{"stat":"Maximum","visible":false,"id":"mCpuReserved"}],["ECS/ContainerInsights","CpuUtilized","ClusterName","'
            - Ref: ConstructHubOrchestrationCluster3D6F0081
            - '",{"stat":"Maximum","visible":false,"id":"mCpuUtilized"}],[{"label":"Memory
              Utilization","expression":"100 * FILL(mMemoryUtilized, 0) /
              FILL(mMemoryReserved,
              REPEAT)","yAxis":"right"}],["ECS/ContainerInsights","MemoryReserved","ClusterName","'
            - Ref: ConstructHubOrchestrationCluster3D6F0081
            - '",{"stat":"Maximum","visible":false,"id":"mMemoryReserved"}],["ECS/ContainerInsights","MemoryUtilized","ClusterName","'
            - Ref: ConstructHubOrchestrationCluster3D6F0081
            - '",{"stat":"Maximum","visible":false,"id":"mMemoryUtilized"}]],"yAxis":{"left":{"min":0},"right":{"label":"Percent","min":0,"max":100,"showUnits":false}}}},{"type":"metric","width":12,"height":6,"x":12,"y":10,"properties":{"view":"timeSeries","title":"ECS
              Resources","region":"'
            - Ref: AWS::Region
            - '","metrics":[[{"label":"Received
              Bytes","expression":"FILL(m67cc14db3275d4a2af71847df2ebb376a00b015f62c4ff9d1aedb9bc615a6cf0,
              0)"}],["ECS/ContainerInsights","NetworkRxBytes","ClusterName","'
            - Ref: ConstructHubOrchestrationCluster3D6F0081
            - '",{"label":"Received
              Bytes","stat":"Maximum","visible":false,"id":"m67cc14db3275d4a2af71847df2ebb376a00b015f62c4ff9d1aedb9bc615a6cf0"}],[{"label":"Transmitted
              Bytes","expression":"FILL(md6781afc8bf73de5587d36039d8226d1c0fe0b50a1c949759d3d8d8cd2e3f6d1,
              0)"}],["ECS/ContainerInsights","NetworkTxBytes","ClusterName","'
            - Ref: ConstructHubOrchestrationCluster3D6F0081
            - '",{"label":"Transmitted
              Bytes","stat":"Maximum","visible":false,"id":"md6781afc8bf73de5587d36039d8226d1c0fe0b50a1c949759d3d8d8cd2e3f6d1"}],[{"label":"Task
              Count","expression":"FILL(mbb258976f5c025a7dff5289417a6b07619e000e4af1a427fecc57b31586fd6dd,
              0)","yAxis":"right"}],["ECS/ContainerInsights","TaskCount","ClusterName","'
            - Ref: ConstructHubOrchestrationCluster3D6F0081
            - '",{"label":"Task
              Count","stat":"Sum","visible":false,"id":"mbb258976f5c025a7dff5289417a6b07619e000e4af1a427fecc57b31586fd6dd"}]],"yAxis":{"left":{"min":0},"right":{"min":0}}}},{"type":"text","width":24,"height":1,"x":0,"y":16,"properties":{"markdown":"##
              Language:
              typescript"}},{"type":"metric","width":12,"height":6,"x":0,"y":17,"properties":{"view":"pie","title":"Package
              Versions","region":"'
            - Ref: AWS::Region
            - '","metrics":[["ConstructHub/Inventory","SupportedPackageVersionCount","Language","typescript",{"color":"#2ca02c","label":"Available","stat":"Maximum"}],["ConstructHub/Inventory","CorruptAssemblyPackageVersionCount","Language","typescript",{"color":"#3542D7","label":"Corrupt
              Assembly","stat":"Maximum"}],["ConstructHub/Inventory","UnsupportedPackageVersionCount","Language","typescript",{"color":"#9467bd","label":"Unsupported","stat":"Maximum"}],["ConstructHub/Inventory","MissingPackageVersionCount","Language","typescript",{"color":"#d62728","label":"Missing","stat":"Maximum"}]],"yAxis":{"left":{"showUnits":false}}}},{"type":"metric","width":12,"height":6,"x":12,"y":17,"properties":{"view":"pie","title":"Package
              Version Submodules","region":"'
            - Ref: AWS::Region
            - '","metrics":[["ConstructHub/Inventory","SupportedSubmoduleCount","Language","typescript",{"color":"#2ca02c","label":"Available","stat":"Maximum"}],["ConstructHub/Inventory","CorruptAssemblySubmoduleCount","Language","typescript",{"color":"#3542D7","label":"Corrupt
              Assembly","stat":"Maximum"}],["ConstructHub/Inventory","UnsupportedSubmoduleCount","Language","typescript",{"color":"#9467bd","label":"Unsupported","stat":"Maximum"}],["ConstructHub/Inventory","MissingSubmoduleCount","Language","typescript",{"color":"#d62728","label":"Missing","stat":"Maximum"}]],"yAxis":{"left":{"showUnits":false}}}},{"type":"text","width":24,"height":1,"x":0,"y":23,"properties":{"markdown":"##
              Language:
              python"}},{"type":"metric","width":12,"height":6,"x":0,"y":24,"properties":{"view":"pie","title":"Package
              Versions","region":"'
            - Ref: AWS::Region
            - '","metrics":[["ConstructHub/Inventory","SupportedPackageVersionCount","Language","python",{"color":"#2ca02c","label":"Available","stat":"Maximum"}],["ConstructHub/Inventory","CorruptAssemblyPackageVersionCount","Language","python",{"color":"#3542D7","label":"Corrupt
              Assembly","stat":"Maximum"}],["ConstructHub/Inventory","UnsupportedPackageVersionCount","Language","python",{"color":"#9467bd","label":"Unsupported","stat":"Maximum"}],["ConstructHub/Inventory","MissingPackageVersionCount","Language","python",{"color":"#d62728","label":"Missing","stat":"Maximum"}]],"yAxis":{"left":{"showUnits":false}}}},{"type":"metric","width":12,"height":6,"x":12,"y":24,"properties":{"view":"pie","title":"Package
              Version Submodules","region":"'
            - Ref: AWS::Region
            - '","metrics":[["ConstructHub/Inventory","SupportedSubmoduleCount","Language","python",{"color":"#2ca02c","label":"Available","stat":"Maximum"}],["ConstructHub/Inventory","CorruptAssemblySubmoduleCount","Language","python",{"color":"#3542D7","label":"Corrupt
              Assembly","stat":"Maximum"}],["ConstructHub/Inventory","UnsupportedSubmoduleCount","Language","python",{"color":"#9467bd","label":"Unsupported","stat":"Maximum"}],["ConstructHub/Inventory","MissingSubmoduleCount","Language","python",{"color":"#d62728","label":"Missing","stat":"Maximum"}]],"yAxis":{"left":{"showUnits":false}}}},{"type":"text","width":24,"height":1,"x":0,"y":30,"properties":{"markdown":"##
              Language:
              java"}},{"type":"metric","width":12,"height":6,"x":0,"y":31,"properties":{"view":"pie","title":"Package
              Versions","region":"'
            - Ref: AWS::Region
            - '","metrics":[["ConstructHub/Inventory","SupportedPackageVersionCount","Language","java",{"color":"#2ca02c","label":"Available","stat":"Maximum"}],["ConstructHub/Inventory","CorruptAssemblyPackageVersionCount","Language","java",{"color":"#3542D7","label":"Corrupt
              Assembly","stat":"Maximum"}],["ConstructHub/Inventory","UnsupportedPackageVersionCount","Language","java",{"color":"#9467bd","label":"Unsupported","stat":"Maximum"}],["ConstructHub/Inventory","MissingPackageVersionCount","Language","java",{"color":"#d62728","label":"Missing","stat":"Maximum"}]],"yAxis":{"left":{"showUnits":false}}}},{"type":"metric","width":12,"height":6,"x":12,"y":31,"properties":{"view":"pie","title":"Package
              Version Submodules","region":"'
            - Ref: AWS::Region
            - '","metrics":[["ConstructHub/Inventory","SupportedSubmoduleCount","Language","java",{"color":"#2ca02c","label":"Available","stat":"Maximum"}],["ConstructHub/Inventory","CorruptAssemblySubmoduleCount","Language","java",{"color":"#3542D7","label":"Corrupt
              Assembly","stat":"Maximum"}],["ConstructHub/Inventory","UnsupportedSubmoduleCount","Language","java",{"color":"#9467bd","label":"Unsupported","stat":"Maximum"}],["ConstructHub/Inventory","MissingSubmoduleCount","Language","java",{"color":"#d62728","label":"Missing","stat":"Maximum"}]],"yAxis":{"left":{"showUnits":false}}}},{"type":"text","width":24,"height":1,"x":0,"y":37,"properties":{"markdown":"##
              Language:
              csharp"}},{"type":"metric","width":12,"height":6,"x":0,"y":38,"properties":{"view":"pie","title":"Package
              Versions","region":"'
            - Ref: AWS::Region
            - '","metrics":[["ConstructHub/Inventory","SupportedPackageVersionCount","Language","csharp",{"color":"#2ca02c","label":"Available","stat":"Maximum"}],["ConstructHub/Inventory","CorruptAssemblyPackageVersionCount","Language","csharp",{"color":"#3542D7","label":"Corrupt
              Assembly","stat":"Maximum"}],["ConstructHub/Inventory","UnsupportedPackageVersionCount","Language","csharp",{"color":"#9467bd","label":"Unsupported","stat":"Maximum"}],["ConstructHub/Inventory","MissingPackageVersionCount","Language","csharp",{"color":"#d62728","label":"Missing","stat":"Maximum"}]],"yAxis":{"left":{"showUnits":false}}}},{"type":"metric","width":12,"height":6,"x":12,"y":38,"properties":{"view":"pie","title":"Package
              Version Submodules","region":"'
            - Ref: AWS::Region
            - '","metrics":[["ConstructHub/Inventory","SupportedSubmoduleCount","Language","csharp",{"color":"#2ca02c","label":"Available","stat":"Maximum"}],["ConstructHub/Inventory","CorruptAssemblySubmoduleCount","Language","csharp",{"color":"#3542D7","label":"Corrupt
              Assembly","stat":"Maximum"}],["ConstructHub/Inventory","UnsupportedSubmoduleCount","Language","csharp",{"color":"#9467bd","label":"Unsupported","stat":"Maximum"}],["ConstructHub/Inventory","MissingSubmoduleCount","Language","csharp",{"color":"#d62728","label":"Missing","stat":"Maximum"}]],"yAxis":{"left":{"showUnits":false}}}},{"type":"text","width":24,"height":2,"x":0,"y":44,"properties":{"markdown":"#
              dev/ConstructHub/Sources/NpmJs\\n\\n[button:primary:NpmJs
              Follower](/lambda/home#/functions/'
            - Ref: ConstructHubSourcesNpmJs15A77D2D
            - )\\n[button:Marker Object](/s3/object/
            - Ref: ConstructHubSourcesNpmJsStagingBucketB286F0E6
            - ?prefix=couchdb-last-transaction-id.2)\\n[button:Stager](/lambda/home#/functions/
            - Ref: ConstructHubSourcesNpmJsStageAndNotify591C0CFA
            - )\\n[button:Stager DLQ](/sqs/v2/home#/queues/https%3A%2F%2Fsqs.
            - Ref: AWS::Region
            - .amazonaws.com%2F
            - Ref: AWS::AccountId
            - "%2F"
            - Fn::GetAtt:
                - ConstructHubSourcesStagerDLQ80BD2600
                - QueueName
            - )"}},{"type":"metric","width":12,"height":6,"x":0,"y":46,"properties":{"view":"timeSeries","title":"Follower
              Health","region":"
            - Ref: AWS::Region
            - '","metrics":[[{"label":"Invocations","expression":"FILL(m9ff955bd33652ecefb4dd9402064988aa5e418fcf59360156ff8c9e38dbde5e2,
              0)"}],["AWS/Lambda","Invocations","FunctionName","'
            - Ref: ConstructHubSourcesNpmJs15A77D2D
            - '",{"label":"Invocations","stat":"Sum","visible":false,"id":"m9ff955bd33652ecefb4dd9402064988aa5e418fcf59360156ff8c9e38dbde5e2"}],[{"label":"Errors","expression":"FILL(m3aa18789f406dc22d5fd69d6a8b1ae08cbc04aabfde21bee51e16796b37a2e55,
              0)"}],["AWS/Lambda","Errors","FunctionName","'
            - Ref: ConstructHubSourcesNpmJs15A77D2D
            - '",{"label":"Errors","stat":"Sum","visible":false,"id":"m3aa18789f406dc22d5fd69d6a8b1ae08cbc04aabfde21bee51e16796b37a2e55"}],["ConstructHub/PackageSource/NpmJs/Follower","RemainingTime",{"label":"Remaining
              Time","stat":"Minimum","yAxis":"right"}]],"yAxis":{"left":{"min":0},"right":{"min":0}},"period":300}},{"type":"metric","width":12,"height":6,"x":12,"y":46,"properties":{"view":"timeSeries","title":"Stager
              Health","region":"'
            - Ref: AWS::Region
            - '","metrics":[[{"label":"Invocations","expression":"FILL(m9ff955bd33652ecefb4dd9402064988aa5e418fcf59360156ff8c9e38dbde5e2,
              0)"}],["AWS/Lambda","Invocations","FunctionName","'
            - Ref: ConstructHubSourcesNpmJsStageAndNotify591C0CFA
            - '",{"label":"Invocations","stat":"Sum","visible":false,"id":"m9ff955bd33652ecefb4dd9402064988aa5e418fcf59360156ff8c9e38dbde5e2"}],[{"label":"Errors","expression":"FILL(m3aa18789f406dc22d5fd69d6a8b1ae08cbc04aabfde21bee51e16796b37a2e55,
              0)"}],["AWS/Lambda","Errors","FunctionName","'
            - Ref: ConstructHubSourcesNpmJsStageAndNotify591C0CFA
            - '",{"label":"Errors","stat":"Sum","visible":false,"id":"m3aa18789f406dc22d5fd69d6a8b1ae08cbc04aabfde21bee51e16796b37a2e55"}],["AWS/Lambda","Duration","FunctionName","'
            - Ref: ConstructHubSourcesNpmJsStageAndNotify591C0CFA
            - '",{"label":"Duration","yAxis":"right"}]],"yAxis":{"left":{"min":0},"right":{"min":0}},"period":300}},{"type":"metric","width":12,"height":6,"x":0,"y":52,"properties":{"view":"timeSeries","title":"CouchDB
              Follower","region":"'
            - Ref: AWS::Region
            - '","metrics":[[{"label":"Change
              Count","expression":"FILL(mf6a938229aec623f5cf21e3ae3401901e7f7c6ebd5774ab6ac6e74af83efd121,
              0)"}],["ConstructHub/PackageSource/NpmJs/Follower","ChangeCount",{"label":"Change
              Count","stat":"Sum","visible":false,"id":"mf6a938229aec623f5cf21e3ae3401901e7f7c6ebd5774ab6ac6e74af83efd121"}],[{"label":"Unprocessable","expression":"FILL(m5b235d813bd8ded65d7de9a1345c9b49a8cf2af40e7e98ddbb8cb73e00783a8a,
              0)"}],["ConstructHub/PackageSource/NpmJs/Follower","UnprocessableEntity",{"label":"Unprocessable","stat":"Sum","visible":false,"id":"m5b235d813bd8ded65d7de9a1345c9b49a8cf2af40e7e98ddbb8cb73e00783a8a"}],[{"label":"Lag
              to
              npmjs.com","expression":"FILL(m4d6c513faac55be4bca785e8587a9a145b65f5fe675318c9c5c52f3ada197b7b,
              REPEAT)","yAxis":"right"}],["ConstructHub/PackageSource/NpmJs/Follower","NpmJsChangeAge",{"label":"Lag
              to
              npmjs.com","stat":"Minimum","visible":false,"id":"m4d6c513faac55be4bca785e8587a9a145b65f5fe675318c9c5c52f3ada197b7b"}],[{"label":"Package
              Version
              Age","expression":"FILL(mec485aa83505431ed7a356970082cd4815c310504ff176dd3eeb241ae7bbf0c4,
              REPEAT)","yAxis":"right"}],["ConstructHub/PackageSource/NpmJs/Follower","PackageVersionAge",{"label":"Package
              Version
              Age","stat":"Maximum","visible":false,"id":"mec485aa83505431ed7a356970082cd4815c310504ff176dd3eeb241ae7bbf0c4"}]],"yAxis":{"left":{"min":0},"right":{"label":"Milliseconds","min":0,"showUnits":false}},"period":300}},{"type":"metric","width":12,"height":6,"x":12,"y":52,"properties":{"view":"timeSeries","title":"CouchDB
              Changes","region":"'
            - Ref: AWS::Region
            - '","metrics":[[{"label":"Last Sequence
              Number","expression":"FILL(mcc89a801dd7db60ea52e74b9851bd34a3899e7a26323ac98feb632cdf70c2500,
              REPEAT)"}],["ConstructHub/PackageSource/NpmJs/Follower","LastSeq",{"label":"Last
              Sequence
              Number","stat":"Maximum","visible":false,"id":"mcc89a801dd7db60ea52e74b9851bd34a3899e7a26323ac98feb632cdf70c2500"}]],"yAxis":{},"period":300}},{"type":"metric","width":12,"height":6,"x":0,"y":58,"properties":{"view":"timeSeries","title":"Stager
              Dead-Letter Queue","region":"'
            - Ref: AWS::Region
            - '","metrics":[[{"label":"Visible
              Messages","expression":"FILL(m96c7bb4160011a049b6b07c0feab8fb02e5a8d4aa466939592829f864dde6400,
              0)"}],["AWS/SQS","ApproximateNumberOfMessagesVisible","QueueName","'
            - Fn::GetAtt:
                - ConstructHubSourcesStagerDLQ80BD2600
                - QueueName
            - '",{"label":"Visible
              Messages","stat":"Maximum","visible":false,"id":"m96c7bb4160011a049b6b07c0feab8fb02e5a8d4aa466939592829f864dde6400"}],[{"label":"Invisible
              Messages","expression":"FILL(mf74066283a392fc98a0cd7a405f2aa9b5af544d3a87542f06fff7fd069fd8578,
              0)"}],["AWS/SQS","ApproximateNumberOfMessagesNotVisible","QueueName","'
            - Fn::GetAtt:
                - ConstructHubSourcesStagerDLQ80BD2600
                - QueueName
            - '",{"label":"Invisible
              Messages","stat":"Maximum","visible":false,"id":"mf74066283a392fc98a0cd7a405f2aa9b5af544d3a87542f06fff7fd069fd8578"}],["AWS/SQS","ApproximateAgeOfOldestMessage","QueueName","'
            - Fn::GetAtt:
                - ConstructHubSourcesStagerDLQ80BD2600
                - QueueName
            - '",{"label":"Oldest
              Message","stat":"Maximum","yAxis":"right"}]],"yAxis":{"left":{"min":0},"right":{"min":0}},"period":60}},{"type":"metric","width":12,"height":6,"x":12,"y":58,"properties":{"view":"timeSeries","title":"Package
              Canary","region":"'
            - Ref: AWS::Region
            - '","metrics":[["ConstructHub/PackageCanary","DwellTime",{"label":"Dwell
              Time","period":60,"stat":"Maximum"}],["ConstructHub/PackageCanary","TimeToCatalog",{"label":"Time
              to
              Catalog","period":60,"stat":"Maximum"}],["ConstructHub/PackageCanary","TrackedVersionCount",{"label":"Tracked
              Version
              Count","period":60,"stat":"Maximum","yAxis":"right"}]],"annotations":{"horizontal":[{"color":"#ff0000","label":"SLA
              (5
              minutes)","value":300,"yAxis":"left"}]},"yAxis":{"left":{"min":0},"right":{"min":0}}}},{"type":"text","width":24,"height":2,"x":0,"y":64,"properties":{"markdown":"#
              Ingestion Function\\n\\n[button:Ingestion
              Function](/lambda/home#/functions/'
            - Ref: ConstructHubIngestion407909CE
            - )\\n[button:primary:Search Log
              Group](/cloudwatch/home#logsV2:log-groups/log-group/$252Faws$252flambda$252f
            - Ref: ConstructHubIngestion407909CE
            - /log-events)\\n[button:DLQ](/sqs/v2/home#/queues/https%3A%2F%2Fsqs.
            - Ref: AWS::Region
            - .amazonaws.com%2F
            - Ref: AWS::AccountId
            - "%2F"
            - Fn::GetAtt:
                - ConstructHubIngestionDLQ3E96A5F2
                - QueueName
            - )"}},{"type":"metric","width":12,"height":6,"x":0,"y":66,"properties":{"view":"timeSeries","title":"Function
              Health","region":"
            - Ref: AWS::Region
            - '","metrics":[[{"label":"Invocations","expression":"FILL(m9ff955bd33652ecefb4dd9402064988aa5e418fcf59360156ff8c9e38dbde5e2,
              0)"}],["AWS/Lambda","Invocations","FunctionName","'
            - Ref: ConstructHubIngestion407909CE
            - '",{"label":"Invocations","stat":"Sum","visible":false,"id":"m9ff955bd33652ecefb4dd9402064988aa5e418fcf59360156ff8c9e38dbde5e2"}],[{"label":"Errors","expression":"FILL(m3aa18789f406dc22d5fd69d6a8b1ae08cbc04aabfde21bee51e16796b37a2e55,
              0)"}],["AWS/Lambda","Errors","FunctionName","'
            - Ref: ConstructHubIngestion407909CE
            - '",{"label":"Errors","stat":"Sum","visible":false,"id":"m3aa18789f406dc22d5fd69d6a8b1ae08cbc04aabfde21bee51e16796b37a2e55"}]],"yAxis":{"left":{"min":0}},"period":60}},{"type":"metric","width":12,"height":6,"x":12,"y":66,"properties":{"view":"timeSeries","title":"Input
              Queue","region":"'
            - Ref: AWS::Region
            - '","metrics":[["AWS/SQS","ApproximateNumberOfMessagesVisible","QueueName","'
            - Fn::GetAtt:
                - ConstructHubIngestionQueue1AD94CA3
                - QueueName
            - '",{"label":"Visible
              Messages","period":60,"stat":"Maximum"}],["AWS/SQS","ApproximateNumberOfMessagesNotVisible","QueueName","'
            - Fn::GetAtt:
                - ConstructHubIngestionQueue1AD94CA3
                - QueueName
            - '",{"label":"Hidden
              Messages","period":60,"stat":"Maximum"}],["AWS/SQS","ApproximateAgeOfOldestMessage","QueueName","'
            - Fn::GetAtt:
                - ConstructHubIngestionQueue1AD94CA3
                - QueueName
            - '",{"label":"Oldest Message
              Age","period":60,"stat":"Maximum","yAxis":"right"}]],"annotations":{"horizontal":[{"color":"#ffa500","label":"10
              Minutes","value":600,"yAxis":"right"}]},"yAxis":{"left":{"min":0},"right":{"min":0}},"period":60}},{"type":"metric","width":12,"height":6,"x":0,"y":72,"properties":{"view":"timeSeries","title":"Input
              Quality","region":"'
            - Ref: AWS::Region
            - '","stacked":true,"metrics":[[{"label":"Invalid
              Assemblies","expression":"FILL(m0c5f10aa73687a21aa44b8985d19311246bca6c2cd1b2256b9f3e78c71e94fa3,
              0)"}],["ConstructHub/Ingestion","InvalidAssembly",{"label":"Invalid
              Assemblies","stat":"Sum","visible":false,"id":"m0c5f10aa73687a21aa44b8985d19311246bca6c2cd1b2256b9f3e78c71e94fa3"}],[{"label":"Invalid
              Tarball","expression":"FILL(m3a39d9b0bf974255f27dc95e44c8574bdfce2b97e49a7504346a77c5c9f6a3e1,
              0)"}],["ConstructHub/Ingestion","InvalidTarball",{"label":"Invalid
              Tarball","stat":"Sum","visible":false,"id":"m3a39d9b0bf974255f27dc95e44c8574bdfce2b97e49a7504346a77c5c9f6a3e1"}],[{"label":"Ineligible
              License","expression":"FILL(me19ae9c3f20ae715e3462f9402684a3817282218f36e69494a60bc251e3435a6,
              0)"}],["ConstructHub/Ingestion","IneligibleLicense",{"label":"Ineligible
              License","stat":"Sum","visible":false,"id":"me19ae9c3f20ae715e3462f9402684a3817282218f36e69494a60bc251e3435a6"}],[{"label":"Mismatched
              Identity","expression":"FILL(m7c1d407f17f8d2452a0bf87ac06fdd032de385a2758254f4192d6e17ed40d44b,
              0)"}],["ConstructHub/Ingestion","MismatchedIdentityRejections",{"label":"Mismatched
              Identity","stat":"Sum","visible":false,"id":"m7c1d407f17f8d2452a0bf87ac06fdd032de385a2758254f4192d6e17ed40d44b"}],[{"label":"Found
              License
              file","expression":"FILL(m7084dfec3c5bab86694d7ae438460f471c174a94bc67c9c9738e3ab60246b661,
              0)"}],["ConstructHub/Ingestion","FoundLicenseFile",{"label":"Found
              License
              file","stat":"Sum","visible":false,"id":"m7084dfec3c5bab86694d7ae438460f471c174a94bc67c9c9738e3ab60246b661"}]],"yAxis":{"left":{"label":"Count","min":0,"showUnits":false}}}},{"type":"metric","width":12,"height":6,"x":12,"y":72,"properties":{"view":"timeSeries","title":"Dead
              Letters","region":"'
            - Ref: AWS::Region
            - '","metrics":[["AWS/SQS","ApproximateNumberOfMessagesVisible","QueueName","'
            - Fn::GetAtt:
                - ConstructHubIngestionDLQ3E96A5F2
                - QueueName
            - '",{"label":"Visible
              Messages","stat":"Maximum"}],["AWS/SQS","ApproximateNumberOfMessagesNotVisible","QueueName","'
            - Fn::GetAtt:
                - ConstructHubIngestionDLQ3E96A5F2
                - QueueName
            - '",{"label":"Invisible
              Messages","stat":"Maximum"}],["AWS/SQS","ApproximateAgeOfOldestMessage","QueueName","'
            - Fn::GetAtt:
                - ConstructHubIngestionDLQ3E96A5F2
                - QueueName
            - '",{"label":"Oldest Message
              Age","stat":"Maximum","yAxis":"right"}]],"annotations":{"horizontal":[{"color":"#ff7f0e","label":"10
              days","value":864000,"yAxis":"right"},{"color":"#ff0000","label":"14
              days (DLQ
              Retention)","value":1209600,"yAxis":"right"}]},"yAxis":{"left":{"min":0},"right":{"min":0}},"period":60}},{"type":"text","width":24,"height":2,"x":0,"y":78,"properties":{"markdown":"#
              Orchestration\\n\\n[button:primary:State
              Machine](/states/home#/statemachines/view/'
            - Ref: ConstructHubOrchestration39161A46
            - )\\n[button:DLQ](/sqs/v2/home#/queues/https%3A%2F%2Fsqs.
            - Ref: AWS::Region
            - .amazonaws.com%2F
            - Ref: AWS::AccountId
            - "%2F"
            - Fn::GetAtt:
                - ConstructHubOrchestrationDLQ9C6D9BD4
                - QueueName
            - )\\n[button:Redrive DLQ](/lambda/home#/functions/
            - Ref: ConstructHubOrchestrationRedrive8DDBA67E
            - )\\n[button:Regenerate All
              Documentation](/states/home#/statemachines/view/
            - Ref: ConstructHubOrchestrationRegenerateAllDocumentationE9FAB254
            - )"}},{"type":"metric","width":12,"height":6,"x":0,"y":80,"properties":{"view":"timeSeries","title":"State
              Machine Executions","region":"
            - Ref: AWS::Region
            - '","metrics":[[{"label":"Started","expression":"FILL(m392141ff4cfa3bbe1889b2db42bcf20599513e199a0b9fb8dc736cde893c1d7c,
              0)"}],["AWS/States","ExecutionsStarted","StateMachineArn","'
            - Ref: ConstructHubOrchestration39161A46
            - '",{"label":"Started","stat":"Sum","visible":false,"id":"m392141ff4cfa3bbe1889b2db42bcf20599513e199a0b9fb8dc736cde893c1d7c"}],[{"label":"Succeeded","expression":"FILL(md1b80634be6e2f057c84f44fab13979a6445395ea2dc357cd12d0ba9f504e6d1,
              0)"}],["AWS/States","ExecutionsSucceeded","StateMachineArn","'
            - Ref: ConstructHubOrchestration39161A46
            - '",{"label":"Succeeded","stat":"Sum","visible":false,"id":"md1b80634be6e2f057c84f44fab13979a6445395ea2dc357cd12d0ba9f504e6d1"}],[{"label":"Aborted","expression":"FILL(m7c13255adf2b6d90baaa9e4e952e72ce260730c93b662336d01e3342f6255e08,
              0)"}],["AWS/States","ExecutionsAborted","StateMachineArn","'
            - Ref: ConstructHubOrchestration39161A46
            - '",{"label":"Aborted","stat":"Sum","visible":false,"id":"m7c13255adf2b6d90baaa9e4e952e72ce260730c93b662336d01e3342f6255e08"}],[{"label":"Failed","expression":"FILL(m503cb5a7568675222eb2ac827982f88ad300c986505dabfafe1707080946e597,
              0)"}],["AWS/States","ExecutionsFailed","StateMachineArn","'
            - Ref: ConstructHubOrchestration39161A46
            - '",{"label":"Failed","stat":"Sum","visible":false,"id":"m503cb5a7568675222eb2ac827982f88ad300c986505dabfafe1707080946e597"}],[{"label":"Throttled","expression":"FILL(m278670a6ffa3ce32fec8fcb73c1cfdc4c965389617e2387ab5852ebb00b2a81f,
              0)"}],["AWS/States","ExecutionThrottled","StateMachineArn","'
            - Ref: ConstructHubOrchestration39161A46
            - '",{"label":"Throttled","stat":"Sum","visible":false,"id":"m278670a6ffa3ce32fec8fcb73c1cfdc4c965389617e2387ab5852ebb00b2a81f"}],[{"label":"Timed
              Out","expression":"FILL(m106d91118c893ec9037d16448722184f1ebdcca08a617e1f13758151a8c85a21,
              0)"}],["AWS/States","ExecutionsTimedOut","StateMachineArn","'
            - Ref: ConstructHubOrchestration39161A46
            - '",{"label":"Timed
              Out","stat":"Sum","visible":false,"id":"m106d91118c893ec9037d16448722184f1ebdcca08a617e1f13758151a8c85a21"}],["AWS/States","ExecutionTime","StateMachineArn","'
            - Ref: ConstructHubOrchestration39161A46
            - '",{"label":"Duration","yAxis":"right"}]],"yAxis":{"left":{"min":0},"right":{"min":0}}}},{"type":"metric","width":12,"height":6,"x":12,"y":80,"properties":{"view":"timeSeries","title":"Dead
              Letter Queue","region":"'
            - Ref: AWS::Region
            - '","metrics":[["AWS/SQS","ApproximateNumberOfMessagesVisible","QueueName","'
            - Fn::GetAtt:
                - ConstructHubOrchestrationDLQ9C6D9BD4
                - QueueName
            - '",{"label":"Visible
              Messages","stat":"Maximum"}],["AWS/SQS","ApproximateNumberOfMessagesNotVisible","QueueName","'
            - Fn::GetAtt:
                - ConstructHubOrchestrationDLQ9C6D9BD4
                - QueueName
            - '",{"label":"Invisible
              Messages","stat":"Maximum"}],["AWS/SQS","ApproximateAgeOfOldestMessage","QueueName","'
            - Fn::GetAtt:
                - ConstructHubOrchestrationDLQ9C6D9BD4
                - QueueName
            - '",{"label":"Oldest Message
              Age","stat":"Maximum","yAxis":"right"}]],"annotations":{"horizontal":[{"color":"#ff7f0e","label":"10
              days","value":864000,"yAxis":"right"},{"color":"#ff0000","label":"14
              days (DLQ
              Retention)","value":1209600,"yAxis":"right"}]},"yAxis":{"left":{"min":0},"right":{"min":0}},"period":60}},{"type":"text","width":24,"height":2,"x":0,"y":86,"properties":{"markdown":"#
              Deny List\\n\\n[button:primary:Deny List Object](/s3/object/'
            - Ref: ConstructHubDenyListBucket1B3C2C2E
            - ?prefix=deny-list.json)\\n[button:Prune
              Function](/lambda/home#/functions/
            - Ref: ConstructHubDenyListPrunePruneHandler30B33551
            - )\\n[button:Prune
              Logs](/cloudwatch/home#logsV2:log-groups/log-group/$252Faws$252flambda$252f
            - Ref: ConstructHubDenyListPrunePruneHandler30B33551
            - /log-events)\\n[button:Delete
              Queue](/sqs/v2/home#/queues/https%3A%2F%2Fsqs.
            - Ref: AWS::Region
            - .amazonaws.com%2F
            - Ref: AWS::AccountId
            - "%2F"
            - Fn::GetAtt:
                - ConstructHubDenyListPruneDeleteQueueBBF60185
                - QueueName
            - )\\n[button:Delete
              Logs](/cloudwatch/home#logsV2:log-groups/log-group/$252Faws$252flambda$252f
            - Ref: ConstructHubDenyListPrunePruneQueueHandlerF7EB599B
            - /log-events)"}},{"type":"metric","width":12,"height":6,"x":0,"y":88,"properties":{"view":"timeSeries","title":"Deny
              List","region":"
            - Ref: AWS::Region
            - '","metrics":[[{"label":"Rules","expression":"FILL(m41327b0edbbef1ca627d9503d1b9b9fab401700118519537b58e0557adee7e4f,
              REPEAT)"}],["ConstructHub/DenyList","DenyListRuleCount",{"label":"Rules","stat":"Maximum","visible":false,"id":"m41327b0edbbef1ca627d9503d1b9b9fab401700118519537b58e0557adee7e4f"}],["AWS/SQS","NumberOfMessagesDeleted","QueueName","'
            - Fn::GetAtt:
                - ConstructHubDenyListPruneDeleteQueueBBF60185
                - QueueName
            - '",{"label":"Deleted
              Files","stat":"Sum"}]],"yAxis":{"left":{"min":0}},"period":300}},{"type":"metric","width":12,"height":6,"x":12,"y":88,"properties":{"view":"timeSeries","title":"Prune
              Function Health","region":"'
            - Ref: AWS::Region
            - '","metrics":[[{"label":"Invocations","expression":"FILL(m9ff955bd33652ecefb4dd9402064988aa5e418fcf59360156ff8c9e38dbde5e2,
              0)"}],["AWS/Lambda","Invocations","FunctionName","'
            - Ref: ConstructHubDenyListPrunePruneHandler30B33551
            - '",{"label":"Invocations","stat":"Sum","visible":false,"id":"m9ff955bd33652ecefb4dd9402064988aa5e418fcf59360156ff8c9e38dbde5e2"}],[{"label":"Errors","expression":"FILL(m3aa18789f406dc22d5fd69d6a8b1ae08cbc04aabfde21bee51e16796b37a2e55,
              0)"}],["AWS/Lambda","Errors","FunctionName","'
            - Ref: ConstructHubDenyListPrunePruneHandler30B33551
            - '",{"label":"Errors","stat":"Sum","visible":false,"id":"m3aa18789f406dc22d5fd69d6a8b1ae08cbc04aabfde21bee51e16796b37a2e55"}]],"yAxis":{"left":{"min":0}},"period":300}},{"type":"text","width":24,"height":2,"x":0,"y":94,"properties":{"markdown":"#
              Package Stats\\n\\n[button:primary:Package Stats
              Object](/s3/object/'
            - Ref: ConstructHubPackageDataDC5EF35E
            - ?prefix=stats.json)\\n[button:Package Stats
              Function](/lambda/home#/functions/
            - Ref: ConstructHubStats61DB07B1
            - )\\n[button:Package Stats
              Logs](/cloudwatch/home#logsV2:log-groups/log-group/$252Faws$252flambda$252f
            - Ref: ConstructHubStats61DB07B1
            - /log-events)"}},{"type":"metric","width":12,"height":6,"x":0,"y":96,"properties":{"view":"timeSeries","title":"Number
              of Package Stats Recorded","region":"
            - Ref: AWS::Region
            - '","metrics":[[{"label":"Packages with
              stats","expression":"FILL(m47411943a6e8f8e16a1dd905ff43cab11425b802c4d32615e081cab30c15f29f,
              REPEAT)"}],["ConstructHub/PackageStats","RegisteredPackagesWithStats",{"label":"Packages
              with
              stats","stat":"Maximum","visible":false,"id":"m47411943a6e8f8e16a1dd905ff43cab11425b802c4d32615e081cab30c15f29f"}]],"yAxis":{"left":{"min":0}}}},{"type":"metric","width":12,"height":6,"x":12,"y":96,"properties":{"view":"timeSeries","title":"Invocation
              Duration","region":"'
            - Ref: AWS::Region
            - '","metrics":[["AWS/Lambda","Duration","FunctionName","'
            - Ref: ConstructHubStats61DB07B1
            - '",{"label":"Duration"}]],"annotations":{"horizontal":[{"color":"#ffa500","label":"15
              minutes (Lambda
              timeout)","value":900,"yAxis":"right"}]},"yAxis":{"left":{"min":0}}}},{"type":"text","width":24,"height":2,"x":0,"y":102,"properties":{"markdown":"#
              Version Tracker\\n\\n[button:primary:Versions Object](/s3/object/'
            - Ref: ConstructHubPackageDataDC5EF35E
            - ?prefix=all-versions.json)\\n[button:Version Tracker
              Function](/lambda/home#/functions/
            - Ref: ConstructHubVersionTrackerD5E8AEAE
            - )\\n[button:Version Tracker
              Logs](/cloudwatch/home#logsV2:log-groups/log-group/$252Faws$252flambda$252f
            - Ref: ConstructHubVersionTrackerD5E8AEAE
            - /log-events)"}},{"type":"metric","width":12,"height":6,"x":0,"y":104,"properties":{"view":"timeSeries","title":"Number
              of Package Versions Recorded","region":"
            - Ref: AWS::Region
            - '","metrics":[[{"label":"Package versions
              recorded","expression":"FILL(m343ebb2e5802fe223e549d8262d8d0c364846e0276426bc0a2d872e83bd8e63d,
              REPEAT)"}],["ConstructHub/VersionTracker","TrackedVersionsCount",{"label":"Package
              versions
              recorded","stat":"Maximum","visible":false,"id":"m343ebb2e5802fe223e549d8262d8d0c364846e0276426bc0a2d872e83bd8e63d"}]],"yAxis":{"left":{"min":0}}}},{"type":"metric","width":12,"height":6,"x":12,"y":104,"properties":{"view":"timeSeries","title":"Invocation
              Duration","region":"'
            - Ref: AWS::Region
            - '","metrics":[["AWS/Lambda","Duration","FunctionName","'
            - Ref: ConstructHubVersionTrackerD5E8AEAE
            - '",{"label":"Duration"}]],"annotations":{"horizontal":[{"color":"#ffa500","label":"1
              minutes (Lambda
              timeout)","value":60,"yAxis":"right"}]},"yAxis":{"left":{"min":0}}}}]}'
      DashboardName: construct-hub-backend-graphs
  AWS679f53fac002430cb0da5b7982bd2287ServiceRoleC1EA0FF2:
    Type: AWS::IAM::Role
    Properties:
      AssumeRolePolicyDocument:
        Statement:
          - Action: sts:AssumeRole
            Effect: Allow
            Principal:
              Service: lambda.amazonaws.com
        Version: 2012-10-17
      ManagedPolicyArns:
        - Fn::Join:
            - ""
            - - "arn:"
              - Ref: AWS::Partition
              - :iam::aws:policy/service-role/AWSLambdaBasicExecutionRole
  AWS679f53fac002430cb0da5b7982bd22872D164C4C:
    Type: AWS::Lambda::Function
    Properties:
      Code:
        S3Bucket:
          Ref: AssetParameters4074092ab8b435c90a773e082601fa36def54c91cadfae59451bd0beda547cbcS3Bucket02FC0B28
        S3Key:
          Fn::Join:
            - ""
            - - Fn::Select:
                  - 0
                  - Fn::Split:
                      - "||"
                      - Ref: AssetParameters4074092ab8b435c90a773e082601fa36def54c91cadfae59451bd0beda547cbcS3VersionKey547E84F8
              - Fn::Select:
                  - 1
                  - Fn::Split:
                      - "||"
                      - Ref: AssetParameters4074092ab8b435c90a773e082601fa36def54c91cadfae59451bd0beda547cbcS3VersionKey547E84F8
      Role:
        Fn::GetAtt:
          - AWS679f53fac002430cb0da5b7982bd2287ServiceRoleC1EA0FF2
          - Arn
      Handler: index.handler
      Runtime: nodejs12.x
      Timeout: 120
    DependsOn:
      - AWS679f53fac002430cb0da5b7982bd2287ServiceRoleC1EA0FF2
  CustomS3AutoDeleteObjectsCustomResourceProviderRole3B1BD092:
    Type: AWS::IAM::Role
    Properties:
      AssumeRolePolicyDocument:
        Version: 2012-10-17
        Statement:
          - Action: sts:AssumeRole
            Effect: Allow
            Principal:
              Service: lambda.amazonaws.com
      ManagedPolicyArns:
        - Fn::Sub: arn:\${AWS::Partition}:iam::aws:policy/service-role/AWSLambdaBasicExecutionRole
  CustomS3AutoDeleteObjectsCustomResourceProviderHandler9D90184F:
    Type: AWS::Lambda::Function
    Properties:
      Code:
        S3Bucket:
          Ref: AssetParameters1f7e277bd526ebce1983fa1e7a84a5281ec533d9187caaebb773681bbf7bf4c1S3Bucket4842F32D
        S3Key:
          Fn::Join:
            - ""
            - - Fn::Select:
                  - 0
                  - Fn::Split:
                      - "||"
                      - Ref: AssetParameters1f7e277bd526ebce1983fa1e7a84a5281ec533d9187caaebb773681bbf7bf4c1S3VersionKeyD0A0B57A
              - Fn::Select:
                  - 1
                  - Fn::Split:
                      - "||"
                      - Ref: AssetParameters1f7e277bd526ebce1983fa1e7a84a5281ec533d9187caaebb773681bbf7bf4c1S3VersionKeyD0A0B57A
      Timeout: 900
      MemorySize: 128
      Handler: __entrypoint__.handler
      Role:
        Fn::GetAtt:
          - CustomS3AutoDeleteObjectsCustomResourceProviderRole3B1BD092
          - Arn
      Runtime: nodejs12.x
      Description:
        Fn::Join:
          - ""
          - - "Lambda function for auto-deleting objects in "
            - Ref: ConstructHubDenyListBucket1B3C2C2E
            - " S3 bucket."
    DependsOn:
      - CustomS3AutoDeleteObjectsCustomResourceProviderRole3B1BD092
  CustomCDKBucketDeployment8693BB64968944B69AAFB0CC9EB8756CServiceRole89A01265:
    Type: AWS::IAM::Role
    Properties:
      AssumeRolePolicyDocument:
        Statement:
          - Action: sts:AssumeRole
            Effect: Allow
            Principal:
              Service: lambda.amazonaws.com
        Version: 2012-10-17
      ManagedPolicyArns:
        - Fn::Join:
            - ""
            - - "arn:"
              - Ref: AWS::Partition
              - :iam::aws:policy/service-role/AWSLambdaBasicExecutionRole
  CustomCDKBucketDeployment8693BB64968944B69AAFB0CC9EB8756CServiceRoleDefaultPolicy88902FDF:
    Type: AWS::IAM::Policy
    Properties:
      PolicyDocument:
        Statement:
          - Action:
              - s3:GetObject*
              - s3:GetBucket*
              - s3:List*
            Effect: Allow
            Resource:
              - Fn::Join:
                  - ""
                  - - "arn:"
                    - Ref: AWS::Partition
                    - ":s3:::"
                    - Ref: AssetParameters6f1f07e70de63d5afdbcab762f8f867a2aedb494b30cd360d5deb518d3914263S3Bucket55D036C4
              - Fn::Join:
                  - ""
                  - - "arn:"
                    - Ref: AWS::Partition
                    - ":s3:::"
                    - Ref: AssetParameters6f1f07e70de63d5afdbcab762f8f867a2aedb494b30cd360d5deb518d3914263S3Bucket55D036C4
                    - /*
          - Action:
              - s3:GetObject*
              - s3:GetBucket*
              - s3:List*
              - s3:DeleteObject*
              - s3:PutObject*
              - s3:Abort*
            Effect: Allow
            Resource:
              - Fn::GetAtt:
                  - ConstructHubDenyListBucket1B3C2C2E
                  - Arn
              - Fn::Join:
                  - ""
                  - - Fn::GetAtt:
                        - ConstructHubDenyListBucket1B3C2C2E
                        - Arn
                    - /*
          - Action:
              - s3:GetObject*
              - s3:GetBucket*
              - s3:List*
            Effect: Allow
            Resource:
              - Fn::Join:
                  - ""
                  - - "arn:"
                    - Ref: AWS::Partition
                    - ":s3:::"
                    - Ref: AssetParameters192231b003677f5593d160820b015b301a52a1d9ccc248d08b8dae0602c9c08aS3Bucket14E05136
              - Fn::Join:
                  - ""
                  - - "arn:"
                    - Ref: AWS::Partition
                    - ":s3:::"
                    - Ref: AssetParameters192231b003677f5593d160820b015b301a52a1d9ccc248d08b8dae0602c9c08aS3Bucket14E05136
                    - /*
          - Action:
              - s3:GetObject*
              - s3:GetBucket*
              - s3:List*
              - s3:DeleteObject*
              - s3:PutObject*
              - s3:Abort*
            Effect: Allow
            Resource:
              - Fn::GetAtt:
                  - ConstructHubIngestionConfigBucket0F0ED0B6
                  - Arn
              - Fn::Join:
                  - ""
                  - - Fn::GetAtt:
                        - ConstructHubIngestionConfigBucket0F0ED0B6
                        - Arn
                    - /*
          - Action:
              - s3:GetObject*
              - s3:GetBucket*
              - s3:List*
            Effect: Allow
            Resource:
              - Fn::Join:
                  - ""
                  - - "arn:"
                    - Ref: AWS::Partition
                    - ":s3:::"
                    - Ref: AssetParameters8d968e7576898e39de27ff4cf5f336e8f112a4de9757412123e2dd725f451900S3BucketB2DE6865
              - Fn::Join:
                  - ""
                  - - "arn:"
                    - Ref: AWS::Partition
                    - ":s3:::"
                    - Ref: AssetParameters8d968e7576898e39de27ff4cf5f336e8f112a4de9757412123e2dd725f451900S3BucketB2DE6865
                    - /*
          - Action:
              - s3:GetObject*
              - s3:GetBucket*
              - s3:List*
              - s3:DeleteObject*
              - s3:PutObject*
              - s3:Abort*
            Effect: Allow
            Resource:
              - Fn::GetAtt:
                  - ConstructHubLicenseListBucket9334047F
                  - Arn
              - Fn::Join:
                  - ""
                  - - Fn::GetAtt:
                        - ConstructHubLicenseListBucket9334047F
                        - Arn
                    - /*
          - Action:
              - s3:GetObject*
              - s3:GetBucket*
              - s3:List*
            Effect: Allow
            Resource:
              - Fn::Join:
                  - ""
                  - - "arn:"
                    - Ref: AWS::Partition
                    - ":s3:::"
<<<<<<< HEAD
                    - Ref: AssetParametersa939355187621d4c4aa3f65883d122c151452cac5b207f5967c0ba54b54af1e0S3Bucket106A8DD2
=======
                    - Ref: AssetParametersd029aee9c500d320df8bf9d11f542cf3092e122237eadd2df7781782088dd650S3Bucket3F92E93E
>>>>>>> 04e3df27
              - Fn::Join:
                  - ""
                  - - "arn:"
                    - Ref: AWS::Partition
                    - ":s3:::"
<<<<<<< HEAD
                    - Ref: AssetParametersa939355187621d4c4aa3f65883d122c151452cac5b207f5967c0ba54b54af1e0S3Bucket106A8DD2
=======
                    - Ref: AssetParametersd029aee9c500d320df8bf9d11f542cf3092e122237eadd2df7781782088dd650S3Bucket3F92E93E
>>>>>>> 04e3df27
                    - /*
          - Action:
              - s3:GetObject*
              - s3:GetBucket*
              - s3:List*
              - s3:DeleteObject*
              - s3:PutObject*
              - s3:Abort*
            Effect: Allow
            Resource:
              - Fn::GetAtt:
                  - ConstructHubWebAppWebsiteBucket4B2B9DB2
                  - Arn
              - Fn::Join:
                  - ""
                  - - Fn::GetAtt:
                        - ConstructHubWebAppWebsiteBucket4B2B9DB2
                        - Arn
                    - /*
          - Action:
              - cloudfront:GetInvalidation
              - cloudfront:CreateInvalidation
            Effect: Allow
            Resource: "*"
          - Action:
              - s3:GetObject*
              - s3:GetBucket*
              - s3:List*
            Effect: Allow
            Resource:
              - Fn::Join:
                  - ""
                  - - "arn:"
                    - Ref: AWS::Partition
                    - ":s3:::"
                    - Ref: AssetParameterse55830a9b80764bba7a1d95af568e482da15437ad646619e8f6c76dc8c098c91S3Bucket880B69C6
              - Fn::Join:
                  - ""
                  - - "arn:"
                    - Ref: AWS::Partition
                    - ":s3:::"
                    - Ref: AssetParameterse55830a9b80764bba7a1d95af568e482da15437ad646619e8f6c76dc8c098c91S3Bucket880B69C6
                    - /*
          - Action:
              - s3:GetObject*
              - s3:GetBucket*
              - s3:List*
            Effect: Allow
            Resource:
              - Fn::Join:
                  - ""
                  - - "arn:"
                    - Ref: AWS::Partition
                    - ":s3:::"
                    - Ref: AssetParametersd7eba45c105712349db08f8edd1c547cd768fb9c92dadc0bfd2403ecc4127f96S3BucketEBD7DE4E
              - Fn::Join:
                  - ""
                  - - "arn:"
                    - Ref: AWS::Partition
                    - ":s3:::"
                    - Ref: AssetParametersd7eba45c105712349db08f8edd1c547cd768fb9c92dadc0bfd2403ecc4127f96S3BucketEBD7DE4E
                    - /*
        Version: 2012-10-17
      PolicyName: CustomCDKBucketDeployment8693BB64968944B69AAFB0CC9EB8756CServiceRoleDefaultPolicy88902FDF
      Roles:
        - Ref: CustomCDKBucketDeployment8693BB64968944B69AAFB0CC9EB8756CServiceRole89A01265
  CustomCDKBucketDeployment8693BB64968944B69AAFB0CC9EB8756C81C01536:
    Type: AWS::Lambda::Function
    Properties:
      Code:
        S3Bucket:
          Ref: AssetParametersa3058ccb468d757ebb89df5363a1c20f5307c6911136f29d00e1a68c9b2aa7e8S3BucketD1AD544E
        S3Key:
          Fn::Join:
            - ""
            - - Fn::Select:
                  - 0
                  - Fn::Split:
                      - "||"
                      - Ref: AssetParametersa3058ccb468d757ebb89df5363a1c20f5307c6911136f29d00e1a68c9b2aa7e8S3VersionKey93A19D70
              - Fn::Select:
                  - 1
                  - Fn::Split:
                      - "||"
                      - Ref: AssetParametersa3058ccb468d757ebb89df5363a1c20f5307c6911136f29d00e1a68c9b2aa7e8S3VersionKey93A19D70
      Role:
        Fn::GetAtt:
          - CustomCDKBucketDeployment8693BB64968944B69AAFB0CC9EB8756CServiceRole89A01265
          - Arn
      Handler: index.handler
      Layers:
        - Ref: ConstructHubDenyListBucketDeploymentAwsCliLayerEAC3D4DA
      Runtime: python3.7
      Timeout: 900
    DependsOn:
      - CustomCDKBucketDeployment8693BB64968944B69AAFB0CC9EB8756CServiceRoleDefaultPolicy88902FDF
      - CustomCDKBucketDeployment8693BB64968944B69AAFB0CC9EB8756CServiceRole89A01265
  BucketNotificationsHandler050a0587b7544547bf325f094a3db834RoleB6FB88EC:
    Type: AWS::IAM::Role
    Properties:
      AssumeRolePolicyDocument:
        Statement:
          - Action: sts:AssumeRole
            Effect: Allow
            Principal:
              Service: lambda.amazonaws.com
        Version: 2012-10-17
      ManagedPolicyArns:
        - Fn::Join:
            - ""
            - - "arn:"
              - Ref: AWS::Partition
              - :iam::aws:policy/service-role/AWSLambdaBasicExecutionRole
  BucketNotificationsHandler050a0587b7544547bf325f094a3db834RoleDefaultPolicy2CF63D36:
    Type: AWS::IAM::Policy
    Properties:
      PolicyDocument:
        Statement:
          - Action: s3:PutBucketNotification
            Effect: Allow
            Resource: "*"
        Version: 2012-10-17
      PolicyName: BucketNotificationsHandler050a0587b7544547bf325f094a3db834RoleDefaultPolicy2CF63D36
      Roles:
        - Ref: BucketNotificationsHandler050a0587b7544547bf325f094a3db834RoleB6FB88EC
  BucketNotificationsHandler050a0587b7544547bf325f094a3db8347ECC3691:
    Type: AWS::Lambda::Function
    Properties:
      Description: AWS CloudFormation handler for "Custom::S3BucketNotifications"
        resources (@aws-cdk/aws-s3)
      Code:
        ZipFile: >
          import boto3  # type: ignore

          import json

          import logging

          import urllib.request


          s3 = boto3.client("s3")


          CONFIGURATION_TYPES = ["TopicConfigurations", "QueueConfigurations", "LambdaFunctionConfigurations"]


          def handler(event: dict, context):
              response_status = "SUCCESS"
              error_message = ""
              try:
                  props = event["ResourceProperties"]
                  bucket = props["BucketName"]
                  notification_configuration = props["NotificationConfiguration"]
                  request_type = event["RequestType"]
                  managed = props.get('Managed', 'true').lower() == 'true'
                  stack_id = event['StackId']

                  if managed:
                    config = handle_managed(request_type, notification_configuration)
                  else:
                    config = handle_unmanaged(bucket, stack_id, request_type, notification_configuration)

                  put_bucket_notification_configuration(bucket, config)
              except Exception as e:
                  logging.exception("Failed to put bucket notification configuration")
                  response_status = "FAILED"
                  error_message = f"Error: {str(e)}. "
              finally:
                  submit_response(event, context, response_status, error_message)


          def handle_managed(request_type, notification_configuration):
            if request_type == 'Delete':
              return {}
            return notification_configuration


          def handle_unmanaged(bucket, stack_id, request_type, notification_configuration):

            # find external notifications
            external_notifications = find_external_notifications(bucket, stack_id)

            # if delete, that's all we need
            if request_type == 'Delete':
              return external_notifications

            def with_id(notification):
              notification['Id'] = f"{stack_id}-{hash(json.dumps(notification, sort_keys=True))}"
              return notification

            # otherwise, merge external with incoming config and augment with id
            notifications = {}
            for t in CONFIGURATION_TYPES:
              external = external_notifications.get(t, [])
              incoming = [with_id(n) for n in notification_configuration.get(t, [])]
              notifications[t] = external + incoming
            return notifications


          def find_external_notifications(bucket, stack_id):
            existing_notifications = get_bucket_notification_configuration(bucket)
            external_notifications = {}
            for t in CONFIGURATION_TYPES:
              # if the notification was created by us, we know what id to expect
              # so we can filter by it.
              external_notifications[t] = [n for n in existing_notifications.get(t, []) if not n['Id'].startswith(f"{stack_id}-")]

            return external_notifications


          def get_bucket_notification_configuration(bucket):
            return s3.get_bucket_notification_configuration(Bucket=bucket)


          def put_bucket_notification_configuration(bucket, notification_configuration):
            s3.put_bucket_notification_configuration(Bucket=bucket, NotificationConfiguration=notification_configuration)


          def submit_response(event: dict, context, response_status: str, error_message: str):
              response_body = json.dumps(
                  {
                      "Status": response_status,
                      "Reason": f"{error_message}See the details in CloudWatch Log Stream: {context.log_stream_name}",
                      "PhysicalResourceId": event.get("PhysicalResourceId") or event["LogicalResourceId"],
                      "StackId": event["StackId"],
                      "RequestId": event["RequestId"],
                      "LogicalResourceId": event["LogicalResourceId"],
                      "NoEcho": False,
                  }
              ).encode("utf-8")
              headers = {"content-type": "", "content-length": str(len(response_body))}
              try:
                  req = urllib.request.Request(url=event["ResponseURL"], headers=headers, data=response_body, method="PUT")
                  with urllib.request.urlopen(req) as response:
                      print(response.read().decode("utf-8"))
                  print("Status code: " + response.reason)
              except Exception as e:
                  print("send(..) failed executing request.urlopen(..): " + str(e))
      Handler: index.handler
      Role:
        Fn::GetAtt:
          - BucketNotificationsHandler050a0587b7544547bf325f094a3db834RoleB6FB88EC
          - Arn
      Runtime: python3.7
      Timeout: 300
    DependsOn:
      - BucketNotificationsHandler050a0587b7544547bf325f094a3db834RoleDefaultPolicy2CF63D36
      - BucketNotificationsHandler050a0587b7544547bf325f094a3db834RoleB6FB88EC
  LogRetentionaae0aa3c5b4d4f87b02d85b201efdd8aServiceRole9741ECFB:
    Type: AWS::IAM::Role
    Properties:
      AssumeRolePolicyDocument:
        Statement:
          - Action: sts:AssumeRole
            Effect: Allow
            Principal:
              Service: lambda.amazonaws.com
        Version: 2012-10-17
      ManagedPolicyArns:
        - Fn::Join:
            - ""
            - - "arn:"
              - Ref: AWS::Partition
              - :iam::aws:policy/service-role/AWSLambdaBasicExecutionRole
  LogRetentionaae0aa3c5b4d4f87b02d85b201efdd8aServiceRoleDefaultPolicyADDA7DEB:
    Type: AWS::IAM::Policy
    Properties:
      PolicyDocument:
        Statement:
          - Action:
              - logs:PutRetentionPolicy
              - logs:DeleteRetentionPolicy
            Effect: Allow
            Resource: "*"
        Version: 2012-10-17
      PolicyName: LogRetentionaae0aa3c5b4d4f87b02d85b201efdd8aServiceRoleDefaultPolicyADDA7DEB
      Roles:
        - Ref: LogRetentionaae0aa3c5b4d4f87b02d85b201efdd8aServiceRole9741ECFB
  LogRetentionaae0aa3c5b4d4f87b02d85b201efdd8aFD4BFC8A:
    Type: AWS::Lambda::Function
    Properties:
      Handler: index.handler
      Runtime: nodejs14.x
      Code:
        S3Bucket:
          Ref: AssetParametersb120b13d9d868c7622e7db1b68bae4c0f82ffd0227b8c15f2cef38e186ff3827S3Bucket2070BA0A
        S3Key:
          Fn::Join:
            - ""
            - - Fn::Select:
                  - 0
                  - Fn::Split:
                      - "||"
                      - Ref: AssetParametersb120b13d9d868c7622e7db1b68bae4c0f82ffd0227b8c15f2cef38e186ff3827S3VersionKeyB95D17C3
              - Fn::Select:
                  - 1
                  - Fn::Split:
                      - "||"
                      - Ref: AssetParametersb120b13d9d868c7622e7db1b68bae4c0f82ffd0227b8c15f2cef38e186ff3827S3VersionKeyB95D17C3
      Role:
        Fn::GetAtt:
          - LogRetentionaae0aa3c5b4d4f87b02d85b201efdd8aServiceRole9741ECFB
          - Arn
    DependsOn:
      - LogRetentionaae0aa3c5b4d4f87b02d85b201efdd8aServiceRoleDefaultPolicyADDA7DEB
      - LogRetentionaae0aa3c5b4d4f87b02d85b201efdd8aServiceRole9741ECFB
  PackageVersionsTableWidgetHandler5fa848259c1d5e388c0df69f05c016dfServiceRole060BA12C:
    Type: AWS::IAM::Role
    Properties:
      AssumeRolePolicyDocument:
        Statement:
          - Action: sts:AssumeRole
            Effect: Allow
            Principal:
              Service: lambda.amazonaws.com
        Version: 2012-10-17
      ManagedPolicyArns:
        - Fn::Join:
            - ""
            - - "arn:"
              - Ref: AWS::Partition
              - :iam::aws:policy/service-role/AWSLambdaBasicExecutionRole
      Tags:
        - Key: function-purpose
          Value: cloudwatch-custom-widget
  PackageVersionsTableWidgetHandler5fa848259c1d5e388c0df69f05c016dfServiceRoleDefaultPolicy873D958D:
    Type: AWS::IAM::Policy
    Properties:
      PolicyDocument:
        Statement:
          - Action:
              - s3:GetObject*
              - s3:GetBucket*
              - s3:List*
            Effect: Allow
            Resource:
              - Fn::GetAtt:
                  - ConstructHubPackageDataDC5EF35E
                  - Arn
              - Fn::Join:
                  - ""
                  - - Fn::GetAtt:
                        - ConstructHubPackageDataDC5EF35E
                        - Arn
                    - /uninstallable-objects/data.json
          - Action:
              - s3:GetObject*
              - s3:GetBucket*
              - s3:List*
            Effect: Allow
            Resource:
              - Fn::GetAtt:
                  - ConstructHubPackageDataDC5EF35E
                  - Arn
              - Fn::Join:
                  - ""
                  - - Fn::GetAtt:
                        - ConstructHubPackageDataDC5EF35E
                        - Arn
                    - /missing-objects/typescript-documentation.json
          - Action:
              - s3:GetObject*
              - s3:GetBucket*
              - s3:List*
            Effect: Allow
            Resource:
              - Fn::GetAtt:
                  - ConstructHubPackageDataDC5EF35E
                  - Arn
              - Fn::Join:
                  - ""
                  - - Fn::GetAtt:
                        - ConstructHubPackageDataDC5EF35E
                        - Arn
                    - /corruptassembly-objects/typescript.json
          - Action:
              - s3:GetObject*
              - s3:GetBucket*
              - s3:List*
            Effect: Allow
            Resource:
              - Fn::GetAtt:
                  - ConstructHubPackageDataDC5EF35E
                  - Arn
              - Fn::Join:
                  - ""
                  - - Fn::GetAtt:
                        - ConstructHubPackageDataDC5EF35E
                        - Arn
                    - /missing-objects/python-documentation.json
          - Action:
              - s3:GetObject*
              - s3:GetBucket*
              - s3:List*
            Effect: Allow
            Resource:
              - Fn::GetAtt:
                  - ConstructHubPackageDataDC5EF35E
                  - Arn
              - Fn::Join:
                  - ""
                  - - Fn::GetAtt:
                        - ConstructHubPackageDataDC5EF35E
                        - Arn
                    - /corruptassembly-objects/python.json
          - Action:
              - s3:GetObject*
              - s3:GetBucket*
              - s3:List*
            Effect: Allow
            Resource:
              - Fn::GetAtt:
                  - ConstructHubPackageDataDC5EF35E
                  - Arn
              - Fn::Join:
                  - ""
                  - - Fn::GetAtt:
                        - ConstructHubPackageDataDC5EF35E
                        - Arn
                    - /missing-objects/java-documentation.json
          - Action:
              - s3:GetObject*
              - s3:GetBucket*
              - s3:List*
            Effect: Allow
            Resource:
              - Fn::GetAtt:
                  - ConstructHubPackageDataDC5EF35E
                  - Arn
              - Fn::Join:
                  - ""
                  - - Fn::GetAtt:
                        - ConstructHubPackageDataDC5EF35E
                        - Arn
                    - /corruptassembly-objects/java.json
          - Action:
              - s3:GetObject*
              - s3:GetBucket*
              - s3:List*
            Effect: Allow
            Resource:
              - Fn::GetAtt:
                  - ConstructHubPackageDataDC5EF35E
                  - Arn
              - Fn::Join:
                  - ""
                  - - Fn::GetAtt:
                        - ConstructHubPackageDataDC5EF35E
                        - Arn
                    - /missing-objects/csharp-documentation.json
          - Action:
              - s3:GetObject*
              - s3:GetBucket*
              - s3:List*
            Effect: Allow
            Resource:
              - Fn::GetAtt:
                  - ConstructHubPackageDataDC5EF35E
                  - Arn
              - Fn::Join:
                  - ""
                  - - Fn::GetAtt:
                        - ConstructHubPackageDataDC5EF35E
                        - Arn
                    - /corruptassembly-objects/csharp.json
        Version: 2012-10-17
      PolicyName: PackageVersionsTableWidgetHandler5fa848259c1d5e388c0df69f05c016dfServiceRoleDefaultPolicy873D958D
      Roles:
        - Ref: PackageVersionsTableWidgetHandler5fa848259c1d5e388c0df69f05c016dfServiceRole060BA12C
  PackageVersionsTableWidgetHandler5fa848259c1d5e388c0df69f05c016dfBE2C27C2:
    Type: AWS::Lambda::Function
    Properties:
      Code:
        S3Bucket:
          Ref: AssetParameters6c075da6d222990a57ffb8b323c4c56580d26431a62408f99e3a7a515c2852d6S3BucketB175FE41
        S3Key:
          Fn::Join:
            - ""
            - - Fn::Select:
                  - 0
                  - Fn::Split:
                      - "||"
                      - Ref: AssetParameters6c075da6d222990a57ffb8b323c4c56580d26431a62408f99e3a7a515c2852d6S3VersionKey32EE526A
              - Fn::Select:
                  - 1
                  - Fn::Split:
                      - "||"
                      - Ref: AssetParameters6c075da6d222990a57ffb8b323c4c56580d26431a62408f99e3a7a515c2852d6S3VersionKey32EE526A
      Role:
        Fn::GetAtt:
          - PackageVersionsTableWidgetHandler5fa848259c1d5e388c0df69f05c016dfServiceRole060BA12C
          - Arn
      Description: "[ConstructHub/MissingDocumentationWidget] Is a custom CloudWatch
        widget handler"
      Environment:
        Variables:
          BUCKET_NAME:
            Ref: ConstructHubPackageDataDC5EF35E
          OBJECT_KEY: uninstallable-objects/data.json
      Handler: index.handler
      MemorySize: 1024
      Runtime: nodejs14.x
      Tags:
        - Key: function-purpose
          Value: cloudwatch-custom-widget
      Timeout: 15
    DependsOn:
      - PackageVersionsTableWidgetHandler5fa848259c1d5e388c0df69f05c016dfServiceRoleDefaultPolicy873D958D
      - PackageVersionsTableWidgetHandler5fa848259c1d5e388c0df69f05c016dfServiceRole060BA12C
Outputs:
  ConstructHubMonitoringWatchfulWatchfulDashboard75D318D0:
    Value:
      Fn::Join:
        - ""
        - - https://console.aws.amazon.com/cloudwatch/home?region=
          - Ref: AWS::Region
          - "#dashboards:name="
          - Ref: ConstructHubMonitoringWatchfulDashboardB8493D55
  ConstructHubSnapshotCommandDD3886DA:
    Description: Snapshot dev/ConstructHub/PackageData
    Value:
      Fn::Join:
        - ""
        - - aws s3 sync s3://
          - Ref: ConstructHubPackageDataDC5EF35E
          - " s3://"
          - Ref: ConstructHubFailoverPackageDataBA7D3B85
  ConstructHubDenyListSnapshotCommand3E133B03:
    Description: Snapshot dev/ConstructHub/DenyList/Bucket
    Value:
      Fn::Join:
        - ""
        - - aws s3 sync s3://
          - Ref: ConstructHubDenyListBucket1B3C2C2E
          - " s3://"
          - Ref: ConstructHubDenyListFailoverBucketBF1E05AD
  ConstructHubIngestionSnapshotCommand746AF5B0:
    Description: Snapshot dev/ConstructHub/Ingestion/ConfigBucket
    Value:
      Fn::Join:
        - ""
        - - aws s3 sync s3://
          - Ref: ConstructHubIngestionConfigBucket0F0ED0B6
          - " s3://"
          - Ref: ConstructHubIngestionFailoverConfigBucket079F82C3
  ConstructHubLicenseListSnapshotCommandB9EA2EF4:
    Description: Snapshot dev/ConstructHub/LicenseList/Bucket
    Value:
      Fn::Join:
        - ""
        - - aws s3 sync s3://
          - Ref: ConstructHubLicenseListBucket9334047F
          - " s3://"
          - Ref: ConstructHubLicenseListFailoverBucketA96D2AAF
  ConstructHubWebAppSnapshotCommandC5AF418E:
    Description: Snapshot dev/ConstructHub/WebApp/WebsiteBucket
    Value:
      Fn::Join:
        - ""
        - - aws s3 sync s3://
          - Ref: ConstructHubWebAppWebsiteBucket4B2B9DB2
          - " s3://"
          - Ref: ConstructHubWebAppFailoverWebsiteBucketE69CC2C7
  ConstructHubWebAppDomainNameDC10F8DD:
    Value:
      Fn::GetAtt:
        - ConstructHubWebAppDistribution1F181DC9
        - DomainName
    Export:
      Name: ConstructHubDomainName
  ConstructHubSourcesSnapshotCommandB1EF760F:
    Description: Snapshot dev/ConstructHub/Sources/NpmJs--StagingBucket
    Value:
      Fn::Join:
        - ""
        - - aws s3 sync s3://
          - Ref: ConstructHubSourcesNpmJsStagingBucketB286F0E6
          - " s3://"
          - Ref: ConstructHubSourcesFailoverNpmJsStagingBucketF46C2C42
Parameters:
  AssetParameters4074092ab8b435c90a773e082601fa36def54c91cadfae59451bd0beda547cbcS3Bucket02FC0B28:
    Type: String
    Description: S3 bucket for asset
      "4074092ab8b435c90a773e082601fa36def54c91cadfae59451bd0beda547cbc"
  AssetParameters4074092ab8b435c90a773e082601fa36def54c91cadfae59451bd0beda547cbcS3VersionKey547E84F8:
    Type: String
    Description: S3 key for asset version
      "4074092ab8b435c90a773e082601fa36def54c91cadfae59451bd0beda547cbc"
  AssetParameters4074092ab8b435c90a773e082601fa36def54c91cadfae59451bd0beda547cbcArtifactHashF236251A:
    Type: String
    Description: Artifact hash for asset
      "4074092ab8b435c90a773e082601fa36def54c91cadfae59451bd0beda547cbc"
  AssetParameters1f7e277bd526ebce1983fa1e7a84a5281ec533d9187caaebb773681bbf7bf4c1S3Bucket4842F32D:
    Type: String
    Description: S3 bucket for asset
      "1f7e277bd526ebce1983fa1e7a84a5281ec533d9187caaebb773681bbf7bf4c1"
  AssetParameters1f7e277bd526ebce1983fa1e7a84a5281ec533d9187caaebb773681bbf7bf4c1S3VersionKeyD0A0B57A:
    Type: String
    Description: S3 key for asset version
      "1f7e277bd526ebce1983fa1e7a84a5281ec533d9187caaebb773681bbf7bf4c1"
  AssetParameters1f7e277bd526ebce1983fa1e7a84a5281ec533d9187caaebb773681bbf7bf4c1ArtifactHash0128B949:
    Type: String
    Description: Artifact hash for asset
      "1f7e277bd526ebce1983fa1e7a84a5281ec533d9187caaebb773681bbf7bf4c1"
  AssetParameterse9882ab123687399f934da0d45effe675ecc8ce13b40cb946f3e1d6141fe8d68S3BucketAEADE8C7:
    Type: String
    Description: S3 bucket for asset
      "e9882ab123687399f934da0d45effe675ecc8ce13b40cb946f3e1d6141fe8d68"
  AssetParameterse9882ab123687399f934da0d45effe675ecc8ce13b40cb946f3e1d6141fe8d68S3VersionKeyE415415F:
    Type: String
    Description: S3 key for asset version
      "e9882ab123687399f934da0d45effe675ecc8ce13b40cb946f3e1d6141fe8d68"
  AssetParameterse9882ab123687399f934da0d45effe675ecc8ce13b40cb946f3e1d6141fe8d68ArtifactHashD9A515C3:
    Type: String
    Description: Artifact hash for asset
      "e9882ab123687399f934da0d45effe675ecc8ce13b40cb946f3e1d6141fe8d68"
  AssetParametersa3058ccb468d757ebb89df5363a1c20f5307c6911136f29d00e1a68c9b2aa7e8S3BucketD1AD544E:
    Type: String
    Description: S3 bucket for asset
      "a3058ccb468d757ebb89df5363a1c20f5307c6911136f29d00e1a68c9b2aa7e8"
  AssetParametersa3058ccb468d757ebb89df5363a1c20f5307c6911136f29d00e1a68c9b2aa7e8S3VersionKey93A19D70:
    Type: String
    Description: S3 key for asset version
      "a3058ccb468d757ebb89df5363a1c20f5307c6911136f29d00e1a68c9b2aa7e8"
  AssetParametersa3058ccb468d757ebb89df5363a1c20f5307c6911136f29d00e1a68c9b2aa7e8ArtifactHash238275D6:
    Type: String
    Description: Artifact hash for asset
      "a3058ccb468d757ebb89df5363a1c20f5307c6911136f29d00e1a68c9b2aa7e8"
  AssetParameters6f1f07e70de63d5afdbcab762f8f867a2aedb494b30cd360d5deb518d3914263S3Bucket55D036C4:
    Type: String
    Description: S3 bucket for asset
      "6f1f07e70de63d5afdbcab762f8f867a2aedb494b30cd360d5deb518d3914263"
  AssetParameters6f1f07e70de63d5afdbcab762f8f867a2aedb494b30cd360d5deb518d3914263S3VersionKey1CB8DF17:
    Type: String
    Description: S3 key for asset version
      "6f1f07e70de63d5afdbcab762f8f867a2aedb494b30cd360d5deb518d3914263"
  AssetParameters6f1f07e70de63d5afdbcab762f8f867a2aedb494b30cd360d5deb518d3914263ArtifactHashEC19001D:
    Type: String
    Description: Artifact hash for asset
      "6f1f07e70de63d5afdbcab762f8f867a2aedb494b30cd360d5deb518d3914263"
  AssetParameters0edbbb44613023a77585118431d6bd8ea563339a4a8c46acc86c66284255fad9S3BucketBA8DA733:
    Type: String
    Description: S3 bucket for asset
      "0edbbb44613023a77585118431d6bd8ea563339a4a8c46acc86c66284255fad9"
  AssetParameters0edbbb44613023a77585118431d6bd8ea563339a4a8c46acc86c66284255fad9S3VersionKeyFDF52437:
    Type: String
    Description: S3 key for asset version
      "0edbbb44613023a77585118431d6bd8ea563339a4a8c46acc86c66284255fad9"
  AssetParameters0edbbb44613023a77585118431d6bd8ea563339a4a8c46acc86c66284255fad9ArtifactHash90DBDB72:
    Type: String
    Description: Artifact hash for asset
      "0edbbb44613023a77585118431d6bd8ea563339a4a8c46acc86c66284255fad9"
  AssetParameters05fc44b7067de3c7c80efc65857efbca626a669b107bc5169f68db4e8e98a39cS3Bucket7F3A5840:
    Type: String
    Description: S3 bucket for asset
      "05fc44b7067de3c7c80efc65857efbca626a669b107bc5169f68db4e8e98a39c"
  AssetParameters05fc44b7067de3c7c80efc65857efbca626a669b107bc5169f68db4e8e98a39cS3VersionKeyEBF73F61:
    Type: String
    Description: S3 key for asset version
      "05fc44b7067de3c7c80efc65857efbca626a669b107bc5169f68db4e8e98a39c"
  AssetParameters05fc44b7067de3c7c80efc65857efbca626a669b107bc5169f68db4e8e98a39cArtifactHash25544976:
    Type: String
    Description: Artifact hash for asset
      "05fc44b7067de3c7c80efc65857efbca626a669b107bc5169f68db4e8e98a39c"
  AssetParameters5ae6fbb741b11c2d4fc96a4035cdb3a590aad831ccdce7c17a73e120b9d0d41bS3BucketE91BA9C5:
    Type: String
    Description: S3 bucket for asset
      "5ae6fbb741b11c2d4fc96a4035cdb3a590aad831ccdce7c17a73e120b9d0d41b"
  AssetParameters5ae6fbb741b11c2d4fc96a4035cdb3a590aad831ccdce7c17a73e120b9d0d41bS3VersionKey11A3A1C2:
    Type: String
    Description: S3 key for asset version
      "5ae6fbb741b11c2d4fc96a4035cdb3a590aad831ccdce7c17a73e120b9d0d41b"
  AssetParameters5ae6fbb741b11c2d4fc96a4035cdb3a590aad831ccdce7c17a73e120b9d0d41bArtifactHashF900CBD7:
    Type: String
    Description: Artifact hash for asset
      "5ae6fbb741b11c2d4fc96a4035cdb3a590aad831ccdce7c17a73e120b9d0d41b"
  AssetParametersb120b13d9d868c7622e7db1b68bae4c0f82ffd0227b8c15f2cef38e186ff3827S3Bucket2070BA0A:
    Type: String
    Description: S3 bucket for asset
      "b120b13d9d868c7622e7db1b68bae4c0f82ffd0227b8c15f2cef38e186ff3827"
  AssetParametersb120b13d9d868c7622e7db1b68bae4c0f82ffd0227b8c15f2cef38e186ff3827S3VersionKeyB95D17C3:
    Type: String
    Description: S3 key for asset version
      "b120b13d9d868c7622e7db1b68bae4c0f82ffd0227b8c15f2cef38e186ff3827"
  AssetParametersb120b13d9d868c7622e7db1b68bae4c0f82ffd0227b8c15f2cef38e186ff3827ArtifactHash1355580A:
    Type: String
    Description: Artifact hash for asset
      "b120b13d9d868c7622e7db1b68bae4c0f82ffd0227b8c15f2cef38e186ff3827"
  AssetParameters1b8a0f2ba2b44c5d9b86b21f17bfd75f5871142b9dcb0b94e4733b817b4440c4S3BucketFF487E0F:
    Type: String
    Description: S3 bucket for asset
      "1b8a0f2ba2b44c5d9b86b21f17bfd75f5871142b9dcb0b94e4733b817b4440c4"
  AssetParameters1b8a0f2ba2b44c5d9b86b21f17bfd75f5871142b9dcb0b94e4733b817b4440c4S3VersionKey7B65BAB2:
    Type: String
    Description: S3 key for asset version
      "1b8a0f2ba2b44c5d9b86b21f17bfd75f5871142b9dcb0b94e4733b817b4440c4"
  AssetParameters1b8a0f2ba2b44c5d9b86b21f17bfd75f5871142b9dcb0b94e4733b817b4440c4ArtifactHashDA52B915:
    Type: String
    Description: Artifact hash for asset
      "1b8a0f2ba2b44c5d9b86b21f17bfd75f5871142b9dcb0b94e4733b817b4440c4"
  AssetParametersff5960905e204bdd314fc9a9fcb1d8ff44ed78431f7004552a41f9dac2924329S3Bucket67BC3675:
    Type: String
    Description: S3 bucket for asset
      "ff5960905e204bdd314fc9a9fcb1d8ff44ed78431f7004552a41f9dac2924329"
  AssetParametersff5960905e204bdd314fc9a9fcb1d8ff44ed78431f7004552a41f9dac2924329S3VersionKeyA0517EC2:
    Type: String
    Description: S3 key for asset version
      "ff5960905e204bdd314fc9a9fcb1d8ff44ed78431f7004552a41f9dac2924329"
  AssetParametersff5960905e204bdd314fc9a9fcb1d8ff44ed78431f7004552a41f9dac2924329ArtifactHash8FD92C39:
    Type: String
    Description: Artifact hash for asset
      "ff5960905e204bdd314fc9a9fcb1d8ff44ed78431f7004552a41f9dac2924329"
  AssetParameters1ce67f3cfb855b795b6861d20e218d92110e74e2fcf01bc52b80d09b05fde797S3Bucket93DB3135:
    Type: String
    Description: S3 bucket for asset
      "1ce67f3cfb855b795b6861d20e218d92110e74e2fcf01bc52b80d09b05fde797"
  AssetParameters1ce67f3cfb855b795b6861d20e218d92110e74e2fcf01bc52b80d09b05fde797S3VersionKeyB63ADE89:
    Type: String
    Description: S3 key for asset version
      "1ce67f3cfb855b795b6861d20e218d92110e74e2fcf01bc52b80d09b05fde797"
  AssetParameters1ce67f3cfb855b795b6861d20e218d92110e74e2fcf01bc52b80d09b05fde797ArtifactHashFDFCE3EE:
    Type: String
    Description: Artifact hash for asset
      "1ce67f3cfb855b795b6861d20e218d92110e74e2fcf01bc52b80d09b05fde797"
  AssetParametersc6c19038840e20da75d4f968cced71b0ab2dc4340c2f9adbeb438394ef6edb1aS3Bucket048BA441:
    Type: String
    Description: S3 bucket for asset
      "c6c19038840e20da75d4f968cced71b0ab2dc4340c2f9adbeb438394ef6edb1a"
  AssetParametersc6c19038840e20da75d4f968cced71b0ab2dc4340c2f9adbeb438394ef6edb1aS3VersionKey67366625:
    Type: String
    Description: S3 key for asset version
      "c6c19038840e20da75d4f968cced71b0ab2dc4340c2f9adbeb438394ef6edb1a"
  AssetParametersc6c19038840e20da75d4f968cced71b0ab2dc4340c2f9adbeb438394ef6edb1aArtifactHashEF0B1CB8:
    Type: String
    Description: Artifact hash for asset
      "c6c19038840e20da75d4f968cced71b0ab2dc4340c2f9adbeb438394ef6edb1a"
  AssetParameters192231b003677f5593d160820b015b301a52a1d9ccc248d08b8dae0602c9c08aS3Bucket14E05136:
    Type: String
    Description: S3 bucket for asset
      "192231b003677f5593d160820b015b301a52a1d9ccc248d08b8dae0602c9c08a"
  AssetParameters192231b003677f5593d160820b015b301a52a1d9ccc248d08b8dae0602c9c08aS3VersionKey78EF2CC1:
    Type: String
    Description: S3 key for asset version
      "192231b003677f5593d160820b015b301a52a1d9ccc248d08b8dae0602c9c08a"
  AssetParameters192231b003677f5593d160820b015b301a52a1d9ccc248d08b8dae0602c9c08aArtifactHash0EAEC690:
    Type: String
    Description: Artifact hash for asset
      "192231b003677f5593d160820b015b301a52a1d9ccc248d08b8dae0602c9c08a"
  AssetParametersb48b3d48addb679e3e10866813055eb4bc27c8d9cd042ff48f231a7f83a67255S3Bucket324980DD:
    Type: String
    Description: S3 bucket for asset
      "b48b3d48addb679e3e10866813055eb4bc27c8d9cd042ff48f231a7f83a67255"
  AssetParametersb48b3d48addb679e3e10866813055eb4bc27c8d9cd042ff48f231a7f83a67255S3VersionKey6EFB924B:
    Type: String
    Description: S3 key for asset version
      "b48b3d48addb679e3e10866813055eb4bc27c8d9cd042ff48f231a7f83a67255"
  AssetParametersb48b3d48addb679e3e10866813055eb4bc27c8d9cd042ff48f231a7f83a67255ArtifactHash60043B01:
    Type: String
    Description: Artifact hash for asset
      "b48b3d48addb679e3e10866813055eb4bc27c8d9cd042ff48f231a7f83a67255"
  AssetParameters34521a34997f6f35dd463d5129ebd9deecadfa0520c8f50a187d63a6507c6e25S3Bucket1D96FB2D:
    Type: String
    Description: S3 bucket for asset
      "34521a34997f6f35dd463d5129ebd9deecadfa0520c8f50a187d63a6507c6e25"
  AssetParameters34521a34997f6f35dd463d5129ebd9deecadfa0520c8f50a187d63a6507c6e25S3VersionKeyC40E4716:
    Type: String
    Description: S3 key for asset version
      "34521a34997f6f35dd463d5129ebd9deecadfa0520c8f50a187d63a6507c6e25"
  AssetParameters34521a34997f6f35dd463d5129ebd9deecadfa0520c8f50a187d63a6507c6e25ArtifactHash912672F2:
    Type: String
    Description: Artifact hash for asset
      "34521a34997f6f35dd463d5129ebd9deecadfa0520c8f50a187d63a6507c6e25"
  AssetParameters8d968e7576898e39de27ff4cf5f336e8f112a4de9757412123e2dd725f451900S3BucketB2DE6865:
    Type: String
    Description: S3 bucket for asset
      "8d968e7576898e39de27ff4cf5f336e8f112a4de9757412123e2dd725f451900"
  AssetParameters8d968e7576898e39de27ff4cf5f336e8f112a4de9757412123e2dd725f451900S3VersionKeyD40FAA20:
    Type: String
    Description: S3 key for asset version
      "8d968e7576898e39de27ff4cf5f336e8f112a4de9757412123e2dd725f451900"
  AssetParameters8d968e7576898e39de27ff4cf5f336e8f112a4de9757412123e2dd725f451900ArtifactHash121EF458:
    Type: String
    Description: Artifact hash for asset
      "8d968e7576898e39de27ff4cf5f336e8f112a4de9757412123e2dd725f451900"
<<<<<<< HEAD
  AssetParametersa939355187621d4c4aa3f65883d122c151452cac5b207f5967c0ba54b54af1e0S3Bucket106A8DD2:
    Type: String
    Description: S3 bucket for asset
      "a939355187621d4c4aa3f65883d122c151452cac5b207f5967c0ba54b54af1e0"
  AssetParametersa939355187621d4c4aa3f65883d122c151452cac5b207f5967c0ba54b54af1e0S3VersionKeyDBD2B252:
    Type: String
    Description: S3 key for asset version
      "a939355187621d4c4aa3f65883d122c151452cac5b207f5967c0ba54b54af1e0"
  AssetParametersa939355187621d4c4aa3f65883d122c151452cac5b207f5967c0ba54b54af1e0ArtifactHash0E5999FB:
    Type: String
    Description: Artifact hash for asset
      "a939355187621d4c4aa3f65883d122c151452cac5b207f5967c0ba54b54af1e0"
  AssetParameterse55830a9b80764bba7a1d95af568e482da15437ad646619e8f6c76dc8c098c91S3Bucket880B69C6:
=======
  AssetParametersd029aee9c500d320df8bf9d11f542cf3092e122237eadd2df7781782088dd650S3Bucket3F92E93E:
    Type: String
    Description: S3 bucket for asset
      "d029aee9c500d320df8bf9d11f542cf3092e122237eadd2df7781782088dd650"
  AssetParametersd029aee9c500d320df8bf9d11f542cf3092e122237eadd2df7781782088dd650S3VersionKeyADEDFE7B:
    Type: String
    Description: S3 key for asset version
      "d029aee9c500d320df8bf9d11f542cf3092e122237eadd2df7781782088dd650"
  AssetParametersd029aee9c500d320df8bf9d11f542cf3092e122237eadd2df7781782088dd650ArtifactHash7D92E97F:
    Type: String
    Description: Artifact hash for asset
      "d029aee9c500d320df8bf9d11f542cf3092e122237eadd2df7781782088dd650"
  AssetParameters219b0e6bde7859b1caead1a417b318db5db660d51d0e582d6a303062ee4eae16S3BucketA2579CB9:
>>>>>>> 04e3df27
    Type: String
    Description: S3 bucket for asset
      "e55830a9b80764bba7a1d95af568e482da15437ad646619e8f6c76dc8c098c91"
  AssetParameterse55830a9b80764bba7a1d95af568e482da15437ad646619e8f6c76dc8c098c91S3VersionKey08B8FEF5:
    Type: String
    Description: S3 key for asset version
      "e55830a9b80764bba7a1d95af568e482da15437ad646619e8f6c76dc8c098c91"
  AssetParameterse55830a9b80764bba7a1d95af568e482da15437ad646619e8f6c76dc8c098c91ArtifactHash49660294:
    Type: String
    Description: Artifact hash for asset
      "e55830a9b80764bba7a1d95af568e482da15437ad646619e8f6c76dc8c098c91"
  AssetParametersd7eba45c105712349db08f8edd1c547cd768fb9c92dadc0bfd2403ecc4127f96S3BucketEBD7DE4E:
    Type: String
    Description: S3 bucket for asset
      "d7eba45c105712349db08f8edd1c547cd768fb9c92dadc0bfd2403ecc4127f96"
  AssetParametersd7eba45c105712349db08f8edd1c547cd768fb9c92dadc0bfd2403ecc4127f96S3VersionKey2B839AE6:
    Type: String
    Description: S3 key for asset version
      "d7eba45c105712349db08f8edd1c547cd768fb9c92dadc0bfd2403ecc4127f96"
  AssetParametersd7eba45c105712349db08f8edd1c547cd768fb9c92dadc0bfd2403ecc4127f96ArtifactHashA9044145:
    Type: String
    Description: Artifact hash for asset
      "d7eba45c105712349db08f8edd1c547cd768fb9c92dadc0bfd2403ecc4127f96"
  AssetParameters279fd2112714c5ff533229d87cd07cf180cd66497415bb8191cce00927a69290S3Bucket1654D5BE:
    Type: String
    Description: S3 bucket for asset
      "279fd2112714c5ff533229d87cd07cf180cd66497415bb8191cce00927a69290"
  AssetParameters279fd2112714c5ff533229d87cd07cf180cd66497415bb8191cce00927a69290S3VersionKeyEDBBA873:
    Type: String
    Description: S3 key for asset version
      "279fd2112714c5ff533229d87cd07cf180cd66497415bb8191cce00927a69290"
  AssetParameters279fd2112714c5ff533229d87cd07cf180cd66497415bb8191cce00927a69290ArtifactHashC6FBEA3D:
    Type: String
    Description: Artifact hash for asset
      "279fd2112714c5ff533229d87cd07cf180cd66497415bb8191cce00927a69290"
  AssetParameters0c1f2823005f5fcc50c5090ef8f20982fe0437f1ab276dfb167e2001275b6572S3Bucket75DC4BC7:
    Type: String
    Description: S3 bucket for asset
      "0c1f2823005f5fcc50c5090ef8f20982fe0437f1ab276dfb167e2001275b6572"
  AssetParameters0c1f2823005f5fcc50c5090ef8f20982fe0437f1ab276dfb167e2001275b6572S3VersionKeyE7FA0802:
    Type: String
    Description: S3 key for asset version
      "0c1f2823005f5fcc50c5090ef8f20982fe0437f1ab276dfb167e2001275b6572"
  AssetParameters0c1f2823005f5fcc50c5090ef8f20982fe0437f1ab276dfb167e2001275b6572ArtifactHash62D2EC70:
    Type: String
    Description: Artifact hash for asset
      "0c1f2823005f5fcc50c5090ef8f20982fe0437f1ab276dfb167e2001275b6572"
  AssetParametersbdfb6c480465f191dac525a2bb155047a09f1b5537d36716859b6a4fea213b52S3BucketF1EF7AD5:
    Type: String
    Description: S3 bucket for asset
      "bdfb6c480465f191dac525a2bb155047a09f1b5537d36716859b6a4fea213b52"
  AssetParametersbdfb6c480465f191dac525a2bb155047a09f1b5537d36716859b6a4fea213b52S3VersionKey034F80BB:
    Type: String
    Description: S3 key for asset version
      "bdfb6c480465f191dac525a2bb155047a09f1b5537d36716859b6a4fea213b52"
  AssetParametersbdfb6c480465f191dac525a2bb155047a09f1b5537d36716859b6a4fea213b52ArtifactHash250C2BE2:
    Type: String
    Description: Artifact hash for asset
      "bdfb6c480465f191dac525a2bb155047a09f1b5537d36716859b6a4fea213b52"
  AssetParameterse5da51e376b2e041a03f4397a638d986e8ab89d0b1d2d751830d477413a9ae64S3Bucket9D05A1A7:
    Type: String
    Description: S3 bucket for asset
      "e5da51e376b2e041a03f4397a638d986e8ab89d0b1d2d751830d477413a9ae64"
  AssetParameterse5da51e376b2e041a03f4397a638d986e8ab89d0b1d2d751830d477413a9ae64S3VersionKeyA652C777:
    Type: String
    Description: S3 key for asset version
      "e5da51e376b2e041a03f4397a638d986e8ab89d0b1d2d751830d477413a9ae64"
  AssetParameterse5da51e376b2e041a03f4397a638d986e8ab89d0b1d2d751830d477413a9ae64ArtifactHash9919B57A:
    Type: String
    Description: Artifact hash for asset
      "e5da51e376b2e041a03f4397a638d986e8ab89d0b1d2d751830d477413a9ae64"
  AssetParameters90b6ae6ef88b0c29b161762d5d0922d0ec8fa18b6c07435785d986da63f28ca1S3Bucket3548CACC:
    Type: String
    Description: S3 bucket for asset
      "90b6ae6ef88b0c29b161762d5d0922d0ec8fa18b6c07435785d986da63f28ca1"
  AssetParameters90b6ae6ef88b0c29b161762d5d0922d0ec8fa18b6c07435785d986da63f28ca1S3VersionKey9C7629CA:
    Type: String
    Description: S3 key for asset version
      "90b6ae6ef88b0c29b161762d5d0922d0ec8fa18b6c07435785d986da63f28ca1"
  AssetParameters90b6ae6ef88b0c29b161762d5d0922d0ec8fa18b6c07435785d986da63f28ca1ArtifactHash6C8FE354:
    Type: String
    Description: Artifact hash for asset
      "90b6ae6ef88b0c29b161762d5d0922d0ec8fa18b6c07435785d986da63f28ca1"
  AssetParameters6c075da6d222990a57ffb8b323c4c56580d26431a62408f99e3a7a515c2852d6S3BucketB175FE41:
    Type: String
    Description: S3 bucket for asset
      "6c075da6d222990a57ffb8b323c4c56580d26431a62408f99e3a7a515c2852d6"
  AssetParameters6c075da6d222990a57ffb8b323c4c56580d26431a62408f99e3a7a515c2852d6S3VersionKey32EE526A:
    Type: String
    Description: S3 key for asset version
      "6c075da6d222990a57ffb8b323c4c56580d26431a62408f99e3a7a515c2852d6"
  AssetParameters6c075da6d222990a57ffb8b323c4c56580d26431a62408f99e3a7a515c2852d6ArtifactHash4BA27C7A:
    Type: String
    Description: Artifact hash for asset
      "6c075da6d222990a57ffb8b323c4c56580d26431a62408f99e3a7a515c2852d6"

`;<|MERGE_RESOLUTION|>--- conflicted
+++ resolved
@@ -3559,11 +3559,7 @@
                 - Ref: AWS::Region
                 - .
                 - Ref: AWS::URLSuffix
-<<<<<<< HEAD
-                - /aws-cdk/assets:5024a6e0a403d679d114461d90ac96ab535fe62506f80f27d8c7092b0d6139ad
-=======
-                - /aws-cdk/assets:d1c17ce64c409d7a920a7ee2e3fd4bc08c9f836107a244e938ac0935f270c3bf
->>>>>>> 04e3df27
+                - /aws-cdk/assets:b64918c9804e0ca0ea1d056ddc2a047a445b9a5742189d99e894be972a4f1da2
           LogConfiguration:
             LogDriver: awslogs
             Options:
@@ -5354,11 +5350,7 @@
           - CustomCDKBucketDeployment8693BB64968944B69AAFB0CC9EB8756C81C01536
           - Arn
       SourceBucketNames:
-<<<<<<< HEAD
         - Ref: AssetParametersa939355187621d4c4aa3f65883d122c151452cac5b207f5967c0ba54b54af1e0S3Bucket106A8DD2
-=======
-        - Ref: AssetParametersd029aee9c500d320df8bf9d11f542cf3092e122237eadd2df7781782088dd650S3Bucket3F92E93E
->>>>>>> 04e3df27
       SourceObjectKeys:
         - Fn::Join:
             - ""
@@ -5366,20 +5358,12 @@
                   - 0
                   - Fn::Split:
                       - "||"
-<<<<<<< HEAD
                       - Ref: AssetParametersa939355187621d4c4aa3f65883d122c151452cac5b207f5967c0ba54b54af1e0S3VersionKeyDBD2B252
-=======
-                      - Ref: AssetParametersd029aee9c500d320df8bf9d11f542cf3092e122237eadd2df7781782088dd650S3VersionKeyADEDFE7B
->>>>>>> 04e3df27
               - Fn::Select:
                   - 1
                   - Fn::Split:
                       - "||"
-<<<<<<< HEAD
                       - Ref: AssetParametersa939355187621d4c4aa3f65883d122c151452cac5b207f5967c0ba54b54af1e0S3VersionKeyDBD2B252
-=======
-                      - Ref: AssetParametersd029aee9c500d320df8bf9d11f542cf3092e122237eadd2df7781782088dd650S3VersionKeyADEDFE7B
->>>>>>> 04e3df27
       DestinationBucketName:
         Ref: ConstructHubWebAppWebsiteBucket4B2B9DB2
       Prune: false
@@ -7178,21 +7162,13 @@
                   - - "arn:"
                     - Ref: AWS::Partition
                     - ":s3:::"
-<<<<<<< HEAD
                     - Ref: AssetParametersa939355187621d4c4aa3f65883d122c151452cac5b207f5967c0ba54b54af1e0S3Bucket106A8DD2
-=======
-                    - Ref: AssetParametersd029aee9c500d320df8bf9d11f542cf3092e122237eadd2df7781782088dd650S3Bucket3F92E93E
->>>>>>> 04e3df27
               - Fn::Join:
                   - ""
                   - - "arn:"
                     - Ref: AWS::Partition
                     - ":s3:::"
-<<<<<<< HEAD
                     - Ref: AssetParametersa939355187621d4c4aa3f65883d122c151452cac5b207f5967c0ba54b54af1e0S3Bucket106A8DD2
-=======
-                    - Ref: AssetParametersd029aee9c500d320df8bf9d11f542cf3092e122237eadd2df7781782088dd650S3Bucket3F92E93E
->>>>>>> 04e3df27
                     - /*
           - Action:
               - s3:GetObject*
@@ -7978,7 +7954,6 @@
     Type: String
     Description: Artifact hash for asset
       "8d968e7576898e39de27ff4cf5f336e8f112a4de9757412123e2dd725f451900"
-<<<<<<< HEAD
   AssetParametersa939355187621d4c4aa3f65883d122c151452cac5b207f5967c0ba54b54af1e0S3Bucket106A8DD2:
     Type: String
     Description: S3 bucket for asset
@@ -7992,21 +7967,6 @@
     Description: Artifact hash for asset
       "a939355187621d4c4aa3f65883d122c151452cac5b207f5967c0ba54b54af1e0"
   AssetParameterse55830a9b80764bba7a1d95af568e482da15437ad646619e8f6c76dc8c098c91S3Bucket880B69C6:
-=======
-  AssetParametersd029aee9c500d320df8bf9d11f542cf3092e122237eadd2df7781782088dd650S3Bucket3F92E93E:
-    Type: String
-    Description: S3 bucket for asset
-      "d029aee9c500d320df8bf9d11f542cf3092e122237eadd2df7781782088dd650"
-  AssetParametersd029aee9c500d320df8bf9d11f542cf3092e122237eadd2df7781782088dd650S3VersionKeyADEDFE7B:
-    Type: String
-    Description: S3 key for asset version
-      "d029aee9c500d320df8bf9d11f542cf3092e122237eadd2df7781782088dd650"
-  AssetParametersd029aee9c500d320df8bf9d11f542cf3092e122237eadd2df7781782088dd650ArtifactHash7D92E97F:
-    Type: String
-    Description: Artifact hash for asset
-      "d029aee9c500d320df8bf9d11f542cf3092e122237eadd2df7781782088dd650"
-  AssetParameters219b0e6bde7859b1caead1a417b318db5db660d51d0e582d6a303062ee4eae16S3BucketA2579CB9:
->>>>>>> 04e3df27
     Type: String
     Description: S3 bucket for asset
       "e55830a9b80764bba7a1d95af568e482da15437ad646619e8f6c76dc8c098c91"
