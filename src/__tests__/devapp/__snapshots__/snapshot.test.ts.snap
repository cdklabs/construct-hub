--- conflicted
+++ resolved
@@ -281,7 +281,7 @@
     Properties:
       Code:
         S3Bucket:
-          Ref: AssetParametersc61b7f43ade29b7106d564434f1699c99ece0773ef32012739529f30a0ba0d38S3Bucket08959C66
+          Ref: AssetParameters279fd2112714c5ff533229d87cd07cf180cd66497415bb8191cce00927a69290S3Bucket1654D5BE
         S3Key:
           Fn::Join:
             - ""
@@ -289,12 +289,12 @@
                   - 0
                   - Fn::Split:
                       - "||"
-                      - Ref: AssetParametersc61b7f43ade29b7106d564434f1699c99ece0773ef32012739529f30a0ba0d38S3VersionKeyDC6218A9
+                      - Ref: AssetParameters279fd2112714c5ff533229d87cd07cf180cd66497415bb8191cce00927a69290S3VersionKeyEDBBA873
               - Fn::Select:
                   - 1
                   - Fn::Split:
                       - "||"
-                      - Ref: AssetParametersc61b7f43ade29b7106d564434f1699c99ece0773ef32012739529f30a0ba0d38S3VersionKeyDC6218A9
+                      - Ref: AssetParameters279fd2112714c5ff533229d87cd07cf180cd66497415bb8191cce00927a69290S3VersionKeyEDBBA873
       Role:
         Fn::GetAtt:
           - ConstructHubMonitoringWebCanaryHomePageHttpGetFunctionServiceRole9AAAD93C
@@ -2141,7 +2141,7 @@
     Properties:
       Code:
         S3Bucket:
-          Ref: AssetParametersda314a367a18f33751a5eb7ce225a83303de022e561b22ab1f6d4cbc1a71f17aS3BucketAE80D773
+          Ref: AssetParameters29a939b5ec6587cbfbe4a47d213848c116b2d78f9dbd86c65d7a43783e69367dS3BucketCF6BD31E
         S3Key:
           Fn::Join:
             - ""
@@ -2149,12 +2149,12 @@
                   - 0
                   - Fn::Split:
                       - "||"
-                      - Ref: AssetParametersda314a367a18f33751a5eb7ce225a83303de022e561b22ab1f6d4cbc1a71f17aS3VersionKey662F0E6F
+                      - Ref: AssetParameters29a939b5ec6587cbfbe4a47d213848c116b2d78f9dbd86c65d7a43783e69367dS3VersionKeyF5B31BB8
               - Fn::Select:
                   - 1
                   - Fn::Split:
                       - "||"
-                      - Ref: AssetParametersda314a367a18f33751a5eb7ce225a83303de022e561b22ab1f6d4cbc1a71f17aS3VersionKey662F0E6F
+                      - Ref: AssetParameters29a939b5ec6587cbfbe4a47d213848c116b2d78f9dbd86c65d7a43783e69367dS3VersionKeyF5B31BB8
       Role:
         Fn::GetAtt:
           - ConstructHubDenyListPrunePruneHandlerServiceRole58BDE1FE
@@ -2345,7 +2345,7 @@
     Properties:
       Code:
         S3Bucket:
-          Ref: AssetParameters9bcdd14b7dced32346349eed6af59c816aac0366064d91ca09f4fe83bf3ee5cbS3Bucket32575ECB
+          Ref: AssetParameterse412624ebea43d6ff008bd3a11c2cdcc8c381face8af84ae946c335fa2eb251dS3BucketF9FD5AEE
         S3Key:
           Fn::Join:
             - ""
@@ -2353,12 +2353,12 @@
                   - 0
                   - Fn::Split:
                       - "||"
-                      - Ref: AssetParameters9bcdd14b7dced32346349eed6af59c816aac0366064d91ca09f4fe83bf3ee5cbS3VersionKey1060ACD6
+                      - Ref: AssetParameterse412624ebea43d6ff008bd3a11c2cdcc8c381face8af84ae946c335fa2eb251dS3VersionKeyDB53F373
               - Fn::Select:
                   - 1
                   - Fn::Split:
                       - "||"
-                      - Ref: AssetParameters9bcdd14b7dced32346349eed6af59c816aac0366064d91ca09f4fe83bf3ee5cbS3VersionKey1060ACD6
+                      - Ref: AssetParameterse412624ebea43d6ff008bd3a11c2cdcc8c381face8af84ae946c335fa2eb251dS3VersionKeyDB53F373
       Role:
         Fn::GetAtt:
           - ConstructHubStatsServiceRole48DCA379
@@ -2504,7 +2504,7 @@
     Properties:
       Code:
         S3Bucket:
-          Ref: AssetParameters04cbbafd6f76d9a919d4684e2c818df430e00e50af6187a88ab2862ca8f147c6S3Bucket86412295
+          Ref: AssetParameters6c97c8ab29a1e01b382324883cbe7afdb43c0c6bed4c5a686f5a01e1021f636dS3BucketECBEFA8D
         S3Key:
           Fn::Join:
             - ""
@@ -2512,12 +2512,12 @@
                   - 0
                   - Fn::Split:
                       - "||"
-                      - Ref: AssetParameters04cbbafd6f76d9a919d4684e2c818df430e00e50af6187a88ab2862ca8f147c6S3VersionKeyE42DDF01
+                      - Ref: AssetParameters6c97c8ab29a1e01b382324883cbe7afdb43c0c6bed4c5a686f5a01e1021f636dS3VersionKeyB255B727
               - Fn::Select:
                   - 1
                   - Fn::Split:
                       - "||"
-                      - Ref: AssetParameters04cbbafd6f76d9a919d4684e2c818df430e00e50af6187a88ab2862ca8f147c6S3VersionKeyE42DDF01
+                      - Ref: AssetParameters6c97c8ab29a1e01b382324883cbe7afdb43c0c6bed4c5a686f5a01e1021f636dS3VersionKeyB255B727
       Role:
         Fn::GetAtt:
           - ConstructHubVersionTrackerServiceRole721EE863
@@ -2791,7 +2791,7 @@
     Properties:
       Code:
         S3Bucket:
-          Ref: AssetParametersfcc9bd4702b7a7da4c7cafdd2e0db2b33008c7986d6de3611e31e3a3864eb265S3Bucket7450C315
+          Ref: AssetParameters243ea3a2a25c8c00e6b1b6fc7fa77630066ece795627e2fbf4579d6a2e87ca37S3Bucket0E64CB26
         S3Key:
           Fn::Join:
             - ""
@@ -2799,12 +2799,12 @@
                   - 0
                   - Fn::Split:
                       - "||"
-                      - Ref: AssetParametersfcc9bd4702b7a7da4c7cafdd2e0db2b33008c7986d6de3611e31e3a3864eb265S3VersionKeyA0173E64
+                      - Ref: AssetParameters243ea3a2a25c8c00e6b1b6fc7fa77630066ece795627e2fbf4579d6a2e87ca37S3VersionKey0EFE8C14
               - Fn::Select:
                   - 1
                   - Fn::Split:
                       - "||"
-                      - Ref: AssetParametersfcc9bd4702b7a7da4c7cafdd2e0db2b33008c7986d6de3611e31e3a3864eb265S3VersionKeyA0173E64
+                      - Ref: AssetParameters243ea3a2a25c8c00e6b1b6fc7fa77630066ece795627e2fbf4579d6a2e87ca37S3VersionKey0EFE8C14
       Role:
         Fn::GetAtt:
           - ConstructHubOrchestrationCatalogBuilderServiceRole851C750C
@@ -2930,7 +2930,7 @@
     Properties:
       Code:
         S3Bucket:
-          Ref: AssetParameters4b6bb0e352d1707097eedd1ddc3f36de06013c68f3f3addf9bcf732c7db55809S3Bucket6F7BF788
+          Ref: AssetParametersbc868dbc4f8baca7641cff6ff87e39a439b4069956da9c57866835478b4abb47S3Bucket1FF5D583
         S3Key:
           Fn::Join:
             - ""
@@ -2938,12 +2938,12 @@
                   - 0
                   - Fn::Split:
                       - "||"
-                      - Ref: AssetParameters4b6bb0e352d1707097eedd1ddc3f36de06013c68f3f3addf9bcf732c7db55809S3VersionKey772E8DED
+                      - Ref: AssetParametersbc868dbc4f8baca7641cff6ff87e39a439b4069956da9c57866835478b4abb47S3VersionKey6CE27F2F
               - Fn::Select:
                   - 1
                   - Fn::Split:
                       - "||"
-                      - Ref: AssetParameters4b6bb0e352d1707097eedd1ddc3f36de06013c68f3f3addf9bcf732c7db55809S3VersionKey772E8DED
+                      - Ref: AssetParametersbc868dbc4f8baca7641cff6ff87e39a439b4069956da9c57866835478b4abb47S3VersionKey6CE27F2F
       Role:
         Fn::GetAtt:
           - ConstructHubOrchestrationNeedsCatalogUpdateServiceRoleE6BF31C3
@@ -3559,7 +3559,7 @@
                 - Ref: AWS::Region
                 - .
                 - Ref: AWS::URLSuffix
-                - /aws-cdk/assets:ba23b049a1cb27a6f5dd7946e1d59023446725abf032d64f066ee11a6cb81525
+                - /aws-cdk/assets:d1c17ce64c409d7a920a7ee2e3fd4bc08c9f836107a244e938ac0935f270c3bf
           LogConfiguration:
             LogDriver: awslogs
             Options:
@@ -3914,7 +3914,7 @@
     Properties:
       Code:
         S3Bucket:
-          Ref: AssetParameters4fde181996dd55dac5327e33370d0f56e8113987f7a7f05afb374768e0f4eeeeS3Bucket6F376B71
+          Ref: AssetParametersc3688bf6120f43d8a726b84bed5c80c0dd528f4bfecb3d7ea6a8c9434d082352S3Bucket88B9B4C2
         S3Key:
           Fn::Join:
             - ""
@@ -3922,12 +3922,12 @@
                   - 0
                   - Fn::Split:
                       - "||"
-                      - Ref: AssetParameters4fde181996dd55dac5327e33370d0f56e8113987f7a7f05afb374768e0f4eeeeS3VersionKey7F6E5804
+                      - Ref: AssetParametersc3688bf6120f43d8a726b84bed5c80c0dd528f4bfecb3d7ea6a8c9434d082352S3VersionKey7CC7CE0A
               - Fn::Select:
                   - 1
                   - Fn::Split:
                       - "||"
-                      - Ref: AssetParameters4fde181996dd55dac5327e33370d0f56e8113987f7a7f05afb374768e0f4eeeeS3VersionKey7F6E5804
+                      - Ref: AssetParametersc3688bf6120f43d8a726b84bed5c80c0dd528f4bfecb3d7ea6a8c9434d082352S3VersionKey7CC7CE0A
       Role:
         Fn::GetAtt:
           - ConstructHubOrchestrationRedriveServiceRoleB84EFF33
@@ -4535,11 +4535,7 @@
     Properties:
       Code:
         S3Bucket:
-<<<<<<< HEAD
           Ref: AssetParameters6cc4eb55d7ef8756633409e8ac7b960dc2310369cc649620d7c5e98673b3e8d9S3Bucket6B9D16A7
-=======
-          Ref: AssetParameters5b4705d0095e2bd03f00686d3582591723e11a44953d108920f95001e7bfa00eS3Bucket0B09D2FE
->>>>>>> 29134b6f
         S3Key:
           Fn::Join:
             - ""
@@ -4547,20 +4543,12 @@
                   - 0
                   - Fn::Split:
                       - "||"
-<<<<<<< HEAD
                       - Ref: AssetParameters6cc4eb55d7ef8756633409e8ac7b960dc2310369cc649620d7c5e98673b3e8d9S3VersionKeyFA0D61C5
-=======
-                      - Ref: AssetParameters5b4705d0095e2bd03f00686d3582591723e11a44953d108920f95001e7bfa00eS3VersionKey6C5F1420
->>>>>>> 29134b6f
               - Fn::Select:
                   - 1
                   - Fn::Split:
                       - "||"
-<<<<<<< HEAD
                       - Ref: AssetParameters6cc4eb55d7ef8756633409e8ac7b960dc2310369cc649620d7c5e98673b3e8d9S3VersionKeyFA0D61C5
-=======
-                      - Ref: AssetParameters5b4705d0095e2bd03f00686d3582591723e11a44953d108920f95001e7bfa00eS3VersionKey6C5F1420
->>>>>>> 29134b6f
       Role:
         Fn::GetAtt:
           - ConstructHubIngestionServiceRole6380BAB6
@@ -4730,7 +4718,7 @@
     Properties:
       Code:
         S3Bucket:
-          Ref: AssetParameters2461c88f80fec4f5a6092d3e491e8a5fb9ad123987b7b873dc4b988e1f8986e5S3Bucket820F456C
+          Ref: AssetParametersa93bf07638dc803bad6da2bdb1aaf5772c4d2d36cf34be9ebf0cad552d878c1eS3Bucket60EF243A
         S3Key:
           Fn::Join:
             - ""
@@ -4738,12 +4726,12 @@
                   - 0
                   - Fn::Split:
                       - "||"
-                      - Ref: AssetParameters2461c88f80fec4f5a6092d3e491e8a5fb9ad123987b7b873dc4b988e1f8986e5S3VersionKeyDDB76B97
+                      - Ref: AssetParametersa93bf07638dc803bad6da2bdb1aaf5772c4d2d36cf34be9ebf0cad552d878c1eS3VersionKeyF6D9952D
               - Fn::Select:
                   - 1
                   - Fn::Split:
                       - "||"
-                      - Ref: AssetParameters2461c88f80fec4f5a6092d3e491e8a5fb9ad123987b7b873dc4b988e1f8986e5S3VersionKeyDDB76B97
+                      - Ref: AssetParametersa93bf07638dc803bad6da2bdb1aaf5772c4d2d36cf34be9ebf0cad552d878c1eS3VersionKeyF6D9952D
       Role:
         Fn::GetAtt:
           - ConstructHubIngestionReprocessWorkflowFunctionServiceRoleA59056B1
@@ -5362,7 +5350,7 @@
           - CustomCDKBucketDeployment8693BB64968944B69AAFB0CC9EB8756C81C01536
           - Arn
       SourceBucketNames:
-        - Ref: AssetParametersb0194fad52d32f44b281a4a0e0c43a3ce082145e61cfdf7832422bf3b490de37S3BucketE2B9FEB9
+        - Ref: AssetParametersd029aee9c500d320df8bf9d11f542cf3092e122237eadd2df7781782088dd650S3Bucket3F92E93E
       SourceObjectKeys:
         - Fn::Join:
             - ""
@@ -5370,12 +5358,12 @@
                   - 0
                   - Fn::Split:
                       - "||"
-                      - Ref: AssetParametersb0194fad52d32f44b281a4a0e0c43a3ce082145e61cfdf7832422bf3b490de37S3VersionKey7E894E58
+                      - Ref: AssetParametersd029aee9c500d320df8bf9d11f542cf3092e122237eadd2df7781782088dd650S3VersionKeyADEDFE7B
               - Fn::Select:
                   - 1
                   - Fn::Split:
                       - "||"
-                      - Ref: AssetParametersb0194fad52d32f44b281a4a0e0c43a3ce082145e61cfdf7832422bf3b490de37S3VersionKey7E894E58
+                      - Ref: AssetParametersd029aee9c500d320df8bf9d11f542cf3092e122237eadd2df7781782088dd650S3VersionKeyADEDFE7B
       DestinationBucketName:
         Ref: ConstructHubWebAppWebsiteBucket4B2B9DB2
       Prune: false
@@ -5634,7 +5622,7 @@
     Properties:
       Code:
         S3Bucket:
-          Ref: AssetParameters42242d331d9eb24f823fd3bf6f8cb33ccdecd491ae17b49ab9f70add851c9a2bS3Bucket8AF0E263
+          Ref: AssetParametersc53d53601d0a4e09c5ea57a931f9aae4af0a2f29c9cc2fe942679ed70a49e45aS3Bucket391A4CA6
         S3Key:
           Fn::Join:
             - ""
@@ -5642,12 +5630,12 @@
                   - 0
                   - Fn::Split:
                       - "||"
-                      - Ref: AssetParameters42242d331d9eb24f823fd3bf6f8cb33ccdecd491ae17b49ab9f70add851c9a2bS3VersionKey5280D545
+                      - Ref: AssetParametersc53d53601d0a4e09c5ea57a931f9aae4af0a2f29c9cc2fe942679ed70a49e45aS3VersionKey30195BAB
               - Fn::Select:
                   - 1
                   - Fn::Split:
                       - "||"
-                      - Ref: AssetParameters42242d331d9eb24f823fd3bf6f8cb33ccdecd491ae17b49ab9f70add851c9a2bS3VersionKey5280D545
+                      - Ref: AssetParametersc53d53601d0a4e09c5ea57a931f9aae4af0a2f29c9cc2fe942679ed70a49e45aS3VersionKey30195BAB
       Role:
         Fn::GetAtt:
           - ConstructHubSourcesNpmJsStageAndNotifyServiceRoleD5BB5B50
@@ -5791,7 +5779,7 @@
     Properties:
       Code:
         S3Bucket:
-          Ref: AssetParametersfbd99e02e6418682af9619fe06593b0eaeefe6d0e3a6c137323a651e5cf4b4f5S3Bucket024B3DC6
+          Ref: AssetParametersa2d404d68d23e4d568e3182f04a0a30d0ebdac491f750eee49b8f3a022614892S3Bucket4D0690AF
         S3Key:
           Fn::Join:
             - ""
@@ -5799,12 +5787,12 @@
                   - 0
                   - Fn::Split:
                       - "||"
-                      - Ref: AssetParametersfbd99e02e6418682af9619fe06593b0eaeefe6d0e3a6c137323a651e5cf4b4f5S3VersionKeyEEA56859
+                      - Ref: AssetParametersa2d404d68d23e4d568e3182f04a0a30d0ebdac491f750eee49b8f3a022614892S3VersionKeyC037ECE8
               - Fn::Select:
                   - 1
                   - Fn::Split:
                       - "||"
-                      - Ref: AssetParametersfbd99e02e6418682af9619fe06593b0eaeefe6d0e3a6c137323a651e5cf4b4f5S3VersionKeyEEA56859
+                      - Ref: AssetParametersa2d404d68d23e4d568e3182f04a0a30d0ebdac491f750eee49b8f3a022614892S3VersionKeyC037ECE8
       Role:
         Fn::GetAtt:
           - ConstructHubSourcesNpmJsServiceRoleAC3F7AA6
@@ -5890,7 +5878,7 @@
     Properties:
       Code:
         S3Bucket:
-          Ref: AssetParameters3870b20307cc608daccb2fee12cb05779bef5f63a673e46f3b1fce6ecfcb73e5S3Bucket37F2908E
+          Ref: AssetParametersa47a3c27fb84753c75984e38da1ad29c0de93840c091836930d3379927d28e98S3Bucket720D0429
         S3Key:
           Fn::Join:
             - ""
@@ -5898,12 +5886,12 @@
                   - 0
                   - Fn::Split:
                       - "||"
-                      - Ref: AssetParameters3870b20307cc608daccb2fee12cb05779bef5f63a673e46f3b1fce6ecfcb73e5S3VersionKey2C992F11
+                      - Ref: AssetParametersa47a3c27fb84753c75984e38da1ad29c0de93840c091836930d3379927d28e98S3VersionKeyCC842992
               - Fn::Select:
                   - 1
                   - Fn::Split:
                       - "||"
-                      - Ref: AssetParameters3870b20307cc608daccb2fee12cb05779bef5f63a673e46f3b1fce6ecfcb73e5S3VersionKey2C992F11
+                      - Ref: AssetParametersa47a3c27fb84753c75984e38da1ad29c0de93840c091836930d3379927d28e98S3VersionKeyCC842992
       Role:
         Fn::GetAtt:
           - ConstructHubSourcesNpmJsCanaryServiceRoleC4CBCDA2
@@ -6261,7 +6249,7 @@
     Properties:
       Code:
         S3Bucket:
-          Ref: AssetParameters89a8b4d661b61cb7bb48e55754adfb165c3a6eed6d3315549f6b855e04abbf1aS3Bucket6EF74792
+          Ref: AssetParametersfef6f06ea17ddc079aad9bf306b77955c690c706a44c65ad96073ed8cd34e0deS3Bucket45EB7C94
         S3Key:
           Fn::Join:
             - ""
@@ -6269,12 +6257,12 @@
                   - 0
                   - Fn::Split:
                       - "||"
-                      - Ref: AssetParameters89a8b4d661b61cb7bb48e55754adfb165c3a6eed6d3315549f6b855e04abbf1aS3VersionKeyD6AFE2AF
+                      - Ref: AssetParametersfef6f06ea17ddc079aad9bf306b77955c690c706a44c65ad96073ed8cd34e0deS3VersionKeyBCD5D379
               - Fn::Select:
                   - 1
                   - Fn::Split:
                       - "||"
-                      - Ref: AssetParameters89a8b4d661b61cb7bb48e55754adfb165c3a6eed6d3315549f6b855e04abbf1aS3VersionKeyD6AFE2AF
+                      - Ref: AssetParametersfef6f06ea17ddc079aad9bf306b77955c690c706a44c65ad96073ed8cd34e0deS3VersionKeyBCD5D379
       Role:
         Fn::GetAtt:
           - ConstructHubInventoryCanaryServiceRole7684EDDE
@@ -7174,13 +7162,13 @@
                   - - "arn:"
                     - Ref: AWS::Partition
                     - ":s3:::"
-                    - Ref: AssetParametersb0194fad52d32f44b281a4a0e0c43a3ce082145e61cfdf7832422bf3b490de37S3BucketE2B9FEB9
+                    - Ref: AssetParametersd029aee9c500d320df8bf9d11f542cf3092e122237eadd2df7781782088dd650S3Bucket3F92E93E
               - Fn::Join:
                   - ""
                   - - "arn:"
                     - Ref: AWS::Partition
                     - ":s3:::"
-                    - Ref: AssetParametersb0194fad52d32f44b281a4a0e0c43a3ce082145e61cfdf7832422bf3b490de37S3BucketE2B9FEB9
+                    - Ref: AssetParametersd029aee9c500d320df8bf9d11f542cf3092e122237eadd2df7781782088dd650S3Bucket3F92E93E
                     - /*
           - Action:
               - s3:GetObject*
@@ -7656,7 +7644,7 @@
     Properties:
       Code:
         S3Bucket:
-          Ref: AssetParameters3a01b7768b85490df938bd83982d28d5bc2417457fbc70c07eaa72e455e9880dS3BucketCBEF8050
+          Ref: AssetParameterse687a0161ef0e3b068744f45584e356e732c6e145f2d40c818b1269ca081a87dS3BucketA7D5ED64
         S3Key:
           Fn::Join:
             - ""
@@ -7664,12 +7652,12 @@
                   - 0
                   - Fn::Split:
                       - "||"
-                      - Ref: AssetParameters3a01b7768b85490df938bd83982d28d5bc2417457fbc70c07eaa72e455e9880dS3VersionKey57968381
+                      - Ref: AssetParameterse687a0161ef0e3b068744f45584e356e732c6e145f2d40c818b1269ca081a87dS3VersionKey1CA8C533
               - Fn::Select:
                   - 1
                   - Fn::Split:
                       - "||"
-                      - Ref: AssetParameters3a01b7768b85490df938bd83982d28d5bc2417457fbc70c07eaa72e455e9880dS3VersionKey57968381
+                      - Ref: AssetParameterse687a0161ef0e3b068744f45584e356e732c6e145f2d40c818b1269ca081a87dS3VersionKey1CA8C533
       Role:
         Fn::GetAtt:
           - PackageVersionsTableWidgetHandler5fa848259c1d5e388c0df69f05c016dfServiceRole060BA12C
@@ -7822,18 +7810,18 @@
     Type: String
     Description: Artifact hash for asset
       "6f1f07e70de63d5afdbcab762f8f867a2aedb494b30cd360d5deb518d3914263"
-  AssetParametersda314a367a18f33751a5eb7ce225a83303de022e561b22ab1f6d4cbc1a71f17aS3BucketAE80D773:
+  AssetParameters29a939b5ec6587cbfbe4a47d213848c116b2d78f9dbd86c65d7a43783e69367dS3BucketCF6BD31E:
     Type: String
     Description: S3 bucket for asset
-      "da314a367a18f33751a5eb7ce225a83303de022e561b22ab1f6d4cbc1a71f17a"
-  AssetParametersda314a367a18f33751a5eb7ce225a83303de022e561b22ab1f6d4cbc1a71f17aS3VersionKey662F0E6F:
+      "29a939b5ec6587cbfbe4a47d213848c116b2d78f9dbd86c65d7a43783e69367d"
+  AssetParameters29a939b5ec6587cbfbe4a47d213848c116b2d78f9dbd86c65d7a43783e69367dS3VersionKeyF5B31BB8:
     Type: String
     Description: S3 key for asset version
-      "da314a367a18f33751a5eb7ce225a83303de022e561b22ab1f6d4cbc1a71f17a"
-  AssetParametersda314a367a18f33751a5eb7ce225a83303de022e561b22ab1f6d4cbc1a71f17aArtifactHash0386B8EC:
+      "29a939b5ec6587cbfbe4a47d213848c116b2d78f9dbd86c65d7a43783e69367d"
+  AssetParameters29a939b5ec6587cbfbe4a47d213848c116b2d78f9dbd86c65d7a43783e69367dArtifactHashA80EE447:
     Type: String
     Description: Artifact hash for asset
-      "da314a367a18f33751a5eb7ce225a83303de022e561b22ab1f6d4cbc1a71f17a"
+      "29a939b5ec6587cbfbe4a47d213848c116b2d78f9dbd86c65d7a43783e69367d"
   AssetParametersf48a57855b9215d276824d60336ec8a3f6c5ee595499a28309a24fc59cf387b3S3BucketAC5DE359:
     Type: String
     Description: S3 bucket for asset
@@ -7846,18 +7834,18 @@
     Type: String
     Description: Artifact hash for asset
       "f48a57855b9215d276824d60336ec8a3f6c5ee595499a28309a24fc59cf387b3"
-  AssetParameters9bcdd14b7dced32346349eed6af59c816aac0366064d91ca09f4fe83bf3ee5cbS3Bucket32575ECB:
+  AssetParameterse412624ebea43d6ff008bd3a11c2cdcc8c381face8af84ae946c335fa2eb251dS3BucketF9FD5AEE:
     Type: String
     Description: S3 bucket for asset
-      "9bcdd14b7dced32346349eed6af59c816aac0366064d91ca09f4fe83bf3ee5cb"
-  AssetParameters9bcdd14b7dced32346349eed6af59c816aac0366064d91ca09f4fe83bf3ee5cbS3VersionKey1060ACD6:
+      "e412624ebea43d6ff008bd3a11c2cdcc8c381face8af84ae946c335fa2eb251d"
+  AssetParameterse412624ebea43d6ff008bd3a11c2cdcc8c381face8af84ae946c335fa2eb251dS3VersionKeyDB53F373:
     Type: String
     Description: S3 key for asset version
-      "9bcdd14b7dced32346349eed6af59c816aac0366064d91ca09f4fe83bf3ee5cb"
-  AssetParameters9bcdd14b7dced32346349eed6af59c816aac0366064d91ca09f4fe83bf3ee5cbArtifactHash148068C7:
+      "e412624ebea43d6ff008bd3a11c2cdcc8c381face8af84ae946c335fa2eb251d"
+  AssetParameterse412624ebea43d6ff008bd3a11c2cdcc8c381face8af84ae946c335fa2eb251dArtifactHash5ED10A81:
     Type: String
     Description: Artifact hash for asset
-      "9bcdd14b7dced32346349eed6af59c816aac0366064d91ca09f4fe83bf3ee5cb"
+      "e412624ebea43d6ff008bd3a11c2cdcc8c381face8af84ae946c335fa2eb251d"
   AssetParametersb120b13d9d868c7622e7db1b68bae4c0f82ffd0227b8c15f2cef38e186ff3827S3Bucket2070BA0A:
     Type: String
     Description: S3 bucket for asset
@@ -7870,60 +7858,55 @@
     Type: String
     Description: Artifact hash for asset
       "b120b13d9d868c7622e7db1b68bae4c0f82ffd0227b8c15f2cef38e186ff3827"
-  AssetParameters04cbbafd6f76d9a919d4684e2c818df430e00e50af6187a88ab2862ca8f147c6S3Bucket86412295:
+  AssetParameters6c97c8ab29a1e01b382324883cbe7afdb43c0c6bed4c5a686f5a01e1021f636dS3BucketECBEFA8D:
     Type: String
     Description: S3 bucket for asset
-      "04cbbafd6f76d9a919d4684e2c818df430e00e50af6187a88ab2862ca8f147c6"
-  AssetParameters04cbbafd6f76d9a919d4684e2c818df430e00e50af6187a88ab2862ca8f147c6S3VersionKeyE42DDF01:
+      "6c97c8ab29a1e01b382324883cbe7afdb43c0c6bed4c5a686f5a01e1021f636d"
+  AssetParameters6c97c8ab29a1e01b382324883cbe7afdb43c0c6bed4c5a686f5a01e1021f636dS3VersionKeyB255B727:
     Type: String
     Description: S3 key for asset version
-      "04cbbafd6f76d9a919d4684e2c818df430e00e50af6187a88ab2862ca8f147c6"
-  AssetParameters04cbbafd6f76d9a919d4684e2c818df430e00e50af6187a88ab2862ca8f147c6ArtifactHashF2EEEBFF:
+      "6c97c8ab29a1e01b382324883cbe7afdb43c0c6bed4c5a686f5a01e1021f636d"
+  AssetParameters6c97c8ab29a1e01b382324883cbe7afdb43c0c6bed4c5a686f5a01e1021f636dArtifactHash3734B89D:
     Type: String
     Description: Artifact hash for asset
-      "04cbbafd6f76d9a919d4684e2c818df430e00e50af6187a88ab2862ca8f147c6"
-  AssetParametersfcc9bd4702b7a7da4c7cafdd2e0db2b33008c7986d6de3611e31e3a3864eb265S3Bucket7450C315:
+      "6c97c8ab29a1e01b382324883cbe7afdb43c0c6bed4c5a686f5a01e1021f636d"
+  AssetParameters243ea3a2a25c8c00e6b1b6fc7fa77630066ece795627e2fbf4579d6a2e87ca37S3Bucket0E64CB26:
     Type: String
     Description: S3 bucket for asset
-      "fcc9bd4702b7a7da4c7cafdd2e0db2b33008c7986d6de3611e31e3a3864eb265"
-  AssetParametersfcc9bd4702b7a7da4c7cafdd2e0db2b33008c7986d6de3611e31e3a3864eb265S3VersionKeyA0173E64:
+      "243ea3a2a25c8c00e6b1b6fc7fa77630066ece795627e2fbf4579d6a2e87ca37"
+  AssetParameters243ea3a2a25c8c00e6b1b6fc7fa77630066ece795627e2fbf4579d6a2e87ca37S3VersionKey0EFE8C14:
     Type: String
     Description: S3 key for asset version
-      "fcc9bd4702b7a7da4c7cafdd2e0db2b33008c7986d6de3611e31e3a3864eb265"
-  AssetParametersfcc9bd4702b7a7da4c7cafdd2e0db2b33008c7986d6de3611e31e3a3864eb265ArtifactHashA6B16E4C:
+      "243ea3a2a25c8c00e6b1b6fc7fa77630066ece795627e2fbf4579d6a2e87ca37"
+  AssetParameters243ea3a2a25c8c00e6b1b6fc7fa77630066ece795627e2fbf4579d6a2e87ca37ArtifactHashE47AAEB7:
     Type: String
     Description: Artifact hash for asset
-      "fcc9bd4702b7a7da4c7cafdd2e0db2b33008c7986d6de3611e31e3a3864eb265"
-  AssetParameters4b6bb0e352d1707097eedd1ddc3f36de06013c68f3f3addf9bcf732c7db55809S3Bucket6F7BF788:
+      "243ea3a2a25c8c00e6b1b6fc7fa77630066ece795627e2fbf4579d6a2e87ca37"
+  AssetParametersbc868dbc4f8baca7641cff6ff87e39a439b4069956da9c57866835478b4abb47S3Bucket1FF5D583:
     Type: String
     Description: S3 bucket for asset
-      "4b6bb0e352d1707097eedd1ddc3f36de06013c68f3f3addf9bcf732c7db55809"
-  AssetParameters4b6bb0e352d1707097eedd1ddc3f36de06013c68f3f3addf9bcf732c7db55809S3VersionKey772E8DED:
+      "bc868dbc4f8baca7641cff6ff87e39a439b4069956da9c57866835478b4abb47"
+  AssetParametersbc868dbc4f8baca7641cff6ff87e39a439b4069956da9c57866835478b4abb47S3VersionKey6CE27F2F:
     Type: String
     Description: S3 key for asset version
-      "4b6bb0e352d1707097eedd1ddc3f36de06013c68f3f3addf9bcf732c7db55809"
-  AssetParameters4b6bb0e352d1707097eedd1ddc3f36de06013c68f3f3addf9bcf732c7db55809ArtifactHash782CBBC3:
+      "bc868dbc4f8baca7641cff6ff87e39a439b4069956da9c57866835478b4abb47"
+  AssetParametersbc868dbc4f8baca7641cff6ff87e39a439b4069956da9c57866835478b4abb47ArtifactHashFE7DAED1:
     Type: String
     Description: Artifact hash for asset
-      "4b6bb0e352d1707097eedd1ddc3f36de06013c68f3f3addf9bcf732c7db55809"
-  AssetParameters4fde181996dd55dac5327e33370d0f56e8113987f7a7f05afb374768e0f4eeeeS3Bucket6F376B71:
+      "bc868dbc4f8baca7641cff6ff87e39a439b4069956da9c57866835478b4abb47"
+  AssetParametersc3688bf6120f43d8a726b84bed5c80c0dd528f4bfecb3d7ea6a8c9434d082352S3Bucket88B9B4C2:
     Type: String
     Description: S3 bucket for asset
-      "4fde181996dd55dac5327e33370d0f56e8113987f7a7f05afb374768e0f4eeee"
-  AssetParameters4fde181996dd55dac5327e33370d0f56e8113987f7a7f05afb374768e0f4eeeeS3VersionKey7F6E5804:
+      "c3688bf6120f43d8a726b84bed5c80c0dd528f4bfecb3d7ea6a8c9434d082352"
+  AssetParametersc3688bf6120f43d8a726b84bed5c80c0dd528f4bfecb3d7ea6a8c9434d082352S3VersionKey7CC7CE0A:
     Type: String
     Description: S3 key for asset version
-      "4fde181996dd55dac5327e33370d0f56e8113987f7a7f05afb374768e0f4eeee"
-  AssetParameters4fde181996dd55dac5327e33370d0f56e8113987f7a7f05afb374768e0f4eeeeArtifactHash3FAC57D3:
+      "c3688bf6120f43d8a726b84bed5c80c0dd528f4bfecb3d7ea6a8c9434d082352"
+  AssetParametersc3688bf6120f43d8a726b84bed5c80c0dd528f4bfecb3d7ea6a8c9434d082352ArtifactHashC8440E12:
     Type: String
     Description: Artifact hash for asset
-<<<<<<< HEAD
       "c3688bf6120f43d8a726b84bed5c80c0dd528f4bfecb3d7ea6a8c9434d082352"
   AssetParameters008c8428018d546e3afa71a94460f1818cd56f8ac3949d805aeb2c090c7794beS3Bucket94183139:
-=======
-      "4fde181996dd55dac5327e33370d0f56e8113987f7a7f05afb374768e0f4eeee"
-  AssetParameters192231b003677f5593d160820b015b301a52a1d9ccc248d08b8dae0602c9c08aS3Bucket14E05136:
->>>>>>> 29134b6f
     Type: String
     Description: S3 bucket for asset
       "008c8428018d546e3afa71a94460f1818cd56f8ac3949d805aeb2c090c7794be"
@@ -7934,7 +7917,6 @@
   AssetParameters008c8428018d546e3afa71a94460f1818cd56f8ac3949d805aeb2c090c7794beArtifactHash0A0E5FFF:
     Type: String
     Description: Artifact hash for asset
-<<<<<<< HEAD
       "008c8428018d546e3afa71a94460f1818cd56f8ac3949d805aeb2c090c7794be"
   AssetParameters6cc4eb55d7ef8756633409e8ac7b960dc2310369cc649620d7c5e98673b3e8d9S3Bucket6B9D16A7:
     Type: String
@@ -7949,33 +7931,17 @@
     Description: Artifact hash for asset
       "6cc4eb55d7ef8756633409e8ac7b960dc2310369cc649620d7c5e98673b3e8d9"
   AssetParametersa93bf07638dc803bad6da2bdb1aaf5772c4d2d36cf34be9ebf0cad552d878c1eS3Bucket60EF243A:
-=======
-      "192231b003677f5593d160820b015b301a52a1d9ccc248d08b8dae0602c9c08a"
-  AssetParameters5b4705d0095e2bd03f00686d3582591723e11a44953d108920f95001e7bfa00eS3Bucket0B09D2FE:
     Type: String
     Description: S3 bucket for asset
-      "5b4705d0095e2bd03f00686d3582591723e11a44953d108920f95001e7bfa00e"
-  AssetParameters5b4705d0095e2bd03f00686d3582591723e11a44953d108920f95001e7bfa00eS3VersionKey6C5F1420:
+      "a93bf07638dc803bad6da2bdb1aaf5772c4d2d36cf34be9ebf0cad552d878c1e"
+  AssetParametersa93bf07638dc803bad6da2bdb1aaf5772c4d2d36cf34be9ebf0cad552d878c1eS3VersionKeyF6D9952D:
     Type: String
     Description: S3 key for asset version
-      "5b4705d0095e2bd03f00686d3582591723e11a44953d108920f95001e7bfa00e"
-  AssetParameters5b4705d0095e2bd03f00686d3582591723e11a44953d108920f95001e7bfa00eArtifactHash59C895B6:
+      "a93bf07638dc803bad6da2bdb1aaf5772c4d2d36cf34be9ebf0cad552d878c1e"
+  AssetParametersa93bf07638dc803bad6da2bdb1aaf5772c4d2d36cf34be9ebf0cad552d878c1eArtifactHash86EB7B96:
     Type: String
     Description: Artifact hash for asset
-      "5b4705d0095e2bd03f00686d3582591723e11a44953d108920f95001e7bfa00e"
-  AssetParameters2461c88f80fec4f5a6092d3e491e8a5fb9ad123987b7b873dc4b988e1f8986e5S3Bucket820F456C:
->>>>>>> 29134b6f
-    Type: String
-    Description: S3 bucket for asset
-      "2461c88f80fec4f5a6092d3e491e8a5fb9ad123987b7b873dc4b988e1f8986e5"
-  AssetParameters2461c88f80fec4f5a6092d3e491e8a5fb9ad123987b7b873dc4b988e1f8986e5S3VersionKeyDDB76B97:
-    Type: String
-    Description: S3 key for asset version
-      "2461c88f80fec4f5a6092d3e491e8a5fb9ad123987b7b873dc4b988e1f8986e5"
-  AssetParameters2461c88f80fec4f5a6092d3e491e8a5fb9ad123987b7b873dc4b988e1f8986e5ArtifactHash9C5C4E1F:
-    Type: String
-    Description: Artifact hash for asset
-      "2461c88f80fec4f5a6092d3e491e8a5fb9ad123987b7b873dc4b988e1f8986e5"
+      "a93bf07638dc803bad6da2bdb1aaf5772c4d2d36cf34be9ebf0cad552d878c1e"
   AssetParameters8d968e7576898e39de27ff4cf5f336e8f112a4de9757412123e2dd725f451900S3BucketB2DE6865:
     Type: String
     Description: S3 bucket for asset
@@ -7988,18 +7954,18 @@
     Type: String
     Description: Artifact hash for asset
       "8d968e7576898e39de27ff4cf5f336e8f112a4de9757412123e2dd725f451900"
-  AssetParametersb0194fad52d32f44b281a4a0e0c43a3ce082145e61cfdf7832422bf3b490de37S3BucketE2B9FEB9:
+  AssetParametersd029aee9c500d320df8bf9d11f542cf3092e122237eadd2df7781782088dd650S3Bucket3F92E93E:
     Type: String
     Description: S3 bucket for asset
-      "b0194fad52d32f44b281a4a0e0c43a3ce082145e61cfdf7832422bf3b490de37"
-  AssetParametersb0194fad52d32f44b281a4a0e0c43a3ce082145e61cfdf7832422bf3b490de37S3VersionKey7E894E58:
+      "d029aee9c500d320df8bf9d11f542cf3092e122237eadd2df7781782088dd650"
+  AssetParametersd029aee9c500d320df8bf9d11f542cf3092e122237eadd2df7781782088dd650S3VersionKeyADEDFE7B:
     Type: String
     Description: S3 key for asset version
-      "b0194fad52d32f44b281a4a0e0c43a3ce082145e61cfdf7832422bf3b490de37"
-  AssetParametersb0194fad52d32f44b281a4a0e0c43a3ce082145e61cfdf7832422bf3b490de37ArtifactHash8B390014:
+      "d029aee9c500d320df8bf9d11f542cf3092e122237eadd2df7781782088dd650"
+  AssetParametersd029aee9c500d320df8bf9d11f542cf3092e122237eadd2df7781782088dd650ArtifactHash7D92E97F:
     Type: String
     Description: Artifact hash for asset
-      "b0194fad52d32f44b281a4a0e0c43a3ce082145e61cfdf7832422bf3b490de37"
+      "d029aee9c500d320df8bf9d11f542cf3092e122237eadd2df7781782088dd650"
   AssetParameterse55830a9b80764bba7a1d95af568e482da15437ad646619e8f6c76dc8c098c91S3Bucket880B69C6:
     Type: String
     Description: S3 bucket for asset
@@ -8024,77 +7990,77 @@
     Type: String
     Description: Artifact hash for asset
       "d7eba45c105712349db08f8edd1c547cd768fb9c92dadc0bfd2403ecc4127f96"
-  AssetParametersc61b7f43ade29b7106d564434f1699c99ece0773ef32012739529f30a0ba0d38S3Bucket08959C66:
+  AssetParameters279fd2112714c5ff533229d87cd07cf180cd66497415bb8191cce00927a69290S3Bucket1654D5BE:
     Type: String
     Description: S3 bucket for asset
-      "c61b7f43ade29b7106d564434f1699c99ece0773ef32012739529f30a0ba0d38"
-  AssetParametersc61b7f43ade29b7106d564434f1699c99ece0773ef32012739529f30a0ba0d38S3VersionKeyDC6218A9:
+      "279fd2112714c5ff533229d87cd07cf180cd66497415bb8191cce00927a69290"
+  AssetParameters279fd2112714c5ff533229d87cd07cf180cd66497415bb8191cce00927a69290S3VersionKeyEDBBA873:
     Type: String
     Description: S3 key for asset version
-      "c61b7f43ade29b7106d564434f1699c99ece0773ef32012739529f30a0ba0d38"
-  AssetParametersc61b7f43ade29b7106d564434f1699c99ece0773ef32012739529f30a0ba0d38ArtifactHash06856B95:
+      "279fd2112714c5ff533229d87cd07cf180cd66497415bb8191cce00927a69290"
+  AssetParameters279fd2112714c5ff533229d87cd07cf180cd66497415bb8191cce00927a69290ArtifactHashC6FBEA3D:
     Type: String
     Description: Artifact hash for asset
-      "c61b7f43ade29b7106d564434f1699c99ece0773ef32012739529f30a0ba0d38"
-  AssetParameters42242d331d9eb24f823fd3bf6f8cb33ccdecd491ae17b49ab9f70add851c9a2bS3Bucket8AF0E263:
+      "279fd2112714c5ff533229d87cd07cf180cd66497415bb8191cce00927a69290"
+  AssetParametersc53d53601d0a4e09c5ea57a931f9aae4af0a2f29c9cc2fe942679ed70a49e45aS3Bucket391A4CA6:
     Type: String
     Description: S3 bucket for asset
-      "42242d331d9eb24f823fd3bf6f8cb33ccdecd491ae17b49ab9f70add851c9a2b"
-  AssetParameters42242d331d9eb24f823fd3bf6f8cb33ccdecd491ae17b49ab9f70add851c9a2bS3VersionKey5280D545:
+      "c53d53601d0a4e09c5ea57a931f9aae4af0a2f29c9cc2fe942679ed70a49e45a"
+  AssetParametersc53d53601d0a4e09c5ea57a931f9aae4af0a2f29c9cc2fe942679ed70a49e45aS3VersionKey30195BAB:
     Type: String
     Description: S3 key for asset version
-      "42242d331d9eb24f823fd3bf6f8cb33ccdecd491ae17b49ab9f70add851c9a2b"
-  AssetParameters42242d331d9eb24f823fd3bf6f8cb33ccdecd491ae17b49ab9f70add851c9a2bArtifactHash5ABBFB9B:
+      "c53d53601d0a4e09c5ea57a931f9aae4af0a2f29c9cc2fe942679ed70a49e45a"
+  AssetParametersc53d53601d0a4e09c5ea57a931f9aae4af0a2f29c9cc2fe942679ed70a49e45aArtifactHash604201FB:
     Type: String
     Description: Artifact hash for asset
-      "42242d331d9eb24f823fd3bf6f8cb33ccdecd491ae17b49ab9f70add851c9a2b"
-  AssetParametersfbd99e02e6418682af9619fe06593b0eaeefe6d0e3a6c137323a651e5cf4b4f5S3Bucket024B3DC6:
+      "c53d53601d0a4e09c5ea57a931f9aae4af0a2f29c9cc2fe942679ed70a49e45a"
+  AssetParametersa2d404d68d23e4d568e3182f04a0a30d0ebdac491f750eee49b8f3a022614892S3Bucket4D0690AF:
     Type: String
     Description: S3 bucket for asset
-      "fbd99e02e6418682af9619fe06593b0eaeefe6d0e3a6c137323a651e5cf4b4f5"
-  AssetParametersfbd99e02e6418682af9619fe06593b0eaeefe6d0e3a6c137323a651e5cf4b4f5S3VersionKeyEEA56859:
+      "a2d404d68d23e4d568e3182f04a0a30d0ebdac491f750eee49b8f3a022614892"
+  AssetParametersa2d404d68d23e4d568e3182f04a0a30d0ebdac491f750eee49b8f3a022614892S3VersionKeyC037ECE8:
     Type: String
     Description: S3 key for asset version
-      "fbd99e02e6418682af9619fe06593b0eaeefe6d0e3a6c137323a651e5cf4b4f5"
-  AssetParametersfbd99e02e6418682af9619fe06593b0eaeefe6d0e3a6c137323a651e5cf4b4f5ArtifactHash185A4671:
+      "a2d404d68d23e4d568e3182f04a0a30d0ebdac491f750eee49b8f3a022614892"
+  AssetParametersa2d404d68d23e4d568e3182f04a0a30d0ebdac491f750eee49b8f3a022614892ArtifactHash7965BC66:
     Type: String
     Description: Artifact hash for asset
-      "fbd99e02e6418682af9619fe06593b0eaeefe6d0e3a6c137323a651e5cf4b4f5"
-  AssetParameters3870b20307cc608daccb2fee12cb05779bef5f63a673e46f3b1fce6ecfcb73e5S3Bucket37F2908E:
+      "a2d404d68d23e4d568e3182f04a0a30d0ebdac491f750eee49b8f3a022614892"
+  AssetParametersa47a3c27fb84753c75984e38da1ad29c0de93840c091836930d3379927d28e98S3Bucket720D0429:
     Type: String
     Description: S3 bucket for asset
-      "3870b20307cc608daccb2fee12cb05779bef5f63a673e46f3b1fce6ecfcb73e5"
-  AssetParameters3870b20307cc608daccb2fee12cb05779bef5f63a673e46f3b1fce6ecfcb73e5S3VersionKey2C992F11:
+      "a47a3c27fb84753c75984e38da1ad29c0de93840c091836930d3379927d28e98"
+  AssetParametersa47a3c27fb84753c75984e38da1ad29c0de93840c091836930d3379927d28e98S3VersionKeyCC842992:
     Type: String
     Description: S3 key for asset version
-      "3870b20307cc608daccb2fee12cb05779bef5f63a673e46f3b1fce6ecfcb73e5"
-  AssetParameters3870b20307cc608daccb2fee12cb05779bef5f63a673e46f3b1fce6ecfcb73e5ArtifactHash499F6DFF:
+      "a47a3c27fb84753c75984e38da1ad29c0de93840c091836930d3379927d28e98"
+  AssetParametersa47a3c27fb84753c75984e38da1ad29c0de93840c091836930d3379927d28e98ArtifactHashF09331A5:
     Type: String
     Description: Artifact hash for asset
-      "3870b20307cc608daccb2fee12cb05779bef5f63a673e46f3b1fce6ecfcb73e5"
-  AssetParameters89a8b4d661b61cb7bb48e55754adfb165c3a6eed6d3315549f6b855e04abbf1aS3Bucket6EF74792:
+      "a47a3c27fb84753c75984e38da1ad29c0de93840c091836930d3379927d28e98"
+  AssetParametersfef6f06ea17ddc079aad9bf306b77955c690c706a44c65ad96073ed8cd34e0deS3Bucket45EB7C94:
     Type: String
     Description: S3 bucket for asset
-      "89a8b4d661b61cb7bb48e55754adfb165c3a6eed6d3315549f6b855e04abbf1a"
-  AssetParameters89a8b4d661b61cb7bb48e55754adfb165c3a6eed6d3315549f6b855e04abbf1aS3VersionKeyD6AFE2AF:
+      "fef6f06ea17ddc079aad9bf306b77955c690c706a44c65ad96073ed8cd34e0de"
+  AssetParametersfef6f06ea17ddc079aad9bf306b77955c690c706a44c65ad96073ed8cd34e0deS3VersionKeyBCD5D379:
     Type: String
     Description: S3 key for asset version
-      "89a8b4d661b61cb7bb48e55754adfb165c3a6eed6d3315549f6b855e04abbf1a"
-  AssetParameters89a8b4d661b61cb7bb48e55754adfb165c3a6eed6d3315549f6b855e04abbf1aArtifactHash5DB26CC8:
+      "fef6f06ea17ddc079aad9bf306b77955c690c706a44c65ad96073ed8cd34e0de"
+  AssetParametersfef6f06ea17ddc079aad9bf306b77955c690c706a44c65ad96073ed8cd34e0deArtifactHash8670589B:
     Type: String
     Description: Artifact hash for asset
-      "89a8b4d661b61cb7bb48e55754adfb165c3a6eed6d3315549f6b855e04abbf1a"
-  AssetParameters3a01b7768b85490df938bd83982d28d5bc2417457fbc70c07eaa72e455e9880dS3BucketCBEF8050:
+      "fef6f06ea17ddc079aad9bf306b77955c690c706a44c65ad96073ed8cd34e0de"
+  AssetParameterse687a0161ef0e3b068744f45584e356e732c6e145f2d40c818b1269ca081a87dS3BucketA7D5ED64:
     Type: String
     Description: S3 bucket for asset
-      "3a01b7768b85490df938bd83982d28d5bc2417457fbc70c07eaa72e455e9880d"
-  AssetParameters3a01b7768b85490df938bd83982d28d5bc2417457fbc70c07eaa72e455e9880dS3VersionKey57968381:
+      "e687a0161ef0e3b068744f45584e356e732c6e145f2d40c818b1269ca081a87d"
+  AssetParameterse687a0161ef0e3b068744f45584e356e732c6e145f2d40c818b1269ca081a87dS3VersionKey1CA8C533:
     Type: String
     Description: S3 key for asset version
-      "3a01b7768b85490df938bd83982d28d5bc2417457fbc70c07eaa72e455e9880d"
-  AssetParameters3a01b7768b85490df938bd83982d28d5bc2417457fbc70c07eaa72e455e9880dArtifactHash3B82A2B3:
+      "e687a0161ef0e3b068744f45584e356e732c6e145f2d40c818b1269ca081a87d"
+  AssetParameterse687a0161ef0e3b068744f45584e356e732c6e145f2d40c818b1269ca081a87dArtifactHash2F5A0B5D:
     Type: String
     Description: Artifact hash for asset
-      "3a01b7768b85490df938bd83982d28d5bc2417457fbc70c07eaa72e455e9880d"
+      "e687a0161ef0e3b068744f45584e356e732c6e145f2d40c818b1269ca081a87d"
 
 `;