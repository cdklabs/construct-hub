// Jest Snapshot v1, https://goo.gl/fbAQLP

exports[`golden snapshot 1`] = `
Resources:
  ConstructHubMonitoringWatchfulDashboardB8493D55:
    Type: AWS::CloudWatch::Dashboard
    Properties:
      DashboardBody:
        Fn::Join:
          - ""
          - - '{"widgets":[{"type":"text","width":24,"height":2,"x":0,"y":0,"properties":{"markdown":"#
              Deny List - Prune Function\\n\\n[button:AWS Lambda
              Console](https://console.aws.amazon.com/lambda/home?region='
            - Ref: AWS::Region
            - "#/functions/"
            - Ref: ConstructHubDenyListPrunePruneHandler30B33551
            - ?tab=graph) [button:CloudWatch
              Logs](https://console.aws.amazon.com/cloudwatch/home?region=
            - Ref: AWS::Region
            - "#logEventViewer:group=/aws/lambda/"
            - Ref: ConstructHubDenyListPrunePruneHandler30B33551
            - )"}},{"type":"metric","width":6,"height":6,"x":0,"y":2,"properties":{"view":"timeSeries","title":"Invocations/5min","region":"
            - Ref: AWS::Region
            - '","metrics":[["AWS/Lambda","Invocations","FunctionName","'
            - Ref: ConstructHubDenyListPrunePruneHandler30B33551
            - '",{"stat":"Sum"}]],"yAxis":{}}},{"type":"metric","width":6,"height":6,"x":6,"y":2,"properties":{"view":"timeSeries","title":"Errors/5min","region":"'
            - Ref: AWS::Region
            - '","metrics":[["AWS/Lambda","Errors","FunctionName","'
            - Ref: ConstructHubDenyListPrunePruneHandler30B33551
            - '",{"stat":"Sum"}]],"annotations":{"horizontal":[{"label":"Errors
              > 0 for 3 datapoints within 15
              minutes","value":0,"yAxis":"left"}]},"yAxis":{}}},{"type":"metric","width":6,"height":6,"x":12,"y":2,"properties":{"view":"timeSeries","title":"Throttles/5min","region":"'
            - Ref: AWS::Region
            - '","metrics":[["AWS/Lambda","Throttles","FunctionName","'
            - Ref: ConstructHubDenyListPrunePruneHandler30B33551
            - '",{"stat":"Sum"}]],"annotations":{"horizontal":[{"label":"Throttles
              > 0 for 3 datapoints within 15
              minutes","value":0,"yAxis":"left"}]},"yAxis":{}}},{"type":"metric","width":6,"height":6,"x":18,"y":2,"properties":{"view":"timeSeries","title":"Duration/5min","region":"'
            - Ref: AWS::Region
            - '","metrics":[["AWS/Lambda","Duration","FunctionName","'
            - Ref: ConstructHubDenyListPrunePruneHandler30B33551
            - '",{"label":"p99","stat":"p99"}]],"annotations":{"horizontal":[{"label":"p99
              > 720000 for 3 datapoints within 15
              minutes","value":720000,"yAxis":"left"}]},"yAxis":{}}},{"type":"text","width":24,"height":2,"x":0,"y":8,"properties":{"markdown":"#
              Deny List - Prune Delete Function\\n\\n[button:AWS Lambda
              Console](https://console.aws.amazon.com/lambda/home?region='
            - Ref: AWS::Region
            - "#/functions/"
            - Ref: ConstructHubDenyListPrunePruneQueueHandlerF7EB599B
            - ?tab=graph) [button:CloudWatch
              Logs](https://console.aws.amazon.com/cloudwatch/home?region=
            - Ref: AWS::Region
            - "#logEventViewer:group=/aws/lambda/"
            - Ref: ConstructHubDenyListPrunePruneQueueHandlerF7EB599B
            - )"}},{"type":"metric","width":6,"height":6,"x":0,"y":10,"properties":{"view":"timeSeries","title":"Invocations/5min","region":"
            - Ref: AWS::Region
            - '","metrics":[["AWS/Lambda","Invocations","FunctionName","'
            - Ref: ConstructHubDenyListPrunePruneQueueHandlerF7EB599B
            - '",{"stat":"Sum"}]],"yAxis":{}}},{"type":"metric","width":6,"height":6,"x":6,"y":10,"properties":{"view":"timeSeries","title":"Errors/5min","region":"'
            - Ref: AWS::Region
            - '","metrics":[["AWS/Lambda","Errors","FunctionName","'
            - Ref: ConstructHubDenyListPrunePruneQueueHandlerF7EB599B
            - '",{"stat":"Sum"}]],"annotations":{"horizontal":[{"label":"Errors
              > 0 for 3 datapoints within 15
              minutes","value":0,"yAxis":"left"}]},"yAxis":{}}},{"type":"metric","width":6,"height":6,"x":12,"y":10,"properties":{"view":"timeSeries","title":"Throttles/5min","region":"'
            - Ref: AWS::Region
            - '","metrics":[["AWS/Lambda","Throttles","FunctionName","'
            - Ref: ConstructHubDenyListPrunePruneQueueHandlerF7EB599B
            - '",{"stat":"Sum"}]],"annotations":{"horizontal":[{"label":"Throttles
              > 0 for 3 datapoints within 15
              minutes","value":0,"yAxis":"left"}]},"yAxis":{}}},{"type":"metric","width":6,"height":6,"x":18,"y":10,"properties":{"view":"timeSeries","title":"Duration/5min","region":"'
            - Ref: AWS::Region
            - '","metrics":[["AWS/Lambda","Duration","FunctionName","'
            - Ref: ConstructHubDenyListPrunePruneQueueHandlerF7EB599B
            - '",{"label":"p99","stat":"p99"}]],"annotations":{"horizontal":[{"label":"p99
              > 48000 for 3 datapoints within 15
              minutes","value":48000,"yAxis":"left"}]},"yAxis":{}}}]}'
  ConstructHubMonitoringWatchfuldevConstructHubDenyListPrunePruneHandler8F0BBF5EErrorsAlarm615741A8:
    Type: AWS::CloudWatch::Alarm
    Properties:
      ComparisonOperator: GreaterThanThreshold
      EvaluationPeriods: 3
      AlarmActions: []
      AlarmDescription: Over 0 errors per minute
      Dimensions:
        - Name: FunctionName
          Value:
            Ref: ConstructHubDenyListPrunePruneHandler30B33551
      MetricName: Errors
      Namespace: AWS/Lambda
      Period: 300
      Statistic: Sum
      Threshold: 0
  ConstructHubMonitoringWatchfuldevConstructHubDenyListPrunePruneHandler8F0BBF5EThrottlesAlarm310F7D39:
    Type: AWS::CloudWatch::Alarm
    Properties:
      ComparisonOperator: GreaterThanThreshold
      EvaluationPeriods: 3
      AlarmActions: []
      AlarmDescription: Over 0 throttles per minute
      Dimensions:
        - Name: FunctionName
          Value:
            Ref: ConstructHubDenyListPrunePruneHandler30B33551
      MetricName: Throttles
      Namespace: AWS/Lambda
      Period: 300
      Statistic: Sum
      Threshold: 0
  ConstructHubMonitoringWatchfuldevConstructHubDenyListPrunePruneHandler8F0BBF5EDurationAlarm073AF5CE:
    Type: AWS::CloudWatch::Alarm
    Properties:
      ComparisonOperator: GreaterThanThreshold
      EvaluationPeriods: 3
      AlarmActions: []
      AlarmDescription: p99 latency >= 720s (80%)
      Metrics:
        - Id: m1
          Label: p99
          MetricStat:
            Metric:
              Dimensions:
                - Name: FunctionName
                  Value:
                    Ref: ConstructHubDenyListPrunePruneHandler30B33551
              MetricName: Duration
              Namespace: AWS/Lambda
            Period: 300
            Stat: p99
          ReturnData: true
      Threshold: 720000
  ConstructHubMonitoringWatchfuldevConstructHubDenyListPrunePruneQueueHandlerB847E57CErrorsAlarmCAA191E1:
    Type: AWS::CloudWatch::Alarm
    Properties:
      ComparisonOperator: GreaterThanThreshold
      EvaluationPeriods: 3
      AlarmActions: []
      AlarmDescription: Over 0 errors per minute
      Dimensions:
        - Name: FunctionName
          Value:
            Ref: ConstructHubDenyListPrunePruneQueueHandlerF7EB599B
      MetricName: Errors
      Namespace: AWS/Lambda
      Period: 300
      Statistic: Sum
      Threshold: 0
  ConstructHubMonitoringWatchfuldevConstructHubDenyListPrunePruneQueueHandlerB847E57CThrottlesAlarm19D4ADCD:
    Type: AWS::CloudWatch::Alarm
    Properties:
      ComparisonOperator: GreaterThanThreshold
      EvaluationPeriods: 3
      AlarmActions: []
      AlarmDescription: Over 0 throttles per minute
      Dimensions:
        - Name: FunctionName
          Value:
            Ref: ConstructHubDenyListPrunePruneQueueHandlerF7EB599B
      MetricName: Throttles
      Namespace: AWS/Lambda
      Period: 300
      Statistic: Sum
      Threshold: 0
  ConstructHubMonitoringWatchfuldevConstructHubDenyListPrunePruneQueueHandlerB847E57CDurationAlarm09AF9418:
    Type: AWS::CloudWatch::Alarm
    Properties:
      ComparisonOperator: GreaterThanThreshold
      EvaluationPeriods: 3
      AlarmActions: []
      AlarmDescription: p99 latency >= 48s (80%)
      Metrics:
        - Id: m1
          Label: p99
          MetricStat:
            Metric:
              Dimensions:
                - Name: FunctionName
                  Value:
                    Ref: ConstructHubDenyListPrunePruneQueueHandlerF7EB599B
              MetricName: Duration
              Namespace: AWS/Lambda
            Period: 300
            Stat: p99
          ReturnData: true
      Threshold: 48000
  ConstructHubMonitoringHighSeverityDashboard8761DBAC:
    Type: AWS::CloudWatch::Dashboard
    Properties:
      DashboardBody:
        Fn::Join:
          - ""
          - - '{"widgets":[{"type":"metric","width":24,"height":6,"x":0,"y":0,"properties":{"view":"timeSeries","title":"Catalog
              Size Shrunk","region":"'
            - Ref: AWS::Region
            - '","annotations":{"alarms":["'
            - Fn::GetAtt:
                - ConstructHubOrchestrationCatalogBuilderShrinkingCatalogAlarm48329E25
                - Arn
            - '"]},"yAxis":{}}},{"type":"metric","width":24,"height":6,"x":0,"y":6,"properties":{"view":"timeSeries","title":"Backend
              Orchestration Failed","region":"'
            - Ref: AWS::Region
            - '","annotations":{"alarms":["'
            - Fn::GetAtt:
                - ConstructHubOrchestrationOrchestrationFailed5AF50838
                - Arn
            - '"]},"yAxis":{}}},{"type":"metric","width":24,"height":6,"x":0,"y":12,"properties":{"view":"timeSeries","title":"ReleaseNotes
              generation Failure","region":"'
            - Ref: AWS::Region
            - '","annotations":{"alarms":["'
            - Fn::GetAtt:
                - ConstructHubReleaseNotesReleaseNotesGenerationFailure04ABD01D
                - Arn
            - '"]},"yAxis":{}}},{"type":"metric","width":24,"height":6,"x":0,"y":18,"properties":{"view":"timeSeries","title":"ReleaseNotes
              Github credential invalid","region":"'
            - Ref: AWS::Region
            - '","annotations":{"alarms":["'
            - Fn::GetAtt:
                - ConstructHubReleaseNotesReleaseNotesInvalidGitHubCredentialsE84D7534
                - Arn
            - '"]},"yAxis":{}}},{"type":"metric","width":24,"height":6,"x":0,"y":24,"properties":{"view":"timeSeries","title":"Ingestion
              failures","region":"'
            - Ref: AWS::Region
            - '","annotations":{"alarms":["'
            - Fn::GetAtt:
                - ConstructHubIngestionFailureAlarm9D0028DD
                - Arn
            - '"]},"yAxis":{}}},{"type":"metric","width":24,"height":6,"x":0,"y":30,"properties":{"view":"timeSeries","title":"Home
              Page Canary","region":"'
            - Ref: AWS::Region
            - '","annotations":{"alarms":["'
            - Fn::GetAtt:
                - ConstructHubMonitoringWebCanaryHomePageErrorsE7BB4002
                - Arn
            - '"]},"yAxis":{}}},{"type":"metric","width":24,"height":6,"x":0,"y":36,"properties":{"view":"timeSeries","title":"NpmJs/Follower
              Not Running","region":"'
            - Ref: AWS::Region
            - '","annotations":{"alarms":["'
            - Fn::GetAtt:
                - ConstructHubSourcesNpmJsFollowerNotRunningCEAF0E1E
                - Arn
            - '"]},"yAxis":{}}},{"type":"metric","width":24,"height":6,"x":0,"y":42,"properties":{"view":"timeSeries","title":"NpmJs
              Follower Canary is not running or fails","region":"'
            - Ref: AWS::Region
            - '","annotations":{"alarms":["'
            - Fn::GetAtt:
                - ConstructHubSourcesNpmJsCanaryNotRunningOrFailing62A8E2F6
                - Arn
            - '"]},"yAxis":{}}}]}'
  ConstructHubMonitoringWebCanaryHomePageHttpGetFunctionServiceRole9AAAD93C:
    Type: AWS::IAM::Role
    Properties:
      AssumeRolePolicyDocument:
        Statement:
          - Action: sts:AssumeRole
            Effect: Allow
            Principal:
              Service: lambda.amazonaws.com
        Version: 2012-10-17
      ManagedPolicyArns:
        - Fn::Join:
            - ""
            - - "arn:"
              - Ref: AWS::Partition
              - :iam::aws:policy/service-role/AWSLambdaBasicExecutionRole
  ConstructHubMonitoringWebCanaryHomePageHttpGetFunctionF27ADDC8:
    Type: AWS::Lambda::Function
    Properties:
      Code:
        S3Bucket:
          Fn::Sub: cdk-hnb659fds-assets-\${AWS::AccountId}-\${AWS::Region}
        S3Key: c150abee68bc0216b026e579dcaae657f9d2d781328567f8b46b34bad9c9704b.zip
      Role:
        Fn::GetAtt:
          - ConstructHubMonitoringWebCanaryHomePageHttpGetFunctionServiceRole9AAAD93C
          - Arn
      Description:
        Fn::Join:
          - ""
          - - HTTP GET https://
            - Fn::GetAtt:
                - ConstructHubWebAppDistribution1F181DC9
                - DomainName
            - ": Home Page"
      Environment:
        Variables:
          URL:
            Fn::Join:
              - ""
              - - https://
                - Fn::GetAtt:
                    - ConstructHubWebAppDistribution1F181DC9
                    - DomainName
      Handler: index.handler
      Runtime: nodejs16.x
    DependsOn:
      - ConstructHubMonitoringWebCanaryHomePageHttpGetFunctionServiceRole9AAAD93C
  ConstructHubMonitoringWebCanaryHomePageRuleE14F9F4E:
    Type: AWS::Events::Rule
    Properties:
      ScheduleExpression: rate(1 minute)
      State: ENABLED
      Targets:
        - Arn:
            Fn::GetAtt:
              - ConstructHubMonitoringWebCanaryHomePageHttpGetFunctionF27ADDC8
              - Arn
          Id: Target0
  ConstructHubMonitoringWebCanaryHomePageRuleAllowEventRuledevConstructHubMonitoringWebCanaryHomePageHttpGetFunction62E39E56A2CA6F6B:
    Type: AWS::Lambda::Permission
    Properties:
      Action: lambda:InvokeFunction
      FunctionName:
        Fn::GetAtt:
          - ConstructHubMonitoringWebCanaryHomePageHttpGetFunctionF27ADDC8
          - Arn
      Principal: events.amazonaws.com
      SourceArn:
        Fn::GetAtt:
          - ConstructHubMonitoringWebCanaryHomePageRuleE14F9F4E
          - Arn
  ConstructHubMonitoringWebCanaryHomePageErrorsE7BB4002:
    Type: AWS::CloudWatch::Alarm
    Properties:
      ComparisonOperator: GreaterThanOrEqualToThreshold
      EvaluationPeriods: 1
      AlarmDescription:
        Fn::Join:
          - ""
          - - 80% error rate for https://
            - Fn::GetAtt:
                - ConstructHubWebAppDistribution1F181DC9
                - DomainName
            - " (Home Page)"
      Metrics:
        - Id: m1
          Label:
            Fn::Join:
              - ""
              - - https://
                - Fn::GetAtt:
                    - ConstructHubWebAppDistribution1F181DC9
                    - DomainName
                - " Errors"
          MetricStat:
            Metric:
              Dimensions:
                - Name: FunctionName
                  Value:
                    Ref: ConstructHubMonitoringWebCanaryHomePageHttpGetFunctionF27ADDC8
              MetricName: Errors
              Namespace: AWS/Lambda
            Period: 300
            Stat: Sum
          ReturnData: true
      Threshold: 4
      TreatMissingData: breaching
  ConstructHubOverviewDashboardOverviewdashboardF4B7B78C:
    Type: AWS::CloudWatch::Dashboard
    Properties:
      DashboardBody:
        Fn::Join:
          - ""
          - - '{"widgets":[{"type":"metric","width":12,"height":8,"x":0,"y":0,"properties":{"view":"timeSeries","title":"Lambda
              concurrent execution quota","region":"'
            - Ref: AWS::Region
            - '","metrics":[[{"label":"Concurrent executions quota usage
              %","expression":"mLambdaUsage / mLambdaQuota *
              100","yAxis":"right"}],["AWS/Lambda","ConcurrentExecutions",{"stat":"Maximum","visible":false,"id":"mLambdaUsage"}],[{"expression":"SERVICE_QUOTA(mLambdaUsage)","visible":false,"id":"mLambdaQuota"}],[{"label":"PruneHandlerLambda
              quota usage %","expression":"m1 / mLambdaQuota *
              100","yAxis":"right"}],["AWS/Lambda","Invocations","FunctionName","'
            - Ref: ConstructHubDenyListPrunePruneHandler30B33551
            - '",{"label":"PruneHandlerLambda","stat":"Maximum","visible":false,"id":"m1"}],[{"expression":"SERVICE_QUOTA(mLambdaUsage)","visible":false,"id":"lambdaQuotaLimit"}],[{"label":"PruneQueueHandlerLambda
              quota usage %","expression":"m2 / mLambdaQuota *
              100","yAxis":"right"}],["AWS/Lambda","Invocations","FunctionName","'
            - Ref: ConstructHubDenyListPrunePruneQueueHandlerF7EB599B
            - '",{"label":"PruneQueueHandlerLambda","stat":"Maximum","visible":false,"id":"m2"}],[{"label":"updateFeedFunction
              quota usage %","expression":"m3 / mLambdaQuota *
              100","yAxis":"right"}],["AWS/Lambda","Invocations","FunctionName","'
            - Ref: ConstructHubFeedBuilderReleaseNotesUpdateFeedBB0BA91D
            - '",{"label":"updateFeedFunction","stat":"Maximum","visible":false,"id":"m3"}],[{"label":"CatalogBuilderLambda
              quota usage %","expression":"m4 / mLambdaQuota *
              100","yAxis":"right"}],["AWS/Lambda","Invocations","FunctionName","'
            - Ref: ConstructHubOrchestrationCatalogBuilder7C964951
            - '",{"label":"CatalogBuilderLambda","stat":"Maximum","visible":false,"id":"m4"}],[{"label":"NeedsCatalogUpdateLambda
              quota usage %","expression":"m5 / mLambdaQuota *
              100","yAxis":"right"}],["AWS/Lambda","Invocations","FunctionName","'
            - Ref: ConstructHubOrchestrationNeedsCatalogUpdate5D7370DC
            - '",{"label":"NeedsCatalogUpdateLambda","stat":"Maximum","visible":false,"id":"m5"}],[{"label":"releaseNotesTrigger
              quota usage %","expression":"m6 / mLambdaQuota *
              100","yAxis":"right"}],["AWS/Lambda","Invocations","FunctionName","'
            - Ref: ConstructHubReleaseNotesReleaseNotesTriggerDD939C4F
            - '",{"label":"releaseNotesTrigger","stat":"Maximum","visible":false,"id":"m6"}],[{"label":"releaseNoteGenerateForPackage
              quota usage %","expression":"m7 / mLambdaQuota *
              100","yAxis":"right"}],["AWS/Lambda","Invocations","FunctionName","'
            - Ref: ConstructHubReleaseNotesGithubChangelogFetcher1616748C
            - '",{"label":"releaseNoteGenerateForPackage","stat":"Maximum","visible":false,"id":"m7"}],[{"label":"IngestionLambda
              quota usage %","expression":"m8 / mLambdaQuota *
              100","yAxis":"right"}],["AWS/Lambda","Invocations","FunctionName","'
            - Ref: ConstructHubIngestion407909CE
            - '",{"label":"IngestionLambda","stat":"Maximum","visible":false,"id":"m8"}],[{"label":"NpmJsLambda
              quota usage %","expression":"m9 / mLambdaQuota *
              100","yAxis":"right"}],["AWS/Lambda","Invocations","FunctionName","'
            - Ref: ConstructHubSourcesNpmJs15A77D2D
            - '",{"label":"NpmJsLambda","stat":"Maximum","visible":false,"id":"m9"}],[{"label":"NpmJs-StageAndNotifyLambda
              quota usage %","expression":"m10 / mLambdaQuota *
              100","yAxis":"right"}],["AWS/Lambda","Invocations","FunctionName","'
            - Ref: ConstructHubSourcesNpmJsStageAndNotify591C0CFA
            - '",{"label":"NpmJs-StageAndNotifyLambda","stat":"Maximum","visible":false,"id":"m10"}],[{"label":"CanaryResourceLambda
              quota usage %","expression":"m11 / mLambdaQuota *
              100","yAxis":"right"}],["AWS/Lambda","Invocations","FunctionName","'
            - Ref: ConstructHubInventoryCanary63D899BC
            - '",{"label":"CanaryResourceLambda","stat":"Maximum","visible":false,"id":"m11"}]],"annotations":{"horizontal":[{"value":70,"yAxis":"right"}]},"yAxis":{"right":{"label":"Quota
              Percent","min":0,"max":100}}}},{"type":"custom","width":12,"height":8,"x":0,"y":8,"properties":{"endpoint":"'
            - Fn::GetAtt:
                - SQSDLQStatsWidgetHandlerfc176846044f5e56baf2c71723501885366DDBD5
                - Arn
            - '","params":{"description":"","title":"SQS
              DLQ","emptyQueueMessage":"There are no messages in the DLQs. This
              is normal and no action is
              required.","nonEmptyQueueMessage":"There are some message in the
              DLQ. The table below lists the queues with non-empty DLQs. Please
              check the DLQs and re-drive the messages. Once the messages are
              re-driven, check the queue again as the metrics takes time to
              updated.","queues":{"'
            - Fn::GetAtt:
                - ConstructHubOrchestrationDLQ9C6D9BD4
                - QueueName
            - '":{"name":"Orchestration DLQ","queueName":"'
            - Fn::GetAtt:
                - ConstructHubOrchestrationDLQ9C6D9BD4
                - QueueName
            - '","reDriveFunctionArn":"'
            - Fn::GetAtt:
                - ConstructHubOrchestrationRedrive8DDBA67E
                - Arn
            - '"},"'
            - Fn::GetAtt:
                - ConstructHubReleaseNotesReleaseNotesFetchWorkerQueueDLQ56BF53F1
                - QueueName
            - '":{"name":"ReleaseNotesWorkerDLQ","queueName":"'
            - Fn::GetAtt:
                - ConstructHubReleaseNotesReleaseNotesFetchWorkerQueueDLQ56BF53F1
                - QueueName
            - '"},"'
            - Fn::GetAtt:
                - ConstructHubIngestionDLQ3E96A5F2
                - QueueName
            - '":{"name":"Ingestion DLQ","queueName":"'
            - Fn::GetAtt:
                - ConstructHubIngestionDLQ3E96A5F2
                - QueueName
            - '"},"'
            - Fn::GetAtt:
                - ConstructHubSourcesStagerDLQ80BD2600
                - QueueName
            - '":{"name":"NPM JS Stager DLQ","queueName":"'
            - Fn::GetAtt:
                - ConstructHubSourcesStagerDLQ80BD2600
                - QueueName
            - '"}}},"title":"SQS
              DLQ","updateOn":{"refresh":true,"resize":false,"timeRange":false}}},{"type":"metric","width":12,"height":8,"x":0,"y":16,"properties":{"view":"timeSeries","title":"CloudFront
              Metrics","region":"'
            - Ref: AWS::Region
            - '","metrics":[["AWS/CloudFront","Requests","DistributionId","'
            - Ref: ConstructHubWebAppDistribution1F181DC9
            - '","Region","Global",{"region":"us-east-1"}],["AWS/CloudFront","4xxErrorRate","DistributionId","'
            - Ref: ConstructHubWebAppDistribution1F181DC9
            - '","Region","Global",{"region":"us-east-1","yAxis":"right"}],["AWS/CloudFront","5xxErrorRate","DistributionId","'
            - Ref: ConstructHubWebAppDistribution1F181DC9
            - '","Region","Global",{"region":"us-east-1","yAxis":"right"}]],"yAxis":{"left":{"label":"Requests
              count"},"right":{"label":"Request
              Percent","min":0,"max":100}}}},{"type":"metric","width":12,"height":8,"x":0,"y":24,"properties":{"view":"timeSeries","title":"Construct
              Hub Inventory","region":"'
            - Ref: AWS::Region
            - '","metrics":[["ConstructHub/Inventory","PackageCount",{"period":900,"stat":"Maximum"}],["ConstructHub/Inventory","PackageMajorVersionCount",{"period":900,"stat":"Maximum"}]],"yAxis":{"left":{"label":"Package
              count"}}}}]}'
      DashboardName: construct-hub-backend-overview
  ConstructHubOverviewDashboardOverviewDashboardlambdaServiceQuota29721FC0:
    Type: AWS::CloudWatch::Alarm
    Properties:
      ComparisonOperator: GreaterThanThreshold
      EvaluationPeriods: 5
      AlarmDescription: >-
        Lambda concurrent execution exceeded 70% of SERVICE_QUOTA


        RunBook: https://github.com/cdklabs/construct-hub/blob/main/docs/operator-runbook.md


        Request a service quota increase for lambda functions
      Metrics:
        - Expression: mLambdaUsage / mLambdaQuota * 100
          Id: expr_1
          Label: Concurrent executions quota usage %
        - Id: mLambdaUsage
          MetricStat:
            Metric:
              MetricName: ConcurrentExecutions
              Namespace: AWS/Lambda
            Period: 300
            Stat: Maximum
          ReturnData: false
        - Expression: SERVICE_QUOTA(mLambdaUsage)
          Id: mLambdaQuota
          ReturnData: false
      Threshold: 70
      TreatMissingData: missing
  ConstructHubPackageDataDC5EF35E:
    Type: AWS::S3::Bucket
    Properties:
      BucketEncryption:
        ServerSideEncryptionConfiguration:
          - ServerSideEncryptionByDefault:
              SSEAlgorithm: AES256
      LifecycleConfiguration:
        Rules:
          - AbortIncompleteMultipartUpload:
              DaysAfterInitiation: 1
            Status: Enabled
          - NoncurrentVersionTransitions:
              - StorageClass: STANDARD_IA
                TransitionInDays: 31
            Status: Enabled
          - ExpiredObjectDeleteMarker: true
            NoncurrentVersionExpiration:
              NoncurrentDays: 90
            Status: Enabled
          - NoncurrentVersionExpiration:
              NoncurrentDays: 7
            Prefix: catalog.json
            Status: Enabled
      PublicAccessBlockConfiguration:
        BlockPublicAcls: true
        BlockPublicPolicy: true
        IgnorePublicAcls: true
        RestrictPublicBuckets: true
      VersioningConfiguration:
        Status: Enabled
    UpdateReplacePolicy: Retain
    DeletionPolicy: Retain
  ConstructHubPackageDataPolicy4615475A:
    Type: AWS::S3::BucketPolicy
    Properties:
      Bucket:
        Ref: ConstructHubPackageDataDC5EF35E
      PolicyDocument:
        Statement:
          - Action: s3:*
            Condition:
              Bool:
                aws:SecureTransport: "false"
            Effect: Deny
            Principal:
              AWS: "*"
            Resource:
              - Fn::GetAtt:
                  - ConstructHubPackageDataDC5EF35E
                  - Arn
              - Fn::Join:
                  - ""
                  - - Fn::GetAtt:
                        - ConstructHubPackageDataDC5EF35E
                        - Arn
                    - /*
          - Action: s3:GetObject
            Effect: Allow
            Principal:
              CanonicalUser:
                Fn::GetAtt:
                  - ConstructHubWebAppDistributionOrigin2S3OriginDA7E7FF4
                  - S3CanonicalUserId
            Resource:
              Fn::Join:
                - ""
                - - Fn::GetAtt:
                      - ConstructHubPackageDataDC5EF35E
                      - Arn
                  - /*
        Version: 2012-10-17
  ConstructHubFailoverPackageDataBA7D3B85:
    Type: AWS::S3::Bucket
    Properties:
      BucketEncryption:
        ServerSideEncryptionConfiguration:
          - ServerSideEncryptionByDefault:
              SSEAlgorithm: AES256
      LifecycleConfiguration:
        Rules:
          - AbortIncompleteMultipartUpload:
              DaysAfterInitiation: 1
            Status: Enabled
          - NoncurrentVersionTransitions:
              - StorageClass: STANDARD_IA
                TransitionInDays: 31
            Status: Enabled
          - ExpiredObjectDeleteMarker: true
            NoncurrentVersionExpiration:
              NoncurrentDays: 90
            Status: Enabled
          - NoncurrentVersionExpiration:
              NoncurrentDays: 7
            Prefix: catalog.json
            Status: Enabled
      PublicAccessBlockConfiguration:
        BlockPublicAcls: true
        BlockPublicPolicy: true
        IgnorePublicAcls: true
        RestrictPublicBuckets: true
      Tags:
        - Key: failover
          Value: "true"
      VersioningConfiguration:
        Status: Enabled
    UpdateReplacePolicy: Retain
    DeletionPolicy: Retain
  ConstructHubFailoverPackageDataPolicy89BCDF76:
    Type: AWS::S3::BucketPolicy
    Properties:
      Bucket:
        Ref: ConstructHubFailoverPackageDataBA7D3B85
      PolicyDocument:
        Statement:
          - Action: s3:*
            Condition:
              Bool:
                aws:SecureTransport: "false"
            Effect: Deny
            Principal:
              AWS: "*"
            Resource:
              - Fn::GetAtt:
                  - ConstructHubFailoverPackageDataBA7D3B85
                  - Arn
              - Fn::Join:
                  - ""
                  - - Fn::GetAtt:
                        - ConstructHubFailoverPackageDataBA7D3B85
                        - Arn
                    - /*
        Version: 2012-10-17
  ConstructHubCodeArtifactDomainFC30B796:
    Type: AWS::CodeArtifact::Domain
    Properties:
      DomainName: c8ee88ce536499d20d7846c6677adca6490a3f89f9
  ConstructHubCodeArtifactPublishing143CC07C:
    Type: AWS::CodeArtifact::Repository
    Properties:
      DomainName:
        Fn::GetAtt:
          - ConstructHubCodeArtifactDomainFC30B796
          - Name
      RepositoryName: c8ee88ce536499d20d7846c6677adca6490a3f89f9-publish-overlay
      Description: Publishing repository
  ConstructHubCodeArtifact1188409E:
    Type: AWS::CodeArtifact::Repository
    Properties:
      DomainName:
        Fn::GetAtt:
          - ConstructHubCodeArtifactDomainFC30B796
          - Name
      RepositoryName: c8ee88ce536499d20d7846c6677adca6490a3f89f9
      Description: Proxy to npmjs.com for ConstructHub
      Upstreams:
        - Fn::GetAtt:
            - ConstructHubCodeArtifactUpstreampublicnpmjs5122981E
            - Name
        - Fn::GetAtt:
            - ConstructHubCodeArtifactPublishing143CC07C
            - Name
  ConstructHubCodeArtifactDescribeDomain6ABCBF4B:
    Type: Custom::CoreArtifactDomainDescription
    Properties:
      ServiceToken:
        Fn::GetAtt:
          - AWS679f53fac002430cb0da5b7982bd22872D164C4C
          - Arn
      Create:
        Fn::Join:
          - ""
          - - '{"service":"CodeArtifact","action":"describeDomain","parameters":{"domain":"'
            - Fn::GetAtt:
                - ConstructHubCodeArtifact1188409E
                - DomainName
            - '","domainOwner":"'
            - Fn::GetAtt:
                - ConstructHubCodeArtifact1188409E
                - DomainOwner
            - '"},"physicalResourceId":{"responsePath":"domain.s3BucketArn"}}'
      InstallLatestAwsSdk: true
    DependsOn:
      - ConstructHubCodeArtifactDescribeDomainCustomResourcePolicy1A93C60C
    UpdateReplacePolicy: Delete
    DeletionPolicy: Delete
  ConstructHubCodeArtifactDescribeDomainCustomResourcePolicy1A93C60C:
    Type: AWS::IAM::Policy
    Properties:
      PolicyDocument:
        Statement:
          - Action: codeartifact:DescribeDomain
            Effect: Allow
            Resource:
              Fn::GetAtt:
                - ConstructHubCodeArtifactDomainFC30B796
                - Arn
        Version: 2012-10-17
      PolicyName: ConstructHubCodeArtifactDescribeDomainCustomResourcePolicy1A93C60C
      Roles:
        - Ref: AWS679f53fac002430cb0da5b7982bd2287ServiceRoleC1EA0FF2
  ConstructHubCodeArtifactGetEndpoint9A458FEF:
    Type: Custom::CodeArtifactNpmRepositoryEndpoint
    Properties:
      ServiceToken:
        Fn::GetAtt:
          - AWS679f53fac002430cb0da5b7982bd22872D164C4C
          - Arn
      Create:
        Fn::Join:
          - ""
          - - '{"service":"CodeArtifact","action":"getRepositoryEndpoint","parameters":{"domain":"'
            - Fn::GetAtt:
                - ConstructHubCodeArtifact1188409E
                - DomainName
            - '","domainOwner":"'
            - Fn::GetAtt:
                - ConstructHubCodeArtifact1188409E
                - DomainOwner
            - '","format":"npm","repository":"'
            - Fn::GetAtt:
                - ConstructHubCodeArtifact1188409E
                - Name
            - '"},"physicalResourceId":{"responsePath":"repositoryEndpoint"}}'
      Update:
        Fn::Join:
          - ""
          - - '{"service":"CodeArtifact","action":"getRepositoryEndpoint","parameters":{"domain":"'
            - Fn::GetAtt:
                - ConstructHubCodeArtifact1188409E
                - DomainName
            - '","domainOwner":"'
            - Fn::GetAtt:
                - ConstructHubCodeArtifact1188409E
                - DomainOwner
            - '","format":"npm","repository":"'
            - Fn::GetAtt:
                - ConstructHubCodeArtifact1188409E
                - Name
            - '"},"physicalResourceId":{"responsePath":"repositoryEndpoint"}}'
      InstallLatestAwsSdk: true
    DependsOn:
      - ConstructHubCodeArtifactGetEndpointCustomResourcePolicy4FC951E9
    UpdateReplacePolicy: Delete
    DeletionPolicy: Delete
  ConstructHubCodeArtifactGetEndpointCustomResourcePolicy4FC951E9:
    Type: AWS::IAM::Policy
    Properties:
      PolicyDocument:
        Statement:
          - Action: codeartifact:GetRepositoryEndpoint
            Effect: Allow
            Resource:
              Fn::GetAtt:
                - ConstructHubCodeArtifact1188409E
                - Arn
        Version: 2012-10-17
      PolicyName: ConstructHubCodeArtifactGetEndpointCustomResourcePolicy4FC951E9
      Roles:
        - Ref: AWS679f53fac002430cb0da5b7982bd2287ServiceRoleC1EA0FF2
  ConstructHubCodeArtifactGetPublishingEndpoint6394DEF7:
    Type: Custom::CodeArtifactNpmRepositoryEndpoint
    Properties:
      ServiceToken:
        Fn::GetAtt:
          - AWS679f53fac002430cb0da5b7982bd22872D164C4C
          - Arn
      Create:
        Fn::Join:
          - ""
          - - '{"service":"CodeArtifact","action":"getRepositoryEndpoint","parameters":{"domain":"'
            - Fn::GetAtt:
                - ConstructHubCodeArtifact1188409E
                - DomainName
            - '","domainOwner":"'
            - Fn::GetAtt:
                - ConstructHubCodeArtifact1188409E
                - DomainOwner
            - '","format":"npm","repository":"'
            - Fn::GetAtt:
                - ConstructHubCodeArtifactPublishing143CC07C
                - Name
            - '"},"physicalResourceId":{"responsePath":"repositoryEndpoint"}}'
      Update:
        Fn::Join:
          - ""
          - - '{"service":"CodeArtifact","action":"getRepositoryEndpoint","parameters":{"domain":"'
            - Fn::GetAtt:
                - ConstructHubCodeArtifact1188409E
                - DomainName
            - '","domainOwner":"'
            - Fn::GetAtt:
                - ConstructHubCodeArtifact1188409E
                - DomainOwner
            - '","format":"npm","repository":"'
            - Fn::GetAtt:
                - ConstructHubCodeArtifactPublishing143CC07C
                - Name
            - '"},"physicalResourceId":{"responsePath":"repositoryEndpoint"}}'
      InstallLatestAwsSdk: true
    DependsOn:
      - ConstructHubCodeArtifactGetPublishingEndpointCustomResourcePolicyE039B00F
    UpdateReplacePolicy: Delete
    DeletionPolicy: Delete
  ConstructHubCodeArtifactGetPublishingEndpointCustomResourcePolicyE039B00F:
    Type: AWS::IAM::Policy
    Properties:
      PolicyDocument:
        Statement:
          - Action: codeartifact:GetRepositoryEndpoint
            Effect: Allow
            Resource:
              Fn::GetAtt:
                - ConstructHubCodeArtifactPublishing143CC07C
                - Arn
        Version: 2012-10-17
      PolicyName: ConstructHubCodeArtifactGetPublishingEndpointCustomResourcePolicyE039B00F
      Roles:
        - Ref: AWS679f53fac002430cb0da5b7982bd2287ServiceRoleC1EA0FF2
  ConstructHubCodeArtifactUpstreampublicnpmjs5122981E:
    Type: AWS::CodeArtifact::Repository
    Properties:
      DomainName:
        Fn::GetAtt:
          - ConstructHubCodeArtifactDomainFC30B796
          - Name
      RepositoryName: c8ee88ce536499d20d7846c6677adca6490a3f89f9-npmjs
      Description: Upstream with external connection to public:npmjs
      ExternalConnections:
        - public:npmjs
  ConstructHubVPC16ECCEA2:
    Type: AWS::EC2::VPC
    Properties:
      CidrBlock: 10.0.0.0/16
      EnableDnsHostnames: true
      EnableDnsSupport: true
      InstanceTenancy: default
      Tags:
        - Key: Name
          Value: dev/ConstructHub/VPC
  ConstructHubVPCIsolatedSubnet1SubnetEA28FD1A:
    Type: AWS::EC2::Subnet
    Properties:
      VpcId:
        Ref: ConstructHubVPC16ECCEA2
      AvailabilityZone:
        Fn::Select:
          - 0
          - Fn::GetAZs: ""
      CidrBlock: 10.0.128.0/19
      MapPublicIpOnLaunch: false
      Tags:
        - Key: aws-cdk:subnet-name
          Value: Isolated
        - Key: aws-cdk:subnet-type
          Value: Isolated
        - Key: Name
          Value: dev/ConstructHub/VPC/IsolatedSubnet1
  ConstructHubVPCIsolatedSubnet1RouteTable750E6F36:
    Type: AWS::EC2::RouteTable
    Properties:
      VpcId:
        Ref: ConstructHubVPC16ECCEA2
      Tags:
        - Key: Name
          Value: dev/ConstructHub/VPC/IsolatedSubnet1
  ConstructHubVPCIsolatedSubnet1RouteTableAssociation3F8E4C37:
    Type: AWS::EC2::SubnetRouteTableAssociation
    Properties:
      RouteTableId:
        Ref: ConstructHubVPCIsolatedSubnet1RouteTable750E6F36
      SubnetId:
        Ref: ConstructHubVPCIsolatedSubnet1SubnetEA28FD1A
  ConstructHubVPCIsolatedSubnet2Subnet483D4302:
    Type: AWS::EC2::Subnet
    Properties:
      VpcId:
        Ref: ConstructHubVPC16ECCEA2
      AvailabilityZone:
        Fn::Select:
          - 1
          - Fn::GetAZs: ""
      CidrBlock: 10.0.160.0/19
      MapPublicIpOnLaunch: false
      Tags:
        - Key: aws-cdk:subnet-name
          Value: Isolated
        - Key: aws-cdk:subnet-type
          Value: Isolated
        - Key: Name
          Value: dev/ConstructHub/VPC/IsolatedSubnet2
  ConstructHubVPCIsolatedSubnet2RouteTable18129C5D:
    Type: AWS::EC2::RouteTable
    Properties:
      VpcId:
        Ref: ConstructHubVPC16ECCEA2
      Tags:
        - Key: Name
          Value: dev/ConstructHub/VPC/IsolatedSubnet2
  ConstructHubVPCIsolatedSubnet2RouteTableAssociationF8AD0E0F:
    Type: AWS::EC2::SubnetRouteTableAssociation
    Properties:
      RouteTableId:
        Ref: ConstructHubVPCIsolatedSubnet2RouteTable18129C5D
      SubnetId:
        Ref: ConstructHubVPCIsolatedSubnet2Subnet483D4302
  ConstructHubVPCIGW935F4C28:
    Type: AWS::EC2::InternetGateway
    Properties:
      Tags:
        - Key: Name
          Value: dev/ConstructHub/VPC
  ConstructHubVPCVPCGWDF75BD8E:
    Type: AWS::EC2::VPCGatewayAttachment
    Properties:
      VpcId:
        Ref: ConstructHubVPC16ECCEA2
      InternetGatewayId:
        Ref: ConstructHubVPCIGW935F4C28
  ConstructHubVPCCodeArtifactAPISecurityGroupBE06BEF9:
    Type: AWS::EC2::SecurityGroup
    Properties:
      GroupDescription: dev/ConstructHub/VPC/CodeArtifact.API/SecurityGroup
      SecurityGroupEgress:
        - CidrIp: 0.0.0.0/0
          Description: Allow all outbound traffic by default
          IpProtocol: "-1"
      SecurityGroupIngress:
        - CidrIp:
            Fn::GetAtt:
              - ConstructHubVPC16ECCEA2
              - CidrBlock
          Description:
            Fn::Join:
              - ""
              - - "from "
                - Fn::GetAtt:
                    - ConstructHubVPC16ECCEA2
                    - CidrBlock
                - :443
          FromPort: 443
          IpProtocol: tcp
          ToPort: 443
      Tags:
        - Key: Name
          Value: dev/ConstructHub/VPC
      VpcId:
        Ref: ConstructHubVPC16ECCEA2
  ConstructHubVPCCodeArtifactAPI954CFDE1:
    Type: AWS::EC2::VPCEndpoint
    Properties:
      ServiceName:
        Fn::Join:
          - ""
          - - com.amazonaws.
            - Ref: AWS::Region
            - .codeartifact.api
      VpcId:
        Ref: ConstructHubVPC16ECCEA2
      PolicyDocument:
        Statement:
          - Action: sts:GetServiceBearerToken
            Condition:
              StringEquals:
                sts:AWSServiceName: codeartifact.amazonaws.com
            Effect: Allow
            Principal:
              AWS:
                Fn::GetAtt:
                  - ConstructHubOrchestrationTransliteratorTaskDefinitionTaskRoleD060AB1A
                  - Arn
            Resource: "*"
          - Action:
              - codeartifact:GetAuthorizationToken
              - codeartifact:GetRepositoryEndpoint
            Effect: Allow
            Principal:
              AWS:
                Fn::GetAtt:
                  - ConstructHubOrchestrationTransliteratorTaskDefinitionTaskRoleD060AB1A
                  - Arn
            Resource:
              - Fn::GetAtt:
                  - ConstructHubCodeArtifactDomainFC30B796
                  - Arn
              - Fn::GetAtt:
                  - ConstructHubCodeArtifact1188409E
                  - Arn
        Version: 2012-10-17
      PrivateDnsEnabled: false
      SecurityGroupIds:
        - Fn::GetAtt:
            - ConstructHubVPCCodeArtifactAPISecurityGroupBE06BEF9
            - GroupId
      SubnetIds:
        - Ref: ConstructHubVPCIsolatedSubnet1SubnetEA28FD1A
        - Ref: ConstructHubVPCIsolatedSubnet2Subnet483D4302
      VpcEndpointType: Interface
  ConstructHubVPCCodeArtifactSecurityGroupBCADE40D:
    Type: AWS::EC2::SecurityGroup
    Properties:
      GroupDescription: dev/ConstructHub/VPC/CodeArtifact/SecurityGroup
      SecurityGroupEgress:
        - CidrIp: 0.0.0.0/0
          Description: Allow all outbound traffic by default
          IpProtocol: "-1"
      SecurityGroupIngress:
        - CidrIp:
            Fn::GetAtt:
              - ConstructHubVPC16ECCEA2
              - CidrBlock
          Description:
            Fn::Join:
              - ""
              - - "from "
                - Fn::GetAtt:
                    - ConstructHubVPC16ECCEA2
                    - CidrBlock
                - :443
          FromPort: 443
          IpProtocol: tcp
          ToPort: 443
      Tags:
        - Key: Name
          Value: dev/ConstructHub/VPC
      VpcId:
        Ref: ConstructHubVPC16ECCEA2
  ConstructHubVPCCodeArtifactBD6E076F:
    Type: AWS::EC2::VPCEndpoint
    Properties:
      ServiceName:
        Fn::Join:
          - ""
          - - com.amazonaws.
            - Ref: AWS::Region
            - .codeartifact.repositories
      VpcId:
        Ref: ConstructHubVPC16ECCEA2
      PolicyDocument:
        Statement:
          - Action: codeartifact:ReadFromRepository
            Effect: Allow
            Principal:
              AWS:
                Fn::GetAtt:
                  - ConstructHubOrchestrationTransliteratorTaskDefinitionTaskRoleD060AB1A
                  - Arn
            Resource:
              Fn::GetAtt:
                - ConstructHubCodeArtifact1188409E
                - Arn
        Version: 2012-10-17
      PrivateDnsEnabled: true
      SecurityGroupIds:
        - Fn::GetAtt:
            - ConstructHubVPCCodeArtifactSecurityGroupBCADE40D
            - GroupId
      SubnetIds:
        - Ref: ConstructHubVPCIsolatedSubnet1SubnetEA28FD1A
        - Ref: ConstructHubVPCIsolatedSubnet2Subnet483D4302
      VpcEndpointType: Interface
  ConstructHubVPCCloudWatchLogsSecurityGroupA76B1F47:
    Type: AWS::EC2::SecurityGroup
    Properties:
      GroupDescription: dev/ConstructHub/VPC/CloudWatch.Logs/SecurityGroup
      SecurityGroupEgress:
        - CidrIp: 0.0.0.0/0
          Description: Allow all outbound traffic by default
          IpProtocol: "-1"
      SecurityGroupIngress:
        - CidrIp:
            Fn::GetAtt:
              - ConstructHubVPC16ECCEA2
              - CidrBlock
          Description:
            Fn::Join:
              - ""
              - - "from "
                - Fn::GetAtt:
                    - ConstructHubVPC16ECCEA2
                    - CidrBlock
                - :443
          FromPort: 443
          IpProtocol: tcp
          ToPort: 443
      Tags:
        - Key: Name
          Value: dev/ConstructHub/VPC
      VpcId:
        Ref: ConstructHubVPC16ECCEA2
  ConstructHubVPCCloudWatchLogsDF3CC579:
    Type: AWS::EC2::VPCEndpoint
    Properties:
      ServiceName:
        Fn::Join:
          - ""
          - - com.amazonaws.
            - Ref: AWS::Region
            - .logs
      VpcId:
        Ref: ConstructHubVPC16ECCEA2
      PolicyDocument:
        Statement:
          - Action:
              - logs:CreateLogStream
              - logs:PutLogEvents
            Effect: Allow
            Principal:
              AWS:
                Fn::GetAtt:
                  - ConstructHubOrchestrationTransliteratorTaskDefinitionExecutionRoleB2DBF946
                  - Arn
            Resource:
              - Fn::Join:
                  - ""
                  - - "arn:"
                    - Ref: AWS::Partition
                    - ":logs:"
                    - Ref: AWS::Region
                    - ":"
                    - Ref: AWS::AccountId
                    - ":log-group:"
                    - Ref: ConstructHubOrchestrationTransliteratorLogGroupEE16EE8B
              - Fn::Join:
                  - ""
                  - - "arn:"
                    - Ref: AWS::Partition
                    - ":logs:"
                    - Ref: AWS::Region
                    - ":"
                    - Ref: AWS::AccountId
                    - ":log-group:"
                    - Ref: ConstructHubOrchestrationTransliteratorLogGroupEE16EE8B
                    - :log-stream:*
            Sid: Allow-Logging
        Version: 2012-10-17
      PrivateDnsEnabled: true
      SecurityGroupIds:
        - Fn::GetAtt:
            - ConstructHubVPCCloudWatchLogsSecurityGroupA76B1F47
            - GroupId
      SubnetIds:
        - Ref: ConstructHubVPCIsolatedSubnet1SubnetEA28FD1A
        - Ref: ConstructHubVPCIsolatedSubnet2Subnet483D4302
      VpcEndpointType: Interface
  ConstructHubVPCECRAPISecurityGroup8D2AF9AB:
    Type: AWS::EC2::SecurityGroup
    Properties:
      GroupDescription: dev/ConstructHub/VPC/ECR.API/SecurityGroup
      SecurityGroupEgress:
        - CidrIp: 0.0.0.0/0
          Description: Allow all outbound traffic by default
          IpProtocol: "-1"
      SecurityGroupIngress:
        - CidrIp:
            Fn::GetAtt:
              - ConstructHubVPC16ECCEA2
              - CidrBlock
          Description:
            Fn::Join:
              - ""
              - - "from "
                - Fn::GetAtt:
                    - ConstructHubVPC16ECCEA2
                    - CidrBlock
                - :443
          FromPort: 443
          IpProtocol: tcp
          ToPort: 443
      Tags:
        - Key: Name
          Value: dev/ConstructHub/VPC
      VpcId:
        Ref: ConstructHubVPC16ECCEA2
  ConstructHubVPCECRAPI4A1FDD7F:
    Type: AWS::EC2::VPCEndpoint
    Properties:
      ServiceName:
        Fn::Join:
          - ""
          - - com.amazonaws.
            - Ref: AWS::Region
            - .ecr.api
      VpcId:
        Ref: ConstructHubVPC16ECCEA2
      PolicyDocument:
        Statement:
          - Action: ecr:GetAuthorizationToken
            Effect: Allow
            Principal:
              AWS:
                Fn::GetAtt:
                  - ConstructHubOrchestrationTransliteratorTaskDefinitionExecutionRoleB2DBF946
                  - Arn
            Resource: "*"
            Sid: Allow-ECR-ReadOnly
        Version: 2012-10-17
      PrivateDnsEnabled: true
      SecurityGroupIds:
        - Fn::GetAtt:
            - ConstructHubVPCECRAPISecurityGroup8D2AF9AB
            - GroupId
      SubnetIds:
        - Ref: ConstructHubVPCIsolatedSubnet1SubnetEA28FD1A
        - Ref: ConstructHubVPCIsolatedSubnet2Subnet483D4302
      VpcEndpointType: Interface
  ConstructHubVPCECRDockerSecurityGroup551A7124:
    Type: AWS::EC2::SecurityGroup
    Properties:
      GroupDescription: dev/ConstructHub/VPC/ECR.Docker/SecurityGroup
      SecurityGroupEgress:
        - CidrIp: 0.0.0.0/0
          Description: Allow all outbound traffic by default
          IpProtocol: "-1"
      SecurityGroupIngress:
        - CidrIp:
            Fn::GetAtt:
              - ConstructHubVPC16ECCEA2
              - CidrBlock
          Description:
            Fn::Join:
              - ""
              - - "from "
                - Fn::GetAtt:
                    - ConstructHubVPC16ECCEA2
                    - CidrBlock
                - :443
          FromPort: 443
          IpProtocol: tcp
          ToPort: 443
      Tags:
        - Key: Name
          Value: dev/ConstructHub/VPC
      VpcId:
        Ref: ConstructHubVPC16ECCEA2
  ConstructHubVPCECRDocker6B2F6942:
    Type: AWS::EC2::VPCEndpoint
    Properties:
      ServiceName:
        Fn::Join:
          - ""
          - - com.amazonaws.
            - Ref: AWS::Region
            - .ecr.dkr
      VpcId:
        Ref: ConstructHubVPC16ECCEA2
      PolicyDocument:
        Statement:
          - Action:
              - ecr:BatchCheckLayerAvailability
              - ecr:GetDownloadUrlForLayer
              - ecr:BatchGetImage
            Effect: Allow
            Principal:
              AWS:
                Fn::GetAtt:
                  - ConstructHubOrchestrationTransliteratorTaskDefinitionExecutionRoleB2DBF946
                  - Arn
            Resource:
              Fn::Join:
                - ""
                - - "arn:"
                  - Ref: AWS::Partition
                  - ":ecr:"
                  - Ref: AWS::Region
                  - ":"
                  - Ref: AWS::AccountId
                  - :repository/*
            Sid: Allow-ECR-ReadOnly
        Version: 2012-10-17
      PrivateDnsEnabled: true
      SecurityGroupIds:
        - Fn::GetAtt:
            - ConstructHubVPCECRDockerSecurityGroup551A7124
            - GroupId
      SubnetIds:
        - Ref: ConstructHubVPCIsolatedSubnet1SubnetEA28FD1A
        - Ref: ConstructHubVPCIsolatedSubnet2Subnet483D4302
      VpcEndpointType: Interface
  ConstructHubVPCS319E90CB6:
    Type: AWS::EC2::VPCEndpoint
    Properties:
      ServiceName:
        Fn::Join:
          - ""
          - - com.amazonaws.
            - Ref: AWS::Region
            - .s3
      VpcId:
        Ref: ConstructHubVPC16ECCEA2
      PolicyDocument:
        Statement:
          - Action: s3:GetObject
            Effect: Allow
            Principal:
              AWS: "*"
            Resource:
              - Fn::Join:
                  - ""
                  - - Fn::GetAtt:
                        - ConstructHubCodeArtifactDescribeDomain6ABCBF4B
                        - domain.s3BucketArn
                    - /*
              - Fn::Join:
                  - ""
                  - - arn:aws:s3:::prod-
                    - Ref: AWS::Region
                    - -starport-layer-bucket/*
            Sid: Allow-CodeArtifact-and-ECR
          - Action:
              - s3:GetObject*
              - s3:GetBucket*
              - s3:List*
            Effect: Allow
            Principal:
              AWS: "*"
            Resource:
              - Fn::GetAtt:
                  - ConstructHubPackageDataDC5EF35E
                  - Arn
              - Fn::Join:
                  - ""
                  - - Fn::GetAtt:
                        - ConstructHubPackageDataDC5EF35E
                        - Arn
                    - /data/*/assembly.json
          - Action:
              - s3:GetObject*
              - s3:GetBucket*
              - s3:List*
            Effect: Allow
            Principal:
              AWS: "*"
            Resource:
              - Fn::GetAtt:
                  - ConstructHubPackageDataDC5EF35E
                  - Arn
              - Fn::Join:
                  - ""
                  - - Fn::GetAtt:
                        - ConstructHubPackageDataDC5EF35E
                        - Arn
                    - /data/*/package.tgz
          - Action:
              - s3:GetObject*
              - s3:GetBucket*
              - s3:List*
            Effect: Allow
            Principal:
              AWS: "*"
            Resource:
              - Fn::GetAtt:
                  - ConstructHubPackageDataDC5EF35E
                  - Arn
              - Fn::Join:
                  - ""
                  - - Fn::GetAtt:
                        - ConstructHubPackageDataDC5EF35E
                        - Arn
                    - /data/*/uninstallable
          - Action:
              - s3:Abort*
              - s3:DeleteObject*
              - s3:PutObject*
            Effect: Allow
            Principal:
              AWS: "*"
            Resource:
              - Fn::GetAtt:
                  - ConstructHubPackageDataDC5EF35E
                  - Arn
              - Fn::Join:
                  - ""
                  - - Fn::GetAtt:
                        - ConstructHubPackageDataDC5EF35E
                        - Arn
                    - /data/*/uninstallable
          - Action: s3:DeleteObject*
            Effect: Allow
            Principal:
              AWS: "*"
            Resource:
              Fn::Join:
                - ""
                - - Fn::GetAtt:
                      - ConstructHubPackageDataDC5EF35E
                      - Arn
                  - /data/*/uninstallable
          - Action:
              - s3:Abort*
              - s3:DeleteObject*
              - s3:PutObject*
            Effect: Allow
            Principal:
              AWS: "*"
            Resource:
              - Fn::GetAtt:
                  - ConstructHubPackageDataDC5EF35E
                  - Arn
              - Fn::Join:
                  - ""
                  - - Fn::GetAtt:
                        - ConstructHubPackageDataDC5EF35E
                        - Arn
                    - /data/*/docs-typescript.*
          - Action:
              - s3:Abort*
              - s3:DeleteObject*
              - s3:PutObject*
            Effect: Allow
            Principal:
              AWS: "*"
            Resource:
              - Fn::GetAtt:
                  - ConstructHubPackageDataDC5EF35E
                  - Arn
              - Fn::Join:
                  - ""
                  - - Fn::GetAtt:
                        - ConstructHubPackageDataDC5EF35E
                        - Arn
                    - /data/*/docs-*-typescript.*
          - Action:
              - s3:Abort*
              - s3:DeleteObject*
              - s3:PutObject*
            Effect: Allow
            Principal:
              AWS: "*"
            Resource:
              - Fn::GetAtt:
                  - ConstructHubPackageDataDC5EF35E
                  - Arn
              - Fn::Join:
                  - ""
                  - - Fn::GetAtt:
                        - ConstructHubPackageDataDC5EF35E
                        - Arn
                    - /data/*/docs-typescript.*.not-supported
          - Action:
              - s3:GetObject*
              - s3:GetBucket*
              - s3:List*
            Effect: Allow
            Principal:
              AWS: "*"
            Resource:
              - Fn::GetAtt:
                  - ConstructHubPackageDataDC5EF35E
                  - Arn
              - Fn::Join:
                  - ""
                  - - Fn::GetAtt:
                        - ConstructHubPackageDataDC5EF35E
                        - Arn
                    - /data/*/docs-typescript.*.not-supported
          - Action:
              - s3:Abort*
              - s3:DeleteObject*
              - s3:PutObject*
            Effect: Allow
            Principal:
              AWS: "*"
            Resource:
              - Fn::GetAtt:
                  - ConstructHubPackageDataDC5EF35E
                  - Arn
              - Fn::Join:
                  - ""
                  - - Fn::GetAtt:
                        - ConstructHubPackageDataDC5EF35E
                        - Arn
                    - /data/*/docs-*-typescript.*.not-supported
          - Action:
              - s3:GetObject*
              - s3:GetBucket*
              - s3:List*
            Effect: Allow
            Principal:
              AWS: "*"
            Resource:
              - Fn::GetAtt:
                  - ConstructHubPackageDataDC5EF35E
                  - Arn
              - Fn::Join:
                  - ""
                  - - Fn::GetAtt:
                        - ConstructHubPackageDataDC5EF35E
                        - Arn
                    - /data/*/docs-*-typescript.*.not-supported
          - Action:
              - s3:GetObject*
              - s3:GetBucket*
              - s3:List*
            Effect: Allow
            Principal:
              AWS: "*"
            Resource:
              - Fn::GetAtt:
                  - ConstructHubPackageDataDC5EF35E
                  - Arn
              - Fn::Join:
                  - ""
                  - - Fn::GetAtt:
                        - ConstructHubPackageDataDC5EF35E
                        - Arn
                    - /data/*/docs-typescript.*.corruptassembly
          - Action:
              - s3:Abort*
              - s3:DeleteObject*
              - s3:PutObject*
            Effect: Allow
            Principal:
              AWS: "*"
            Resource:
              - Fn::GetAtt:
                  - ConstructHubPackageDataDC5EF35E
                  - Arn
              - Fn::Join:
                  - ""
                  - - Fn::GetAtt:
                        - ConstructHubPackageDataDC5EF35E
                        - Arn
                    - /data/*/docs-typescript.*.corruptassembly
          - Action:
              - s3:GetObject*
              - s3:GetBucket*
              - s3:List*
            Effect: Allow
            Principal:
              AWS: "*"
            Resource:
              - Fn::GetAtt:
                  - ConstructHubPackageDataDC5EF35E
                  - Arn
              - Fn::Join:
                  - ""
                  - - Fn::GetAtt:
                        - ConstructHubPackageDataDC5EF35E
                        - Arn
                    - /data/*/docs-*-typescript.*.corruptassembly
          - Action:
              - s3:Abort*
              - s3:DeleteObject*
              - s3:PutObject*
            Effect: Allow
            Principal:
              AWS: "*"
            Resource:
              - Fn::GetAtt:
                  - ConstructHubPackageDataDC5EF35E
                  - Arn
              - Fn::Join:
                  - ""
                  - - Fn::GetAtt:
                        - ConstructHubPackageDataDC5EF35E
                        - Arn
                    - /data/*/docs-*-typescript.*.corruptassembly
          - Action: s3:DeleteObject*
            Effect: Allow
            Principal:
              AWS: "*"
            Resource:
              Fn::Join:
                - ""
                - - Fn::GetAtt:
                      - ConstructHubPackageDataDC5EF35E
                      - Arn
                  - /data/*/docs-typescript.*.corruptassembly
          - Action: s3:DeleteObject*
            Effect: Allow
            Principal:
              AWS: "*"
            Resource:
              Fn::Join:
                - ""
                - - Fn::GetAtt:
                      - ConstructHubPackageDataDC5EF35E
                      - Arn
                  - /data/*/docs-*-typescript.*.corruptassembly
          - Action:
              - s3:Abort*
              - s3:DeleteObject*
              - s3:PutObject*
            Effect: Allow
            Principal:
              AWS: "*"
            Resource:
              - Fn::GetAtt:
                  - ConstructHubPackageDataDC5EF35E
                  - Arn
              - Fn::Join:
                  - ""
                  - - Fn::GetAtt:
                        - ConstructHubPackageDataDC5EF35E
                        - Arn
                    - /data/*/docs-python.*
          - Action:
              - s3:Abort*
              - s3:DeleteObject*
              - s3:PutObject*
            Effect: Allow
            Principal:
              AWS: "*"
            Resource:
              - Fn::GetAtt:
                  - ConstructHubPackageDataDC5EF35E
                  - Arn
              - Fn::Join:
                  - ""
                  - - Fn::GetAtt:
                        - ConstructHubPackageDataDC5EF35E
                        - Arn
                    - /data/*/docs-*-python.*
          - Action:
              - s3:Abort*
              - s3:DeleteObject*
              - s3:PutObject*
            Effect: Allow
            Principal:
              AWS: "*"
            Resource:
              - Fn::GetAtt:
                  - ConstructHubPackageDataDC5EF35E
                  - Arn
              - Fn::Join:
                  - ""
                  - - Fn::GetAtt:
                        - ConstructHubPackageDataDC5EF35E
                        - Arn
                    - /data/*/docs-python.*.not-supported
          - Action:
              - s3:GetObject*
              - s3:GetBucket*
              - s3:List*
            Effect: Allow
            Principal:
              AWS: "*"
            Resource:
              - Fn::GetAtt:
                  - ConstructHubPackageDataDC5EF35E
                  - Arn
              - Fn::Join:
                  - ""
                  - - Fn::GetAtt:
                        - ConstructHubPackageDataDC5EF35E
                        - Arn
                    - /data/*/docs-python.*.not-supported
          - Action:
              - s3:Abort*
              - s3:DeleteObject*
              - s3:PutObject*
            Effect: Allow
            Principal:
              AWS: "*"
            Resource:
              - Fn::GetAtt:
                  - ConstructHubPackageDataDC5EF35E
                  - Arn
              - Fn::Join:
                  - ""
                  - - Fn::GetAtt:
                        - ConstructHubPackageDataDC5EF35E
                        - Arn
                    - /data/*/docs-*-python.*.not-supported
          - Action:
              - s3:GetObject*
              - s3:GetBucket*
              - s3:List*
            Effect: Allow
            Principal:
              AWS: "*"
            Resource:
              - Fn::GetAtt:
                  - ConstructHubPackageDataDC5EF35E
                  - Arn
              - Fn::Join:
                  - ""
                  - - Fn::GetAtt:
                        - ConstructHubPackageDataDC5EF35E
                        - Arn
                    - /data/*/docs-*-python.*.not-supported
          - Action:
              - s3:GetObject*
              - s3:GetBucket*
              - s3:List*
            Effect: Allow
            Principal:
              AWS: "*"
            Resource:
              - Fn::GetAtt:
                  - ConstructHubPackageDataDC5EF35E
                  - Arn
              - Fn::Join:
                  - ""
                  - - Fn::GetAtt:
                        - ConstructHubPackageDataDC5EF35E
                        - Arn
                    - /data/*/docs-python.*.corruptassembly
          - Action:
              - s3:Abort*
              - s3:DeleteObject*
              - s3:PutObject*
            Effect: Allow
            Principal:
              AWS: "*"
            Resource:
              - Fn::GetAtt:
                  - ConstructHubPackageDataDC5EF35E
                  - Arn
              - Fn::Join:
                  - ""
                  - - Fn::GetAtt:
                        - ConstructHubPackageDataDC5EF35E
                        - Arn
                    - /data/*/docs-python.*.corruptassembly
          - Action:
              - s3:GetObject*
              - s3:GetBucket*
              - s3:List*
            Effect: Allow
            Principal:
              AWS: "*"
            Resource:
              - Fn::GetAtt:
                  - ConstructHubPackageDataDC5EF35E
                  - Arn
              - Fn::Join:
                  - ""
                  - - Fn::GetAtt:
                        - ConstructHubPackageDataDC5EF35E
                        - Arn
                    - /data/*/docs-*-python.*.corruptassembly
          - Action:
              - s3:Abort*
              - s3:DeleteObject*
              - s3:PutObject*
            Effect: Allow
            Principal:
              AWS: "*"
            Resource:
              - Fn::GetAtt:
                  - ConstructHubPackageDataDC5EF35E
                  - Arn
              - Fn::Join:
                  - ""
                  - - Fn::GetAtt:
                        - ConstructHubPackageDataDC5EF35E
                        - Arn
                    - /data/*/docs-*-python.*.corruptassembly
          - Action: s3:DeleteObject*
            Effect: Allow
            Principal:
              AWS: "*"
            Resource:
              Fn::Join:
                - ""
                - - Fn::GetAtt:
                      - ConstructHubPackageDataDC5EF35E
                      - Arn
                  - /data/*/docs-python.*.corruptassembly
          - Action: s3:DeleteObject*
            Effect: Allow
            Principal:
              AWS: "*"
            Resource:
              Fn::Join:
                - ""
                - - Fn::GetAtt:
                      - ConstructHubPackageDataDC5EF35E
                      - Arn
                  - /data/*/docs-*-python.*.corruptassembly
          - Action:
              - s3:Abort*
              - s3:DeleteObject*
              - s3:PutObject*
            Effect: Allow
            Principal:
              AWS: "*"
            Resource:
              - Fn::GetAtt:
                  - ConstructHubPackageDataDC5EF35E
                  - Arn
              - Fn::Join:
                  - ""
                  - - Fn::GetAtt:
                        - ConstructHubPackageDataDC5EF35E
                        - Arn
                    - /data/*/docs-java.*
          - Action:
              - s3:Abort*
              - s3:DeleteObject*
              - s3:PutObject*
            Effect: Allow
            Principal:
              AWS: "*"
            Resource:
              - Fn::GetAtt:
                  - ConstructHubPackageDataDC5EF35E
                  - Arn
              - Fn::Join:
                  - ""
                  - - Fn::GetAtt:
                        - ConstructHubPackageDataDC5EF35E
                        - Arn
                    - /data/*/docs-*-java.*
          - Action:
              - s3:Abort*
              - s3:DeleteObject*
              - s3:PutObject*
            Effect: Allow
            Principal:
              AWS: "*"
            Resource:
              - Fn::GetAtt:
                  - ConstructHubPackageDataDC5EF35E
                  - Arn
              - Fn::Join:
                  - ""
                  - - Fn::GetAtt:
                        - ConstructHubPackageDataDC5EF35E
                        - Arn
                    - /data/*/docs-java.*.not-supported
          - Action:
              - s3:GetObject*
              - s3:GetBucket*
              - s3:List*
            Effect: Allow
            Principal:
              AWS: "*"
            Resource:
              - Fn::GetAtt:
                  - ConstructHubPackageDataDC5EF35E
                  - Arn
              - Fn::Join:
                  - ""
                  - - Fn::GetAtt:
                        - ConstructHubPackageDataDC5EF35E
                        - Arn
                    - /data/*/docs-java.*.not-supported
          - Action:
              - s3:Abort*
              - s3:DeleteObject*
              - s3:PutObject*
            Effect: Allow
            Principal:
              AWS: "*"
            Resource:
              - Fn::GetAtt:
                  - ConstructHubPackageDataDC5EF35E
                  - Arn
              - Fn::Join:
                  - ""
                  - - Fn::GetAtt:
                        - ConstructHubPackageDataDC5EF35E
                        - Arn
                    - /data/*/docs-*-java.*.not-supported
          - Action:
              - s3:GetObject*
              - s3:GetBucket*
              - s3:List*
            Effect: Allow
            Principal:
              AWS: "*"
            Resource:
              - Fn::GetAtt:
                  - ConstructHubPackageDataDC5EF35E
                  - Arn
              - Fn::Join:
                  - ""
                  - - Fn::GetAtt:
                        - ConstructHubPackageDataDC5EF35E
                        - Arn
                    - /data/*/docs-*-java.*.not-supported
          - Action:
              - s3:GetObject*
              - s3:GetBucket*
              - s3:List*
            Effect: Allow
            Principal:
              AWS: "*"
            Resource:
              - Fn::GetAtt:
                  - ConstructHubPackageDataDC5EF35E
                  - Arn
              - Fn::Join:
                  - ""
                  - - Fn::GetAtt:
                        - ConstructHubPackageDataDC5EF35E
                        - Arn
                    - /data/*/docs-java.*.corruptassembly
          - Action:
              - s3:Abort*
              - s3:DeleteObject*
              - s3:PutObject*
            Effect: Allow
            Principal:
              AWS: "*"
            Resource:
              - Fn::GetAtt:
                  - ConstructHubPackageDataDC5EF35E
                  - Arn
              - Fn::Join:
                  - ""
                  - - Fn::GetAtt:
                        - ConstructHubPackageDataDC5EF35E
                        - Arn
                    - /data/*/docs-java.*.corruptassembly
          - Action:
              - s3:GetObject*
              - s3:GetBucket*
              - s3:List*
            Effect: Allow
            Principal:
              AWS: "*"
            Resource:
              - Fn::GetAtt:
                  - ConstructHubPackageDataDC5EF35E
                  - Arn
              - Fn::Join:
                  - ""
                  - - Fn::GetAtt:
                        - ConstructHubPackageDataDC5EF35E
                        - Arn
                    - /data/*/docs-*-java.*.corruptassembly
          - Action:
              - s3:Abort*
              - s3:DeleteObject*
              - s3:PutObject*
            Effect: Allow
            Principal:
              AWS: "*"
            Resource:
              - Fn::GetAtt:
                  - ConstructHubPackageDataDC5EF35E
                  - Arn
              - Fn::Join:
                  - ""
                  - - Fn::GetAtt:
                        - ConstructHubPackageDataDC5EF35E
                        - Arn
                    - /data/*/docs-*-java.*.corruptassembly
          - Action: s3:DeleteObject*
            Effect: Allow
            Principal:
              AWS: "*"
            Resource:
              Fn::Join:
                - ""
                - - Fn::GetAtt:
                      - ConstructHubPackageDataDC5EF35E
                      - Arn
                  - /data/*/docs-java.*.corruptassembly
          - Action: s3:DeleteObject*
            Effect: Allow
            Principal:
              AWS: "*"
            Resource:
              Fn::Join:
                - ""
                - - Fn::GetAtt:
                      - ConstructHubPackageDataDC5EF35E
                      - Arn
                  - /data/*/docs-*-java.*.corruptassembly
          - Action:
              - s3:Abort*
              - s3:DeleteObject*
              - s3:PutObject*
            Effect: Allow
            Principal:
              AWS: "*"
            Resource:
              - Fn::GetAtt:
                  - ConstructHubPackageDataDC5EF35E
                  - Arn
              - Fn::Join:
                  - ""
                  - - Fn::GetAtt:
                        - ConstructHubPackageDataDC5EF35E
                        - Arn
                    - /data/*/docs-csharp.*
          - Action:
              - s3:Abort*
              - s3:DeleteObject*
              - s3:PutObject*
            Effect: Allow
            Principal:
              AWS: "*"
            Resource:
              - Fn::GetAtt:
                  - ConstructHubPackageDataDC5EF35E
                  - Arn
              - Fn::Join:
                  - ""
                  - - Fn::GetAtt:
                        - ConstructHubPackageDataDC5EF35E
                        - Arn
                    - /data/*/docs-*-csharp.*
          - Action:
              - s3:Abort*
              - s3:DeleteObject*
              - s3:PutObject*
            Effect: Allow
            Principal:
              AWS: "*"
            Resource:
              - Fn::GetAtt:
                  - ConstructHubPackageDataDC5EF35E
                  - Arn
              - Fn::Join:
                  - ""
                  - - Fn::GetAtt:
                        - ConstructHubPackageDataDC5EF35E
                        - Arn
                    - /data/*/docs-csharp.*.not-supported
          - Action:
              - s3:GetObject*
              - s3:GetBucket*
              - s3:List*
            Effect: Allow
            Principal:
              AWS: "*"
            Resource:
              - Fn::GetAtt:
                  - ConstructHubPackageDataDC5EF35E
                  - Arn
              - Fn::Join:
                  - ""
                  - - Fn::GetAtt:
                        - ConstructHubPackageDataDC5EF35E
                        - Arn
                    - /data/*/docs-csharp.*.not-supported
          - Action:
              - s3:Abort*
              - s3:DeleteObject*
              - s3:PutObject*
            Effect: Allow
            Principal:
              AWS: "*"
            Resource:
              - Fn::GetAtt:
                  - ConstructHubPackageDataDC5EF35E
                  - Arn
              - Fn::Join:
                  - ""
                  - - Fn::GetAtt:
                        - ConstructHubPackageDataDC5EF35E
                        - Arn
                    - /data/*/docs-*-csharp.*.not-supported
          - Action:
              - s3:GetObject*
              - s3:GetBucket*
              - s3:List*
            Effect: Allow
            Principal:
              AWS: "*"
            Resource:
              - Fn::GetAtt:
                  - ConstructHubPackageDataDC5EF35E
                  - Arn
              - Fn::Join:
                  - ""
                  - - Fn::GetAtt:
                        - ConstructHubPackageDataDC5EF35E
                        - Arn
                    - /data/*/docs-*-csharp.*.not-supported
          - Action:
              - s3:GetObject*
              - s3:GetBucket*
              - s3:List*
            Effect: Allow
            Principal:
              AWS: "*"
            Resource:
              - Fn::GetAtt:
                  - ConstructHubPackageDataDC5EF35E
                  - Arn
              - Fn::Join:
                  - ""
                  - - Fn::GetAtt:
                        - ConstructHubPackageDataDC5EF35E
                        - Arn
                    - /data/*/docs-csharp.*.corruptassembly
          - Action:
              - s3:Abort*
              - s3:DeleteObject*
              - s3:PutObject*
            Effect: Allow
            Principal:
              AWS: "*"
            Resource:
              - Fn::GetAtt:
                  - ConstructHubPackageDataDC5EF35E
                  - Arn
              - Fn::Join:
                  - ""
                  - - Fn::GetAtt:
                        - ConstructHubPackageDataDC5EF35E
                        - Arn
                    - /data/*/docs-csharp.*.corruptassembly
          - Action:
              - s3:GetObject*
              - s3:GetBucket*
              - s3:List*
            Effect: Allow
            Principal:
              AWS: "*"
            Resource:
              - Fn::GetAtt:
                  - ConstructHubPackageDataDC5EF35E
                  - Arn
              - Fn::Join:
                  - ""
                  - - Fn::GetAtt:
                        - ConstructHubPackageDataDC5EF35E
                        - Arn
                    - /data/*/docs-*-csharp.*.corruptassembly
          - Action:
              - s3:Abort*
              - s3:DeleteObject*
              - s3:PutObject*
            Effect: Allow
            Principal:
              AWS: "*"
            Resource:
              - Fn::GetAtt:
                  - ConstructHubPackageDataDC5EF35E
                  - Arn
              - Fn::Join:
                  - ""
                  - - Fn::GetAtt:
                        - ConstructHubPackageDataDC5EF35E
                        - Arn
                    - /data/*/docs-*-csharp.*.corruptassembly
          - Action: s3:DeleteObject*
            Effect: Allow
            Principal:
              AWS: "*"
            Resource:
              Fn::Join:
                - ""
                - - Fn::GetAtt:
                      - ConstructHubPackageDataDC5EF35E
                      - Arn
                  - /data/*/docs-csharp.*.corruptassembly
          - Action: s3:DeleteObject*
            Effect: Allow
            Principal:
              AWS: "*"
            Resource:
              Fn::Join:
                - ""
                - - Fn::GetAtt:
                      - ConstructHubPackageDataDC5EF35E
                      - Arn
                  - /data/*/docs-*-csharp.*.corruptassembly
          - Action:
              - s3:Abort*
              - s3:DeleteObject*
              - s3:PutObject*
            Effect: Allow
            Principal:
              AWS: "*"
            Resource:
              - Fn::GetAtt:
                  - ConstructHubPackageDataDC5EF35E
                  - Arn
              - Fn::Join:
                  - ""
                  - - Fn::GetAtt:
                        - ConstructHubPackageDataDC5EF35E
                        - Arn
                    - /data/*/docs-go.*
          - Action:
              - s3:Abort*
              - s3:DeleteObject*
              - s3:PutObject*
            Effect: Allow
            Principal:
              AWS: "*"
            Resource:
              - Fn::GetAtt:
                  - ConstructHubPackageDataDC5EF35E
                  - Arn
              - Fn::Join:
                  - ""
                  - - Fn::GetAtt:
                        - ConstructHubPackageDataDC5EF35E
                        - Arn
                    - /data/*/docs-*-go.*
          - Action:
              - s3:Abort*
              - s3:DeleteObject*
              - s3:PutObject*
            Effect: Allow
            Principal:
              AWS: "*"
            Resource:
              - Fn::GetAtt:
                  - ConstructHubPackageDataDC5EF35E
                  - Arn
              - Fn::Join:
                  - ""
                  - - Fn::GetAtt:
                        - ConstructHubPackageDataDC5EF35E
                        - Arn
                    - /data/*/docs-go.*.not-supported
          - Action:
              - s3:GetObject*
              - s3:GetBucket*
              - s3:List*
            Effect: Allow
            Principal:
              AWS: "*"
            Resource:
              - Fn::GetAtt:
                  - ConstructHubPackageDataDC5EF35E
                  - Arn
              - Fn::Join:
                  - ""
                  - - Fn::GetAtt:
                        - ConstructHubPackageDataDC5EF35E
                        - Arn
                    - /data/*/docs-go.*.not-supported
          - Action:
              - s3:Abort*
              - s3:DeleteObject*
              - s3:PutObject*
            Effect: Allow
            Principal:
              AWS: "*"
            Resource:
              - Fn::GetAtt:
                  - ConstructHubPackageDataDC5EF35E
                  - Arn
              - Fn::Join:
                  - ""
                  - - Fn::GetAtt:
                        - ConstructHubPackageDataDC5EF35E
                        - Arn
                    - /data/*/docs-*-go.*.not-supported
          - Action:
              - s3:GetObject*
              - s3:GetBucket*
              - s3:List*
            Effect: Allow
            Principal:
              AWS: "*"
            Resource:
              - Fn::GetAtt:
                  - ConstructHubPackageDataDC5EF35E
                  - Arn
              - Fn::Join:
                  - ""
                  - - Fn::GetAtt:
                        - ConstructHubPackageDataDC5EF35E
                        - Arn
                    - /data/*/docs-*-go.*.not-supported
          - Action:
              - s3:GetObject*
              - s3:GetBucket*
              - s3:List*
            Effect: Allow
            Principal:
              AWS: "*"
            Resource:
              - Fn::GetAtt:
                  - ConstructHubPackageDataDC5EF35E
                  - Arn
              - Fn::Join:
                  - ""
                  - - Fn::GetAtt:
                        - ConstructHubPackageDataDC5EF35E
                        - Arn
                    - /data/*/docs-go.*.corruptassembly
          - Action:
              - s3:Abort*
              - s3:DeleteObject*
              - s3:PutObject*
            Effect: Allow
            Principal:
              AWS: "*"
            Resource:
              - Fn::GetAtt:
                  - ConstructHubPackageDataDC5EF35E
                  - Arn
              - Fn::Join:
                  - ""
                  - - Fn::GetAtt:
                        - ConstructHubPackageDataDC5EF35E
                        - Arn
                    - /data/*/docs-go.*.corruptassembly
          - Action:
              - s3:GetObject*
              - s3:GetBucket*
              - s3:List*
            Effect: Allow
            Principal:
              AWS: "*"
            Resource:
              - Fn::GetAtt:
                  - ConstructHubPackageDataDC5EF35E
                  - Arn
              - Fn::Join:
                  - ""
                  - - Fn::GetAtt:
                        - ConstructHubPackageDataDC5EF35E
                        - Arn
                    - /data/*/docs-*-go.*.corruptassembly
          - Action:
              - s3:Abort*
              - s3:DeleteObject*
              - s3:PutObject*
            Effect: Allow
            Principal:
              AWS: "*"
            Resource:
              - Fn::GetAtt:
                  - ConstructHubPackageDataDC5EF35E
                  - Arn
              - Fn::Join:
                  - ""
                  - - Fn::GetAtt:
                        - ConstructHubPackageDataDC5EF35E
                        - Arn
                    - /data/*/docs-*-go.*.corruptassembly
          - Action: s3:DeleteObject*
            Effect: Allow
            Principal:
              AWS: "*"
            Resource:
              Fn::Join:
                - ""
                - - Fn::GetAtt:
                      - ConstructHubPackageDataDC5EF35E
                      - Arn
                  - /data/*/docs-go.*.corruptassembly
          - Action: s3:DeleteObject*
            Effect: Allow
            Principal:
              AWS: "*"
            Resource:
              Fn::Join:
                - ""
                - - Fn::GetAtt:
                      - ConstructHubPackageDataDC5EF35E
                      - Arn
                  - /data/*/docs-*-go.*.corruptassembly
        Version: 2012-10-17
      RouteTableIds:
        - Ref: ConstructHubVPCIsolatedSubnet1RouteTable750E6F36
        - Ref: ConstructHubVPCIsolatedSubnet2RouteTable18129C5D
      VpcEndpointType: Gateway
  ConstructHubVPCStepFunctionsSecurityGroup1757018B:
    Type: AWS::EC2::SecurityGroup
    Properties:
      GroupDescription: dev/ConstructHub/VPC/StepFunctions/SecurityGroup
      SecurityGroupEgress:
        - CidrIp: 0.0.0.0/0
          Description: Allow all outbound traffic by default
          IpProtocol: "-1"
      SecurityGroupIngress:
        - CidrIp:
            Fn::GetAtt:
              - ConstructHubVPC16ECCEA2
              - CidrBlock
          Description:
            Fn::Join:
              - ""
              - - "from "
                - Fn::GetAtt:
                    - ConstructHubVPC16ECCEA2
                    - CidrBlock
                - :443
          FromPort: 443
          IpProtocol: tcp
          ToPort: 443
      Tags:
        - Key: Name
          Value: dev/ConstructHub/VPC
      VpcId:
        Ref: ConstructHubVPC16ECCEA2
  ConstructHubVPCStepFunctionsBE8464F5:
    Type: AWS::EC2::VPCEndpoint
    Properties:
      ServiceName:
        Fn::Join:
          - ""
          - - com.amazonaws.
            - Ref: AWS::Region
            - .states
      VpcId:
        Ref: ConstructHubVPC16ECCEA2
      PolicyDocument:
        Statement:
          - Action:
              - states:SendTaskFailure
              - states:SendTaskHeartbeat
              - states:SendTaskSuccess
            Effect: Allow
            Principal:
              AWS:
                Fn::GetAtt:
                  - ConstructHubOrchestrationTransliteratorTaskDefinitionTaskRoleD060AB1A
                  - Arn
            Resource: "*"
            Sid: Allow-StepFunctions-Callbacks
        Version: 2012-10-17
      PrivateDnsEnabled: true
      SecurityGroupIds:
        - Fn::GetAtt:
            - ConstructHubVPCStepFunctionsSecurityGroup1757018B
            - GroupId
      SubnetIds:
        - Ref: ConstructHubVPCIsolatedSubnet1SubnetEA28FD1A
        - Ref: ConstructHubVPCIsolatedSubnet2Subnet483D4302
      VpcEndpointType: Interface
  ConstructHubDenyListBucket1B3C2C2E:
    Type: AWS::S3::Bucket
    Properties:
      BucketEncryption:
        ServerSideEncryptionConfiguration:
          - ServerSideEncryptionByDefault:
              SSEAlgorithm: AES256
      PublicAccessBlockConfiguration:
        BlockPublicAcls: true
        BlockPublicPolicy: true
        IgnorePublicAcls: true
        RestrictPublicBuckets: true
      Tags:
        - Key: aws-cdk:auto-delete-objects
          Value: "true"
        - Key: aws-cdk:cr-owned:181e12cb
          Value: "true"
      VersioningConfiguration:
        Status: Enabled
    UpdateReplacePolicy: Delete
    DeletionPolicy: Delete
  ConstructHubDenyListBucketPolicyA1878E10:
    Type: AWS::S3::BucketPolicy
    Properties:
      Bucket:
        Ref: ConstructHubDenyListBucket1B3C2C2E
      PolicyDocument:
        Statement:
          - Action: s3:*
            Condition:
              Bool:
                aws:SecureTransport: "false"
            Effect: Deny
            Principal:
              AWS: "*"
            Resource:
              - Fn::GetAtt:
                  - ConstructHubDenyListBucket1B3C2C2E
                  - Arn
              - Fn::Join:
                  - ""
                  - - Fn::GetAtt:
                        - ConstructHubDenyListBucket1B3C2C2E
                        - Arn
                    - /*
          - Action:
              - s3:GetBucket*
              - s3:List*
              - s3:DeleteObject*
            Effect: Allow
            Principal:
              AWS:
                Fn::GetAtt:
                  - CustomS3AutoDeleteObjectsCustomResourceProviderRole3B1BD092
                  - Arn
            Resource:
              - Fn::GetAtt:
                  - ConstructHubDenyListBucket1B3C2C2E
                  - Arn
              - Fn::Join:
                  - ""
                  - - Fn::GetAtt:
                        - ConstructHubDenyListBucket1B3C2C2E
                        - Arn
                    - /*
        Version: 2012-10-17
  ConstructHubDenyListBucketAutoDeleteObjectsCustomResource997A3642:
    Type: Custom::S3AutoDeleteObjects
    Properties:
      ServiceToken:
        Fn::GetAtt:
          - CustomS3AutoDeleteObjectsCustomResourceProviderHandler9D90184F
          - Arn
      BucketName:
        Ref: ConstructHubDenyListBucket1B3C2C2E
    DependsOn:
      - ConstructHubDenyListBucketPolicyA1878E10
    UpdateReplacePolicy: Delete
    DeletionPolicy: Delete
  ConstructHubDenyListBucketNotifications2269EB2A:
    Type: Custom::S3BucketNotifications
    Properties:
      ServiceToken:
        Fn::GetAtt:
          - BucketNotificationsHandler050a0587b7544547bf325f094a3db8347ECC3691
          - Arn
      BucketName:
        Ref: ConstructHubDenyListBucket1B3C2C2E
      NotificationConfiguration:
        LambdaFunctionConfigurations:
          - Events:
              - s3:ObjectCreated:*
            Filter:
              Key:
                FilterRules:
                  - Name: suffix
                    Value: deny-list.json
                  - Name: prefix
                    Value: deny-list.json
            LambdaFunctionArn:
              Fn::GetAtt:
                - ConstructHubDenyListPrunePruneHandler30B33551
                - Arn
      Managed: true
    DependsOn:
      - ConstructHubDenyListBucketAllowBucketNotificationsTodevConstructHubDenyListPrunePruneHandler8F0BBF5E2222C5D6
  ConstructHubDenyListBucketAllowBucketNotificationsTodevConstructHubDenyListPrunePruneHandler8F0BBF5E2222C5D6:
    Type: AWS::Lambda::Permission
    Properties:
      Action: lambda:InvokeFunction
      FunctionName:
        Fn::GetAtt:
          - ConstructHubDenyListPrunePruneHandler30B33551
          - Arn
      Principal: s3.amazonaws.com
      SourceAccount:
        Ref: AWS::AccountId
      SourceArn:
        Fn::GetAtt:
          - ConstructHubDenyListBucket1B3C2C2E
          - Arn
  ConstructHubDenyListFailoverBucketBF1E05AD:
    Type: AWS::S3::Bucket
    Properties:
      BucketEncryption:
        ServerSideEncryptionConfiguration:
          - ServerSideEncryptionByDefault:
              SSEAlgorithm: AES256
      PublicAccessBlockConfiguration:
        BlockPublicAcls: true
        BlockPublicPolicy: true
        IgnorePublicAcls: true
        RestrictPublicBuckets: true
      Tags:
        - Key: aws-cdk:auto-delete-objects
          Value: "true"
        - Key: failover
          Value: "true"
      VersioningConfiguration:
        Status: Enabled
    UpdateReplacePolicy: Delete
    DeletionPolicy: Delete
  ConstructHubDenyListFailoverBucketPolicy3B552017:
    Type: AWS::S3::BucketPolicy
    Properties:
      Bucket:
        Ref: ConstructHubDenyListFailoverBucketBF1E05AD
      PolicyDocument:
        Statement:
          - Action: s3:*
            Condition:
              Bool:
                aws:SecureTransport: "false"
            Effect: Deny
            Principal:
              AWS: "*"
            Resource:
              - Fn::GetAtt:
                  - ConstructHubDenyListFailoverBucketBF1E05AD
                  - Arn
              - Fn::Join:
                  - ""
                  - - Fn::GetAtt:
                        - ConstructHubDenyListFailoverBucketBF1E05AD
                        - Arn
                    - /*
          - Action:
              - s3:GetBucket*
              - s3:List*
              - s3:DeleteObject*
            Effect: Allow
            Principal:
              AWS:
                Fn::GetAtt:
                  - CustomS3AutoDeleteObjectsCustomResourceProviderRole3B1BD092
                  - Arn
            Resource:
              - Fn::GetAtt:
                  - ConstructHubDenyListFailoverBucketBF1E05AD
                  - Arn
              - Fn::Join:
                  - ""
                  - - Fn::GetAtt:
                        - ConstructHubDenyListFailoverBucketBF1E05AD
                        - Arn
                    - /*
        Version: 2012-10-17
  ConstructHubDenyListFailoverBucketAutoDeleteObjectsCustomResource5A026600:
    Type: Custom::S3AutoDeleteObjects
    Properties:
      ServiceToken:
        Fn::GetAtt:
          - CustomS3AutoDeleteObjectsCustomResourceProviderHandler9D90184F
          - Arn
      BucketName:
        Ref: ConstructHubDenyListFailoverBucketBF1E05AD
    DependsOn:
      - ConstructHubDenyListFailoverBucketPolicy3B552017
    UpdateReplacePolicy: Delete
    DeletionPolicy: Delete
  ConstructHubDenyListBucketDeploymentAwsCliLayerEAC3D4DA:
    Type: AWS::Lambda::LayerVersion
    Properties:
      Content:
        S3Bucket:
          Fn::Sub: cdk-hnb659fds-assets-\${AWS::AccountId}-\${AWS::Region}
        S3Key: 2cbb4c8a663eb2c903e9cef3ad44c9b47d48b0a2cd35dfc270a23bf93b2ecf1f.zip
      Description: /opt/awscli/aws
  ConstructHubDenyListBucketDeploymentCustomResourceF835956B:
    Type: Custom::CDKBucketDeployment
    Properties:
      ServiceToken:
        Fn::GetAtt:
          - CustomCDKBucketDeployment8693BB64968944B69AAFB0CC9EB8756C81C01536
          - Arn
      SourceBucketNames:
        - Fn::Sub: cdk-hnb659fds-assets-\${AWS::AccountId}-\${AWS::Region}
      SourceObjectKeys:
        - 6f1f07e70de63d5afdbcab762f8f867a2aedb494b30cd360d5deb518d3914263.zip
      DestinationBucketName:
        Ref: ConstructHubDenyListBucket1B3C2C2E
      RetainOnDelete: true
      Prune: true
    DependsOn:
      - ConstructHubDenyListBucketNotifications2269EB2A
    UpdateReplacePolicy: Delete
    DeletionPolicy: Delete
  ConstructHubDenyListPruneDeleteQueueBBF60185:
    Type: AWS::SQS::Queue
    Properties:
      VisibilityTimeout: 120
    UpdateReplacePolicy: Delete
    DeletionPolicy: Delete
  ConstructHubDenyListPrunePruneHandlerServiceRole58BDE1FE:
    Type: AWS::IAM::Role
    Properties:
      AssumeRolePolicyDocument:
        Statement:
          - Action: sts:AssumeRole
            Effect: Allow
            Principal:
              Service: lambda.amazonaws.com
        Version: 2012-10-17
      ManagedPolicyArns:
        - Fn::Join:
            - ""
            - - "arn:"
              - Ref: AWS::Partition
              - :iam::aws:policy/service-role/AWSLambdaBasicExecutionRole
  ConstructHubDenyListPrunePruneHandlerServiceRoleDefaultPolicy416BC8DA:
    Type: AWS::IAM::Policy
    Properties:
      PolicyDocument:
        Statement:
          - Action:
              - sqs:SendMessage
              - sqs:GetQueueAttributes
              - sqs:GetQueueUrl
            Effect: Allow
            Resource:
              Fn::GetAtt:
                - ConstructHubDenyListPruneDeleteQueueBBF60185
                - Arn
          - Action:
              - s3:GetObject*
              - s3:GetBucket*
              - s3:List*
            Effect: Allow
            Resource:
              - Fn::GetAtt:
                  - ConstructHubPackageDataDC5EF35E
                  - Arn
              - Fn::Join:
                  - ""
                  - - Fn::GetAtt:
                        - ConstructHubPackageDataDC5EF35E
                        - Arn
                    - /*
          - Action:
              - s3:GetObject*
              - s3:GetBucket*
              - s3:List*
            Effect: Allow
            Resource:
              - Fn::GetAtt:
                  - ConstructHubDenyListBucket1B3C2C2E
                  - Arn
              - Fn::Join:
                  - ""
                  - - Fn::GetAtt:
                        - ConstructHubDenyListBucket1B3C2C2E
                        - Arn
                    - /*
          - Action: lambda:InvokeFunction
            Effect: Allow
            Resource:
              - Fn::GetAtt:
                  - ConstructHubOrchestrationCatalogBuilder7C964951
                  - Arn
              - Fn::Join:
                  - ""
                  - - Fn::GetAtt:
                        - ConstructHubOrchestrationCatalogBuilder7C964951
                        - Arn
                    - :*
        Version: 2012-10-17
      PolicyName: ConstructHubDenyListPrunePruneHandlerServiceRoleDefaultPolicy416BC8DA
      Roles:
        - Ref: ConstructHubDenyListPrunePruneHandlerServiceRole58BDE1FE
  ConstructHubDenyListPrunePruneHandler30B33551:
    Type: AWS::Lambda::Function
    Properties:
      Code:
        S3Bucket:
          Fn::Sub: cdk-hnb659fds-assets-\${AWS::AccountId}-\${AWS::Region}
        S3Key: 5f4eb05685f89474f4ca1478d23aaac7306655962bc64bc662299a9bbaeb295d.zip
      Role:
        Fn::GetAtt:
          - ConstructHubDenyListPrunePruneHandlerServiceRole58BDE1FE
          - Arn
      Description: backend/deny-list/prune-handler.lambda.ts
      Environment:
        Variables:
          PACKAGE_DATA_BUCKET_NAME:
            Ref: ConstructHubPackageDataDC5EF35E
          PACKAGE_DATA_KEY_PREFIX: data/
          PRUNE_QUEUE_URL:
            Ref: ConstructHubDenyListPruneDeleteQueueBBF60185
          DENY_LIST_BUCKET_NAME:
            Ref: ConstructHubDenyListBucket1B3C2C2E
          DENY_LIST_OBJECT_KEY: deny-list.json
          ON_CHANGE_FUNCTION_NAME:
            Fn::GetAtt:
              - ConstructHubOrchestrationCatalogBuilder7C964951
              - Arn
      Handler: index.handler
      Runtime: nodejs16.x
      Timeout: 900
    DependsOn:
      - ConstructHubDenyListPrunePruneHandlerServiceRoleDefaultPolicy416BC8DA
      - ConstructHubDenyListPrunePruneHandlerServiceRole58BDE1FE
  ConstructHubDenyListPrunePruneQueueHandlerServiceRoleC10AC418:
    Type: AWS::IAM::Role
    Properties:
      AssumeRolePolicyDocument:
        Statement:
          - Action: sts:AssumeRole
            Effect: Allow
            Principal:
              Service: lambda.amazonaws.com
        Version: 2012-10-17
      ManagedPolicyArns:
        - Fn::Join:
            - ""
            - - "arn:"
              - Ref: AWS::Partition
              - :iam::aws:policy/service-role/AWSLambdaBasicExecutionRole
  ConstructHubDenyListPrunePruneQueueHandlerServiceRoleDefaultPolicy8AA78393:
    Type: AWS::IAM::Policy
    Properties:
      PolicyDocument:
        Statement:
          - Action: s3:DeleteObject*
            Effect: Allow
            Resource:
              Fn::Join:
                - ""
                - - Fn::GetAtt:
                      - ConstructHubPackageDataDC5EF35E
                      - Arn
                  - /*
          - Action:
              - sqs:ReceiveMessage
              - sqs:ChangeMessageVisibility
              - sqs:GetQueueUrl
              - sqs:DeleteMessage
              - sqs:GetQueueAttributes
            Effect: Allow
            Resource:
              Fn::GetAtt:
                - ConstructHubDenyListPruneDeleteQueueBBF60185
                - Arn
        Version: 2012-10-17
      PolicyName: ConstructHubDenyListPrunePruneQueueHandlerServiceRoleDefaultPolicy8AA78393
      Roles:
        - Ref: ConstructHubDenyListPrunePruneQueueHandlerServiceRoleC10AC418
  ConstructHubDenyListPrunePruneQueueHandlerF7EB599B:
    Type: AWS::Lambda::Function
    Properties:
      Code:
        S3Bucket:
          Fn::Sub: cdk-hnb659fds-assets-\${AWS::AccountId}-\${AWS::Region}
        S3Key: d58507a220bd04eb806981f9b45aacdac4ba8cf250c6a36f5d42e0f13362cdba.zip
      Role:
        Fn::GetAtt:
          - ConstructHubDenyListPrunePruneQueueHandlerServiceRoleC10AC418
          - Arn
      Description: backend/deny-list/prune-queue-handler.lambda.ts
      Environment:
        Variables:
          PACKAGE_DATA_BUCKET_NAME:
            Ref: ConstructHubPackageDataDC5EF35E
      Handler: index.handler
      Runtime: nodejs16.x
      Timeout: 60
    DependsOn:
      - ConstructHubDenyListPrunePruneQueueHandlerServiceRoleDefaultPolicy8AA78393
      - ConstructHubDenyListPrunePruneQueueHandlerServiceRoleC10AC418
  ConstructHubDenyListPrunePruneQueueHandlerSqsEventSourcedevConstructHubDenyListPruneDeleteQueue5B9B1B667049B35D:
    Type: AWS::Lambda::EventSourceMapping
    Properties:
      FunctionName:
        Ref: ConstructHubDenyListPrunePruneQueueHandlerF7EB599B
      EventSourceArn:
        Fn::GetAtt:
          - ConstructHubDenyListPruneDeleteQueueBBF60185
          - Arn
  ConstructHubDenyListPeriodicPruneA981153D:
    Type: AWS::Events::Rule
    Properties:
      ScheduleExpression: rate(5 minutes)
      State: ENABLED
      Targets:
        - Arn:
            Fn::GetAtt:
              - ConstructHubDenyListPrunePruneHandler30B33551
              - Arn
          Id: Target0
  ConstructHubDenyListPeriodicPruneAllowEventRuledevConstructHubDenyListPrunePruneHandler8F0BBF5E7B81288F:
    Type: AWS::Lambda::Permission
    Properties:
      Action: lambda:InvokeFunction
      FunctionName:
        Fn::GetAtt:
          - ConstructHubDenyListPrunePruneHandler30B33551
          - Arn
      Principal: events.amazonaws.com
      SourceArn:
        Fn::GetAtt:
          - ConstructHubDenyListPeriodicPruneA981153D
          - Arn
  ConstructHubStatsServiceRole48DCA379:
    Type: AWS::IAM::Role
    Properties:
      AssumeRolePolicyDocument:
        Statement:
          - Action: sts:AssumeRole
            Effect: Allow
            Principal:
              Service: lambda.amazonaws.com
        Version: 2012-10-17
      ManagedPolicyArns:
        - Fn::Join:
            - ""
            - - "arn:"
              - Ref: AWS::Partition
              - :iam::aws:policy/service-role/AWSLambdaBasicExecutionRole
  ConstructHubStatsServiceRoleDefaultPolicyE1D7A4CA:
    Type: AWS::IAM::Policy
    Properties:
      PolicyDocument:
        Statement:
          - Action:
              - xray:PutTraceSegments
              - xray:PutTelemetryRecords
            Effect: Allow
            Resource: "*"
          - Action:
              - s3:GetObject*
              - s3:GetBucket*
              - s3:List*
              - s3:DeleteObject*
              - s3:PutObject
              - s3:PutObjectLegalHold
              - s3:PutObjectRetention
              - s3:PutObjectTagging
              - s3:PutObjectVersionTagging
              - s3:Abort*
            Effect: Allow
            Resource:
              - Fn::GetAtt:
                  - ConstructHubPackageDataDC5EF35E
                  - Arn
              - Fn::Join:
                  - ""
                  - - Fn::GetAtt:
                        - ConstructHubPackageDataDC5EF35E
                        - Arn
                    - /*
        Version: 2012-10-17
      PolicyName: ConstructHubStatsServiceRoleDefaultPolicyE1D7A4CA
      Roles:
        - Ref: ConstructHubStatsServiceRole48DCA379
  ConstructHubStats61DB07B1:
    Type: AWS::Lambda::Function
    Properties:
      Code:
        S3Bucket:
          Fn::Sub: cdk-hnb659fds-assets-\${AWS::AccountId}-\${AWS::Region}
        S3Key: 666b3dbf6ee542e53d744df3f85429b297adc407416a132da0efa105c2f906b7.zip
      Role:
        Fn::GetAtt:
          - ConstructHubStatsServiceRole48DCA379
          - Arn
      Description:
        Fn::Join:
          - ""
          - - "Creates the stats.json object in "
            - Ref: ConstructHubPackageDataDC5EF35E
      Environment:
        Variables:
          CATALOG_BUCKET_NAME:
            Ref: ConstructHubPackageDataDC5EF35E
          CATALOG_OBJECT_KEY: catalog.json
          STATS_BUCKET_NAME:
            Ref: ConstructHubPackageDataDC5EF35E
          STATS_OBJECT_KEY: stats.json
      Handler: index.handler
      MemorySize: 256
      ReservedConcurrentExecutions: 1
      Runtime: nodejs16.x
      Timeout: 900
      TracingConfig:
        Mode: PassThrough
    DependsOn:
      - ConstructHubStatsServiceRoleDefaultPolicyE1D7A4CA
      - ConstructHubStatsServiceRole48DCA379
  ConstructHubStatsLogRetentionDD577705:
    Type: Custom::LogRetention
    Properties:
      ServiceToken:
        Fn::GetAtt:
          - LogRetentionaae0aa3c5b4d4f87b02d85b201efdd8aFD4BFC8A
          - Arn
      LogGroupName:
        Fn::Join:
          - ""
          - - /aws/lambda/
            - Ref: ConstructHubStats61DB07B1
      RetentionInDays: 7
  ConstructHubStatsRuleEEDEC976:
    Type: AWS::Events::Rule
    Properties:
      ScheduleExpression: rate(1 day)
      State: ENABLED
      Targets:
        - Arn:
            Fn::GetAtt:
              - ConstructHubStats61DB07B1
              - Arn
          Id: Target0
  ConstructHubStatsRuleAllowEventRuledevConstructHubStats61F2462D22B8F59B:
    Type: AWS::Lambda::Permission
    Properties:
      Action: lambda:InvokeFunction
      FunctionName:
        Fn::GetAtt:
          - ConstructHubStats61DB07B1
          - Arn
      Principal: events.amazonaws.com
      SourceArn:
        Fn::GetAtt:
          - ConstructHubStatsRuleEEDEC976
          - Arn
  ConstructHubPackageStatsFailures833C3D9B:
    Type: AWS::CloudWatch::Alarm
    Properties:
      ComparisonOperator: GreaterThanOrEqualToThreshold
      EvaluationPeriods: 1
      AlarmDescription:
        Fn::Join:
          - ""
          - - >-
              The package stats function failed!


              RunBook: https://github.com/cdklabs/construct-hub/blob/main/docs/operator-runbook.md


              Direct link to Lambda function: /lambda/home#/functions/
            - Ref: ConstructHubStats61DB07B1
      AlarmName: dev/ConstructHub/PackageStats/Failures
      Dimensions:
        - Name: FunctionName
          Value:
            Ref: ConstructHubStats61DB07B1
      MetricName: Errors
      Namespace: AWS/Lambda
      Period: 300
      Statistic: Sum
      Threshold: 1
      TreatMissingData: missing
  ConstructHubVersionTrackerServiceRole721EE863:
    Type: AWS::IAM::Role
    Properties:
      AssumeRolePolicyDocument:
        Statement:
          - Action: sts:AssumeRole
            Effect: Allow
            Principal:
              Service: lambda.amazonaws.com
        Version: 2012-10-17
      ManagedPolicyArns:
        - Fn::Join:
            - ""
            - - "arn:"
              - Ref: AWS::Partition
              - :iam::aws:policy/service-role/AWSLambdaBasicExecutionRole
  ConstructHubVersionTrackerServiceRoleDefaultPolicy4D5DE93F:
    Type: AWS::IAM::Policy
    Properties:
      PolicyDocument:
        Statement:
          - Action:
              - xray:PutTraceSegments
              - xray:PutTelemetryRecords
            Effect: Allow
            Resource: "*"
          - Action:
              - s3:GetObject*
              - s3:GetBucket*
              - s3:List*
              - s3:DeleteObject*
              - s3:PutObject
              - s3:PutObjectLegalHold
              - s3:PutObjectRetention
              - s3:PutObjectTagging
              - s3:PutObjectVersionTagging
              - s3:Abort*
            Effect: Allow
            Resource:
              - Fn::GetAtt:
                  - ConstructHubPackageDataDC5EF35E
                  - Arn
              - Fn::Join:
                  - ""
                  - - Fn::GetAtt:
                        - ConstructHubPackageDataDC5EF35E
                        - Arn
                    - /*
        Version: 2012-10-17
      PolicyName: ConstructHubVersionTrackerServiceRoleDefaultPolicy4D5DE93F
      Roles:
        - Ref: ConstructHubVersionTrackerServiceRole721EE863
  ConstructHubVersionTrackerD5E8AEAE:
    Type: AWS::Lambda::Function
    Properties:
      Code:
        S3Bucket:
          Fn::Sub: cdk-hnb659fds-assets-\${AWS::AccountId}-\${AWS::Region}
        S3Key: 7cea797046ecff56dfe76dc012d6f57a6f44b67cf25c6ab2ab45398d15f97da4.zip
      Role:
        Fn::GetAtt:
          - ConstructHubVersionTrackerServiceRole721EE863
          - Arn
      Description:
        Fn::Join:
          - ""
          - - "[dev/ConstructHub/VersionTracker] Creates the all-versions.json
              in "
            - Ref: ConstructHubPackageDataDC5EF35E
      Environment:
        Variables:
          PACKAGE_DATA_BUCKET_NAME:
            Ref: ConstructHubPackageDataDC5EF35E
          PACKAGE_DATA_KEY_PREFIX: data/
          VERSION_TRACKER_BUCKET_NAME:
            Ref: ConstructHubPackageDataDC5EF35E
          VERSION_TRACKER_OBJECT_KEY: all-versions.json
      Handler: index.handler
      MemorySize: 10240
      ReservedConcurrentExecutions: 1
      Runtime: nodejs16.x
      Timeout: 60
      TracingConfig:
        Mode: Active
    DependsOn:
      - ConstructHubVersionTrackerServiceRoleDefaultPolicy4D5DE93F
      - ConstructHubVersionTrackerServiceRole721EE863
  ConstructHubVersionTrackerLogRetention6BB4E813:
    Type: Custom::LogRetention
    Properties:
      ServiceToken:
        Fn::GetAtt:
          - LogRetentionaae0aa3c5b4d4f87b02d85b201efdd8aFD4BFC8A
          - Arn
      LogGroupName:
        Fn::Join:
          - ""
          - - /aws/lambda/
            - Ref: ConstructHubVersionTrackerD5E8AEAE
      RetentionInDays: 7
  ConstructHubVersionTrackerRuleD147E5BF:
    Type: AWS::Events::Rule
    Properties:
      ScheduleExpression: rate(1 minute)
      State: ENABLED
      Targets:
        - Arn:
            Fn::GetAtt:
              - ConstructHubVersionTrackerD5E8AEAE
              - Arn
          Id: Target0
    DependsOn:
      - ConstructHubVersionTrackerServiceRoleDefaultPolicy4D5DE93F
  ConstructHubVersionTrackerRuleAllowEventRuledevConstructHubVersionTrackerEE852993B699C72E:
    Type: AWS::Lambda::Permission
    Properties:
      Action: lambda:InvokeFunction
      FunctionName:
        Fn::GetAtt:
          - ConstructHubVersionTrackerD5E8AEAE
          - Arn
      Principal: events.amazonaws.com
      SourceArn:
        Fn::GetAtt:
          - ConstructHubVersionTrackerRuleD147E5BF
          - Arn
    DependsOn:
      - ConstructHubVersionTrackerServiceRoleDefaultPolicy4D5DE93F
  ConstructHubVersionTrackerFailures00296806:
    Type: AWS::CloudWatch::Alarm
    Properties:
      ComparisonOperator: GreaterThanOrEqualToThreshold
      EvaluationPeriods: 3
      AlarmDescription:
        Fn::Join:
          - ""
          - - >-
              The version tracker function failed!


              RunBook: https://github.com/cdklabs/construct-hub/blob/main/docs/operator-runbook.md


              Direct link to Lambda function: /lambda/home#/functions/
            - Ref: ConstructHubVersionTrackerD5E8AEAE
      AlarmName: dev/ConstructHub/VersionTracker/Failures
      Dimensions:
        - Name: FunctionName
          Value:
            Ref: ConstructHubVersionTrackerD5E8AEAE
      MetricName: Errors
      Namespace: AWS/Lambda
      Period: 300
      Statistic: Sum
      Threshold: 1
      TreatMissingData: missing
  ConstructHubVersionTrackerNotRunning2FBC5BDA:
    Type: AWS::CloudWatch::Alarm
    Properties:
      ComparisonOperator: LessThanThreshold
      EvaluationPeriods: 2
      AlarmDescription:
        Fn::Join:
          - ""
          - - >-
              The version tracker function is not running!


              RunBook: https://github.com/cdklabs/construct-hub/blob/main/docs/operator-runbook.md


              Direct link to Lambda function: /lambda/home#/functions/
            - Ref: ConstructHubVersionTrackerD5E8AEAE
      AlarmName: dev/ConstructHub/VersionTracker/NotRunning
      Dimensions:
        - Name: FunctionName
          Value:
            Ref: ConstructHubVersionTrackerD5E8AEAE
      MetricName: Invocations
      Namespace: AWS/Lambda
      Period: 60
      Statistic: Sum
      Threshold: 1
      TreatMissingData: breaching
  ConstructHubFeedBuilderReleaseNotesUpdateFeedServiceRoleC857E364:
    Type: AWS::IAM::Role
    Properties:
      AssumeRolePolicyDocument:
        Statement:
          - Action: sts:AssumeRole
            Effect: Allow
            Principal:
              Service: lambda.amazonaws.com
        Version: 2012-10-17
      ManagedPolicyArns:
        - Fn::Join:
            - ""
            - - "arn:"
              - Ref: AWS::Partition
              - :iam::aws:policy/service-role/AWSLambdaBasicExecutionRole
  ConstructHubFeedBuilderReleaseNotesUpdateFeedServiceRoleDefaultPolicy5190869A:
    Type: AWS::IAM::Policy
    Properties:
      PolicyDocument:
        Statement:
          - Action:
              - s3:GetObject*
              - s3:GetBucket*
              - s3:List*
            Effect: Allow
            Resource:
              - Fn::GetAtt:
                  - ConstructHubPackageDataDC5EF35E
                  - Arn
              - Fn::Join:
                  - ""
                  - - Fn::GetAtt:
                        - ConstructHubPackageDataDC5EF35E
                        - Arn
                    - /catalog.json
          - Action:
              - s3:DeleteObject*
              - s3:PutObject
              - s3:PutObjectLegalHold
              - s3:PutObjectRetention
              - s3:PutObjectTagging
              - s3:PutObjectVersionTagging
              - s3:Abort*
            Effect: Allow
            Resource:
              - Fn::GetAtt:
                  - ConstructHubPackageDataDC5EF35E
                  - Arn
              - Fn::Join:
                  - ""
                  - - Fn::GetAtt:
                        - ConstructHubPackageDataDC5EF35E
                        - Arn
                    - /atom
          - Action:
              - s3:DeleteObject*
              - s3:PutObject
              - s3:PutObjectLegalHold
              - s3:PutObjectRetention
              - s3:PutObjectTagging
              - s3:PutObjectVersionTagging
              - s3:Abort*
            Effect: Allow
            Resource:
              - Fn::GetAtt:
                  - ConstructHubPackageDataDC5EF35E
                  - Arn
              - Fn::Join:
                  - ""
                  - - Fn::GetAtt:
                        - ConstructHubPackageDataDC5EF35E
                        - Arn
                    - /rss
          - Action:
              - s3:GetObject*
              - s3:GetBucket*
              - s3:List*
            Effect: Allow
            Resource:
              - Fn::GetAtt:
                  - ConstructHubPackageDataDC5EF35E
                  - Arn
              - Fn::Join:
                  - ""
                  - - Fn::GetAtt:
                        - ConstructHubPackageDataDC5EF35E
                        - Arn
                    - /data/*/release-notes.md
        Version: 2012-10-17
      PolicyName: ConstructHubFeedBuilderReleaseNotesUpdateFeedServiceRoleDefaultPolicy5190869A
      Roles:
        - Ref: ConstructHubFeedBuilderReleaseNotesUpdateFeedServiceRoleC857E364
  ConstructHubFeedBuilderReleaseNotesUpdateFeedBB0BA91D:
    Type: AWS::Lambda::Function
    Properties:
      Code:
        S3Bucket:
          Fn::Sub: cdk-hnb659fds-assets-\${AWS::AccountId}-\${AWS::Region}
        S3Key: 926625945e0e943199ca4886b6c111b494fa88324adb0d365d1955072a0bfda1.zip
      Role:
        Fn::GetAtt:
          - ConstructHubFeedBuilderReleaseNotesUpdateFeedServiceRoleC857E364
          - Arn
      Description: Release note RSS feed updater
      Environment:
        Variables:
          CATALOG_BUCKET_NAME:
            Ref: ConstructHubPackageDataDC5EF35E
          CATALOG_OBJECT_KEY: catalog.json
          FEED_ENTRY_COUNT: "100"
          CONSTRUCT_HUB_FEED_TITLE: Latest constructs
          CONSTRUCT_HUB_FEED_DESCRIPTION: Latest Constructs in the construct hub
          CONSTRUCT_HUB_URL:
            Fn::Join:
              - ""
              - - https://
                - Fn::GetAtt:
                    - ConstructHubWebAppDistribution1F181DC9
                    - DomainName
      Handler: index.handler
      ReservedConcurrentExecutions: 1
      Runtime: nodejs16.x
      Timeout: 60
    DependsOn:
      - ConstructHubFeedBuilderReleaseNotesUpdateFeedServiceRoleDefaultPolicy5190869A
      - ConstructHubFeedBuilderReleaseNotesUpdateFeedServiceRoleC857E364
  ConstructHubOrchestrationDLQ9C6D9BD4:
    Type: AWS::SQS::Queue
    Properties:
      KmsMasterKeyId: alias/aws/sqs
      MessageRetentionPeriod: 1209600
      VisibilityTimeout: 900
    UpdateReplacePolicy: Delete
    DeletionPolicy: Delete
  ConstructHubOrchestrationDLQAlarm85EE7509:
    Type: AWS::CloudWatch::Alarm
    Properties:
      ComparisonOperator: GreaterThanOrEqualToThreshold
      EvaluationPeriods: 1
      AlarmDescription:
        Fn::Join:
          - ""
          - - >-
              Backend orchestration dead-letter queue is not empty.


              RunBook: https://github.com/cdklabs/construct-hub/blob/main/docs/operator-runbook.md


              Direct link to queue: /sqs/v2/home#/queues/https%3A%2F%2Fsqs.
            - Ref: AWS::Region
            - .amazonaws.com%2F
            - Ref: AWS::AccountId
            - "%2F"
            - Fn::GetAtt:
                - ConstructHubOrchestrationDLQ9C6D9BD4
                - QueueName
            - >-
              
              Warning: State Machines executions that sent messages to the DLQ will not show as "failed".
      AlarmName: dev/ConstructHub/Orchestration/DLQ/NotEmpty
      Metrics:
        - Expression: m1 + m2
          Id: expr_1
          Label: Dead-Letter Queue not empty
        - Id: m1
          MetricStat:
            Metric:
              Dimensions:
                - Name: QueueName
                  Value:
                    Fn::GetAtt:
                      - ConstructHubOrchestrationDLQ9C6D9BD4
                      - QueueName
              MetricName: ApproximateNumberOfMessagesVisible
              Namespace: AWS/SQS
            Period: 300
            Stat: Maximum
          ReturnData: false
        - Id: m2
          MetricStat:
            Metric:
              Dimensions:
                - Name: QueueName
                  Value:
                    Fn::GetAtt:
                      - ConstructHubOrchestrationDLQ9C6D9BD4
                      - QueueName
              MetricName: ApproximateNumberOfMessagesNotVisible
              Namespace: AWS/SQS
            Period: 300
            Stat: Maximum
          ReturnData: false
      Threshold: 1
  ConstructHubOrchestrationCatalogBuilderServiceRole851C750C:
    Type: AWS::IAM::Role
    Properties:
      AssumeRolePolicyDocument:
        Statement:
          - Action: sts:AssumeRole
            Effect: Allow
            Principal:
              Service: lambda.amazonaws.com
        Version: 2012-10-17
      ManagedPolicyArns:
        - Fn::Join:
            - ""
            - - "arn:"
              - Ref: AWS::Partition
              - :iam::aws:policy/service-role/AWSLambdaBasicExecutionRole
  ConstructHubOrchestrationCatalogBuilderServiceRoleDefaultPolicyDA5D5AA5:
    Type: AWS::IAM::Policy
    Properties:
      PolicyDocument:
        Statement:
          - Action:
              - xray:PutTraceSegments
              - xray:PutTelemetryRecords
            Effect: Allow
            Resource: "*"
          - Action: lambda:InvokeFunction
            Effect: Allow
            Resource:
              Fn::Join:
                - ""
                - - "arn:"
                  - Ref: AWS::Partition
                  - ":lambda:"
                  - Ref: AWS::Region
                  - ":"
                  - Ref: AWS::AccountId
                  - :function:*
          - Action: lambda:InvokeFunction
            Effect: Allow
            Resource:
              Fn::GetAtt:
                - ConstructHubFeedBuilderReleaseNotesUpdateFeedBB0BA91D
                - Arn
          - Action:
              - s3:GetObject*
              - s3:GetBucket*
              - s3:List*
            Effect: Allow
            Resource:
              - Fn::GetAtt:
                  - ConstructHubDenyListBucket1B3C2C2E
                  - Arn
              - Fn::Join:
                  - ""
                  - - Fn::GetAtt:
                        - ConstructHubDenyListBucket1B3C2C2E
                        - Arn
                    - /*
          - Action:
              - s3:GetObject*
              - s3:GetBucket*
              - s3:List*
              - s3:DeleteObject*
              - s3:PutObject
              - s3:PutObjectLegalHold
              - s3:PutObjectRetention
              - s3:PutObjectTagging
              - s3:PutObjectVersionTagging
              - s3:Abort*
            Effect: Allow
            Resource:
              - Fn::GetAtt:
                  - ConstructHubPackageDataDC5EF35E
                  - Arn
              - Fn::Join:
                  - ""
                  - - Fn::GetAtt:
                        - ConstructHubPackageDataDC5EF35E
                        - Arn
                    - /*
        Version: 2012-10-17
      PolicyName: ConstructHubOrchestrationCatalogBuilderServiceRoleDefaultPolicyDA5D5AA5
      Roles:
        - Ref: ConstructHubOrchestrationCatalogBuilderServiceRole851C750C
  ConstructHubOrchestrationCatalogBuilder7C964951:
    Type: AWS::Lambda::Function
    Properties:
      Code:
        S3Bucket:
          Fn::Sub: cdk-hnb659fds-assets-\${AWS::AccountId}-\${AWS::Region}
        S3Key: 2d4953b83fc357c621daa6253075b90e1f70793e68e18026c21afcc4bdb99641.zip
      Role:
        Fn::GetAtt:
          - ConstructHubOrchestrationCatalogBuilderServiceRole851C750C
          - Arn
      Description:
        Fn::Join:
          - ""
          - - "Creates the catalog.json object in "
            - Ref: ConstructHubPackageDataDC5EF35E
      Environment:
        Variables:
          BUCKET_NAME:
            Ref: ConstructHubPackageDataDC5EF35E
          AWS_EMF_ENVIRONMENT: Local
          FEED_BUILDER_FUNCTION_NAME:
            Ref: ConstructHubFeedBuilderReleaseNotesUpdateFeedBB0BA91D
          DENY_LIST_BUCKET_NAME:
            Ref: ConstructHubDenyListBucket1B3C2C2E
          DENY_LIST_OBJECT_KEY: deny-list.json
      Handler: index.handler
      MemorySize: 10240
      ReservedConcurrentExecutions: 1
      Runtime: nodejs16.x
      Timeout: 900
      TracingConfig:
        Mode: PassThrough
    DependsOn:
      - ConstructHubOrchestrationCatalogBuilderServiceRoleDefaultPolicyDA5D5AA5
      - ConstructHubOrchestrationCatalogBuilderServiceRole851C750C
  ConstructHubOrchestrationCatalogBuilderLogRetention04ED6996:
    Type: Custom::LogRetention
    Properties:
      ServiceToken:
        Fn::GetAtt:
          - LogRetentionaae0aa3c5b4d4f87b02d85b201efdd8aFD4BFC8A
          - Arn
      LogGroupName:
        Fn::Join:
          - ""
          - - /aws/lambda/
            - Ref: ConstructHubOrchestrationCatalogBuilder7C964951
      RetentionInDays: 7
  ConstructHubOrchestrationCatalogBuilderShrinkingCatalogAlarm48329E25:
    Type: AWS::CloudWatch::Alarm
    Properties:
      ComparisonOperator: LessThanThreshold
      EvaluationPeriods: 1
      AlarmDescription:
        Fn::Join:
          - ""
          - - >-
              The number of packages registered in the catalog.json object has
              shrunk by more than 5

              elements. There might be a mass extinction event going on. This should be investigated

              as soon as possible.


              Catalog.json: /s3/object/
            - Ref: ConstructHubPackageDataDC5EF35E
            - |-
              ?prefix=catalog.json
              Catalog Builder: /lambda/home#/functions/
            - Ref: ConstructHubOrchestrationCatalogBuilder7C964951
            - >-
              

              RUNBOOK: https://github.com/cdklabs/construct-hub/blob/main/docs/operator-runbook.md
      AlarmName: dev/ConstructHub/Orchestration/CatalogBuilder/ShrinkingCatalog
      Metrics:
        - Expression: DIFF(FILL(m1, REPEAT))
          Id: expr_1
        - Id: m1
          MetricStat:
            Metric:
              MetricName: RegisteredPackagesMajorVersion
              Namespace: ConstructHub/CatalogBuilder
            Period: 900
            Stat: Maximum
          ReturnData: false
      Threshold: -5
  ConstructHubOrchestrationNeedsCatalogUpdateServiceRoleE6BF31C3:
    Type: AWS::IAM::Role
    Properties:
      AssumeRolePolicyDocument:
        Statement:
          - Action: sts:AssumeRole
            Effect: Allow
            Principal:
              Service: lambda.amazonaws.com
        Version: 2012-10-17
      ManagedPolicyArns:
        - Fn::Join:
            - ""
            - - "arn:"
              - Ref: AWS::Partition
              - :iam::aws:policy/service-role/AWSLambdaBasicExecutionRole
  ConstructHubOrchestrationNeedsCatalogUpdateServiceRoleDefaultPolicy4B4DEDD9:
    Type: AWS::IAM::Policy
    Properties:
      PolicyDocument:
        Statement:
          - Action:
              - s3:GetObject*
              - s3:GetBucket*
              - s3:List*
            Effect: Allow
            Resource:
              - Fn::GetAtt:
                  - ConstructHubPackageDataDC5EF35E
                  - Arn
              - Fn::Join:
                  - ""
                  - - Fn::GetAtt:
                        - ConstructHubPackageDataDC5EF35E
                        - Arn
                    - /*
        Version: 2012-10-17
      PolicyName: ConstructHubOrchestrationNeedsCatalogUpdateServiceRoleDefaultPolicy4B4DEDD9
      Roles:
        - Ref: ConstructHubOrchestrationNeedsCatalogUpdateServiceRoleE6BF31C3
  ConstructHubOrchestrationNeedsCatalogUpdate5D7370DC:
    Type: AWS::Lambda::Function
    Properties:
      Code:
        S3Bucket:
          Fn::Sub: cdk-hnb659fds-assets-\${AWS::AccountId}-\${AWS::Region}
        S3Key: ba501b4122c94d588ede7fba020f1ffa1d6da7b26f010b9d9cb362669276afdc.zip
      Role:
        Fn::GetAtt:
          - ConstructHubOrchestrationNeedsCatalogUpdateServiceRoleE6BF31C3
          - Arn
      Description: "[ConstructHub/Orchestration/NeedsCatalogUpdate] Determines whether
        a package version requires a catalog update"
      Environment:
        Variables:
          CATALOG_BUCKET_NAME:
            Ref: ConstructHubPackageDataDC5EF35E
          CATALOG_OBJECT_KEY: catalog.json
      Handler: index.handler
      MemorySize: 1024
      Runtime: nodejs16.x
      Timeout: 60
    DependsOn:
      - ConstructHubOrchestrationNeedsCatalogUpdateServiceRoleDefaultPolicy4B4DEDD9
      - ConstructHubOrchestrationNeedsCatalogUpdateServiceRoleE6BF31C3
  ConstructHubOrchestrationCluster3D6F0081:
    Type: AWS::ECS::Cluster
    Properties:
      ClusterSettings:
        - Name: containerInsights
          Value: enabled
  ConstructHubOrchestrationCluster4C9C8AA6:
    Type: AWS::ECS::ClusterCapacityProviderAssociations
    Properties:
      CapacityProviders:
        - FARGATE
        - FARGATE_SPOT
      Cluster:
        Ref: ConstructHubOrchestrationCluster3D6F0081
      DefaultCapacityProviderStrategy: []
  ConstructHubOrchestrationTransliteratorLogGroupEE16EE8B:
    Type: AWS::Logs::LogGroup
    Properties:
      RetentionInDays: 7
    UpdateReplacePolicy: Retain
    DeletionPolicy: Retain
  ConstructHubOrchestrationTransliteratorTaskDefinitionTaskRoleD060AB1A:
    Type: AWS::IAM::Role
    Properties:
      AssumeRolePolicyDocument:
        Statement:
          - Action: sts:AssumeRole
            Effect: Allow
            Principal:
              Service: ecs-tasks.amazonaws.com
        Version: 2012-10-17
  ConstructHubOrchestrationTransliteratorTaskDefinitionTaskRoleDefaultPolicyE0EED0F8:
    Type: AWS::IAM::Policy
    Properties:
      PolicyDocument:
        Statement:
          - Action:
              - states:SendTaskFailure
              - states:SendTaskHeartbeat
              - states:SendTaskSuccess
            Effect: Allow
            Resource: "*"
          - Action: sts:GetServiceBearerToken
            Condition:
              StringEquals:
                sts:AWSServiceName: codeartifact.amazonaws.com
            Effect: Allow
            Resource: "*"
          - Action:
              - codeartifact:GetAuthorizationToken
              - codeartifact:GetRepositoryEndpoint
              - codeartifact:ReadFromRepository
            Effect: Allow
            Resource:
              - Fn::GetAtt:
                  - ConstructHubCodeArtifactDomainFC30B796
                  - Arn
              - Fn::GetAtt:
                  - ConstructHubCodeArtifact1188409E
                  - Arn
              - Fn::GetAtt:
                  - ConstructHubCodeArtifactPublishing143CC07C
                  - Arn
          - Action:
              - s3:GetObject*
              - s3:GetBucket*
              - s3:List*
            Effect: Allow
            Resource:
              - Fn::GetAtt:
                  - ConstructHubPackageDataDC5EF35E
                  - Arn
              - Fn::Join:
                  - ""
                  - - Fn::GetAtt:
                        - ConstructHubPackageDataDC5EF35E
                        - Arn
                    - /data/*/assembly.json
          - Action:
              - s3:GetObject*
              - s3:GetBucket*
              - s3:List*
            Effect: Allow
            Resource:
              - Fn::GetAtt:
                  - ConstructHubPackageDataDC5EF35E
                  - Arn
              - Fn::Join:
                  - ""
                  - - Fn::GetAtt:
                        - ConstructHubPackageDataDC5EF35E
                        - Arn
                    - /data/*/package.tgz
          - Action:
              - s3:GetObject*
              - s3:GetBucket*
              - s3:List*
            Effect: Allow
            Resource:
              - Fn::GetAtt:
                  - ConstructHubPackageDataDC5EF35E
                  - Arn
              - Fn::Join:
                  - ""
                  - - Fn::GetAtt:
                        - ConstructHubPackageDataDC5EF35E
                        - Arn
                    - /data/*/uninstallable
          - Action:
              - s3:DeleteObject*
              - s3:PutObject
              - s3:PutObjectLegalHold
              - s3:PutObjectRetention
              - s3:PutObjectTagging
              - s3:PutObjectVersionTagging
              - s3:Abort*
            Effect: Allow
            Resource:
              - Fn::GetAtt:
                  - ConstructHubPackageDataDC5EF35E
                  - Arn
              - Fn::Join:
                  - ""
                  - - Fn::GetAtt:
                        - ConstructHubPackageDataDC5EF35E
                        - Arn
                    - /data/*/uninstallable
          - Action: s3:DeleteObject*
            Effect: Allow
            Resource:
              Fn::Join:
                - ""
                - - Fn::GetAtt:
                      - ConstructHubPackageDataDC5EF35E
                      - Arn
                  - /data/*/uninstallable
          - Action:
              - s3:DeleteObject*
              - s3:PutObject
              - s3:PutObjectLegalHold
              - s3:PutObjectRetention
              - s3:PutObjectTagging
              - s3:PutObjectVersionTagging
              - s3:Abort*
            Effect: Allow
            Resource:
              - Fn::GetAtt:
                  - ConstructHubPackageDataDC5EF35E
                  - Arn
              - Fn::Join:
                  - ""
                  - - Fn::GetAtt:
                        - ConstructHubPackageDataDC5EF35E
                        - Arn
                    - /data/*/docs-typescript.*
          - Action:
              - s3:DeleteObject*
              - s3:PutObject
              - s3:PutObjectLegalHold
              - s3:PutObjectRetention
              - s3:PutObjectTagging
              - s3:PutObjectVersionTagging
              - s3:Abort*
            Effect: Allow
            Resource:
              - Fn::GetAtt:
                  - ConstructHubPackageDataDC5EF35E
                  - Arn
              - Fn::Join:
                  - ""
                  - - Fn::GetAtt:
                        - ConstructHubPackageDataDC5EF35E
                        - Arn
                    - /data/*/docs-*-typescript.*
          - Action:
              - s3:DeleteObject*
              - s3:PutObject
              - s3:PutObjectLegalHold
              - s3:PutObjectRetention
              - s3:PutObjectTagging
              - s3:PutObjectVersionTagging
              - s3:Abort*
            Effect: Allow
            Resource:
              - Fn::GetAtt:
                  - ConstructHubPackageDataDC5EF35E
                  - Arn
              - Fn::Join:
                  - ""
                  - - Fn::GetAtt:
                        - ConstructHubPackageDataDC5EF35E
                        - Arn
                    - /data/*/docs-typescript.*.not-supported
          - Action:
              - s3:GetObject*
              - s3:GetBucket*
              - s3:List*
            Effect: Allow
            Resource:
              - Fn::GetAtt:
                  - ConstructHubPackageDataDC5EF35E
                  - Arn
              - Fn::Join:
                  - ""
                  - - Fn::GetAtt:
                        - ConstructHubPackageDataDC5EF35E
                        - Arn
                    - /data/*/docs-typescript.*.not-supported
          - Action:
              - s3:DeleteObject*
              - s3:PutObject
              - s3:PutObjectLegalHold
              - s3:PutObjectRetention
              - s3:PutObjectTagging
              - s3:PutObjectVersionTagging
              - s3:Abort*
            Effect: Allow
            Resource:
              - Fn::GetAtt:
                  - ConstructHubPackageDataDC5EF35E
                  - Arn
              - Fn::Join:
                  - ""
                  - - Fn::GetAtt:
                        - ConstructHubPackageDataDC5EF35E
                        - Arn
                    - /data/*/docs-*-typescript.*.not-supported
          - Action:
              - s3:GetObject*
              - s3:GetBucket*
              - s3:List*
            Effect: Allow
            Resource:
              - Fn::GetAtt:
                  - ConstructHubPackageDataDC5EF35E
                  - Arn
              - Fn::Join:
                  - ""
                  - - Fn::GetAtt:
                        - ConstructHubPackageDataDC5EF35E
                        - Arn
                    - /data/*/docs-*-typescript.*.not-supported
          - Action:
              - s3:GetObject*
              - s3:GetBucket*
              - s3:List*
            Effect: Allow
            Resource:
              - Fn::GetAtt:
                  - ConstructHubPackageDataDC5EF35E
                  - Arn
              - Fn::Join:
                  - ""
                  - - Fn::GetAtt:
                        - ConstructHubPackageDataDC5EF35E
                        - Arn
                    - /data/*/docs-typescript.*.corruptassembly
          - Action:
              - s3:DeleteObject*
              - s3:PutObject
              - s3:PutObjectLegalHold
              - s3:PutObjectRetention
              - s3:PutObjectTagging
              - s3:PutObjectVersionTagging
              - s3:Abort*
            Effect: Allow
            Resource:
              - Fn::GetAtt:
                  - ConstructHubPackageDataDC5EF35E
                  - Arn
              - Fn::Join:
                  - ""
                  - - Fn::GetAtt:
                        - ConstructHubPackageDataDC5EF35E
                        - Arn
                    - /data/*/docs-typescript.*.corruptassembly
          - Action:
              - s3:GetObject*
              - s3:GetBucket*
              - s3:List*
            Effect: Allow
            Resource:
              - Fn::GetAtt:
                  - ConstructHubPackageDataDC5EF35E
                  - Arn
              - Fn::Join:
                  - ""
                  - - Fn::GetAtt:
                        - ConstructHubPackageDataDC5EF35E
                        - Arn
                    - /data/*/docs-*-typescript.*.corruptassembly
          - Action:
              - s3:DeleteObject*
              - s3:PutObject
              - s3:PutObjectLegalHold
              - s3:PutObjectRetention
              - s3:PutObjectTagging
              - s3:PutObjectVersionTagging
              - s3:Abort*
            Effect: Allow
            Resource:
              - Fn::GetAtt:
                  - ConstructHubPackageDataDC5EF35E
                  - Arn
              - Fn::Join:
                  - ""
                  - - Fn::GetAtt:
                        - ConstructHubPackageDataDC5EF35E
                        - Arn
                    - /data/*/docs-*-typescript.*.corruptassembly
          - Action: s3:DeleteObject*
            Effect: Allow
            Resource:
              Fn::Join:
                - ""
                - - Fn::GetAtt:
                      - ConstructHubPackageDataDC5EF35E
                      - Arn
                  - /data/*/docs-typescript.*.corruptassembly
          - Action: s3:DeleteObject*
            Effect: Allow
            Resource:
              Fn::Join:
                - ""
                - - Fn::GetAtt:
                      - ConstructHubPackageDataDC5EF35E
                      - Arn
                  - /data/*/docs-*-typescript.*.corruptassembly
          - Action:
              - s3:DeleteObject*
              - s3:PutObject
              - s3:PutObjectLegalHold
              - s3:PutObjectRetention
              - s3:PutObjectTagging
              - s3:PutObjectVersionTagging
              - s3:Abort*
            Effect: Allow
            Resource:
              - Fn::GetAtt:
                  - ConstructHubPackageDataDC5EF35E
                  - Arn
              - Fn::Join:
                  - ""
                  - - Fn::GetAtt:
                        - ConstructHubPackageDataDC5EF35E
                        - Arn
                    - /data/*/docs-python.*
          - Action:
              - s3:DeleteObject*
              - s3:PutObject
              - s3:PutObjectLegalHold
              - s3:PutObjectRetention
              - s3:PutObjectTagging
              - s3:PutObjectVersionTagging
              - s3:Abort*
            Effect: Allow
            Resource:
              - Fn::GetAtt:
                  - ConstructHubPackageDataDC5EF35E
                  - Arn
              - Fn::Join:
                  - ""
                  - - Fn::GetAtt:
                        - ConstructHubPackageDataDC5EF35E
                        - Arn
                    - /data/*/docs-*-python.*
          - Action:
              - s3:DeleteObject*
              - s3:PutObject
              - s3:PutObjectLegalHold
              - s3:PutObjectRetention
              - s3:PutObjectTagging
              - s3:PutObjectVersionTagging
              - s3:Abort*
            Effect: Allow
            Resource:
              - Fn::GetAtt:
                  - ConstructHubPackageDataDC5EF35E
                  - Arn
              - Fn::Join:
                  - ""
                  - - Fn::GetAtt:
                        - ConstructHubPackageDataDC5EF35E
                        - Arn
                    - /data/*/docs-python.*.not-supported
          - Action:
              - s3:GetObject*
              - s3:GetBucket*
              - s3:List*
            Effect: Allow
            Resource:
              - Fn::GetAtt:
                  - ConstructHubPackageDataDC5EF35E
                  - Arn
              - Fn::Join:
                  - ""
                  - - Fn::GetAtt:
                        - ConstructHubPackageDataDC5EF35E
                        - Arn
                    - /data/*/docs-python.*.not-supported
          - Action: s3:DeleteObject*
            Effect: Allow
            Resource:
              Fn::Join:
                - ""
                - - Fn::GetAtt:
                      - ConstructHubPackageDataDC5EF35E
                      - Arn
                  - /data/*/docs-python.*.corruptassembly
        Version: 2012-10-17
      PolicyName: ConstructHubOrchestrationTransliteratorTaskDefinitionTaskRoleDefaultPolicyE0EED0F8
      Roles:
        - Ref: ConstructHubOrchestrationTransliteratorTaskDefinitionTaskRoleD060AB1A
  ConstructHubOrchestrationTransliteratorTaskDefinitionTaskRoleOverflowPolicy1698632DE:
    Type: AWS::IAM::ManagedPolicy
    Properties:
      PolicyDocument:
        Statement:
          - Action:
              - s3:DeleteObject*
              - s3:PutObject
              - s3:PutObjectLegalHold
              - s3:PutObjectRetention
              - s3:PutObjectTagging
              - s3:PutObjectVersionTagging
              - s3:Abort*
            Effect: Allow
            Resource:
              - Fn::GetAtt:
                  - ConstructHubPackageDataDC5EF35E
                  - Arn
              - Fn::Join:
                  - ""
                  - - Fn::GetAtt:
                        - ConstructHubPackageDataDC5EF35E
                        - Arn
                    - /data/*/docs-*-python.*.not-supported
          - Action:
              - s3:GetObject*
              - s3:GetBucket*
              - s3:List*
            Effect: Allow
            Resource:
              - Fn::GetAtt:
                  - ConstructHubPackageDataDC5EF35E
                  - Arn
              - Fn::Join:
                  - ""
                  - - Fn::GetAtt:
                        - ConstructHubPackageDataDC5EF35E
                        - Arn
                    - /data/*/docs-*-python.*.not-supported
          - Action:
              - s3:GetObject*
              - s3:GetBucket*
              - s3:List*
            Effect: Allow
            Resource:
              - Fn::GetAtt:
                  - ConstructHubPackageDataDC5EF35E
                  - Arn
              - Fn::Join:
                  - ""
                  - - Fn::GetAtt:
                        - ConstructHubPackageDataDC5EF35E
                        - Arn
                    - /data/*/docs-python.*.corruptassembly
          - Action:
              - s3:DeleteObject*
              - s3:PutObject
              - s3:PutObjectLegalHold
              - s3:PutObjectRetention
              - s3:PutObjectTagging
              - s3:PutObjectVersionTagging
              - s3:Abort*
            Effect: Allow
            Resource:
              - Fn::GetAtt:
                  - ConstructHubPackageDataDC5EF35E
                  - Arn
              - Fn::Join:
                  - ""
                  - - Fn::GetAtt:
                        - ConstructHubPackageDataDC5EF35E
                        - Arn
                    - /data/*/docs-python.*.corruptassembly
          - Action:
              - s3:GetObject*
              - s3:GetBucket*
              - s3:List*
            Effect: Allow
            Resource:
              - Fn::GetAtt:
                  - ConstructHubPackageDataDC5EF35E
                  - Arn
              - Fn::Join:
                  - ""
                  - - Fn::GetAtt:
                        - ConstructHubPackageDataDC5EF35E
                        - Arn
                    - /data/*/docs-*-python.*.corruptassembly
          - Action:
              - s3:DeleteObject*
              - s3:PutObject
              - s3:PutObjectLegalHold
              - s3:PutObjectRetention
              - s3:PutObjectTagging
              - s3:PutObjectVersionTagging
              - s3:Abort*
            Effect: Allow
            Resource:
              - Fn::GetAtt:
                  - ConstructHubPackageDataDC5EF35E
                  - Arn
              - Fn::Join:
                  - ""
                  - - Fn::GetAtt:
                        - ConstructHubPackageDataDC5EF35E
                        - Arn
                    - /data/*/docs-*-python.*.corruptassembly
          - Action: s3:DeleteObject*
            Effect: Allow
            Resource:
              Fn::Join:
                - ""
                - - Fn::GetAtt:
                      - ConstructHubPackageDataDC5EF35E
                      - Arn
                  - /data/*/docs-*-python.*.corruptassembly
          - Action:
              - s3:DeleteObject*
              - s3:PutObject
              - s3:PutObjectLegalHold
              - s3:PutObjectRetention
              - s3:PutObjectTagging
              - s3:PutObjectVersionTagging
              - s3:Abort*
            Effect: Allow
            Resource:
              - Fn::GetAtt:
                  - ConstructHubPackageDataDC5EF35E
                  - Arn
              - Fn::Join:
                  - ""
                  - - Fn::GetAtt:
                        - ConstructHubPackageDataDC5EF35E
                        - Arn
                    - /data/*/docs-java.*
          - Action:
              - s3:DeleteObject*
              - s3:PutObject
              - s3:PutObjectLegalHold
              - s3:PutObjectRetention
              - s3:PutObjectTagging
              - s3:PutObjectVersionTagging
              - s3:Abort*
            Effect: Allow
            Resource:
              - Fn::GetAtt:
                  - ConstructHubPackageDataDC5EF35E
                  - Arn
              - Fn::Join:
                  - ""
                  - - Fn::GetAtt:
                        - ConstructHubPackageDataDC5EF35E
                        - Arn
                    - /data/*/docs-*-java.*
          - Action:
              - s3:DeleteObject*
              - s3:PutObject
              - s3:PutObjectLegalHold
              - s3:PutObjectRetention
              - s3:PutObjectTagging
              - s3:PutObjectVersionTagging
              - s3:Abort*
            Effect: Allow
            Resource:
              - Fn::GetAtt:
                  - ConstructHubPackageDataDC5EF35E
                  - Arn
              - Fn::Join:
                  - ""
                  - - Fn::GetAtt:
                        - ConstructHubPackageDataDC5EF35E
                        - Arn
                    - /data/*/docs-java.*.not-supported
          - Action:
              - s3:GetObject*
              - s3:GetBucket*
              - s3:List*
            Effect: Allow
            Resource:
              - Fn::GetAtt:
                  - ConstructHubPackageDataDC5EF35E
                  - Arn
              - Fn::Join:
                  - ""
                  - - Fn::GetAtt:
                        - ConstructHubPackageDataDC5EF35E
                        - Arn
                    - /data/*/docs-java.*.not-supported
          - Action:
              - s3:DeleteObject*
              - s3:PutObject
              - s3:PutObjectLegalHold
              - s3:PutObjectRetention
              - s3:PutObjectTagging
              - s3:PutObjectVersionTagging
              - s3:Abort*
            Effect: Allow
            Resource:
              - Fn::GetAtt:
                  - ConstructHubPackageDataDC5EF35E
                  - Arn
              - Fn::Join:
                  - ""
                  - - Fn::GetAtt:
                        - ConstructHubPackageDataDC5EF35E
                        - Arn
                    - /data/*/docs-*-java.*.not-supported
          - Action:
              - s3:GetObject*
              - s3:GetBucket*
              - s3:List*
            Effect: Allow
            Resource:
              - Fn::GetAtt:
                  - ConstructHubPackageDataDC5EF35E
                  - Arn
              - Fn::Join:
                  - ""
                  - - Fn::GetAtt:
                        - ConstructHubPackageDataDC5EF35E
                        - Arn
                    - /data/*/docs-*-java.*.not-supported
          - Action: s3:DeleteObject*
            Effect: Allow
            Resource:
              Fn::Join:
                - ""
                - - Fn::GetAtt:
                      - ConstructHubPackageDataDC5EF35E
                      - Arn
                  - /data/*/docs-java.*.corruptassembly
        Version: 2012-10-17
      Description: Part of the policies for
        dev/ConstructHub/Orchestration/Transliterator/TaskDefinition/TaskRole
      Path: /
      Roles:
        - Ref: ConstructHubOrchestrationTransliteratorTaskDefinitionTaskRoleD060AB1A
  ConstructHubOrchestrationTransliteratorTaskDefinitionTaskRoleOverflowPolicy2BC794386:
    Type: AWS::IAM::ManagedPolicy
    Properties:
      PolicyDocument:
        Statement:
          - Action:
              - s3:GetObject*
              - s3:GetBucket*
              - s3:List*
            Effect: Allow
            Resource:
              - Fn::GetAtt:
                  - ConstructHubPackageDataDC5EF35E
                  - Arn
              - Fn::Join:
                  - ""
                  - - Fn::GetAtt:
                        - ConstructHubPackageDataDC5EF35E
                        - Arn
                    - /data/*/docs-java.*.corruptassembly
          - Action:
              - s3:DeleteObject*
              - s3:PutObject
              - s3:PutObjectLegalHold
              - s3:PutObjectRetention
              - s3:PutObjectTagging
              - s3:PutObjectVersionTagging
              - s3:Abort*
            Effect: Allow
            Resource:
              - Fn::GetAtt:
                  - ConstructHubPackageDataDC5EF35E
                  - Arn
              - Fn::Join:
                  - ""
                  - - Fn::GetAtt:
                        - ConstructHubPackageDataDC5EF35E
                        - Arn
                    - /data/*/docs-java.*.corruptassembly
          - Action:
              - s3:GetObject*
              - s3:GetBucket*
              - s3:List*
            Effect: Allow
            Resource:
              - Fn::GetAtt:
                  - ConstructHubPackageDataDC5EF35E
                  - Arn
              - Fn::Join:
                  - ""
                  - - Fn::GetAtt:
                        - ConstructHubPackageDataDC5EF35E
                        - Arn
                    - /data/*/docs-*-java.*.corruptassembly
          - Action:
              - s3:DeleteObject*
              - s3:PutObject
              - s3:PutObjectLegalHold
              - s3:PutObjectRetention
              - s3:PutObjectTagging
              - s3:PutObjectVersionTagging
              - s3:Abort*
            Effect: Allow
            Resource:
              - Fn::GetAtt:
                  - ConstructHubPackageDataDC5EF35E
                  - Arn
              - Fn::Join:
                  - ""
                  - - Fn::GetAtt:
                        - ConstructHubPackageDataDC5EF35E
                        - Arn
                    - /data/*/docs-*-java.*.corruptassembly
          - Action: s3:DeleteObject*
            Effect: Allow
            Resource:
              Fn::Join:
                - ""
                - - Fn::GetAtt:
                      - ConstructHubPackageDataDC5EF35E
                      - Arn
                  - /data/*/docs-*-java.*.corruptassembly
          - Action:
              - s3:DeleteObject*
              - s3:PutObject
              - s3:PutObjectLegalHold
              - s3:PutObjectRetention
              - s3:PutObjectTagging
              - s3:PutObjectVersionTagging
              - s3:Abort*
            Effect: Allow
            Resource:
              - Fn::GetAtt:
                  - ConstructHubPackageDataDC5EF35E
                  - Arn
              - Fn::Join:
                  - ""
                  - - Fn::GetAtt:
                        - ConstructHubPackageDataDC5EF35E
                        - Arn
                    - /data/*/docs-csharp.*
          - Action:
              - s3:DeleteObject*
              - s3:PutObject
              - s3:PutObjectLegalHold
              - s3:PutObjectRetention
              - s3:PutObjectTagging
              - s3:PutObjectVersionTagging
              - s3:Abort*
            Effect: Allow
            Resource:
              - Fn::GetAtt:
                  - ConstructHubPackageDataDC5EF35E
                  - Arn
              - Fn::Join:
                  - ""
                  - - Fn::GetAtt:
                        - ConstructHubPackageDataDC5EF35E
                        - Arn
                    - /data/*/docs-*-csharp.*
          - Action:
              - s3:DeleteObject*
              - s3:PutObject
              - s3:PutObjectLegalHold
              - s3:PutObjectRetention
              - s3:PutObjectTagging
              - s3:PutObjectVersionTagging
              - s3:Abort*
            Effect: Allow
            Resource:
              - Fn::GetAtt:
                  - ConstructHubPackageDataDC5EF35E
                  - Arn
              - Fn::Join:
                  - ""
                  - - Fn::GetAtt:
                        - ConstructHubPackageDataDC5EF35E
                        - Arn
                    - /data/*/docs-csharp.*.not-supported
          - Action:
              - s3:GetObject*
              - s3:GetBucket*
              - s3:List*
            Effect: Allow
            Resource:
              - Fn::GetAtt:
                  - ConstructHubPackageDataDC5EF35E
                  - Arn
              - Fn::Join:
                  - ""
                  - - Fn::GetAtt:
                        - ConstructHubPackageDataDC5EF35E
                        - Arn
                    - /data/*/docs-csharp.*.not-supported
          - Action:
              - s3:DeleteObject*
              - s3:PutObject
              - s3:PutObjectLegalHold
              - s3:PutObjectRetention
              - s3:PutObjectTagging
              - s3:PutObjectVersionTagging
              - s3:Abort*
            Effect: Allow
            Resource:
              - Fn::GetAtt:
                  - ConstructHubPackageDataDC5EF35E
                  - Arn
              - Fn::Join:
                  - ""
                  - - Fn::GetAtt:
                        - ConstructHubPackageDataDC5EF35E
                        - Arn
                    - /data/*/docs-*-csharp.*.not-supported
          - Action:
              - s3:GetObject*
              - s3:GetBucket*
              - s3:List*
            Effect: Allow
            Resource:
              - Fn::GetAtt:
                  - ConstructHubPackageDataDC5EF35E
                  - Arn
              - Fn::Join:
                  - ""
                  - - Fn::GetAtt:
                        - ConstructHubPackageDataDC5EF35E
                        - Arn
                    - /data/*/docs-*-csharp.*.not-supported
          - Action:
              - s3:GetObject*
              - s3:GetBucket*
              - s3:List*
            Effect: Allow
            Resource:
              - Fn::GetAtt:
                  - ConstructHubPackageDataDC5EF35E
                  - Arn
              - Fn::Join:
                  - ""
                  - - Fn::GetAtt:
                        - ConstructHubPackageDataDC5EF35E
                        - Arn
                    - /data/*/docs-csharp.*.corruptassembly
          - Action:
              - s3:DeleteObject*
              - s3:PutObject
              - s3:PutObjectLegalHold
              - s3:PutObjectRetention
              - s3:PutObjectTagging
              - s3:PutObjectVersionTagging
              - s3:Abort*
            Effect: Allow
            Resource:
              - Fn::GetAtt:
                  - ConstructHubPackageDataDC5EF35E
                  - Arn
              - Fn::Join:
                  - ""
                  - - Fn::GetAtt:
                        - ConstructHubPackageDataDC5EF35E
                        - Arn
                    - /data/*/docs-csharp.*.corruptassembly
          - Action: s3:DeleteObject*
            Effect: Allow
            Resource:
              Fn::Join:
                - ""
                - - Fn::GetAtt:
                      - ConstructHubPackageDataDC5EF35E
                      - Arn
                  - /data/*/docs-csharp.*.corruptassembly
        Version: 2012-10-17
      Description: Part of the policies for
        dev/ConstructHub/Orchestration/Transliterator/TaskDefinition/TaskRole
      Path: /
      Roles:
        - Ref: ConstructHubOrchestrationTransliteratorTaskDefinitionTaskRoleD060AB1A
  ConstructHubOrchestrationTransliteratorTaskDefinitionTaskRoleOverflowPolicy33EB40C3E:
    Type: AWS::IAM::ManagedPolicy
    Properties:
      PolicyDocument:
        Statement:
          - Action:
              - s3:GetObject*
              - s3:GetBucket*
              - s3:List*
            Effect: Allow
            Resource:
              - Fn::GetAtt:
                  - ConstructHubPackageDataDC5EF35E
                  - Arn
              - Fn::Join:
                  - ""
                  - - Fn::GetAtt:
                        - ConstructHubPackageDataDC5EF35E
                        - Arn
                    - /data/*/docs-*-csharp.*.corruptassembly
          - Action:
              - s3:DeleteObject*
              - s3:PutObject
              - s3:PutObjectLegalHold
              - s3:PutObjectRetention
              - s3:PutObjectTagging
              - s3:PutObjectVersionTagging
              - s3:Abort*
            Effect: Allow
            Resource:
              - Fn::GetAtt:
                  - ConstructHubPackageDataDC5EF35E
                  - Arn
              - Fn::Join:
                  - ""
                  - - Fn::GetAtt:
                        - ConstructHubPackageDataDC5EF35E
                        - Arn
                    - /data/*/docs-*-csharp.*.corruptassembly
          - Action: s3:DeleteObject*
            Effect: Allow
            Resource:
              Fn::Join:
                - ""
                - - Fn::GetAtt:
                      - ConstructHubPackageDataDC5EF35E
                      - Arn
                  - /data/*/docs-*-csharp.*.corruptassembly
          - Action:
              - s3:DeleteObject*
              - s3:PutObject
              - s3:PutObjectLegalHold
              - s3:PutObjectRetention
              - s3:PutObjectTagging
              - s3:PutObjectVersionTagging
              - s3:Abort*
            Effect: Allow
            Resource:
              - Fn::GetAtt:
                  - ConstructHubPackageDataDC5EF35E
                  - Arn
              - Fn::Join:
                  - ""
                  - - Fn::GetAtt:
                        - ConstructHubPackageDataDC5EF35E
                        - Arn
                    - /data/*/docs-go.*
          - Action:
              - s3:DeleteObject*
              - s3:PutObject
              - s3:PutObjectLegalHold
              - s3:PutObjectRetention
              - s3:PutObjectTagging
              - s3:PutObjectVersionTagging
              - s3:Abort*
            Effect: Allow
            Resource:
              - Fn::GetAtt:
                  - ConstructHubPackageDataDC5EF35E
                  - Arn
              - Fn::Join:
                  - ""
                  - - Fn::GetAtt:
                        - ConstructHubPackageDataDC5EF35E
                        - Arn
                    - /data/*/docs-*-go.*
          - Action:
              - s3:DeleteObject*
              - s3:PutObject
              - s3:PutObjectLegalHold
              - s3:PutObjectRetention
              - s3:PutObjectTagging
              - s3:PutObjectVersionTagging
              - s3:Abort*
            Effect: Allow
            Resource:
              - Fn::GetAtt:
                  - ConstructHubPackageDataDC5EF35E
                  - Arn
              - Fn::Join:
                  - ""
                  - - Fn::GetAtt:
                        - ConstructHubPackageDataDC5EF35E
                        - Arn
                    - /data/*/docs-go.*.not-supported
          - Action:
              - s3:GetObject*
              - s3:GetBucket*
              - s3:List*
            Effect: Allow
            Resource:
              - Fn::GetAtt:
                  - ConstructHubPackageDataDC5EF35E
                  - Arn
              - Fn::Join:
                  - ""
                  - - Fn::GetAtt:
                        - ConstructHubPackageDataDC5EF35E
                        - Arn
                    - /data/*/docs-go.*.not-supported
          - Action:
              - s3:DeleteObject*
              - s3:PutObject
              - s3:PutObjectLegalHold
              - s3:PutObjectRetention
              - s3:PutObjectTagging
              - s3:PutObjectVersionTagging
              - s3:Abort*
            Effect: Allow
            Resource:
              - Fn::GetAtt:
                  - ConstructHubPackageDataDC5EF35E
                  - Arn
              - Fn::Join:
                  - ""
                  - - Fn::GetAtt:
                        - ConstructHubPackageDataDC5EF35E
                        - Arn
                    - /data/*/docs-*-go.*.not-supported
          - Action:
              - s3:GetObject*
              - s3:GetBucket*
              - s3:List*
            Effect: Allow
            Resource:
              - Fn::GetAtt:
                  - ConstructHubPackageDataDC5EF35E
                  - Arn
              - Fn::Join:
                  - ""
                  - - Fn::GetAtt:
                        - ConstructHubPackageDataDC5EF35E
                        - Arn
                    - /data/*/docs-*-go.*.not-supported
          - Action:
              - s3:GetObject*
              - s3:GetBucket*
              - s3:List*
            Effect: Allow
            Resource:
              - Fn::GetAtt:
                  - ConstructHubPackageDataDC5EF35E
                  - Arn
              - Fn::Join:
                  - ""
                  - - Fn::GetAtt:
                        - ConstructHubPackageDataDC5EF35E
                        - Arn
                    - /data/*/docs-go.*.corruptassembly
          - Action:
              - s3:DeleteObject*
              - s3:PutObject
              - s3:PutObjectLegalHold
              - s3:PutObjectRetention
              - s3:PutObjectTagging
              - s3:PutObjectVersionTagging
              - s3:Abort*
            Effect: Allow
            Resource:
              - Fn::GetAtt:
                  - ConstructHubPackageDataDC5EF35E
                  - Arn
              - Fn::Join:
                  - ""
                  - - Fn::GetAtt:
                        - ConstructHubPackageDataDC5EF35E
                        - Arn
                    - /data/*/docs-go.*.corruptassembly
          - Action:
              - s3:GetObject*
              - s3:GetBucket*
              - s3:List*
            Effect: Allow
            Resource:
              - Fn::GetAtt:
                  - ConstructHubPackageDataDC5EF35E
                  - Arn
              - Fn::Join:
                  - ""
                  - - Fn::GetAtt:
                        - ConstructHubPackageDataDC5EF35E
                        - Arn
                    - /data/*/docs-*-go.*.corruptassembly
          - Action:
              - s3:DeleteObject*
              - s3:PutObject
              - s3:PutObjectLegalHold
              - s3:PutObjectRetention
              - s3:PutObjectTagging
              - s3:PutObjectVersionTagging
              - s3:Abort*
            Effect: Allow
            Resource:
              - Fn::GetAtt:
                  - ConstructHubPackageDataDC5EF35E
                  - Arn
              - Fn::Join:
                  - ""
                  - - Fn::GetAtt:
                        - ConstructHubPackageDataDC5EF35E
                        - Arn
                    - /data/*/docs-*-go.*.corruptassembly
          - Action: s3:DeleteObject*
            Effect: Allow
            Resource:
              Fn::Join:
                - ""
                - - Fn::GetAtt:
                      - ConstructHubPackageDataDC5EF35E
                      - Arn
                  - /data/*/docs-go.*.corruptassembly
        Version: 2012-10-17
      Description: Part of the policies for
        dev/ConstructHub/Orchestration/Transliterator/TaskDefinition/TaskRole
      Path: /
      Roles:
        - Ref: ConstructHubOrchestrationTransliteratorTaskDefinitionTaskRoleD060AB1A
  ConstructHubOrchestrationTransliteratorTaskDefinitionTaskRoleOverflowPolicy41E18C6C9:
    Type: AWS::IAM::ManagedPolicy
    Properties:
      PolicyDocument:
        Statement:
          - Action: s3:DeleteObject*
            Effect: Allow
            Resource:
              Fn::Join:
                - ""
                - - Fn::GetAtt:
                      - ConstructHubPackageDataDC5EF35E
                      - Arn
                  - /data/*/docs-*-go.*.corruptassembly
        Version: 2012-10-17
      Description: Part of the policies for
        dev/ConstructHub/Orchestration/Transliterator/TaskDefinition/TaskRole
      Path: /
      Roles:
        - Ref: ConstructHubOrchestrationTransliteratorTaskDefinitionTaskRoleD060AB1A
  ConstructHubOrchestrationTransliteratorTaskDefinition45CDA566:
    Type: AWS::ECS::TaskDefinition
    Properties:
      ContainerDefinitions:
        - Environment:
            - Name: HEADER_SPAN
              Value: "true"
            - Name: AWS_EMF_ENVIRONMENT
              Value: Local
            - Name: CODE_ARTIFACT_API_ENDPOINT
              Value:
                Fn::Select:
                  - 1
                  - Fn::Split:
                      - ":"
                      - Fn::Select:
                          - 0
                          - Fn::GetAtt:
                              - ConstructHubVPCCodeArtifactAPI954CFDE1
                              - DnsEntries
            - Name: CODE_ARTIFACT_DOMAIN_NAME
              Value:
                Fn::GetAtt:
                  - ConstructHubCodeArtifact1188409E
                  - DomainName
            - Name: CODE_ARTIFACT_DOMAIN_OWNER
              Value:
                Fn::GetAtt:
                  - ConstructHubCodeArtifact1188409E
                  - DomainOwner
            - Name: CODE_ARTIFACT_REPOSITORY_ENDPOINT
              Value:
                Fn::GetAtt:
                  - ConstructHubCodeArtifactGetEndpoint9A458FEF
                  - repositoryEndpoint
          Essential: true
          Image:
<<<<<<< HEAD
            Fn::Sub: \${AWS::AccountId}.dkr.ecr.\${AWS::Region}.\${AWS::URLSuffix}/cdk-hnb659fds-container-assets-\${AWS::AccountId}-\${AWS::Region}:674a7319eca8e5125209392ceb2ca80a17bb50a79b32d60617624e00b3338aea
=======
            Fn::Sub: \${AWS::AccountId}.dkr.ecr.\${AWS::Region}.\${AWS::URLSuffix}/cdk-hnb659fds-container-assets-\${AWS::AccountId}-\${AWS::Region}:4832f557164ff1e56eb34c20cafa8fbb07be0ca4bdd8a9c3c93effb169e8a5ea
>>>>>>> b2305ad4
          LogConfiguration:
            LogDriver: awslogs
            Options:
              awslogs-group:
                Ref: ConstructHubOrchestrationTransliteratorLogGroupEE16EE8B
              awslogs-stream-prefix: transliterator
              awslogs-region:
                Ref: AWS::Region
          Name: Resource
          Ulimits:
            - HardLimit: 16384
              Name: nofile
              SoftLimit: 1024
      Cpu: "4096"
      ExecutionRoleArn:
        Fn::GetAtt:
          - ConstructHubOrchestrationTransliteratorTaskDefinitionExecutionRoleB2DBF946
          - Arn
      Family: devConstructHubOrchestrationTransliteratorTaskDefinitionBB251CCC
      Memory: "8192"
      NetworkMode: awsvpc
      RequiresCompatibilities:
        - FARGATE
      TaskRoleArn:
        Fn::GetAtt:
          - ConstructHubOrchestrationTransliteratorTaskDefinitionTaskRoleD060AB1A
          - Arn
  ConstructHubOrchestrationTransliteratorTaskDefinitionExecutionRoleB2DBF946:
    Type: AWS::IAM::Role
    Properties:
      AssumeRolePolicyDocument:
        Statement:
          - Action: sts:AssumeRole
            Effect: Allow
            Principal:
              Service: ecs-tasks.amazonaws.com
        Version: 2012-10-17
  ConstructHubOrchestrationTransliteratorTaskDefinitionExecutionRoleDefaultPolicyBDBF6E5D:
    Type: AWS::IAM::Policy
    Properties:
      PolicyDocument:
        Statement:
          - Action:
              - ecr:BatchCheckLayerAvailability
              - ecr:GetDownloadUrlForLayer
              - ecr:BatchGetImage
            Effect: Allow
            Resource:
              Fn::Join:
                - ""
                - - "arn:"
                  - Ref: AWS::Partition
                  - ":ecr:"
                  - Ref: AWS::Region
                  - ":"
                  - Ref: AWS::AccountId
                  - :repository/
                  - Fn::Sub: cdk-hnb659fds-container-assets-\${AWS::AccountId}-\${AWS::Region}
          - Action: ecr:GetAuthorizationToken
            Effect: Allow
            Resource: "*"
          - Action:
              - logs:CreateLogStream
              - logs:PutLogEvents
            Effect: Allow
            Resource:
              Fn::GetAtt:
                - ConstructHubOrchestrationTransliteratorLogGroupEE16EE8B
                - Arn
        Version: 2012-10-17
      PolicyName: ConstructHubOrchestrationTransliteratorTaskDefinitionExecutionRoleDefaultPolicyBDBF6E5D
      Roles:
        - Ref: ConstructHubOrchestrationTransliteratorTaskDefinitionExecutionRoleB2DBF946
  ConstructHubOrchestrationGeneratedocsSecurityGroupC584DAC2:
    Type: AWS::EC2::SecurityGroup
    Properties:
      GroupDescription: dev/ConstructHub/Orchestration/Generate docs/SecurityGroup
      SecurityGroupEgress:
        - CidrIp: 0.0.0.0/0
          Description: Allow all outbound traffic by default
          IpProtocol: "-1"
      VpcId:
        Ref: ConstructHubVPC16ECCEA2
  ConstructHubOrchestrationRoleF4CF6987:
    Type: AWS::IAM::Role
    Properties:
      AssumeRolePolicyDocument:
        Statement:
          - Action: sts:AssumeRole
            Effect: Allow
            Principal:
              Service:
                Fn::FindInMap:
                  - ServiceprincipalMap
                  - Ref: AWS::Region
                  - states
        Version: 2012-10-17
    DependsOn:
      - ConstructHubVPCIGW935F4C28
  ConstructHubOrchestrationRoleDefaultPolicyEACD181F:
    Type: AWS::IAM::Policy
    Properties:
      PolicyDocument:
        Statement:
          - Action:
              - xray:PutTraceSegments
              - xray:PutTelemetryRecords
              - xray:GetSamplingRules
              - xray:GetSamplingTargets
            Effect: Allow
            Resource: "*"
          - Action: ecs:RunTask
            Effect: Allow
            Resource:
              Fn::Join:
                - ""
                - - "arn:"
                  - Fn::Select:
                      - 1
                      - Fn::Split:
                          - ":"
                          - Ref: ConstructHubOrchestrationTransliteratorTaskDefinition45CDA566
                  - ":"
                  - Fn::Select:
                      - 2
                      - Fn::Split:
                          - ":"
                          - Ref: ConstructHubOrchestrationTransliteratorTaskDefinition45CDA566
                  - ":"
                  - Fn::Select:
                      - 3
                      - Fn::Split:
                          - ":"
                          - Ref: ConstructHubOrchestrationTransliteratorTaskDefinition45CDA566
                  - ":"
                  - Fn::Select:
                      - 4
                      - Fn::Split:
                          - ":"
                          - Ref: ConstructHubOrchestrationTransliteratorTaskDefinition45CDA566
                  - ":"
                  - Fn::Select:
                      - 0
                      - Fn::Split:
                          - /
                          - Fn::Select:
                              - 5
                              - Fn::Split:
                                  - ":"
                                  - Ref: ConstructHubOrchestrationTransliteratorTaskDefinition45CDA566
                  - /
                  - Fn::Select:
                      - 1
                      - Fn::Split:
                          - /
                          - Fn::Select:
                              - 5
                              - Fn::Split:
                                  - ":"
                                  - Ref: ConstructHubOrchestrationTransliteratorTaskDefinition45CDA566
          - Action:
              - ecs:StopTask
              - ecs:DescribeTasks
            Effect: Allow
            Resource: "*"
          - Action: iam:PassRole
            Effect: Allow
            Resource:
              - Fn::GetAtt:
                  - ConstructHubOrchestrationTransliteratorTaskDefinitionTaskRoleD060AB1A
                  - Arn
              - Fn::GetAtt:
                  - ConstructHubOrchestrationTransliteratorTaskDefinitionExecutionRoleB2DBF946
                  - Arn
          - Action: lambda:InvokeFunction
            Effect: Allow
            Resource:
              - Fn::GetAtt:
                  - ConstructHubOrchestrationNeedsCatalogUpdate5D7370DC
                  - Arn
              - Fn::Join:
                  - ""
                  - - Fn::GetAtt:
                        - ConstructHubOrchestrationNeedsCatalogUpdate5D7370DC
                        - Arn
                    - :*
          - Action: lambda:InvokeFunction
            Effect: Allow
            Resource:
              - Fn::GetAtt:
                  - ConstructHubOrchestrationCatalogBuilder7C964951
                  - Arn
              - Fn::Join:
                  - ""
                  - - Fn::GetAtt:
                        - ConstructHubOrchestrationCatalogBuilder7C964951
                        - Arn
                    - :*
          - Action: sqs:SendMessage
            Effect: Allow
            Resource:
              Fn::GetAtt:
                - ConstructHubOrchestrationDLQ9C6D9BD4
                - Arn
        Version: 2012-10-17
      PolicyName: ConstructHubOrchestrationRoleDefaultPolicyEACD181F
      Roles:
        - Ref: ConstructHubOrchestrationRoleF4CF6987
    DependsOn:
      - ConstructHubVPCIGW935F4C28
  ConstructHubOrchestration39161A46:
    Type: AWS::StepFunctions::StateMachine
    Properties:
      RoleArn:
        Fn::GetAtt:
          - ConstructHubOrchestrationRoleF4CF6987
          - Arn
      DefinitionString:
        Fn::Join:
          - ""
          - - '{"StartAt":"Track Execution Infos","States":{"Track Execution
              Infos":{"Type":"Pass","ResultPath":"$.$TaskExecution","InputPath":"$$.Execution","Parameters":{"Id.$":"$.Id","Name.$":"$.Name","RoleArn.$":"$.RoleArn","StartTime.$":"$.StartTime"},"Next":"Prepare
              doc-gen ECS Command"},"Prepare doc-gen ECS
              Command":{"Type":"Pass","ResultPath":"$.docGen","Parameters":{"command.$":"States.Array(States.JsonToString($))"},"Next":"Generate
              docs"},"Generate docs":{"Next":"Check whether catalog needs
              udpating","Retry":[{"ErrorEquals":["jsii-docgen.NoSpaceLeftOnDevice"],"MaxAttempts":0},{"ErrorEquals":["ECS.AmazonECSException","ECS.InvalidParameterException","jsii-docgen.NpmError.E429","jsii-codgen.NpmError.EPROTO"],"IntervalSeconds":120,"MaxAttempts":200,"BackoffRate":1},{"ErrorEquals":["jsii-docgen.NpmError.ETARGET"],"IntervalSeconds":300,"MaxAttempts":3,"BackoffRate":2},{"ErrorEquals":["States.Timeout"],"MaxAttempts":5},{"ErrorEquals":["States.ALL"],"MaxAttempts":3}],"Catch":[{"ErrorEquals":["UnprocessablePackageError"],"Next":"Ignore"},{"ErrorEquals":["States.Timeout"],"ResultPath":"$.error","Next":"Send
              to Dead Letter
              Queue"},{"ErrorEquals":["ECS.AmazonECSException","ECS.InvalidParameterException"],"ResultPath":"$.error","Next":"Send
              to Dead Letter
              Queue"},{"ErrorEquals":["States.TaskFailed"],"ResultPath":"$.error","Next":"Send
              to Dead Letter
              Queue"},{"ErrorEquals":["States.ALL"],"ResultPath":"$.error","Next":"Send
              to Dead Letter
              Queue"}],"Type":"Task","TimeoutSeconds":7200,"HeartbeatSeconds":600,"InputPath":"$.docGen.command","ResultPath":"$.docGenOutput","Resource":"arn:'
            - Ref: AWS::Partition
            - :states:::ecs:runTask.waitForTaskToken","Parameters":{"Cluster":"
            - Fn::GetAtt:
                - ConstructHubOrchestrationCluster3D6F0081
                - Arn
            - '","TaskDefinition":"devConstructHubOrchestrationTransliteratorTaskDefinitionBB251CCC","NetworkConfiguration":{"AwsvpcConfiguration":{"Subnets":["'
            - Ref: ConstructHubVPCIsolatedSubnet1SubnetEA28FD1A
            - '","'
            - Ref: ConstructHubVPCIsolatedSubnet2Subnet483D4302
            - '"],"SecurityGroups":["'
            - Fn::GetAtt:
                - ConstructHubOrchestrationGeneratedocsSecurityGroupC584DAC2
                - GroupId
            - '"]}},"Overrides":{"ContainerOverrides":[{"Name":"Resource","Command.$":"$","Environment":[{"Name":"SFN_TASK_TOKEN","Value.$":"$$.Task.Token"}]}]},"LaunchType":"FARGATE","PlatformVersion":"1.4.0"}},"Check
              whether catalog needs udpating":{"Next":"Is catalog update
              needed?","Retry":[{"ErrorEquals":["Lambda.ServiceException","Lambda.AWSLambdaException","Lambda.SdkClientException"],"IntervalSeconds":2,"MaxAttempts":6,"BackoffRate":2},{"ErrorEquals":["Lambda.TooManyRequestsException","Lambda.Unknown"],"IntervalSeconds":60,"MaxAttempts":30,"BackoffRate":1.1}],"Catch":[{"ErrorEquals":["Lambda.TooManyRequestsException","Lambda.Unknown"],"ResultPath":"$.error","Next":"Send
              to Dead Letter
              Queue"},{"ErrorEquals":["States.TaskFailed"],"ResultPath":"$.error","Next":"Send
              to Dead Letter
              Queue"},{"ErrorEquals":["States.ALL"],"ResultPath":"$.error","Next":"Send
              to Dead Letter
              Queue"}],"Type":"Task","ResultPath":"$.catalogNeedsUpdating","Resource":"'
            - Fn::GetAtt:
                - ConstructHubOrchestrationNeedsCatalogUpdate5D7370DC
                - Arn
            - '"},"Is catalog update
              needed?":{"Type":"Choice","Choices":[{"Variable":"$.catalogNeedsUpdating","BooleanEquals":true,"Next":"Add
              to
              catalog.json"}],"Default":"Done"},"Done":{"Type":"Succeed"},"Add
              to
              catalog.json":{"End":true,"Retry":[{"ErrorEquals":["Lambda.ServiceException","Lambda.AWSLambdaException","Lambda.SdkClientException"],"IntervalSeconds":2,"MaxAttempts":6,"BackoffRate":2},{"ErrorEquals":["Lambda.TooManyRequestsException"],"IntervalSeconds":60,"MaxAttempts":30,"BackoffRate":1.1}],"Catch":[{"ErrorEquals":["Lambda.TooManyRequestsException"],"ResultPath":"$.error","Next":"Send
              to Dead Letter
              Queue"},{"ErrorEquals":["States.TaskFailed"],"ResultPath":"$.error","Next":"Send
              to Dead Letter
              Queue"},{"ErrorEquals":["States.ALL"],"ResultPath":"$.error","Next":"Send
              to Dead Letter
              Queue"}],"Type":"Task","ResultPath":"$.catalogBuilderOutput","ResultSelector":{"ETag.$":"$.Payload.ETag","VersionId.$":"$.Payload.VersionId"},"Resource":"arn:'
            - Ref: AWS::Partition
            - :states:::lambda:invoke","Parameters":{"FunctionName":"
            - Fn::GetAtt:
                - ConstructHubOrchestrationCatalogBuilder7C964951
                - Arn
            - '","Payload.$":"$"}},"Send to Dead Letter Queue":{"Next":"Sent to
              DLQ","Type":"Task","ResultPath":null,"Resource":"arn:'
            - Ref: AWS::Partition
            - :states:::sqs:sendMessage","Parameters":{"QueueUrl":"
            - Ref: ConstructHubOrchestrationDLQ9C6D9BD4
            - '","MessageBody.$":"$"}},"Sent to
              DLQ":{"Type":"Succeed"},"Ignore":{"Type":"Pass","End":true}},"TimeoutSeconds":86400}'
      StateMachineName: dev.ConstructHub.Orchestration
      TracingConfiguration:
        Enabled: true
    DependsOn:
      - ConstructHubOrchestrationRoleDefaultPolicyEACD181F
      - ConstructHubOrchestrationRoleF4CF6987
      - ConstructHubVPCIGW935F4C28
  ConstructHubOrchestrationOrchestrationFailed5AF50838:
    Type: AWS::CloudWatch::Alarm
    Properties:
      ComparisonOperator: GreaterThanOrEqualToThreshold
      EvaluationPeriods: 1
      AlarmDescription:
        Fn::Join:
          - ""
          - - >-
              Backend orchestration failed!


              RunBook: https://github.com/cdklabs/construct-hub/blob/main/docs/operator-runbook.md


              Direct link to state machine: /states/home#/statemachines/view/
            - Ref: ConstructHubOrchestration39161A46
            - >-
              
              Warning: messages that resulted in a failed exectuion will NOT be in the DLQ!
      AlarmName: dev/ConstructHub/Orchestration/Resource/ExecutionsFailed
      Dimensions:
        - Name: StateMachineArn
          Value:
            Ref: ConstructHubOrchestration39161A46
      MetricName: ExecutionsFailed
      Namespace: AWS/States
      Period: 300
      Statistic: Sum
      Threshold: 1
  ConstructHubOrchestrationRedriveServiceRoleB84EFF33:
    Type: AWS::IAM::Role
    Properties:
      AssumeRolePolicyDocument:
        Statement:
          - Action: sts:AssumeRole
            Effect: Allow
            Principal:
              Service: lambda.amazonaws.com
        Version: 2012-10-17
      ManagedPolicyArns:
        - Fn::Join:
            - ""
            - - "arn:"
              - Ref: AWS::Partition
              - :iam::aws:policy/service-role/AWSLambdaBasicExecutionRole
  ConstructHubOrchestrationRedriveServiceRoleDefaultPolicyC018F436:
    Type: AWS::IAM::Policy
    Properties:
      PolicyDocument:
        Statement:
          - Action:
              - xray:PutTraceSegments
              - xray:PutTelemetryRecords
            Effect: Allow
            Resource: "*"
          - Action: states:StartExecution
            Effect: Allow
            Resource:
              Ref: ConstructHubOrchestration39161A46
          - Action:
              - sqs:ReceiveMessage
              - sqs:ChangeMessageVisibility
              - sqs:GetQueueUrl
              - sqs:DeleteMessage
              - sqs:GetQueueAttributes
            Effect: Allow
            Resource:
              Fn::GetAtt:
                - ConstructHubOrchestrationDLQ9C6D9BD4
                - Arn
        Version: 2012-10-17
      PolicyName: ConstructHubOrchestrationRedriveServiceRoleDefaultPolicyC018F436
      Roles:
        - Ref: ConstructHubOrchestrationRedriveServiceRoleB84EFF33
  ConstructHubOrchestrationRedrive8DDBA67E:
    Type: AWS::Lambda::Function
    Properties:
      Code:
        S3Bucket:
          Fn::Sub: cdk-hnb659fds-assets-\${AWS::AccountId}-\${AWS::Region}
        S3Key: 1779a26603bcdbea6c748201ba29143fa32ba3698670b992da4f5d778d82107b.zip
      Role:
        Fn::GetAtt:
          - ConstructHubOrchestrationRedriveServiceRoleB84EFF33
          - Arn
      Description: "[ConstructHub/Redrive] Manually redrives all messages from the
        backend dead letter queue"
      Environment:
        Variables:
          STATE_MACHINE_ARN:
            Ref: ConstructHubOrchestration39161A46
          QUEUE_URL:
            Ref: ConstructHubOrchestrationDLQ9C6D9BD4
      Handler: index.handler
      MemorySize: 1024
      Runtime: nodejs16.x
      Timeout: 900
      TracingConfig:
        Mode: Active
    DependsOn:
      - ConstructHubOrchestrationRedriveServiceRoleDefaultPolicyC018F436
      - ConstructHubOrchestrationRedriveServiceRoleB84EFF33
  ConstructHubOrchestrationRegenerateAllDocumentationPerPackageRoleD7CCFA73:
    Type: AWS::IAM::Role
    Properties:
      AssumeRolePolicyDocument:
        Statement:
          - Action: sts:AssumeRole
            Effect: Allow
            Principal:
              Service:
                Fn::FindInMap:
                  - ServiceprincipalMap
                  - Ref: AWS::Region
                  - states
        Version: 2012-10-17
  ConstructHubOrchestrationRegenerateAllDocumentationPerPackageRoleDefaultPolicy001A4726:
    Type: AWS::IAM::Policy
    Properties:
      PolicyDocument:
        Statement:
          - Action:
              - xray:PutTraceSegments
              - xray:PutTelemetryRecords
              - xray:GetSamplingRules
              - xray:GetSamplingTargets
            Effect: Allow
            Resource: "*"
          - Action: s3:ListBucket
            Effect: Allow
            Resource:
              Fn::GetAtt:
                - ConstructHubPackageDataDC5EF35E
                - Arn
          - Action: states:StartExecution
            Effect: Allow
            Resource:
              Ref: ConstructHubOrchestration39161A46
          - Action:
              - s3:GetObject*
              - s3:GetBucket*
              - s3:List*
            Effect: Allow
            Resource:
              - Fn::GetAtt:
                  - ConstructHubPackageDataDC5EF35E
                  - Arn
              - Fn::Join:
                  - ""
                  - - Fn::GetAtt:
                        - ConstructHubPackageDataDC5EF35E
                        - Arn
                    - /*
        Version: 2012-10-17
      PolicyName: ConstructHubOrchestrationRegenerateAllDocumentationPerPackageRoleDefaultPolicy001A4726
      Roles:
        - Ref: ConstructHubOrchestrationRegenerateAllDocumentationPerPackageRoleD7CCFA73
  ConstructHubOrchestrationRegenerateAllDocumentationPerPackage9CF0FFB7:
    Type: AWS::StepFunctions::StateMachine
    Properties:
      RoleArn:
        Fn::GetAtt:
          - ConstructHubOrchestrationRegenerateAllDocumentationPerPackageRoleD7CCFA73
          - Arn
      DefinitionString:
        Fn::Join:
          - ""
          - - '{"StartAt":"Get package versions page","States":{"Get package
              versions
              page":{"Type":"Choice","Choices":[{"Variable":"$.response.NextContinuationToken","IsPresent":true,"Next":"Next
              versions page"}],"Default":"First versions page"},"Has more
              versions?":{"Type":"Choice","Choices":[{"Variable":"$.response.NextContinuationToken","IsPresent":true,"Next":"Get
              package versions page"}],"Default":"Success"},"For each key
              prefix":{"Type":"Map","ResultPath":null,"Next":"Has more
              versions?","Iterator":{"StartAt":"Start Orchestration
              Workflow","States":{"Start Orchestration
              Workflow":{"End":true,"Retry":[{"ErrorEquals":["StepFunctions.ExecutionLimitExceeded"]}],"Type":"Task","Resource":"arn:'
            - Ref: AWS::Partition
            - :states:::states:startExecution","Parameters":{"Input":{"bucket":"
            - Ref: ConstructHubPackageDataDC5EF35E
            - "\\",\\"assembly\\":{\\"key.$\\":\\"States.Format('{}assembly.json',
              $.Prefix)\\"},\\"metadata\\":{\\"key.$\\":\\"States.Format('{}metadata.\\
              json',
              $.Prefix)\\"},\\"package\\":{\\"key.$\\":\\"States.Format('{}package.tg\\
              z',
              $.Prefix)\\"},\\"AWS_STEP_FUNCTIONS_STARTED_BY_EXECUTION_ID.$\\":\\"$\\
              $.Execution.Id\\"},\\"StateMachineArn\\":\\""
            - Ref: ConstructHubOrchestration39161A46
            - '"}}}},"ItemsPath":"$.response.CommonPrefixes"},"First versions
              page":{"Next":"For each key
              prefix","Retry":[{"ErrorEquals":["S3.SdkClientException"]}],"Type":"Task","ResultPath":"$.response","Resource":"arn:'
            - Ref: AWS::Partition
            - :states:::aws-sdk:s3:listObjectsV2","Parameters":{"Bucket":"
            - Ref: ConstructHubPackageDataDC5EF35E
            - '","Delimiter":"/","Prefix.$":"$.Prefix"}},"Next versions
              page":{"Next":"For each key
              prefix","Retry":[{"ErrorEquals":["S3.SdkClientException"]}],"Type":"Task","ResultPath":"$.response","Resource":"arn:'
            - Ref: AWS::Partition
            - :states:::aws-sdk:s3:listObjectsV2","Parameters":{"Bucket":"
            - Ref: ConstructHubPackageDataDC5EF35E
            - '","ContinuationToken.$":"$.response.NextContinuationToken","Delimiter":"/","Prefix.$":"$.Prefix"}},"Success":{"Type":"Succeed"}},"TimeoutSeconds":3600}'
      TracingConfiguration:
        Enabled: true
    DependsOn:
      - ConstructHubOrchestrationRegenerateAllDocumentationPerPackageRoleDefaultPolicy001A4726
      - ConstructHubOrchestrationRegenerateAllDocumentationPerPackageRoleD7CCFA73
  ConstructHubOrchestrationRegenerateAllDocumentationRole1C7D3B5F:
    Type: AWS::IAM::Role
    Properties:
      AssumeRolePolicyDocument:
        Statement:
          - Action: sts:AssumeRole
            Effect: Allow
            Principal:
              Service:
                Fn::FindInMap:
                  - ServiceprincipalMap
                  - Ref: AWS::Region
                  - states
        Version: 2012-10-17
  ConstructHubOrchestrationRegenerateAllDocumentationRoleDefaultPolicy2F4FBD86:
    Type: AWS::IAM::Policy
    Properties:
      PolicyDocument:
        Statement:
          - Action:
              - xray:PutTraceSegments
              - xray:PutTelemetryRecords
              - xray:GetSamplingRules
              - xray:GetSamplingTargets
            Effect: Allow
            Resource: "*"
          - Action: s3:ListBucket
            Effect: Allow
            Resource:
              Fn::GetAtt:
                - ConstructHubPackageDataDC5EF35E
                - Arn
          - Action: states:StartExecution
            Effect: Allow
            Resource:
              Ref: ConstructHubOrchestrationRegenerateAllDocumentationPerPackage9CF0FFB7
          - Action:
              - states:DescribeExecution
              - states:StopExecution
            Effect: Allow
            Resource:
              Fn::Join:
                - ""
                - - "arn:"
                  - Ref: AWS::Partition
                  - ":states:"
                  - Ref: AWS::Region
                  - ":"
                  - Ref: AWS::AccountId
                  - ":execution:"
                  - Fn::Select:
                      - 6
                      - Fn::Split:
                          - ":"
                          - Ref: ConstructHubOrchestrationRegenerateAllDocumentationPerPackage9CF0FFB7
                  - "*"
          - Action:
              - events:PutTargets
              - events:PutRule
              - events:DescribeRule
            Effect: Allow
            Resource:
              Fn::Join:
                - ""
                - - "arn:"
                  - Ref: AWS::Partition
                  - ":events:"
                  - Ref: AWS::Region
                  - ":"
                  - Ref: AWS::AccountId
                  - :rule/StepFunctionsGetEventsForStepFunctionsExecutionRule
          - Action:
              - s3:GetObject*
              - s3:GetBucket*
              - s3:List*
            Effect: Allow
            Resource:
              - Fn::GetAtt:
                  - ConstructHubPackageDataDC5EF35E
                  - Arn
              - Fn::Join:
                  - ""
                  - - Fn::GetAtt:
                        - ConstructHubPackageDataDC5EF35E
                        - Arn
                    - /*
        Version: 2012-10-17
      PolicyName: ConstructHubOrchestrationRegenerateAllDocumentationRoleDefaultPolicy2F4FBD86
      Roles:
        - Ref: ConstructHubOrchestrationRegenerateAllDocumentationRole1C7D3B5F
  ConstructHubOrchestrationRegenerateAllDocumentationE9FAB254:
    Type: AWS::StepFunctions::StateMachine
    Properties:
      RoleArn:
        Fn::GetAtt:
          - ConstructHubOrchestrationRegenerateAllDocumentationRole1C7D3B5F
          - Arn
      DefinitionString:
        Fn::Join:
          - ""
          - - '{"StartAt":"Get prefix page","States":{"Get prefix
              page":{"Type":"Choice","Choices":[{"Variable":"$.response.NextContinuationToken","IsPresent":true,"Next":"Next
              prefixes page"}],"Default":"First prefix page"},"Has more
              prefixes?":{"Type":"Choice","Choices":[{"Variable":"$.response.NextContinuationToken","IsPresent":true,"Next":"Get
              prefix page"}],"Default":"Done"},"For each
              prefix":{"Type":"Map","ResultPath":null,"Next":"Has more
              prefixes?","Iterator":{"StartAt":"Is this a @scope--
              prefix?","States":{"Is this a @scope--
              prefix?":{"Type":"Choice","Choices":[{"Variable":"$.Prefix","StringMatches":"data/@*","Next":"Get
              @scope page"}],"Default":"Process unscoped package"},"Process
              unscoped
              package":{"End":true,"Retry":[{"ErrorEquals":["StepFunctions.ExecutionLimitExceeded"]}],"Type":"Task","Resource":"arn:'
            - Ref: AWS::Partition
            - :states:::states:startExecution.sync:2","Parameters":{"Input":{"Prefix.$":"$.Prefix","AWS_STEP_FUNCTIONS_STARTED_BY_EXECUTION_ID.$":"$$.Execution.Id"},"StateMachineArn":"
            - Ref: ConstructHubOrchestrationRegenerateAllDocumentationPerPackage9CF0FFB7
            - '"}},"Get @scope
              page":{"Type":"Choice","Choices":[{"Variable":"$.response.NextContinuationToken","IsPresent":true,"Next":"Next
              @scope page"}],"Default":"First @scope page"},"Has more
              packages?":{"Type":"Choice","Choices":[{"Variable":"$.response.NextContinuationToken","IsPresent":true,"Next":"Get
              @scope page"}],"Default":"All Done"},"For each
              @scope--pkg":{"Type":"Map","ResultPath":null,"Next":"Has more
              packages?","Iterator":{"StartAt":"Process scoped
              package","States":{"Process scoped
              package":{"End":true,"Retry":[{"ErrorEquals":["StepFunctions.ExecutionLimitExceeded"]}],"Type":"Task","Resource":"arn:'
            - Ref: AWS::Partition
            - :states:::states:startExecution.sync:2","Parameters":{"Input":{"Prefix.$":"$.Prefix","AWS_STEP_FUNCTIONS_STARTED_BY_EXECUTION_ID.$":"$$.Execution.Id"},"StateMachineArn":"
            - Ref: ConstructHubOrchestrationRegenerateAllDocumentationPerPackage9CF0FFB7
            - '"}}}},"ItemsPath":"$.response.CommonPrefixes"},"First @scope
              page":{"Next":"For each
              @scope--pkg","Retry":[{"ErrorEquals":["S3.SdkClientException"]}],"Type":"Task","ResultPath":"$.response","Resource":"arn:'
            - Ref: AWS::Partition
            - :states:::aws-sdk:s3:listObjectsV2","Parameters":{"Bucket":"
            - Ref: ConstructHubPackageDataDC5EF35E
            - '","Delimiter":"/","Prefix.$":"$.Prefix"}},"Next @scope
              page":{"Next":"For each
              @scope--pkg","Retry":[{"ErrorEquals":["S3.SdkClientException"]}],"Type":"Task","ResultPath":"$.response","Resource":"arn:'
            - Ref: AWS::Partition
            - :states:::aws-sdk:s3:listObjectsV2","Parameters":{"Bucket":"
            - Ref: ConstructHubPackageDataDC5EF35E
            - '","ContinuationToken.$":"$.response.NextContinuationToken","Delimiter":"/","Prefix.$":"$.Prefix"}},"All
              Done":{"Type":"Succeed"}}},"ItemsPath":"$.response.CommonPrefixes"},"First
              prefix page":{"Next":"For each
              prefix","Retry":[{"ErrorEquals":["S3.SdkClientException"]}],"Type":"Task","ResultPath":"$.response","Resource":"arn:'
            - Ref: AWS::Partition
            - :states:::aws-sdk:s3:listObjectsV2","Parameters":{"Bucket":"
            - Ref: ConstructHubPackageDataDC5EF35E
            - '","Delimiter":"/","Prefix":"data/"}},"Next prefixes
              page":{"Next":"For each
              prefix","Retry":[{"ErrorEquals":["S3.SdkClientException"]}],"Type":"Task","ResultPath":"$.response","Resource":"arn:'
            - Ref: AWS::Partition
            - :states:::aws-sdk:s3:listObjectsV2","Parameters":{"Bucket":"
            - Ref: ConstructHubPackageDataDC5EF35E
            - '","ContinuationToken.$":"$.response.NextContinuationToken","Delimiter":"/","Prefix":"data/"}},"Done":{"Type":"Succeed"}},"TimeoutSeconds":14400}'
      StateMachineName: dev.ConstructHub.Orchestration.RegenerateAllDocumentation
      TracingConfiguration:
        Enabled: true
    DependsOn:
      - ConstructHubOrchestrationRegenerateAllDocumentationRoleDefaultPolicy2F4FBD86
      - ConstructHubOrchestrationRegenerateAllDocumentationRole1C7D3B5F
  ConstructHubReleaseNotesReleaseNotesFetchWorkerQueueDLQ56BF53F1:
    Type: AWS::SQS::Queue
    Properties:
      KmsMasterKeyId: alias/aws/sqs
      VisibilityTimeout: 300
    UpdateReplacePolicy: Delete
    DeletionPolicy: Delete
  ConstructHubReleaseNotesReleaseNotesFetchWorkerQueueCACEC29F:
    Type: AWS::SQS::Queue
    Properties:
      KmsMasterKeyId: alias/aws/sqs
      RedrivePolicy:
        deadLetterTargetArn:
          Fn::GetAtt:
            - ConstructHubReleaseNotesReleaseNotesFetchWorkerQueueDLQ56BF53F1
            - Arn
        maxReceiveCount: 10
      VisibilityTimeout: 300
    UpdateReplacePolicy: Delete
    DeletionPolicy: Delete
  ConstructHubReleaseNotesChangeLogFetchQueue2D5BA633:
    Type: AWS::SQS::Queue
    Properties:
      KmsMasterKeyId: alias/aws/sqs
      QueueName: ChangeLogFetchQueue
      VisibilityTimeout: 300
    UpdateReplacePolicy: Delete
    DeletionPolicy: Delete
  ConstructHubReleaseNotesReleaseNotesTriggerServiceRoleD0FDE2B6:
    Type: AWS::IAM::Role
    Properties:
      AssumeRolePolicyDocument:
        Statement:
          - Action: sts:AssumeRole
            Effect: Allow
            Principal:
              Service: lambda.amazonaws.com
        Version: 2012-10-17
      ManagedPolicyArns:
        - Fn::Join:
            - ""
            - - "arn:"
              - Ref: AWS::Partition
              - :iam::aws:policy/service-role/AWSLambdaBasicExecutionRole
  ConstructHubReleaseNotesReleaseNotesTriggerServiceRoleDefaultPolicyB1F7B1F5:
    Type: AWS::IAM::Policy
    Properties:
      PolicyDocument:
        Statement:
          - Action:
              - sqs:SendMessage
              - sqs:GetQueueAttributes
              - sqs:GetQueueUrl
            Effect: Allow
            Resource:
              Fn::GetAtt:
                - ConstructHubReleaseNotesReleaseNotesFetchWorkerQueueCACEC29F
                - Arn
          - Action:
              - states:ListExecutions
              - states:StartExecution
            Effect: Allow
            Resource:
              Fn::Join:
                - ""
                - - "arn:"
                  - Ref: AWS::Partition
                  - ":states:"
                  - Ref: AWS::Region
                  - ":"
                  - Ref: AWS::AccountId
                  - :stateMachine:dev.ConstructHub.ReleaseNotes
          - Action:
              - sqs:ReceiveMessage
              - sqs:ChangeMessageVisibility
              - sqs:GetQueueUrl
              - sqs:DeleteMessage
              - sqs:GetQueueAttributes
            Effect: Allow
            Resource:
              Fn::GetAtt:
                - ConstructHubReleaseNotesChangeLogFetchQueue2D5BA633
                - Arn
        Version: 2012-10-17
      PolicyName: ConstructHubReleaseNotesReleaseNotesTriggerServiceRoleDefaultPolicyB1F7B1F5
      Roles:
        - Ref: ConstructHubReleaseNotesReleaseNotesTriggerServiceRoleD0FDE2B6
  ConstructHubReleaseNotesReleaseNotesTriggerDD939C4F:
    Type: AWS::Lambda::Function
    Properties:
      Code:
        S3Bucket:
          Fn::Sub: cdk-hnb659fds-assets-\${AWS::AccountId}-\${AWS::Region}
        S3Key: 8ff84ecfaf5da41ea86655da88ccc3be1fd860a274551b4c277847a489a4e8d3.zip
      Role:
        Fn::GetAtt:
          - ConstructHubReleaseNotesReleaseNotesTriggerServiceRoleD0FDE2B6
          - Arn
      Description: backend/release-notes/release-notes-trigger.lambda.ts
      Environment:
        Variables:
          SFN_ARN:
            Fn::Join:
              - ""
              - - "arn:"
                - Ref: AWS::Partition
                - ":states:"
                - Ref: AWS::Region
                - ":"
                - Ref: AWS::AccountId
                - :stateMachine:dev.ConstructHub.ReleaseNotes
          WORKER_QUEUE_URL:
            Ref: ConstructHubReleaseNotesReleaseNotesFetchWorkerQueueCACEC29F
      Handler: index.handler
      Runtime: nodejs16.x
      Timeout: 60
    DependsOn:
      - ConstructHubReleaseNotesReleaseNotesTriggerServiceRoleDefaultPolicyB1F7B1F5
      - ConstructHubReleaseNotesReleaseNotesTriggerServiceRoleD0FDE2B6
  ConstructHubReleaseNotesReleaseNotesTriggerSqsEventSourcedevConstructHubReleaseNotesChangeLogFetchQueue6AF228FC60E4FC60:
    Type: AWS::Lambda::EventSourceMapping
    Properties:
      FunctionName:
        Ref: ConstructHubReleaseNotesReleaseNotesTriggerDD939C4F
      EventSourceArn:
        Fn::GetAtt:
          - ConstructHubReleaseNotesChangeLogFetchQueue2D5BA633
          - Arn
  ConstructHubReleaseNotesGithubChangelogFetcherServiceRoleCAE3656D:
    Type: AWS::IAM::Role
    Properties:
      AssumeRolePolicyDocument:
        Statement:
          - Action: sts:AssumeRole
            Effect: Allow
            Principal:
              Service: lambda.amazonaws.com
        Version: 2012-10-17
      ManagedPolicyArns:
        - Fn::Join:
            - ""
            - - "arn:"
              - Ref: AWS::Partition
              - :iam::aws:policy/service-role/AWSLambdaBasicExecutionRole
  ConstructHubReleaseNotesGithubChangelogFetcherServiceRoleDefaultPolicy6C70D043:
    Type: AWS::IAM::Policy
    Properties:
      PolicyDocument:
        Statement:
          - Action:
              - s3:GetObject*
              - s3:GetBucket*
              - s3:List*
            Effect: Allow
            Resource:
              - Fn::GetAtt:
                  - ConstructHubPackageDataDC5EF35E
                  - Arn
              - Fn::Join:
                  - ""
                  - - Fn::GetAtt:
                        - ConstructHubPackageDataDC5EF35E
                        - Arn
                    - /data/*/package.tgz
          - Action:
              - s3:GetObject*
              - s3:GetBucket*
              - s3:List*
              - s3:DeleteObject*
              - s3:PutObject
              - s3:PutObjectLegalHold
              - s3:PutObjectRetention
              - s3:PutObjectTagging
              - s3:PutObjectVersionTagging
              - s3:Abort*
            Effect: Allow
            Resource:
              - Fn::GetAtt:
                  - ConstructHubPackageDataDC5EF35E
                  - Arn
              - Fn::Join:
                  - ""
                  - - Fn::GetAtt:
                        - ConstructHubPackageDataDC5EF35E
                        - Arn
                    - /data/*/release-notes.md
        Version: 2012-10-17
      PolicyName: ConstructHubReleaseNotesGithubChangelogFetcherServiceRoleDefaultPolicy6C70D043
      Roles:
        - Ref: ConstructHubReleaseNotesGithubChangelogFetcherServiceRoleCAE3656D
  ConstructHubReleaseNotesGithubChangelogFetcher1616748C:
    Type: AWS::Lambda::Function
    Properties:
      Code:
        S3Bucket:
          Fn::Sub: cdk-hnb659fds-assets-\${AWS::AccountId}-\${AWS::Region}
        S3Key: ebddb21a109028667cccc78991ca29f47d32f695f04fc11ba9583decb63ed38d.zip
      Role:
        Fn::GetAtt:
          - ConstructHubReleaseNotesGithubChangelogFetcherServiceRoleCAE3656D
          - Arn
      Description: ReleaseNotes generator
      Environment:
        Variables:
          GITHUB_TOKEN: "{{resolve:secretsmanager:arn:aws:secretsmanager:us-east-2:111111\\
            111:secret:some-secret-1aa11a:SecretString:::}}"
          BUCKET_NAME:
            Ref: ConstructHubPackageDataDC5EF35E
      Handler: index.handler
      MemorySize: 1024
      Runtime: nodejs16.x
      Timeout: 600
    DependsOn:
      - ConstructHubReleaseNotesGithubChangelogFetcherServiceRoleDefaultPolicy6C70D043
      - ConstructHubReleaseNotesGithubChangelogFetcherServiceRoleCAE3656D
  ConstructHubReleaseNotesReleaseNoteTasksServiceRole662376CD:
    Type: AWS::IAM::Role
    Properties:
      AssumeRolePolicyDocument:
        Statement:
          - Action: sts:AssumeRole
            Effect: Allow
            Principal:
              Service: lambda.amazonaws.com
        Version: 2012-10-17
      ManagedPolicyArns:
        - Fn::Join:
            - ""
            - - "arn:"
              - Ref: AWS::Partition
              - :iam::aws:policy/service-role/AWSLambdaBasicExecutionRole
  ConstructHubReleaseNotesReleaseNoteTasksServiceRoleDefaultPolicyC788504D:
    Type: AWS::IAM::Policy
    Properties:
      PolicyDocument:
        Statement:
          - Action: states:ListExecutions
            Effect: Allow
            Resource:
              Fn::Join:
                - ""
                - - "arn:"
                  - Ref: AWS::Partition
                  - ":states:"
                  - Ref: AWS::Region
                  - ":"
                  - Ref: AWS::AccountId
                  - :stateMachine:dev.ConstructHub.ReleaseNotes
          - Action:
              - sqs:ReceiveMessage
              - sqs:ChangeMessageVisibility
              - sqs:GetQueueUrl
              - sqs:DeleteMessage
              - sqs:GetQueueAttributes
            Effect: Allow
            Resource:
              Fn::GetAtt:
                - ConstructHubReleaseNotesReleaseNotesFetchWorkerQueueCACEC29F
                - Arn
        Version: 2012-10-17
      PolicyName: ConstructHubReleaseNotesReleaseNoteTasksServiceRoleDefaultPolicyC788504D
      Roles:
        - Ref: ConstructHubReleaseNotesReleaseNoteTasksServiceRole662376CD
  ConstructHubReleaseNotesReleaseNoteTasksE000B7BD:
    Type: AWS::Lambda::Function
    Properties:
      Code:
        S3Bucket:
          Fn::Sub: cdk-hnb659fds-assets-\${AWS::AccountId}-\${AWS::Region}
        S3Key: 1a7b3181c739fd22a5be2f55d2bcc28ebcb004a8925010f8dafa05b7f52892f1.zip
      Role:
        Fn::GetAtt:
          - ConstructHubReleaseNotesReleaseNoteTasksServiceRole662376CD
          - Arn
      Description: ReleaseNotes get message from the worker queue
      Environment:
        Variables:
          GITHUB_TOKEN: "{{resolve:secretsmanager:arn:aws:secretsmanager:us-east-2:111111\\
            111:secret:some-secret-1aa11a:SecretString:::}}"
          SQS_QUEUE_URL:
            Ref: ConstructHubReleaseNotesReleaseNotesFetchWorkerQueueCACEC29F
          STEP_FUNCTION_ARN:
            Fn::Join:
              - ""
              - - "arn:"
                - Ref: AWS::Partition
                - ":states:"
                - Ref: AWS::Region
                - ":"
                - Ref: AWS::AccountId
                - :stateMachine:dev.ConstructHub.ReleaseNotes
      Handler: index.handler
      Runtime: nodejs16.x
      Timeout: 300
    DependsOn:
      - ConstructHubReleaseNotesReleaseNoteTasksServiceRoleDefaultPolicyC788504D
      - ConstructHubReleaseNotesReleaseNoteTasksServiceRole662376CD
  ConstructHubReleaseNotesStateMachineRole0322C9EF:
    Type: AWS::IAM::Role
    Properties:
      AssumeRolePolicyDocument:
        Statement:
          - Action: sts:AssumeRole
            Effect: Allow
            Principal:
              Service:
                Fn::FindInMap:
                  - ServiceprincipalMap
                  - Ref: AWS::Region
                  - states
        Version: 2012-10-17
  ConstructHubReleaseNotesStateMachineRoleDefaultPolicy425D1E83:
    Type: AWS::IAM::Policy
    Properties:
      PolicyDocument:
        Statement:
          - Action:
              - xray:PutTraceSegments
              - xray:PutTelemetryRecords
              - xray:GetSamplingRules
              - xray:GetSamplingTargets
            Effect: Allow
            Resource: "*"
          - Action: lambda:InvokeFunction
            Effect: Allow
            Resource:
              - Fn::GetAtt:
                  - ConstructHubReleaseNotesReleaseNoteTasksE000B7BD
                  - Arn
              - Fn::Join:
                  - ""
                  - - Fn::GetAtt:
                        - ConstructHubReleaseNotesReleaseNoteTasksE000B7BD
                        - Arn
                    - :*
          - Action: lambda:InvokeFunction
            Effect: Allow
            Resource:
              - Fn::GetAtt:
                  - ConstructHubFeedBuilderReleaseNotesUpdateFeedBB0BA91D
                  - Arn
              - Fn::Join:
                  - ""
                  - - Fn::GetAtt:
                        - ConstructHubFeedBuilderReleaseNotesUpdateFeedBB0BA91D
                        - Arn
                    - :*
          - Action: states:StartExecution
            Effect: Allow
            Resource:
              Fn::Join:
                - ""
                - - "arn:"
                  - Ref: AWS::Partition
                  - ":states:"
                  - Ref: AWS::Region
                  - ":"
                  - Ref: AWS::AccountId
                  - :stateMachine:dev.ConstructHub.ReleaseNotes
          - Action: lambda:InvokeFunction
            Effect: Allow
            Resource:
              - Fn::GetAtt:
                  - ConstructHubReleaseNotesGithubChangelogFetcher1616748C
                  - Arn
              - Fn::Join:
                  - ""
                  - - Fn::GetAtt:
                        - ConstructHubReleaseNotesGithubChangelogFetcher1616748C
                        - Arn
                    - :*
          - Action: sqs:deleteMessage
            Effect: Allow
            Resource:
              Fn::GetAtt:
                - ConstructHubReleaseNotesReleaseNotesFetchWorkerQueueCACEC29F
                - Arn
          - Action: sqs:changeMessageVisibility
            Effect: Allow
            Resource:
              Fn::GetAtt:
                - ConstructHubReleaseNotesReleaseNotesFetchWorkerQueueCACEC29F
                - Arn
          - Action: sqs:sendMessage
            Effect: Allow
            Resource:
              Fn::GetAtt:
                - ConstructHubReleaseNotesReleaseNotesFetchWorkerQueueDLQ56BF53F1
                - Arn
        Version: 2012-10-17
      PolicyName: ConstructHubReleaseNotesStateMachineRoleDefaultPolicy425D1E83
      Roles:
        - Ref: ConstructHubReleaseNotesStateMachineRole0322C9EF
  ConstructHubReleaseNotesStateMachine8C711CC7:
    Type: AWS::StepFunctions::StateMachine
    Properties:
      RoleArn:
        Fn::GetAtt:
          - ConstructHubReleaseNotesStateMachineRole0322C9EF
          - Arn
      DefinitionString:
        Fn::Join:
          - ""
          - - '{"StartAt":"check service quota and get tasks from worker
              queue","States":{"check service quota and get tasks from worker
              queue":{"Next":"with
              result","Retry":[{"ErrorEquals":["Lambda.ServiceException","Lambda.AWSLambdaException","Lambda.SdkClientException"],"IntervalSeconds":2,"MaxAttempts":6,"BackoffRate":2}],"Type":"Task","Resource":"'
            - Fn::GetAtt:
                - ConstructHubReleaseNotesReleaseNoteTasksE000B7BD
                - Arn
            - '"},"with
              result":{"Type":"Choice","Choices":[{"Variable":"$.waitUntil","IsPresent":true,"Next":"wait
              and
              update"},{"Variable":"$.error.MaxConcurrentExecutionError","IsPresent":true,"Next":"Stopping
              this execution since Max concurrent execution has
              reached"},{"Variable":"$.messages","IsPresent":true,"Next":"with
              each
              package"}],"Default":"updateFeedAfterProcessing"},"updateFeedAfterProcessing":{"Next":"all
              done","Retry":[{"ErrorEquals":["Lambda.ServiceException","Lambda.AWSLambdaException","Lambda.SdkClientException"],"IntervalSeconds":2,"MaxAttempts":6,"BackoffRate":2}],"Type":"Task","Comment":"Update
              the RSS/Atom feed after processing all the items in the
              queue","Resource":"arn:'
            - Ref: AWS::Partition
            - :states:::lambda:invoke","Parameters":{"FunctionName":"
            - Fn::GetAtt:
                - ConstructHubFeedBuilderReleaseNotesUpdateFeedBB0BA91D
                - Arn
            - '","Payload.$":"$"}},"all done":{"Type":"Succeed"},"wait and
              update":{"Type":"Parallel","Next":"Continue as
              new","Branches":[{"StartAt":"wait till service quota
              replenishes","States":{"wait till service quota
              replenishes":{"Type":"Wait","TimestampPath":"$.waitUntil","End":true}}},{"StartAt":"updateFeedTaskWhenWaitingForGHRateLimit","States":{"updateFeedTaskWhenWaitingForGHRateLimit":{"End":true,"Retry":[{"ErrorEquals":["Lambda.ServiceException","Lambda.AWSLambdaException","Lambda.SdkClientException"],"IntervalSeconds":2,"MaxAttempts":6,"BackoffRate":2}],"Type":"Task","Comment":"Update
              the RSS/Atom feed","Resource":"arn:'
            - Ref: AWS::Partition
            - :states:::lambda:invoke","Parameters":{"FunctionName":"
            - Fn::GetAtt:
                - ConstructHubFeedBuilderReleaseNotesUpdateFeedBB0BA91D
                - Arn
            - '","Payload.$":"$"}}}}]},"Continue as
              new":{"Next":"done","Retry":[{"ErrorEquals":["StepFunctions.ExecutionLimitExceeded"]}],"Type":"Task","ResultPath":null,"Resource":"arn:'
            - Ref: AWS::Partition
            - ':states:::states:startExecution","Parameters":{"Input":{"AWS_STEP_FUNCTIONS_STARTED_BY_EXECUTION_ID.$":"$$.Execution.Id"},"StateMachineArn":"arn:'
            - Ref: AWS::Partition
            - ":states:"
            - Ref: AWS::Region
            - ":"
            - Ref: AWS::AccountId
            - :stateMachine:dev.ConstructHub.ReleaseNotes"}},"with each
              package":{"Type":"Map","Comment":"Fetch release notes for each
              package","Next":"Continue as new","Iterator":{"StartAt":"Generate
              Release notes for a package","States":{"Generate Release notes for
              a package":{"Next":"With
              result","Retry":[{"ErrorEquals":["Lambda.ServiceException","Lambda.AWSLambdaException","Lambda.SdkClientException"],"IntervalSeconds":2,"MaxAttempts":6,"BackoffRate":2}],"Type":"Task","InputPath":"$.Body","ResultPath":"$.result","Resource":"
            - Fn::GetAtt:
                - ConstructHubReleaseNotesGithubChangelogFetcher1616748C
                - Arn
            - '"},"With
              result":{"Type":"Choice","Choices":[{"Variable":"$.result.error","StringEquals":"RequestQuotaExhausted","Next":"Make
              the message visible again for next
              iteration"},{"Variable":"$.result.error","StringEquals":"InvalidCredentials","Next":"Send
              message to DLQ when credentials are invalid"}],"Default":"remove
              the message from SQS"},"remove the message from
              SQS":{"End":true,"Type":"Task","ResultPath":"$.cleanup","Resource":"arn:'
            - Ref: AWS::Partition
            - :states:::aws-sdk:sqs:deleteMessage","Parameters":{"QueueUrl":"
            - Ref: ConstructHubReleaseNotesReleaseNotesFetchWorkerQueueCACEC29F
            - '","ReceiptHandle.$":"$.ReceiptHandle"}},"Make the message visible
              again for next
              iteration":{"End":true,"Type":"Task","Comment":"Make the message
              visible again so next iteration will consume
              it","ResultPath":"$.errorHandler","Resource":"arn:'
            - Ref: AWS::Partition
            - :states:::aws-sdk:sqs:changeMessageVisibility","Parameters":{"QueueUrl":"
            - Ref: ConstructHubReleaseNotesReleaseNotesFetchWorkerQueueCACEC29F
            - '","ReceiptHandle.$":"$.ReceiptHandle","VisibilityTimeout":0}},"Send
              message to DLQ when credentials are invalid":{"Next":"remove the
              message from SQS after sending to
              DLQ","Type":"Task","Comment":"Github credentials passed is
              invalid. Retrying wont help. Moving to
              DLQ","ResultPath":"$.errorHandler","Resource":"arn:'
            - Ref: AWS::Partition
            - :states:::aws-sdk:sqs:sendMessage","Parameters":{"QueueUrl":"
            - Ref: ConstructHubReleaseNotesReleaseNotesFetchWorkerQueueDLQ56BF53F1
            - '","MessageBody.$":"States.JsonToString($.Body)"}},"remove the
              message from SQS after sending to
              DLQ":{"End":true,"Type":"Task","ResultPath":"$.errorHandler","Resource":"arn:'
            - Ref: AWS::Partition
            - :states:::aws-sdk:sqs:deleteMessage","Parameters":{"QueueUrl":"
            - Ref: ConstructHubReleaseNotesReleaseNotesFetchWorkerQueueCACEC29F
            - '","ReceiptHandle.$":"$.ReceiptHandle"}}}},"ItemsPath":"$.messages"},"done":{"Type":"Succeed","Comment":"New
              instance started"},"Stopping this execution since Max concurrent
              execution has
              reached":{"Type":"Succeed"}},"TimeoutSeconds":86400}'
      StateMachineName: dev.ConstructHub.ReleaseNotes
      TracingConfiguration:
        Enabled: true
    DependsOn:
      - ConstructHubReleaseNotesStateMachineRoleDefaultPolicy425D1E83
      - ConstructHubReleaseNotesStateMachineRole0322C9EF
  ConstructHubReleaseNotesReleaseNotesGenerationFailure04ABD01D:
    Type: AWS::CloudWatch::Alarm
    Properties:
      ComparisonOperator: GreaterThanOrEqualToThreshold
      EvaluationPeriods: 2
      AlarmDescription:
        Fn::Join:
          - ""
          - - >-
              Release notes generation step function is failing!


              RunBook: https://github.com/cdklabs/construct-hub/blob/main/docs/operator-runbook.md


              Direct link to the function: /states/home#/statemachines/view/
            - Ref: ConstructHubReleaseNotesStateMachine8C711CC7
      AlarmName: dev/ConstructHub/ReleaseNotes/StateMachine / Failure
      Dimensions:
        - Name: StateMachineArn
          Value:
            Ref: ConstructHubReleaseNotesStateMachine8C711CC7
      MetricName: ExecutionsFailed
      Namespace: AWS/States
      Period: 300
      Statistic: Sum
      Threshold: 1
      TreatMissingData: notBreaching
  ConstructHubReleaseNotesReleaseNotesTriggerFailureFB225A5D:
    Type: AWS::CloudWatch::Alarm
    Properties:
      ComparisonOperator: GreaterThanOrEqualToThreshold
      EvaluationPeriods: 2
      AlarmDescription:
        Fn::Join:
          - ""
          - - >-
              Release notes generation trigger function is failing!


              RunBook: https://github.com/cdklabs/construct-hub/blob/main/docs/operator-runbook.md


              Direct link to the function: /lambda/home#/functions/
            - Ref: ConstructHubReleaseNotesReleaseNotesTriggerDD939C4F
      AlarmName: dev/ConstructHub/ReleaseNotes/ReleaseNotesTrigger / Failure
      Dimensions:
        - Name: FunctionName
          Value:
            Ref: ConstructHubReleaseNotesReleaseNotesTriggerDD939C4F
      MetricName: Errors
      Namespace: AWS/Lambda
      Period: 300
      Statistic: Sum
      Threshold: 1
      TreatMissingData: notBreaching
  ConstructHubReleaseNotesReleaseNotesGithubratelimitE863B9F0:
    Type: AWS::CloudWatch::Alarm
    Properties:
      ComparisonOperator: GreaterThanOrEqualToThreshold
      EvaluationPeriods: 2
      AlarmDescription: >-
        Release notes generation is nearing the GitHub rate limit!


        RunBook: https://github.com/cdklabs/construct-hub/blob/main/docs/operator-runbook.md


        Consider either using GitHub application.
      AlarmName: dev/ConstructHub/ReleaseNotes / Github Rate Limit
      Metrics:
        - Expression: 100 * rateLimitUsed / rateLimitLimit
          Id: expr_1
          Label: GHT Rate limit Percent Used
        - Id: rateLimitUsed
          MetricStat:
            Metric:
              MetricName: GhLimitsUsed
              Namespace: ConstructHub/ReleaseNotes
            Period: 300
            Stat: Maximum
          ReturnData: false
        - Id: rateLimitLimit
          MetricStat:
            Metric:
              MetricName: GhLimitsLimit
              Namespace: ConstructHub/ReleaseNotes
            Period: 300
            Stat: Maximum
          ReturnData: false
      Threshold: 80
      TreatMissingData: notBreaching
  ConstructHubReleaseNotesReleaseNotesInvalidGitHubCredentialsE84D7534:
    Type: AWS::CloudWatch::Alarm
    Properties:
      ComparisonOperator: GreaterThanOrEqualToThreshold
      EvaluationPeriods: 2
      AlarmDescription: >
        Release notes generation is failing due to Invalid GitHub
        token


        RunBook: https://github.com/cdklabs/construct-hub/blob/main/docs/operator-runbook.md
      AlarmName: dev/ConstructHub/ReleaseNotes/ ReleaseNotes / Invalid GitHub credential
      MetricName: InvalidCredentials
      Namespace: ConstructHub/ReleaseNotes
      Period: 300
      Statistic: Maximum
      Threshold: 1
      TreatMissingData: notBreaching
  ConstructHubIngestionDLQ3E96A5F2:
    Type: AWS::SQS::Queue
    Properties:
      KmsMasterKeyId: alias/aws/sqs
      MessageRetentionPeriod: 1209600
      VisibilityTimeout: 900
    UpdateReplacePolicy: Delete
    DeletionPolicy: Delete
  ConstructHubIngestionQueue1AD94CA3:
    Type: AWS::SQS::Queue
    Properties:
      KmsMasterKeyId: alias/aws/sqs
      MessageRetentionPeriod: 1209600
      RedrivePolicy:
        deadLetterTargetArn:
          Fn::GetAtt:
            - ConstructHubIngestionDLQ3E96A5F2
            - Arn
        maxReceiveCount: 5
      VisibilityTimeout: 900
    UpdateReplacePolicy: Delete
    DeletionPolicy: Delete
  ConstructHubIngestionConfigBucket0F0ED0B6:
    Type: AWS::S3::Bucket
    Properties:
      PublicAccessBlockConfiguration:
        BlockPublicAcls: true
        BlockPublicPolicy: true
        IgnorePublicAcls: true
        RestrictPublicBuckets: true
      Tags:
        - Key: aws-cdk:cr-owned:e7a34c7f
          Value: "true"
      VersioningConfiguration:
        Status: Enabled
    UpdateReplacePolicy: Retain
    DeletionPolicy: Retain
  ConstructHubIngestionConfigBucketPolicyF096914C:
    Type: AWS::S3::BucketPolicy
    Properties:
      Bucket:
        Ref: ConstructHubIngestionConfigBucket0F0ED0B6
      PolicyDocument:
        Statement:
          - Action: s3:*
            Condition:
              Bool:
                aws:SecureTransport: "false"
            Effect: Deny
            Principal:
              AWS: "*"
            Resource:
              - Fn::GetAtt:
                  - ConstructHubIngestionConfigBucket0F0ED0B6
                  - Arn
              - Fn::Join:
                  - ""
                  - - Fn::GetAtt:
                        - ConstructHubIngestionConfigBucket0F0ED0B6
                        - Arn
                    - /*
        Version: 2012-10-17
  ConstructHubIngestionFailoverConfigBucket079F82C3:
    Type: AWS::S3::Bucket
    Properties:
      PublicAccessBlockConfiguration:
        BlockPublicAcls: true
        BlockPublicPolicy: true
        IgnorePublicAcls: true
        RestrictPublicBuckets: true
      Tags:
        - Key: failover
          Value: "true"
      VersioningConfiguration:
        Status: Enabled
    UpdateReplacePolicy: Retain
    DeletionPolicy: Retain
  ConstructHubIngestionFailoverConfigBucketPolicyD45F3F6D:
    Type: AWS::S3::BucketPolicy
    Properties:
      Bucket:
        Ref: ConstructHubIngestionFailoverConfigBucket079F82C3
      PolicyDocument:
        Statement:
          - Action: s3:*
            Condition:
              Bool:
                aws:SecureTransport: "false"
            Effect: Deny
            Principal:
              AWS: "*"
            Resource:
              - Fn::GetAtt:
                  - ConstructHubIngestionFailoverConfigBucket079F82C3
                  - Arn
              - Fn::Join:
                  - ""
                  - - Fn::GetAtt:
                        - ConstructHubIngestionFailoverConfigBucket079F82C3
                        - Arn
                    - /*
        Version: 2012-10-17
  ConstructHubIngestionDeployIngestionConfigurationAwsCliLayerF77955C2:
    Type: AWS::Lambda::LayerVersion
    Properties:
      Content:
        S3Bucket:
          Fn::Sub: cdk-hnb659fds-assets-\${AWS::AccountId}-\${AWS::Region}
        S3Key: 2cbb4c8a663eb2c903e9cef3ad44c9b47d48b0a2cd35dfc270a23bf93b2ecf1f.zip
      Description: /opt/awscli/aws
  ConstructHubIngestionDeployIngestionConfigurationCustomResourceD7F243C1:
    Type: Custom::CDKBucketDeployment
    Properties:
      ServiceToken:
        Fn::GetAtt:
          - CustomCDKBucketDeployment8693BB64968944B69AAFB0CC9EB8756C81C01536
          - Arn
      SourceBucketNames:
        - Fn::Sub: cdk-hnb659fds-assets-\${AWS::AccountId}-\${AWS::Region}
      SourceObjectKeys:
        - b32de5d6fb92c01b03e93e387691b3f444ac4e9800273abf834874c427c640f0.zip
      DestinationBucketName:
        Ref: ConstructHubIngestionConfigBucket0F0ED0B6
      Prune: true
    UpdateReplacePolicy: Delete
    DeletionPolicy: Delete
  ConstructHubIngestionServiceRole6380BAB6:
    Type: AWS::IAM::Role
    Properties:
      AssumeRolePolicyDocument:
        Statement:
          - Action: sts:AssumeRole
            Effect: Allow
            Principal:
              Service: lambda.amazonaws.com
        Version: 2012-10-17
      ManagedPolicyArns:
        - Fn::Join:
            - ""
            - - "arn:"
              - Ref: AWS::Partition
              - :iam::aws:policy/service-role/AWSLambdaBasicExecutionRole
  ConstructHubIngestionServiceRoleDefaultPolicyC0D2B6F2:
    Type: AWS::IAM::Policy
    Properties:
      PolicyDocument:
        Statement:
          - Action:
              - xray:PutTraceSegments
              - xray:PutTelemetryRecords
            Effect: Allow
            Resource: "*"
          - Action:
              - s3:GetObject*
              - s3:GetBucket*
              - s3:List*
            Effect: Allow
            Resource:
              - Fn::GetAtt:
                  - ConstructHubIngestionConfigBucket0F0ED0B6
                  - Arn
              - Fn::Join:
                  - ""
                  - - Fn::GetAtt:
                        - ConstructHubIngestionConfigBucket0F0ED0B6
                        - Arn
                    - /*
          - Action:
              - s3:DeleteObject*
              - s3:PutObject
              - s3:PutObjectLegalHold
              - s3:PutObjectRetention
              - s3:PutObjectTagging
              - s3:PutObjectVersionTagging
              - s3:Abort*
            Effect: Allow
            Resource:
              - Fn::GetAtt:
                  - ConstructHubPackageDataDC5EF35E
                  - Arn
              - Fn::Join:
                  - ""
                  - - Fn::GetAtt:
                        - ConstructHubPackageDataDC5EF35E
                        - Arn
                    - /*
          - Action: sts:GetServiceBearerToken
            Condition:
              StringEquals:
                sts:AWSServiceName: codeartifact.amazonaws.com
            Effect: Allow
            Resource: "*"
          - Action:
              - codeartifact:GetAuthorizationToken
              - codeartifact:GetRepositoryEndpoint
              - codeartifact:ReadFromRepository
            Effect: Allow
            Resource:
              - Fn::GetAtt:
                  - ConstructHubCodeArtifactDomainFC30B796
                  - Arn
              - Fn::GetAtt:
                  - ConstructHubCodeArtifact1188409E
                  - Arn
              - Fn::GetAtt:
                  - ConstructHubCodeArtifactPublishing143CC07C
                  - Arn
          - Action:
              - codeartifact:PublishPackageVersion
              - codeartifact:PutPackageMetadata
            Effect: Allow
            Resource:
              Fn::Join:
                - ""
                - - "arn:"
                  - Ref: AWS::Partition
                  - ":codeartifact:"
                  - Ref: AWS::Region
                  - ":"
                  - Ref: AWS::AccountId
                  - :package/
                  - Fn::GetAtt:
                      - ConstructHubCodeArtifact1188409E
                      - DomainName
                  - /
                  - Fn::GetAtt:
                      - ConstructHubCodeArtifactPublishing143CC07C
                      - Name
                  - /npm/*
          - Action: states:StartExecution
            Effect: Allow
            Resource:
              Ref: ConstructHubOrchestration39161A46
          - Action:
              - sqs:ReceiveMessage
              - sqs:ChangeMessageVisibility
              - sqs:GetQueueUrl
              - sqs:DeleteMessage
              - sqs:GetQueueAttributes
            Effect: Allow
            Resource:
              Fn::GetAtt:
                - ConstructHubIngestionQueue1AD94CA3
                - Arn
          - Action:
              - sqs:ReceiveMessage
              - sqs:ChangeMessageVisibility
              - sqs:GetQueueUrl
              - sqs:DeleteMessage
              - sqs:GetQueueAttributes
            Effect: Allow
            Resource:
              Fn::GetAtt:
                - ConstructHubIngestionDLQ3E96A5F2
                - Arn
          - Action:
              - sqs:SendMessage
              - sqs:GetQueueAttributes
              - sqs:GetQueueUrl
            Effect: Allow
            Resource:
              Fn::GetAtt:
                - ConstructHubReleaseNotesChangeLogFetchQueue2D5BA633
                - Arn
          - Action:
              - s3:GetObject*
              - s3:GetBucket*
              - s3:List*
            Effect: Allow
            Resource:
              - Fn::GetAtt:
                  - ConstructHubPackageDataDC5EF35E
                  - Arn
              - Fn::Join:
                  - ""
                  - - Fn::GetAtt:
                        - ConstructHubPackageDataDC5EF35E
                        - Arn
                    - /data/*/package.tgz
          - Action:
              - sqs:ReceiveMessage
              - sqs:ChangeMessageVisibility
              - sqs:GetQueueUrl
              - sqs:DeleteMessage
              - sqs:GetQueueAttributes
            Effect: Allow
            Resource:
              Fn::GetAtt:
                - ConstructHubIngestionReprocessQueueADCE803E
                - Arn
          - Action:
              - s3:GetObject*
              - s3:GetBucket*
              - s3:List*
            Effect: Allow
            Resource:
              - Fn::GetAtt:
                  - ConstructHubSourcesNpmJsStagingBucketB286F0E6
                  - Arn
              - Fn::Join:
                  - ""
                  - - Fn::GetAtt:
                        - ConstructHubSourcesNpmJsStagingBucketB286F0E6
                        - Arn
                    - /*
        Version: 2012-10-17
      PolicyName: ConstructHubIngestionServiceRoleDefaultPolicyC0D2B6F2
      Roles:
        - Ref: ConstructHubIngestionServiceRole6380BAB6
  ConstructHubIngestion407909CE:
    Type: AWS::Lambda::Function
    Properties:
      Code:
        S3Bucket:
          Fn::Sub: cdk-hnb659fds-assets-\${AWS::AccountId}-\${AWS::Region}
        S3Key: 61703c04f06e73de51fec3ce0d44a4b4aea723ec83198bd4cf1b5185ca3ea078.zip
      Role:
        Fn::GetAtt:
          - ConstructHubIngestionServiceRole6380BAB6
          - Arn
      Description: "[ConstructHub/Ingestion] Ingests new package versions into the
        Construct Hub"
      Environment:
        Variables:
          AWS_EMF_ENVIRONMENT: Local
          BUCKET_NAME:
            Ref: ConstructHubPackageDataDC5EF35E
          CONFIG_BUCKET_NAME:
            Ref: ConstructHubIngestionConfigBucket0F0ED0B6
          CONFIG_FILE_KEY: config.json
          STATE_MACHINE_ARN:
            Ref: ConstructHubOrchestration39161A46
          CODE_ARTIFACT_REPOSITORY_ENDPOINT:
            Fn::GetAtt:
              - ConstructHubCodeArtifactGetPublishingEndpoint6394DEF7
              - repositoryEndpoint
          CODE_ARTIFACT_DOMAIN_NAME:
            Fn::GetAtt:
              - ConstructHubCodeArtifact1188409E
              - DomainName
          CODE_ARTIFACT_DOMAIN_OWNER:
            Fn::GetAtt:
              - ConstructHubCodeArtifact1188409E
              - DomainOwner
          RELEASE_NOTES_FETCH_QUEUE_URL:
            Ref: ConstructHubReleaseNotesChangeLogFetchQueue2D5BA633
      Handler: index.handler
      MemorySize: 10240
      Runtime: nodejs16.x
      Timeout: 900
      TracingConfig:
        Mode: Active
    DependsOn:
      - ConstructHubIngestionServiceRoleDefaultPolicyC0D2B6F2
      - ConstructHubIngestionServiceRole6380BAB6
  ConstructHubIngestionLogRetention98263C90:
    Type: Custom::LogRetention
    Properties:
      ServiceToken:
        Fn::GetAtt:
          - LogRetentionaae0aa3c5b4d4f87b02d85b201efdd8aFD4BFC8A
          - Arn
      LogGroupName:
        Fn::Join:
          - ""
          - - /aws/lambda/
            - Ref: ConstructHubIngestion407909CE
      RetentionInDays: 7
  ConstructHubIngestionSqsEventSourcedevConstructHubIngestionQueue9A801AAF9844496F:
    Type: AWS::Lambda::EventSourceMapping
    Properties:
      FunctionName:
        Ref: ConstructHubIngestion407909CE
      BatchSize: 1
      EventSourceArn:
        Fn::GetAtt:
          - ConstructHubIngestionQueue1AD94CA3
          - Arn
  ConstructHubIngestionSqsEventSourcedevConstructHubIngestionDLQ79BE912AA5AF0394:
    Type: AWS::Lambda::EventSourceMapping
    Properties:
      FunctionName:
        Ref: ConstructHubIngestion407909CE
      BatchSize: 1
      Enabled: false
      EventSourceArn:
        Fn::GetAtt:
          - ConstructHubIngestionDLQ3E96A5F2
          - Arn
  ConstructHubIngestionSqsEventSourcedevConstructHubIngestionReprocessQueueF70FBCD54436FF12:
    Type: AWS::Lambda::EventSourceMapping
    Properties:
      FunctionName:
        Ref: ConstructHubIngestion407909CE
      BatchSize: 1
      EventSourceArn:
        Fn::GetAtt:
          - ConstructHubIngestionReprocessQueueADCE803E
          - Arn
  ConstructHubIngestionReprocessQueueADCE803E:
    Type: AWS::SQS::Queue
    Properties:
      KmsMasterKeyId: alias/aws/sqs
      MessageRetentionPeriod: 1209600
      RedrivePolicy:
        deadLetterTargetArn:
          Fn::GetAtt:
            - ConstructHubIngestionDLQ3E96A5F2
            - Arn
        maxReceiveCount: 5
      VisibilityTimeout: 900
    UpdateReplacePolicy: Delete
    DeletionPolicy: Delete
  ConstructHubIngestionReprocessWorkflowFunctionServiceRoleA59056B1:
    Type: AWS::IAM::Role
    Properties:
      AssumeRolePolicyDocument:
        Statement:
          - Action: sts:AssumeRole
            Effect: Allow
            Principal:
              Service: lambda.amazonaws.com
        Version: 2012-10-17
      ManagedPolicyArns:
        - Fn::Join:
            - ""
            - - "arn:"
              - Ref: AWS::Partition
              - :iam::aws:policy/service-role/AWSLambdaBasicExecutionRole
  ConstructHubIngestionReprocessWorkflowFunctionServiceRoleDefaultPolicyF528A135:
    Type: AWS::IAM::Policy
    Properties:
      PolicyDocument:
        Statement:
          - Action:
              - xray:PutTraceSegments
              - xray:PutTelemetryRecords
            Effect: Allow
            Resource: "*"
          - Action:
              - sqs:SendMessage
              - sqs:GetQueueAttributes
              - sqs:GetQueueUrl
            Effect: Allow
            Resource:
              Fn::GetAtt:
                - ConstructHubIngestionReprocessQueueADCE803E
                - Arn
          - Action:
              - s3:GetObject*
              - s3:GetBucket*
              - s3:List*
            Effect: Allow
            Resource:
              - Fn::GetAtt:
                  - ConstructHubPackageDataDC5EF35E
                  - Arn
              - Fn::Join:
                  - ""
                  - - Fn::GetAtt:
                        - ConstructHubPackageDataDC5EF35E
                        - Arn
                    - /data/*/metadata.json
          - Action:
              - s3:GetObject*
              - s3:GetBucket*
              - s3:List*
            Effect: Allow
            Resource:
              - Fn::GetAtt:
                  - ConstructHubPackageDataDC5EF35E
                  - Arn
              - Fn::Join:
                  - ""
                  - - Fn::GetAtt:
                        - ConstructHubPackageDataDC5EF35E
                        - Arn
                    - /data/*/package.tgz
        Version: 2012-10-17
      PolicyName: ConstructHubIngestionReprocessWorkflowFunctionServiceRoleDefaultPolicyF528A135
      Roles:
        - Ref: ConstructHubIngestionReprocessWorkflowFunctionServiceRoleA59056B1
  ConstructHubIngestionReprocessWorkflowFunction47A2DE6E:
    Type: AWS::Lambda::Function
    Properties:
      Code:
        S3Bucket:
          Fn::Sub: cdk-hnb659fds-assets-\${AWS::AccountId}-\${AWS::Region}
        S3Key: ef52b78c15934ba11a2decc680868d031c113272ecd7c663f81f3db6bc25512d.zip
      Role:
        Fn::GetAtt:
          - ConstructHubIngestionReprocessWorkflowFunctionServiceRoleA59056B1
          - Arn
      Description: "[ConstructHub/Ingestion/ReIngest] The function used to reprocess
        packages through ingestion"
      Environment:
        Variables:
          BUCKET_NAME:
            Ref: ConstructHubPackageDataDC5EF35E
          QUEUE_URL:
            Ref: ConstructHubIngestionReprocessQueueADCE803E
      Handler: index.handler
      MemorySize: 10240
      Runtime: nodejs16.x
      Timeout: 180
      TracingConfig:
        Mode: Active
    DependsOn:
      - ConstructHubIngestionReprocessWorkflowFunctionServiceRoleDefaultPolicyF528A135
      - ConstructHubIngestionReprocessWorkflowFunctionServiceRoleA59056B1
  ConstructHubIngestionReprocessWorkflowStateMachineRoleA07E1479:
    Type: AWS::IAM::Role
    Properties:
      AssumeRolePolicyDocument:
        Statement:
          - Action: sts:AssumeRole
            Effect: Allow
            Principal:
              Service:
                Fn::FindInMap:
                  - ServiceprincipalMap
                  - Ref: AWS::Region
                  - states
        Version: 2012-10-17
  ConstructHubIngestionReprocessWorkflowStateMachineRoleDefaultPolicy3A21E747:
    Type: AWS::IAM::Policy
    Properties:
      PolicyDocument:
        Statement:
          - Action: s3:ListBucket
            Effect: Allow
            Resource:
              Fn::GetAtt:
                - ConstructHubPackageDataDC5EF35E
                - Arn
          - Action: states:StartExecution
            Effect: Allow
            Resource:
              Fn::Join:
                - ""
                - - "arn:"
                  - Ref: AWS::Partition
                  - ":states:"
                  - Ref: AWS::Region
                  - ":"
                  - Ref: AWS::AccountId
                  - :stateMachine:dev.ConstructHub.Ingestion.ReprocessWorkflow
          - Action: lambda:InvokeFunction
            Effect: Allow
            Resource:
              - Fn::GetAtt:
                  - ConstructHubIngestionReprocessWorkflowFunction47A2DE6E
                  - Arn
              - Fn::Join:
                  - ""
                  - - Fn::GetAtt:
                        - ConstructHubIngestionReprocessWorkflowFunction47A2DE6E
                        - Arn
                    - :*
          - Action:
              - s3:GetObject*
              - s3:GetBucket*
              - s3:List*
            Effect: Allow
            Resource:
              - Fn::GetAtt:
                  - ConstructHubPackageDataDC5EF35E
                  - Arn
              - Fn::Join:
                  - ""
                  - - Fn::GetAtt:
                        - ConstructHubPackageDataDC5EF35E
                        - Arn
                    - /*
          - Action:
              - sqs:SendMessage
              - sqs:GetQueueAttributes
              - sqs:GetQueueUrl
            Effect: Allow
            Resource:
              Fn::GetAtt:
                - ConstructHubIngestionReprocessQueueADCE803E
                - Arn
        Version: 2012-10-17
      PolicyName: ConstructHubIngestionReprocessWorkflowStateMachineRoleDefaultPolicy3A21E747
      Roles:
        - Ref: ConstructHubIngestionReprocessWorkflowStateMachineRoleA07E1479
  ConstructHubIngestionReprocessWorkflowStateMachine3708141C:
    Type: AWS::StepFunctions::StateMachine
    Properties:
      RoleArn:
        Fn::GetAtt:
          - ConstructHubIngestionReprocessWorkflowStateMachineRoleA07E1479
          - Arn
      DefinitionString:
        Fn::Join:
          - ""
          - - '{"StartAt":"Has a ContinuationToken?","States":{"Has a
              ContinuationToken?":{"Type":"Choice","Choices":[{"Variable":"$.ContinuationToken","IsPresent":true,"Next":"S3.ListObjectsV2(NextPage)"}],"Default":"S3.ListObjectsV2(FirstPage)"},"S3.ListObjectsV2(FirstPage)":{"Next":"Is
              there
              more?","Retry":[{"ErrorEquals":["S3.SdkClientException"]}],"Type":"Task","ResultPath":"$.response","Resource":"arn:'
            - Ref: AWS::Partition
            - :states:::aws-sdk:s3:listObjectsV2","Parameters":{"Bucket":"
            - Ref: ConstructHubPackageDataDC5EF35E
            - '","Prefix":"data/"}},"Is there
              more?":{"Type":"Choice","Choices":[{"Variable":"$.response.NextContinuationToken","IsPresent":true,"Next":"Give
              room for on-demand work"}],"Default":"Process
              Result"},"S3.ListObjectsV2(NextPage)":{"Next":"Is there
              more?","Retry":[{"ErrorEquals":["S3.SdkClientException"]}],"Type":"Task","ResultPath":"$.response","Resource":"arn:'
            - Ref: AWS::Partition
            - :states:::aws-sdk:s3:listObjectsV2","Parameters":{"Bucket":"
            - Ref: ConstructHubPackageDataDC5EF35E
            - '","ContinuationToken.$":"$.ContinuationToken","Prefix":"data/"}},"Process
              Result":{"Type":"Map","ResultPath":null,"End":true,"Iterator":{"StartAt":"Is
              metadata object?","States":{"Is metadata
              object?":{"Type":"Choice","Choices":[{"Variable":"$.Key","StringMatches":"*/metadata.json","Next":"Send
              for reprocessing"}],"Default":"Nothing to do"},"Nothing to
              do":{"Type":"Succeed"},"Send for
              reprocessing":{"End":true,"Retry":[{"ErrorEquals":["Lambda.ServiceException","Lambda.AWSLambdaException","Lambda.SdkClientException"],"IntervalSeconds":2,"MaxAttempts":6,"BackoffRate":2},{"ErrorEquals":["Lambda.TooManyRequestsException"],"IntervalSeconds":60,"MaxAttempts":30,"BackoffRate":1.1}],"Type":"Task","Resource":"arn:'
            - Ref: AWS::Partition
            - :states:::lambda:invoke","Parameters":{"FunctionName":"
            - Fn::GetAtt:
                - ConstructHubIngestionReprocessWorkflowFunction47A2DE6E
                - Arn
            - '","Payload.$":"$"}}}},"ItemsPath":"$.response.Contents"},"Continue
              as new":{"Next":"Process
              Result","Retry":[{"ErrorEquals":["StepFunctions.ExecutionLimitExceeded"]}],"Type":"Task","ResultPath":null,"Resource":"arn:'
            - Ref: AWS::Partition
            - ':states:::states:startExecution","Parameters":{"Input":{"ContinuationToken.$":"$.response.NextContinuationToken","AWS_STEP_FUNCTIONS_STARTED_BY_EXECUTION_ID.$":"$$.Execution.Id"},"StateMachineArn":"arn:'
            - Ref: AWS::Partition
            - ":states:"
            - Ref: AWS::Region
            - ":"
            - Ref: AWS::AccountId
            - :stateMachine:dev.ConstructHub.Ingestion.ReprocessWorkflow"}},"Give
              room for on-demand
              work":{"Type":"Wait","Seconds":15,"Next":"Continue as
              new"}},"TimeoutSeconds":3600}
      StateMachineName: dev.ConstructHub.Ingestion.ReprocessWorkflow
    DependsOn:
      - ConstructHubIngestionReprocessWorkflowStateMachineRoleDefaultPolicy3A21E747
      - ConstructHubIngestionReprocessWorkflowStateMachineRoleA07E1479
  ConstructHubIngestionDLQAlarm83BD1903:
    Type: AWS::CloudWatch::Alarm
    Properties:
      ComparisonOperator: GreaterThanOrEqualToThreshold
      EvaluationPeriods: 1
      AlarmDescription:
        Fn::Join:
          - ""
          - - >-
              The dead-letter queue for the Ingestion function is not empty!


              RunBook: https://github.com/cdklabs/construct-hub/blob/main/docs/operator-runbook.md


              Direct link to the queue: /sqs/v2/home#/queues/https%3A%2F%2Fsqs.
            - Ref: AWS::Region
            - .amazonaws.com%2F
            - Ref: AWS::AccountId
            - "%2F"
            - Fn::GetAtt:
                - ConstructHubIngestionDLQ3E96A5F2
                - QueueName
            - |-
              
              Direct link to the function: /lambda/home#/functions/
            - Ref: ConstructHubIngestion407909CE
      AlarmName: dev/ConstructHub/Ingestion/DLQNotEmpty
      Metrics:
        - Expression: m1 + m2
          Id: expr_1
        - Id: m1
          MetricStat:
            Metric:
              Dimensions:
                - Name: QueueName
                  Value:
                    Fn::GetAtt:
                      - ConstructHubIngestionDLQ3E96A5F2
                      - QueueName
              MetricName: ApproximateNumberOfMessagesVisible
              Namespace: AWS/SQS
            Period: 300
            Stat: Maximum
          ReturnData: false
        - Id: m2
          MetricStat:
            Metric:
              Dimensions:
                - Name: QueueName
                  Value:
                    Fn::GetAtt:
                      - ConstructHubIngestionDLQ3E96A5F2
                      - QueueName
              MetricName: ApproximateNumberOfMessagesNotVisible
              Namespace: AWS/SQS
            Period: 300
            Stat: Maximum
          ReturnData: false
      Threshold: 1
      TreatMissingData: notBreaching
  ConstructHubIngestionFailureAlarm9D0028DD:
    Type: AWS::CloudWatch::Alarm
    Properties:
      ComparisonOperator: GreaterThanOrEqualToThreshold
      EvaluationPeriods: 2
      AlarmDescription:
        Fn::Join:
          - ""
          - - >-
              The Ingestion function is failing!


              RunBook: https://github.com/cdklabs/construct-hub/blob/main/docs/operator-runbook.md


              Direct link to the function: /lambda/home#/functions/
            - Ref: ConstructHubIngestion407909CE
      AlarmName: dev/ConstructHub/Ingestion/Failure
      Dimensions:
        - Name: FunctionName
          Value:
            Ref: ConstructHubIngestion407909CE
      MetricName: Errors
      Namespace: AWS/Lambda
      Period: 300
      Statistic: Sum
      Threshold: 1
      TreatMissingData: notBreaching
  ConstructHubLicenseListBucket9334047F:
    Type: AWS::S3::Bucket
    Properties:
      BucketEncryption:
        ServerSideEncryptionConfiguration:
          - ServerSideEncryptionByDefault:
              SSEAlgorithm: AES256
      PublicAccessBlockConfiguration:
        BlockPublicAcls: true
        BlockPublicPolicy: true
        IgnorePublicAcls: true
        RestrictPublicBuckets: true
      Tags:
        - Key: aws-cdk:cr-owned:e51f6386
          Value: "true"
      VersioningConfiguration:
        Status: Enabled
    UpdateReplacePolicy: Retain
    DeletionPolicy: Retain
  ConstructHubLicenseListBucketPolicy817F92CD:
    Type: AWS::S3::BucketPolicy
    Properties:
      Bucket:
        Ref: ConstructHubLicenseListBucket9334047F
      PolicyDocument:
        Statement:
          - Action: s3:*
            Condition:
              Bool:
                aws:SecureTransport: "false"
            Effect: Deny
            Principal:
              AWS: "*"
            Resource:
              - Fn::GetAtt:
                  - ConstructHubLicenseListBucket9334047F
                  - Arn
              - Fn::Join:
                  - ""
                  - - Fn::GetAtt:
                        - ConstructHubLicenseListBucket9334047F
                        - Arn
                    - /*
        Version: 2012-10-17
  ConstructHubLicenseListFailoverBucketA96D2AAF:
    Type: AWS::S3::Bucket
    Properties:
      BucketEncryption:
        ServerSideEncryptionConfiguration:
          - ServerSideEncryptionByDefault:
              SSEAlgorithm: AES256
      PublicAccessBlockConfiguration:
        BlockPublicAcls: true
        BlockPublicPolicy: true
        IgnorePublicAcls: true
        RestrictPublicBuckets: true
      Tags:
        - Key: failover
          Value: "true"
      VersioningConfiguration:
        Status: Enabled
    UpdateReplacePolicy: Retain
    DeletionPolicy: Retain
  ConstructHubLicenseListFailoverBucketPolicy7F222A76:
    Type: AWS::S3::BucketPolicy
    Properties:
      Bucket:
        Ref: ConstructHubLicenseListFailoverBucketA96D2AAF
      PolicyDocument:
        Statement:
          - Action: s3:*
            Condition:
              Bool:
                aws:SecureTransport: "false"
            Effect: Deny
            Principal:
              AWS: "*"
            Resource:
              - Fn::GetAtt:
                  - ConstructHubLicenseListFailoverBucketA96D2AAF
                  - Arn
              - Fn::Join:
                  - ""
                  - - Fn::GetAtt:
                        - ConstructHubLicenseListFailoverBucketA96D2AAF
                        - Arn
                    - /*
        Version: 2012-10-17
  ConstructHubLicenseListAwsCliLayer59592811:
    Type: AWS::Lambda::LayerVersion
    Properties:
      Content:
        S3Bucket:
          Fn::Sub: cdk-hnb659fds-assets-\${AWS::AccountId}-\${AWS::Region}
        S3Key: 2cbb4c8a663eb2c903e9cef3ad44c9b47d48b0a2cd35dfc270a23bf93b2ecf1f.zip
      Description: /opt/awscli/aws
  ConstructHubLicenseListCustomResource323F0FD4:
    Type: Custom::CDKBucketDeployment
    Properties:
      ServiceToken:
        Fn::GetAtt:
          - CustomCDKBucketDeployment8693BB64968944B69AAFB0CC9EB8756C81C01536
          - Arn
      SourceBucketNames:
        - Fn::Sub: cdk-hnb659fds-assets-\${AWS::AccountId}-\${AWS::Region}
      SourceObjectKeys:
        - 6854d23da8a48ceaea76fcdd5aae5fc68d1b0c20cb011569ccddbb1b6ddcb68d.zip
      DestinationBucketName:
        Ref: ConstructHubLicenseListBucket9334047F
      RetainOnDelete: true
      Prune: true
    UpdateReplacePolicy: Delete
    DeletionPolicy: Delete
  ConstructHubWebAppWebsiteBucket4B2B9DB2:
    Type: AWS::S3::Bucket
    Properties:
      PublicAccessBlockConfiguration:
        BlockPublicAcls: true
        BlockPublicPolicy: true
        IgnorePublicAcls: true
        RestrictPublicBuckets: true
      Tags:
        - Key: aws-cdk:cr-owned:74149cf2
          Value: "true"
        - Key: aws-cdk:cr-owned:d7894bf2
          Value: "true"
    UpdateReplacePolicy: Retain
    DeletionPolicy: Retain
  ConstructHubWebAppWebsiteBucketPolicy17174C06:
    Type: AWS::S3::BucketPolicy
    Properties:
      Bucket:
        Ref: ConstructHubWebAppWebsiteBucket4B2B9DB2
      PolicyDocument:
        Statement:
          - Action: s3:*
            Condition:
              Bool:
                aws:SecureTransport: "false"
            Effect: Deny
            Principal:
              AWS: "*"
            Resource:
              - Fn::GetAtt:
                  - ConstructHubWebAppWebsiteBucket4B2B9DB2
                  - Arn
              - Fn::Join:
                  - ""
                  - - Fn::GetAtt:
                        - ConstructHubWebAppWebsiteBucket4B2B9DB2
                        - Arn
                    - /*
          - Action: s3:GetObject
            Effect: Allow
            Principal:
              CanonicalUser:
                Fn::GetAtt:
                  - ConstructHubWebAppDistributionOrigin1S3Origin694AF937
                  - S3CanonicalUserId
            Resource:
              Fn::Join:
                - ""
                - - Fn::GetAtt:
                      - ConstructHubWebAppWebsiteBucket4B2B9DB2
                      - Arn
                  - /*
        Version: 2012-10-17
  ConstructHubWebAppFailoverWebsiteBucketE69CC2C7:
    Type: AWS::S3::Bucket
    Properties:
      PublicAccessBlockConfiguration:
        BlockPublicAcls: true
        BlockPublicPolicy: true
        IgnorePublicAcls: true
        RestrictPublicBuckets: true
      Tags:
        - Key: failover
          Value: "true"
    UpdateReplacePolicy: Retain
    DeletionPolicy: Retain
  ConstructHubWebAppFailoverWebsiteBucketPolicy7303D09F:
    Type: AWS::S3::BucketPolicy
    Properties:
      Bucket:
        Ref: ConstructHubWebAppFailoverWebsiteBucketE69CC2C7
      PolicyDocument:
        Statement:
          - Action: s3:*
            Condition:
              Bool:
                aws:SecureTransport: "false"
            Effect: Deny
            Principal:
              AWS: "*"
            Resource:
              - Fn::GetAtt:
                  - ConstructHubWebAppFailoverWebsiteBucketE69CC2C7
                  - Arn
              - Fn::Join:
                  - ""
                  - - Fn::GetAtt:
                        - ConstructHubWebAppFailoverWebsiteBucketE69CC2C7
                        - Arn
                    - /*
        Version: 2012-10-17
  ConstructHubWebAppAddHeadersFunctionc8e10155f2162f48ff533f91d4832060d5a08c2d5c7E9FDB69:
    Type: AWS::CloudFront::Function
    Properties:
      Name: AddHeadersFunctionc8e10155f2162f48ff533f91d4832060d5a08c2d5c
      AutoPublish: true
      FunctionCode: >-
        "use strict";

        // @ts-ignore

        function handler(event) {
            var response = event.response;
            var headers = response.headers;
            headers['x-frame-options'] = { value: 'deny' };
            headers['x-xss-protection'] = { value: '1; mode=block' };
            headers['x-content-type-options'] = { value: 'nosniff' };
            headers['strict-transport-security'] = {
                value: 'max-age=47304000; includeSubDomains',
            };
            headers['content-security-policy'] = {
                value: [
                    "default-src 'self' 'unsafe-inline' https://*.awsstatic.com;",
                    [
                        'connect-src',
                        "'self'",
                        'https://d2c-alpha.dse.marketing.aws.a2z.com',
                        'https://vs-alpha.aws.amazon.com',
                        'https://d2c-beta.dse.marketing.aws.a2z.com',
                        'https://vs-beta.aws.amazon.com',
                        'https://d2c-gamma.dse.marketing.aws.a2z.com',
                        'https://vs-gamma.aws.amazon.com',
                        'https://vs.aws.amazon.com',
                        'https://d2c.aws.amazon.com',
                        'https://*.shortbread.aws.dev',
                        'https://a0.awsstatic.com/',
                        'https://amazonwebservices.d2.sc.omtrdc.net',
                        'https://aws.demdex.net',
                        'https://dpm.demdex.net',
                        'https://cm.everesttech.net;',
                    ].join(' '),
                    'frame-src https://aws.demdex.net https://dpm.demdex.net;',
                    "img-src 'self' https://* https://a0.awsstatic.com/ https://amazonwebservices.d2.sc.omtrdc.net https://aws.demdex.net https://dpm.demdex.net https://cm.everesttech.net;",
                    "object-src 'none';",
                    "style-src 'self' 'unsafe-inline';",
                ].join(' '),
            };
            return response;
        }

        //# sourceMappingURL=data:application/json;base64,eyJ2ZXJzaW9uIjozLCJmaWxlIjoicmVzcG9uc2UtZnVuY3Rpb24uanMiLCJzb3VyY2VSb290IjoiIiwic291cmNlcyI6WyIuLi8uLi8uLi9zcmMvd2ViYXBwL3Jlc3BvbnNlLWZ1bmN0aW9uL3Jlc3BvbnNlLWZ1bmN0aW9uLnRzIl0sIm5hbWVzIjpbXSwibWFwcGluZ3MiOiI7QUFTQSxhQUFhO0FBQ2IsU0FBUyxPQUFPLENBQUMsS0FBeUI7SUFDeEMsSUFBSSxRQUFRLEdBQUcsS0FBSyxDQUFDLFFBQVEsQ0FBQztJQUM5QixJQUFJLE9BQU8sR0FBRyxRQUFRLENBQUMsT0FBTyxDQUFDO0lBRS9CLE9BQU8sQ0FBQyxpQkFBaUIsQ0FBQyxHQUFHLEVBQUUsS0FBSyxFQUFFLE1BQU0sRUFBRSxDQUFDO0lBQy9DLE9BQU8sQ0FBQyxrQkFBa0IsQ0FBQyxHQUFHLEVBQUUsS0FBSyxFQUFFLGVBQWUsRUFBRSxDQUFDO0lBQ3pELE9BQU8sQ0FBQyx3QkFBd0IsQ0FBQyxHQUFHLEVBQUUsS0FBSyxFQUFFLFNBQVMsRUFBRSxDQUFDO0lBQ3pELE9BQU8sQ0FBQywyQkFBMkIsQ0FBQyxHQUFHO1FBQ3JDLEtBQUssRUFBRSxxQ0FBcUM7S0FDN0MsQ0FBQztJQUNGLE9BQU8sQ0FBQyx5QkFBeUIsQ0FBQyxHQUFHO1FBQ25DLEtBQUssRUFBRTtZQUNMLDZEQUE2RDtZQUM3RDtnQkFDRSxhQUFhO2dCQUNiLFFBQVE7Z0JBQ1IsNkNBQTZDO2dCQUM3QyxpQ0FBaUM7Z0JBQ2pDLDRDQUE0QztnQkFDNUMsZ0NBQWdDO2dCQUNoQyw2Q0FBNkM7Z0JBQzdDLGlDQUFpQztnQkFDakMsMkJBQTJCO2dCQUMzQiw0QkFBNEI7Z0JBQzVCLDhCQUE4QjtnQkFDOUIsMkJBQTJCO2dCQUMzQiw0Q0FBNEM7Z0JBQzVDLHdCQUF3QjtnQkFDeEIsd0JBQXdCO2dCQUN4Qiw2QkFBNkI7YUFDOUIsQ0FBQyxJQUFJLENBQUMsR0FBRyxDQUFDO1lBQ1gsMERBQTBEO1lBQzFELHlLQUF5SztZQUN6SyxvQkFBb0I7WUFDcEIsbUNBQW1DO1NBQ3BDLENBQUMsSUFBSSxDQUFDLEdBQUcsQ0FBQztLQUNaLENBQUM7SUFFRixPQUFPLFFBQVEsQ0FBQztBQUNsQixDQUFDIiwic291cmNlc0NvbnRlbnQiOlsiaW50ZXJmYWNlIENsb3VkRnJvbnRSZXNwb25zZSB7XG4gIHJlc3BvbnNlOiBhbnk7XG4gIGhlYWRlcnM6IHtcbiAgICBba2V5OiBzdHJpbmddOiB7XG4gICAgICB2YWx1ZTogc3RyaW5nO1xuICAgIH07XG4gIH07XG59XG5cbi8vIEB0cy1pZ25vcmVcbmZ1bmN0aW9uIGhhbmRsZXIoZXZlbnQ6IENsb3VkRnJvbnRSZXNwb25zZSkge1xuICB2YXIgcmVzcG9uc2UgPSBldmVudC5yZXNwb25zZTtcbiAgdmFyIGhlYWRlcnMgPSByZXNwb25zZS5oZWFkZXJzO1xuXG4gIGhlYWRlcnNbJ3gtZnJhbWUtb3B0aW9ucyddID0geyB2YWx1ZTogJ2RlbnknIH07XG4gIGhlYWRlcnNbJ3gteHNzLXByb3RlY3Rpb24nXSA9IHsgdmFsdWU6ICcxOyBtb2RlPWJsb2NrJyB9O1xuICBoZWFkZXJzWyd4LWNvbnRlbnQtdHlwZS1vcHRpb25zJ10gPSB7IHZhbHVlOiAnbm9zbmlmZicgfTtcbiAgaGVhZGVyc1snc3RyaWN0LXRyYW5zcG9ydC1zZWN1cml0eSddID0ge1xuICAgIHZhbHVlOiAnbWF4LWFnZT00NzMwNDAwMDsgaW5jbHVkZVN1YkRvbWFpbnMnLFxuICB9O1xuICBoZWFkZXJzWydjb250ZW50LXNlY3VyaXR5LXBvbGljeSddID0ge1xuICAgIHZhbHVlOiBbXG4gICAgICBcImRlZmF1bHQtc3JjICdzZWxmJyAndW5zYWZlLWlubGluZScgaHR0cHM6Ly8qLmF3c3N0YXRpYy5jb207XCIsXG4gICAgICBbXG4gICAgICAgICdjb25uZWN0LXNyYycsXG4gICAgICAgIFwiJ3NlbGYnXCIsXG4gICAgICAgICdodHRwczovL2QyYy1hbHBoYS5kc2UubWFya2V0aW5nLmF3cy5hMnouY29tJyxcbiAgICAgICAgJ2h0dHBzOi8vdnMtYWxwaGEuYXdzLmFtYXpvbi5jb20nLFxuICAgICAgICAnaHR0cHM6Ly9kMmMtYmV0YS5kc2UubWFya2V0aW5nLmF3cy5hMnouY29tJyxcbiAgICAgICAgJ2h0dHBzOi8vdnMtYmV0YS5hd3MuYW1hem9uLmNvbScsXG4gICAgICAgICdodHRwczovL2QyYy1nYW1tYS5kc2UubWFya2V0aW5nLmF3cy5hMnouY29tJyxcbiAgICAgICAgJ2h0dHBzOi8vdnMtZ2FtbWEuYXdzLmFtYXpvbi5jb20nLFxuICAgICAgICAnaHR0cHM6Ly92cy5hd3MuYW1hem9uLmNvbScsXG4gICAgICAgICdodHRwczovL2QyYy5hd3MuYW1hem9uLmNvbScsXG4gICAgICAgICdodHRwczovLyouc2hvcnRicmVhZC5hd3MuZGV2JyxcbiAgICAgICAgJ2h0dHBzOi8vYTAuYXdzc3RhdGljLmNvbS8nLFxuICAgICAgICAnaHR0cHM6Ly9hbWF6b253ZWJzZXJ2aWNlcy5kMi5zYy5vbXRyZGMubmV0JyxcbiAgICAgICAgJ2h0dHBzOi8vYXdzLmRlbWRleC5uZXQnLFxuICAgICAgICAnaHR0cHM6Ly9kcG0uZGVtZGV4Lm5ldCcsXG4gICAgICAgICdodHRwczovL2NtLmV2ZXJlc3R0ZWNoLm5ldDsnLFxuICAgICAgXS5qb2luKCcgJyksXG4gICAgICAnZnJhbWUtc3JjIGh0dHBzOi8vYXdzLmRlbWRleC5uZXQgaHR0cHM6Ly9kcG0uZGVtZGV4Lm5ldDsnLFxuICAgICAgXCJpbWctc3JjICdzZWxmJyBodHRwczovLyogaHR0cHM6Ly9hMC5hd3NzdGF0aWMuY29tLyBodHRwczovL2FtYXpvbndlYnNlcnZpY2VzLmQyLnNjLm9tdHJkYy5uZXQgaHR0cHM6Ly9hd3MuZGVtZGV4Lm5ldCBodHRwczovL2RwbS5kZW1kZXgubmV0IGh0dHBzOi8vY20uZXZlcmVzdHRlY2gubmV0O1wiLFxuICAgICAgXCJvYmplY3Qtc3JjICdub25lJztcIixcbiAgICAgIFwic3R5bGUtc3JjICdzZWxmJyAndW5zYWZlLWlubGluZSc7XCIsXG4gICAgXS5qb2luKCcgJyksXG4gIH07XG5cbiAgcmV0dXJuIHJlc3BvbnNlO1xufVxuIl19
      FunctionConfig:
        Comment: AddHeadersFunctionc8e10155f2162f48ff533f91d4832060d5a08c2d5c
        Runtime: cloudfront-js-1.0
  ConstructHubWebAppDistributionOrigin1S3Origin694AF937:
    Type: AWS::CloudFront::CloudFrontOriginAccessIdentity
    Properties:
      CloudFrontOriginAccessIdentityConfig:
        Comment: Identity for devConstructHubWebAppDistributionOrigin1FBBA04AE
  ConstructHubWebAppDistribution1F181DC9:
    Type: AWS::CloudFront::Distribution
    Properties:
      DistributionConfig:
        CacheBehaviors:
          - CachePolicyId: 658327ea-f89d-4fab-a63d-7e88639e58f6
            Compress: true
            FunctionAssociations:
              - EventType: viewer-response
                FunctionARN:
                  Fn::GetAtt:
                    - ConstructHubWebAppAddHeadersFunctionc8e10155f2162f48ff533f91d4832060d5a08c2d5c7E9FDB69
                    - FunctionARN
            PathPattern: /data/*
            TargetOriginId: devConstructHubWebAppDistributionOrigin2A726FD66
            ViewerProtocolPolicy: allow-all
          - CachePolicyId: 658327ea-f89d-4fab-a63d-7e88639e58f6
            Compress: true
            FunctionAssociations:
              - EventType: viewer-response
                FunctionARN:
                  Fn::GetAtt:
                    - ConstructHubWebAppAddHeadersFunctionc8e10155f2162f48ff533f91d4832060d5a08c2d5c7E9FDB69
                    - FunctionARN
            PathPattern: /catalog.json
            TargetOriginId: devConstructHubWebAppDistributionOrigin2A726FD66
            ViewerProtocolPolicy: allow-all
          - CachePolicyId: 658327ea-f89d-4fab-a63d-7e88639e58f6
            Compress: true
            FunctionAssociations:
              - EventType: viewer-response
                FunctionARN:
                  Fn::GetAtt:
                    - ConstructHubWebAppAddHeadersFunctionc8e10155f2162f48ff533f91d4832060d5a08c2d5c7E9FDB69
                    - FunctionARN
            PathPattern: /all-versions.json
            TargetOriginId: devConstructHubWebAppDistributionOrigin2A726FD66
            ViewerProtocolPolicy: allow-all
          - CachePolicyId: 658327ea-f89d-4fab-a63d-7e88639e58f6
            Compress: true
            FunctionAssociations:
              - EventType: viewer-request
                FunctionARN:
                  Fn::GetAtt:
                    - ConstructHubWebAppBadgeRedirectFunctionc8e10155f2162f48ff533f91d4832060d5a08c2d5c7DAA75A6
                    - FunctionARN
            PathPattern: /badge
            TargetOriginId: devConstructHubWebAppDistributionOrigin1FBBA04AE
            ViewerProtocolPolicy: allow-all
          - CachePolicyId: 658327ea-f89d-4fab-a63d-7e88639e58f6
            Compress: true
            FunctionAssociations:
              - EventType: viewer-response
                FunctionARN:
                  Fn::GetAtt:
                    - ConstructHubWebAppAddHeadersFunctionc8e10155f2162f48ff533f91d4832060d5a08c2d5c7E9FDB69
                    - FunctionARN
            PathPattern: /atom
            TargetOriginId: devConstructHubWebAppDistributionOrigin2A726FD66
            ViewerProtocolPolicy: allow-all
          - CachePolicyId: 658327ea-f89d-4fab-a63d-7e88639e58f6
            Compress: true
            FunctionAssociations:
              - EventType: viewer-response
                FunctionARN:
                  Fn::GetAtt:
                    - ConstructHubWebAppAddHeadersFunctionc8e10155f2162f48ff533f91d4832060d5a08c2d5c7E9FDB69
                    - FunctionARN
            PathPattern: /rss
            TargetOriginId: devConstructHubWebAppDistributionOrigin2A726FD66
            ViewerProtocolPolicy: allow-all
          - CachePolicyId: 658327ea-f89d-4fab-a63d-7e88639e58f6
            Compress: true
            FunctionAssociations:
              - EventType: viewer-response
                FunctionARN:
                  Fn::GetAtt:
                    - ConstructHubWebAppAddHeadersFunctionc8e10155f2162f48ff533f91d4832060d5a08c2d5c7E9FDB69
                    - FunctionARN
            PathPattern: /stats.json
            TargetOriginId: devConstructHubWebAppDistributionOrigin2A726FD66
            ViewerProtocolPolicy: allow-all
        CustomErrorResponses:
          - ErrorCode: 404
            ResponseCode: 200
            ResponsePagePath: /index.html
          - ErrorCode: 403
            ResponseCode: 200
            ResponsePagePath: /index.html
        DefaultCacheBehavior:
          CachePolicyId: 658327ea-f89d-4fab-a63d-7e88639e58f6
          Compress: true
          FunctionAssociations:
            - EventType: viewer-response
              FunctionARN:
                Fn::GetAtt:
                  - ConstructHubWebAppAddHeadersFunctionc8e10155f2162f48ff533f91d4832060d5a08c2d5c7E9FDB69
                  - FunctionARN
          TargetOriginId: devConstructHubWebAppDistributionOrigin1FBBA04AE
          ViewerProtocolPolicy: allow-all
        DefaultRootObject: index.html
        Enabled: true
        HttpVersion: http2
        IPV6Enabled: true
        Origins:
          - DomainName:
              Fn::GetAtt:
                - ConstructHubWebAppWebsiteBucket4B2B9DB2
                - RegionalDomainName
            Id: devConstructHubWebAppDistributionOrigin1FBBA04AE
            S3OriginConfig:
              OriginAccessIdentity:
                Fn::Join:
                  - ""
                  - - origin-access-identity/cloudfront/
                    - Ref: ConstructHubWebAppDistributionOrigin1S3Origin694AF937
          - DomainName:
              Fn::GetAtt:
                - ConstructHubPackageDataDC5EF35E
                - RegionalDomainName
            Id: devConstructHubWebAppDistributionOrigin2A726FD66
            S3OriginConfig:
              OriginAccessIdentity:
                Fn::Join:
                  - ""
                  - - origin-access-identity/cloudfront/
                    - Ref: ConstructHubWebAppDistributionOrigin2S3OriginDA7E7FF4
  ConstructHubWebAppDistributionOrigin2S3OriginDA7E7FF4:
    Type: AWS::CloudFront::CloudFrontOriginAccessIdentity
    Properties:
      CloudFrontOriginAccessIdentityConfig:
        Comment: Identity for devConstructHubWebAppDistributionOrigin2A726FD66
  ConstructHubWebAppBadgeRedirectFunctionc8e10155f2162f48ff533f91d4832060d5a08c2d5c7DAA75A6:
    Type: AWS::CloudFront::Function
    Properties:
      Name: BadgeRedirectFunctionc8e10155f2162f48ff533f91d4832060d5a08c2d5c
      AutoPublish: true
      FunctionCode: >-
        "use strict";

        // @ts-ignore

        function handler(event) {
            return {
                statusCode: 302,
                statusDescription: 'Found',
                headers: { location: { value: '/badge-dynamic.svg' } },
            };
        }

        //# sourceMappingURL=data:application/json;base64,eyJ2ZXJzaW9uIjozLCJmaWxlIjoicmVkaXJlY3QtZnVuY3Rpb24uanMiLCJzb3VyY2VSb290IjoiIiwic291cmNlcyI6WyIuLi8uLi8uLi9zcmMvd2ViYXBwL2JhZGdlLXJlZGlyZWN0LWZ1bmN0aW9uL3JlZGlyZWN0LWZ1bmN0aW9uLnRzIl0sIm5hbWVzIjpbXSwibWFwcGluZ3MiOiI7QUFBQSxhQUFhO0FBQ2IsU0FBUyxPQUFPLENBQUMsS0FBVTtJQUN6QixPQUFPO1FBQ0wsVUFBVSxFQUFFLEdBQUc7UUFDZixpQkFBaUIsRUFBRSxPQUFPO1FBQzFCLE9BQU8sRUFBRSxFQUFFLFFBQVEsRUFBRSxFQUFFLEtBQUssRUFBRSxvQkFBb0IsRUFBRSxFQUFFO0tBQ3ZELENBQUM7QUFDSixDQUFDIiwic291cmNlc0NvbnRlbnQiOlsiLy8gQHRzLWlnbm9yZVxuZnVuY3Rpb24gaGFuZGxlcihldmVudDogYW55KSB7XG4gIHJldHVybiB7XG4gICAgc3RhdHVzQ29kZTogMzAyLFxuICAgIHN0YXR1c0Rlc2NyaXB0aW9uOiAnRm91bmQnLFxuICAgIGhlYWRlcnM6IHsgbG9jYXRpb246IHsgdmFsdWU6ICcvYmFkZ2UtZHluYW1pYy5zdmcnIH0gfSxcbiAgfTtcbn1cbiJdfQ==
      FunctionConfig:
        Comment: BadgeRedirectFunctionc8e10155f2162f48ff533f91d4832060d5a08c2d5c
        Runtime: cloudfront-js-1.0
  ConstructHubWebAppDeployWebsiteAwsCliLayer23CFFBC1:
    Type: AWS::Lambda::LayerVersion
    Properties:
      Content:
        S3Bucket:
          Fn::Sub: cdk-hnb659fds-assets-\${AWS::AccountId}-\${AWS::Region}
        S3Key: 2cbb4c8a663eb2c903e9cef3ad44c9b47d48b0a2cd35dfc270a23bf93b2ecf1f.zip
      Description: /opt/awscli/aws
  ConstructHubWebAppDeployWebsiteCustomResourceE6DF98C9:
    Type: Custom::CDKBucketDeployment
    Properties:
      ServiceToken:
        Fn::GetAtt:
          - CustomCDKBucketDeployment8693BB64968944B69AAFB0CC9EB8756C81C01536
          - Arn
      SourceBucketNames:
        - Fn::Sub: cdk-hnb659fds-assets-\${AWS::AccountId}-\${AWS::Region}
      SourceObjectKeys:
        - 730365b11bb3378ee655f405579988332fbb3f5b64cae12b04702f735cb85f10.zip
      DestinationBucketName:
        Ref: ConstructHubWebAppWebsiteBucket4B2B9DB2
      Prune: false
      SystemMetadata:
        cache-control: public, max-age=300, must-revalidate, s-maxage=60, proxy-revalidate
      DistributionId:
        Ref: ConstructHubWebAppDistribution1F181DC9
    UpdateReplacePolicy: Delete
    DeletionPolicy: Delete
  ConstructHubWebAppDeployWebsiteConfigAwsCliLayer8DFDB17A:
    Type: AWS::Lambda::LayerVersion
    Properties:
      Content:
        S3Bucket:
          Fn::Sub: cdk-hnb659fds-assets-\${AWS::AccountId}-\${AWS::Region}
        S3Key: 2cbb4c8a663eb2c903e9cef3ad44c9b47d48b0a2cd35dfc270a23bf93b2ecf1f.zip
      Description: /opt/awscli/aws
  ConstructHubWebAppDeployWebsiteConfigCustomResource2D18C708:
    Type: Custom::CDKBucketDeployment
    Properties:
      ServiceToken:
        Fn::GetAtt:
          - CustomCDKBucketDeployment8693BB64968944B69AAFB0CC9EB8756C81C01536
          - Arn
      SourceBucketNames:
        - Fn::Sub: cdk-hnb659fds-assets-\${AWS::AccountId}-\${AWS::Region}
        - Fn::Sub: cdk-hnb659fds-assets-\${AWS::AccountId}-\${AWS::Region}
      SourceObjectKeys:
        - 14e4f0139224d21210279e451b3ecaef287913006c68e6050415f640c0ef7522.zip
        - d7eba45c105712349db08f8edd1c547cd768fb9c92dadc0bfd2403ecc4127f96.zip
      DestinationBucketName:
        Ref: ConstructHubWebAppWebsiteBucket4B2B9DB2
      Prune: false
      SystemMetadata:
        cache-control: public, max-age=300, must-revalidate, s-maxage=60, proxy-revalidate
      DistributionId:
        Ref: ConstructHubWebAppDistribution1F181DC9
    UpdateReplacePolicy: Delete
    DeletionPolicy: Delete
  ConstructHubSourcesNpmJsStagingBucketB286F0E6:
    Type: AWS::S3::Bucket
    Properties:
      LifecycleConfiguration:
        Rules:
          - ExpirationInDays: 30
            Prefix: staged/
            Status: Enabled
      PublicAccessBlockConfiguration:
        BlockPublicAcls: true
        BlockPublicPolicy: true
        IgnorePublicAcls: true
        RestrictPublicBuckets: true
    UpdateReplacePolicy: Retain
    DeletionPolicy: Retain
  ConstructHubSourcesNpmJsStagingBucketPolicy06788ED9:
    Type: AWS::S3::BucketPolicy
    Properties:
      Bucket:
        Ref: ConstructHubSourcesNpmJsStagingBucketB286F0E6
      PolicyDocument:
        Statement:
          - Action: s3:*
            Condition:
              Bool:
                aws:SecureTransport: "false"
            Effect: Deny
            Principal:
              AWS: "*"
            Resource:
              - Fn::GetAtt:
                  - ConstructHubSourcesNpmJsStagingBucketB286F0E6
                  - Arn
              - Fn::Join:
                  - ""
                  - - Fn::GetAtt:
                        - ConstructHubSourcesNpmJsStagingBucketB286F0E6
                        - Arn
                    - /*
        Version: 2012-10-17
  ConstructHubSourcesFailoverNpmJsStagingBucketF46C2C42:
    Type: AWS::S3::Bucket
    Properties:
      LifecycleConfiguration:
        Rules:
          - ExpirationInDays: 30
            Prefix: staged/
            Status: Enabled
      PublicAccessBlockConfiguration:
        BlockPublicAcls: true
        BlockPublicPolicy: true
        IgnorePublicAcls: true
        RestrictPublicBuckets: true
      Tags:
        - Key: failover
          Value: "true"
    UpdateReplacePolicy: Retain
    DeletionPolicy: Retain
  ConstructHubSourcesFailoverNpmJsStagingBucketPolicy00182F29:
    Type: AWS::S3::BucketPolicy
    Properties:
      Bucket:
        Ref: ConstructHubSourcesFailoverNpmJsStagingBucketF46C2C42
      PolicyDocument:
        Statement:
          - Action: s3:*
            Condition:
              Bool:
                aws:SecureTransport: "false"
            Effect: Deny
            Principal:
              AWS: "*"
            Resource:
              - Fn::GetAtt:
                  - ConstructHubSourcesFailoverNpmJsStagingBucketF46C2C42
                  - Arn
              - Fn::Join:
                  - ""
                  - - Fn::GetAtt:
                        - ConstructHubSourcesFailoverNpmJsStagingBucketF46C2C42
                        - Arn
                    - /*
        Version: 2012-10-17
  ConstructHubSourcesStagerDLQ80BD2600:
    Type: AWS::SQS::Queue
    Properties:
      KmsMasterKeyId: alias/aws/sqs
      MessageRetentionPeriod: 1209600
      VisibilityTimeout: 900
    UpdateReplacePolicy: Delete
    DeletionPolicy: Delete
  ConstructHubSourcesNpmJsStageAndNotifyServiceRoleD5BB5B50:
    Type: AWS::IAM::Role
    Properties:
      AssumeRolePolicyDocument:
        Statement:
          - Action: sts:AssumeRole
            Effect: Allow
            Principal:
              Service: lambda.amazonaws.com
        Version: 2012-10-17
      ManagedPolicyArns:
        - Fn::Join:
            - ""
            - - "arn:"
              - Ref: AWS::Partition
              - :iam::aws:policy/service-role/AWSLambdaBasicExecutionRole
  ConstructHubSourcesNpmJsStageAndNotifyServiceRoleDefaultPolicyF7D8382F:
    Type: AWS::IAM::Policy
    Properties:
      PolicyDocument:
        Statement:
          - Action: sqs:SendMessage
            Effect: Allow
            Resource:
              Fn::GetAtt:
                - ConstructHubSourcesStagerDLQ80BD2600
                - Arn
          - Action:
              - xray:PutTraceSegments
              - xray:PutTelemetryRecords
            Effect: Allow
            Resource: "*"
          - Action:
              - s3:GetObject*
              - s3:GetBucket*
              - s3:List*
              - s3:DeleteObject*
              - s3:PutObject
              - s3:PutObjectLegalHold
              - s3:PutObjectRetention
              - s3:PutObjectTagging
              - s3:PutObjectVersionTagging
              - s3:Abort*
            Effect: Allow
            Resource:
              - Fn::GetAtt:
                  - ConstructHubSourcesNpmJsStagingBucketB286F0E6
                  - Arn
              - Fn::Join:
                  - ""
                  - - Fn::GetAtt:
                        - ConstructHubSourcesNpmJsStagingBucketB286F0E6
                        - Arn
                    - /*
          - Action:
              - s3:GetObject*
              - s3:GetBucket*
              - s3:List*
            Effect: Allow
            Resource:
              - Fn::GetAtt:
                  - ConstructHubDenyListBucket1B3C2C2E
                  - Arn
              - Fn::Join:
                  - ""
                  - - Fn::GetAtt:
                        - ConstructHubDenyListBucket1B3C2C2E
                        - Arn
                    - /*
          - Action:
              - sqs:SendMessage
              - sqs:GetQueueAttributes
              - sqs:GetQueueUrl
            Effect: Allow
            Resource:
              Fn::GetAtt:
                - ConstructHubIngestionQueue1AD94CA3
                - Arn
          - Action:
              - sqs:ReceiveMessage
              - sqs:ChangeMessageVisibility
              - sqs:GetQueueUrl
              - sqs:DeleteMessage
              - sqs:GetQueueAttributes
            Effect: Allow
            Resource:
              Fn::GetAtt:
                - ConstructHubSourcesStagerDLQ80BD2600
                - Arn
        Version: 2012-10-17
      PolicyName: ConstructHubSourcesNpmJsStageAndNotifyServiceRoleDefaultPolicyF7D8382F
      Roles:
        - Ref: ConstructHubSourcesNpmJsStageAndNotifyServiceRoleD5BB5B50
  ConstructHubSourcesNpmJsStageAndNotify591C0CFA:
    Type: AWS::Lambda::Function
    Properties:
      Code:
        S3Bucket:
          Fn::Sub: cdk-hnb659fds-assets-\${AWS::AccountId}-\${AWS::Region}
        S3Key: 4f69d9b5f9f03592053ce6d5aa9a170e89662a722bbb00a2258c03167b46c80a.zip
      Role:
        Fn::GetAtt:
          - ConstructHubSourcesNpmJsStageAndNotifyServiceRoleD5BB5B50
          - Arn
      DeadLetterConfig:
        TargetArn:
          Fn::GetAtt:
            - ConstructHubSourcesStagerDLQ80BD2600
            - Arn
      Description: "[dev/ConstructHub/Sources/NpmJS-StageAndNotify] Stages tarballs to
        S3 and notifies ConstructHub"
      Environment:
        Variables:
          AWS_EMF_ENVIRONMENT: Local
          BUCKET_NAME:
            Ref: ConstructHubSourcesNpmJsStagingBucketB286F0E6
          QUEUE_URL:
            Ref: ConstructHubIngestionQueue1AD94CA3
          DENY_LIST_BUCKET_NAME:
            Ref: ConstructHubDenyListBucket1B3C2C2E
          DENY_LIST_OBJECT_KEY: deny-list.json
      Handler: index.handler
      MemorySize: 10024
      Runtime: nodejs16.x
      Timeout: 300
      TracingConfig:
        Mode: Active
    DependsOn:
      - ConstructHubSourcesNpmJsStageAndNotifyServiceRoleDefaultPolicyF7D8382F
      - ConstructHubSourcesNpmJsStageAndNotifyServiceRoleD5BB5B50
  ConstructHubSourcesNpmJsStageAndNotifyEventInvokeConfigF58F658E:
    Type: AWS::Lambda::EventInvokeConfig
    Properties:
      FunctionName:
        Ref: ConstructHubSourcesNpmJsStageAndNotify591C0CFA
      Qualifier: $LATEST
      MaximumRetryAttempts: 2
  ConstructHubSourcesNpmJsStageAndNotifySqsEventSourcedevConstructHubSourcesStagerDLQ8B15A0A12A3B8A16:
    Type: AWS::Lambda::EventSourceMapping
    Properties:
      FunctionName:
        Ref: ConstructHubSourcesNpmJsStageAndNotify591C0CFA
      BatchSize: 1
      Enabled: false
      EventSourceArn:
        Fn::GetAtt:
          - ConstructHubSourcesStagerDLQ80BD2600
          - Arn
  ConstructHubSourcesNpmJsServiceRoleAC3F7AA6:
    Type: AWS::IAM::Role
    Properties:
      AssumeRolePolicyDocument:
        Statement:
          - Action: sts:AssumeRole
            Effect: Allow
            Principal:
              Service: lambda.amazonaws.com
        Version: 2012-10-17
      ManagedPolicyArns:
        - Fn::Join:
            - ""
            - - "arn:"
              - Ref: AWS::Partition
              - :iam::aws:policy/service-role/AWSLambdaBasicExecutionRole
    DependsOn:
      - ConstructHubLicenseListAwsCliLayer59592811
      - ConstructHubLicenseListCustomResource323F0FD4
  ConstructHubSourcesNpmJsServiceRoleDefaultPolicy65FBFA22:
    Type: AWS::IAM::Policy
    Properties:
      PolicyDocument:
        Statement:
          - Action:
              - xray:PutTraceSegments
              - xray:PutTelemetryRecords
            Effect: Allow
            Resource: "*"
          - Action:
              - s3:GetObject*
              - s3:GetBucket*
              - s3:List*
              - s3:DeleteObject*
              - s3:PutObject
              - s3:PutObjectLegalHold
              - s3:PutObjectRetention
              - s3:PutObjectTagging
              - s3:PutObjectVersionTagging
              - s3:Abort*
            Effect: Allow
            Resource:
              - Fn::GetAtt:
                  - ConstructHubSourcesNpmJsStagingBucketB286F0E6
                  - Arn
              - Fn::Join:
                  - ""
                  - - Fn::GetAtt:
                        - ConstructHubSourcesNpmJsStagingBucketB286F0E6
                        - Arn
                    - /couchdb-last-transaction-id.2
          - Action:
              - s3:GetObject*
              - s3:GetBucket*
              - s3:List*
            Effect: Allow
            Resource:
              - Fn::GetAtt:
                  - ConstructHubDenyListBucket1B3C2C2E
                  - Arn
              - Fn::Join:
                  - ""
                  - - Fn::GetAtt:
                        - ConstructHubDenyListBucket1B3C2C2E
                        - Arn
                    - /*
          - Action:
              - s3:GetObject*
              - s3:GetBucket*
              - s3:List*
            Effect: Allow
            Resource:
              - Fn::GetAtt:
                  - ConstructHubLicenseListBucket9334047F
                  - Arn
              - Fn::Join:
                  - ""
                  - - Fn::GetAtt:
                        - ConstructHubLicenseListBucket9334047F
                        - Arn
                    - /*
          - Action: lambda:InvokeFunction
            Effect: Allow
            Resource:
              - Fn::GetAtt:
                  - ConstructHubSourcesNpmJsStageAndNotify591C0CFA
                  - Arn
              - Fn::Join:
                  - ""
                  - - Fn::GetAtt:
                        - ConstructHubSourcesNpmJsStageAndNotify591C0CFA
                        - Arn
                    - :*
        Version: 2012-10-17
      PolicyName: ConstructHubSourcesNpmJsServiceRoleDefaultPolicy65FBFA22
      Roles:
        - Ref: ConstructHubSourcesNpmJsServiceRoleAC3F7AA6
    DependsOn:
      - ConstructHubLicenseListAwsCliLayer59592811
      - ConstructHubLicenseListCustomResource323F0FD4
  ConstructHubSourcesNpmJs15A77D2D:
    Type: AWS::Lambda::Function
    Properties:
      Code:
        S3Bucket:
          Fn::Sub: cdk-hnb659fds-assets-\${AWS::AccountId}-\${AWS::Region}
        S3Key: 583f0ac4ab115d8da7a3772bd6ca06c77fed4d5c168b3143959e82eb239f1b3d.zip
      Role:
        Fn::GetAtt:
          - ConstructHubSourcesNpmJsServiceRoleAC3F7AA6
          - Arn
      Description: "[dev/ConstructHub/Sources/NpmJs] Periodically query npmjs.com
        index for new packages"
      Environment:
        Variables:
          AWS_EMF_ENVIRONMENT: Local
          BUCKET_NAME:
            Ref: ConstructHubSourcesNpmJsStagingBucketB286F0E6
          FUNCTION_NAME:
            Ref: ConstructHubSourcesNpmJsStageAndNotify591C0CFA
          DENY_LIST_BUCKET_NAME:
            Ref: ConstructHubDenyListBucket1B3C2C2E
          DENY_LIST_OBJECT_KEY: deny-list.json
          LICENSE_LIST_BUCKET_NAME:
            Ref: ConstructHubLicenseListBucket9334047F
          LICENSE_LIST_OBJECT_KEY: allowed-licenses.json
      Handler: index.handler
      MemorySize: 10024
      ReservedConcurrentExecutions: 1
      Runtime: nodejs16.x
      Timeout: 300
      TracingConfig:
        Mode: Active
    DependsOn:
      - ConstructHubLicenseListAwsCliLayer59592811
      - ConstructHubLicenseListCustomResource323F0FD4
      - ConstructHubSourcesNpmJsServiceRoleDefaultPolicy65FBFA22
      - ConstructHubSourcesNpmJsServiceRoleAC3F7AA6
  ConstructHubSourcesNpmJsCanaryServiceRoleC4CBCDA2:
    Type: AWS::IAM::Role
    Properties:
      AssumeRolePolicyDocument:
        Statement:
          - Action: sts:AssumeRole
            Effect: Allow
            Principal:
              Service: lambda.amazonaws.com
        Version: 2012-10-17
      ManagedPolicyArns:
        - Fn::Join:
            - ""
            - - "arn:"
              - Ref: AWS::Partition
              - :iam::aws:policy/service-role/AWSLambdaBasicExecutionRole
    DependsOn:
      - ConstructHubLicenseListAwsCliLayer59592811
      - ConstructHubLicenseListCustomResource323F0FD4
  ConstructHubSourcesNpmJsCanaryServiceRoleDefaultPolicy630F813B:
    Type: AWS::IAM::Policy
    Properties:
      PolicyDocument:
        Statement:
          - Action:
              - s3:GetObject*
              - s3:GetBucket*
              - s3:List*
              - s3:DeleteObject*
              - s3:PutObject
              - s3:PutObjectLegalHold
              - s3:PutObjectRetention
              - s3:PutObjectTagging
              - s3:PutObjectVersionTagging
              - s3:Abort*
            Effect: Allow
            Resource:
              - Fn::GetAtt:
                  - ConstructHubSourcesNpmJsStagingBucketB286F0E6
                  - Arn
              - Fn::Join:
                  - ""
                  - - Fn::GetAtt:
                        - ConstructHubSourcesNpmJsStagingBucketB286F0E6
                        - Arn
                    - /package-canary/*.state.json
        Version: 2012-10-17
      PolicyName: ConstructHubSourcesNpmJsCanaryServiceRoleDefaultPolicy630F813B
      Roles:
        - Ref: ConstructHubSourcesNpmJsCanaryServiceRoleC4CBCDA2
    DependsOn:
      - ConstructHubLicenseListAwsCliLayer59592811
      - ConstructHubLicenseListCustomResource323F0FD4
  ConstructHubSourcesNpmJsCanary5558FC45:
    Type: AWS::Lambda::Function
    Properties:
      Code:
        S3Bucket:
          Fn::Sub: cdk-hnb659fds-assets-\${AWS::AccountId}-\${AWS::Region}
        S3Key: 1931b3d9c4f40db11c2e618aa7b097170fb572eadbe75c53fecd41e451c32cfa.zip
      Role:
        Fn::GetAtt:
          - ConstructHubSourcesNpmJsCanaryServiceRoleC4CBCDA2
          - Arn
      Description: "[dev/ConstructHub/Sources/NpmJs/PackageCanary] Monitors
        construct-hub-probe versions availability"
      Environment:
        Variables:
          AWS_EMF_ENVIRONMENT: Local
          CONSTRUCT_HUB_BASE_URL:
            Fn::Join:
              - ""
              - - https://
                - Fn::GetAtt:
                    - ConstructHubWebAppDistribution1F181DC9
                    - DomainName
          PACKAGE_CANARY_BUCKET_NAME:
            Ref: ConstructHubSourcesNpmJsStagingBucketB286F0E6
          PACKAGE_NAME: construct-hub-probe
      Handler: index.handler
      MemorySize: 10024
      Runtime: nodejs16.x
      Timeout: 300
    DependsOn:
      - ConstructHubLicenseListAwsCliLayer59592811
      - ConstructHubLicenseListCustomResource323F0FD4
      - ConstructHubSourcesNpmJsCanaryServiceRoleDefaultPolicy630F813B
      - ConstructHubSourcesNpmJsCanaryServiceRoleC4CBCDA2
  ConstructHubSourcesNpmJsCanarySchedule4D94219F:
    Type: AWS::Events::Rule
    Properties:
      Description: Scheduled executions of the NpmJS package canary
      ScheduleExpression: rate(5 minutes)
      State: ENABLED
      Targets:
        - Arn:
            Fn::GetAtt:
              - ConstructHubSourcesNpmJsCanary5558FC45
              - Arn
          Id: Target0
    DependsOn:
      - ConstructHubLicenseListAwsCliLayer59592811
      - ConstructHubLicenseListCustomResource323F0FD4
      - ConstructHubSourcesNpmJsCanaryServiceRoleDefaultPolicy630F813B
  ConstructHubSourcesNpmJsCanaryScheduleAllowEventRuledevConstructHubSourcesNpmJsCanaryC48E9D5AD1BB0C82:
    Type: AWS::Lambda::Permission
    Properties:
      Action: lambda:InvokeFunction
      FunctionName:
        Fn::GetAtt:
          - ConstructHubSourcesNpmJsCanary5558FC45
          - Arn
      Principal: events.amazonaws.com
      SourceArn:
        Fn::GetAtt:
          - ConstructHubSourcesNpmJsCanarySchedule4D94219F
          - Arn
    DependsOn:
      - ConstructHubLicenseListAwsCliLayer59592811
      - ConstructHubLicenseListCustomResource323F0FD4
      - ConstructHubSourcesNpmJsCanaryServiceRoleDefaultPolicy630F813B
  ConstructHubSourcesNpmJsCanaryAlarmBE2B479E:
    Type: AWS::CloudWatch::Alarm
    Properties:
      ComparisonOperator: GreaterThanThreshold
      EvaluationPeriods: 2
      AlarmDescription: >-
        New versions of construct-hub-probe have been published over 5
        minutes ago and are still not visible in construct hub

        Runbook: https://github.com/cdklabs/construct-hub/blob/main/docs/operator-runbook.md
      AlarmName: dev/ConstructHub/Sources/NpmJs/Canary/SLA-Breached
      Metrics:
        - Expression: IF(FILL(mLag, REPEAT) < 900, MAX([mDwell, mTTC]))
          Id: expr_1
        - Id: mDwell
          MetricStat:
            Metric:
              MetricName: DwellTime
              Namespace: ConstructHub/PackageCanary
            Period: 300
            Stat: Maximum
          ReturnData: false
        - Id: mTTC
          MetricStat:
            Metric:
              MetricName: TimeToCatalog
              Namespace: ConstructHub/PackageCanary
            Period: 300
            Stat: Maximum
          ReturnData: false
        - Id: mLag
          MetricStat:
            Metric:
              MetricName: EstimatedNpmReplicaLag
              Namespace: ConstructHub/PackageCanary
            Period: 300
            Stat: Maximum
          ReturnData: false
      Threshold: 300
      TreatMissingData: notBreaching
    DependsOn:
      - ConstructHubLicenseListAwsCliLayer59592811
      - ConstructHubLicenseListCustomResource323F0FD4
  ConstructHubSourcesNpmJsCanaryFailingE338711F:
    Type: AWS::CloudWatch::Alarm
    Properties:
      ComparisonOperator: GreaterThanThreshold
      EvaluationPeriods: 2
      AlarmName: dev/ConstructHub/Sources/NpmJs/Canary/Failing
      Dimensions:
        - Name: FunctionName
          Value:
            Ref: ConstructHubSourcesNpmJsCanary5558FC45
      MetricName: Errors
      Namespace: AWS/Lambda
      Period: 300
      Statistic: Sum
      Threshold: 0
      TreatMissingData: breaching
    DependsOn:
      - ConstructHubLicenseListAwsCliLayer59592811
      - ConstructHubLicenseListCustomResource323F0FD4
  ConstructHubSourcesNpmJsCanaryNotRunningFCFBD0E6:
    Type: AWS::CloudWatch::Alarm
    Properties:
      ComparisonOperator: LessThanThreshold
      EvaluationPeriods: 2
      AlarmName: dev/ConstructHub/Sources/NpmJs/Canary/NotRunning
      Dimensions:
        - Name: FunctionName
          Value:
            Ref: ConstructHubSourcesNpmJsCanary5558FC45
      MetricName: Invocations
      Namespace: AWS/Lambda
      Period: 300
      Statistic: Sum
      Threshold: 1
      TreatMissingData: breaching
    DependsOn:
      - ConstructHubLicenseListAwsCliLayer59592811
      - ConstructHubLicenseListCustomResource323F0FD4
  ConstructHubSourcesNpmJsCanaryNotRunningOrFailing62A8E2F6:
    Type: AWS::CloudWatch::CompositeAlarm
    Properties:
      AlarmName: dev/ConstructHub/Sources/NpmJs/Canary/NotRunningOrFailing
      AlarmRule:
        Fn::Join:
          - ""
          - - (ALARM("
            - Fn::GetAtt:
                - ConstructHubSourcesNpmJsCanaryFailingE338711F
                - Arn
            - '") OR ALARM("'
            - Fn::GetAtt:
                - ConstructHubSourcesNpmJsCanaryNotRunningFCFBD0E6
                - Arn
            - '"))'
      AlarmDescription: >-
        The NpmJs package canary is not running or is failing. This
        prevents alarming when this instance of

        ConstructHub falls out of SLA for new package ingestion!


        Runbook: https://github.com/cdklabs/construct-hub/blob/main/docs/operator-runbook.md
    DependsOn:
      - ConstructHubLicenseListAwsCliLayer59592811
      - ConstructHubLicenseListCustomResource323F0FD4
  ConstructHubSourcesNpmJsCanaryGatewayErrorsDAA2E45C:
    Type: AWS::CloudWatch::Alarm
    Properties:
      ComparisonOperator: GreaterThanThreshold
      EvaluationPeriods: 60
      AlarmDescription: >-
        The NpmJs package canary has been encountering consistent HTTP
        gateway errors when contacting npmjs servers

        for an hour or more. This means the canary has been unable to evaluate SLA compliance for that much time.

        It is probable that nothing can be done except for waiting for npm servers to come back online, but the

        situation should be checked to make sure there is not another problem.


        Runbook: https://github.com/cdklabs/construct-hub/blob/main/docs/operator-runbook.md
      AlarmName: dev/ConstructHub/Sources/NpmJs/Canary/GatewayErrors
      MetricName: HttpGatewayErrors
      Namespace: ConstructHub/PackageCanary
      Period: 300
      Statistic: Minimum
      Threshold: 0
      TreatMissingData: breaching
    DependsOn:
      - ConstructHubLicenseListAwsCliLayer59592811
      - ConstructHubLicenseListCustomResource323F0FD4
  ConstructHubSourcesNpmJsSchedule34031870:
    Type: AWS::Events::Rule
    Properties:
      Description: dev/ConstructHub/Sources/NpmJs/Schedule
      ScheduleExpression: rate(5 minutes)
      State: ENABLED
      Targets:
        - Arn:
            Fn::GetAtt:
              - ConstructHubSourcesNpmJs15A77D2D
              - Arn
          Id: Target0
    DependsOn:
      - ConstructHubSourcesNpmJsFollowerFailures86BCBA0D
  ConstructHubSourcesNpmJsScheduleAllowEventRuledevConstructHubSourcesNpmJs94EFF1D850C1F076:
    Type: AWS::Lambda::Permission
    Properties:
      Action: lambda:InvokeFunction
      FunctionName:
        Fn::GetAtt:
          - ConstructHubSourcesNpmJs15A77D2D
          - Arn
      Principal: events.amazonaws.com
      SourceArn:
        Fn::GetAtt:
          - ConstructHubSourcesNpmJsSchedule34031870
          - Arn
    DependsOn:
      - ConstructHubSourcesNpmJsFollowerFailures86BCBA0D
  ConstructHubSourcesNpmJsFollowerFailures86BCBA0D:
    Type: AWS::CloudWatch::Alarm
    Properties:
      ComparisonOperator: GreaterThanOrEqualToThreshold
      EvaluationPeriods: 3
      AlarmDescription:
        Fn::Join:
          - ""
          - - >-
              The NpmJs follower function failed!


              RunBook: https://github.com/cdklabs/construct-hub/blob/main/docs/operator-runbook.md


              Direct link to Lambda function: /lambda/home#/functions/
            - Ref: ConstructHubSourcesNpmJs15A77D2D
      AlarmName: dev/ConstructHub/Sources/NpmJs/Follower/Failures
      Dimensions:
        - Name: FunctionName
          Value:
            Ref: ConstructHubSourcesNpmJs15A77D2D
      MetricName: Errors
      Namespace: AWS/Lambda
      Period: 300
      Statistic: Sum
      Threshold: 1
      TreatMissingData: missing
  ConstructHubSourcesNpmJsFollowerNotRunningCEAF0E1E:
    Type: AWS::CloudWatch::Alarm
    Properties:
      ComparisonOperator: LessThanThreshold
      EvaluationPeriods: 2
      AlarmDescription:
        Fn::Join:
          - ""
          - - >-
              The NpmJs follower function is not running!


              RunBook: https://github.com/cdklabs/construct-hub/blob/main/docs/operator-runbook.md


              Direct link to Lambda function: /lambda/home#/functions/
            - Ref: ConstructHubSourcesNpmJs15A77D2D
      AlarmName: dev/ConstructHub/Sources/NpmJs/Follower/NotRunning
      Dimensions:
        - Name: FunctionName
          Value:
            Ref: ConstructHubSourcesNpmJs15A77D2D
      MetricName: Invocations
      Namespace: AWS/Lambda
      Period: 300
      Statistic: Sum
      Threshold: 1
      TreatMissingData: breaching
    DependsOn:
      - ConstructHubSourcesNpmJsScheduleAllowEventRuledevConstructHubSourcesNpmJs94EFF1D850C1F076
      - ConstructHubSourcesNpmJsSchedule34031870
  ConstructHubSourcesNpmJsFollowerNoChanges2CB08C93:
    Type: AWS::CloudWatch::Alarm
    Properties:
      ComparisonOperator: LessThanThreshold
      EvaluationPeriods: 12
      AlarmDescription:
        Fn::Join:
          - ""
          - - >-
              The NpmJs follower function is not discovering any changes from
              CouchDB!


              RunBook: https://github.com/cdklabs/construct-hub/blob/main/docs/operator-runbook.md


              Direct link to Lambda function: /lambda/home#/functions/
            - Ref: ConstructHubSourcesNpmJs15A77D2D
      AlarmName: dev/ConstructHub/Sources/NpmJs/Follower/NoChanges
      MetricName: ChangeCount
      Namespace: ConstructHub/PackageSource/NpmJs/Follower
      Period: 300
      Statistic: Sum
      Threshold: 1
      TreatMissingData: breaching
  ConstructHubSourcesdevConstructHubSourcesNpmJsStagerDLQNotEmpty3777A4EA:
    Type: AWS::CloudWatch::Alarm
    Properties:
      ComparisonOperator: GreaterThanOrEqualToThreshold
      EvaluationPeriods: 1
      AlarmDescription:
        Fn::Join:
          - ""
          - - "The NpmJS package stager is failing - its dead letter queue is
              not empty/n/nLink to the lambda function:
              /lambda/home#/functions/"
            - Ref: ConstructHubSourcesNpmJsStageAndNotify591C0CFA
            - "/nLink to the dead letter queue:
              /sqs/v2/home#/queues/https%3A%2F%2Fsqs."
            - Ref: AWS::Region
            - .amazonaws.com%2F
            - Ref: AWS::AccountId
            - "%2F"
            - Fn::GetAtt:
                - ConstructHubSourcesStagerDLQ80BD2600
                - QueueName
            - "/n/nRunbook:
              https://github.com/cdklabs/construct-hub/blob/main/docs/operator-\\
              runbook.md"
      AlarmName: dev/ConstructHub/Sources/NpmJs/Stager/DLQNotEmpty
      Metrics:
        - Expression: mVisible + mHidden
          Id: expr_1
        - Id: mVisible
          MetricStat:
            Metric:
              Dimensions:
                - Name: QueueName
                  Value:
                    Fn::GetAtt:
                      - ConstructHubSourcesStagerDLQ80BD2600
                      - QueueName
              MetricName: ApproximateNumberOfMessagesVisible
              Namespace: AWS/SQS
            Period: 300
            Stat: Maximum
          ReturnData: false
        - Id: mHidden
          MetricStat:
            Metric:
              Dimensions:
                - Name: QueueName
                  Value:
                    Fn::GetAtt:
                      - ConstructHubSourcesStagerDLQ80BD2600
                      - QueueName
              MetricName: ApproximateNumberOfMessagesNotVisible
              Namespace: AWS/SQS
            Period: 300
            Stat: Maximum
          ReturnData: false
      Threshold: 1
      TreatMissingData: notBreaching
  ConstructHubInventoryCanaryScratchworkBucketC185625E:
    Type: AWS::S3::Bucket
    Properties:
      BucketEncryption:
        ServerSideEncryptionConfiguration:
          - ServerSideEncryptionByDefault:
              SSEAlgorithm: AES256
      LifecycleConfiguration:
        Rules:
          - ExpirationInDays: 30
            Status: Enabled
      PublicAccessBlockConfiguration:
        BlockPublicAcls: true
        BlockPublicPolicy: true
        IgnorePublicAcls: true
        RestrictPublicBuckets: true
    UpdateReplacePolicy: Delete
    DeletionPolicy: Delete
  ConstructHubInventoryCanaryScratchworkBucketPolicy51913ABF:
    Type: AWS::S3::BucketPolicy
    Properties:
      Bucket:
        Ref: ConstructHubInventoryCanaryScratchworkBucketC185625E
      PolicyDocument:
        Statement:
          - Action: s3:*
            Condition:
              Bool:
                aws:SecureTransport: "false"
            Effect: Deny
            Principal:
              AWS: "*"
            Resource:
              - Fn::GetAtt:
                  - ConstructHubInventoryCanaryScratchworkBucketC185625E
                  - Arn
              - Fn::Join:
                  - ""
                  - - Fn::GetAtt:
                        - ConstructHubInventoryCanaryScratchworkBucketC185625E
                        - Arn
                    - /*
        Version: 2012-10-17
  ConstructHubInventoryCanaryFailoverScratchworkBucketE8015DAD:
    Type: AWS::S3::Bucket
    Properties:
      BucketEncryption:
        ServerSideEncryptionConfiguration:
          - ServerSideEncryptionByDefault:
              SSEAlgorithm: AES256
      LifecycleConfiguration:
        Rules:
          - ExpirationInDays: 30
            Status: Enabled
      PublicAccessBlockConfiguration:
        BlockPublicAcls: true
        BlockPublicPolicy: true
        IgnorePublicAcls: true
        RestrictPublicBuckets: true
      Tags:
        - Key: failover
          Value: "true"
    UpdateReplacePolicy: Delete
    DeletionPolicy: Delete
  ConstructHubInventoryCanaryFailoverScratchworkBucketPolicy6E5D67F4:
    Type: AWS::S3::BucketPolicy
    Properties:
      Bucket:
        Ref: ConstructHubInventoryCanaryFailoverScratchworkBucketE8015DAD
      PolicyDocument:
        Statement:
          - Action: s3:*
            Condition:
              Bool:
                aws:SecureTransport: "false"
            Effect: Deny
            Principal:
              AWS: "*"
            Resource:
              - Fn::GetAtt:
                  - ConstructHubInventoryCanaryFailoverScratchworkBucketE8015DAD
                  - Arn
              - Fn::Join:
                  - ""
                  - - Fn::GetAtt:
                        - ConstructHubInventoryCanaryFailoverScratchworkBucketE8015DAD
                        - Arn
                    - /*
        Version: 2012-10-17
  ConstructHubInventoryCanaryServiceRole7684EDDE:
    Type: AWS::IAM::Role
    Properties:
      AssumeRolePolicyDocument:
        Statement:
          - Action: sts:AssumeRole
            Effect: Allow
            Principal:
              Service: lambda.amazonaws.com
        Version: 2012-10-17
      ManagedPolicyArns:
        - Fn::Join:
            - ""
            - - "arn:"
              - Ref: AWS::Partition
              - :iam::aws:policy/service-role/AWSLambdaBasicExecutionRole
  ConstructHubInventoryCanaryServiceRoleDefaultPolicy144783F1:
    Type: AWS::IAM::Policy
    Properties:
      PolicyDocument:
        Statement:
          - Action:
              - s3:GetObject*
              - s3:GetBucket*
              - s3:List*
            Effect: Allow
            Resource:
              - Fn::GetAtt:
                  - ConstructHubPackageDataDC5EF35E
                  - Arn
              - Fn::Join:
                  - ""
                  - - Fn::GetAtt:
                        - ConstructHubPackageDataDC5EF35E
                        - Arn
                    - /*
          - Action:
              - s3:DeleteObject*
              - s3:PutObject
              - s3:PutObjectLegalHold
              - s3:PutObjectRetention
              - s3:PutObjectTagging
              - s3:PutObjectVersionTagging
              - s3:Abort*
            Effect: Allow
            Resource:
              - Fn::GetAtt:
                  - ConstructHubPackageDataDC5EF35E
                  - Arn
              - Fn::Join:
                  - ""
                  - - Fn::GetAtt:
                        - ConstructHubPackageDataDC5EF35E
                        - Arn
                    - /missing-objects/*-documentation.json
          - Action:
              - s3:DeleteObject*
              - s3:PutObject
              - s3:PutObjectLegalHold
              - s3:PutObjectRetention
              - s3:PutObjectTagging
              - s3:PutObjectVersionTagging
              - s3:Abort*
            Effect: Allow
            Resource:
              - Fn::GetAtt:
                  - ConstructHubPackageDataDC5EF35E
                  - Arn
              - Fn::Join:
                  - ""
                  - - Fn::GetAtt:
                        - ConstructHubPackageDataDC5EF35E
                        - Arn
                    - /corruptassembly-objects/*.json
          - Action:
              - s3:DeleteObject*
              - s3:PutObject
              - s3:PutObjectLegalHold
              - s3:PutObjectRetention
              - s3:PutObjectTagging
              - s3:PutObjectVersionTagging
              - s3:Abort*
            Effect: Allow
            Resource:
              - Fn::GetAtt:
                  - ConstructHubPackageDataDC5EF35E
                  - Arn
              - Fn::Join:
                  - ""
                  - - Fn::GetAtt:
                        - ConstructHubPackageDataDC5EF35E
                        - Arn
                    - /uninstallable-objects/data.json
          - Action:
              - s3:GetObject*
              - s3:GetBucket*
              - s3:List*
              - s3:DeleteObject*
              - s3:PutObject
              - s3:PutObjectLegalHold
              - s3:PutObjectRetention
              - s3:PutObjectTagging
              - s3:PutObjectVersionTagging
              - s3:Abort*
            Effect: Allow
            Resource:
              - Fn::GetAtt:
                  - ConstructHubInventoryCanaryScratchworkBucketC185625E
                  - Arn
              - Fn::Join:
                  - ""
                  - - Fn::GetAtt:
                        - ConstructHubInventoryCanaryScratchworkBucketC185625E
                        - Arn
                    - /*
        Version: 2012-10-17
      PolicyName: ConstructHubInventoryCanaryServiceRoleDefaultPolicy144783F1
      Roles:
        - Ref: ConstructHubInventoryCanaryServiceRole7684EDDE
  ConstructHubInventoryCanary63D899BC:
    Type: AWS::Lambda::Function
    Properties:
      Code:
        S3Bucket:
          Fn::Sub: cdk-hnb659fds-assets-\${AWS::AccountId}-\${AWS::Region}
        S3Key: 710c1af59db0f539f7ecb500ac50dd0962c5dd1ee641308b23c57b802f3c637b.zip
      Role:
        Fn::GetAtt:
          - ConstructHubInventoryCanaryServiceRole7684EDDE
          - Arn
      Description: "[ConstructHub/Inventory] A canary that periodically inspects the
        list of indexed packages"
      Environment:
        Variables:
          AWS_EMF_ENVIRONMENT: Local
          PACKAGE_DATA_BUCKET_NAME:
            Ref: ConstructHubPackageDataDC5EF35E
          SCRATCHWORK_BUCKET_NAME:
            Ref: ConstructHubInventoryCanaryScratchworkBucketC185625E
      Handler: index.handler
      MemorySize: 10240
      Runtime: nodejs16.x
      Timeout: 900
    DependsOn:
      - ConstructHubInventoryCanaryServiceRoleDefaultPolicy144783F1
      - ConstructHubInventoryCanaryServiceRole7684EDDE
  ConstructHubInventoryCanaryLogRetention8B1B5364:
    Type: Custom::LogRetention
    Properties:
      ServiceToken:
        Fn::GetAtt:
          - LogRetentionaae0aa3c5b4d4f87b02d85b201efdd8aFD4BFC8A
          - Arn
      LogGroupName:
        Fn::Join:
          - ""
          - - /aws/lambda/
            - Ref: ConstructHubInventoryCanary63D899BC
      RetentionInDays: 7
  ConstructHubInventoryCanaryStateMachineRole9D5D502F:
    Type: AWS::IAM::Role
    Properties:
      AssumeRolePolicyDocument:
        Statement:
          - Action: sts:AssumeRole
            Effect: Allow
            Principal:
              Service:
                Fn::FindInMap:
                  - ServiceprincipalMap
                  - Ref: AWS::Region
                  - states
        Version: 2012-10-17
  ConstructHubInventoryCanaryStateMachineRoleDefaultPolicy6F9D94C1:
    Type: AWS::IAM::Policy
    Properties:
      PolicyDocument:
        Statement:
          - Action:
              - xray:PutTraceSegments
              - xray:PutTelemetryRecords
              - xray:GetSamplingRules
              - xray:GetSamplingTargets
            Effect: Allow
            Resource: "*"
          - Action: lambda:InvokeFunction
            Effect: Allow
            Resource:
              - Fn::GetAtt:
                  - ConstructHubInventoryCanary63D899BC
                  - Arn
              - Fn::Join:
                  - ""
                  - - Fn::GetAtt:
                        - ConstructHubInventoryCanary63D899BC
                        - Arn
                    - :*
        Version: 2012-10-17
      PolicyName: ConstructHubInventoryCanaryStateMachineRoleDefaultPolicy6F9D94C1
      Roles:
        - Ref: ConstructHubInventoryCanaryStateMachineRole9D5D502F
  ConstructHubInventoryCanaryStateMachineAA2D2A3A:
    Type: AWS::StepFunctions::StateMachine
    Properties:
      RoleArn:
        Fn::GetAtt:
          - ConstructHubInventoryCanaryStateMachineRole9D5D502F
          - Arn
      DefinitionString:
        Fn::Join:
          - ""
          - - '{"StartAt":"Process for 15 minutes.","States":{"Process for 15
              minutes.":{"Next":"Remaining items to
              process?","Retry":[{"ErrorEquals":["Lambda.ServiceException","Lambda.AWSLambdaException","Lambda.SdkClientException"],"IntervalSeconds":2,"MaxAttempts":6,"BackoffRate":2}],"Type":"Task","InputPath":"$.result","ResultPath":"$.result","Resource":"'
            - Fn::GetAtt:
                - ConstructHubInventoryCanary63D899BC
                - Arn
            - '"},"Remaining items to
              process?":{"Type":"Choice","Choices":[{"Variable":"$.result.continuationObjectKey","IsPresent":true,"Next":"Process
              for 15
              minutes."}],"Default":"Success"},"Success":{"Type":"Succeed"}},"TimeoutSeconds":21600}'
      TracingConfiguration:
        Enabled: true
    DependsOn:
      - ConstructHubInventoryCanaryStateMachineRoleDefaultPolicy6F9D94C1
      - ConstructHubInventoryCanaryStateMachineRole9D5D502F
  ConstructHubInventoryCanaryStateMachineEventsRole8AD19655:
    Type: AWS::IAM::Role
    Properties:
      AssumeRolePolicyDocument:
        Statement:
          - Action: sts:AssumeRole
            Effect: Allow
            Principal:
              Service: events.amazonaws.com
        Version: 2012-10-17
  ConstructHubInventoryCanaryStateMachineEventsRoleDefaultPolicyE2B4E72C:
    Type: AWS::IAM::Policy
    Properties:
      PolicyDocument:
        Statement:
          - Action: states:StartExecution
            Effect: Allow
            Resource:
              Ref: ConstructHubInventoryCanaryStateMachineAA2D2A3A
        Version: 2012-10-17
      PolicyName: ConstructHubInventoryCanaryStateMachineEventsRoleDefaultPolicyE2B4E72C
      Roles:
        - Ref: ConstructHubInventoryCanaryStateMachineEventsRole8AD19655
  ConstructHubInventoryCanaryScheduleRule79F2F8D8:
    Type: AWS::Events::Rule
    Properties:
      ScheduleExpression: rate(15 minutes)
      State: ENABLED
      Targets:
        - Arn:
            Ref: ConstructHubInventoryCanaryStateMachineAA2D2A3A
          Id: Target0
          Input: '{"comment":"Scheduled event from cron job.","result":{}}'
          RetryPolicy:
            MaximumRetryAttempts: 3
          RoleArn:
            Fn::GetAtt:
              - ConstructHubInventoryCanaryStateMachineEventsRole8AD19655
              - Arn
    DependsOn:
      - ConstructHubInventoryCanaryServiceRoleDefaultPolicy144783F1
  ConstructHubInventoryCanaryNotRunningAF44D71C:
    Type: AWS::CloudWatch::Alarm
    Properties:
      ComparisonOperator: LessThanThreshold
      EvaluationPeriods: 1
      AlarmDescription:
        Fn::Join:
          - ""
          - - >-
              The inventory canary is not running!


              RunBook: https://github.com/cdklabs/construct-hub/blob/main/docs/operator-runbook.md


              Direct link to function: /lambda/home#/functions/
            - Ref: ConstructHubInventoryCanary63D899BC
      AlarmName: dev/ConstructHub/InventoryCanary/NotRunning
      Dimensions:
        - Name: FunctionName
          Value:
            Ref: ConstructHubInventoryCanary63D899BC
      MetricName: Invocations
      Namespace: AWS/Lambda
      Period: 900
      Statistic: Sum
      Threshold: 1
  ConstructHubInventoryCanaryFailures5BDA8051:
    Type: AWS::CloudWatch::Alarm
    Properties:
      ComparisonOperator: GreaterThanOrEqualToThreshold
      EvaluationPeriods: 2
      AlarmDescription:
        Fn::Join:
          - ""
          - - >-
              The inventory canary is failing!


              RunBook: https://github.com/cdklabs/construct-hub/blob/main/docs/operator-runbook.md


              Direct link to function: /lambda/home#/functions/
            - Ref: ConstructHubInventoryCanary63D899BC
      AlarmName: dev/ConstructHub/InventoryCanary/Failures
      Dimensions:
        - Name: FunctionName
          Value:
            Ref: ConstructHubInventoryCanary63D899BC
      MetricName: Errors
      Namespace: AWS/Lambda
      Period: 900
      Statistic: Sum
      Threshold: 1
  ConstructHubBackendDashboardReportsDFD170B1:
    Type: AWS::CloudWatch::Dashboard
    Properties:
      DashboardBody:
        Fn::Join:
          - ""
          - - '{"start":"-P1W","periodOverride":"auto","widgets":[{"type":"custom","width":24,"height":6,"x":0,"y":0,"properties":{"endpoint":"'
            - Fn::GetAtt:
                - PackageVersionsTableWidgetHandler5fa848259c1d5e388c0df69f05c016dfBE2C27C2
                - Arn
            - "\\",\\"params\\":{\\"key\\":\\"uninstallable-objects/data.json\\",\\"des\\
              cription\\":\\"These packages could not be installed. Note that
              currently they will also appear in the 'missing' documentation
              reports.\\\\n\\\\nThe specific error can be found in the package
              directory inside a file named
              'uninstallable'\\\\n\\"},\\"title\\":\\"Package Versions Report |
              Uninstallable\\",\\"updateOn\\":{\\"refresh\\":true,\\"resize\\":false,\\
              \\"timeRange\\":false}}},{\\"type\\":\\"custom\\",\\"width\\":24,\\"height\\
              \\":6,\\"x\\":0,\\"y\\":6,\\"properties\\":{\\"endpoint\\":\\""
            - Fn::GetAtt:
                - PackageVersionsTableWidgetHandler5fa848259c1d5e388c0df69f05c016dfBE2C27C2
                - Arn
            - '","params":{"key":"missing-objects/typescript-documentation.json","description":"These
              packages are missing typescript documentation.\\nApart from the
              uninstallable packages, this report should stay empty\\n\\nTo
              investigate inspect the orchestration DLQ.\\n"},"title":"Package
              Versions Report | Missing Documentation |
              _typescript_","updateOn":{"refresh":true,"resize":false,"timeRange":false}}},{"type":"custom","width":24,"height":6,"x":0,"y":12,"properties":{"endpoint":"'
            - Fn::GetAtt:
                - PackageVersionsTableWidgetHandler5fa848259c1d5e388c0df69f05c016dfBE2C27C2
                - Arn
            - "\\",\\"params\\":{\\"key\\":\\"corruptassembly-objects/typescript.json\\
              \\",\\"description\\":\\"These packages are missing typescript
              documentation because of a corrupted assembly.\\\\n\\\\nThe specific
              error can be found in the package directory inside files suffixed
              with '.corruptassembly'\\\\n\\"},\\"title\\":\\"Package Versions Report
              | Corrupt Assembly |
              _typescript_\\",\\"updateOn\\":{\\"refresh\\":true,\\"resize\\":false,\\"\\
              timeRange\\":false}}},{\\"type\\":\\"custom\\",\\"width\\":24,\\"height\\"\\
              :6,\\"x\\":0,\\"y\\":18,\\"properties\\":{\\"endpoint\\":\\""
            - Fn::GetAtt:
                - PackageVersionsTableWidgetHandler5fa848259c1d5e388c0df69f05c016dfBE2C27C2
                - Arn
            - '","params":{"key":"missing-objects/python-documentation.json","description":"These
              packages are missing python documentation.\\nApart from the
              uninstallable packages, this report should stay empty\\n\\nTo
              investigate inspect the orchestration DLQ.\\n"},"title":"Package
              Versions Report | Missing Documentation |
              _python_","updateOn":{"refresh":true,"resize":false,"timeRange":false}}},{"type":"custom","width":24,"height":6,"x":0,"y":24,"properties":{"endpoint":"'
            - Fn::GetAtt:
                - PackageVersionsTableWidgetHandler5fa848259c1d5e388c0df69f05c016dfBE2C27C2
                - Arn
            - "\\",\\"params\\":{\\"key\\":\\"corruptassembly-objects/python.json\\",\\
              \\"description\\":\\"These packages are missing python documentation
              because of a corrupted assembly.\\\\n\\\\nThe specific error can be
              found in the package directory inside files suffixed with
              '.corruptassembly'\\\\n\\"},\\"title\\":\\"Package Versions Report |
              Corrupt Assembly |
              _python_\\",\\"updateOn\\":{\\"refresh\\":true,\\"resize\\":false,\\"time\\
              Range\\":false}}},{\\"type\\":\\"custom\\",\\"width\\":24,\\"height\\":6,\\
              \\"x\\":0,\\"y\\":30,\\"properties\\":{\\"endpoint\\":\\""
            - Fn::GetAtt:
                - PackageVersionsTableWidgetHandler5fa848259c1d5e388c0df69f05c016dfBE2C27C2
                - Arn
            - '","params":{"key":"missing-objects/java-documentation.json","description":"These
              packages are missing java documentation.\\nApart from the
              uninstallable packages, this report should stay empty\\n\\nTo
              investigate inspect the orchestration DLQ.\\n"},"title":"Package
              Versions Report | Missing Documentation |
              _java_","updateOn":{"refresh":true,"resize":false,"timeRange":false}}},{"type":"custom","width":24,"height":6,"x":0,"y":36,"properties":{"endpoint":"'
            - Fn::GetAtt:
                - PackageVersionsTableWidgetHandler5fa848259c1d5e388c0df69f05c016dfBE2C27C2
                - Arn
            - "\\",\\"params\\":{\\"key\\":\\"corruptassembly-objects/java.json\\",\\"d\\
              escription\\":\\"These packages are missing java documentation
              because of a corrupted assembly.\\\\n\\\\nThe specific error can be
              found in the package directory inside files suffixed with
              '.corruptassembly'\\\\n\\"},\\"title\\":\\"Package Versions Report |
              Corrupt Assembly |
              _java_\\",\\"updateOn\\":{\\"refresh\\":true,\\"resize\\":false,\\"timeRa\\
              nge\\":false}}},{\\"type\\":\\"custom\\",\\"width\\":24,\\"height\\":6,\\"x\\
              \\":0,\\"y\\":42,\\"properties\\":{\\"endpoint\\":\\""
            - Fn::GetAtt:
                - PackageVersionsTableWidgetHandler5fa848259c1d5e388c0df69f05c016dfBE2C27C2
                - Arn
            - '","params":{"key":"missing-objects/csharp-documentation.json","description":"These
              packages are missing csharp documentation.\\nApart from the
              uninstallable packages, this report should stay empty\\n\\nTo
              investigate inspect the orchestration DLQ.\\n"},"title":"Package
              Versions Report | Missing Documentation |
              _csharp_","updateOn":{"refresh":true,"resize":false,"timeRange":false}}},{"type":"custom","width":24,"height":6,"x":0,"y":48,"properties":{"endpoint":"'
            - Fn::GetAtt:
                - PackageVersionsTableWidgetHandler5fa848259c1d5e388c0df69f05c016dfBE2C27C2
                - Arn
            - "\\",\\"params\\":{\\"key\\":\\"corruptassembly-objects/csharp.json\\",\\
              \\"description\\":\\"These packages are missing csharp documentation
              because of a corrupted assembly.\\\\n\\\\nThe specific error can be
              found in the package directory inside files suffixed with
              '.corruptassembly'\\\\n\\"},\\"title\\":\\"Package Versions Report |
              Corrupt Assembly |
              _csharp_\\",\\"updateOn\\":{\\"refresh\\":true,\\"resize\\":false,\\"time\\
              Range\\":false}}},{\\"type\\":\\"custom\\",\\"width\\":24,\\"height\\":6,\\
              \\"x\\":0,\\"y\\":54,\\"properties\\":{\\"endpoint\\":\\""
            - Fn::GetAtt:
                - PackageVersionsTableWidgetHandler5fa848259c1d5e388c0df69f05c016dfBE2C27C2
                - Arn
            - '","params":{"key":"missing-objects/go-documentation.json","description":"These
              packages are missing go documentation.\\nApart from the
              uninstallable packages, this report should stay empty\\n\\nTo
              investigate inspect the orchestration DLQ.\\n"},"title":"Package
              Versions Report | Missing Documentation |
              _go_","updateOn":{"refresh":true,"resize":false,"timeRange":false}}},{"type":"custom","width":24,"height":6,"x":0,"y":60,"properties":{"endpoint":"'
            - Fn::GetAtt:
                - PackageVersionsTableWidgetHandler5fa848259c1d5e388c0df69f05c016dfBE2C27C2
                - Arn
            - "\\",\\"params\\":{\\"key\\":\\"corruptassembly-objects/go.json\\",\\"des\\
              cription\\":\\"These packages are missing go documentation because
              of a corrupted assembly.\\\\n\\\\nThe specific error can be found in
              the package directory inside files suffixed with
              '.corruptassembly'\\\\n\\"},\\"title\\":\\"Package Versions Report |
              Corrupt Assembly |
              _go_\\",\\"updateOn\\":{\\"refresh\\":true,\\"resize\\":false,\\"timeRange\\
              \\":false}}}]}"
      DashboardName: construct-hub-backend-reports
  ConstructHubBackendDashboardGraphs6A37B2BC:
    Type: AWS::CloudWatch::Dashboard
    Properties:
      DashboardBody:
        Fn::Join:
          - ""
          - - '{"start":"-P1W","periodOverride":"auto","widgets":[{"type":"text","width":24,"height":2,"x":0,"y":0,"properties":{"markdown":"#
              Catalog Overview\\n\\n[button:primary:Package Data](/s3/buckets/'
            - Ref: ConstructHubPackageDataDC5EF35E
            - )\\n[button:Catalog Builder](/lambda/home#/functions/
            - Ref: ConstructHubOrchestrationCatalogBuilder7C964951
            - )\\n[button:Inventory Canary](/lambda/home#/functions/
            - Ref: ConstructHubInventoryCanary63D899BC
            - )\\n[button:Search Canary Log
              Group](/cloudwatch/home#logsV2:log-groups/log-group/$252Faws$252flambda$252f
            - Ref: ConstructHubInventoryCanary63D899BC
            - /log-events)"}},{"type":"metric","width":12,"height":6,"x":0,"y":2,"properties":{"view":"timeSeries","title":"Catalog
              Size","region":"
            - Ref: AWS::Region
            - '","metrics":[["ConstructHub/Inventory","SubmoduleCount",{"label":"Submodules","period":900,"stat":"Maximum"}],["ConstructHub/Inventory","PackageVersionCount",{"label":"Package
              Versions","period":900,"stat":"Maximum"}],["ConstructHub/Inventory","PackageMajorVersionCount",{"label":"Package
              Majors","period":900,"stat":"Maximum"}],["ConstructHub/Inventory","PackageCount",{"label":"Packages","period":900,"stat":"Maximum"}]],"yAxis":{"left":{"min":0}}}},{"type":"metric","width":12,"height":6,"x":12,"y":2,"properties":{"view":"timeSeries","title":"Catalog
              Issues","region":"'
            - Ref: AWS::Region
            - '","metrics":[["ConstructHub/Inventory","UnknownObjectCount",{"label":"Unknown","period":900,"stat":"Maximum"}],["ConstructHub/Inventory","MissingAssemblyCount",{"label":"Missing
              Assembly","period":900,"stat":"Maximum"}],["ConstructHub/Inventory","MissingPackageMetadataCount",{"label":"Missing
              Metadata","period":900,"stat":"Maximum"}],["ConstructHub/Inventory","MissingPackageTarballCount",{"label":"Missing
              Tarball","period":900,"stat":"Maximum"}],["ConstructHub/Inventory","UninstallablePackageCount",{"label":"Uninstallable
              Package","period":900,"stat":"Maximum"}],["ConstructHub/CatalogBuilder","MissingConstructFrameworkCount",{"label":"No
              Construct
              Framework","period":900,"stat":"Maximum","yAxis":"right"}],["ConstructHub/CatalogBuilder","MissingConstructFrameworkVersionCount",{"label":"No
              Construct Framework
              Version","period":900,"stat":"Maximum","yAxis":"right"}]],"yAxis":{"left":{"min":0},"right":{"min":0}}}},{"type":"text","width":24,"height":2,"x":0,"y":8,"properties":{"markdown":"#
              Documentation Generation\\n\\n[button:primary:Transliterator
              Logs](/cloudwatch/home#logsV2:log-groups/log-group/'
            - Fn::Join:
                - "%252"
                - Fn::Split:
                    - /
                    - Ref: ConstructHubOrchestrationTransliteratorLogGroupEE16EE8B
            - )\\n[button:Transliterator ECS Cluster](/ecs/home#/clusters/
            - Ref: ConstructHubOrchestrationCluster3D6F0081
            - /tasks)"}},{"type":"metric","width":12,"height":6,"x":0,"y":10,"properties":{"view":"timeSeries","title":"Fargate
              Resources","region":"
            - Ref: AWS::Region
            - '","metrics":[["AWS/Usage","ResourceCount","Class","None","Resource","OnDemand","Service","Fargate","Type","Resource",{"label":"Fargate
              Usage
              (On-Demand)","stat":"Maximum","id":"mFargateUsage"}],[{"label":"Fargate
              Quota
              (On-Demand)","expression":"SERVICE_QUOTA(mFargateUsage)"}],[{"label":"CPU
              Utilization","expression":"100 * FILL(mCpuUtilized, 0) /
              FILL(mCpuReserved,
              REPEAT)","yAxis":"right"}],["ECS/ContainerInsights","CpuReserved","ClusterName","'
            - Ref: ConstructHubOrchestrationCluster3D6F0081
            - '",{"stat":"Maximum","visible":false,"id":"mCpuReserved"}],["ECS/ContainerInsights","CpuUtilized","ClusterName","'
            - Ref: ConstructHubOrchestrationCluster3D6F0081
            - '",{"stat":"Maximum","visible":false,"id":"mCpuUtilized"}],[{"label":"Memory
              Utilization","expression":"100 * FILL(mMemoryUtilized, 0) /
              FILL(mMemoryReserved,
              REPEAT)","yAxis":"right"}],["ECS/ContainerInsights","MemoryReserved","ClusterName","'
            - Ref: ConstructHubOrchestrationCluster3D6F0081
            - '",{"stat":"Maximum","visible":false,"id":"mMemoryReserved"}],["ECS/ContainerInsights","MemoryUtilized","ClusterName","'
            - Ref: ConstructHubOrchestrationCluster3D6F0081
            - '",{"stat":"Maximum","visible":false,"id":"mMemoryUtilized"}]],"yAxis":{"left":{"min":0},"right":{"label":"Percent","min":0,"max":100,"showUnits":false}}}},{"type":"metric","width":12,"height":6,"x":12,"y":10,"properties":{"view":"timeSeries","title":"ECS
              Resources","region":"'
            - Ref: AWS::Region
            - '","metrics":[[{"label":"Received
              Bytes","expression":"FILL(m67cc14db3275d4a2af71847df2ebb376a00b015f62c4ff9d1aedb9bc615a6cf0,
              0)"}],["ECS/ContainerInsights","NetworkRxBytes","ClusterName","'
            - Ref: ConstructHubOrchestrationCluster3D6F0081
            - '",{"label":"Received
              Bytes","stat":"Maximum","visible":false,"id":"m67cc14db3275d4a2af71847df2ebb376a00b015f62c4ff9d1aedb9bc615a6cf0"}],[{"label":"Transmitted
              Bytes","expression":"FILL(md6781afc8bf73de5587d36039d8226d1c0fe0b50a1c949759d3d8d8cd2e3f6d1,
              0)"}],["ECS/ContainerInsights","NetworkTxBytes","ClusterName","'
            - Ref: ConstructHubOrchestrationCluster3D6F0081
            - '",{"label":"Transmitted
              Bytes","stat":"Maximum","visible":false,"id":"md6781afc8bf73de5587d36039d8226d1c0fe0b50a1c949759d3d8d8cd2e3f6d1"}],[{"label":"Task
              Count","expression":"FILL(mbb258976f5c025a7dff5289417a6b07619e000e4af1a427fecc57b31586fd6dd,
              0)","yAxis":"right"}],["ECS/ContainerInsights","TaskCount","ClusterName","'
            - Ref: ConstructHubOrchestrationCluster3D6F0081
            - '",{"label":"Task
              Count","stat":"Sum","visible":false,"id":"mbb258976f5c025a7dff5289417a6b07619e000e4af1a427fecc57b31586fd6dd"}]],"yAxis":{"left":{"min":0},"right":{"min":0}}}},{"type":"text","width":24,"height":1,"x":0,"y":16,"properties":{"markdown":"##
              Language:
              typescript"}},{"type":"metric","width":12,"height":6,"x":0,"y":17,"properties":{"view":"pie","title":"Package
              Versions","region":"'
            - Ref: AWS::Region
            - '","metrics":[["ConstructHub/Inventory","SupportedPackageVersionCount","Language","typescript",{"color":"#2ca02c","label":"Available","period":900,"stat":"Maximum"}],["ConstructHub/Inventory","CorruptAssemblyPackageVersionCount","Language","typescript",{"color":"#3542D7","label":"Corrupt
              Assembly","period":900,"stat":"Maximum"}],["ConstructHub/Inventory","UnsupportedPackageVersionCount","Language","typescript",{"color":"#9467bd","label":"Unsupported","period":900,"stat":"Maximum"}],["ConstructHub/Inventory","MissingPackageVersionCount","Language","typescript",{"color":"#d62728","label":"Missing","period":900,"stat":"Maximum"}]],"yAxis":{"left":{"showUnits":false}}}},{"type":"metric","width":12,"height":6,"x":12,"y":17,"properties":{"view":"pie","title":"Package
              Version Submodules","region":"'
            - Ref: AWS::Region
            - '","metrics":[["ConstructHub/Inventory","SupportedSubmoduleCount","Language","typescript",{"color":"#2ca02c","label":"Available","period":900,"stat":"Maximum"}],["ConstructHub/Inventory","CorruptAssemblySubmoduleCount","Language","typescript",{"color":"#3542D7","label":"Corrupt
              Assembly","period":900,"stat":"Maximum"}],["ConstructHub/Inventory","UnsupportedSubmoduleCount","Language","typescript",{"color":"#9467bd","label":"Unsupported","period":900,"stat":"Maximum"}],["ConstructHub/Inventory","MissingSubmoduleCount","Language","typescript",{"color":"#d62728","label":"Missing","period":900,"stat":"Maximum"}]],"yAxis":{"left":{"showUnits":false}}}},{"type":"text","width":24,"height":1,"x":0,"y":23,"properties":{"markdown":"##
              Language:
              python"}},{"type":"metric","width":12,"height":6,"x":0,"y":24,"properties":{"view":"pie","title":"Package
              Versions","region":"'
            - Ref: AWS::Region
            - '","metrics":[["ConstructHub/Inventory","SupportedPackageVersionCount","Language","python",{"color":"#2ca02c","label":"Available","period":900,"stat":"Maximum"}],["ConstructHub/Inventory","CorruptAssemblyPackageVersionCount","Language","python",{"color":"#3542D7","label":"Corrupt
              Assembly","period":900,"stat":"Maximum"}],["ConstructHub/Inventory","UnsupportedPackageVersionCount","Language","python",{"color":"#9467bd","label":"Unsupported","period":900,"stat":"Maximum"}],["ConstructHub/Inventory","MissingPackageVersionCount","Language","python",{"color":"#d62728","label":"Missing","period":900,"stat":"Maximum"}]],"yAxis":{"left":{"showUnits":false}}}},{"type":"metric","width":12,"height":6,"x":12,"y":24,"properties":{"view":"pie","title":"Package
              Version Submodules","region":"'
            - Ref: AWS::Region
            - '","metrics":[["ConstructHub/Inventory","SupportedSubmoduleCount","Language","python",{"color":"#2ca02c","label":"Available","period":900,"stat":"Maximum"}],["ConstructHub/Inventory","CorruptAssemblySubmoduleCount","Language","python",{"color":"#3542D7","label":"Corrupt
              Assembly","period":900,"stat":"Maximum"}],["ConstructHub/Inventory","UnsupportedSubmoduleCount","Language","python",{"color":"#9467bd","label":"Unsupported","period":900,"stat":"Maximum"}],["ConstructHub/Inventory","MissingSubmoduleCount","Language","python",{"color":"#d62728","label":"Missing","period":900,"stat":"Maximum"}]],"yAxis":{"left":{"showUnits":false}}}},{"type":"text","width":24,"height":1,"x":0,"y":30,"properties":{"markdown":"##
              Language:
              java"}},{"type":"metric","width":12,"height":6,"x":0,"y":31,"properties":{"view":"pie","title":"Package
              Versions","region":"'
            - Ref: AWS::Region
            - '","metrics":[["ConstructHub/Inventory","SupportedPackageVersionCount","Language","java",{"color":"#2ca02c","label":"Available","period":900,"stat":"Maximum"}],["ConstructHub/Inventory","CorruptAssemblyPackageVersionCount","Language","java",{"color":"#3542D7","label":"Corrupt
              Assembly","period":900,"stat":"Maximum"}],["ConstructHub/Inventory","UnsupportedPackageVersionCount","Language","java",{"color":"#9467bd","label":"Unsupported","period":900,"stat":"Maximum"}],["ConstructHub/Inventory","MissingPackageVersionCount","Language","java",{"color":"#d62728","label":"Missing","period":900,"stat":"Maximum"}]],"yAxis":{"left":{"showUnits":false}}}},{"type":"metric","width":12,"height":6,"x":12,"y":31,"properties":{"view":"pie","title":"Package
              Version Submodules","region":"'
            - Ref: AWS::Region
            - '","metrics":[["ConstructHub/Inventory","SupportedSubmoduleCount","Language","java",{"color":"#2ca02c","label":"Available","period":900,"stat":"Maximum"}],["ConstructHub/Inventory","CorruptAssemblySubmoduleCount","Language","java",{"color":"#3542D7","label":"Corrupt
              Assembly","period":900,"stat":"Maximum"}],["ConstructHub/Inventory","UnsupportedSubmoduleCount","Language","java",{"color":"#9467bd","label":"Unsupported","period":900,"stat":"Maximum"}],["ConstructHub/Inventory","MissingSubmoduleCount","Language","java",{"color":"#d62728","label":"Missing","period":900,"stat":"Maximum"}]],"yAxis":{"left":{"showUnits":false}}}},{"type":"text","width":24,"height":1,"x":0,"y":37,"properties":{"markdown":"##
              Language:
              csharp"}},{"type":"metric","width":12,"height":6,"x":0,"y":38,"properties":{"view":"pie","title":"Package
              Versions","region":"'
            - Ref: AWS::Region
            - '","metrics":[["ConstructHub/Inventory","SupportedPackageVersionCount","Language","csharp",{"color":"#2ca02c","label":"Available","period":900,"stat":"Maximum"}],["ConstructHub/Inventory","CorruptAssemblyPackageVersionCount","Language","csharp",{"color":"#3542D7","label":"Corrupt
              Assembly","period":900,"stat":"Maximum"}],["ConstructHub/Inventory","UnsupportedPackageVersionCount","Language","csharp",{"color":"#9467bd","label":"Unsupported","period":900,"stat":"Maximum"}],["ConstructHub/Inventory","MissingPackageVersionCount","Language","csharp",{"color":"#d62728","label":"Missing","period":900,"stat":"Maximum"}]],"yAxis":{"left":{"showUnits":false}}}},{"type":"metric","width":12,"height":6,"x":12,"y":38,"properties":{"view":"pie","title":"Package
              Version Submodules","region":"'
            - Ref: AWS::Region
            - '","metrics":[["ConstructHub/Inventory","SupportedSubmoduleCount","Language","csharp",{"color":"#2ca02c","label":"Available","period":900,"stat":"Maximum"}],["ConstructHub/Inventory","CorruptAssemblySubmoduleCount","Language","csharp",{"color":"#3542D7","label":"Corrupt
              Assembly","period":900,"stat":"Maximum"}],["ConstructHub/Inventory","UnsupportedSubmoduleCount","Language","csharp",{"color":"#9467bd","label":"Unsupported","period":900,"stat":"Maximum"}],["ConstructHub/Inventory","MissingSubmoduleCount","Language","csharp",{"color":"#d62728","label":"Missing","period":900,"stat":"Maximum"}]],"yAxis":{"left":{"showUnits":false}}}},{"type":"text","width":24,"height":1,"x":0,"y":44,"properties":{"markdown":"##
              Language:
              go"}},{"type":"metric","width":12,"height":6,"x":0,"y":45,"properties":{"view":"pie","title":"Package
              Versions","region":"'
            - Ref: AWS::Region
            - '","metrics":[["ConstructHub/Inventory","SupportedPackageVersionCount","Language","go",{"color":"#2ca02c","label":"Available","period":900,"stat":"Maximum"}],["ConstructHub/Inventory","CorruptAssemblyPackageVersionCount","Language","go",{"color":"#3542D7","label":"Corrupt
              Assembly","period":900,"stat":"Maximum"}],["ConstructHub/Inventory","UnsupportedPackageVersionCount","Language","go",{"color":"#9467bd","label":"Unsupported","period":900,"stat":"Maximum"}],["ConstructHub/Inventory","MissingPackageVersionCount","Language","go",{"color":"#d62728","label":"Missing","period":900,"stat":"Maximum"}]],"yAxis":{"left":{"showUnits":false}}}},{"type":"metric","width":12,"height":6,"x":12,"y":45,"properties":{"view":"pie","title":"Package
              Version Submodules","region":"'
            - Ref: AWS::Region
            - '","metrics":[["ConstructHub/Inventory","SupportedSubmoduleCount","Language","go",{"color":"#2ca02c","label":"Available","period":900,"stat":"Maximum"}],["ConstructHub/Inventory","CorruptAssemblySubmoduleCount","Language","go",{"color":"#3542D7","label":"Corrupt
              Assembly","period":900,"stat":"Maximum"}],["ConstructHub/Inventory","UnsupportedSubmoduleCount","Language","go",{"color":"#9467bd","label":"Unsupported","period":900,"stat":"Maximum"}],["ConstructHub/Inventory","MissingSubmoduleCount","Language","go",{"color":"#d62728","label":"Missing","period":900,"stat":"Maximum"}]],"yAxis":{"left":{"showUnits":false}}}},{"type":"text","width":24,"height":2,"x":0,"y":51,"properties":{"markdown":"#
              dev/ConstructHub/Sources/NpmJs\\n\\n[button:primary:NpmJs
              Follower](/lambda/home#/functions/'
            - Ref: ConstructHubSourcesNpmJs15A77D2D
            - )\\n[button:Marker Object](/s3/object/
            - Ref: ConstructHubSourcesNpmJsStagingBucketB286F0E6
            - ?prefix=couchdb-last-transaction-id.2)\\n[button:Stager](/lambda/home#/functions/
            - Ref: ConstructHubSourcesNpmJsStageAndNotify591C0CFA
            - )\\n[button:Stager DLQ](/sqs/v2/home#/queues/https%3A%2F%2Fsqs.
            - Ref: AWS::Region
            - .amazonaws.com%2F
            - Ref: AWS::AccountId
            - "%2F"
            - Fn::GetAtt:
                - ConstructHubSourcesStagerDLQ80BD2600
                - QueueName
            - )"}},{"type":"metric","width":12,"height":6,"x":0,"y":53,"properties":{"view":"timeSeries","title":"Follower
              Health","region":"
            - Ref: AWS::Region
            - '","metrics":[[{"label":"Invocations","expression":"FILL(m9ff955bd33652ecefb4dd9402064988aa5e418fcf59360156ff8c9e38dbde5e2,
              0)"}],["AWS/Lambda","Invocations","FunctionName","'
            - Ref: ConstructHubSourcesNpmJs15A77D2D
            - '",{"label":"Invocations","stat":"Sum","visible":false,"id":"m9ff955bd33652ecefb4dd9402064988aa5e418fcf59360156ff8c9e38dbde5e2"}],[{"label":"Errors","expression":"FILL(m3aa18789f406dc22d5fd69d6a8b1ae08cbc04aabfde21bee51e16796b37a2e55,
              0)"}],["AWS/Lambda","Errors","FunctionName","'
            - Ref: ConstructHubSourcesNpmJs15A77D2D
            - '",{"label":"Errors","stat":"Sum","visible":false,"id":"m3aa18789f406dc22d5fd69d6a8b1ae08cbc04aabfde21bee51e16796b37a2e55"}],["ConstructHub/PackageSource/NpmJs/Follower","RemainingTime",{"label":"Remaining
              Time","stat":"Minimum","yAxis":"right"}]],"yAxis":{"left":{"min":0},"right":{"min":0}},"period":300}},{"type":"metric","width":12,"height":6,"x":12,"y":53,"properties":{"view":"timeSeries","title":"Stager
              Health","region":"'
            - Ref: AWS::Region
            - '","metrics":[[{"label":"Invocations","expression":"FILL(m9ff955bd33652ecefb4dd9402064988aa5e418fcf59360156ff8c9e38dbde5e2,
              0)"}],["AWS/Lambda","Invocations","FunctionName","'
            - Ref: ConstructHubSourcesNpmJsStageAndNotify591C0CFA
            - '",{"label":"Invocations","stat":"Sum","visible":false,"id":"m9ff955bd33652ecefb4dd9402064988aa5e418fcf59360156ff8c9e38dbde5e2"}],[{"label":"Errors","expression":"FILL(m3aa18789f406dc22d5fd69d6a8b1ae08cbc04aabfde21bee51e16796b37a2e55,
              0)"}],["AWS/Lambda","Errors","FunctionName","'
            - Ref: ConstructHubSourcesNpmJsStageAndNotify591C0CFA
            - '",{"label":"Errors","stat":"Sum","visible":false,"id":"m3aa18789f406dc22d5fd69d6a8b1ae08cbc04aabfde21bee51e16796b37a2e55"}],["AWS/Lambda","Duration","FunctionName","'
            - Ref: ConstructHubSourcesNpmJsStageAndNotify591C0CFA
            - '",{"label":"Duration","yAxis":"right"}]],"yAxis":{"left":{"min":0},"right":{"min":0}},"period":300}},{"type":"metric","width":12,"height":6,"x":0,"y":59,"properties":{"view":"timeSeries","title":"CouchDB
              Follower","region":"'
            - Ref: AWS::Region
            - '","metrics":[[{"label":"Change
              Count","expression":"FILL(mf6a938229aec623f5cf21e3ae3401901e7f7c6ebd5774ab6ac6e74af83efd121,
              0)"}],["ConstructHub/PackageSource/NpmJs/Follower","ChangeCount",{"label":"Change
              Count","stat":"Sum","visible":false,"id":"mf6a938229aec623f5cf21e3ae3401901e7f7c6ebd5774ab6ac6e74af83efd121"}],[{"label":"Unprocessable","expression":"FILL(m5b235d813bd8ded65d7de9a1345c9b49a8cf2af40e7e98ddbb8cb73e00783a8a,
              0)"}],["ConstructHub/PackageSource/NpmJs/Follower","UnprocessableEntity",{"label":"Unprocessable","stat":"Sum","visible":false,"id":"m5b235d813bd8ded65d7de9a1345c9b49a8cf2af40e7e98ddbb8cb73e00783a8a"}],[{"label":"Lag
              to
              npmjs.com","expression":"FILL(m4d6c513faac55be4bca785e8587a9a145b65f5fe675318c9c5c52f3ada197b7b,
              REPEAT)","yAxis":"right"}],["ConstructHub/PackageSource/NpmJs/Follower","NpmJsChangeAge",{"label":"Lag
              to
              npmjs.com","stat":"Minimum","visible":false,"id":"m4d6c513faac55be4bca785e8587a9a145b65f5fe675318c9c5c52f3ada197b7b"}],[{"label":"Package
              Version
              Age","expression":"FILL(mec485aa83505431ed7a356970082cd4815c310504ff176dd3eeb241ae7bbf0c4,
              REPEAT)","yAxis":"right"}],["ConstructHub/PackageSource/NpmJs/Follower","PackageVersionAge",{"label":"Package
              Version
              Age","stat":"Maximum","visible":false,"id":"mec485aa83505431ed7a356970082cd4815c310504ff176dd3eeb241ae7bbf0c4"}]],"yAxis":{"left":{"min":0},"right":{"label":"Milliseconds","min":0,"showUnits":false}},"period":300}},{"type":"metric","width":12,"height":6,"x":12,"y":59,"properties":{"view":"timeSeries","title":"CouchDB
              Changes","region":"'
            - Ref: AWS::Region
            - '","metrics":[[{"label":"Last Sequence
              Number","expression":"FILL(mcc89a801dd7db60ea52e74b9851bd34a3899e7a26323ac98feb632cdf70c2500,
              REPEAT)"}],["ConstructHub/PackageSource/NpmJs/Follower","LastSeq",{"label":"Last
              Sequence
              Number","stat":"Maximum","visible":false,"id":"mcc89a801dd7db60ea52e74b9851bd34a3899e7a26323ac98feb632cdf70c2500"}]],"yAxis":{},"period":300}},{"type":"metric","width":12,"height":6,"x":0,"y":65,"properties":{"view":"timeSeries","title":"Stager
              Dead-Letter Queue","region":"'
            - Ref: AWS::Region
            - '","metrics":[[{"label":"Visible
              Messages","expression":"FILL(m96c7bb4160011a049b6b07c0feab8fb02e5a8d4aa466939592829f864dde6400,
              0)"}],["AWS/SQS","ApproximateNumberOfMessagesVisible","QueueName","'
            - Fn::GetAtt:
                - ConstructHubSourcesStagerDLQ80BD2600
                - QueueName
            - '",{"label":"Visible
              Messages","stat":"Maximum","visible":false,"id":"m96c7bb4160011a049b6b07c0feab8fb02e5a8d4aa466939592829f864dde6400"}],[{"label":"Invisible
              Messages","expression":"FILL(mf74066283a392fc98a0cd7a405f2aa9b5af544d3a87542f06fff7fd069fd8578,
              0)"}],["AWS/SQS","ApproximateNumberOfMessagesNotVisible","QueueName","'
            - Fn::GetAtt:
                - ConstructHubSourcesStagerDLQ80BD2600
                - QueueName
            - '",{"label":"Invisible
              Messages","stat":"Maximum","visible":false,"id":"mf74066283a392fc98a0cd7a405f2aa9b5af544d3a87542f06fff7fd069fd8578"}],["AWS/SQS","ApproximateAgeOfOldestMessage","QueueName","'
            - Fn::GetAtt:
                - ConstructHubSourcesStagerDLQ80BD2600
                - QueueName
            - '",{"label":"Oldest
              Message","stat":"Maximum","yAxis":"right"}]],"yAxis":{"left":{"min":0},"right":{"min":0}},"period":60}},{"type":"metric","width":12,"height":6,"x":12,"y":65,"properties":{"view":"timeSeries","title":"Package
              Canary","region":"'
            - Ref: AWS::Region
            - '","metrics":[["ConstructHub/PackageCanary","DwellTime",{"label":"Dwell
              Time","stat":"Maximum"}],["ConstructHub/PackageCanary","TimeToCatalog",{"label":"Time
              to
              Catalog","stat":"Maximum"}],["ConstructHub/PackageCanary","TrackedVersionCount",{"label":"Tracked
              Version
              Count","stat":"Maximum","yAxis":"right"}]],"annotations":{"horizontal":[{"color":"#ff0000","label":"SLA
              (5
              minutes)","value":300,"yAxis":"left"}]},"yAxis":{"left":{"min":0},"right":{"min":0}}}},{"type":"metric","width":12,"height":6,"x":0,"y":71,"properties":{"view":"timeSeries","title":"Observed
              lag of replicate.npmjs.com","region":"'
            - Ref: AWS::Region
            - '","metrics":[["ConstructHub/PackageCanary","EstimatedNpmReplicaLag",{"label":"Replica
              lag
              (construct-hub-probe)","stat":"Maximum"}]],"annotations":{"horizontal":[{"color":"#ffa500","label":"5
              minutes","value":300,"yAxis":"left"}]},"yAxis":{"left":{"min":0}}}},{"type":"text","width":24,"height":2,"x":0,"y":77,"properties":{"markdown":"#
              Ingestion Function\\n\\n[button:Ingestion
              Function](/lambda/home#/functions/'
            - Ref: ConstructHubIngestion407909CE
            - )\\n[button:primary:Search Log
              Group](/cloudwatch/home#logsV2:log-groups/log-group/$252Faws$252flambda$252f
            - Ref: ConstructHubIngestion407909CE
            - /log-events)\\n[button:DLQ](/sqs/v2/home#/queues/https%3A%2F%2Fsqs.
            - Ref: AWS::Region
            - .amazonaws.com%2F
            - Ref: AWS::AccountId
            - "%2F"
            - Fn::GetAtt:
                - ConstructHubIngestionDLQ3E96A5F2
                - QueueName
            - )"}},{"type":"metric","width":12,"height":6,"x":0,"y":79,"properties":{"view":"timeSeries","title":"Function
              Health","region":"
            - Ref: AWS::Region
            - '","metrics":[[{"label":"Invocations","expression":"FILL(m9ff955bd33652ecefb4dd9402064988aa5e418fcf59360156ff8c9e38dbde5e2,
              0)"}],["AWS/Lambda","Invocations","FunctionName","'
            - Ref: ConstructHubIngestion407909CE
            - '",{"label":"Invocations","stat":"Sum","visible":false,"id":"m9ff955bd33652ecefb4dd9402064988aa5e418fcf59360156ff8c9e38dbde5e2"}],[{"label":"Errors","expression":"FILL(m3aa18789f406dc22d5fd69d6a8b1ae08cbc04aabfde21bee51e16796b37a2e55,
              0)"}],["AWS/Lambda","Errors","FunctionName","'
            - Ref: ConstructHubIngestion407909CE
            - '",{"label":"Errors","stat":"Sum","visible":false,"id":"m3aa18789f406dc22d5fd69d6a8b1ae08cbc04aabfde21bee51e16796b37a2e55"}]],"yAxis":{"left":{"min":0}},"period":60}},{"type":"metric","width":12,"height":6,"x":12,"y":79,"properties":{"view":"timeSeries","title":"Input
              Queue","region":"'
            - Ref: AWS::Region
            - '","metrics":[["AWS/SQS","ApproximateNumberOfMessagesVisible","QueueName","'
            - Fn::GetAtt:
                - ConstructHubIngestionQueue1AD94CA3
                - QueueName
            - '",{"label":"Visible
              Messages","period":60,"stat":"Maximum"}],["AWS/SQS","ApproximateNumberOfMessagesNotVisible","QueueName","'
            - Fn::GetAtt:
                - ConstructHubIngestionQueue1AD94CA3
                - QueueName
            - '",{"label":"Hidden
              Messages","period":60,"stat":"Maximum"}],["AWS/SQS","ApproximateAgeOfOldestMessage","QueueName","'
            - Fn::GetAtt:
                - ConstructHubIngestionQueue1AD94CA3
                - QueueName
            - '",{"label":"Oldest Message
              Age","period":60,"stat":"Maximum","yAxis":"right"}]],"annotations":{"horizontal":[{"color":"#ffa500","label":"10
              Minutes","value":600,"yAxis":"right"}]},"yAxis":{"left":{"min":0},"right":{"min":0}},"period":60}},{"type":"metric","width":12,"height":6,"x":0,"y":85,"properties":{"view":"timeSeries","title":"Input
              Quality","region":"'
            - Ref: AWS::Region
            - '","stacked":true,"metrics":[[{"label":"Invalid
              Assemblies","expression":"FILL(m0c5f10aa73687a21aa44b8985d19311246bca6c2cd1b2256b9f3e78c71e94fa3,
              0)"}],["ConstructHub/Ingestion","InvalidAssembly",{"label":"Invalid
              Assemblies","stat":"Sum","visible":false,"id":"m0c5f10aa73687a21aa44b8985d19311246bca6c2cd1b2256b9f3e78c71e94fa3"}],[{"label":"Invalid
              Tarball","expression":"FILL(m3a39d9b0bf974255f27dc95e44c8574bdfce2b97e49a7504346a77c5c9f6a3e1,
              0)"}],["ConstructHub/Ingestion","InvalidTarball",{"label":"Invalid
              Tarball","stat":"Sum","visible":false,"id":"m3a39d9b0bf974255f27dc95e44c8574bdfce2b97e49a7504346a77c5c9f6a3e1"}],[{"label":"Ineligible
              License","expression":"FILL(me19ae9c3f20ae715e3462f9402684a3817282218f36e69494a60bc251e3435a6,
              0)"}],["ConstructHub/Ingestion","IneligibleLicense",{"label":"Ineligible
              License","stat":"Sum","visible":false,"id":"me19ae9c3f20ae715e3462f9402684a3817282218f36e69494a60bc251e3435a6"}],[{"label":"Mismatched
              Identity","expression":"FILL(m7c1d407f17f8d2452a0bf87ac06fdd032de385a2758254f4192d6e17ed40d44b,
              0)"}],["ConstructHub/Ingestion","MismatchedIdentityRejections",{"label":"Mismatched
              Identity","stat":"Sum","visible":false,"id":"m7c1d407f17f8d2452a0bf87ac06fdd032de385a2758254f4192d6e17ed40d44b"}],[{"label":"Found
              License
              file","expression":"FILL(m7084dfec3c5bab86694d7ae438460f471c174a94bc67c9c9738e3ab60246b661,
              0)"}],["ConstructHub/Ingestion","FoundLicenseFile",{"label":"Found
              License
              file","stat":"Sum","visible":false,"id":"m7084dfec3c5bab86694d7ae438460f471c174a94bc67c9c9738e3ab60246b661"}]],"yAxis":{"left":{"label":"Count","min":0,"showUnits":false}}}},{"type":"metric","width":12,"height":6,"x":12,"y":85,"properties":{"view":"timeSeries","title":"Dead
              Letters","region":"'
            - Ref: AWS::Region
            - '","metrics":[["AWS/SQS","ApproximateNumberOfMessagesVisible","QueueName","'
            - Fn::GetAtt:
                - ConstructHubIngestionDLQ3E96A5F2
                - QueueName
            - '",{"label":"Visible
              Messages","stat":"Maximum"}],["AWS/SQS","ApproximateNumberOfMessagesNotVisible","QueueName","'
            - Fn::GetAtt:
                - ConstructHubIngestionDLQ3E96A5F2
                - QueueName
            - '",{"label":"Invisible
              Messages","stat":"Maximum"}],["AWS/SQS","ApproximateAgeOfOldestMessage","QueueName","'
            - Fn::GetAtt:
                - ConstructHubIngestionDLQ3E96A5F2
                - QueueName
            - '",{"label":"Oldest Message
              Age","stat":"Maximum","yAxis":"right"}]],"annotations":{"horizontal":[{"color":"#ff7f0e","label":"10
              days","value":864000,"yAxis":"right"},{"color":"#ff0000","label":"14
              days (DLQ
              Retention)","value":1209600,"yAxis":"right"}]},"yAxis":{"left":{"min":0},"right":{"min":0}},"period":60}},{"type":"text","width":24,"height":2,"x":0,"y":91,"properties":{"markdown":"#
              Orchestration\\n\\n[button:primary:State
              Machine](/states/home#/statemachines/view/'
            - Ref: ConstructHubOrchestration39161A46
            - )\\n[button:DLQ](/sqs/v2/home#/queues/https%3A%2F%2Fsqs.
            - Ref: AWS::Region
            - .amazonaws.com%2F
            - Ref: AWS::AccountId
            - "%2F"
            - Fn::GetAtt:
                - ConstructHubOrchestrationDLQ9C6D9BD4
                - QueueName
            - )\\n[button:Redrive DLQ](/lambda/home#/functions/
            - Ref: ConstructHubOrchestrationRedrive8DDBA67E
            - )\\n[button:Regenerate All
              Documentation](/states/home#/statemachines/view/
            - Ref: ConstructHubOrchestrationRegenerateAllDocumentationE9FAB254
            - )"}},{"type":"metric","width":12,"height":6,"x":0,"y":93,"properties":{"view":"timeSeries","title":"State
              Machine Executions","region":"
            - Ref: AWS::Region
            - '","metrics":[[{"label":"Started","expression":"FILL(m392141ff4cfa3bbe1889b2db42bcf20599513e199a0b9fb8dc736cde893c1d7c,
              0)"}],["AWS/States","ExecutionsStarted","StateMachineArn","'
            - Ref: ConstructHubOrchestration39161A46
            - '",{"label":"Started","stat":"Sum","visible":false,"id":"m392141ff4cfa3bbe1889b2db42bcf20599513e199a0b9fb8dc736cde893c1d7c"}],[{"label":"Succeeded","expression":"FILL(md1b80634be6e2f057c84f44fab13979a6445395ea2dc357cd12d0ba9f504e6d1,
              0)"}],["AWS/States","ExecutionsSucceeded","StateMachineArn","'
            - Ref: ConstructHubOrchestration39161A46
            - '",{"label":"Succeeded","stat":"Sum","visible":false,"id":"md1b80634be6e2f057c84f44fab13979a6445395ea2dc357cd12d0ba9f504e6d1"}],[{"label":"Aborted","expression":"FILL(m7c13255adf2b6d90baaa9e4e952e72ce260730c93b662336d01e3342f6255e08,
              0)"}],["AWS/States","ExecutionsAborted","StateMachineArn","'
            - Ref: ConstructHubOrchestration39161A46
            - '",{"label":"Aborted","stat":"Sum","visible":false,"id":"m7c13255adf2b6d90baaa9e4e952e72ce260730c93b662336d01e3342f6255e08"}],[{"label":"Failed","expression":"FILL(m503cb5a7568675222eb2ac827982f88ad300c986505dabfafe1707080946e597,
              0)"}],["AWS/States","ExecutionsFailed","StateMachineArn","'
            - Ref: ConstructHubOrchestration39161A46
            - '",{"label":"Failed","stat":"Sum","visible":false,"id":"m503cb5a7568675222eb2ac827982f88ad300c986505dabfafe1707080946e597"}],[{"label":"Throttled","expression":"FILL(m278670a6ffa3ce32fec8fcb73c1cfdc4c965389617e2387ab5852ebb00b2a81f,
              0)"}],["AWS/States","ExecutionThrottled","StateMachineArn","'
            - Ref: ConstructHubOrchestration39161A46
            - '",{"label":"Throttled","stat":"Sum","visible":false,"id":"m278670a6ffa3ce32fec8fcb73c1cfdc4c965389617e2387ab5852ebb00b2a81f"}],[{"label":"Timed
              Out","expression":"FILL(m106d91118c893ec9037d16448722184f1ebdcca08a617e1f13758151a8c85a21,
              0)"}],["AWS/States","ExecutionsTimedOut","StateMachineArn","'
            - Ref: ConstructHubOrchestration39161A46
            - '",{"label":"Timed
              Out","stat":"Sum","visible":false,"id":"m106d91118c893ec9037d16448722184f1ebdcca08a617e1f13758151a8c85a21"}],["AWS/States","ExecutionTime","StateMachineArn","'
            - Ref: ConstructHubOrchestration39161A46
            - '",{"label":"Duration","yAxis":"right"}]],"yAxis":{"left":{"min":0},"right":{"min":0}}}},{"type":"metric","width":12,"height":6,"x":12,"y":93,"properties":{"view":"timeSeries","title":"Dead
              Letter Queue","region":"'
            - Ref: AWS::Region
            - '","metrics":[["AWS/SQS","ApproximateNumberOfMessagesVisible","QueueName","'
            - Fn::GetAtt:
                - ConstructHubOrchestrationDLQ9C6D9BD4
                - QueueName
            - '",{"label":"Visible
              Messages","stat":"Maximum"}],["AWS/SQS","ApproximateNumberOfMessagesNotVisible","QueueName","'
            - Fn::GetAtt:
                - ConstructHubOrchestrationDLQ9C6D9BD4
                - QueueName
            - '",{"label":"Invisible
              Messages","stat":"Maximum"}],["AWS/SQS","ApproximateAgeOfOldestMessage","QueueName","'
            - Fn::GetAtt:
                - ConstructHubOrchestrationDLQ9C6D9BD4
                - QueueName
            - '",{"label":"Oldest Message
              Age","stat":"Maximum","yAxis":"right"}]],"annotations":{"horizontal":[{"color":"#ff7f0e","label":"10
              days","value":864000,"yAxis":"right"},{"color":"#ff0000","label":"14
              days (DLQ
              Retention)","value":1209600,"yAxis":"right"}]},"yAxis":{"left":{"min":0},"right":{"min":0}},"period":60}},{"type":"text","width":24,"height":2,"x":0,"y":99,"properties":{"markdown":"#
              Deny List\\n\\n[button:primary:Deny List Object](/s3/object/'
            - Ref: ConstructHubDenyListBucket1B3C2C2E
            - ?prefix=deny-list.json)\\n[button:Prune
              Function](/lambda/home#/functions/
            - Ref: ConstructHubDenyListPrunePruneHandler30B33551
            - )\\n[button:Prune
              Logs](/cloudwatch/home#logsV2:log-groups/log-group/$252Faws$252flambda$252f
            - Ref: ConstructHubDenyListPrunePruneHandler30B33551
            - /log-events)\\n[button:Delete
              Queue](/sqs/v2/home#/queues/https%3A%2F%2Fsqs.
            - Ref: AWS::Region
            - .amazonaws.com%2F
            - Ref: AWS::AccountId
            - "%2F"
            - Fn::GetAtt:
                - ConstructHubDenyListPruneDeleteQueueBBF60185
                - QueueName
            - )\\n[button:Delete
              Logs](/cloudwatch/home#logsV2:log-groups/log-group/$252Faws$252flambda$252f
            - Ref: ConstructHubDenyListPrunePruneQueueHandlerF7EB599B
            - /log-events)"}},{"type":"metric","width":12,"height":6,"x":0,"y":101,"properties":{"view":"timeSeries","title":"Deny
              List","region":"
            - Ref: AWS::Region
            - '","metrics":[[{"label":"Rules","expression":"FILL(m41327b0edbbef1ca627d9503d1b9b9fab401700118519537b58e0557adee7e4f,
              REPEAT)"}],["ConstructHub/DenyList","DenyListRuleCount",{"label":"Rules","stat":"Maximum","visible":false,"id":"m41327b0edbbef1ca627d9503d1b9b9fab401700118519537b58e0557adee7e4f"}],["AWS/SQS","NumberOfMessagesDeleted","QueueName","'
            - Fn::GetAtt:
                - ConstructHubDenyListPruneDeleteQueueBBF60185
                - QueueName
            - '",{"label":"Deleted
              Files","stat":"Sum"}]],"yAxis":{"left":{"min":0}},"period":300}},{"type":"metric","width":12,"height":6,"x":12,"y":101,"properties":{"view":"timeSeries","title":"Prune
              Function Health","region":"'
            - Ref: AWS::Region
            - '","metrics":[[{"label":"Invocations","expression":"FILL(m9ff955bd33652ecefb4dd9402064988aa5e418fcf59360156ff8c9e38dbde5e2,
              0)"}],["AWS/Lambda","Invocations","FunctionName","'
            - Ref: ConstructHubDenyListPrunePruneHandler30B33551
            - '",{"label":"Invocations","stat":"Sum","visible":false,"id":"m9ff955bd33652ecefb4dd9402064988aa5e418fcf59360156ff8c9e38dbde5e2"}],[{"label":"Errors","expression":"FILL(m3aa18789f406dc22d5fd69d6a8b1ae08cbc04aabfde21bee51e16796b37a2e55,
              0)"}],["AWS/Lambda","Errors","FunctionName","'
            - Ref: ConstructHubDenyListPrunePruneHandler30B33551
            - '",{"label":"Errors","stat":"Sum","visible":false,"id":"m3aa18789f406dc22d5fd69d6a8b1ae08cbc04aabfde21bee51e16796b37a2e55"}]],"yAxis":{"left":{"min":0}},"period":300}},{"type":"text","width":24,"height":2,"x":0,"y":107,"properties":{"markdown":"#
              Package Stats\\n\\n[button:primary:Package Stats
              Object](/s3/object/'
            - Ref: ConstructHubPackageDataDC5EF35E
            - ?prefix=stats.json)\\n[button:Package Stats
              Function](/lambda/home#/functions/
            - Ref: ConstructHubStats61DB07B1
            - )\\n[button:Package Stats
              Logs](/cloudwatch/home#logsV2:log-groups/log-group/$252Faws$252flambda$252f
            - Ref: ConstructHubStats61DB07B1
            - /log-events)"}},{"type":"metric","width":12,"height":6,"x":0,"y":109,"properties":{"view":"timeSeries","title":"Number
              of Package Stats Recorded","region":"
            - Ref: AWS::Region
            - '","metrics":[[{"label":"Packages with
              stats","expression":"FILL(m47411943a6e8f8e16a1dd905ff43cab11425b802c4d32615e081cab30c15f29f,
              REPEAT)"}],["ConstructHub/PackageStats","RegisteredPackagesWithStats",{"label":"Packages
              with
              stats","stat":"Maximum","visible":false,"id":"m47411943a6e8f8e16a1dd905ff43cab11425b802c4d32615e081cab30c15f29f"}]],"yAxis":{"left":{"min":0}}}},{"type":"metric","width":12,"height":6,"x":12,"y":109,"properties":{"view":"timeSeries","title":"Invocation
              Duration","region":"'
            - Ref: AWS::Region
            - '","metrics":[["AWS/Lambda","Duration","FunctionName","'
            - Ref: ConstructHubStats61DB07B1
            - '",{"label":"Duration"}]],"annotations":{"horizontal":[{"color":"#ffa500","label":"15
              minutes (Lambda
              timeout)","value":900,"yAxis":"right"}]},"yAxis":{"left":{"min":0}}}},{"type":"text","width":24,"height":2,"x":0,"y":115,"properties":{"markdown":"#
              Version Tracker\\n\\n[button:primary:Versions Object](/s3/object/'
            - Ref: ConstructHubPackageDataDC5EF35E
            - ?prefix=all-versions.json)\\n[button:Version Tracker
              Function](/lambda/home#/functions/
            - Ref: ConstructHubVersionTrackerD5E8AEAE
            - )\\n[button:Version Tracker
              Logs](/cloudwatch/home#logsV2:log-groups/log-group/$252Faws$252flambda$252f
            - Ref: ConstructHubVersionTrackerD5E8AEAE
            - /log-events)"}},{"type":"metric","width":12,"height":6,"x":0,"y":117,"properties":{"view":"timeSeries","title":"Number
              of Package Versions Recorded","region":"
            - Ref: AWS::Region
            - '","metrics":[[{"label":"Package versions
              recorded","expression":"FILL(m343ebb2e5802fe223e549d8262d8d0c364846e0276426bc0a2d872e83bd8e63d,
              REPEAT)"}],["ConstructHub/VersionTracker","TrackedVersionsCount",{"label":"Package
              versions
              recorded","stat":"Maximum","visible":false,"id":"m343ebb2e5802fe223e549d8262d8d0c364846e0276426bc0a2d872e83bd8e63d"}]],"yAxis":{"left":{"min":0}}}},{"type":"metric","width":12,"height":6,"x":12,"y":117,"properties":{"view":"timeSeries","title":"Invocation
              Duration","region":"'
            - Ref: AWS::Region
            - '","metrics":[["AWS/Lambda","Duration","FunctionName","'
            - Ref: ConstructHubVersionTrackerD5E8AEAE
            - '",{"label":"Duration"}]],"annotations":{"horizontal":[{"color":"#ffa500","label":"1
              minutes (Lambda
              timeout)","value":60,"yAxis":"right"}]},"yAxis":{"left":{"min":0}}}},{"type":"text","width":24,"height":2,"x":0,"y":123,"properties":{"markdown":"#
              Release
              Notes\\n\\n[button:primary:StateMachine](/states/home#/statemachines/view/'
            - Ref: ConstructHubReleaseNotesStateMachine8C711CC7
            - )\\n[button:releaseNotesTrigger](/lambda/home#/functions/
            - Ref: ConstructHubReleaseNotesReleaseNotesTriggerDD939C4F
            - )\\n[button:generateReleaseNotes](/lambda/home#/functions/
            - Ref: ConstructHubReleaseNotesGithubChangelogFetcher1616748C
            - )\\n[button:updateFeed](/lambda/home#/functions/
            - Ref: ConstructHubFeedBuilderReleaseNotesUpdateFeedBB0BA91D
            - )\\n[button:queue](/sqs/v2/home#/queues/https%3A%2F%2Fsqs.
            - Ref: AWS::Region
            - .amazonaws.com%2F
            - Ref: AWS::AccountId
            - "%2F"
            - Fn::GetAtt:
                - ConstructHubReleaseNotesChangeLogFetchQueue2D5BA633
                - QueueName
            - )\\n[button:workerQueue](/sqs/v2/home#/queues/https%3A%2F%2Fsqs.
            - Ref: AWS::Region
            - .amazonaws.com%2F
            - Ref: AWS::AccountId
            - "%2F"
            - Fn::GetAtt:
                - ConstructHubReleaseNotesReleaseNotesFetchWorkerQueueCACEC29F
                - QueueName
            - )\\n[button:workerDLQ](/sqs/v2/home#/queues/https%3A%2F%2Fsqs.
            - Ref: AWS::Region
            - .amazonaws.com%2F
            - Ref: AWS::AccountId
            - "%2F"
            - Fn::GetAtt:
                - ConstructHubReleaseNotesReleaseNotesFetchWorkerQueueDLQ56BF53F1
                - QueueName
            - )"}},{"type":"metric","width":12,"height":6,"x":0,"y":125,"properties":{"view":"timeSeries","title":"Number
              of release Notes","region":"
            - Ref: AWS::Region
            - '","metrics":[[{"label":"Packages with release
              notes","expression":"FILL(m7a7a3037972a088d52187e29766f681a9cb9642d00a12e818823d134184ff48d,
              REPEAT)"}],["ConstructHub/ReleaseNotes","PackageWithChangeLog",{"label":"Packages
              with release
              notes","stat":"Sum","visible":false,"id":"m7a7a3037972a088d52187e29766f681a9cb9642d00a12e818823d134184ff48d"}]],"yAxis":{"left":{"min":0}}}},{"type":"metric","width":12,"height":6,"x":12,"y":125,"properties":{"view":"timeSeries","title":"Release
              notes generation Errors","region":"'
            - Ref: AWS::Region
            - '","metrics":[["ConstructHub/ReleaseNotes","AllErrors",{"label":"All
              Errors","stat":"Maximum"}],["ConstructHub/ReleaseNotes","UnknownError",{"label":"UnknownError","stat":"Maximum"}],["ConstructHub/ReleaseNotes","InvalidCredentials",{"label":"InvalidCredentials","stat":"Maximum"}],["ConstructHub/ReleaseNotes","RequestQuotaExhausted",{"label":"RequestQuotaExhausted","stat":"Maximum"}],["ConstructHub/ReleaseNotes","UnSupportedRepo",{"label":"UnSupportedRepo","stat":"Maximum"}],["ConstructHub/ReleaseNotes","InvalidPackageJson",{"label":"InvalidPackageJson","stat":"Maximum"}],["ConstructHub/ReleaseNotes","ChangelogFetchError",{"label":"ChangeLogFetchError","stat":"Maximum"}]],"yAxis":{}}},{"type":"metric","width":12,"height":6,"x":0,"y":131,"properties":{"view":"timeSeries","title":"GitHub
              API Rate Limits","region":"'
            - Ref: AWS::Region
            - '","metrics":[[{"label":"Limit","expression":"FILL(mcf810098fa7b0359cfa64484e165026013fa6611de36e48a68984a9615f7599d,
              REPEAT)"}],["ConstructHub/ReleaseNotes","GhLimitsLimit",{"label":"Limit","stat":"Maximum","visible":false,"id":"mcf810098fa7b0359cfa64484e165026013fa6611de36e48a68984a9615f7599d"}],[{"label":"Used","expression":"FILL(mc54991399581cec857a3c1773e2649cbfb65cef7ea4e459f2ada3ee31c60782e,
              REPEAT)"}],["ConstructHub/ReleaseNotes","GhLimitsUsed",{"label":"Used","stat":"Maximum","visible":false,"id":"mc54991399581cec857a3c1773e2649cbfb65cef7ea4e459f2ada3ee31c60782e"}],[{"label":"Remaining","expression":"FILL(m3c4202dbd25b40c6524935352f9d34858b3374ed5079dbd6aea164767195d54a,
              REPEAT)"}],["ConstructHub/ReleaseNotes","GhRateLimitsRemaining",{"label":"Remaining","stat":"Minimum","visible":false,"id":"m3c4202dbd25b40c6524935352f9d34858b3374ed5079dbd6aea164767195d54a"}]],"yAxis":{}}}]}'
      DashboardName: construct-hub-backend-graphs
  ConstructHubApplication64E14E14:
    Type: AWS::ServiceCatalogAppRegistry::Application
    Properties:
      Name: ConstructHub
  ConstructHubApplicationResourceAssociationcebc72c5fe8aD250F770:
    Type: AWS::ServiceCatalogAppRegistry::ResourceAssociation
    Properties:
      Application:
        Fn::GetAtt:
          - ConstructHubApplication64E14E14
          - Id
      Resource:
        Ref: AWS::StackId
      ResourceType: CFN_STACK
  AWS679f53fac002430cb0da5b7982bd2287ServiceRoleC1EA0FF2:
    Type: AWS::IAM::Role
    Properties:
      AssumeRolePolicyDocument:
        Statement:
          - Action: sts:AssumeRole
            Effect: Allow
            Principal:
              Service: lambda.amazonaws.com
        Version: 2012-10-17
      ManagedPolicyArns:
        - Fn::Join:
            - ""
            - - "arn:"
              - Ref: AWS::Partition
              - :iam::aws:policy/service-role/AWSLambdaBasicExecutionRole
  AWS679f53fac002430cb0da5b7982bd22872D164C4C:
    Type: AWS::Lambda::Function
    Properties:
      Code:
        S3Bucket:
          Fn::Sub: cdk-hnb659fds-assets-\${AWS::AccountId}-\${AWS::Region}
        S3Key: 6dbd112fe448437b3438da4382c72fccbb7d2ee1543db222620d7447fffebc50.zip
      Role:
        Fn::GetAtt:
          - AWS679f53fac002430cb0da5b7982bd2287ServiceRoleC1EA0FF2
          - Arn
      Handler: index.handler
      Runtime: nodejs14.x
      Timeout: 120
    DependsOn:
      - AWS679f53fac002430cb0da5b7982bd2287ServiceRoleC1EA0FF2
  CustomS3AutoDeleteObjectsCustomResourceProviderRole3B1BD092:
    Type: AWS::IAM::Role
    Properties:
      AssumeRolePolicyDocument:
        Version: 2012-10-17
        Statement:
          - Action: sts:AssumeRole
            Effect: Allow
            Principal:
              Service: lambda.amazonaws.com
      ManagedPolicyArns:
        - Fn::Sub: arn:\${AWS::Partition}:iam::aws:policy/service-role/AWSLambdaBasicExecutionRole
  CustomS3AutoDeleteObjectsCustomResourceProviderHandler9D90184F:
    Type: AWS::Lambda::Function
    Properties:
      Code:
        S3Bucket:
          Fn::Sub: cdk-hnb659fds-assets-\${AWS::AccountId}-\${AWS::Region}
        S3Key: e57c1acaa363d7d2b81736776007a7091bc73dff4aeb8135627c4511a51e7dca.zip
      Timeout: 900
      MemorySize: 128
      Handler: __entrypoint__.handler
      Role:
        Fn::GetAtt:
          - CustomS3AutoDeleteObjectsCustomResourceProviderRole3B1BD092
          - Arn
      Runtime: nodejs14.x
      Description:
        Fn::Join:
          - ""
          - - "Lambda function for auto-deleting objects in "
            - Ref: ConstructHubDenyListBucket1B3C2C2E
            - " S3 bucket."
    DependsOn:
      - CustomS3AutoDeleteObjectsCustomResourceProviderRole3B1BD092
  CustomCDKBucketDeployment8693BB64968944B69AAFB0CC9EB8756CServiceRole89A01265:
    Type: AWS::IAM::Role
    Properties:
      AssumeRolePolicyDocument:
        Statement:
          - Action: sts:AssumeRole
            Effect: Allow
            Principal:
              Service: lambda.amazonaws.com
        Version: 2012-10-17
      ManagedPolicyArns:
        - Fn::Join:
            - ""
            - - "arn:"
              - Ref: AWS::Partition
              - :iam::aws:policy/service-role/AWSLambdaBasicExecutionRole
  CustomCDKBucketDeployment8693BB64968944B69AAFB0CC9EB8756CServiceRoleDefaultPolicy88902FDF:
    Type: AWS::IAM::Policy
    Properties:
      PolicyDocument:
        Statement:
          - Action:
              - s3:GetObject*
              - s3:GetBucket*
              - s3:List*
            Effect: Allow
            Resource:
              - Fn::Join:
                  - ""
                  - - "arn:"
                    - Ref: AWS::Partition
                    - ":s3:::"
                    - Fn::Sub: cdk-hnb659fds-assets-\${AWS::AccountId}-\${AWS::Region}
              - Fn::Join:
                  - ""
                  - - "arn:"
                    - Ref: AWS::Partition
                    - ":s3:::"
                    - Fn::Sub: cdk-hnb659fds-assets-\${AWS::AccountId}-\${AWS::Region}
                    - /*
          - Action:
              - s3:GetObject*
              - s3:GetBucket*
              - s3:List*
              - s3:DeleteObject*
              - s3:PutObject
              - s3:PutObjectLegalHold
              - s3:PutObjectRetention
              - s3:PutObjectTagging
              - s3:PutObjectVersionTagging
              - s3:Abort*
            Effect: Allow
            Resource:
              - Fn::GetAtt:
                  - ConstructHubDenyListBucket1B3C2C2E
                  - Arn
              - Fn::Join:
                  - ""
                  - - Fn::GetAtt:
                        - ConstructHubDenyListBucket1B3C2C2E
                        - Arn
                    - /*
          - Action:
              - s3:GetObject*
              - s3:GetBucket*
              - s3:List*
              - s3:DeleteObject*
              - s3:PutObject
              - s3:PutObjectLegalHold
              - s3:PutObjectRetention
              - s3:PutObjectTagging
              - s3:PutObjectVersionTagging
              - s3:Abort*
            Effect: Allow
            Resource:
              - Fn::GetAtt:
                  - ConstructHubIngestionConfigBucket0F0ED0B6
                  - Arn
              - Fn::Join:
                  - ""
                  - - Fn::GetAtt:
                        - ConstructHubIngestionConfigBucket0F0ED0B6
                        - Arn
                    - /*
          - Action:
              - s3:GetObject*
              - s3:GetBucket*
              - s3:List*
              - s3:DeleteObject*
              - s3:PutObject
              - s3:PutObjectLegalHold
              - s3:PutObjectRetention
              - s3:PutObjectTagging
              - s3:PutObjectVersionTagging
              - s3:Abort*
            Effect: Allow
            Resource:
              - Fn::GetAtt:
                  - ConstructHubLicenseListBucket9334047F
                  - Arn
              - Fn::Join:
                  - ""
                  - - Fn::GetAtt:
                        - ConstructHubLicenseListBucket9334047F
                        - Arn
                    - /*
          - Action:
              - s3:GetObject*
              - s3:GetBucket*
              - s3:List*
              - s3:DeleteObject*
              - s3:PutObject
              - s3:PutObjectLegalHold
              - s3:PutObjectRetention
              - s3:PutObjectTagging
              - s3:PutObjectVersionTagging
              - s3:Abort*
            Effect: Allow
            Resource:
              - Fn::GetAtt:
                  - ConstructHubWebAppWebsiteBucket4B2B9DB2
                  - Arn
              - Fn::Join:
                  - ""
                  - - Fn::GetAtt:
                        - ConstructHubWebAppWebsiteBucket4B2B9DB2
                        - Arn
                    - /*
          - Action:
              - cloudfront:GetInvalidation
              - cloudfront:CreateInvalidation
            Effect: Allow
            Resource: "*"
        Version: 2012-10-17
      PolicyName: CustomCDKBucketDeployment8693BB64968944B69AAFB0CC9EB8756CServiceRoleDefaultPolicy88902FDF
      Roles:
        - Ref: CustomCDKBucketDeployment8693BB64968944B69AAFB0CC9EB8756CServiceRole89A01265
  CustomCDKBucketDeployment8693BB64968944B69AAFB0CC9EB8756C81C01536:
    Type: AWS::Lambda::Function
    Properties:
      Code:
        S3Bucket:
          Fn::Sub: cdk-hnb659fds-assets-\${AWS::AccountId}-\${AWS::Region}
        S3Key: f98b78092dcdd31f5e6d47489beb5f804d4835ef86a8085d0a2053cb9ae711da.zip
      Role:
        Fn::GetAtt:
          - CustomCDKBucketDeployment8693BB64968944B69AAFB0CC9EB8756CServiceRole89A01265
          - Arn
      Handler: index.handler
      Layers:
        - Ref: ConstructHubDenyListBucketDeploymentAwsCliLayerEAC3D4DA
      Runtime: python3.9
      Timeout: 900
    DependsOn:
      - CustomCDKBucketDeployment8693BB64968944B69AAFB0CC9EB8756CServiceRoleDefaultPolicy88902FDF
      - CustomCDKBucketDeployment8693BB64968944B69AAFB0CC9EB8756CServiceRole89A01265
  BucketNotificationsHandler050a0587b7544547bf325f094a3db834RoleB6FB88EC:
    Type: AWS::IAM::Role
    Properties:
      AssumeRolePolicyDocument:
        Statement:
          - Action: sts:AssumeRole
            Effect: Allow
            Principal:
              Service: lambda.amazonaws.com
        Version: 2012-10-17
      ManagedPolicyArns:
        - Fn::Join:
            - ""
            - - "arn:"
              - Ref: AWS::Partition
              - :iam::aws:policy/service-role/AWSLambdaBasicExecutionRole
  BucketNotificationsHandler050a0587b7544547bf325f094a3db834RoleDefaultPolicy2CF63D36:
    Type: AWS::IAM::Policy
    Properties:
      PolicyDocument:
        Statement:
          - Action: s3:PutBucketNotification
            Effect: Allow
            Resource: "*"
        Version: 2012-10-17
      PolicyName: BucketNotificationsHandler050a0587b7544547bf325f094a3db834RoleDefaultPolicy2CF63D36
      Roles:
        - Ref: BucketNotificationsHandler050a0587b7544547bf325f094a3db834RoleB6FB88EC
  BucketNotificationsHandler050a0587b7544547bf325f094a3db8347ECC3691:
    Type: AWS::Lambda::Function
    Properties:
      Description: AWS CloudFormation handler for "Custom::S3BucketNotifications"
        resources (@aws-cdk/aws-s3)
      Code:
        ZipFile: >
          import boto3  # type: ignore

          import json

          import logging

          import urllib.request


          s3 = boto3.client("s3")


          EVENTBRIDGE_CONFIGURATION = 'EventBridgeConfiguration'


          CONFIGURATION_TYPES = ["TopicConfigurations", "QueueConfigurations", "LambdaFunctionConfigurations"]


          def handler(event: dict, context):
            response_status = "SUCCESS"
            error_message = ""
            try:
              props = event["ResourceProperties"]
              bucket = props["BucketName"]
              notification_configuration = props["NotificationConfiguration"]
              request_type = event["RequestType"]
              managed = props.get('Managed', 'true').lower() == 'true'
              stack_id = event['StackId']

              if managed:
                config = handle_managed(request_type, notification_configuration)
              else:
                config = handle_unmanaged(bucket, stack_id, request_type, notification_configuration)

              put_bucket_notification_configuration(bucket, config)
            except Exception as e:
              logging.exception("Failed to put bucket notification configuration")
              response_status = "FAILED"
              error_message = f"Error: {str(e)}. "
            finally:
              submit_response(event, context, response_status, error_message)

          def handle_managed(request_type, notification_configuration):
            if request_type == 'Delete':
              return {}
            return notification_configuration

          def handle_unmanaged(bucket, stack_id, request_type, notification_configuration):
            external_notifications = find_external_notifications(bucket, stack_id)

            if request_type == 'Delete':
              return external_notifications

            def with_id(notification):
              notification['Id'] = f"{stack_id}-{hash(json.dumps(notification, sort_keys=True))}"
              return notification

            notifications = {}
            for t in CONFIGURATION_TYPES:
              external = external_notifications.get(t, [])
              incoming = [with_id(n) for n in notification_configuration.get(t, [])]
              notifications[t] = external + incoming

            if EVENTBRIDGE_CONFIGURATION in notification_configuration:
              notifications[EVENTBRIDGE_CONFIGURATION] = notification_configuration[EVENTBRIDGE_CONFIGURATION]
            elif EVENTBRIDGE_CONFIGURATION in external_notifications:
              notifications[EVENTBRIDGE_CONFIGURATION] = external_notifications[EVENTBRIDGE_CONFIGURATION]

            return notifications

          def find_external_notifications(bucket, stack_id):
            existing_notifications = get_bucket_notification_configuration(bucket)
            external_notifications = {}
            for t in CONFIGURATION_TYPES:
              external_notifications[t] = [n for n in existing_notifications.get(t, []) if not n['Id'].startswith(f"{stack_id}-")]

            if EVENTBRIDGE_CONFIGURATION in existing_notifications:
              external_notifications[EVENTBRIDGE_CONFIGURATION] = existing_notifications[EVENTBRIDGE_CONFIGURATION]

            return external_notifications

          def get_bucket_notification_configuration(bucket):
            return s3.get_bucket_notification_configuration(Bucket=bucket)

          def put_bucket_notification_configuration(bucket, notification_configuration):
            s3.put_bucket_notification_configuration(Bucket=bucket, NotificationConfiguration=notification_configuration)

          def submit_response(event: dict, context, response_status: str, error_message: str):
            response_body = json.dumps(
              {
                "Status": response_status,
                "Reason": f"{error_message}See the details in CloudWatch Log Stream: {context.log_stream_name}",
                "PhysicalResourceId": event.get("PhysicalResourceId") or event["LogicalResourceId"],
                "StackId": event["StackId"],
                "RequestId": event["RequestId"],
                "LogicalResourceId": event["LogicalResourceId"],
                "NoEcho": False,
              }
            ).encode("utf-8")
            headers = {"content-type": "", "content-length": str(len(response_body))}
            try:
              req = urllib.request.Request(url=event["ResponseURL"], headers=headers, data=response_body, method="PUT")
              with urllib.request.urlopen(req) as response:
                print(response.read().decode("utf-8"))
              print("Status code: " + response.reason)
            except Exception as e:
                print("send(..) failed executing request.urlopen(..): " + str(e))
      Handler: index.handler
      Role:
        Fn::GetAtt:
          - BucketNotificationsHandler050a0587b7544547bf325f094a3db834RoleB6FB88EC
          - Arn
      Runtime: python3.7
      Timeout: 300
    DependsOn:
      - BucketNotificationsHandler050a0587b7544547bf325f094a3db834RoleDefaultPolicy2CF63D36
      - BucketNotificationsHandler050a0587b7544547bf325f094a3db834RoleB6FB88EC
  LogRetentionaae0aa3c5b4d4f87b02d85b201efdd8aServiceRole9741ECFB:
    Type: AWS::IAM::Role
    Properties:
      AssumeRolePolicyDocument:
        Statement:
          - Action: sts:AssumeRole
            Effect: Allow
            Principal:
              Service: lambda.amazonaws.com
        Version: 2012-10-17
      ManagedPolicyArns:
        - Fn::Join:
            - ""
            - - "arn:"
              - Ref: AWS::Partition
              - :iam::aws:policy/service-role/AWSLambdaBasicExecutionRole
  LogRetentionaae0aa3c5b4d4f87b02d85b201efdd8aServiceRoleDefaultPolicyADDA7DEB:
    Type: AWS::IAM::Policy
    Properties:
      PolicyDocument:
        Statement:
          - Action:
              - logs:PutRetentionPolicy
              - logs:DeleteRetentionPolicy
            Effect: Allow
            Resource: "*"
        Version: 2012-10-17
      PolicyName: LogRetentionaae0aa3c5b4d4f87b02d85b201efdd8aServiceRoleDefaultPolicyADDA7DEB
      Roles:
        - Ref: LogRetentionaae0aa3c5b4d4f87b02d85b201efdd8aServiceRole9741ECFB
  LogRetentionaae0aa3c5b4d4f87b02d85b201efdd8aFD4BFC8A:
    Type: AWS::Lambda::Function
    Properties:
      Handler: index.handler
      Runtime: nodejs14.x
      Code:
        S3Bucket:
          Fn::Sub: cdk-hnb659fds-assets-\${AWS::AccountId}-\${AWS::Region}
        S3Key: eb5b005c858404ea0c8f68098ed5dcdf5340e02461f149751d10f59c210d5ef8.zip
      Role:
        Fn::GetAtt:
          - LogRetentionaae0aa3c5b4d4f87b02d85b201efdd8aServiceRole9741ECFB
          - Arn
    DependsOn:
      - LogRetentionaae0aa3c5b4d4f87b02d85b201efdd8aServiceRoleDefaultPolicyADDA7DEB
      - LogRetentionaae0aa3c5b4d4f87b02d85b201efdd8aServiceRole9741ECFB
  SQSDLQStatsWidgetHandlerfc176846044f5e56baf2c71723501885ServiceRole2F995712:
    Type: AWS::IAM::Role
    Properties:
      AssumeRolePolicyDocument:
        Statement:
          - Action: sts:AssumeRole
            Effect: Allow
            Principal:
              Service: lambda.amazonaws.com
        Version: 2012-10-17
      ManagedPolicyArns:
        - Fn::Join:
            - ""
            - - "arn:"
              - Ref: AWS::Partition
              - :iam::aws:policy/service-role/AWSLambdaBasicExecutionRole
      Tags:
        - Key: function-purpose
          Value: cloudwatch-custom-widget
  SQSDLQStatsWidgetHandlerfc176846044f5e56baf2c71723501885ServiceRoleDefaultPolicyF8BBCE33:
    Type: AWS::IAM::Policy
    Properties:
      PolicyDocument:
        Statement:
          - Action: cloudwatch:GetMetricData
            Effect: Allow
            Resource: "*"
        Version: 2012-10-17
      PolicyName: SQSDLQStatsWidgetHandlerfc176846044f5e56baf2c71723501885ServiceRoleDefaultPolicyF8BBCE33
      Roles:
        - Ref: SQSDLQStatsWidgetHandlerfc176846044f5e56baf2c71723501885ServiceRole2F995712
  SQSDLQStatsWidgetHandlerfc176846044f5e56baf2c71723501885366DDBD5:
    Type: AWS::Lambda::Function
    Properties:
      Code:
        S3Bucket:
          Fn::Sub: cdk-hnb659fds-assets-\${AWS::AccountId}-\${AWS::Region}
        S3Key: 918f7351589da5874e9c468ecf9c85437ce93cdc06b048235bf9654805cf12a9.zip
      Role:
        Fn::GetAtt:
          - SQSDLQStatsWidgetHandlerfc176846044f5e56baf2c71723501885ServiceRole2F995712
          - Arn
      Description: "[ConstructHub/SQSDLQWidget] Is a custom CloudWatch widget handler"
      Handler: index.handler
      Runtime: nodejs16.x
      Tags:
        - Key: function-purpose
          Value: cloudwatch-custom-widget
    DependsOn:
      - SQSDLQStatsWidgetHandlerfc176846044f5e56baf2c71723501885ServiceRoleDefaultPolicyF8BBCE33
      - SQSDLQStatsWidgetHandlerfc176846044f5e56baf2c71723501885ServiceRole2F995712
  PackageVersionsTableWidgetHandler5fa848259c1d5e388c0df69f05c016dfServiceRole060BA12C:
    Type: AWS::IAM::Role
    Properties:
      AssumeRolePolicyDocument:
        Statement:
          - Action: sts:AssumeRole
            Effect: Allow
            Principal:
              Service: lambda.amazonaws.com
        Version: 2012-10-17
      ManagedPolicyArns:
        - Fn::Join:
            - ""
            - - "arn:"
              - Ref: AWS::Partition
              - :iam::aws:policy/service-role/AWSLambdaBasicExecutionRole
      Tags:
        - Key: function-purpose
          Value: cloudwatch-custom-widget
  PackageVersionsTableWidgetHandler5fa848259c1d5e388c0df69f05c016dfServiceRoleDefaultPolicy873D958D:
    Type: AWS::IAM::Policy
    Properties:
      PolicyDocument:
        Statement:
          - Action:
              - s3:GetObject*
              - s3:GetBucket*
              - s3:List*
            Effect: Allow
            Resource:
              - Fn::GetAtt:
                  - ConstructHubPackageDataDC5EF35E
                  - Arn
              - Fn::Join:
                  - ""
                  - - Fn::GetAtt:
                        - ConstructHubPackageDataDC5EF35E
                        - Arn
                    - /uninstallable-objects/data.json
          - Action:
              - s3:GetObject*
              - s3:GetBucket*
              - s3:List*
            Effect: Allow
            Resource:
              - Fn::GetAtt:
                  - ConstructHubPackageDataDC5EF35E
                  - Arn
              - Fn::Join:
                  - ""
                  - - Fn::GetAtt:
                        - ConstructHubPackageDataDC5EF35E
                        - Arn
                    - /missing-objects/typescript-documentation.json
          - Action:
              - s3:GetObject*
              - s3:GetBucket*
              - s3:List*
            Effect: Allow
            Resource:
              - Fn::GetAtt:
                  - ConstructHubPackageDataDC5EF35E
                  - Arn
              - Fn::Join:
                  - ""
                  - - Fn::GetAtt:
                        - ConstructHubPackageDataDC5EF35E
                        - Arn
                    - /corruptassembly-objects/typescript.json
          - Action:
              - s3:GetObject*
              - s3:GetBucket*
              - s3:List*
            Effect: Allow
            Resource:
              - Fn::GetAtt:
                  - ConstructHubPackageDataDC5EF35E
                  - Arn
              - Fn::Join:
                  - ""
                  - - Fn::GetAtt:
                        - ConstructHubPackageDataDC5EF35E
                        - Arn
                    - /missing-objects/python-documentation.json
          - Action:
              - s3:GetObject*
              - s3:GetBucket*
              - s3:List*
            Effect: Allow
            Resource:
              - Fn::GetAtt:
                  - ConstructHubPackageDataDC5EF35E
                  - Arn
              - Fn::Join:
                  - ""
                  - - Fn::GetAtt:
                        - ConstructHubPackageDataDC5EF35E
                        - Arn
                    - /corruptassembly-objects/python.json
          - Action:
              - s3:GetObject*
              - s3:GetBucket*
              - s3:List*
            Effect: Allow
            Resource:
              - Fn::GetAtt:
                  - ConstructHubPackageDataDC5EF35E
                  - Arn
              - Fn::Join:
                  - ""
                  - - Fn::GetAtt:
                        - ConstructHubPackageDataDC5EF35E
                        - Arn
                    - /missing-objects/java-documentation.json
          - Action:
              - s3:GetObject*
              - s3:GetBucket*
              - s3:List*
            Effect: Allow
            Resource:
              - Fn::GetAtt:
                  - ConstructHubPackageDataDC5EF35E
                  - Arn
              - Fn::Join:
                  - ""
                  - - Fn::GetAtt:
                        - ConstructHubPackageDataDC5EF35E
                        - Arn
                    - /corruptassembly-objects/java.json
          - Action:
              - s3:GetObject*
              - s3:GetBucket*
              - s3:List*
            Effect: Allow
            Resource:
              - Fn::GetAtt:
                  - ConstructHubPackageDataDC5EF35E
                  - Arn
              - Fn::Join:
                  - ""
                  - - Fn::GetAtt:
                        - ConstructHubPackageDataDC5EF35E
                        - Arn
                    - /missing-objects/csharp-documentation.json
          - Action:
              - s3:GetObject*
              - s3:GetBucket*
              - s3:List*
            Effect: Allow
            Resource:
              - Fn::GetAtt:
                  - ConstructHubPackageDataDC5EF35E
                  - Arn
              - Fn::Join:
                  - ""
                  - - Fn::GetAtt:
                        - ConstructHubPackageDataDC5EF35E
                        - Arn
                    - /corruptassembly-objects/csharp.json
          - Action:
              - s3:GetObject*
              - s3:GetBucket*
              - s3:List*
            Effect: Allow
            Resource:
              - Fn::GetAtt:
                  - ConstructHubPackageDataDC5EF35E
                  - Arn
              - Fn::Join:
                  - ""
                  - - Fn::GetAtt:
                        - ConstructHubPackageDataDC5EF35E
                        - Arn
                    - /missing-objects/go-documentation.json
          - Action:
              - s3:GetObject*
              - s3:GetBucket*
              - s3:List*
            Effect: Allow
            Resource:
              - Fn::GetAtt:
                  - ConstructHubPackageDataDC5EF35E
                  - Arn
              - Fn::Join:
                  - ""
                  - - Fn::GetAtt:
                        - ConstructHubPackageDataDC5EF35E
                        - Arn
                    - /corruptassembly-objects/go.json
        Version: 2012-10-17
      PolicyName: PackageVersionsTableWidgetHandler5fa848259c1d5e388c0df69f05c016dfServiceRoleDefaultPolicy873D958D
      Roles:
        - Ref: PackageVersionsTableWidgetHandler5fa848259c1d5e388c0df69f05c016dfServiceRole060BA12C
  PackageVersionsTableWidgetHandler5fa848259c1d5e388c0df69f05c016dfBE2C27C2:
    Type: AWS::Lambda::Function
    Properties:
      Code:
        S3Bucket:
          Fn::Sub: cdk-hnb659fds-assets-\${AWS::AccountId}-\${AWS::Region}
        S3Key: b278376fd974928ea4cf898520305fcfa487e8466b37ae900e52b0444e476c23.zip
      Role:
        Fn::GetAtt:
          - PackageVersionsTableWidgetHandler5fa848259c1d5e388c0df69f05c016dfServiceRole060BA12C
          - Arn
      Description: "[ConstructHub/MissingDocumentationWidget] Is a custom CloudWatch
        widget handler"
      Environment:
        Variables:
          BUCKET_NAME:
            Ref: ConstructHubPackageDataDC5EF35E
          OBJECT_KEY: uninstallable-objects/data.json
      Handler: index.handler
      MemorySize: 1024
      Runtime: nodejs16.x
      Tags:
        - Key: function-purpose
          Value: cloudwatch-custom-widget
      Timeout: 15
    DependsOn:
      - PackageVersionsTableWidgetHandler5fa848259c1d5e388c0df69f05c016dfServiceRoleDefaultPolicy873D958D
      - PackageVersionsTableWidgetHandler5fa848259c1d5e388c0df69f05c016dfServiceRole060BA12C
Outputs:
  ConstructHubMonitoringWatchfulWatchfulDashboard75D318D0:
    Value:
      Fn::Join:
        - ""
        - - https://console.aws.amazon.com/cloudwatch/home?region=
          - Ref: AWS::Region
          - "#dashboards:name="
          - Ref: ConstructHubMonitoringWatchfulDashboardB8493D55
  ConstructHubSnapshotCommandDD3886DA:
    Description: Snapshot dev/ConstructHub/PackageData
    Value:
      Fn::Join:
        - ""
        - - aws s3 sync s3://
          - Ref: ConstructHubPackageDataDC5EF35E
          - " s3://"
          - Ref: ConstructHubFailoverPackageDataBA7D3B85
  ConstructHubDenyListSnapshotCommand3E133B03:
    Description: Snapshot dev/ConstructHub/DenyList/Bucket
    Value:
      Fn::Join:
        - ""
        - - aws s3 sync s3://
          - Ref: ConstructHubDenyListBucket1B3C2C2E
          - " s3://"
          - Ref: ConstructHubDenyListFailoverBucketBF1E05AD
  ConstructHubIngestionSnapshotCommand746AF5B0:
    Description: Snapshot dev/ConstructHub/Ingestion/ConfigBucket
    Value:
      Fn::Join:
        - ""
        - - aws s3 sync s3://
          - Ref: ConstructHubIngestionConfigBucket0F0ED0B6
          - " s3://"
          - Ref: ConstructHubIngestionFailoverConfigBucket079F82C3
  ConstructHubLicenseListSnapshotCommandB9EA2EF4:
    Description: Snapshot dev/ConstructHub/LicenseList/Bucket
    Value:
      Fn::Join:
        - ""
        - - aws s3 sync s3://
          - Ref: ConstructHubLicenseListBucket9334047F
          - " s3://"
          - Ref: ConstructHubLicenseListFailoverBucketA96D2AAF
  ConstructHubWebAppSnapshotCommandC5AF418E:
    Description: Snapshot dev/ConstructHub/WebApp/WebsiteBucket
    Value:
      Fn::Join:
        - ""
        - - aws s3 sync s3://
          - Ref: ConstructHubWebAppWebsiteBucket4B2B9DB2
          - " s3://"
          - Ref: ConstructHubWebAppFailoverWebsiteBucketE69CC2C7
  ConstructHubWebAppDomainNameDC10F8DD:
    Value:
      Fn::GetAtt:
        - ConstructHubWebAppDistribution1F181DC9
        - DomainName
    Export:
      Name: ConstructHubDomainName
  ConstructHubSourcesSnapshotCommandB1EF760F:
    Description: Snapshot dev/ConstructHub/Sources/NpmJs--StagingBucket
    Value:
      Fn::Join:
        - ""
        - - aws s3 sync s3://
          - Ref: ConstructHubSourcesNpmJsStagingBucketB286F0E6
          - " s3://"
          - Ref: ConstructHubSourcesFailoverNpmJsStagingBucketF46C2C42
  ConstructHubInventoryCanarySnapshotCommand6F498D77:
    Description: Snapshot dev/ConstructHub/InventoryCanary/ScratchworkBucket
    Value:
      Fn::Join:
        - ""
        - - aws s3 sync s3://
          - Ref: ConstructHubInventoryCanaryScratchworkBucketC185625E
          - " s3://"
          - Ref: ConstructHubInventoryCanaryFailoverScratchworkBucketE8015DAD
Mappings:
  ServiceprincipalMap:
    af-south-1:
      states: states.af-south-1.amazonaws.com
    ap-east-1:
      states: states.ap-east-1.amazonaws.com
    ap-northeast-1:
      states: states.ap-northeast-1.amazonaws.com
    ap-northeast-2:
      states: states.ap-northeast-2.amazonaws.com
    ap-northeast-3:
      states: states.ap-northeast-3.amazonaws.com
    ap-south-1:
      states: states.ap-south-1.amazonaws.com
    ap-southeast-1:
      states: states.ap-southeast-1.amazonaws.com
    ap-southeast-2:
      states: states.ap-southeast-2.amazonaws.com
    ap-southeast-3:
      states: states.ap-southeast-3.amazonaws.com
    ca-central-1:
      states: states.ca-central-1.amazonaws.com
    cn-north-1:
      states: states.cn-north-1.amazonaws.com
    cn-northwest-1:
      states: states.cn-northwest-1.amazonaws.com
    eu-central-1:
      states: states.eu-central-1.amazonaws.com
    eu-north-1:
      states: states.eu-north-1.amazonaws.com
    eu-south-1:
      states: states.eu-south-1.amazonaws.com
    eu-south-2:
      states: states.eu-south-2.amazonaws.com
    eu-west-1:
      states: states.eu-west-1.amazonaws.com
    eu-west-2:
      states: states.eu-west-2.amazonaws.com
    eu-west-3:
      states: states.eu-west-3.amazonaws.com
    me-south-1:
      states: states.me-south-1.amazonaws.com
    sa-east-1:
      states: states.sa-east-1.amazonaws.com
    us-east-1:
      states: states.us-east-1.amazonaws.com
    us-east-2:
      states: states.us-east-2.amazonaws.com
    us-gov-east-1:
      states: states.us-gov-east-1.amazonaws.com
    us-gov-west-1:
      states: states.us-gov-west-1.amazonaws.com
    us-iso-east-1:
      states: states.amazonaws.com
    us-iso-west-1:
      states: states.amazonaws.com
    us-isob-east-1:
      states: states.amazonaws.com
    us-west-1:
      states: states.us-west-1.amazonaws.com
    us-west-2:
      states: states.us-west-2.amazonaws.com
Parameters:
  BootstrapVersion:
    Type: AWS::SSM::Parameter::Value<String>
    Default: /cdk-bootstrap/hnb659fds/version
    Description: Version of the CDK Bootstrap resources in this environment,
      automatically retrieved from SSM Parameter Store. [cdk:skip]
Rules:
  CheckBootstrapVersion:
    Assertions:
      - Assert:
          Fn::Not:
            - Fn::Contains:
                - - "1"
                  - "2"
                  - "3"
                  - "4"
                  - "5"
                - Ref: BootstrapVersion
        AssertDescription: CDK bootstrap stack version 6 required. Please run 'cdk
          bootstrap' with a recent version of the CDK CLI.

`;<|MERGE_RESOLUTION|>--- conflicted
+++ resolved
@@ -4813,11 +4813,7 @@
                   - repositoryEndpoint
           Essential: true
           Image:
-<<<<<<< HEAD
-            Fn::Sub: \${AWS::AccountId}.dkr.ecr.\${AWS::Region}.\${AWS::URLSuffix}/cdk-hnb659fds-container-assets-\${AWS::AccountId}-\${AWS::Region}:674a7319eca8e5125209392ceb2ca80a17bb50a79b32d60617624e00b3338aea
-=======
             Fn::Sub: \${AWS::AccountId}.dkr.ecr.\${AWS::Region}.\${AWS::URLSuffix}/cdk-hnb659fds-container-assets-\${AWS::AccountId}-\${AWS::Region}:4832f557164ff1e56eb34c20cafa8fbb07be0ca4bdd8a9c3c93effb169e8a5ea
->>>>>>> b2305ad4
           LogConfiguration:
             LogDriver: awslogs
             Options:
