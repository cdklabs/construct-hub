--- conflicted
+++ resolved
@@ -1691,11 +1691,7 @@
     Properties:
       Code:
         S3Bucket:
-<<<<<<< HEAD
-          Ref: AssetParameters3996f4e733e32c1d639105b498096b6bf2732184a98f2edeb229a57b41e934a7S3BucketF1AE962D
-=======
-          Ref: AssetParameters7379fd84eff0b591867de2678a7733efa22e810bf064da0c1d0ef6e0c30cc74eS3BucketB29D99C7
->>>>>>> 00f880d6
+          Ref: AssetParameters6a88a577ddf41765f0eeec4c5ea5cab6f2f740604d7cf93bf5858c3627ab0ee2S3Bucket7EEEEB80
         S3Key:
           Fn::Join:
             - ""
@@ -1703,20 +1699,12 @@
                   - 0
                   - Fn::Split:
                       - "||"
-<<<<<<< HEAD
-                      - Ref: AssetParameters3996f4e733e32c1d639105b498096b6bf2732184a98f2edeb229a57b41e934a7S3VersionKey25D7D186
-=======
-                      - Ref: AssetParameters7379fd84eff0b591867de2678a7733efa22e810bf064da0c1d0ef6e0c30cc74eS3VersionKey15B55BAA
->>>>>>> 00f880d6
+                      - Ref: AssetParameters6a88a577ddf41765f0eeec4c5ea5cab6f2f740604d7cf93bf5858c3627ab0ee2S3VersionKey53D0CAC3
               - Fn::Select:
                   - 1
                   - Fn::Split:
                       - "||"
-<<<<<<< HEAD
-                      - Ref: AssetParameters3996f4e733e32c1d639105b498096b6bf2732184a98f2edeb229a57b41e934a7S3VersionKey25D7D186
-=======
-                      - Ref: AssetParameters7379fd84eff0b591867de2678a7733efa22e810bf064da0c1d0ef6e0c30cc74eS3VersionKey15B55BAA
->>>>>>> 00f880d6
+                      - Ref: AssetParameters6a88a577ddf41765f0eeec4c5ea5cab6f2f740604d7cf93bf5858c3627ab0ee2S3VersionKey53D0CAC3
       Role:
         Fn::GetAtt:
           - ConstructHubOrchestrationDocGenpythonServiceRoleD16CBDB2
@@ -1922,11 +1910,7 @@
     Properties:
       Code:
         S3Bucket:
-<<<<<<< HEAD
-          Ref: AssetParameters3996f4e733e32c1d639105b498096b6bf2732184a98f2edeb229a57b41e934a7S3BucketF1AE962D
-=======
-          Ref: AssetParameters7379fd84eff0b591867de2678a7733efa22e810bf064da0c1d0ef6e0c30cc74eS3BucketB29D99C7
->>>>>>> 00f880d6
+          Ref: AssetParameters6a88a577ddf41765f0eeec4c5ea5cab6f2f740604d7cf93bf5858c3627ab0ee2S3Bucket7EEEEB80
         S3Key:
           Fn::Join:
             - ""
@@ -1934,20 +1918,12 @@
                   - 0
                   - Fn::Split:
                       - "||"
-<<<<<<< HEAD
-                      - Ref: AssetParameters3996f4e733e32c1d639105b498096b6bf2732184a98f2edeb229a57b41e934a7S3VersionKey25D7D186
-=======
-                      - Ref: AssetParameters7379fd84eff0b591867de2678a7733efa22e810bf064da0c1d0ef6e0c30cc74eS3VersionKey15B55BAA
->>>>>>> 00f880d6
+                      - Ref: AssetParameters6a88a577ddf41765f0eeec4c5ea5cab6f2f740604d7cf93bf5858c3627ab0ee2S3VersionKey53D0CAC3
               - Fn::Select:
                   - 1
                   - Fn::Split:
                       - "||"
-<<<<<<< HEAD
-                      - Ref: AssetParameters3996f4e733e32c1d639105b498096b6bf2732184a98f2edeb229a57b41e934a7S3VersionKey25D7D186
-=======
-                      - Ref: AssetParameters7379fd84eff0b591867de2678a7733efa22e810bf064da0c1d0ef6e0c30cc74eS3VersionKey15B55BAA
->>>>>>> 00f880d6
+                      - Ref: AssetParameters6a88a577ddf41765f0eeec4c5ea5cab6f2f740604d7cf93bf5858c3627ab0ee2S3VersionKey53D0CAC3
       Role:
         Fn::GetAtt:
           - ConstructHubOrchestrationDocGentypescriptServiceRoleB56C2B19
@@ -2710,11 +2686,7 @@
     Properties:
       Code:
         S3Bucket:
-<<<<<<< HEAD
           Ref: AssetParameters8e7ea569050eca87a9b92c5aec841a6dfc77903ee8af3ddf1e23df5d344a6dc4S3Bucket403A65CA
-=======
-          Ref: AssetParametersa25fa2777473b6894ec29a4cafe92d58829dcb876d9be72aef232b3abbc88eceS3Bucket7E891C93
->>>>>>> 00f880d6
         S3Key:
           Fn::Join:
             - ""
@@ -2722,20 +2694,12 @@
                   - 0
                   - Fn::Split:
                       - "||"
-<<<<<<< HEAD
                       - Ref: AssetParameters8e7ea569050eca87a9b92c5aec841a6dfc77903ee8af3ddf1e23df5d344a6dc4S3VersionKey6E0A18D2
-=======
-                      - Ref: AssetParametersa25fa2777473b6894ec29a4cafe92d58829dcb876d9be72aef232b3abbc88eceS3VersionKeyC3F65FED
->>>>>>> 00f880d6
               - Fn::Select:
                   - 1
                   - Fn::Split:
                       - "||"
-<<<<<<< HEAD
                       - Ref: AssetParameters8e7ea569050eca87a9b92c5aec841a6dfc77903ee8af3ddf1e23df5d344a6dc4S3VersionKey6E0A18D2
-=======
-                      - Ref: AssetParametersa25fa2777473b6894ec29a4cafe92d58829dcb876d9be72aef232b3abbc88eceS3VersionKeyC3F65FED
->>>>>>> 00f880d6
       Role:
         Fn::GetAtt:
           - ConstructHubDiscoveryStageServiceRole97BCFD98
@@ -2964,12 +2928,6 @@
             - '","metrics":[["ConstructHub/Inventory","UnknownObjectCount",{"label":"Unknown","stat":"Maximum"}],["ConstructHub/Inventory","MissingAssemblyCount",{"label":"Missing
               Assembly","stat":"Maximum"}],["ConstructHub/Inventory","MissingPackageMetadataCount",{"label":"Missing
               Metadata","stat":"Maximum"}],["ConstructHub/Inventory","MissingPackageTarballCount",{"label":"Missing
-<<<<<<< HEAD
-              Tarball","stat":"Maximum"}],["ConstructHub/Inventory","MissingPythonDocsCount",{"label":"Missing
-              Py-Docs","stat":"Maximum"}],["ConstructHub/Inventory","MissingTypeScriptDocsCount",{"label":"Missing
-              Ts-Doc","stat":"Maximum"}]],"yAxis":{"left":{"min":0}}}},{"type":"text","width":24,"height":2,"x":0,"y":8,"properties":{"markdown":"#
-              Discovery/Follower Function\\n\\n[button:Search Log
-=======
               Tarball","stat":"Maximum"}]],"yAxis":{"left":{"min":0}}}},{"type":"text","width":24,"height":2,"x":0,"y":8,"properties":{"markdown":"#
               Documentation
               Generation"}},{"type":"text","width":24,"height":1,"x":0,"y":10,"properties":{"markdown":"##
@@ -3001,8 +2959,7 @@
               Version Submodules","region":"'
             - Ref: AWS::Region
             - '","stacked":true,"metrics":[["ConstructHub/Inventory","SupportedSubmoduleCount","Language","python",{"color":"#2ca02c","label":"Available","stat":"Maximum"}],["ConstructHub/Inventory","UnsupportedSubmoduleCount","Language","python",{"color":"#9467bd","label":"Unsupported","stat":"Maximum"}],["ConstructHub/Inventory","MissingSubmoduleCount","Language","python",{"color":"#d62728","label":"Missing","stat":"Maximum"}]],"yAxis":{"left":{"showUnits":false}}}},{"type":"text","width":24,"height":2,"x":0,"y":24,"properties":{"markdown":"#
-              Discovery Function\\n\\n[button:Search Log
->>>>>>> 00f880d6
+              Discovery/Follower Function\\n\\n[button:Search Log
               Group](/cloudwatch/home#logsV2:log-groups/log-group/$252Faws$252flambda$252f'
             - Ref: ConstructHubDiscoveryD6EEC2B8
             - /log-events)"}},{"type":"metric","width":12,"height":6,"x":0,"y":26,"properties":{"view":"timeSeries","title":"Function
@@ -3014,17 +2971,12 @@
             - '",{"label":"Invocations","stat":"Sum","visible":false,"id":"m9ff955bd33652ecefb4dd9402064988aa5e418fcf59360156ff8c9e38dbde5e2"}],[{"label":"Errors","expression":"FILL(m3aa18789f406dc22d5fd69d6a8b1ae08cbc04aabfde21bee51e16796b37a2e55,
               0)"}],["AWS/Lambda","Errors","FunctionName","'
             - Ref: ConstructHubDiscoveryD6EEC2B8
-<<<<<<< HEAD
             - '",{"label":"Errors","stat":"Sum","visible":false,"id":"m3aa18789f406dc22d5fd69d6a8b1ae08cbc04aabfde21bee51e16796b37a2e55"}],["ConstructHub/Discovery","RemainingTime","LogGroup","'
             - Ref: ConstructHubDiscoveryD6EEC2B8
             - '","ServiceName","'
             - Ref: ConstructHubDiscoveryD6EEC2B8
             - '","ServiceType","AWS::Lambda::Function",{"label":"Remaining
-              Time","period":900,"yAxis":"right"}]],"yAxis":{"left":{"min":0},"right":{"min":0}},"period":900}},{"type":"metric","width":12,"height":6,"x":12,"y":10,"properties":{"view":"timeSeries","title":"CouchDB
-=======
-            - '",{"label":"Errors","stat":"Sum","visible":false,"id":"m3aa18789f406dc22d5fd69d6a8b1ae08cbc04aabfde21bee51e16796b37a2e55"}],["ConstructHub/Discovery","RemainingTime",{"label":"Remaining
               Time","period":900,"yAxis":"right"}]],"yAxis":{"left":{"min":0},"right":{"min":0}},"period":900}},{"type":"metric","width":12,"height":6,"x":12,"y":26,"properties":{"view":"timeSeries","title":"CouchDB
->>>>>>> 00f880d6
               Follower","region":"'
             - Ref: AWS::Region
             - '","metrics":[["ConstructHub/Discovery","ChangeCount","LogGroup","'
@@ -3044,18 +2996,12 @@
               npmjs.com","stat":"Minimum","visible":false,"id":"m05c5ec642d73a857f12fd69e89b37dc63ffdde9489117d2611e4e70cda0afcc2"}],[{"label":"Package
               Version
               Age","expression":"FILL(mc9ede4f000f7b679b6015caddccdc7415653aefa753cad5e4de33b81877e8147,
-<<<<<<< HEAD
               REPEAT)","yAxis":"right"}],["ConstructHub/Discovery","PackageVersionAge","LogGroup","'
             - Ref: ConstructHubDiscoveryD6EEC2B8
             - '","ServiceName","'
             - Ref: ConstructHubDiscoveryD6EEC2B8
             - '","ServiceType","AWS::Lambda::Function",{"label":"Package Version
-              Age","stat":"Maximum","visible":false,"id":"mc9ede4f000f7b679b6015caddccdc7415653aefa753cad5e4de33b81877e8147"}]],"yAxis":{"left":{"min":0},"right":{"label":"Milliseconds","min":0,"showUnits":false}},"period":900}},{"type":"text","width":24,"height":2,"x":0,"y":16,"properties":{"markdown":"#
-=======
-              REPEAT)","yAxis":"right"}],["ConstructHub/Discovery","PackageVersionAge",{"label":"Package
-              Version
               Age","stat":"Maximum","visible":false,"id":"mc9ede4f000f7b679b6015caddccdc7415653aefa753cad5e4de33b81877e8147"}]],"yAxis":{"left":{"min":0},"right":{"label":"Milliseconds","min":0,"showUnits":false}},"period":900}},{"type":"text","width":24,"height":2,"x":0,"y":32,"properties":{"markdown":"#
->>>>>>> 00f880d6
               Ingestion Function\\n\\n[button:Search Log
               Group](/cloudwatch/home#logsV2:log-groups/log-group/$252Faws$252flambda$252f'
             - Ref: ConstructHubIngestion407909CE
@@ -3879,33 +3825,18 @@
     Type: String
     Description: Artifact hash for asset
       "67b7823b74bc135986aa72f889d6a8da058d0c4a20cbc2dfc6f78995fdd2fc24"
-<<<<<<< HEAD
-  AssetParameters3996f4e733e32c1d639105b498096b6bf2732184a98f2edeb229a57b41e934a7S3BucketF1AE962D:
+  AssetParameters6a88a577ddf41765f0eeec4c5ea5cab6f2f740604d7cf93bf5858c3627ab0ee2S3Bucket7EEEEB80:
     Type: String
     Description: S3 bucket for asset
-      "3996f4e733e32c1d639105b498096b6bf2732184a98f2edeb229a57b41e934a7"
-  AssetParameters3996f4e733e32c1d639105b498096b6bf2732184a98f2edeb229a57b41e934a7S3VersionKey25D7D186:
+      "6a88a577ddf41765f0eeec4c5ea5cab6f2f740604d7cf93bf5858c3627ab0ee2"
+  AssetParameters6a88a577ddf41765f0eeec4c5ea5cab6f2f740604d7cf93bf5858c3627ab0ee2S3VersionKey53D0CAC3:
     Type: String
     Description: S3 key for asset version
-      "3996f4e733e32c1d639105b498096b6bf2732184a98f2edeb229a57b41e934a7"
-  AssetParameters3996f4e733e32c1d639105b498096b6bf2732184a98f2edeb229a57b41e934a7ArtifactHashA0F9A7F1:
+      "6a88a577ddf41765f0eeec4c5ea5cab6f2f740604d7cf93bf5858c3627ab0ee2"
+  AssetParameters6a88a577ddf41765f0eeec4c5ea5cab6f2f740604d7cf93bf5858c3627ab0ee2ArtifactHash9B147F42:
     Type: String
     Description: Artifact hash for asset
-      "3996f4e733e32c1d639105b498096b6bf2732184a98f2edeb229a57b41e934a7"
-=======
-  AssetParameters7379fd84eff0b591867de2678a7733efa22e810bf064da0c1d0ef6e0c30cc74eS3BucketB29D99C7:
-    Type: String
-    Description: S3 bucket for asset
-      "7379fd84eff0b591867de2678a7733efa22e810bf064da0c1d0ef6e0c30cc74e"
-  AssetParameters7379fd84eff0b591867de2678a7733efa22e810bf064da0c1d0ef6e0c30cc74eS3VersionKey15B55BAA:
-    Type: String
-    Description: S3 key for asset version
-      "7379fd84eff0b591867de2678a7733efa22e810bf064da0c1d0ef6e0c30cc74e"
-  AssetParameters7379fd84eff0b591867de2678a7733efa22e810bf064da0c1d0ef6e0c30cc74eArtifactHash8E86E95B:
-    Type: String
-    Description: Artifact hash for asset
-      "7379fd84eff0b591867de2678a7733efa22e810bf064da0c1d0ef6e0c30cc74e"
->>>>>>> 00f880d6
+      "6a88a577ddf41765f0eeec4c5ea5cab6f2f740604d7cf93bf5858c3627ab0ee2"
   AssetParametersaed78bc431dd6cdac01afad951cec010f57f9d972c3f748c3ceeb5ca096544fdS3Bucket2D90B8C0:
     Type: String
     Description: S3 bucket for asset
@@ -3941,8 +3872,7 @@
   AssetParameterseebf8380c4fec48b5355ef68b364f1ca13012662430177814d17e97dc3f19a05ArtifactHash41760E5F:
     Type: String
     Description: Artifact hash for asset
-<<<<<<< HEAD
-      "a5a774904aa0b813df27c051692df584f3994e6dcd79ce6c2b7f29903680ae98"
+      "eebf8380c4fec48b5355ef68b364f1ca13012662430177814d17e97dc3f19a05"
   AssetParameters570ee6f99d870d3025e455383540be6db8fb64663d3125b6dca6d92ba634db94S3Bucket451991E9:
     Type: String
     Description: S3 bucket for asset
@@ -3967,23 +3897,7 @@
     Type: String
     Description: Artifact hash for asset
       "8e7ea569050eca87a9b92c5aec841a6dfc77903ee8af3ddf1e23df5d344a6dc4"
-  AssetParametersd496765b1b0d32ab390299c6f54614b76309b2a9bf573ff997c88a25d1a8479aS3BucketF5825DCD:
-=======
-      "eebf8380c4fec48b5355ef68b364f1ca13012662430177814d17e97dc3f19a05"
-  AssetParametersa25fa2777473b6894ec29a4cafe92d58829dcb876d9be72aef232b3abbc88eceS3Bucket7E891C93:
-    Type: String
-    Description: S3 bucket for asset
-      "a25fa2777473b6894ec29a4cafe92d58829dcb876d9be72aef232b3abbc88ece"
-  AssetParametersa25fa2777473b6894ec29a4cafe92d58829dcb876d9be72aef232b3abbc88eceS3VersionKeyC3F65FED:
-    Type: String
-    Description: S3 key for asset version
-      "a25fa2777473b6894ec29a4cafe92d58829dcb876d9be72aef232b3abbc88ece"
-  AssetParametersa25fa2777473b6894ec29a4cafe92d58829dcb876d9be72aef232b3abbc88eceArtifactHashF9E29BD1:
-    Type: String
-    Description: Artifact hash for asset
-      "a25fa2777473b6894ec29a4cafe92d58829dcb876d9be72aef232b3abbc88ece"
   AssetParameters2387e2a5aac8a82d8f3b728ab91d58b1153f4c7e84bc90dbb0de6d445cd1c663S3Bucket55C0232E:
->>>>>>> 00f880d6
     Type: String
     Description: S3 bucket for asset
       "2387e2a5aac8a82d8f3b728ab91d58b1153f4c7e84bc90dbb0de6d445cd1c663"
