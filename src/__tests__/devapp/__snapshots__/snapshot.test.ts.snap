--- conflicted
+++ resolved
@@ -2116,16 +2116,11 @@
               Infos":{"Type":"Pass","ResultPath":"$.$TaskExecution","InputPath":"$$.Execution","Parameters":{"Id.$":"$.Id","Name.$":"$.Name","RoleArn.$":"$.RoleArn","StartTime.$":"$.StartTime"},"Next":"DocGen"},"DocGen":{"Type":"Parallel","ResultPath":"$.DocGen","Next":"Any
               Success?","Branches":[{"StartAt":"Generate python
               docs","States":{"Generate python
-<<<<<<< HEAD
-              docs":{"End":true,"Retry":[{"ErrorEquals":["Lambda.ServiceException","Lambda.AWSLambdaException","Lambda.SdkClientException"],"IntervalSeconds":2,"MaxAttempts":6,"BackoffRate":2},{"ErrorEquals":["Lambda.TooManyRequestsException"],"IntervalSeconds":30,"MaxAttempts":5}],"Catch":[{"ErrorEquals":["States.ALL"],"Next":"Failed
-              python"}],"Type":"Task","OutputPath":"$.result","ResultSelector":{"result":{"language":{"lang":"python"},"success.$":"$.Payload"}},"Resource":"arn:'
-=======
-              docs":{"End":true,"Retry":[{"ErrorEquals":["Lambda.ServiceException","Lambda.AWSLambdaException","Lambda.SdkClientException"],"IntervalSeconds":2,"MaxAttempts":6,"BackoffRate":2},{"ErrorEquals":["States.ALL"],"IntervalSeconds":30}],"Catch":[{"ErrorEquals":["States.ALL"],"Next":"Generate
+              docs":{"End":true,"Retry":[{"ErrorEquals":["Lambda.ServiceException","Lambda.AWSLambdaException","Lambda.SdkClientException"],"IntervalSeconds":2,"MaxAttempts":6,"BackoffRate":2},{"ErrorEquals":["Lambda.TooManyRequestsException"],"IntervalSeconds":30,"MaxAttempts":5}],"Catch":[{"ErrorEquals":["States.ALL"],"Next":"Generate
               python docs
               failure"},{"ErrorEquals":["States.ALL"],"Next":"Generate python
               docs
               fault"}],"Type":"Task","OutputPath":"$.result","ResultSelector":{"result":{"language":{"lang":"python"},"success.$":"$.Payload"}},"Resource":"arn:'
->>>>>>> 31920e1d
             - Ref: AWS::Partition
             - :states:::lambda:invoke","Parameters":{"FunctionName":"
             - Fn::GetAtt:
@@ -2136,16 +2131,11 @@
               python docs
               fault":{"Type":"Pass","Parameters":{"error.$":"$.Cause","language":{"lang":"python"}},"End":true}}},{"StartAt":"Generate
               typescript docs","States":{"Generate typescript
-<<<<<<< HEAD
-              docs":{"End":true,"Retry":[{"ErrorEquals":["Lambda.ServiceException","Lambda.AWSLambdaException","Lambda.SdkClientException"],"IntervalSeconds":2,"MaxAttempts":6,"BackoffRate":2},{"ErrorEquals":["Lambda.TooManyRequestsException"],"IntervalSeconds":30,"MaxAttempts":5}],"Catch":[{"ErrorEquals":["States.ALL"],"Next":"Failed
-              typescript"}],"Type":"Task","OutputPath":"$.result","ResultSelector":{"result":{"language":{"lang":"typescript"},"success.$":"$.Payload"}},"Resource":"arn:'
-=======
-              docs":{"End":true,"Retry":[{"ErrorEquals":["Lambda.ServiceException","Lambda.AWSLambdaException","Lambda.SdkClientException"],"IntervalSeconds":2,"MaxAttempts":6,"BackoffRate":2},{"ErrorEquals":["States.ALL"],"IntervalSeconds":30}],"Catch":[{"ErrorEquals":["States.ALL"],"Next":"Generate
+              docs":{"End":true,"Retry":[{"ErrorEquals":["Lambda.ServiceException","Lambda.AWSLambdaException","Lambda.SdkClientException"],"IntervalSeconds":2,"MaxAttempts":6,"BackoffRate":2},{"ErrorEquals":["Lambda.TooManyRequestsException"],"IntervalSeconds":30,"MaxAttempts":5}],"Catch":[{"ErrorEquals":["States.ALL"],"Next":"Generate
               typescript docs
               failure"},{"ErrorEquals":["States.ALL"],"Next":"Generate
               typescript docs
               fault"}],"Type":"Task","OutputPath":"$.result","ResultSelector":{"result":{"language":{"lang":"typescript"},"success.$":"$.Payload"}},"Resource":"arn:'
->>>>>>> 31920e1d
             - Ref: AWS::Partition
             - :states:::lambda:invoke","Parameters":{"FunctionName":"
             - Fn::GetAtt:
@@ -4275,21 +4265,6 @@
     Type: String
     Description: Artifact hash for asset
       "67b7823b74bc135986aa72f889d6a8da058d0c4a20cbc2dfc6f78995fdd2fc24"
-<<<<<<< HEAD
-  AssetParameters2427515f2f4227148e0ead251eb761b6c838e97be3bf77f18cb425949b71bf98S3BucketF611EFC9:
-    Type: String
-    Description: S3 bucket for asset
-      "2427515f2f4227148e0ead251eb761b6c838e97be3bf77f18cb425949b71bf98"
-  AssetParameters2427515f2f4227148e0ead251eb761b6c838e97be3bf77f18cb425949b71bf98S3VersionKey9E90DFEA:
-    Type: String
-    Description: S3 key for asset version
-      "2427515f2f4227148e0ead251eb761b6c838e97be3bf77f18cb425949b71bf98"
-  AssetParameters2427515f2f4227148e0ead251eb761b6c838e97be3bf77f18cb425949b71bf98ArtifactHashD4AC1828:
-    Type: String
-    Description: Artifact hash for asset
-      "2427515f2f4227148e0ead251eb761b6c838e97be3bf77f18cb425949b71bf98"
-=======
->>>>>>> 31920e1d
   AssetParameters03678b09f31a72a74b76eed819876abeb113799bc9e5d52d943b413de6d0df2dS3Bucket1DAE9912:
     Type: String
     Description: S3 bucket for asset
