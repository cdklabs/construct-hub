--- conflicted
+++ resolved
@@ -3668,11 +3668,7 @@
     Properties:
       Code:
         S3Bucket:
-<<<<<<< HEAD
-          Ref: AssetParameters46fe887df9ef9a38506b1e131f5f8f21b6f3bcee6587d427aa61d299298e8c9fS3Bucket3403A587
-=======
           Ref: AssetParameters97fa5c16033ceba01215e251371382939c0ceebdf8716593f3504ded192457cdS3Bucket5DAED36D
->>>>>>> f1cd3da7
         S3Key:
           Fn::Join:
             - ""
@@ -3680,20 +3676,12 @@
                   - 0
                   - Fn::Split:
                       - "||"
-<<<<<<< HEAD
-                      - Ref: AssetParameters46fe887df9ef9a38506b1e131f5f8f21b6f3bcee6587d427aa61d299298e8c9fS3VersionKey82E728B5
-=======
                       - Ref: AssetParameters97fa5c16033ceba01215e251371382939c0ceebdf8716593f3504ded192457cdS3VersionKey139357FB
->>>>>>> f1cd3da7
               - Fn::Select:
                   - 1
                   - Fn::Split:
                       - "||"
-<<<<<<< HEAD
-                      - Ref: AssetParameters46fe887df9ef9a38506b1e131f5f8f21b6f3bcee6587d427aa61d299298e8c9fS3VersionKey82E728B5
-=======
                       - Ref: AssetParameters97fa5c16033ceba01215e251371382939c0ceebdf8716593f3504ded192457cdS3VersionKey139357FB
->>>>>>> f1cd3da7
       Role:
         Fn::GetAtt:
           - ConstructHubIngestionServiceRole6380BAB6
@@ -6589,21 +6577,6 @@
     Type: String
     Description: Artifact hash for asset
       "b69f8e77829ba765ee3a37c088671f56d5982ab8e2a57c2f3103bea15181e67b"
-<<<<<<< HEAD
-  AssetParameters46fe887df9ef9a38506b1e131f5f8f21b6f3bcee6587d427aa61d299298e8c9fS3Bucket3403A587:
-    Type: String
-    Description: S3 bucket for asset
-      "46fe887df9ef9a38506b1e131f5f8f21b6f3bcee6587d427aa61d299298e8c9f"
-  AssetParameters46fe887df9ef9a38506b1e131f5f8f21b6f3bcee6587d427aa61d299298e8c9fS3VersionKey82E728B5:
-    Type: String
-    Description: S3 key for asset version
-      "46fe887df9ef9a38506b1e131f5f8f21b6f3bcee6587d427aa61d299298e8c9f"
-  AssetParameters46fe887df9ef9a38506b1e131f5f8f21b6f3bcee6587d427aa61d299298e8c9fArtifactHash3833D098:
-    Type: String
-    Description: Artifact hash for asset
-      "46fe887df9ef9a38506b1e131f5f8f21b6f3bcee6587d427aa61d299298e8c9f"
-  AssetParametersa35e65c6829d52a4f29a3f9b3839fded34c00c2d3a4ec5de9b39c607701781daS3Bucket066A9093:
-=======
   AssetParameters97fa5c16033ceba01215e251371382939c0ceebdf8716593f3504ded192457cdS3Bucket5DAED36D:
     Type: String
     Description: S3 bucket for asset
@@ -6617,7 +6590,6 @@
     Description: Artifact hash for asset
       "97fa5c16033ceba01215e251371382939c0ceebdf8716593f3504ded192457cd"
   AssetParameters23e522ff2960a0ebd14be197c515eb6d1cc1259844dd083e908c6ad095a55432S3BucketA55F9986:
->>>>>>> f1cd3da7
     Type: String
     Description: S3 bucket for asset
       "23e522ff2960a0ebd14be197c515eb6d1cc1259844dd083e908c6ad095a55432"
