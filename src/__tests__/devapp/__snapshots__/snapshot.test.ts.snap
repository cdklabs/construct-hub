// Jest Snapshot v1, https://goo.gl/fbAQLP

exports[`golden snapshot 1`] = `
Resources:
  ConstructHubMonitoringWatchfulDashboardB8493D55:
    Type: AWS::CloudWatch::Dashboard
    Properties:
      DashboardBody:
        Fn::Join:
          - ""
          - - '{"widgets":[{"type":"text","width":24,"height":2,"x":0,"y":0,"properties":{"markdown":"#
              Deny List - Prune Function\\n\\n[button:AWS Lambda
              Console](https://console.aws.amazon.com/lambda/home?region='
            - Ref: AWS::Region
            - "#/functions/"
            - Ref: ConstructHubDenyListPrunePruneHandler30B33551
            - ?tab=graph) [button:CloudWatch
              Logs](https://console.aws.amazon.com/cloudwatch/home?region=
            - Ref: AWS::Region
            - "#logEventViewer:group=/aws/lambda/"
            - Ref: ConstructHubDenyListPrunePruneHandler30B33551
            - )"}},{"type":"metric","width":6,"height":6,"x":0,"y":2,"properties":{"view":"timeSeries","title":"Invocations/5min","region":"
            - Ref: AWS::Region
            - '","metrics":[["AWS/Lambda","Invocations","FunctionName","'
            - Ref: ConstructHubDenyListPrunePruneHandler30B33551
            - '",{"stat":"Sum"}]],"yAxis":{}}},{"type":"metric","width":6,"height":6,"x":6,"y":2,"properties":{"view":"timeSeries","title":"Errors/5min","region":"'
            - Ref: AWS::Region
            - '","metrics":[["AWS/Lambda","Errors","FunctionName","'
            - Ref: ConstructHubDenyListPrunePruneHandler30B33551
            - '",{"stat":"Sum"}]],"annotations":{"horizontal":[{"label":"Errors
              > 0 for 3 datapoints within 15
              minutes","value":0,"yAxis":"left"}]},"yAxis":{}}},{"type":"metric","width":6,"height":6,"x":12,"y":2,"properties":{"view":"timeSeries","title":"Throttles/5min","region":"'
            - Ref: AWS::Region
            - '","metrics":[["AWS/Lambda","Throttles","FunctionName","'
            - Ref: ConstructHubDenyListPrunePruneHandler30B33551
            - '",{"stat":"Sum"}]],"annotations":{"horizontal":[{"label":"Throttles
              > 0 for 3 datapoints within 15
              minutes","value":0,"yAxis":"left"}]},"yAxis":{}}},{"type":"metric","width":6,"height":6,"x":18,"y":2,"properties":{"view":"timeSeries","title":"Duration/5min","region":"'
            - Ref: AWS::Region
            - '","metrics":[["AWS/Lambda","Duration","FunctionName","'
            - Ref: ConstructHubDenyListPrunePruneHandler30B33551
            - '",{"label":"p99","stat":"p99"}]],"annotations":{"horizontal":[{"label":"p99
              > 720000 for 3 datapoints within 15
              minutes","value":720000,"yAxis":"left"}]},"yAxis":{}}},{"type":"text","width":24,"height":2,"x":0,"y":8,"properties":{"markdown":"#
              Deny List - Prune Delete Function\\n\\n[button:AWS Lambda
              Console](https://console.aws.amazon.com/lambda/home?region='
            - Ref: AWS::Region
            - "#/functions/"
            - Ref: ConstructHubDenyListPrunePruneQueueHandlerF7EB599B
            - ?tab=graph) [button:CloudWatch
              Logs](https://console.aws.amazon.com/cloudwatch/home?region=
            - Ref: AWS::Region
            - "#logEventViewer:group=/aws/lambda/"
            - Ref: ConstructHubDenyListPrunePruneQueueHandlerF7EB599B
            - )"}},{"type":"metric","width":6,"height":6,"x":0,"y":10,"properties":{"view":"timeSeries","title":"Invocations/5min","region":"
            - Ref: AWS::Region
            - '","metrics":[["AWS/Lambda","Invocations","FunctionName","'
            - Ref: ConstructHubDenyListPrunePruneQueueHandlerF7EB599B
            - '",{"stat":"Sum"}]],"yAxis":{}}},{"type":"metric","width":6,"height":6,"x":6,"y":10,"properties":{"view":"timeSeries","title":"Errors/5min","region":"'
            - Ref: AWS::Region
            - '","metrics":[["AWS/Lambda","Errors","FunctionName","'
            - Ref: ConstructHubDenyListPrunePruneQueueHandlerF7EB599B
            - '",{"stat":"Sum"}]],"annotations":{"horizontal":[{"label":"Errors
              > 0 for 3 datapoints within 15
              minutes","value":0,"yAxis":"left"}]},"yAxis":{}}},{"type":"metric","width":6,"height":6,"x":12,"y":10,"properties":{"view":"timeSeries","title":"Throttles/5min","region":"'
            - Ref: AWS::Region
            - '","metrics":[["AWS/Lambda","Throttles","FunctionName","'
            - Ref: ConstructHubDenyListPrunePruneQueueHandlerF7EB599B
            - '",{"stat":"Sum"}]],"annotations":{"horizontal":[{"label":"Throttles
              > 0 for 3 datapoints within 15
              minutes","value":0,"yAxis":"left"}]},"yAxis":{}}},{"type":"metric","width":6,"height":6,"x":18,"y":10,"properties":{"view":"timeSeries","title":"Duration/5min","region":"'
            - Ref: AWS::Region
            - '","metrics":[["AWS/Lambda","Duration","FunctionName","'
            - Ref: ConstructHubDenyListPrunePruneQueueHandlerF7EB599B
            - '",{"label":"p99","stat":"p99"}]],"annotations":{"horizontal":[{"label":"p99
              > 48000 for 3 datapoints within 15
              minutes","value":48000,"yAxis":"left"}]},"yAxis":{}}}]}'
  ConstructHubMonitoringWatchfuldevConstructHubDenyListPrunePruneHandler8F0BBF5EErrorsAlarm615741A8:
    Type: AWS::CloudWatch::Alarm
    Properties:
      ComparisonOperator: GreaterThanThreshold
      EvaluationPeriods: 3
      AlarmActions: []
      AlarmDescription: Over 0 errors per minute
      Dimensions:
        - Name: FunctionName
          Value:
            Ref: ConstructHubDenyListPrunePruneHandler30B33551
      MetricName: Errors
      Namespace: AWS/Lambda
      Period: 300
      Statistic: Sum
      Threshold: 0
  ConstructHubMonitoringWatchfuldevConstructHubDenyListPrunePruneHandler8F0BBF5EThrottlesAlarm310F7D39:
    Type: AWS::CloudWatch::Alarm
    Properties:
      ComparisonOperator: GreaterThanThreshold
      EvaluationPeriods: 3
      AlarmActions: []
      AlarmDescription: Over 0 throttles per minute
      Dimensions:
        - Name: FunctionName
          Value:
            Ref: ConstructHubDenyListPrunePruneHandler30B33551
      MetricName: Throttles
      Namespace: AWS/Lambda
      Period: 300
      Statistic: Sum
      Threshold: 0
  ConstructHubMonitoringWatchfuldevConstructHubDenyListPrunePruneHandler8F0BBF5EDurationAlarm073AF5CE:
    Type: AWS::CloudWatch::Alarm
    Properties:
      ComparisonOperator: GreaterThanThreshold
      EvaluationPeriods: 3
      AlarmActions: []
      AlarmDescription: p99 latency >= 720s (80%)
      Metrics:
        - Id: m1
          Label: p99
          MetricStat:
            Metric:
              Dimensions:
                - Name: FunctionName
                  Value:
                    Ref: ConstructHubDenyListPrunePruneHandler30B33551
              MetricName: Duration
              Namespace: AWS/Lambda
            Period: 300
            Stat: p99
          ReturnData: true
      Threshold: 720000
  ConstructHubMonitoringWatchfuldevConstructHubDenyListPrunePruneQueueHandlerB847E57CErrorsAlarmCAA191E1:
    Type: AWS::CloudWatch::Alarm
    Properties:
      ComparisonOperator: GreaterThanThreshold
      EvaluationPeriods: 3
      AlarmActions: []
      AlarmDescription: Over 0 errors per minute
      Dimensions:
        - Name: FunctionName
          Value:
            Ref: ConstructHubDenyListPrunePruneQueueHandlerF7EB599B
      MetricName: Errors
      Namespace: AWS/Lambda
      Period: 300
      Statistic: Sum
      Threshold: 0
  ConstructHubMonitoringWatchfuldevConstructHubDenyListPrunePruneQueueHandlerB847E57CThrottlesAlarm19D4ADCD:
    Type: AWS::CloudWatch::Alarm
    Properties:
      ComparisonOperator: GreaterThanThreshold
      EvaluationPeriods: 3
      AlarmActions: []
      AlarmDescription: Over 0 throttles per minute
      Dimensions:
        - Name: FunctionName
          Value:
            Ref: ConstructHubDenyListPrunePruneQueueHandlerF7EB599B
      MetricName: Throttles
      Namespace: AWS/Lambda
      Period: 300
      Statistic: Sum
      Threshold: 0
  ConstructHubMonitoringWatchfuldevConstructHubDenyListPrunePruneQueueHandlerB847E57CDurationAlarm09AF9418:
    Type: AWS::CloudWatch::Alarm
    Properties:
      ComparisonOperator: GreaterThanThreshold
      EvaluationPeriods: 3
      AlarmActions: []
      AlarmDescription: p99 latency >= 48s (80%)
      Metrics:
        - Id: m1
          Label: p99
          MetricStat:
            Metric:
              Dimensions:
                - Name: FunctionName
                  Value:
                    Ref: ConstructHubDenyListPrunePruneQueueHandlerF7EB599B
              MetricName: Duration
              Namespace: AWS/Lambda
            Period: 300
            Stat: p99
          ReturnData: true
      Threshold: 48000
  ConstructHubMonitoringHighSeverityDashboard8761DBAC:
    Type: AWS::CloudWatch::Dashboard
    Properties:
      DashboardBody:
        Fn::Join:
          - ""
          - - '{"widgets":[{"type":"metric","width":24,"height":6,"x":0,"y":0,"properties":{"view":"timeSeries","title":"Backend
              Orchestration Dead-Letter Queue is not empty","region":"'
            - Ref: AWS::Region
            - '","annotations":{"alarms":["'
            - Fn::GetAtt:
                - ConstructHubOrchestrationDLQAlarm85EE7509
                - Arn
            - '"]},"yAxis":{}}},{"type":"metric","width":24,"height":6,"x":0,"y":6,"properties":{"view":"timeSeries","title":"Catalog
              Size Shrunk","region":"'
            - Ref: AWS::Region
            - '","annotations":{"alarms":["'
            - Fn::GetAtt:
                - ConstructHubOrchestrationCatalogBuilderShrinkingCatalogAlarm48329E25
                - Arn
            - '"]},"yAxis":{}}},{"type":"metric","width":24,"height":6,"x":0,"y":12,"properties":{"view":"timeSeries","title":"Backend
              Orchestration Failed","region":"'
            - Ref: AWS::Region
            - '","annotations":{"alarms":["'
            - Fn::GetAtt:
                - ConstructHubOrchestrationOrchestrationFailed5AF50838
                - Arn
            - '"]},"yAxis":{}}},{"type":"metric","width":24,"height":6,"x":0,"y":18,"properties":{"view":"timeSeries","title":"Ingestion
              Dead-Letter Queue not empty","region":"'
            - Ref: AWS::Region
            - '","annotations":{"alarms":["'
            - Fn::GetAtt:
                - ConstructHubIngestionDLQAlarm83BD1903
                - Arn
            - '"]},"yAxis":{}}},{"type":"metric","width":24,"height":6,"x":0,"y":24,"properties":{"view":"timeSeries","title":"Ingestion
              failures","region":"'
            - Ref: AWS::Region
            - '","annotations":{"alarms":["'
            - Fn::GetAtt:
                - ConstructHubIngestionFailureAlarm9D0028DD
                - Arn
            - '"]},"yAxis":{}}},{"type":"metric","width":24,"height":6,"x":0,"y":30,"properties":{"view":"timeSeries","title":"Home
              Page Canary","region":"'
            - Ref: AWS::Region
            - '","annotations":{"alarms":["'
            - Fn::GetAtt:
                - ConstructHubMonitoringWebCanaryHomePageErrorsE7BB4002
                - Arn
            - '"]},"yAxis":{}}},{"type":"metric","width":24,"height":6,"x":0,"y":36,"properties":{"view":"timeSeries","title":"NpmJs/Follower
              Failures","region":"'
            - Ref: AWS::Region
            - '","annotations":{"alarms":["'
            - Fn::GetAtt:
                - ConstructHubSourcesNpmJsFollowerFailures86BCBA0D
                - Arn
            - '"]},"yAxis":{}}},{"type":"metric","width":24,"height":6,"x":0,"y":42,"properties":{"view":"timeSeries","title":"NpmJs/Follower
              Not Running","region":"'
            - Ref: AWS::Region
            - '","annotations":{"alarms":["'
            - Fn::GetAtt:
                - ConstructHubSourcesNpmJsFollowerNotRunningCEAF0E1E
                - Arn
            - '"]},"yAxis":{}}},{"type":"metric","width":24,"height":6,"x":0,"y":48,"properties":{"view":"timeSeries","title":"NpmJs/Stager
              DLQ Not Empty","region":"'
            - Ref: AWS::Region
            - '","annotations":{"alarms":["'
            - Fn::GetAtt:
                - ConstructHubSourcesdevConstructHubSourcesNpmJsStagerDLQNotEmpty3777A4EA
                - Arn
            - '"]},"yAxis":{}}},{"type":"metric","width":24,"height":6,"x":0,"y":54,"properties":{"view":"timeSeries","title":"Inventory
              Canary is not Running","region":"'
            - Ref: AWS::Region
            - '","annotations":{"alarms":["'
            - Fn::GetAtt:
                - ConstructHubInventoryCanaryNotRunningAF44D71C
                - Arn
            - '"]},"yAxis":{}}},{"type":"metric","width":24,"height":6,"x":0,"y":60,"properties":{"view":"timeSeries","title":"Inventory
              Canary is failing","region":"'
            - Ref: AWS::Region
            - '","annotations":{"alarms":["'
            - Fn::GetAtt:
                - ConstructHubInventoryCanaryFailures5BDA8051
                - Arn
            - '"]},"yAxis":{}}}]}'
  ConstructHubMonitoringWebCanaryHomePageHttpGetFunctionServiceRole9AAAD93C:
    Type: AWS::IAM::Role
    Properties:
      AssumeRolePolicyDocument:
        Statement:
          - Action: sts:AssumeRole
            Effect: Allow
            Principal:
              Service: lambda.amazonaws.com
        Version: 2012-10-17
      ManagedPolicyArns:
        - Fn::Join:
            - ""
            - - "arn:"
              - Ref: AWS::Partition
              - :iam::aws:policy/service-role/AWSLambdaBasicExecutionRole
  ConstructHubMonitoringWebCanaryHomePageHttpGetFunctionF27ADDC8:
    Type: AWS::Lambda::Function
    Properties:
      Code:
        S3Bucket:
          Ref: AssetParameters0460b097267753850bf3dc5fd4c5e05e5a03a6b64e74624d863a588dc831c9aeS3Bucket635A0AFA
        S3Key:
          Fn::Join:
            - ""
            - - Fn::Select:
                  - 0
                  - Fn::Split:
                      - "||"
                      - Ref: AssetParameters0460b097267753850bf3dc5fd4c5e05e5a03a6b64e74624d863a588dc831c9aeS3VersionKeyBB104177
              - Fn::Select:
                  - 1
                  - Fn::Split:
                      - "||"
                      - Ref: AssetParameters0460b097267753850bf3dc5fd4c5e05e5a03a6b64e74624d863a588dc831c9aeS3VersionKeyBB104177
      Role:
        Fn::GetAtt:
          - ConstructHubMonitoringWebCanaryHomePageHttpGetFunctionServiceRole9AAAD93C
          - Arn
      Description:
        Fn::Join:
          - ""
          - - HTTP GET https://
            - Fn::GetAtt:
                - ConstructHubWebAppDistribution1F181DC9
                - DomainName
            - ": Home Page"
      Environment:
        Variables:
          URL:
            Fn::Join:
              - ""
              - - https://
                - Fn::GetAtt:
                    - ConstructHubWebAppDistribution1F181DC9
                    - DomainName
      Handler: index.handler
      Runtime: nodejs14.x
    DependsOn:
      - ConstructHubMonitoringWebCanaryHomePageHttpGetFunctionServiceRole9AAAD93C
  ConstructHubMonitoringWebCanaryHomePageRuleE14F9F4E:
    Type: AWS::Events::Rule
    Properties:
      ScheduleExpression: rate(1 minute)
      State: ENABLED
      Targets:
        - Arn:
            Fn::GetAtt:
              - ConstructHubMonitoringWebCanaryHomePageHttpGetFunctionF27ADDC8
              - Arn
          Id: Target0
  ConstructHubMonitoringWebCanaryHomePageRuleAllowEventRuledevConstructHubMonitoringWebCanaryHomePageHttpGetFunction62E39E56A2CA6F6B:
    Type: AWS::Lambda::Permission
    Properties:
      Action: lambda:InvokeFunction
      FunctionName:
        Fn::GetAtt:
          - ConstructHubMonitoringWebCanaryHomePageHttpGetFunctionF27ADDC8
          - Arn
      Principal: events.amazonaws.com
      SourceArn:
        Fn::GetAtt:
          - ConstructHubMonitoringWebCanaryHomePageRuleE14F9F4E
          - Arn
  ConstructHubMonitoringWebCanaryHomePageErrorsE7BB4002:
    Type: AWS::CloudWatch::Alarm
    Properties:
      ComparisonOperator: GreaterThanOrEqualToThreshold
      EvaluationPeriods: 1
      AlarmDescription:
        Fn::Join:
          - ""
          - - 80% error rate for https://
            - Fn::GetAtt:
                - ConstructHubWebAppDistribution1F181DC9
                - DomainName
            - " (Home Page)"
      Metrics:
        - Id: m1
          Label:
            Fn::Join:
              - ""
              - - https://
                - Fn::GetAtt:
                    - ConstructHubWebAppDistribution1F181DC9
                    - DomainName
                - " Errors"
          MetricStat:
            Metric:
              Dimensions:
                - Name: FunctionName
                  Value:
                    Ref: ConstructHubMonitoringWebCanaryHomePageHttpGetFunctionF27ADDC8
              MetricName: Errors
              Namespace: AWS/Lambda
            Period: 300
            Stat: Sum
          ReturnData: true
      Threshold: 4
      TreatMissingData: breaching
  ConstructHubPackageDataDC5EF35E:
    Type: AWS::S3::Bucket
    Properties:
      BucketEncryption:
        ServerSideEncryptionConfiguration:
          - ServerSideEncryptionByDefault:
              SSEAlgorithm: AES256
      LifecycleConfiguration:
        Rules:
          - AbortIncompleteMultipartUpload:
              DaysAfterInitiation: 1
            Status: Enabled
          - NoncurrentVersionTransitions:
              - StorageClass: STANDARD_IA
                TransitionInDays: 31
            Status: Enabled
          - ExpiredObjectDeleteMarker: true
            NoncurrentVersionExpirationInDays: 90
            Status: Enabled
          - NoncurrentVersionExpirationInDays: 7
            Prefix: catalog.json
            Status: Enabled
      PublicAccessBlockConfiguration:
        BlockPublicAcls: true
        BlockPublicPolicy: true
        IgnorePublicAcls: true
        RestrictPublicBuckets: true
      VersioningConfiguration:
        Status: Enabled
    UpdateReplacePolicy: Retain
    DeletionPolicy: Retain
  ConstructHubPackageDataPolicy4615475A:
    Type: AWS::S3::BucketPolicy
    Properties:
      Bucket:
        Ref: ConstructHubPackageDataDC5EF35E
      PolicyDocument:
        Statement:
          - Action: s3:*
            Condition:
              Bool:
                aws:SecureTransport: "false"
            Effect: Deny
            Principal:
              AWS: "*"
            Resource:
              - Fn::GetAtt:
                  - ConstructHubPackageDataDC5EF35E
                  - Arn
              - Fn::Join:
                  - ""
                  - - Fn::GetAtt:
                        - ConstructHubPackageDataDC5EF35E
                        - Arn
                    - /*
          - Action: s3:GetObject
            Effect: Allow
            Principal:
              CanonicalUser:
                Fn::GetAtt:
                  - ConstructHubWebAppDistributionOrigin2S3OriginDA7E7FF4
                  - S3CanonicalUserId
            Resource:
              Fn::Join:
                - ""
                - - Fn::GetAtt:
                      - ConstructHubPackageDataDC5EF35E
                      - Arn
                  - /*
        Version: 2012-10-17
  ConstructHubFailoverPackageDataBA7D3B85:
    Type: AWS::S3::Bucket
    Properties:
      BucketEncryption:
        ServerSideEncryptionConfiguration:
          - ServerSideEncryptionByDefault:
              SSEAlgorithm: AES256
      LifecycleConfiguration:
        Rules:
          - AbortIncompleteMultipartUpload:
              DaysAfterInitiation: 1
            Status: Enabled
          - NoncurrentVersionTransitions:
              - StorageClass: STANDARD_IA
                TransitionInDays: 31
            Status: Enabled
          - ExpiredObjectDeleteMarker: true
            NoncurrentVersionExpirationInDays: 90
            Status: Enabled
          - NoncurrentVersionExpirationInDays: 7
            Prefix: catalog.json
            Status: Enabled
      PublicAccessBlockConfiguration:
        BlockPublicAcls: true
        BlockPublicPolicy: true
        IgnorePublicAcls: true
        RestrictPublicBuckets: true
      Tags:
        - Key: failover
          Value: "true"
      VersioningConfiguration:
        Status: Enabled
    UpdateReplacePolicy: Retain
    DeletionPolicy: Retain
  ConstructHubFailoverPackageDataPolicy89BCDF76:
    Type: AWS::S3::BucketPolicy
    Properties:
      Bucket:
        Ref: ConstructHubFailoverPackageDataBA7D3B85
      PolicyDocument:
        Statement:
          - Action: s3:*
            Condition:
              Bool:
                aws:SecureTransport: "false"
            Effect: Deny
            Principal:
              AWS: "*"
            Resource:
              - Fn::GetAtt:
                  - ConstructHubFailoverPackageDataBA7D3B85
                  - Arn
              - Fn::Join:
                  - ""
                  - - Fn::GetAtt:
                        - ConstructHubFailoverPackageDataBA7D3B85
                        - Arn
                    - /*
        Version: 2012-10-17
  ConstructHubCodeArtifactDomainFC30B796:
    Type: AWS::CodeArtifact::Domain
    Properties:
      DomainName: c8ee88ce536499d20d7846c6677adca6490a3f89f9
  ConstructHubCodeArtifactPublishing143CC07C:
    Type: AWS::CodeArtifact::Repository
    Properties:
      DomainName:
        Fn::GetAtt:
          - ConstructHubCodeArtifactDomainFC30B796
          - Name
      RepositoryName: c8ee88ce536499d20d7846c6677adca6490a3f89f9-publish-overlay
      Description: Publishing repository
  ConstructHubCodeArtifact1188409E:
    Type: AWS::CodeArtifact::Repository
    Properties:
      DomainName:
        Fn::GetAtt:
          - ConstructHubCodeArtifactDomainFC30B796
          - Name
      RepositoryName: c8ee88ce536499d20d7846c6677adca6490a3f89f9
      Description: Proxy to npmjs.com for ConstructHub
      Upstreams:
        - Fn::GetAtt:
            - ConstructHubCodeArtifactUpstreampublicnpmjs5122981E
            - Name
        - Fn::GetAtt:
            - ConstructHubCodeArtifactPublishing143CC07C
            - Name
  ConstructHubCodeArtifactDescribeDomainCustomResourcePolicy1A93C60C:
    Type: AWS::IAM::Policy
    Properties:
      PolicyDocument:
        Statement:
          - Action: codeartifact:DescribeDomain
            Effect: Allow
            Resource:
              Fn::GetAtt:
                - ConstructHubCodeArtifactDomainFC30B796
                - Arn
        Version: 2012-10-17
      PolicyName: ConstructHubCodeArtifactDescribeDomainCustomResourcePolicy1A93C60C
      Roles:
        - Ref: AWS679f53fac002430cb0da5b7982bd2287ServiceRoleC1EA0FF2
  ConstructHubCodeArtifactDescribeDomain6ABCBF4B:
    Type: Custom::CoreArtifactDomainDescription
    Properties:
      ServiceToken:
        Fn::GetAtt:
          - AWS679f53fac002430cb0da5b7982bd22872D164C4C
          - Arn
      Create:
        Fn::Join:
          - ""
          - - '{"service":"CodeArtifact","action":"describeDomain","parameters":{"domain":"'
            - Fn::GetAtt:
                - ConstructHubCodeArtifact1188409E
                - DomainName
            - '","domainOwner":"'
            - Fn::GetAtt:
                - ConstructHubCodeArtifact1188409E
                - DomainOwner
            - '"},"physicalResourceId":{"responsePath":"domain.s3BucketArn"}}'
      InstallLatestAwsSdk: true
    DependsOn:
      - ConstructHubCodeArtifactDescribeDomainCustomResourcePolicy1A93C60C
    UpdateReplacePolicy: Delete
    DeletionPolicy: Delete
  ConstructHubCodeArtifactGetEndpointCustomResourcePolicy4FC951E9:
    Type: AWS::IAM::Policy
    Properties:
      PolicyDocument:
        Statement:
          - Action: codeartifact:GetRepositoryEndpoint
            Effect: Allow
            Resource:
              Fn::GetAtt:
                - ConstructHubCodeArtifact1188409E
                - Arn
        Version: 2012-10-17
      PolicyName: ConstructHubCodeArtifactGetEndpointCustomResourcePolicy4FC951E9
      Roles:
        - Ref: AWS679f53fac002430cb0da5b7982bd2287ServiceRoleC1EA0FF2
  ConstructHubCodeArtifactGetEndpoint9A458FEF:
    Type: Custom::CodeArtifactNpmRepositoryEndpoint
    Properties:
      ServiceToken:
        Fn::GetAtt:
          - AWS679f53fac002430cb0da5b7982bd22872D164C4C
          - Arn
      Create:
        Fn::Join:
          - ""
          - - '{"service":"CodeArtifact","action":"getRepositoryEndpoint","parameters":{"domain":"'
            - Fn::GetAtt:
                - ConstructHubCodeArtifact1188409E
                - DomainName
            - '","domainOwner":"'
            - Fn::GetAtt:
                - ConstructHubCodeArtifact1188409E
                - DomainOwner
            - '","format":"npm","repository":"'
            - Fn::GetAtt:
                - ConstructHubCodeArtifact1188409E
                - Name
            - '"},"physicalResourceId":{"responsePath":"repositoryEndpoint"}}'
      Update:
        Fn::Join:
          - ""
          - - '{"service":"CodeArtifact","action":"getRepositoryEndpoint","parameters":{"domain":"'
            - Fn::GetAtt:
                - ConstructHubCodeArtifact1188409E
                - DomainName
            - '","domainOwner":"'
            - Fn::GetAtt:
                - ConstructHubCodeArtifact1188409E
                - DomainOwner
            - '","format":"npm","repository":"'
            - Fn::GetAtt:
                - ConstructHubCodeArtifact1188409E
                - Name
            - '"},"physicalResourceId":{"responsePath":"repositoryEndpoint"}}'
      InstallLatestAwsSdk: true
    DependsOn:
      - ConstructHubCodeArtifactGetEndpointCustomResourcePolicy4FC951E9
    UpdateReplacePolicy: Delete
    DeletionPolicy: Delete
  ConstructHubCodeArtifactGetPublishingEndpointCustomResourcePolicyE039B00F:
    Type: AWS::IAM::Policy
    Properties:
      PolicyDocument:
        Statement:
          - Action: codeartifact:GetRepositoryEndpoint
            Effect: Allow
            Resource:
              Fn::GetAtt:
                - ConstructHubCodeArtifactPublishing143CC07C
                - Arn
        Version: 2012-10-17
      PolicyName: ConstructHubCodeArtifactGetPublishingEndpointCustomResourcePolicyE039B00F
      Roles:
        - Ref: AWS679f53fac002430cb0da5b7982bd2287ServiceRoleC1EA0FF2
  ConstructHubCodeArtifactGetPublishingEndpoint6394DEF7:
    Type: Custom::CodeArtifactNpmRepositoryEndpoint
    Properties:
      ServiceToken:
        Fn::GetAtt:
          - AWS679f53fac002430cb0da5b7982bd22872D164C4C
          - Arn
      Create:
        Fn::Join:
          - ""
          - - '{"service":"CodeArtifact","action":"getRepositoryEndpoint","parameters":{"domain":"'
            - Fn::GetAtt:
                - ConstructHubCodeArtifact1188409E
                - DomainName
            - '","domainOwner":"'
            - Fn::GetAtt:
                - ConstructHubCodeArtifact1188409E
                - DomainOwner
            - '","format":"npm","repository":"'
            - Fn::GetAtt:
                - ConstructHubCodeArtifactPublishing143CC07C
                - Name
            - '"},"physicalResourceId":{"responsePath":"repositoryEndpoint"}}'
      Update:
        Fn::Join:
          - ""
          - - '{"service":"CodeArtifact","action":"getRepositoryEndpoint","parameters":{"domain":"'
            - Fn::GetAtt:
                - ConstructHubCodeArtifact1188409E
                - DomainName
            - '","domainOwner":"'
            - Fn::GetAtt:
                - ConstructHubCodeArtifact1188409E
                - DomainOwner
            - '","format":"npm","repository":"'
            - Fn::GetAtt:
                - ConstructHubCodeArtifactPublishing143CC07C
                - Name
            - '"},"physicalResourceId":{"responsePath":"repositoryEndpoint"}}'
      InstallLatestAwsSdk: true
    DependsOn:
      - ConstructHubCodeArtifactGetPublishingEndpointCustomResourcePolicyE039B00F
    UpdateReplacePolicy: Delete
    DeletionPolicy: Delete
  ConstructHubCodeArtifactUpstreampublicnpmjs5122981E:
    Type: AWS::CodeArtifact::Repository
    Properties:
      DomainName:
        Fn::GetAtt:
          - ConstructHubCodeArtifactDomainFC30B796
          - Name
      RepositoryName: c8ee88ce536499d20d7846c6677adca6490a3f89f9-npmjs
      Description: Upstream with external connection to public:npmjs
      ExternalConnections:
        - public:npmjs
  ConstructHubVPC16ECCEA2:
    Type: AWS::EC2::VPC
    Properties:
      CidrBlock: 10.0.0.0/16
      EnableDnsHostnames: true
      EnableDnsSupport: true
      InstanceTenancy: default
      Tags:
        - Key: Name
          Value: dev/ConstructHub/VPC
  ConstructHubVPCIsolatedSubnet1SubnetEA28FD1A:
    Type: AWS::EC2::Subnet
    Properties:
      CidrBlock: 10.0.128.0/19
      VpcId:
        Ref: ConstructHubVPC16ECCEA2
      AvailabilityZone:
        Fn::Select:
          - 0
          - Fn::GetAZs: ""
      MapPublicIpOnLaunch: false
      Tags:
        - Key: aws-cdk:subnet-name
          Value: Isolated
        - Key: aws-cdk:subnet-type
          Value: Isolated
        - Key: Name
          Value: dev/ConstructHub/VPC/IsolatedSubnet1
  ConstructHubVPCIsolatedSubnet1RouteTable750E6F36:
    Type: AWS::EC2::RouteTable
    Properties:
      VpcId:
        Ref: ConstructHubVPC16ECCEA2
      Tags:
        - Key: Name
          Value: dev/ConstructHub/VPC/IsolatedSubnet1
  ConstructHubVPCIsolatedSubnet1RouteTableAssociation3F8E4C37:
    Type: AWS::EC2::SubnetRouteTableAssociation
    Properties:
      RouteTableId:
        Ref: ConstructHubVPCIsolatedSubnet1RouteTable750E6F36
      SubnetId:
        Ref: ConstructHubVPCIsolatedSubnet1SubnetEA28FD1A
  ConstructHubVPCIsolatedSubnet2Subnet483D4302:
    Type: AWS::EC2::Subnet
    Properties:
      CidrBlock: 10.0.160.0/19
      VpcId:
        Ref: ConstructHubVPC16ECCEA2
      AvailabilityZone:
        Fn::Select:
          - 1
          - Fn::GetAZs: ""
      MapPublicIpOnLaunch: false
      Tags:
        - Key: aws-cdk:subnet-name
          Value: Isolated
        - Key: aws-cdk:subnet-type
          Value: Isolated
        - Key: Name
          Value: dev/ConstructHub/VPC/IsolatedSubnet2
  ConstructHubVPCIsolatedSubnet2RouteTable18129C5D:
    Type: AWS::EC2::RouteTable
    Properties:
      VpcId:
        Ref: ConstructHubVPC16ECCEA2
      Tags:
        - Key: Name
          Value: dev/ConstructHub/VPC/IsolatedSubnet2
  ConstructHubVPCIsolatedSubnet2RouteTableAssociationF8AD0E0F:
    Type: AWS::EC2::SubnetRouteTableAssociation
    Properties:
      RouteTableId:
        Ref: ConstructHubVPCIsolatedSubnet2RouteTable18129C5D
      SubnetId:
        Ref: ConstructHubVPCIsolatedSubnet2Subnet483D4302
  ConstructHubVPCIGW935F4C28:
    Type: AWS::EC2::InternetGateway
    Properties:
      Tags:
        - Key: Name
          Value: dev/ConstructHub/VPC
  ConstructHubVPCVPCGWDF75BD8E:
    Type: AWS::EC2::VPCGatewayAttachment
    Properties:
      VpcId:
        Ref: ConstructHubVPC16ECCEA2
      InternetGatewayId:
        Ref: ConstructHubVPCIGW935F4C28
  ConstructHubVPCCodeArtifactAPISecurityGroupBE06BEF9:
    Type: AWS::EC2::SecurityGroup
    Properties:
      GroupDescription: dev/ConstructHub/VPC/CodeArtifact.API/SecurityGroup
      SecurityGroupEgress:
        - CidrIp: 0.0.0.0/0
          Description: Allow all outbound traffic by default
          IpProtocol: "-1"
      SecurityGroupIngress:
        - CidrIp:
            Fn::GetAtt:
              - ConstructHubVPC16ECCEA2
              - CidrBlock
          Description:
            Fn::Join:
              - ""
              - - "from "
                - Fn::GetAtt:
                    - ConstructHubVPC16ECCEA2
                    - CidrBlock
                - :443
          FromPort: 443
          IpProtocol: tcp
          ToPort: 443
      Tags:
        - Key: Name
          Value: dev/ConstructHub/VPC
      VpcId:
        Ref: ConstructHubVPC16ECCEA2
  ConstructHubVPCCodeArtifactAPI954CFDE1:
    Type: AWS::EC2::VPCEndpoint
    Properties:
      ServiceName:
        Fn::Join:
          - ""
          - - com.amazonaws.
            - Ref: AWS::Region
            - .codeartifact.api
      VpcId:
        Ref: ConstructHubVPC16ECCEA2
      PolicyDocument:
        Statement:
          - Action: sts:GetServiceBearerToken
            Condition:
              StringEquals:
                sts:AWSServiceName: codeartifact.amazonaws.com
            Effect: Allow
            Principal:
              AWS:
                Fn::GetAtt:
                  - ConstructHubOrchestrationTransliteratorTaskDefinitionTaskRoleD060AB1A
                  - Arn
            Resource: "*"
          - Action:
              - codeartifact:GetAuthorizationToken
              - codeartifact:GetRepositoryEndpoint
            Effect: Allow
            Principal:
              AWS:
                Fn::GetAtt:
                  - ConstructHubOrchestrationTransliteratorTaskDefinitionTaskRoleD060AB1A
                  - Arn
            Resource:
              - Fn::GetAtt:
                  - ConstructHubCodeArtifactDomainFC30B796
                  - Arn
              - Fn::GetAtt:
                  - ConstructHubCodeArtifact1188409E
                  - Arn
        Version: 2012-10-17
      PrivateDnsEnabled: false
      SecurityGroupIds:
        - Fn::GetAtt:
            - ConstructHubVPCCodeArtifactAPISecurityGroupBE06BEF9
            - GroupId
      SubnetIds:
        - Ref: ConstructHubVPCIsolatedSubnet1SubnetEA28FD1A
        - Ref: ConstructHubVPCIsolatedSubnet2Subnet483D4302
      VpcEndpointType: Interface
  ConstructHubVPCCodeArtifactSecurityGroupBCADE40D:
    Type: AWS::EC2::SecurityGroup
    Properties:
      GroupDescription: dev/ConstructHub/VPC/CodeArtifact/SecurityGroup
      SecurityGroupEgress:
        - CidrIp: 0.0.0.0/0
          Description: Allow all outbound traffic by default
          IpProtocol: "-1"
      SecurityGroupIngress:
        - CidrIp:
            Fn::GetAtt:
              - ConstructHubVPC16ECCEA2
              - CidrBlock
          Description:
            Fn::Join:
              - ""
              - - "from "
                - Fn::GetAtt:
                    - ConstructHubVPC16ECCEA2
                    - CidrBlock
                - :443
          FromPort: 443
          IpProtocol: tcp
          ToPort: 443
      Tags:
        - Key: Name
          Value: dev/ConstructHub/VPC
      VpcId:
        Ref: ConstructHubVPC16ECCEA2
  ConstructHubVPCCodeArtifactBD6E076F:
    Type: AWS::EC2::VPCEndpoint
    Properties:
      ServiceName:
        Fn::Join:
          - ""
          - - com.amazonaws.
            - Ref: AWS::Region
            - .codeartifact.repositories
      VpcId:
        Ref: ConstructHubVPC16ECCEA2
      PolicyDocument:
        Statement:
          - Action: codeartifact:ReadFromRepository
            Effect: Allow
            Principal:
              AWS:
                Fn::GetAtt:
                  - ConstructHubOrchestrationTransliteratorTaskDefinitionTaskRoleD060AB1A
                  - Arn
            Resource:
              Fn::GetAtt:
                - ConstructHubCodeArtifact1188409E
                - Arn
        Version: 2012-10-17
      PrivateDnsEnabled: true
      SecurityGroupIds:
        - Fn::GetAtt:
            - ConstructHubVPCCodeArtifactSecurityGroupBCADE40D
            - GroupId
      SubnetIds:
        - Ref: ConstructHubVPCIsolatedSubnet1SubnetEA28FD1A
        - Ref: ConstructHubVPCIsolatedSubnet2Subnet483D4302
      VpcEndpointType: Interface
  ConstructHubVPCCloudWatchLogsSecurityGroupA76B1F47:
    Type: AWS::EC2::SecurityGroup
    Properties:
      GroupDescription: dev/ConstructHub/VPC/CloudWatch.Logs/SecurityGroup
      SecurityGroupEgress:
        - CidrIp: 0.0.0.0/0
          Description: Allow all outbound traffic by default
          IpProtocol: "-1"
      SecurityGroupIngress:
        - CidrIp:
            Fn::GetAtt:
              - ConstructHubVPC16ECCEA2
              - CidrBlock
          Description:
            Fn::Join:
              - ""
              - - "from "
                - Fn::GetAtt:
                    - ConstructHubVPC16ECCEA2
                    - CidrBlock
                - :443
          FromPort: 443
          IpProtocol: tcp
          ToPort: 443
      Tags:
        - Key: Name
          Value: dev/ConstructHub/VPC
      VpcId:
        Ref: ConstructHubVPC16ECCEA2
  ConstructHubVPCCloudWatchLogsDF3CC579:
    Type: AWS::EC2::VPCEndpoint
    Properties:
      ServiceName:
        Fn::Join:
          - ""
          - - com.amazonaws.
            - Ref: AWS::Region
            - .logs
      VpcId:
        Ref: ConstructHubVPC16ECCEA2
      PolicyDocument:
        Statement:
          - Action:
              - logs:CreateLogStream
              - logs:PutLogEvents
            Effect: Allow
            Principal:
              AWS:
                Fn::GetAtt:
                  - ConstructHubOrchestrationTransliteratorTaskDefinitionExecutionRoleB2DBF946
                  - Arn
            Resource:
              - Fn::Join:
                  - ""
                  - - "arn:"
                    - Ref: AWS::Partition
                    - ":logs:"
                    - Ref: AWS::Region
                    - ":"
                    - Ref: AWS::AccountId
                    - ":log-group:"
                    - Ref: ConstructHubOrchestrationTransliteratorLogGroupEE16EE8B
              - Fn::Join:
                  - ""
                  - - "arn:"
                    - Ref: AWS::Partition
                    - ":logs:"
                    - Ref: AWS::Region
                    - ":"
                    - Ref: AWS::AccountId
                    - ":log-group:"
                    - Ref: ConstructHubOrchestrationTransliteratorLogGroupEE16EE8B
                    - :log-stream:*
            Sid: Allow-Logging
        Version: 2012-10-17
      PrivateDnsEnabled: true
      SecurityGroupIds:
        - Fn::GetAtt:
            - ConstructHubVPCCloudWatchLogsSecurityGroupA76B1F47
            - GroupId
      SubnetIds:
        - Ref: ConstructHubVPCIsolatedSubnet1SubnetEA28FD1A
        - Ref: ConstructHubVPCIsolatedSubnet2Subnet483D4302
      VpcEndpointType: Interface
  ConstructHubVPCECRAPISecurityGroup8D2AF9AB:
    Type: AWS::EC2::SecurityGroup
    Properties:
      GroupDescription: dev/ConstructHub/VPC/ECR.API/SecurityGroup
      SecurityGroupEgress:
        - CidrIp: 0.0.0.0/0
          Description: Allow all outbound traffic by default
          IpProtocol: "-1"
      SecurityGroupIngress:
        - CidrIp:
            Fn::GetAtt:
              - ConstructHubVPC16ECCEA2
              - CidrBlock
          Description:
            Fn::Join:
              - ""
              - - "from "
                - Fn::GetAtt:
                    - ConstructHubVPC16ECCEA2
                    - CidrBlock
                - :443
          FromPort: 443
          IpProtocol: tcp
          ToPort: 443
      Tags:
        - Key: Name
          Value: dev/ConstructHub/VPC
      VpcId:
        Ref: ConstructHubVPC16ECCEA2
  ConstructHubVPCECRAPI4A1FDD7F:
    Type: AWS::EC2::VPCEndpoint
    Properties:
      ServiceName:
        Fn::Join:
          - ""
          - - com.amazonaws.
            - Ref: AWS::Region
            - .ecr.api
      VpcId:
        Ref: ConstructHubVPC16ECCEA2
      PolicyDocument:
        Statement:
          - Action: ecr:GetAuthorizationToken
            Effect: Allow
            Principal:
              AWS:
                Fn::GetAtt:
                  - ConstructHubOrchestrationTransliteratorTaskDefinitionExecutionRoleB2DBF946
                  - Arn
            Resource: "*"
            Sid: Allow-ECR-ReadOnly
        Version: 2012-10-17
      PrivateDnsEnabled: true
      SecurityGroupIds:
        - Fn::GetAtt:
            - ConstructHubVPCECRAPISecurityGroup8D2AF9AB
            - GroupId
      SubnetIds:
        - Ref: ConstructHubVPCIsolatedSubnet1SubnetEA28FD1A
        - Ref: ConstructHubVPCIsolatedSubnet2Subnet483D4302
      VpcEndpointType: Interface
  ConstructHubVPCECRDockerSecurityGroup551A7124:
    Type: AWS::EC2::SecurityGroup
    Properties:
      GroupDescription: dev/ConstructHub/VPC/ECR.Docker/SecurityGroup
      SecurityGroupEgress:
        - CidrIp: 0.0.0.0/0
          Description: Allow all outbound traffic by default
          IpProtocol: "-1"
      SecurityGroupIngress:
        - CidrIp:
            Fn::GetAtt:
              - ConstructHubVPC16ECCEA2
              - CidrBlock
          Description:
            Fn::Join:
              - ""
              - - "from "
                - Fn::GetAtt:
                    - ConstructHubVPC16ECCEA2
                    - CidrBlock
                - :443
          FromPort: 443
          IpProtocol: tcp
          ToPort: 443
      Tags:
        - Key: Name
          Value: dev/ConstructHub/VPC
      VpcId:
        Ref: ConstructHubVPC16ECCEA2
  ConstructHubVPCECRDocker6B2F6942:
    Type: AWS::EC2::VPCEndpoint
    Properties:
      ServiceName:
        Fn::Join:
          - ""
          - - com.amazonaws.
            - Ref: AWS::Region
            - .ecr.dkr
      VpcId:
        Ref: ConstructHubVPC16ECCEA2
      PolicyDocument:
        Statement:
          - Action:
              - ecr:BatchCheckLayerAvailability
              - ecr:GetDownloadUrlForLayer
              - ecr:BatchGetImage
            Effect: Allow
            Principal:
              AWS:
                Fn::GetAtt:
                  - ConstructHubOrchestrationTransliteratorTaskDefinitionExecutionRoleB2DBF946
                  - Arn
            Resource:
              Fn::Join:
                - ""
                - - "arn:"
                  - Ref: AWS::Partition
                  - ":ecr:"
                  - Ref: AWS::Region
                  - ":"
                  - Ref: AWS::AccountId
                  - :repository/*
            Sid: Allow-ECR-ReadOnly
        Version: 2012-10-17
      PrivateDnsEnabled: true
      SecurityGroupIds:
        - Fn::GetAtt:
            - ConstructHubVPCECRDockerSecurityGroup551A7124
            - GroupId
      SubnetIds:
        - Ref: ConstructHubVPCIsolatedSubnet1SubnetEA28FD1A
        - Ref: ConstructHubVPCIsolatedSubnet2Subnet483D4302
      VpcEndpointType: Interface
  ConstructHubVPCS319E90CB6:
    Type: AWS::EC2::VPCEndpoint
    Properties:
      ServiceName:
        Fn::Join:
          - ""
          - - com.amazonaws.
            - Ref: AWS::Region
            - .s3
      VpcId:
        Ref: ConstructHubVPC16ECCEA2
      PolicyDocument:
        Statement:
          - Action: s3:GetObject
            Effect: Allow
            Principal:
              AWS: "*"
            Resource:
              - Fn::Join:
                  - ""
                  - - Fn::GetAtt:
                        - ConstructHubCodeArtifactDescribeDomain6ABCBF4B
                        - domain.s3BucketArn
                    - /*
              - Fn::Join:
                  - ""
                  - - arn:aws:s3:::prod-
                    - Ref: AWS::Region
                    - -starport-layer-bucket/*
            Sid: Allow-CodeArtifact-and-ECR
          - Action:
              - s3:GetObject*
              - s3:GetBucket*
              - s3:List*
            Effect: Allow
            Principal:
              AWS: "*"
            Resource:
              - Fn::GetAtt:
                  - ConstructHubPackageDataDC5EF35E
                  - Arn
              - Fn::Join:
                  - ""
                  - - Fn::GetAtt:
                        - ConstructHubPackageDataDC5EF35E
                        - Arn
                    - /data/*/assembly.json
          - Action:
              - s3:GetObject*
              - s3:GetBucket*
              - s3:List*
            Effect: Allow
            Principal:
              AWS: "*"
            Resource:
              - Fn::GetAtt:
                  - ConstructHubPackageDataDC5EF35E
                  - Arn
              - Fn::Join:
                  - ""
                  - - Fn::GetAtt:
                        - ConstructHubPackageDataDC5EF35E
                        - Arn
                    - /data/*/package.tgz
          - Action:
              - s3:Abort*
              - s3:DeleteObject*
              - s3:PutObject*
            Effect: Allow
            Principal:
              AWS: "*"
            Resource:
              - Fn::GetAtt:
                  - ConstructHubPackageDataDC5EF35E
                  - Arn
              - Fn::Join:
                  - ""
                  - - Fn::GetAtt:
                        - ConstructHubPackageDataDC5EF35E
                        - Arn
                    - /data/*/uninstallable
          - Action: s3:DeleteObject*
            Effect: Allow
            Principal:
              AWS: "*"
            Resource:
              Fn::Join:
                - ""
                - - Fn::GetAtt:
                      - ConstructHubPackageDataDC5EF35E
                      - Arn
                  - /data/*/uninstallable
          - Action:
              - s3:Abort*
              - s3:DeleteObject*
              - s3:PutObject*
            Effect: Allow
            Principal:
              AWS: "*"
            Resource:
              - Fn::GetAtt:
                  - ConstructHubPackageDataDC5EF35E
                  - Arn
              - Fn::Join:
                  - ""
                  - - Fn::GetAtt:
                        - ConstructHubPackageDataDC5EF35E
                        - Arn
                    - /data/*/docs-typescript.md
          - Action:
              - s3:Abort*
              - s3:DeleteObject*
              - s3:PutObject*
            Effect: Allow
            Principal:
              AWS: "*"
            Resource:
              - Fn::GetAtt:
                  - ConstructHubPackageDataDC5EF35E
                  - Arn
              - Fn::Join:
                  - ""
                  - - Fn::GetAtt:
                        - ConstructHubPackageDataDC5EF35E
                        - Arn
                    - /data/*/docs-*-typescript.md
          - Action:
              - s3:Abort*
              - s3:DeleteObject*
              - s3:PutObject*
            Effect: Allow
            Principal:
              AWS: "*"
            Resource:
              - Fn::GetAtt:
                  - ConstructHubPackageDataDC5EF35E
                  - Arn
              - Fn::Join:
                  - ""
                  - - Fn::GetAtt:
                        - ConstructHubPackageDataDC5EF35E
                        - Arn
                    - /data/*/docs-typescript.md.not-supported
          - Action:
              - s3:Abort*
              - s3:DeleteObject*
              - s3:PutObject*
            Effect: Allow
            Principal:
              AWS: "*"
            Resource:
              - Fn::GetAtt:
                  - ConstructHubPackageDataDC5EF35E
                  - Arn
              - Fn::Join:
                  - ""
                  - - Fn::GetAtt:
                        - ConstructHubPackageDataDC5EF35E
                        - Arn
                    - /data/*/docs-*-typescript.md.not-supported
          - Action:
              - s3:Abort*
              - s3:DeleteObject*
              - s3:PutObject*
            Effect: Allow
            Principal:
              AWS: "*"
            Resource:
              - Fn::GetAtt:
                  - ConstructHubPackageDataDC5EF35E
                  - Arn
              - Fn::Join:
                  - ""
                  - - Fn::GetAtt:
                        - ConstructHubPackageDataDC5EF35E
                        - Arn
                    - /data/*/docs-typescript.md.corruptassembly
          - Action:
              - s3:Abort*
              - s3:DeleteObject*
              - s3:PutObject*
            Effect: Allow
            Principal:
              AWS: "*"
            Resource:
              - Fn::GetAtt:
                  - ConstructHubPackageDataDC5EF35E
                  - Arn
              - Fn::Join:
                  - ""
                  - - Fn::GetAtt:
                        - ConstructHubPackageDataDC5EF35E
                        - Arn
                    - /data/*/docs-*-typescript.md.corruptassembly
          - Action: s3:DeleteObject*
            Effect: Allow
            Principal:
              AWS: "*"
            Resource:
              Fn::Join:
                - ""
                - - Fn::GetAtt:
                      - ConstructHubPackageDataDC5EF35E
                      - Arn
                  - /data/*/docs-typescript.md.corruptassembly
          - Action: s3:DeleteObject*
            Effect: Allow
            Principal:
              AWS: "*"
            Resource:
              Fn::Join:
                - ""
                - - Fn::GetAtt:
                      - ConstructHubPackageDataDC5EF35E
                      - Arn
                  - /data/*/docs-*-typescript.md.corruptassembly
          - Action:
              - s3:Abort*
              - s3:DeleteObject*
              - s3:PutObject*
            Effect: Allow
            Principal:
              AWS: "*"
            Resource:
              - Fn::GetAtt:
                  - ConstructHubPackageDataDC5EF35E
                  - Arn
              - Fn::Join:
                  - ""
                  - - Fn::GetAtt:
                        - ConstructHubPackageDataDC5EF35E
                        - Arn
                    - /data/*/docs-python.md
          - Action:
              - s3:Abort*
              - s3:DeleteObject*
              - s3:PutObject*
            Effect: Allow
            Principal:
              AWS: "*"
            Resource:
              - Fn::GetAtt:
                  - ConstructHubPackageDataDC5EF35E
                  - Arn
              - Fn::Join:
                  - ""
                  - - Fn::GetAtt:
                        - ConstructHubPackageDataDC5EF35E
                        - Arn
                    - /data/*/docs-*-python.md
          - Action:
              - s3:Abort*
              - s3:DeleteObject*
              - s3:PutObject*
            Effect: Allow
            Principal:
              AWS: "*"
            Resource:
              - Fn::GetAtt:
                  - ConstructHubPackageDataDC5EF35E
                  - Arn
              - Fn::Join:
                  - ""
                  - - Fn::GetAtt:
                        - ConstructHubPackageDataDC5EF35E
                        - Arn
                    - /data/*/docs-python.md.not-supported
          - Action:
              - s3:Abort*
              - s3:DeleteObject*
              - s3:PutObject*
            Effect: Allow
            Principal:
              AWS: "*"
            Resource:
              - Fn::GetAtt:
                  - ConstructHubPackageDataDC5EF35E
                  - Arn
              - Fn::Join:
                  - ""
                  - - Fn::GetAtt:
                        - ConstructHubPackageDataDC5EF35E
                        - Arn
                    - /data/*/docs-*-python.md.not-supported
          - Action:
              - s3:Abort*
              - s3:DeleteObject*
              - s3:PutObject*
            Effect: Allow
            Principal:
              AWS: "*"
            Resource:
              - Fn::GetAtt:
                  - ConstructHubPackageDataDC5EF35E
                  - Arn
              - Fn::Join:
                  - ""
                  - - Fn::GetAtt:
                        - ConstructHubPackageDataDC5EF35E
                        - Arn
                    - /data/*/docs-python.md.corruptassembly
          - Action:
              - s3:Abort*
              - s3:DeleteObject*
              - s3:PutObject*
            Effect: Allow
            Principal:
              AWS: "*"
            Resource:
              - Fn::GetAtt:
                  - ConstructHubPackageDataDC5EF35E
                  - Arn
              - Fn::Join:
                  - ""
                  - - Fn::GetAtt:
                        - ConstructHubPackageDataDC5EF35E
                        - Arn
                    - /data/*/docs-*-python.md.corruptassembly
          - Action: s3:DeleteObject*
            Effect: Allow
            Principal:
              AWS: "*"
            Resource:
              Fn::Join:
                - ""
                - - Fn::GetAtt:
                      - ConstructHubPackageDataDC5EF35E
                      - Arn
                  - /data/*/docs-python.md.corruptassembly
          - Action: s3:DeleteObject*
            Effect: Allow
            Principal:
              AWS: "*"
            Resource:
              Fn::Join:
                - ""
                - - Fn::GetAtt:
                      - ConstructHubPackageDataDC5EF35E
                      - Arn
                  - /data/*/docs-*-python.md.corruptassembly
          - Action:
              - s3:Abort*
              - s3:DeleteObject*
              - s3:PutObject*
            Effect: Allow
            Principal:
              AWS: "*"
            Resource:
              - Fn::GetAtt:
                  - ConstructHubPackageDataDC5EF35E
                  - Arn
              - Fn::Join:
                  - ""
                  - - Fn::GetAtt:
                        - ConstructHubPackageDataDC5EF35E
                        - Arn
                    - /data/*/docs-java.md
          - Action:
              - s3:Abort*
              - s3:DeleteObject*
              - s3:PutObject*
            Effect: Allow
            Principal:
              AWS: "*"
            Resource:
              - Fn::GetAtt:
                  - ConstructHubPackageDataDC5EF35E
                  - Arn
              - Fn::Join:
                  - ""
                  - - Fn::GetAtt:
                        - ConstructHubPackageDataDC5EF35E
                        - Arn
                    - /data/*/docs-*-java.md
          - Action:
              - s3:Abort*
              - s3:DeleteObject*
              - s3:PutObject*
            Effect: Allow
            Principal:
              AWS: "*"
            Resource:
              - Fn::GetAtt:
                  - ConstructHubPackageDataDC5EF35E
                  - Arn
              - Fn::Join:
                  - ""
                  - - Fn::GetAtt:
                        - ConstructHubPackageDataDC5EF35E
                        - Arn
                    - /data/*/docs-java.md.not-supported
          - Action:
              - s3:Abort*
              - s3:DeleteObject*
              - s3:PutObject*
            Effect: Allow
            Principal:
              AWS: "*"
            Resource:
              - Fn::GetAtt:
                  - ConstructHubPackageDataDC5EF35E
                  - Arn
              - Fn::Join:
                  - ""
                  - - Fn::GetAtt:
                        - ConstructHubPackageDataDC5EF35E
                        - Arn
                    - /data/*/docs-*-java.md.not-supported
          - Action:
              - s3:Abort*
              - s3:DeleteObject*
              - s3:PutObject*
            Effect: Allow
            Principal:
              AWS: "*"
            Resource:
              - Fn::GetAtt:
                  - ConstructHubPackageDataDC5EF35E
                  - Arn
              - Fn::Join:
                  - ""
                  - - Fn::GetAtt:
                        - ConstructHubPackageDataDC5EF35E
                        - Arn
                    - /data/*/docs-java.md.corruptassembly
          - Action:
              - s3:Abort*
              - s3:DeleteObject*
              - s3:PutObject*
            Effect: Allow
            Principal:
              AWS: "*"
            Resource:
              - Fn::GetAtt:
                  - ConstructHubPackageDataDC5EF35E
                  - Arn
              - Fn::Join:
                  - ""
                  - - Fn::GetAtt:
                        - ConstructHubPackageDataDC5EF35E
                        - Arn
                    - /data/*/docs-*-java.md.corruptassembly
          - Action: s3:DeleteObject*
            Effect: Allow
            Principal:
              AWS: "*"
            Resource:
              Fn::Join:
                - ""
                - - Fn::GetAtt:
                      - ConstructHubPackageDataDC5EF35E
                      - Arn
                  - /data/*/docs-java.md.corruptassembly
          - Action: s3:DeleteObject*
            Effect: Allow
            Principal:
              AWS: "*"
            Resource:
              Fn::Join:
                - ""
                - - Fn::GetAtt:
                      - ConstructHubPackageDataDC5EF35E
                      - Arn
                  - /data/*/docs-*-java.md.corruptassembly
          - Action:
              - s3:Abort*
              - s3:DeleteObject*
              - s3:PutObject*
            Effect: Allow
            Principal:
              AWS: "*"
            Resource:
              - Fn::GetAtt:
                  - ConstructHubPackageDataDC5EF35E
                  - Arn
              - Fn::Join:
                  - ""
                  - - Fn::GetAtt:
                        - ConstructHubPackageDataDC5EF35E
                        - Arn
                    - /data/*/docs-csharp.md
          - Action:
              - s3:Abort*
              - s3:DeleteObject*
              - s3:PutObject*
            Effect: Allow
            Principal:
              AWS: "*"
            Resource:
              - Fn::GetAtt:
                  - ConstructHubPackageDataDC5EF35E
                  - Arn
              - Fn::Join:
                  - ""
                  - - Fn::GetAtt:
                        - ConstructHubPackageDataDC5EF35E
                        - Arn
                    - /data/*/docs-*-csharp.md
          - Action:
              - s3:Abort*
              - s3:DeleteObject*
              - s3:PutObject*
            Effect: Allow
            Principal:
              AWS: "*"
            Resource:
              - Fn::GetAtt:
                  - ConstructHubPackageDataDC5EF35E
                  - Arn
              - Fn::Join:
                  - ""
                  - - Fn::GetAtt:
                        - ConstructHubPackageDataDC5EF35E
                        - Arn
                    - /data/*/docs-csharp.md.not-supported
          - Action:
              - s3:Abort*
              - s3:DeleteObject*
              - s3:PutObject*
            Effect: Allow
            Principal:
              AWS: "*"
            Resource:
              - Fn::GetAtt:
                  - ConstructHubPackageDataDC5EF35E
                  - Arn
              - Fn::Join:
                  - ""
                  - - Fn::GetAtt:
                        - ConstructHubPackageDataDC5EF35E
                        - Arn
                    - /data/*/docs-*-csharp.md.not-supported
          - Action:
              - s3:Abort*
              - s3:DeleteObject*
              - s3:PutObject*
            Effect: Allow
            Principal:
              AWS: "*"
            Resource:
              - Fn::GetAtt:
                  - ConstructHubPackageDataDC5EF35E
                  - Arn
              - Fn::Join:
                  - ""
                  - - Fn::GetAtt:
                        - ConstructHubPackageDataDC5EF35E
                        - Arn
                    - /data/*/docs-csharp.md.corruptassembly
          - Action:
              - s3:Abort*
              - s3:DeleteObject*
              - s3:PutObject*
            Effect: Allow
            Principal:
              AWS: "*"
            Resource:
              - Fn::GetAtt:
                  - ConstructHubPackageDataDC5EF35E
                  - Arn
              - Fn::Join:
                  - ""
                  - - Fn::GetAtt:
                        - ConstructHubPackageDataDC5EF35E
                        - Arn
                    - /data/*/docs-*-csharp.md.corruptassembly
          - Action: s3:DeleteObject*
            Effect: Allow
            Principal:
              AWS: "*"
            Resource:
              Fn::Join:
                - ""
                - - Fn::GetAtt:
                      - ConstructHubPackageDataDC5EF35E
                      - Arn
                  - /data/*/docs-csharp.md.corruptassembly
          - Action: s3:DeleteObject*
            Effect: Allow
            Principal:
              AWS: "*"
            Resource:
              Fn::Join:
                - ""
                - - Fn::GetAtt:
                      - ConstructHubPackageDataDC5EF35E
                      - Arn
                  - /data/*/docs-*-csharp.md.corruptassembly
        Version: 2012-10-17
      RouteTableIds:
        - Ref: ConstructHubVPCIsolatedSubnet1RouteTable750E6F36
        - Ref: ConstructHubVPCIsolatedSubnet2RouteTable18129C5D
      VpcEndpointType: Gateway
  ConstructHubVPCStepFunctionsSecurityGroup1757018B:
    Type: AWS::EC2::SecurityGroup
    Properties:
      GroupDescription: dev/ConstructHub/VPC/StepFunctions/SecurityGroup
      SecurityGroupEgress:
        - CidrIp: 0.0.0.0/0
          Description: Allow all outbound traffic by default
          IpProtocol: "-1"
      SecurityGroupIngress:
        - CidrIp:
            Fn::GetAtt:
              - ConstructHubVPC16ECCEA2
              - CidrBlock
          Description:
            Fn::Join:
              - ""
              - - "from "
                - Fn::GetAtt:
                    - ConstructHubVPC16ECCEA2
                    - CidrBlock
                - :443
          FromPort: 443
          IpProtocol: tcp
          ToPort: 443
      Tags:
        - Key: Name
          Value: dev/ConstructHub/VPC
      VpcId:
        Ref: ConstructHubVPC16ECCEA2
  ConstructHubVPCStepFunctionsBE8464F5:
    Type: AWS::EC2::VPCEndpoint
    Properties:
      ServiceName:
        Fn::Join:
          - ""
          - - com.amazonaws.
            - Ref: AWS::Region
            - .states
      VpcId:
        Ref: ConstructHubVPC16ECCEA2
      PolicyDocument:
        Statement:
          - Action:
              - states:SendTaskFailure
              - states:SendTaskHeartbeat
              - states:SendTaskSuccess
            Effect: Allow
            Principal:
              AWS:
                Fn::GetAtt:
                  - ConstructHubOrchestrationTransliteratorTaskDefinitionTaskRoleD060AB1A
                  - Arn
            Resource: "*"
            Sid: Allow-StepFunctions-Callbacks
        Version: 2012-10-17
      PrivateDnsEnabled: true
      SecurityGroupIds:
        - Fn::GetAtt:
            - ConstructHubVPCStepFunctionsSecurityGroup1757018B
            - GroupId
      SubnetIds:
        - Ref: ConstructHubVPCIsolatedSubnet1SubnetEA28FD1A
        - Ref: ConstructHubVPCIsolatedSubnet2Subnet483D4302
      VpcEndpointType: Interface
  ConstructHubDenyListBucketNotifications2269EB2A:
    Type: Custom::S3BucketNotifications
    Properties:
      ServiceToken:
        Fn::GetAtt:
          - BucketNotificationsHandler050a0587b7544547bf325f094a3db8347ECC3691
          - Arn
      BucketName:
        Ref: ConstructHubDenyListBucket1B3C2C2E
      NotificationConfiguration:
        LambdaFunctionConfigurations:
          - Events:
              - s3:ObjectCreated:*
            Filter:
              Key:
                FilterRules:
                  - Name: suffix
                    Value: deny-list.json
                  - Name: prefix
                    Value: deny-list.json
            LambdaFunctionArn:
              Fn::GetAtt:
                - ConstructHubDenyListPrunePruneHandler30B33551
                - Arn
      Managed: true
    DependsOn:
      - ConstructHubDenyListBucketAllowBucketNotificationsTodevConstructHubDenyListPrunePruneHandler8F0BBF5E2222C5D6
  ConstructHubDenyListBucket1B3C2C2E:
    Type: AWS::S3::Bucket
    Properties:
      BucketEncryption:
        ServerSideEncryptionConfiguration:
          - ServerSideEncryptionByDefault:
              SSEAlgorithm: AES256
      PublicAccessBlockConfiguration:
        BlockPublicAcls: true
        BlockPublicPolicy: true
        IgnorePublicAcls: true
        RestrictPublicBuckets: true
      VersioningConfiguration:
        Status: Enabled
    UpdateReplacePolicy: Retain
    DeletionPolicy: Retain
  ConstructHubDenyListBucketPolicyA1878E10:
    Type: AWS::S3::BucketPolicy
    Properties:
      Bucket:
        Ref: ConstructHubDenyListBucket1B3C2C2E
      PolicyDocument:
        Statement:
          - Action: s3:*
            Condition:
              Bool:
                aws:SecureTransport: "false"
            Effect: Deny
            Principal:
              AWS: "*"
            Resource:
              - Fn::GetAtt:
                  - ConstructHubDenyListBucket1B3C2C2E
                  - Arn
              - Fn::Join:
                  - ""
                  - - Fn::GetAtt:
                        - ConstructHubDenyListBucket1B3C2C2E
                        - Arn
                    - /*
        Version: 2012-10-17
  ConstructHubDenyListBucketAllowBucketNotificationsTodevConstructHubDenyListPrunePruneHandler8F0BBF5E2222C5D6:
    Type: AWS::Lambda::Permission
    Properties:
      Action: lambda:InvokeFunction
      FunctionName:
        Fn::GetAtt:
          - ConstructHubDenyListPrunePruneHandler30B33551
          - Arn
      Principal: s3.amazonaws.com
      SourceAccount:
        Ref: AWS::AccountId
      SourceArn:
        Fn::GetAtt:
          - ConstructHubDenyListBucket1B3C2C2E
          - Arn
  ConstructHubDenyListFailoverBucketBF1E05AD:
    Type: AWS::S3::Bucket
    Properties:
      BucketEncryption:
        ServerSideEncryptionConfiguration:
          - ServerSideEncryptionByDefault:
              SSEAlgorithm: AES256
      PublicAccessBlockConfiguration:
        BlockPublicAcls: true
        BlockPublicPolicy: true
        IgnorePublicAcls: true
        RestrictPublicBuckets: true
      Tags:
        - Key: failover
          Value: "true"
      VersioningConfiguration:
        Status: Enabled
    UpdateReplacePolicy: Retain
    DeletionPolicy: Retain
  ConstructHubDenyListFailoverBucketPolicy3B552017:
    Type: AWS::S3::BucketPolicy
    Properties:
      Bucket:
        Ref: ConstructHubDenyListFailoverBucketBF1E05AD
      PolicyDocument:
        Statement:
          - Action: s3:*
            Condition:
              Bool:
                aws:SecureTransport: "false"
            Effect: Deny
            Principal:
              AWS: "*"
            Resource:
              - Fn::GetAtt:
                  - ConstructHubDenyListFailoverBucketBF1E05AD
                  - Arn
              - Fn::Join:
                  - ""
                  - - Fn::GetAtt:
                        - ConstructHubDenyListFailoverBucketBF1E05AD
                        - Arn
                    - /*
        Version: 2012-10-17
  ConstructHubDenyListBucketDeploymentAwsCliLayerEAC3D4DA:
    Type: AWS::Lambda::LayerVersion
    Properties:
      Content:
        S3Bucket:
          Ref: AssetParameterse9882ab123687399f934da0d45effe675ecc8ce13b40cb946f3e1d6141fe8d68S3BucketAEADE8C7
        S3Key:
          Fn::Join:
            - ""
            - - Fn::Select:
                  - 0
                  - Fn::Split:
                      - "||"
                      - Ref: AssetParameterse9882ab123687399f934da0d45effe675ecc8ce13b40cb946f3e1d6141fe8d68S3VersionKeyE415415F
              - Fn::Select:
                  - 1
                  - Fn::Split:
                      - "||"
                      - Ref: AssetParameterse9882ab123687399f934da0d45effe675ecc8ce13b40cb946f3e1d6141fe8d68S3VersionKeyE415415F
      Description: /opt/awscli/aws
  ConstructHubDenyListBucketDeploymentCustomResourceF835956B:
    Type: Custom::CDKBucketDeployment
    Properties:
      ServiceToken:
        Fn::GetAtt:
          - CustomCDKBucketDeployment8693BB64968944B69AAFB0CC9EB8756C81C01536
          - Arn
      SourceBucketNames:
        - Ref: AssetParameters6f1f07e70de63d5afdbcab762f8f867a2aedb494b30cd360d5deb518d3914263S3Bucket55D036C4
      SourceObjectKeys:
        - Fn::Join:
            - ""
            - - Fn::Select:
                  - 0
                  - Fn::Split:
                      - "||"
                      - Ref: AssetParameters6f1f07e70de63d5afdbcab762f8f867a2aedb494b30cd360d5deb518d3914263S3VersionKey1CB8DF17
              - Fn::Select:
                  - 1
                  - Fn::Split:
                      - "||"
                      - Ref: AssetParameters6f1f07e70de63d5afdbcab762f8f867a2aedb494b30cd360d5deb518d3914263S3VersionKey1CB8DF17
      DestinationBucketName:
        Ref: ConstructHubDenyListBucket1B3C2C2E
      RetainOnDelete: true
      Prune: true
    DependsOn:
      - ConstructHubDenyListBucketNotifications2269EB2A
    UpdateReplacePolicy: Delete
    DeletionPolicy: Delete
  ConstructHubDenyListPruneDeleteQueueBBF60185:
    Type: AWS::SQS::Queue
    Properties:
      VisibilityTimeout: 120
    UpdateReplacePolicy: Delete
    DeletionPolicy: Delete
  ConstructHubDenyListPrunePruneHandlerServiceRole58BDE1FE:
    Type: AWS::IAM::Role
    Properties:
      AssumeRolePolicyDocument:
        Statement:
          - Action: sts:AssumeRole
            Effect: Allow
            Principal:
              Service: lambda.amazonaws.com
        Version: 2012-10-17
      ManagedPolicyArns:
        - Fn::Join:
            - ""
            - - "arn:"
              - Ref: AWS::Partition
              - :iam::aws:policy/service-role/AWSLambdaBasicExecutionRole
  ConstructHubDenyListPrunePruneHandlerServiceRoleDefaultPolicy416BC8DA:
    Type: AWS::IAM::Policy
    Properties:
      PolicyDocument:
        Statement:
          - Action:
              - sqs:SendMessage
              - sqs:GetQueueAttributes
              - sqs:GetQueueUrl
            Effect: Allow
            Resource:
              Fn::GetAtt:
                - ConstructHubDenyListPruneDeleteQueueBBF60185
                - Arn
          - Action:
              - s3:GetObject*
              - s3:GetBucket*
              - s3:List*
            Effect: Allow
            Resource:
              - Fn::GetAtt:
                  - ConstructHubPackageDataDC5EF35E
                  - Arn
              - Fn::Join:
                  - ""
                  - - Fn::GetAtt:
                        - ConstructHubPackageDataDC5EF35E
                        - Arn
                    - /*
          - Action:
              - s3:GetObject*
              - s3:GetBucket*
              - s3:List*
            Effect: Allow
            Resource:
              - Fn::GetAtt:
                  - ConstructHubDenyListBucket1B3C2C2E
                  - Arn
              - Fn::Join:
                  - ""
                  - - Fn::GetAtt:
                        - ConstructHubDenyListBucket1B3C2C2E
                        - Arn
                    - /*
          - Action: lambda:InvokeFunction
            Effect: Allow
            Resource:
              Fn::GetAtt:
                - ConstructHubOrchestrationCatalogBuilder7C964951
                - Arn
        Version: 2012-10-17
      PolicyName: ConstructHubDenyListPrunePruneHandlerServiceRoleDefaultPolicy416BC8DA
      Roles:
        - Ref: ConstructHubDenyListPrunePruneHandlerServiceRole58BDE1FE
  ConstructHubDenyListPrunePruneHandler30B33551:
    Type: AWS::Lambda::Function
    Properties:
      Code:
        S3Bucket:
          Ref: AssetParametersdb2ea3f516756923eb56c8019df0dca24edffaa81c4b8dab3eb6275309b6eb38S3BucketD5D37DE6
        S3Key:
          Fn::Join:
            - ""
            - - Fn::Select:
                  - 0
                  - Fn::Split:
                      - "||"
                      - Ref: AssetParametersdb2ea3f516756923eb56c8019df0dca24edffaa81c4b8dab3eb6275309b6eb38S3VersionKeyBF73B9E7
              - Fn::Select:
                  - 1
                  - Fn::Split:
                      - "||"
                      - Ref: AssetParametersdb2ea3f516756923eb56c8019df0dca24edffaa81c4b8dab3eb6275309b6eb38S3VersionKeyBF73B9E7
      Role:
        Fn::GetAtt:
          - ConstructHubDenyListPrunePruneHandlerServiceRole58BDE1FE
          - Arn
      Description: backend/deny-list/prune-handler.lambda.ts
      Environment:
        Variables:
          PACKAGE_DATA_BUCKET_NAME:
            Ref: ConstructHubPackageDataDC5EF35E
          PACKAGE_DATA_KEY_PREFIX: data/
          PRUNE_QUEUE_URL:
            Ref: ConstructHubDenyListPruneDeleteQueueBBF60185
          DENY_LIST_BUCKET_NAME:
            Ref: ConstructHubDenyListBucket1B3C2C2E
          DENY_LIST_OBJECT_KEY: deny-list.json
          ON_CHANGE_FUNCTION_NAME:
            Fn::GetAtt:
              - ConstructHubOrchestrationCatalogBuilder7C964951
              - Arn
      Handler: index.handler
      Runtime: nodejs14.x
      Timeout: 900
    DependsOn:
      - ConstructHubDenyListPrunePruneHandlerServiceRoleDefaultPolicy416BC8DA
      - ConstructHubDenyListPrunePruneHandlerServiceRole58BDE1FE
  ConstructHubDenyListPrunePruneQueueHandlerServiceRoleC10AC418:
    Type: AWS::IAM::Role
    Properties:
      AssumeRolePolicyDocument:
        Statement:
          - Action: sts:AssumeRole
            Effect: Allow
            Principal:
              Service: lambda.amazonaws.com
        Version: 2012-10-17
      ManagedPolicyArns:
        - Fn::Join:
            - ""
            - - "arn:"
              - Ref: AWS::Partition
              - :iam::aws:policy/service-role/AWSLambdaBasicExecutionRole
  ConstructHubDenyListPrunePruneQueueHandlerServiceRoleDefaultPolicy8AA78393:
    Type: AWS::IAM::Policy
    Properties:
      PolicyDocument:
        Statement:
          - Action: s3:DeleteObject*
            Effect: Allow
            Resource:
              Fn::Join:
                - ""
                - - Fn::GetAtt:
                      - ConstructHubPackageDataDC5EF35E
                      - Arn
                  - /*
          - Action:
              - sqs:ReceiveMessage
              - sqs:ChangeMessageVisibility
              - sqs:GetQueueUrl
              - sqs:DeleteMessage
              - sqs:GetQueueAttributes
            Effect: Allow
            Resource:
              Fn::GetAtt:
                - ConstructHubDenyListPruneDeleteQueueBBF60185
                - Arn
        Version: 2012-10-17
      PolicyName: ConstructHubDenyListPrunePruneQueueHandlerServiceRoleDefaultPolicy8AA78393
      Roles:
        - Ref: ConstructHubDenyListPrunePruneQueueHandlerServiceRoleC10AC418
  ConstructHubDenyListPrunePruneQueueHandlerF7EB599B:
    Type: AWS::Lambda::Function
    Properties:
      Code:
        S3Bucket:
          Ref: AssetParameters205e30eaf1c762d7fd9e6e51bf4958ae592956b46f87d0d1005c762d9303612cS3Bucket95F679AA
        S3Key:
          Fn::Join:
            - ""
            - - Fn::Select:
                  - 0
                  - Fn::Split:
                      - "||"
                      - Ref: AssetParameters205e30eaf1c762d7fd9e6e51bf4958ae592956b46f87d0d1005c762d9303612cS3VersionKeyE7A4EEDD
              - Fn::Select:
                  - 1
                  - Fn::Split:
                      - "||"
                      - Ref: AssetParameters205e30eaf1c762d7fd9e6e51bf4958ae592956b46f87d0d1005c762d9303612cS3VersionKeyE7A4EEDD
      Role:
        Fn::GetAtt:
          - ConstructHubDenyListPrunePruneQueueHandlerServiceRoleC10AC418
          - Arn
      Description: backend/deny-list/prune-queue-handler.lambda.ts
      Environment:
        Variables:
          PACKAGE_DATA_BUCKET_NAME:
            Ref: ConstructHubPackageDataDC5EF35E
      Handler: index.handler
      Runtime: nodejs14.x
      Timeout: 60
    DependsOn:
      - ConstructHubDenyListPrunePruneQueueHandlerServiceRoleDefaultPolicy8AA78393
      - ConstructHubDenyListPrunePruneQueueHandlerServiceRoleC10AC418
  ConstructHubDenyListPrunePruneQueueHandlerSqsEventSourcedevConstructHubDenyListPruneDeleteQueue5B9B1B667049B35D:
    Type: AWS::Lambda::EventSourceMapping
    Properties:
      FunctionName:
        Ref: ConstructHubDenyListPrunePruneQueueHandlerF7EB599B
      EventSourceArn:
        Fn::GetAtt:
          - ConstructHubDenyListPruneDeleteQueueBBF60185
          - Arn
  ConstructHubDenyListPeriodicPruneA981153D:
    Type: AWS::Events::Rule
    Properties:
      ScheduleExpression: rate(5 minutes)
      State: ENABLED
      Targets:
        - Arn:
            Fn::GetAtt:
              - ConstructHubDenyListPrunePruneHandler30B33551
              - Arn
          Id: Target0
  ConstructHubDenyListPeriodicPruneAllowEventRuledevConstructHubDenyListPrunePruneHandler8F0BBF5E7B81288F:
    Type: AWS::Lambda::Permission
    Properties:
      Action: lambda:InvokeFunction
      FunctionName:
        Fn::GetAtt:
          - ConstructHubDenyListPrunePruneHandler30B33551
          - Arn
      Principal: events.amazonaws.com
      SourceArn:
        Fn::GetAtt:
          - ConstructHubDenyListPeriodicPruneA981153D
          - Arn
  ConstructHubStatsServiceRole48DCA379:
    Type: AWS::IAM::Role
    Properties:
      AssumeRolePolicyDocument:
        Statement:
          - Action: sts:AssumeRole
            Effect: Allow
            Principal:
              Service: lambda.amazonaws.com
        Version: 2012-10-17
      ManagedPolicyArns:
        - Fn::Join:
            - ""
            - - "arn:"
              - Ref: AWS::Partition
              - :iam::aws:policy/service-role/AWSLambdaBasicExecutionRole
  ConstructHubStatsServiceRoleDefaultPolicyE1D7A4CA:
    Type: AWS::IAM::Policy
    Properties:
      PolicyDocument:
        Statement:
          - Action:
              - xray:PutTraceSegments
              - xray:PutTelemetryRecords
            Effect: Allow
            Resource: "*"
          - Action:
              - s3:GetObject*
              - s3:GetBucket*
              - s3:List*
              - s3:DeleteObject*
              - s3:PutObject*
              - s3:Abort*
            Effect: Allow
            Resource:
              - Fn::GetAtt:
                  - ConstructHubPackageDataDC5EF35E
                  - Arn
              - Fn::Join:
                  - ""
                  - - Fn::GetAtt:
                        - ConstructHubPackageDataDC5EF35E
                        - Arn
                    - /*
        Version: 2012-10-17
      PolicyName: ConstructHubStatsServiceRoleDefaultPolicyE1D7A4CA
      Roles:
        - Ref: ConstructHubStatsServiceRole48DCA379
  ConstructHubStats61DB07B1:
    Type: AWS::Lambda::Function
    Properties:
      Code:
        S3Bucket:
          Ref: AssetParametersaa8e154c64a4a87b3acfe27b04bdee395be775c810e8cd2290fdbfeb41ebce53S3Bucket25EC92B2
        S3Key:
          Fn::Join:
            - ""
            - - Fn::Select:
                  - 0
                  - Fn::Split:
                      - "||"
                      - Ref: AssetParametersaa8e154c64a4a87b3acfe27b04bdee395be775c810e8cd2290fdbfeb41ebce53S3VersionKey0A01ABC8
              - Fn::Select:
                  - 1
                  - Fn::Split:
                      - "||"
                      - Ref: AssetParametersaa8e154c64a4a87b3acfe27b04bdee395be775c810e8cd2290fdbfeb41ebce53S3VersionKey0A01ABC8
      Role:
        Fn::GetAtt:
          - ConstructHubStatsServiceRole48DCA379
          - Arn
      Description:
        Fn::Join:
          - ""
          - - "Creates the stats.json object in "
            - Ref: ConstructHubPackageDataDC5EF35E
      Environment:
        Variables:
          CATALOG_BUCKET_NAME:
            Ref: ConstructHubPackageDataDC5EF35E
          CATALOG_OBJECT_KEY: catalog.json
          STATS_BUCKET_NAME:
            Ref: ConstructHubPackageDataDC5EF35E
          STATS_OBJECT_KEY: stats.json
      Handler: index.handler
      MemorySize: 256
      ReservedConcurrentExecutions: 1
      Runtime: nodejs14.x
      Timeout: 900
      TracingConfig:
        Mode: PassThrough
    DependsOn:
      - ConstructHubStatsServiceRoleDefaultPolicyE1D7A4CA
      - ConstructHubStatsServiceRole48DCA379
  ConstructHubStatsLogRetentionDD577705:
    Type: Custom::LogRetention
    Properties:
      ServiceToken:
        Fn::GetAtt:
          - LogRetentionaae0aa3c5b4d4f87b02d85b201efdd8aFD4BFC8A
          - Arn
      LogGroupName:
        Fn::Join:
          - ""
          - - /aws/lambda/
            - Ref: ConstructHubStats61DB07B1
      RetentionInDays: 7
  ConstructHubStatsRuleEEDEC976:
    Type: AWS::Events::Rule
    Properties:
      ScheduleExpression: rate(1 day)
      State: ENABLED
      Targets:
        - Arn:
            Fn::GetAtt:
              - ConstructHubStats61DB07B1
              - Arn
          Id: Target0
  ConstructHubStatsRuleAllowEventRuledevConstructHubStats61F2462D22B8F59B:
    Type: AWS::Lambda::Permission
    Properties:
      Action: lambda:InvokeFunction
      FunctionName:
        Fn::GetAtt:
          - ConstructHubStats61DB07B1
          - Arn
      Principal: events.amazonaws.com
      SourceArn:
        Fn::GetAtt:
          - ConstructHubStatsRuleEEDEC976
          - Arn
  ConstructHubPackageStatsFailures833C3D9B:
    Type: AWS::CloudWatch::Alarm
    Properties:
      ComparisonOperator: GreaterThanOrEqualToThreshold
      EvaluationPeriods: 1
      AlarmDescription:
        Fn::Join:
          - ""
          - - >-
              The package stats function failed!


              RunBook: https://github.com/cdklabs/construct-hub/blob/main/docs/operator-runbook.md


              Direct link to Lambda function: /lambda/home#/functions/
            - Ref: ConstructHubStats61DB07B1
      AlarmName: dev/ConstructHub/PackageStats/Failures
      Dimensions:
        - Name: FunctionName
          Value:
            Ref: ConstructHubStats61DB07B1
      MetricName: Errors
      Namespace: AWS/Lambda
      Period: 300
      Statistic: Sum
      Threshold: 1
      TreatMissingData: missing
  ConstructHubOrchestrationDLQ9C6D9BD4:
    Type: AWS::SQS::Queue
    Properties:
      KmsMasterKeyId: alias/aws/sqs
      MessageRetentionPeriod: 1209600
      VisibilityTimeout: 900
    UpdateReplacePolicy: Delete
    DeletionPolicy: Delete
  ConstructHubOrchestrationDLQAlarm85EE7509:
    Type: AWS::CloudWatch::Alarm
    Properties:
      ComparisonOperator: GreaterThanOrEqualToThreshold
      EvaluationPeriods: 1
      AlarmDescription:
        Fn::Join:
          - ""
          - - >-
              Backend orchestration dead-letter queue is not empty.


              RunBook: https://github.com/cdklabs/construct-hub/blob/main/docs/operator-runbook.md


              Direct link to queue: /sqs/v2/home#/queues/https%3A%2F%2Fsqs.
            - Ref: AWS::Region
            - .amazonaws.com%2F
            - Ref: AWS::AccountId
            - "%2F"
            - Fn::GetAtt:
                - ConstructHubOrchestrationDLQ9C6D9BD4
                - QueueName
            - >-
              
              Warning: State Machines executions that sent messages to the DLQ will not show as "failed".
      AlarmName: dev/ConstructHub/Orchestration/DLQ/NotEmpty
      Metrics:
        - Expression: m1 + m2
          Id: expr_1
          Label: Dead-Letter Queue not empty
        - Id: m1
          MetricStat:
            Metric:
              Dimensions:
                - Name: QueueName
                  Value:
                    Fn::GetAtt:
                      - ConstructHubOrchestrationDLQ9C6D9BD4
                      - QueueName
              MetricName: ApproximateNumberOfMessagesVisible
              Namespace: AWS/SQS
            Period: 300
            Stat: Maximum
          ReturnData: false
        - Id: m2
          MetricStat:
            Metric:
              Dimensions:
                - Name: QueueName
                  Value:
                    Fn::GetAtt:
                      - ConstructHubOrchestrationDLQ9C6D9BD4
                      - QueueName
              MetricName: ApproximateNumberOfMessagesNotVisible
              Namespace: AWS/SQS
            Period: 300
            Stat: Maximum
          ReturnData: false
      Threshold: 1
  ConstructHubOrchestrationCatalogBuilderServiceRole851C750C:
    Type: AWS::IAM::Role
    Properties:
      AssumeRolePolicyDocument:
        Statement:
          - Action: sts:AssumeRole
            Effect: Allow
            Principal:
              Service: lambda.amazonaws.com
        Version: 2012-10-17
      ManagedPolicyArns:
        - Fn::Join:
            - ""
            - - "arn:"
              - Ref: AWS::Partition
              - :iam::aws:policy/service-role/AWSLambdaBasicExecutionRole
  ConstructHubOrchestrationCatalogBuilderServiceRoleDefaultPolicyDA5D5AA5:
    Type: AWS::IAM::Policy
    Properties:
      PolicyDocument:
        Statement:
          - Action:
              - xray:PutTraceSegments
              - xray:PutTelemetryRecords
            Effect: Allow
            Resource: "*"
          - Action: lambda:InvokeFunction
            Effect: Allow
            Resource:
              Fn::Join:
                - ""
                - - "arn:"
                  - Ref: AWS::Partition
                  - ":lambda:"
                  - Ref: AWS::Region
                  - ":"
                  - Ref: AWS::AccountId
                  - :function:*
          - Action:
              - s3:GetObject*
              - s3:GetBucket*
              - s3:List*
            Effect: Allow
            Resource:
              - Fn::GetAtt:
                  - ConstructHubDenyListBucket1B3C2C2E
                  - Arn
              - Fn::Join:
                  - ""
                  - - Fn::GetAtt:
                        - ConstructHubDenyListBucket1B3C2C2E
                        - Arn
                    - /*
          - Action:
              - s3:GetObject*
              - s3:GetBucket*
              - s3:List*
              - s3:DeleteObject*
              - s3:PutObject*
              - s3:Abort*
            Effect: Allow
            Resource:
              - Fn::GetAtt:
                  - ConstructHubPackageDataDC5EF35E
                  - Arn
              - Fn::Join:
                  - ""
                  - - Fn::GetAtt:
                        - ConstructHubPackageDataDC5EF35E
                        - Arn
                    - /*
        Version: 2012-10-17
      PolicyName: ConstructHubOrchestrationCatalogBuilderServiceRoleDefaultPolicyDA5D5AA5
      Roles:
        - Ref: ConstructHubOrchestrationCatalogBuilderServiceRole851C750C
  ConstructHubOrchestrationCatalogBuilder7C964951:
    Type: AWS::Lambda::Function
    Properties:
      Code:
        S3Bucket:
          Ref: AssetParametersacfcb1558dfaea27e92ebcabf10263bd6d221f2b46bbdede1f6ca4f4137cd03bS3Bucket43AEAF6A
        S3Key:
          Fn::Join:
            - ""
            - - Fn::Select:
                  - 0
                  - Fn::Split:
                      - "||"
                      - Ref: AssetParametersacfcb1558dfaea27e92ebcabf10263bd6d221f2b46bbdede1f6ca4f4137cd03bS3VersionKeyBD8AB718
              - Fn::Select:
                  - 1
                  - Fn::Split:
                      - "||"
                      - Ref: AssetParametersacfcb1558dfaea27e92ebcabf10263bd6d221f2b46bbdede1f6ca4f4137cd03bS3VersionKeyBD8AB718
      Role:
        Fn::GetAtt:
          - ConstructHubOrchestrationCatalogBuilderServiceRole851C750C
          - Arn
      Description:
        Fn::Join:
          - ""
          - - "Creates the catalog.json object in "
            - Ref: ConstructHubPackageDataDC5EF35E
      Environment:
        Variables:
          BUCKET_NAME:
            Ref: ConstructHubPackageDataDC5EF35E
          AWS_EMF_ENVIRONMENT: Local
          DENY_LIST_BUCKET_NAME:
            Ref: ConstructHubDenyListBucket1B3C2C2E
          DENY_LIST_OBJECT_KEY: deny-list.json
      Handler: index.handler
      MemorySize: 10240
      ReservedConcurrentExecutions: 1
      Runtime: nodejs14.x
      Timeout: 900
      TracingConfig:
        Mode: PassThrough
    DependsOn:
      - ConstructHubOrchestrationCatalogBuilderServiceRoleDefaultPolicyDA5D5AA5
      - ConstructHubOrchestrationCatalogBuilderServiceRole851C750C
  ConstructHubOrchestrationCatalogBuilderLogRetention04ED6996:
    Type: Custom::LogRetention
    Properties:
      ServiceToken:
        Fn::GetAtt:
          - LogRetentionaae0aa3c5b4d4f87b02d85b201efdd8aFD4BFC8A
          - Arn
      LogGroupName:
        Fn::Join:
          - ""
          - - /aws/lambda/
            - Ref: ConstructHubOrchestrationCatalogBuilder7C964951
      RetentionInDays: 7
  ConstructHubOrchestrationCatalogBuilderShrinkingCatalogAlarm48329E25:
    Type: AWS::CloudWatch::Alarm
    Properties:
      ComparisonOperator: LessThanThreshold
      EvaluationPeriods: 1
      AlarmDescription:
        Fn::Join:
          - ""
          - - >-
              The number of packages registered in the catalog.json object has
              shrunk by more than 5

              elements. There might be a mass extinction event going on. This should be investigated

              as soon as possible.


              Catalog.json: /s3/object/
            - Ref: ConstructHubPackageDataDC5EF35E
            - |-
              ?prefix=catalog.json
              Catalog Builder: /lambda/home#/functions/
            - Ref: ConstructHubOrchestrationCatalogBuilder7C964951
            - >-
              

              RUNBOOK: https://github.com/cdklabs/construct-hub/blob/main/docs/operator-runbook.md
      AlarmName: dev/ConstructHub/Orchestration/CatalogBuilder/ShrinkingCatalog
      Metrics:
        - Expression: DIFF(FILL(m1, REPEAT))
          Id: expr_1
        - Id: m1
          MetricStat:
            Metric:
              MetricName: RegisteredPackagesMajorVersion
              Namespace: ConstructHub/CatalogBuilder
            Period: 900
            Stat: Maximum
          ReturnData: false
      Threshold: -5
  ConstructHubOrchestrationNeedsCatalogUpdateServiceRoleE6BF31C3:
    Type: AWS::IAM::Role
    Properties:
      AssumeRolePolicyDocument:
        Statement:
          - Action: sts:AssumeRole
            Effect: Allow
            Principal:
              Service: lambda.amazonaws.com
        Version: 2012-10-17
      ManagedPolicyArns:
        - Fn::Join:
            - ""
            - - "arn:"
              - Ref: AWS::Partition
              - :iam::aws:policy/service-role/AWSLambdaBasicExecutionRole
  ConstructHubOrchestrationNeedsCatalogUpdateServiceRoleDefaultPolicy4B4DEDD9:
    Type: AWS::IAM::Policy
    Properties:
      PolicyDocument:
        Statement:
          - Action:
              - s3:GetObject*
              - s3:GetBucket*
              - s3:List*
            Effect: Allow
            Resource:
              - Fn::GetAtt:
                  - ConstructHubPackageDataDC5EF35E
                  - Arn
              - Fn::Join:
                  - ""
                  - - Fn::GetAtt:
                        - ConstructHubPackageDataDC5EF35E
                        - Arn
                    - /*
        Version: 2012-10-17
      PolicyName: ConstructHubOrchestrationNeedsCatalogUpdateServiceRoleDefaultPolicy4B4DEDD9
      Roles:
        - Ref: ConstructHubOrchestrationNeedsCatalogUpdateServiceRoleE6BF31C3
  ConstructHubOrchestrationNeedsCatalogUpdate5D7370DC:
    Type: AWS::Lambda::Function
    Properties:
      Code:
        S3Bucket:
          Ref: AssetParametersd6f9bd09e0c536107219fa83f2016a12fe5efd41d6b6c1fffffc20b74ae0a9f4S3Bucket52FA0D60
        S3Key:
          Fn::Join:
            - ""
            - - Fn::Select:
                  - 0
                  - Fn::Split:
                      - "||"
                      - Ref: AssetParametersd6f9bd09e0c536107219fa83f2016a12fe5efd41d6b6c1fffffc20b74ae0a9f4S3VersionKey1B26B3CC
              - Fn::Select:
                  - 1
                  - Fn::Split:
                      - "||"
                      - Ref: AssetParametersd6f9bd09e0c536107219fa83f2016a12fe5efd41d6b6c1fffffc20b74ae0a9f4S3VersionKey1B26B3CC
      Role:
        Fn::GetAtt:
          - ConstructHubOrchestrationNeedsCatalogUpdateServiceRoleE6BF31C3
          - Arn
      Description: "[ConstructHub/Orchestration/NeedsCatalogUpdate] Determines whether
        a package version requires a catalog update"
      Environment:
        Variables:
          CATALOG_BUCKET_NAME:
            Ref: ConstructHubPackageDataDC5EF35E
          CATALOG_OBJECT_KEY: catalog.json
      Handler: index.handler
      MemorySize: 1024
      Runtime: nodejs14.x
      Timeout: 60
    DependsOn:
      - ConstructHubOrchestrationNeedsCatalogUpdateServiceRoleDefaultPolicy4B4DEDD9
      - ConstructHubOrchestrationNeedsCatalogUpdateServiceRoleE6BF31C3
  ConstructHubOrchestrationCluster3D6F0081:
    Type: AWS::ECS::Cluster
    Properties:
      ClusterSettings:
        - Name: containerInsights
          Value: enabled
  ConstructHubOrchestrationCluster4C9C8AA6:
    Type: AWS::ECS::ClusterCapacityProviderAssociations
    Properties:
      CapacityProviders:
        - FARGATE
        - FARGATE_SPOT
      Cluster:
        Ref: ConstructHubOrchestrationCluster3D6F0081
      DefaultCapacityProviderStrategy: []
  ConstructHubOrchestrationTransliteratorLogGroupEE16EE8B:
    Type: AWS::Logs::LogGroup
    Properties:
      RetentionInDays: 7
    UpdateReplacePolicy: Retain
    DeletionPolicy: Retain
  ConstructHubOrchestrationTransliteratorTaskDefinitionTaskRoleD060AB1A:
    Type: AWS::IAM::Role
    Properties:
      AssumeRolePolicyDocument:
        Statement:
          - Action: sts:AssumeRole
            Effect: Allow
            Principal:
              Service: ecs-tasks.amazonaws.com
        Version: 2012-10-17
  ConstructHubOrchestrationTransliteratorTaskDefinitionTaskRoleDefaultPolicyE0EED0F8:
    Type: AWS::IAM::Policy
    Properties:
      PolicyDocument:
        Statement:
          - Action:
              - states:SendTaskFailure
              - states:SendTaskHeartbeat
              - states:SendTaskSuccess
            Effect: Allow
            Resource: "*"
          - Action: sts:GetServiceBearerToken
            Condition:
              StringEquals:
                sts:AWSServiceName: codeartifact.amazonaws.com
            Effect: Allow
            Resource: "*"
          - Action:
              - codeartifact:GetAuthorizationToken
              - codeartifact:GetRepositoryEndpoint
              - codeartifact:ReadFromRepository
            Effect: Allow
            Resource:
              - Fn::GetAtt:
                  - ConstructHubCodeArtifactDomainFC30B796
                  - Arn
              - Fn::GetAtt:
                  - ConstructHubCodeArtifact1188409E
                  - Arn
              - Fn::GetAtt:
                  - ConstructHubCodeArtifactPublishing143CC07C
                  - Arn
          - Action:
              - s3:GetObject*
              - s3:GetBucket*
              - s3:List*
            Effect: Allow
            Resource:
              - Fn::GetAtt:
                  - ConstructHubPackageDataDC5EF35E
                  - Arn
              - Fn::Join:
                  - ""
                  - - Fn::GetAtt:
                        - ConstructHubPackageDataDC5EF35E
                        - Arn
                    - /data/*/assembly.json
          - Action:
              - s3:GetObject*
              - s3:GetBucket*
              - s3:List*
            Effect: Allow
            Resource:
              - Fn::GetAtt:
                  - ConstructHubPackageDataDC5EF35E
                  - Arn
              - Fn::Join:
                  - ""
                  - - Fn::GetAtt:
                        - ConstructHubPackageDataDC5EF35E
                        - Arn
                    - /data/*/package.tgz
          - Action:
              - s3:DeleteObject*
              - s3:PutObject*
              - s3:Abort*
            Effect: Allow
            Resource:
              - Fn::GetAtt:
                  - ConstructHubPackageDataDC5EF35E
                  - Arn
              - Fn::Join:
                  - ""
                  - - Fn::GetAtt:
                        - ConstructHubPackageDataDC5EF35E
                        - Arn
                    - /data/*/uninstallable
          - Action: s3:DeleteObject*
            Effect: Allow
            Resource:
              Fn::Join:
                - ""
                - - Fn::GetAtt:
                      - ConstructHubPackageDataDC5EF35E
                      - Arn
                  - /data/*/uninstallable
          - Action:
              - s3:DeleteObject*
              - s3:PutObject*
              - s3:Abort*
            Effect: Allow
            Resource:
              - Fn::GetAtt:
                  - ConstructHubPackageDataDC5EF35E
                  - Arn
              - Fn::Join:
                  - ""
                  - - Fn::GetAtt:
                        - ConstructHubPackageDataDC5EF35E
                        - Arn
                    - /data/*/docs-typescript.md
          - Action:
              - s3:DeleteObject*
              - s3:PutObject*
              - s3:Abort*
            Effect: Allow
            Resource:
              - Fn::GetAtt:
                  - ConstructHubPackageDataDC5EF35E
                  - Arn
              - Fn::Join:
                  - ""
                  - - Fn::GetAtt:
                        - ConstructHubPackageDataDC5EF35E
                        - Arn
                    - /data/*/docs-*-typescript.md
          - Action:
              - s3:DeleteObject*
              - s3:PutObject*
              - s3:Abort*
            Effect: Allow
            Resource:
              - Fn::GetAtt:
                  - ConstructHubPackageDataDC5EF35E
                  - Arn
              - Fn::Join:
                  - ""
                  - - Fn::GetAtt:
                        - ConstructHubPackageDataDC5EF35E
                        - Arn
                    - /data/*/docs-typescript.md.not-supported
          - Action:
              - s3:DeleteObject*
              - s3:PutObject*
              - s3:Abort*
            Effect: Allow
            Resource:
              - Fn::GetAtt:
                  - ConstructHubPackageDataDC5EF35E
                  - Arn
              - Fn::Join:
                  - ""
                  - - Fn::GetAtt:
                        - ConstructHubPackageDataDC5EF35E
                        - Arn
                    - /data/*/docs-*-typescript.md.not-supported
          - Action:
              - s3:DeleteObject*
              - s3:PutObject*
              - s3:Abort*
            Effect: Allow
            Resource:
              - Fn::GetAtt:
                  - ConstructHubPackageDataDC5EF35E
                  - Arn
              - Fn::Join:
                  - ""
                  - - Fn::GetAtt:
                        - ConstructHubPackageDataDC5EF35E
                        - Arn
                    - /data/*/docs-typescript.md.corruptassembly
          - Action:
              - s3:DeleteObject*
              - s3:PutObject*
              - s3:Abort*
            Effect: Allow
            Resource:
              - Fn::GetAtt:
                  - ConstructHubPackageDataDC5EF35E
                  - Arn
              - Fn::Join:
                  - ""
                  - - Fn::GetAtt:
                        - ConstructHubPackageDataDC5EF35E
                        - Arn
                    - /data/*/docs-*-typescript.md.corruptassembly
          - Action: s3:DeleteObject*
            Effect: Allow
            Resource:
              Fn::Join:
                - ""
                - - Fn::GetAtt:
                      - ConstructHubPackageDataDC5EF35E
                      - Arn
                  - /data/*/docs-typescript.md.corruptassembly
          - Action: s3:DeleteObject*
            Effect: Allow
            Resource:
              Fn::Join:
                - ""
                - - Fn::GetAtt:
                      - ConstructHubPackageDataDC5EF35E
                      - Arn
                  - /data/*/docs-*-typescript.md.corruptassembly
          - Action:
              - s3:DeleteObject*
              - s3:PutObject*
              - s3:Abort*
            Effect: Allow
            Resource:
              - Fn::GetAtt:
                  - ConstructHubPackageDataDC5EF35E
                  - Arn
              - Fn::Join:
                  - ""
                  - - Fn::GetAtt:
                        - ConstructHubPackageDataDC5EF35E
                        - Arn
                    - /data/*/docs-python.md
          - Action:
              - s3:DeleteObject*
              - s3:PutObject*
              - s3:Abort*
            Effect: Allow
            Resource:
              - Fn::GetAtt:
                  - ConstructHubPackageDataDC5EF35E
                  - Arn
              - Fn::Join:
                  - ""
                  - - Fn::GetAtt:
                        - ConstructHubPackageDataDC5EF35E
                        - Arn
                    - /data/*/docs-*-python.md
          - Action:
              - s3:DeleteObject*
              - s3:PutObject*
              - s3:Abort*
            Effect: Allow
            Resource:
              - Fn::GetAtt:
                  - ConstructHubPackageDataDC5EF35E
                  - Arn
              - Fn::Join:
                  - ""
                  - - Fn::GetAtt:
                        - ConstructHubPackageDataDC5EF35E
                        - Arn
                    - /data/*/docs-python.md.not-supported
          - Action:
              - s3:DeleteObject*
              - s3:PutObject*
              - s3:Abort*
            Effect: Allow
            Resource:
              - Fn::GetAtt:
                  - ConstructHubPackageDataDC5EF35E
                  - Arn
              - Fn::Join:
                  - ""
                  - - Fn::GetAtt:
                        - ConstructHubPackageDataDC5EF35E
                        - Arn
                    - /data/*/docs-*-python.md.not-supported
          - Action:
              - s3:DeleteObject*
              - s3:PutObject*
              - s3:Abort*
            Effect: Allow
            Resource:
              - Fn::GetAtt:
                  - ConstructHubPackageDataDC5EF35E
                  - Arn
              - Fn::Join:
                  - ""
                  - - Fn::GetAtt:
                        - ConstructHubPackageDataDC5EF35E
                        - Arn
                    - /data/*/docs-python.md.corruptassembly
          - Action:
              - s3:DeleteObject*
              - s3:PutObject*
              - s3:Abort*
            Effect: Allow
            Resource:
              - Fn::GetAtt:
                  - ConstructHubPackageDataDC5EF35E
                  - Arn
              - Fn::Join:
                  - ""
                  - - Fn::GetAtt:
                        - ConstructHubPackageDataDC5EF35E
                        - Arn
                    - /data/*/docs-*-python.md.corruptassembly
          - Action: s3:DeleteObject*
            Effect: Allow
            Resource:
              Fn::Join:
                - ""
                - - Fn::GetAtt:
                      - ConstructHubPackageDataDC5EF35E
                      - Arn
                  - /data/*/docs-python.md.corruptassembly
          - Action: s3:DeleteObject*
            Effect: Allow
            Resource:
              Fn::Join:
                - ""
                - - Fn::GetAtt:
                      - ConstructHubPackageDataDC5EF35E
                      - Arn
                  - /data/*/docs-*-python.md.corruptassembly
          - Action:
              - s3:DeleteObject*
              - s3:PutObject*
              - s3:Abort*
            Effect: Allow
            Resource:
              - Fn::GetAtt:
                  - ConstructHubPackageDataDC5EF35E
                  - Arn
              - Fn::Join:
                  - ""
                  - - Fn::GetAtt:
                        - ConstructHubPackageDataDC5EF35E
                        - Arn
                    - /data/*/docs-java.md
          - Action:
              - s3:DeleteObject*
              - s3:PutObject*
              - s3:Abort*
            Effect: Allow
            Resource:
              - Fn::GetAtt:
                  - ConstructHubPackageDataDC5EF35E
                  - Arn
              - Fn::Join:
                  - ""
                  - - Fn::GetAtt:
                        - ConstructHubPackageDataDC5EF35E
                        - Arn
                    - /data/*/docs-*-java.md
          - Action:
              - s3:DeleteObject*
              - s3:PutObject*
              - s3:Abort*
            Effect: Allow
            Resource:
              - Fn::GetAtt:
                  - ConstructHubPackageDataDC5EF35E
                  - Arn
              - Fn::Join:
                  - ""
                  - - Fn::GetAtt:
                        - ConstructHubPackageDataDC5EF35E
                        - Arn
                    - /data/*/docs-java.md.not-supported
          - Action:
              - s3:DeleteObject*
              - s3:PutObject*
              - s3:Abort*
            Effect: Allow
            Resource:
              - Fn::GetAtt:
                  - ConstructHubPackageDataDC5EF35E
                  - Arn
              - Fn::Join:
                  - ""
                  - - Fn::GetAtt:
                        - ConstructHubPackageDataDC5EF35E
                        - Arn
                    - /data/*/docs-*-java.md.not-supported
          - Action:
              - s3:DeleteObject*
              - s3:PutObject*
              - s3:Abort*
            Effect: Allow
            Resource:
              - Fn::GetAtt:
                  - ConstructHubPackageDataDC5EF35E
                  - Arn
              - Fn::Join:
                  - ""
                  - - Fn::GetAtt:
                        - ConstructHubPackageDataDC5EF35E
                        - Arn
                    - /data/*/docs-java.md.corruptassembly
          - Action:
              - s3:DeleteObject*
              - s3:PutObject*
              - s3:Abort*
            Effect: Allow
            Resource:
              - Fn::GetAtt:
                  - ConstructHubPackageDataDC5EF35E
                  - Arn
              - Fn::Join:
                  - ""
                  - - Fn::GetAtt:
                        - ConstructHubPackageDataDC5EF35E
                        - Arn
                    - /data/*/docs-*-java.md.corruptassembly
          - Action: s3:DeleteObject*
            Effect: Allow
            Resource:
              Fn::Join:
                - ""
                - - Fn::GetAtt:
                      - ConstructHubPackageDataDC5EF35E
                      - Arn
                  - /data/*/docs-java.md.corruptassembly
          - Action: s3:DeleteObject*
            Effect: Allow
            Resource:
              Fn::Join:
                - ""
                - - Fn::GetAtt:
                      - ConstructHubPackageDataDC5EF35E
                      - Arn
                  - /data/*/docs-*-java.md.corruptassembly
          - Action:
              - s3:DeleteObject*
              - s3:PutObject*
              - s3:Abort*
            Effect: Allow
            Resource:
              - Fn::GetAtt:
                  - ConstructHubPackageDataDC5EF35E
                  - Arn
              - Fn::Join:
                  - ""
                  - - Fn::GetAtt:
                        - ConstructHubPackageDataDC5EF35E
                        - Arn
                    - /data/*/docs-csharp.md
          - Action:
              - s3:DeleteObject*
              - s3:PutObject*
              - s3:Abort*
            Effect: Allow
            Resource:
              - Fn::GetAtt:
                  - ConstructHubPackageDataDC5EF35E
                  - Arn
              - Fn::Join:
                  - ""
                  - - Fn::GetAtt:
                        - ConstructHubPackageDataDC5EF35E
                        - Arn
                    - /data/*/docs-*-csharp.md
          - Action:
              - s3:DeleteObject*
              - s3:PutObject*
              - s3:Abort*
            Effect: Allow
            Resource:
              - Fn::GetAtt:
                  - ConstructHubPackageDataDC5EF35E
                  - Arn
              - Fn::Join:
                  - ""
                  - - Fn::GetAtt:
                        - ConstructHubPackageDataDC5EF35E
                        - Arn
                    - /data/*/docs-csharp.md.not-supported
          - Action:
              - s3:DeleteObject*
              - s3:PutObject*
              - s3:Abort*
            Effect: Allow
            Resource:
              - Fn::GetAtt:
                  - ConstructHubPackageDataDC5EF35E
                  - Arn
              - Fn::Join:
                  - ""
                  - - Fn::GetAtt:
                        - ConstructHubPackageDataDC5EF35E
                        - Arn
                    - /data/*/docs-*-csharp.md.not-supported
          - Action:
              - s3:DeleteObject*
              - s3:PutObject*
              - s3:Abort*
            Effect: Allow
            Resource:
              - Fn::GetAtt:
                  - ConstructHubPackageDataDC5EF35E
                  - Arn
              - Fn::Join:
                  - ""
                  - - Fn::GetAtt:
                        - ConstructHubPackageDataDC5EF35E
                        - Arn
                    - /data/*/docs-csharp.md.corruptassembly
          - Action:
              - s3:DeleteObject*
              - s3:PutObject*
              - s3:Abort*
            Effect: Allow
            Resource:
              - Fn::GetAtt:
                  - ConstructHubPackageDataDC5EF35E
                  - Arn
              - Fn::Join:
                  - ""
                  - - Fn::GetAtt:
                        - ConstructHubPackageDataDC5EF35E
                        - Arn
                    - /data/*/docs-*-csharp.md.corruptassembly
          - Action: s3:DeleteObject*
            Effect: Allow
            Resource:
              Fn::Join:
                - ""
                - - Fn::GetAtt:
                      - ConstructHubPackageDataDC5EF35E
                      - Arn
                  - /data/*/docs-csharp.md.corruptassembly
          - Action: s3:DeleteObject*
            Effect: Allow
            Resource:
              Fn::Join:
                - ""
                - - Fn::GetAtt:
                      - ConstructHubPackageDataDC5EF35E
                      - Arn
                  - /data/*/docs-*-csharp.md.corruptassembly
        Version: 2012-10-17
      PolicyName: ConstructHubOrchestrationTransliteratorTaskDefinitionTaskRoleDefaultPolicyE0EED0F8
      Roles:
        - Ref: ConstructHubOrchestrationTransliteratorTaskDefinitionTaskRoleD060AB1A
  ConstructHubOrchestrationTransliteratorTaskDefinition45CDA566:
    Type: AWS::ECS::TaskDefinition
    Properties:
      ContainerDefinitions:
        - Environment:
            - Name: HEADER_SPAN
              Value: "true"
            - Name: AWS_EMF_ENVIRONMENT
              Value: Local
            - Name: CODE_ARTIFACT_API_ENDPOINT
              Value:
                Fn::Select:
                  - 1
                  - Fn::Split:
                      - ":"
                      - Fn::Select:
                          - 0
                          - Fn::GetAtt:
                              - ConstructHubVPCCodeArtifactAPI954CFDE1
                              - DnsEntries
            - Name: CODE_ARTIFACT_DOMAIN_NAME
              Value:
                Fn::GetAtt:
                  - ConstructHubCodeArtifact1188409E
                  - DomainName
            - Name: CODE_ARTIFACT_DOMAIN_OWNER
              Value:
                Fn::GetAtt:
                  - ConstructHubCodeArtifact1188409E
                  - DomainOwner
            - Name: CODE_ARTIFACT_REPOSITORY_ENDPOINT
              Value:
                Fn::GetAtt:
                  - ConstructHubCodeArtifactGetEndpoint9A458FEF
                  - repositoryEndpoint
          Essential: true
          Image:
            Fn::Join:
              - ""
              - - Ref: AWS::AccountId
                - .dkr.ecr.
                - Ref: AWS::Region
                - .
                - Ref: AWS::URLSuffix
                - /aws-cdk/assets:b7da3a8ec54bbfb8d35aab612077aaaec0b6c3d3f09c224359a92bb71d1aaf3e
          LogConfiguration:
            LogDriver: awslogs
            Options:
              awslogs-group:
                Ref: ConstructHubOrchestrationTransliteratorLogGroupEE16EE8B
              awslogs-stream-prefix: transliterator
              awslogs-region:
                Ref: AWS::Region
          Name: Resource
      Cpu: "4096"
      ExecutionRoleArn:
        Fn::GetAtt:
          - ConstructHubOrchestrationTransliteratorTaskDefinitionExecutionRoleB2DBF946
          - Arn
      Family: devConstructHubOrchestrationTransliteratorTaskDefinitionBB251CCC
      Memory: "8192"
      NetworkMode: awsvpc
      RequiresCompatibilities:
        - FARGATE
      TaskRoleArn:
        Fn::GetAtt:
          - ConstructHubOrchestrationTransliteratorTaskDefinitionTaskRoleD060AB1A
          - Arn
  ConstructHubOrchestrationTransliteratorTaskDefinitionExecutionRoleB2DBF946:
    Type: AWS::IAM::Role
    Properties:
      AssumeRolePolicyDocument:
        Statement:
          - Action: sts:AssumeRole
            Effect: Allow
            Principal:
              Service: ecs-tasks.amazonaws.com
        Version: 2012-10-17
  ConstructHubOrchestrationTransliteratorTaskDefinitionExecutionRoleDefaultPolicyBDBF6E5D:
    Type: AWS::IAM::Policy
    Properties:
      PolicyDocument:
        Statement:
          - Action:
              - ecr:BatchCheckLayerAvailability
              - ecr:GetDownloadUrlForLayer
              - ecr:BatchGetImage
            Effect: Allow
            Resource:
              Fn::Join:
                - ""
                - - "arn:"
                  - Ref: AWS::Partition
                  - ":ecr:"
                  - Ref: AWS::Region
                  - ":"
                  - Ref: AWS::AccountId
                  - :repository/aws-cdk/assets
          - Action: ecr:GetAuthorizationToken
            Effect: Allow
            Resource: "*"
          - Action:
              - logs:CreateLogStream
              - logs:PutLogEvents
            Effect: Allow
            Resource:
              Fn::GetAtt:
                - ConstructHubOrchestrationTransliteratorLogGroupEE16EE8B
                - Arn
        Version: 2012-10-17
      PolicyName: ConstructHubOrchestrationTransliteratorTaskDefinitionExecutionRoleDefaultPolicyBDBF6E5D
      Roles:
        - Ref: ConstructHubOrchestrationTransliteratorTaskDefinitionExecutionRoleB2DBF946
  ConstructHubOrchestrationGeneratedocsSecurityGroupC584DAC2:
    Type: AWS::EC2::SecurityGroup
    Properties:
      GroupDescription: dev/ConstructHub/Orchestration/Generate docs/SecurityGroup
      SecurityGroupEgress:
        - CidrIp: 0.0.0.0/0
          Description: Allow all outbound traffic by default
          IpProtocol: "-1"
      VpcId:
        Ref: ConstructHubVPC16ECCEA2
  ConstructHubOrchestrationRoleF4CF6987:
    Type: AWS::IAM::Role
    Properties:
      AssumeRolePolicyDocument:
        Statement:
          - Action: sts:AssumeRole
            Effect: Allow
            Principal:
              Service:
                Fn::Join:
                  - ""
                  - - states.
                    - Ref: AWS::Region
                    - .amazonaws.com
        Version: 2012-10-17
    DependsOn:
      - ConstructHubVPCIGW935F4C28
  ConstructHubOrchestrationRoleDefaultPolicyEACD181F:
    Type: AWS::IAM::Policy
    Properties:
      PolicyDocument:
        Statement:
          - Action:
              - xray:PutTraceSegments
              - xray:PutTelemetryRecords
              - xray:GetSamplingRules
              - xray:GetSamplingTargets
            Effect: Allow
            Resource: "*"
          - Action: ecs:RunTask
            Effect: Allow
            Resource:
              Fn::Join:
                - ""
                - - "arn:"
                  - Fn::Select:
                      - 1
                      - Fn::Split:
                          - ":"
                          - Ref: ConstructHubOrchestrationTransliteratorTaskDefinition45CDA566
                  - ":"
                  - Fn::Select:
                      - 2
                      - Fn::Split:
                          - ":"
                          - Ref: ConstructHubOrchestrationTransliteratorTaskDefinition45CDA566
                  - ":"
                  - Fn::Select:
                      - 3
                      - Fn::Split:
                          - ":"
                          - Ref: ConstructHubOrchestrationTransliteratorTaskDefinition45CDA566
                  - ":"
                  - Fn::Select:
                      - 4
                      - Fn::Split:
                          - ":"
                          - Ref: ConstructHubOrchestrationTransliteratorTaskDefinition45CDA566
                  - ":"
                  - Fn::Select:
                      - 0
                      - Fn::Split:
                          - /
                          - Fn::Select:
                              - 5
                              - Fn::Split:
                                  - ":"
                                  - Ref: ConstructHubOrchestrationTransliteratorTaskDefinition45CDA566
                  - /
                  - Fn::Select:
                      - 1
                      - Fn::Split:
                          - /
                          - Fn::Select:
                              - 5
                              - Fn::Split:
                                  - ":"
                                  - Ref: ConstructHubOrchestrationTransliteratorTaskDefinition45CDA566
          - Action:
              - ecs:StopTask
              - ecs:DescribeTasks
            Effect: Allow
            Resource: "*"
          - Action: iam:PassRole
            Effect: Allow
            Resource:
              - Fn::GetAtt:
                  - ConstructHubOrchestrationTransliteratorTaskDefinitionTaskRoleD060AB1A
                  - Arn
              - Fn::GetAtt:
                  - ConstructHubOrchestrationTransliteratorTaskDefinitionExecutionRoleB2DBF946
                  - Arn
          - Action: lambda:InvokeFunction
            Effect: Allow
            Resource:
              Fn::GetAtt:
                - ConstructHubOrchestrationNeedsCatalogUpdate5D7370DC
                - Arn
          - Action: lambda:InvokeFunction
            Effect: Allow
            Resource:
              Fn::GetAtt:
                - ConstructHubOrchestrationCatalogBuilder7C964951
                - Arn
          - Action: sqs:SendMessage
            Effect: Allow
            Resource:
              Fn::GetAtt:
                - ConstructHubOrchestrationDLQ9C6D9BD4
                - Arn
        Version: 2012-10-17
      PolicyName: ConstructHubOrchestrationRoleDefaultPolicyEACD181F
      Roles:
        - Ref: ConstructHubOrchestrationRoleF4CF6987
    DependsOn:
      - ConstructHubVPCIGW935F4C28
  ConstructHubOrchestration39161A46:
    Type: AWS::StepFunctions::StateMachine
    Properties:
      RoleArn:
        Fn::GetAtt:
          - ConstructHubOrchestrationRoleF4CF6987
          - Arn
      DefinitionString:
        Fn::Join:
          - ""
          - - '{"StartAt":"Track Execution Infos","States":{"Track Execution
              Infos":{"Type":"Pass","ResultPath":"$.$TaskExecution","InputPath":"$$.Execution","Parameters":{"Id.$":"$.Id","Name.$":"$.Name","RoleArn.$":"$.RoleArn","StartTime.$":"$.StartTime"},"Next":"Prepare
              doc-gen ECS Command"},"Prepare doc-gen ECS
              Command":{"Type":"Pass","ResultPath":"$.docGen","Parameters":{"command.$":"States.Array(States.JsonToString($))"},"Next":"Generate
              docs"},"Generate docs":{"Next":"Check whether catalog needs
              udpating","Retry":[{"ErrorEquals":["jsii-docgen.NoSpaceLeftOnDevice"],"MaxAttempts":0},{"ErrorEquals":["ECS.AmazonECSException","ECS.InvalidParameterException","jsii-docgen.NpmError.E429","jsii-codgen.NpmError.EPROTO"],"IntervalSeconds":60,"MaxAttempts":30,"BackoffRate":1.1},{"ErrorEquals":["jsii-docgen.NpmError.ETARGET"],"IntervalSeconds":300,"MaxAttempts":3,"BackoffRate":2},{"ErrorEquals":["States.ALL"],"MaxAttempts":3}],"Catch":[{"ErrorEquals":["UnprocessablePackageError"],"Next":"Ignore"},{"ErrorEquals":["States.Timeout"],"ResultPath":"$.error","Next":"Send
              to Dead Letter
              Queue"},{"ErrorEquals":["ECS.AmazonECSException","ECS.InvalidParameterException"],"ResultPath":"$.error","Next":"Send
              to Dead Letter
              Queue"},{"ErrorEquals":["States.TaskFailed"],"ResultPath":"$.error","Next":"Send
              to Dead Letter
              Queue"},{"ErrorEquals":["States.ALL"],"ResultPath":"$.error","Next":"Send
              to Dead Letter
              Queue"}],"Type":"Task","TimeoutSeconds":3600,"HeartbeatSeconds":300,"InputPath":"$.docGen.command","ResultPath":"$.docGenOutput","Resource":"arn:'
            - Ref: AWS::Partition
            - :states:::ecs:runTask.waitForTaskToken","Parameters":{"Cluster":"
            - Fn::GetAtt:
                - ConstructHubOrchestrationCluster3D6F0081
                - Arn
            - '","TaskDefinition":"devConstructHubOrchestrationTransliteratorTaskDefinitionBB251CCC","NetworkConfiguration":{"AwsvpcConfiguration":{"Subnets":["'
            - Ref: ConstructHubVPCIsolatedSubnet1SubnetEA28FD1A
            - '","'
            - Ref: ConstructHubVPCIsolatedSubnet2Subnet483D4302
            - '"],"SecurityGroups":["'
            - Fn::GetAtt:
                - ConstructHubOrchestrationGeneratedocsSecurityGroupC584DAC2
                - GroupId
            - '"]}},"Overrides":{"ContainerOverrides":[{"Name":"Resource","Command.$":"$","Environment":[{"Name":"SFN_TASK_TOKEN","Value.$":"$$.Task.Token"}]}]},"LaunchType":"FARGATE","PlatformVersion":"1.4.0"}},"Check
              whether catalog needs udpating":{"Next":"Is catalog update
              needed?","Retry":[{"ErrorEquals":["Lambda.ServiceException","Lambda.AWSLambdaException","Lambda.SdkClientException"],"IntervalSeconds":2,"MaxAttempts":6,"BackoffRate":2},{"ErrorEquals":["Lambda.TooManyRequestsException"],"IntervalSeconds":60,"MaxAttempts":30,"BackoffRate":1.1}],"Catch":[{"ErrorEquals":["Lambda.TooManyRequestsException"],"ResultPath":"$.error","Next":"Send
              to Dead Letter
              Queue"},{"ErrorEquals":["States.TaskFailed"],"ResultPath":"$.error","Next":"Send
              to Dead Letter
              Queue"},{"ErrorEquals":["States.ALL"],"ResultPath":"$.error","Next":"Send
              to Dead Letter
              Queue"}],"Type":"Task","ResultPath":"$.catalogNeedsUpdating","Resource":"'
            - Fn::GetAtt:
                - ConstructHubOrchestrationNeedsCatalogUpdate5D7370DC
                - Arn
            - '"},"Is catalog update
              needed?":{"Type":"Choice","Choices":[{"Variable":"$.catalogNeedsUpdating","BooleanEquals":true,"Next":"Add
              to
              catalog.json"}],"Default":"Done"},"Done":{"Type":"Succeed"},"Add
              to
              catalog.json":{"End":true,"Retry":[{"ErrorEquals":["Lambda.ServiceException","Lambda.AWSLambdaException","Lambda.SdkClientException"],"IntervalSeconds":2,"MaxAttempts":6,"BackoffRate":2},{"ErrorEquals":["Lambda.TooManyRequestsException"],"IntervalSeconds":60,"MaxAttempts":30,"BackoffRate":1.1}],"Catch":[{"ErrorEquals":["Lambda.TooManyRequestsException"],"ResultPath":"$.error","Next":"Send
              to Dead Letter
              Queue"},{"ErrorEquals":["States.TaskFailed"],"ResultPath":"$.error","Next":"Send
              to Dead Letter
              Queue"},{"ErrorEquals":["States.ALL"],"ResultPath":"$.error","Next":"Send
              to Dead Letter
              Queue"}],"Type":"Task","ResultPath":"$.catalogBuilderOutput","ResultSelector":{"ETag.$":"$.Payload.ETag","VersionId.$":"$.Payload.VersionId"},"Resource":"arn:'
            - Ref: AWS::Partition
            - :states:::lambda:invoke","Parameters":{"FunctionName":"
            - Fn::GetAtt:
                - ConstructHubOrchestrationCatalogBuilder7C964951
                - Arn
            - '","Payload.$":"$"}},"Send to Dead Letter Queue":{"Next":"Sent to
              DLQ","Type":"Task","ResultPath":null,"Resource":"arn:'
            - Ref: AWS::Partition
            - :states:::sqs:sendMessage","Parameters":{"QueueUrl":"
            - Ref: ConstructHubOrchestrationDLQ9C6D9BD4
            - '","MessageBody.$":"$"}},"Sent to
              DLQ":{"Type":"Succeed"},"Ignore":{"Type":"Pass","End":true}},"TimeoutSeconds":86400}'
      StateMachineName: dev.ConstructHub.Orchestration
      TracingConfiguration:
        Enabled: true
    DependsOn:
      - ConstructHubOrchestrationRoleDefaultPolicyEACD181F
      - ConstructHubOrchestrationRoleF4CF6987
      - ConstructHubVPCIGW935F4C28
  ConstructHubOrchestrationOrchestrationFailed5AF50838:
    Type: AWS::CloudWatch::Alarm
    Properties:
      ComparisonOperator: GreaterThanOrEqualToThreshold
      EvaluationPeriods: 1
      AlarmDescription:
        Fn::Join:
          - ""
          - - >-
              Backend orchestration failed!


              RunBook: https://github.com/cdklabs/construct-hub/blob/main/docs/operator-runbook.md


              Direct link to state machine: /states/home#/statemachines/view/
            - Ref: ConstructHubOrchestration39161A46
            - >-
              
              Warning: messages that resulted in a failed exectuion will NOT be in the DLQ!
      AlarmName: dev/ConstructHub/Orchestration/Resource/ExecutionsFailed
      Dimensions:
        - Name: StateMachineArn
          Value:
            Ref: ConstructHubOrchestration39161A46
      MetricName: ExecutionsFailed
      Namespace: AWS/States
      Period: 300
      Statistic: Sum
      Threshold: 1
  ConstructHubOrchestrationRedriveServiceRoleB84EFF33:
    Type: AWS::IAM::Role
    Properties:
      AssumeRolePolicyDocument:
        Statement:
          - Action: sts:AssumeRole
            Effect: Allow
            Principal:
              Service: lambda.amazonaws.com
        Version: 2012-10-17
      ManagedPolicyArns:
        - Fn::Join:
            - ""
            - - "arn:"
              - Ref: AWS::Partition
              - :iam::aws:policy/service-role/AWSLambdaBasicExecutionRole
  ConstructHubOrchestrationRedriveServiceRoleDefaultPolicyC018F436:
    Type: AWS::IAM::Policy
    Properties:
      PolicyDocument:
        Statement:
          - Action:
              - xray:PutTraceSegments
              - xray:PutTelemetryRecords
            Effect: Allow
            Resource: "*"
          - Action: states:StartExecution
            Effect: Allow
            Resource:
              Ref: ConstructHubOrchestration39161A46
          - Action:
              - sqs:ReceiveMessage
              - sqs:ChangeMessageVisibility
              - sqs:GetQueueUrl
              - sqs:DeleteMessage
              - sqs:GetQueueAttributes
            Effect: Allow
            Resource:
              Fn::GetAtt:
                - ConstructHubOrchestrationDLQ9C6D9BD4
                - Arn
        Version: 2012-10-17
      PolicyName: ConstructHubOrchestrationRedriveServiceRoleDefaultPolicyC018F436
      Roles:
        - Ref: ConstructHubOrchestrationRedriveServiceRoleB84EFF33
  ConstructHubOrchestrationRedrive8DDBA67E:
    Type: AWS::Lambda::Function
    Properties:
      Code:
        S3Bucket:
          Ref: AssetParameters53a5dfa4d1bdb52fe0716c7e2e7c1c8d0f936a330aac7339ea87e30798f307c1S3Bucket446BD0AB
        S3Key:
          Fn::Join:
            - ""
            - - Fn::Select:
                  - 0
                  - Fn::Split:
                      - "||"
                      - Ref: AssetParameters53a5dfa4d1bdb52fe0716c7e2e7c1c8d0f936a330aac7339ea87e30798f307c1S3VersionKey32C7AE46
              - Fn::Select:
                  - 1
                  - Fn::Split:
                      - "||"
                      - Ref: AssetParameters53a5dfa4d1bdb52fe0716c7e2e7c1c8d0f936a330aac7339ea87e30798f307c1S3VersionKey32C7AE46
      Role:
        Fn::GetAtt:
          - ConstructHubOrchestrationRedriveServiceRoleB84EFF33
          - Arn
      Description: "[ConstructHub/Redrive] Manually redrives all messages from the
        backend dead letter queue"
      Environment:
        Variables:
          STATE_MACHINE_ARN:
            Ref: ConstructHubOrchestration39161A46
          QUEUE_URL:
            Ref: ConstructHubOrchestrationDLQ9C6D9BD4
      Handler: index.handler
      MemorySize: 1024
      Runtime: nodejs14.x
      Timeout: 900
      TracingConfig:
        Mode: Active
    DependsOn:
      - ConstructHubOrchestrationRedriveServiceRoleDefaultPolicyC018F436
      - ConstructHubOrchestrationRedriveServiceRoleB84EFF33
  ConstructHubOrchestrationRegenerateAllDocumentationPerPackageRoleD7CCFA73:
    Type: AWS::IAM::Role
    Properties:
      AssumeRolePolicyDocument:
        Statement:
          - Action: sts:AssumeRole
            Effect: Allow
            Principal:
              Service:
                Fn::Join:
                  - ""
                  - - states.
                    - Ref: AWS::Region
                    - .amazonaws.com
        Version: 2012-10-17
  ConstructHubOrchestrationRegenerateAllDocumentationPerPackageRoleDefaultPolicy001A4726:
    Type: AWS::IAM::Policy
    Properties:
      PolicyDocument:
        Statement:
          - Action:
              - xray:PutTraceSegments
              - xray:PutTelemetryRecords
              - xray:GetSamplingRules
              - xray:GetSamplingTargets
            Effect: Allow
            Resource: "*"
          - Action: s3:ListBucket
            Effect: Allow
            Resource:
              Fn::GetAtt:
                - ConstructHubPackageDataDC5EF35E
                - Arn
          - Action: states:StartExecution
            Effect: Allow
            Resource:
              Ref: ConstructHubOrchestration39161A46
          - Action:
              - s3:GetObject*
              - s3:GetBucket*
              - s3:List*
            Effect: Allow
            Resource:
              - Fn::GetAtt:
                  - ConstructHubPackageDataDC5EF35E
                  - Arn
              - Fn::Join:
                  - ""
                  - - Fn::GetAtt:
                        - ConstructHubPackageDataDC5EF35E
                        - Arn
                    - /*
        Version: 2012-10-17
      PolicyName: ConstructHubOrchestrationRegenerateAllDocumentationPerPackageRoleDefaultPolicy001A4726
      Roles:
        - Ref: ConstructHubOrchestrationRegenerateAllDocumentationPerPackageRoleD7CCFA73
  ConstructHubOrchestrationRegenerateAllDocumentationPerPackage9CF0FFB7:
    Type: AWS::StepFunctions::StateMachine
    Properties:
      RoleArn:
        Fn::GetAtt:
          - ConstructHubOrchestrationRegenerateAllDocumentationPerPackageRoleD7CCFA73
          - Arn
      DefinitionString:
        Fn::Join:
          - ""
          - - '{"StartAt":"Get package versions page","States":{"Get package
              versions
              page":{"Type":"Choice","Choices":[{"Variable":"$.response.NextContinuationToken","IsPresent":true,"Next":"Next
              versions page"}],"Default":"First versions page"},"Has more
              versions?":{"Type":"Choice","Choices":[{"Variable":"$.response.NextContinuationToken","IsPresent":true,"Next":"Get
              package versions page"}],"Default":"Success"},"For each key
              prefix":{"Type":"Map","ResultPath":null,"Next":"Has more
              versions?","Iterator":{"StartAt":"Start Orchestration
              Workflow","States":{"Start Orchestration
              Workflow":{"End":true,"Retry":[{"ErrorEquals":["StepFunctions.ExecutionLimitExceeded"]}],"Type":"Task","Resource":"arn:'
            - Ref: AWS::Partition
            - :states:::states:startExecution","Parameters":{"Input":{"bucket":"
            - Ref: ConstructHubPackageDataDC5EF35E
            - "\\",\\"assembly\\":{\\"key.$\\":\\"States.Format('{}assembly.json',
              $.Prefix)\\"},\\"metadata\\":{\\"key.$\\":\\"States.Format('{}metadata.\\
              json',
              $.Prefix)\\"},\\"package\\":{\\"key.$\\":\\"States.Format('{}package.tg\\
              z',
              $.Prefix)\\"},\\"AWS_STEP_FUNCTIONS_STARTED_BY_EXECUTION_ID.$\\":\\"$\\
              $.Execution.Id\\"},\\"StateMachineArn\\":\\""
            - Ref: ConstructHubOrchestration39161A46
            - '"}}}},"ItemsPath":"$.response.CommonPrefixes"},"First versions
              page":{"Next":"For each key
              prefix","Retry":[{"ErrorEquals":["S3.SdkClientException"]}],"Type":"Task","ResultPath":"$.response","Resource":"arn:'
            - Ref: AWS::Partition
            - :states:::aws-sdk:s3:listObjectsV2","Parameters":{"Bucket":"
            - Ref: ConstructHubPackageDataDC5EF35E
            - '","Delimiter":"/","Prefix.$":"$.Prefix"}},"Next versions
              page":{"Next":"For each key
              prefix","Retry":[{"ErrorEquals":["S3.SdkClientException"]}],"Type":"Task","ResultPath":"$.response","Resource":"arn:'
            - Ref: AWS::Partition
            - :states:::aws-sdk:s3:listObjectsV2","Parameters":{"Bucket":"
            - Ref: ConstructHubPackageDataDC5EF35E
            - '","ContinuationToken.$":"$.response.NextContinuationToken","Delimiter":"/","Prefix.$":"$.Prefix"}},"Success":{"Type":"Succeed"}},"TimeoutSeconds":3600}'
      TracingConfiguration:
        Enabled: true
    DependsOn:
      - ConstructHubOrchestrationRegenerateAllDocumentationPerPackageRoleDefaultPolicy001A4726
      - ConstructHubOrchestrationRegenerateAllDocumentationPerPackageRoleD7CCFA73
  ConstructHubOrchestrationRegenerateAllDocumentationRole1C7D3B5F:
    Type: AWS::IAM::Role
    Properties:
      AssumeRolePolicyDocument:
        Statement:
          - Action: sts:AssumeRole
            Effect: Allow
            Principal:
              Service:
                Fn::Join:
                  - ""
                  - - states.
                    - Ref: AWS::Region
                    - .amazonaws.com
        Version: 2012-10-17
  ConstructHubOrchestrationRegenerateAllDocumentationRoleDefaultPolicy2F4FBD86:
    Type: AWS::IAM::Policy
    Properties:
      PolicyDocument:
        Statement:
          - Action:
              - xray:PutTraceSegments
              - xray:PutTelemetryRecords
              - xray:GetSamplingRules
              - xray:GetSamplingTargets
            Effect: Allow
            Resource: "*"
          - Action: s3:ListBucket
            Effect: Allow
            Resource:
              Fn::GetAtt:
                - ConstructHubPackageDataDC5EF35E
                - Arn
          - Action: states:StartExecution
            Effect: Allow
            Resource:
              Ref: ConstructHubOrchestrationRegenerateAllDocumentationPerPackage9CF0FFB7
          - Action:
              - states:DescribeExecution
              - states:StopExecution
            Effect: Allow
            Resource:
              Fn::Join:
                - ""
                - - "arn:"
                  - Ref: AWS::Partition
                  - ":states:"
                  - Ref: AWS::Region
                  - ":"
                  - Ref: AWS::AccountId
                  - ":execution:"
                  - Fn::Select:
                      - 6
                      - Fn::Split:
                          - ":"
                          - Ref: ConstructHubOrchestrationRegenerateAllDocumentationPerPackage9CF0FFB7
                  - "*"
          - Action:
              - events:PutTargets
              - events:PutRule
              - events:DescribeRule
            Effect: Allow
            Resource:
              Fn::Join:
                - ""
                - - "arn:"
                  - Ref: AWS::Partition
                  - ":events:"
                  - Ref: AWS::Region
                  - ":"
                  - Ref: AWS::AccountId
                  - :rule/StepFunctionsGetEventsForStepFunctionsExecutionRule
          - Action:
              - s3:GetObject*
              - s3:GetBucket*
              - s3:List*
            Effect: Allow
            Resource:
              - Fn::GetAtt:
                  - ConstructHubPackageDataDC5EF35E
                  - Arn
              - Fn::Join:
                  - ""
                  - - Fn::GetAtt:
                        - ConstructHubPackageDataDC5EF35E
                        - Arn
                    - /*
        Version: 2012-10-17
      PolicyName: ConstructHubOrchestrationRegenerateAllDocumentationRoleDefaultPolicy2F4FBD86
      Roles:
        - Ref: ConstructHubOrchestrationRegenerateAllDocumentationRole1C7D3B5F
  ConstructHubOrchestrationRegenerateAllDocumentationE9FAB254:
    Type: AWS::StepFunctions::StateMachine
    Properties:
      RoleArn:
        Fn::GetAtt:
          - ConstructHubOrchestrationRegenerateAllDocumentationRole1C7D3B5F
          - Arn
      DefinitionString:
        Fn::Join:
          - ""
          - - '{"StartAt":"Get prefix page","States":{"Get prefix
              page":{"Type":"Choice","Choices":[{"Variable":"$.response.NextContinuationToken","IsPresent":true,"Next":"Next
              prefixes page"}],"Default":"First prefix page"},"Has more
              prefixes?":{"Type":"Choice","Choices":[{"Variable":"$.response.NextContinuationToken","IsPresent":true,"Next":"Get
              prefix page"}],"Default":"Done"},"For each
              prefix":{"Type":"Map","ResultPath":null,"Next":"Has more
              prefixes?","Iterator":{"StartAt":"Is this a @scope--
              prefix?","States":{"Is this a @scope--
              prefix?":{"Type":"Choice","Choices":[{"Variable":"$.Prefix","StringMatches":"data/@*","Next":"Get
              @scope page"}],"Default":"Process unscoped package"},"Process
              unscoped
              package":{"End":true,"Retry":[{"ErrorEquals":["StepFunctions.ExecutionLimitExceeded"]}],"Type":"Task","Resource":"arn:'
            - Ref: AWS::Partition
            - :states:::states:startExecution.sync:2","Parameters":{"Input":{"Prefix.$":"$.Prefix","AWS_STEP_FUNCTIONS_STARTED_BY_EXECUTION_ID.$":"$$.Execution.Id"},"StateMachineArn":"
            - Ref: ConstructHubOrchestrationRegenerateAllDocumentationPerPackage9CF0FFB7
            - '"}},"Get @scope
              page":{"Type":"Choice","Choices":[{"Variable":"$.response.NextContinuationToken","IsPresent":true,"Next":"Next
              @scope page"}],"Default":"First @scope page"},"Has more
              packages?":{"Type":"Choice","Choices":[{"Variable":"$.response.NextContinuationToken","IsPresent":true,"Next":"Get
              @scope page"}],"Default":"All Done"},"For each
              @scope--pkg":{"Type":"Map","ResultPath":null,"Next":"Has more
              packages?","Iterator":{"StartAt":"Process scoped
              package","States":{"Process scoped
              package":{"End":true,"Retry":[{"ErrorEquals":["StepFunctions.ExecutionLimitExceeded"]}],"Type":"Task","Resource":"arn:'
            - Ref: AWS::Partition
            - :states:::states:startExecution.sync:2","Parameters":{"Input":{"Prefix.$":"$.Prefix","AWS_STEP_FUNCTIONS_STARTED_BY_EXECUTION_ID.$":"$$.Execution.Id"},"StateMachineArn":"
            - Ref: ConstructHubOrchestrationRegenerateAllDocumentationPerPackage9CF0FFB7
            - '"}}}},"ItemsPath":"$.response.CommonPrefixes"},"First @scope
              page":{"Next":"For each
              @scope--pkg","Retry":[{"ErrorEquals":["S3.SdkClientException"]}],"Type":"Task","ResultPath":"$.response","Resource":"arn:'
            - Ref: AWS::Partition
            - :states:::aws-sdk:s3:listObjectsV2","Parameters":{"Bucket":"
            - Ref: ConstructHubPackageDataDC5EF35E
            - '","Delimiter":"/","Prefix.$":"$.Prefix"}},"Next @scope
              page":{"Next":"For each
              @scope--pkg","Retry":[{"ErrorEquals":["S3.SdkClientException"]}],"Type":"Task","ResultPath":"$.response","Resource":"arn:'
            - Ref: AWS::Partition
            - :states:::aws-sdk:s3:listObjectsV2","Parameters":{"Bucket":"
            - Ref: ConstructHubPackageDataDC5EF35E
            - '","ContinuationToken.$":"$.response.NextContinuationToken","Delimiter":"/","Prefix.$":"$.Prefix"}},"All
              Done":{"Type":"Succeed"}}},"ItemsPath":"$.response.CommonPrefixes"},"First
              prefix page":{"Next":"For each
              prefix","Retry":[{"ErrorEquals":["S3.SdkClientException"]}],"Type":"Task","ResultPath":"$.response","Resource":"arn:'
            - Ref: AWS::Partition
            - :states:::aws-sdk:s3:listObjectsV2","Parameters":{"Bucket":"
            - Ref: ConstructHubPackageDataDC5EF35E
            - '","Delimiter":"/","Prefix":"data/"}},"Next prefixes
              page":{"Next":"For each
              prefix","Retry":[{"ErrorEquals":["S3.SdkClientException"]}],"Type":"Task","ResultPath":"$.response","Resource":"arn:'
            - Ref: AWS::Partition
            - :states:::aws-sdk:s3:listObjectsV2","Parameters":{"Bucket":"
            - Ref: ConstructHubPackageDataDC5EF35E
            - '","ContinuationToken.$":"$.response.NextContinuationToken","Delimiter":"/","Prefix":"data/"}},"Done":{"Type":"Succeed"}},"TimeoutSeconds":14400}'
      StateMachineName: dev.ConstructHub.Orchestration.RegenerateAllDocumentation
      TracingConfiguration:
        Enabled: true
    DependsOn:
      - ConstructHubOrchestrationRegenerateAllDocumentationRoleDefaultPolicy2F4FBD86
      - ConstructHubOrchestrationRegenerateAllDocumentationRole1C7D3B5F
  ConstructHubIngestionDLQ3E96A5F2:
    Type: AWS::SQS::Queue
    Properties:
      KmsMasterKeyId: alias/aws/sqs
      MessageRetentionPeriod: 1209600
      VisibilityTimeout: 900
    UpdateReplacePolicy: Delete
    DeletionPolicy: Delete
  ConstructHubIngestionQueue1AD94CA3:
    Type: AWS::SQS::Queue
    Properties:
      KmsMasterKeyId: alias/aws/sqs
      MessageRetentionPeriod: 1209600
      RedrivePolicy:
        deadLetterTargetArn:
          Fn::GetAtt:
            - ConstructHubIngestionDLQ3E96A5F2
            - Arn
        maxReceiveCount: 5
      VisibilityTimeout: 900
    UpdateReplacePolicy: Delete
    DeletionPolicy: Delete
  ConstructHubIngestionConfigBucket0F0ED0B6:
    Type: AWS::S3::Bucket
    Properties:
      PublicAccessBlockConfiguration:
        BlockPublicAcls: true
        BlockPublicPolicy: true
        IgnorePublicAcls: true
        RestrictPublicBuckets: true
      VersioningConfiguration:
        Status: Enabled
    UpdateReplacePolicy: Retain
    DeletionPolicy: Retain
  ConstructHubIngestionConfigBucketPolicyF096914C:
    Type: AWS::S3::BucketPolicy
    Properties:
      Bucket:
        Ref: ConstructHubIngestionConfigBucket0F0ED0B6
      PolicyDocument:
        Statement:
          - Action: s3:*
            Condition:
              Bool:
                aws:SecureTransport: "false"
            Effect: Deny
            Principal:
              AWS: "*"
            Resource:
              - Fn::GetAtt:
                  - ConstructHubIngestionConfigBucket0F0ED0B6
                  - Arn
              - Fn::Join:
                  - ""
                  - - Fn::GetAtt:
                        - ConstructHubIngestionConfigBucket0F0ED0B6
                        - Arn
                    - /*
        Version: 2012-10-17
  ConstructHubIngestionFailoverConfigBucket079F82C3:
    Type: AWS::S3::Bucket
    Properties:
      PublicAccessBlockConfiguration:
        BlockPublicAcls: true
        BlockPublicPolicy: true
        IgnorePublicAcls: true
        RestrictPublicBuckets: true
      Tags:
        - Key: failover
          Value: "true"
      VersioningConfiguration:
        Status: Enabled
    UpdateReplacePolicy: Retain
    DeletionPolicy: Retain
  ConstructHubIngestionFailoverConfigBucketPolicyD45F3F6D:
    Type: AWS::S3::BucketPolicy
    Properties:
      Bucket:
        Ref: ConstructHubIngestionFailoverConfigBucket079F82C3
      PolicyDocument:
        Statement:
          - Action: s3:*
            Condition:
              Bool:
                aws:SecureTransport: "false"
            Effect: Deny
            Principal:
              AWS: "*"
            Resource:
              - Fn::GetAtt:
                  - ConstructHubIngestionFailoverConfigBucket079F82C3
                  - Arn
              - Fn::Join:
                  - ""
                  - - Fn::GetAtt:
                        - ConstructHubIngestionFailoverConfigBucket079F82C3
                        - Arn
                    - /*
        Version: 2012-10-17
  ConstructHubIngestionDeployIngestionConfigurationAwsCliLayerF77955C2:
    Type: AWS::Lambda::LayerVersion
    Properties:
      Content:
        S3Bucket:
          Ref: AssetParameterse9882ab123687399f934da0d45effe675ecc8ce13b40cb946f3e1d6141fe8d68S3BucketAEADE8C7
        S3Key:
          Fn::Join:
            - ""
            - - Fn::Select:
                  - 0
                  - Fn::Split:
                      - "||"
                      - Ref: AssetParameterse9882ab123687399f934da0d45effe675ecc8ce13b40cb946f3e1d6141fe8d68S3VersionKeyE415415F
              - Fn::Select:
                  - 1
                  - Fn::Split:
                      - "||"
                      - Ref: AssetParameterse9882ab123687399f934da0d45effe675ecc8ce13b40cb946f3e1d6141fe8d68S3VersionKeyE415415F
      Description: /opt/awscli/aws
  ConstructHubIngestionDeployIngestionConfigurationCustomResourceD7F243C1:
    Type: Custom::CDKBucketDeployment
    Properties:
      ServiceToken:
        Fn::GetAtt:
          - CustomCDKBucketDeployment8693BB64968944B69AAFB0CC9EB8756C81C01536
          - Arn
      SourceBucketNames:
        - Ref: AssetParametersb69f8e77829ba765ee3a37c088671f56d5982ab8e2a57c2f3103bea15181e67bS3BucketCECA6DD1
      SourceObjectKeys:
        - Fn::Join:
            - ""
            - - Fn::Select:
                  - 0
                  - Fn::Split:
                      - "||"
                      - Ref: AssetParametersb69f8e77829ba765ee3a37c088671f56d5982ab8e2a57c2f3103bea15181e67bS3VersionKeyAD3D5992
              - Fn::Select:
                  - 1
                  - Fn::Split:
                      - "||"
                      - Ref: AssetParametersb69f8e77829ba765ee3a37c088671f56d5982ab8e2a57c2f3103bea15181e67bS3VersionKeyAD3D5992
      DestinationBucketName:
        Ref: ConstructHubIngestionConfigBucket0F0ED0B6
      Prune: true
    UpdateReplacePolicy: Delete
    DeletionPolicy: Delete
  ConstructHubIngestionServiceRole6380BAB6:
    Type: AWS::IAM::Role
    Properties:
      AssumeRolePolicyDocument:
        Statement:
          - Action: sts:AssumeRole
            Effect: Allow
            Principal:
              Service: lambda.amazonaws.com
        Version: 2012-10-17
      ManagedPolicyArns:
        - Fn::Join:
            - ""
            - - "arn:"
              - Ref: AWS::Partition
              - :iam::aws:policy/service-role/AWSLambdaBasicExecutionRole
  ConstructHubIngestionServiceRoleDefaultPolicyC0D2B6F2:
    Type: AWS::IAM::Policy
    Properties:
      PolicyDocument:
        Statement:
          - Action:
              - xray:PutTraceSegments
              - xray:PutTelemetryRecords
            Effect: Allow
            Resource: "*"
          - Action:
              - s3:GetObject*
              - s3:GetBucket*
              - s3:List*
            Effect: Allow
            Resource:
              - Fn::GetAtt:
                  - ConstructHubIngestionConfigBucket0F0ED0B6
                  - Arn
              - Fn::Join:
                  - ""
                  - - Fn::GetAtt:
                        - ConstructHubIngestionConfigBucket0F0ED0B6
                        - Arn
                    - /*
          - Action:
              - s3:DeleteObject*
              - s3:PutObject*
              - s3:Abort*
            Effect: Allow
            Resource:
              - Fn::GetAtt:
                  - ConstructHubPackageDataDC5EF35E
                  - Arn
              - Fn::Join:
                  - ""
                  - - Fn::GetAtt:
                        - ConstructHubPackageDataDC5EF35E
                        - Arn
                    - /*
          - Action: sts:GetServiceBearerToken
            Condition:
              StringEquals:
                sts:AWSServiceName: codeartifact.amazonaws.com
            Effect: Allow
            Resource: "*"
          - Action:
              - codeartifact:GetAuthorizationToken
              - codeartifact:GetRepositoryEndpoint
              - codeartifact:ReadFromRepository
            Effect: Allow
            Resource:
              - Fn::GetAtt:
                  - ConstructHubCodeArtifactDomainFC30B796
                  - Arn
              - Fn::GetAtt:
                  - ConstructHubCodeArtifact1188409E
                  - Arn
              - Fn::GetAtt:
                  - ConstructHubCodeArtifactPublishing143CC07C
                  - Arn
          - Action:
              - codeartifact:PublishPackageVersion
              - codeartifact:PutPackageMetadata
            Effect: Allow
            Resource:
              Fn::Join:
                - ""
                - - "arn:"
                  - Ref: AWS::Partition
                  - ":codeartifact:"
                  - Ref: AWS::Region
                  - ":"
                  - Ref: AWS::AccountId
                  - :package/
                  - Fn::GetAtt:
                      - ConstructHubCodeArtifact1188409E
                      - DomainName
                  - /
                  - Fn::GetAtt:
                      - ConstructHubCodeArtifactPublishing143CC07C
                      - Name
                  - /npm/*
          - Action: states:StartExecution
            Effect: Allow
            Resource:
              Ref: ConstructHubOrchestration39161A46
          - Action:
              - sqs:ReceiveMessage
              - sqs:ChangeMessageVisibility
              - sqs:GetQueueUrl
              - sqs:DeleteMessage
              - sqs:GetQueueAttributes
            Effect: Allow
            Resource:
              Fn::GetAtt:
                - ConstructHubIngestionQueue1AD94CA3
                - Arn
          - Action:
              - sqs:ReceiveMessage
              - sqs:ChangeMessageVisibility
              - sqs:GetQueueUrl
              - sqs:DeleteMessage
              - sqs:GetQueueAttributes
            Effect: Allow
            Resource:
              Fn::GetAtt:
                - ConstructHubIngestionDLQ3E96A5F2
                - Arn
          - Action:
              - s3:GetObject*
              - s3:GetBucket*
              - s3:List*
            Effect: Allow
            Resource:
              - Fn::GetAtt:
                  - ConstructHubPackageDataDC5EF35E
                  - Arn
              - Fn::Join:
                  - ""
                  - - Fn::GetAtt:
                        - ConstructHubPackageDataDC5EF35E
                        - Arn
                    - /data/*/package.tgz
          - Action:
              - sqs:ReceiveMessage
              - sqs:ChangeMessageVisibility
              - sqs:GetQueueUrl
              - sqs:DeleteMessage
              - sqs:GetQueueAttributes
            Effect: Allow
            Resource:
              Fn::GetAtt:
                - ConstructHubIngestionReprocessQueueADCE803E
                - Arn
          - Action:
              - s3:GetObject*
              - s3:GetBucket*
              - s3:List*
            Effect: Allow
            Resource:
              - Fn::GetAtt:
                  - ConstructHubSourcesNpmJsStagingBucketB286F0E6
                  - Arn
              - Fn::Join:
                  - ""
                  - - Fn::GetAtt:
                        - ConstructHubSourcesNpmJsStagingBucketB286F0E6
                        - Arn
                    - /*
        Version: 2012-10-17
      PolicyName: ConstructHubIngestionServiceRoleDefaultPolicyC0D2B6F2
      Roles:
        - Ref: ConstructHubIngestionServiceRole6380BAB6
  ConstructHubIngestion407909CE:
    Type: AWS::Lambda::Function
    Properties:
      Code:
        S3Bucket:
<<<<<<< HEAD
          Ref: AssetParameters090bc3a87779f945ec55e881304e1dad9a21663786d5e599b7bbd17b7f5e8a28S3Bucket76CB4021
=======
          Ref: AssetParametersf00b71346c1f447e6f5557deae0375b567b7648fe328d1d7f4f364b16fe049baS3Bucket2F8CB46C
>>>>>>> 947f4963
        S3Key:
          Fn::Join:
            - ""
            - - Fn::Select:
                  - 0
                  - Fn::Split:
                      - "||"
<<<<<<< HEAD
                      - Ref: AssetParameters090bc3a87779f945ec55e881304e1dad9a21663786d5e599b7bbd17b7f5e8a28S3VersionKey4612501C
=======
                      - Ref: AssetParametersf00b71346c1f447e6f5557deae0375b567b7648fe328d1d7f4f364b16fe049baS3VersionKey745C9869
>>>>>>> 947f4963
              - Fn::Select:
                  - 1
                  - Fn::Split:
                      - "||"
<<<<<<< HEAD
                      - Ref: AssetParameters090bc3a87779f945ec55e881304e1dad9a21663786d5e599b7bbd17b7f5e8a28S3VersionKey4612501C
=======
                      - Ref: AssetParametersf00b71346c1f447e6f5557deae0375b567b7648fe328d1d7f4f364b16fe049baS3VersionKey745C9869
>>>>>>> 947f4963
      Role:
        Fn::GetAtt:
          - ConstructHubIngestionServiceRole6380BAB6
          - Arn
      Description: "[ConstructHub/Ingestion] Ingests new package versions into the
        Construct Hub"
      Environment:
        Variables:
          AWS_EMF_ENVIRONMENT: Local
          BUCKET_NAME:
            Ref: ConstructHubPackageDataDC5EF35E
          CONFIG_BUCKET_NAME:
            Ref: ConstructHubIngestionConfigBucket0F0ED0B6
          CONFIG_FILE_KEY: config.json
          STATE_MACHINE_ARN:
            Ref: ConstructHubOrchestration39161A46
          CODE_ARTIFACT_REPOSITORY_ENDPOINT:
            Fn::GetAtt:
              - ConstructHubCodeArtifactGetPublishingEndpoint6394DEF7
              - repositoryEndpoint
          CODE_ARTIFACT_DOMAIN_NAME:
            Fn::GetAtt:
              - ConstructHubCodeArtifact1188409E
              - DomainName
          CODE_ARTIFACT_DOMAIN_OWNER:
            Fn::GetAtt:
              - ConstructHubCodeArtifact1188409E
              - DomainOwner
      Handler: index.handler
      MemorySize: 10240
      Runtime: nodejs14.x
      Timeout: 900
      TracingConfig:
        Mode: Active
    DependsOn:
      - ConstructHubIngestionServiceRoleDefaultPolicyC0D2B6F2
      - ConstructHubIngestionServiceRole6380BAB6
  ConstructHubIngestionLogRetention98263C90:
    Type: Custom::LogRetention
    Properties:
      ServiceToken:
        Fn::GetAtt:
          - LogRetentionaae0aa3c5b4d4f87b02d85b201efdd8aFD4BFC8A
          - Arn
      LogGroupName:
        Fn::Join:
          - ""
          - - /aws/lambda/
            - Ref: ConstructHubIngestion407909CE
      RetentionInDays: 7
  ConstructHubIngestionSqsEventSourcedevConstructHubIngestionQueue9A801AAF9844496F:
    Type: AWS::Lambda::EventSourceMapping
    Properties:
      FunctionName:
        Ref: ConstructHubIngestion407909CE
      BatchSize: 1
      EventSourceArn:
        Fn::GetAtt:
          - ConstructHubIngestionQueue1AD94CA3
          - Arn
  ConstructHubIngestionSqsEventSourcedevConstructHubIngestionDLQ79BE912AA5AF0394:
    Type: AWS::Lambda::EventSourceMapping
    Properties:
      FunctionName:
        Ref: ConstructHubIngestion407909CE
      BatchSize: 1
      Enabled: false
      EventSourceArn:
        Fn::GetAtt:
          - ConstructHubIngestionDLQ3E96A5F2
          - Arn
  ConstructHubIngestionSqsEventSourcedevConstructHubIngestionReprocessQueueF70FBCD54436FF12:
    Type: AWS::Lambda::EventSourceMapping
    Properties:
      FunctionName:
        Ref: ConstructHubIngestion407909CE
      BatchSize: 1
      EventSourceArn:
        Fn::GetAtt:
          - ConstructHubIngestionReprocessQueueADCE803E
          - Arn
  ConstructHubIngestionReprocessQueueADCE803E:
    Type: AWS::SQS::Queue
    Properties:
      KmsMasterKeyId: alias/aws/sqs
      MessageRetentionPeriod: 1209600
      RedrivePolicy:
        deadLetterTargetArn:
          Fn::GetAtt:
            - ConstructHubIngestionDLQ3E96A5F2
            - Arn
        maxReceiveCount: 5
      VisibilityTimeout: 900
    UpdateReplacePolicy: Delete
    DeletionPolicy: Delete
  ConstructHubIngestionReprocessWorkflowFunctionServiceRoleA59056B1:
    Type: AWS::IAM::Role
    Properties:
      AssumeRolePolicyDocument:
        Statement:
          - Action: sts:AssumeRole
            Effect: Allow
            Principal:
              Service: lambda.amazonaws.com
        Version: 2012-10-17
      ManagedPolicyArns:
        - Fn::Join:
            - ""
            - - "arn:"
              - Ref: AWS::Partition
              - :iam::aws:policy/service-role/AWSLambdaBasicExecutionRole
  ConstructHubIngestionReprocessWorkflowFunctionServiceRoleDefaultPolicyF528A135:
    Type: AWS::IAM::Policy
    Properties:
      PolicyDocument:
        Statement:
          - Action:
              - xray:PutTraceSegments
              - xray:PutTelemetryRecords
            Effect: Allow
            Resource: "*"
          - Action:
              - sqs:SendMessage
              - sqs:GetQueueAttributes
              - sqs:GetQueueUrl
            Effect: Allow
            Resource:
              Fn::GetAtt:
                - ConstructHubIngestionReprocessQueueADCE803E
                - Arn
          - Action:
              - s3:GetObject*
              - s3:GetBucket*
              - s3:List*
            Effect: Allow
            Resource:
              - Fn::GetAtt:
                  - ConstructHubPackageDataDC5EF35E
                  - Arn
              - Fn::Join:
                  - ""
                  - - Fn::GetAtt:
                        - ConstructHubPackageDataDC5EF35E
                        - Arn
                    - /data/*/metadata.json
          - Action:
              - s3:GetObject*
              - s3:GetBucket*
              - s3:List*
            Effect: Allow
            Resource:
              - Fn::GetAtt:
                  - ConstructHubPackageDataDC5EF35E
                  - Arn
              - Fn::Join:
                  - ""
                  - - Fn::GetAtt:
                        - ConstructHubPackageDataDC5EF35E
                        - Arn
                    - /data/*/package.tgz
        Version: 2012-10-17
      PolicyName: ConstructHubIngestionReprocessWorkflowFunctionServiceRoleDefaultPolicyF528A135
      Roles:
        - Ref: ConstructHubIngestionReprocessWorkflowFunctionServiceRoleA59056B1
  ConstructHubIngestionReprocessWorkflowFunction47A2DE6E:
    Type: AWS::Lambda::Function
    Properties:
      Code:
        S3Bucket:
          Ref: AssetParameters3b6aa3da60c62fe3e456369a48af7022434ced5141c941e498fa1217906c9b7bS3BucketC85DE4C8
        S3Key:
          Fn::Join:
            - ""
            - - Fn::Select:
                  - 0
                  - Fn::Split:
                      - "||"
                      - Ref: AssetParameters3b6aa3da60c62fe3e456369a48af7022434ced5141c941e498fa1217906c9b7bS3VersionKeyAC53F3CD
              - Fn::Select:
                  - 1
                  - Fn::Split:
                      - "||"
                      - Ref: AssetParameters3b6aa3da60c62fe3e456369a48af7022434ced5141c941e498fa1217906c9b7bS3VersionKeyAC53F3CD
      Role:
        Fn::GetAtt:
          - ConstructHubIngestionReprocessWorkflowFunctionServiceRoleA59056B1
          - Arn
      Description: "[ConstructHub/Ingestion/ReIngest] The function used to reprocess
        packages through ingestion"
      Environment:
        Variables:
          BUCKET_NAME:
            Ref: ConstructHubPackageDataDC5EF35E
          QUEUE_URL:
            Ref: ConstructHubIngestionReprocessQueueADCE803E
      Handler: index.handler
      MemorySize: 10240
      Runtime: nodejs14.x
      Timeout: 180
      TracingConfig:
        Mode: Active
    DependsOn:
      - ConstructHubIngestionReprocessWorkflowFunctionServiceRoleDefaultPolicyF528A135
      - ConstructHubIngestionReprocessWorkflowFunctionServiceRoleA59056B1
  ConstructHubIngestionReprocessWorkflowStateMachineRoleA07E1479:
    Type: AWS::IAM::Role
    Properties:
      AssumeRolePolicyDocument:
        Statement:
          - Action: sts:AssumeRole
            Effect: Allow
            Principal:
              Service:
                Fn::Join:
                  - ""
                  - - states.
                    - Ref: AWS::Region
                    - .amazonaws.com
        Version: 2012-10-17
  ConstructHubIngestionReprocessWorkflowStateMachineRoleDefaultPolicy3A21E747:
    Type: AWS::IAM::Policy
    Properties:
      PolicyDocument:
        Statement:
          - Action: s3:ListBucket
            Effect: Allow
            Resource:
              Fn::GetAtt:
                - ConstructHubPackageDataDC5EF35E
                - Arn
          - Action: states:StartExecution
            Effect: Allow
            Resource:
              Fn::Join:
                - ""
                - - "arn:"
                  - Ref: AWS::Partition
                  - ":states:"
                  - Ref: AWS::Region
                  - ":"
                  - Ref: AWS::AccountId
                  - :stateMachine:dev.ConstructHub.Ingestion.ReprocessWorkflow
          - Action: lambda:InvokeFunction
            Effect: Allow
            Resource:
              Fn::GetAtt:
                - ConstructHubIngestionReprocessWorkflowFunction47A2DE6E
                - Arn
          - Action:
              - s3:GetObject*
              - s3:GetBucket*
              - s3:List*
            Effect: Allow
            Resource:
              - Fn::GetAtt:
                  - ConstructHubPackageDataDC5EF35E
                  - Arn
              - Fn::Join:
                  - ""
                  - - Fn::GetAtt:
                        - ConstructHubPackageDataDC5EF35E
                        - Arn
                    - /*
          - Action:
              - sqs:SendMessage
              - sqs:GetQueueAttributes
              - sqs:GetQueueUrl
            Effect: Allow
            Resource:
              Fn::GetAtt:
                - ConstructHubIngestionReprocessQueueADCE803E
                - Arn
        Version: 2012-10-17
      PolicyName: ConstructHubIngestionReprocessWorkflowStateMachineRoleDefaultPolicy3A21E747
      Roles:
        - Ref: ConstructHubIngestionReprocessWorkflowStateMachineRoleA07E1479
  ConstructHubIngestionReprocessWorkflowStateMachine3708141C:
    Type: AWS::StepFunctions::StateMachine
    Properties:
      RoleArn:
        Fn::GetAtt:
          - ConstructHubIngestionReprocessWorkflowStateMachineRoleA07E1479
          - Arn
      DefinitionString:
        Fn::Join:
          - ""
          - - '{"StartAt":"Has a ContinuationToken?","States":{"Has a
              ContinuationToken?":{"Type":"Choice","Choices":[{"Variable":"$.ContinuationToken","IsPresent":true,"Next":"S3.ListObjectsV2(NextPage)"}],"Default":"S3.ListObjectsV2(FirstPage)"},"S3.ListObjectsV2(FirstPage)":{"Next":"Is
              there
              more?","Retry":[{"ErrorEquals":["S3.SdkClientException"]}],"Type":"Task","ResultPath":"$.response","Resource":"arn:'
            - Ref: AWS::Partition
            - :states:::aws-sdk:s3:listObjectsV2","Parameters":{"Bucket":"
            - Ref: ConstructHubPackageDataDC5EF35E
            - '","Prefix":"data/"}},"Is there
              more?":{"Type":"Choice","Choices":[{"Variable":"$.response.NextContinuationToken","IsPresent":true,"Next":"Continue
              as new"}],"Default":"Process
              Result"},"S3.ListObjectsV2(NextPage)":{"Next":"Is there
              more?","Retry":[{"ErrorEquals":["S3.SdkClientException"]}],"Type":"Task","ResultPath":"$.response","Resource":"arn:'
            - Ref: AWS::Partition
            - :states:::aws-sdk:s3:listObjectsV2","Parameters":{"Bucket":"
            - Ref: ConstructHubPackageDataDC5EF35E
            - '","ContinuationToken.$":"$.ContinuationToken","Prefix":"data/"}},"Process
              Result":{"Type":"Map","ResultPath":null,"End":true,"Iterator":{"StartAt":"Is
              metadata object?","States":{"Is metadata
              object?":{"Type":"Choice","Choices":[{"Variable":"$.Key","StringMatches":"*/metadata.json","Next":"Send
              for reprocessing"}],"Default":"Nothing to do"},"Nothing to
              do":{"Type":"Succeed"},"Send for
              reprocessing":{"End":true,"Retry":[{"ErrorEquals":["Lambda.ServiceException","Lambda.AWSLambdaException","Lambda.SdkClientException"],"IntervalSeconds":2,"MaxAttempts":6,"BackoffRate":2},{"ErrorEquals":["Lambda.TooManyRequestsException"],"IntervalSeconds":60,"MaxAttempts":30,"BackoffRate":1.1}],"Type":"Task","Resource":"arn:'
            - Ref: AWS::Partition
            - :states:::lambda:invoke","Parameters":{"FunctionName":"
            - Fn::GetAtt:
                - ConstructHubIngestionReprocessWorkflowFunction47A2DE6E
                - Arn
            - '","Payload.$":"$"}}}},"ItemsPath":"$.response.Contents"},"Continue
              as new":{"Next":"Process
              Result","Retry":[{"ErrorEquals":["StepFunctions.ExecutionLimitExceeded"]}],"Type":"Task","ResultPath":null,"Resource":"arn:'
            - Ref: AWS::Partition
            - ':states:::states:startExecution","Parameters":{"Input":{"ContinuationToken.$":"$.response.NextContinuationToken","AWS_STEP_FUNCTIONS_STARTED_BY_EXECUTION_ID.$":"$$.Execution.Id"},"StateMachineArn":"arn:'
            - Ref: AWS::Partition
            - ":states:"
            - Ref: AWS::Region
            - ":"
            - Ref: AWS::AccountId
            - :stateMachine:dev.ConstructHub.Ingestion.ReprocessWorkflow"}}},"TimeoutSeconds":3600}
      StateMachineName: dev.ConstructHub.Ingestion.ReprocessWorkflow
    DependsOn:
      - ConstructHubIngestionReprocessWorkflowStateMachineRoleDefaultPolicy3A21E747
      - ConstructHubIngestionReprocessWorkflowStateMachineRoleA07E1479
  ConstructHubIngestionDLQAlarm83BD1903:
    Type: AWS::CloudWatch::Alarm
    Properties:
      ComparisonOperator: GreaterThanOrEqualToThreshold
      EvaluationPeriods: 1
      AlarmDescription:
        Fn::Join:
          - ""
          - - >-
              The dead-letter queue for the Ingestion function is not empty!


              RunBook: https://github.com/cdklabs/construct-hub/blob/main/docs/operator-runbook.md


              Direct link to the queue: /sqs/v2/home#/queues/https%3A%2F%2Fsqs.
            - Ref: AWS::Region
            - .amazonaws.com%2F
            - Ref: AWS::AccountId
            - "%2F"
            - Fn::GetAtt:
                - ConstructHubIngestionDLQ3E96A5F2
                - QueueName
            - |-
              
              Direct link to the function: /lambda/home#/functions/
            - Ref: ConstructHubIngestion407909CE
      AlarmName: dev/ConstructHub/Ingestion/DLQNotEmpty
      Metrics:
        - Expression: m1 + m2
          Id: expr_1
        - Id: m1
          MetricStat:
            Metric:
              Dimensions:
                - Name: QueueName
                  Value:
                    Fn::GetAtt:
                      - ConstructHubIngestionDLQ3E96A5F2
                      - QueueName
              MetricName: ApproximateNumberOfMessagesVisible
              Namespace: AWS/SQS
            Period: 300
            Stat: Maximum
          ReturnData: false
        - Id: m2
          MetricStat:
            Metric:
              Dimensions:
                - Name: QueueName
                  Value:
                    Fn::GetAtt:
                      - ConstructHubIngestionDLQ3E96A5F2
                      - QueueName
              MetricName: ApproximateNumberOfMessagesNotVisible
              Namespace: AWS/SQS
            Period: 300
            Stat: Maximum
          ReturnData: false
      Threshold: 1
      TreatMissingData: notBreaching
  ConstructHubIngestionFailureAlarm9D0028DD:
    Type: AWS::CloudWatch::Alarm
    Properties:
      ComparisonOperator: GreaterThanOrEqualToThreshold
      EvaluationPeriods: 2
      AlarmDescription:
        Fn::Join:
          - ""
          - - >-
              The Ingestion function is failing!


              RunBook: https://github.com/cdklabs/construct-hub/blob/main/docs/operator-runbook.md


              Direct link to the function: /lambda/home#/functions/
            - Ref: ConstructHubIngestion407909CE
      AlarmName: dev/ConstructHub/Ingestion/Failure
      Dimensions:
        - Name: FunctionName
          Value:
            Ref: ConstructHubIngestion407909CE
      MetricName: Errors
      Namespace: AWS/Lambda
      Period: 300
      Statistic: Sum
      Threshold: 1
      TreatMissingData: notBreaching
  ConstructHubLicenseListBucket9334047F:
    Type: AWS::S3::Bucket
    Properties:
      BucketEncryption:
        ServerSideEncryptionConfiguration:
          - ServerSideEncryptionByDefault:
              SSEAlgorithm: AES256
      PublicAccessBlockConfiguration:
        BlockPublicAcls: true
        BlockPublicPolicy: true
        IgnorePublicAcls: true
        RestrictPublicBuckets: true
      VersioningConfiguration:
        Status: Enabled
    UpdateReplacePolicy: Retain
    DeletionPolicy: Retain
  ConstructHubLicenseListBucketPolicy817F92CD:
    Type: AWS::S3::BucketPolicy
    Properties:
      Bucket:
        Ref: ConstructHubLicenseListBucket9334047F
      PolicyDocument:
        Statement:
          - Action: s3:*
            Condition:
              Bool:
                aws:SecureTransport: "false"
            Effect: Deny
            Principal:
              AWS: "*"
            Resource:
              - Fn::GetAtt:
                  - ConstructHubLicenseListBucket9334047F
                  - Arn
              - Fn::Join:
                  - ""
                  - - Fn::GetAtt:
                        - ConstructHubLicenseListBucket9334047F
                        - Arn
                    - /*
        Version: 2012-10-17
  ConstructHubLicenseListFailoverBucketA96D2AAF:
    Type: AWS::S3::Bucket
    Properties:
      BucketEncryption:
        ServerSideEncryptionConfiguration:
          - ServerSideEncryptionByDefault:
              SSEAlgorithm: AES256
      PublicAccessBlockConfiguration:
        BlockPublicAcls: true
        BlockPublicPolicy: true
        IgnorePublicAcls: true
        RestrictPublicBuckets: true
      Tags:
        - Key: failover
          Value: "true"
      VersioningConfiguration:
        Status: Enabled
    UpdateReplacePolicy: Retain
    DeletionPolicy: Retain
  ConstructHubLicenseListFailoverBucketPolicy7F222A76:
    Type: AWS::S3::BucketPolicy
    Properties:
      Bucket:
        Ref: ConstructHubLicenseListFailoverBucketA96D2AAF
      PolicyDocument:
        Statement:
          - Action: s3:*
            Condition:
              Bool:
                aws:SecureTransport: "false"
            Effect: Deny
            Principal:
              AWS: "*"
            Resource:
              - Fn::GetAtt:
                  - ConstructHubLicenseListFailoverBucketA96D2AAF
                  - Arn
              - Fn::Join:
                  - ""
                  - - Fn::GetAtt:
                        - ConstructHubLicenseListFailoverBucketA96D2AAF
                        - Arn
                    - /*
        Version: 2012-10-17
  ConstructHubLicenseListAwsCliLayer59592811:
    Type: AWS::Lambda::LayerVersion
    Properties:
      Content:
        S3Bucket:
          Ref: AssetParameterse9882ab123687399f934da0d45effe675ecc8ce13b40cb946f3e1d6141fe8d68S3BucketAEADE8C7
        S3Key:
          Fn::Join:
            - ""
            - - Fn::Select:
                  - 0
                  - Fn::Split:
                      - "||"
                      - Ref: AssetParameterse9882ab123687399f934da0d45effe675ecc8ce13b40cb946f3e1d6141fe8d68S3VersionKeyE415415F
              - Fn::Select:
                  - 1
                  - Fn::Split:
                      - "||"
                      - Ref: AssetParameterse9882ab123687399f934da0d45effe675ecc8ce13b40cb946f3e1d6141fe8d68S3VersionKeyE415415F
      Description: /opt/awscli/aws
  ConstructHubLicenseListCustomResource323F0FD4:
    Type: Custom::CDKBucketDeployment
    Properties:
      ServiceToken:
        Fn::GetAtt:
          - CustomCDKBucketDeployment8693BB64968944B69AAFB0CC9EB8756C81C01536
          - Arn
      SourceBucketNames:
        - Ref: AssetParameters8d968e7576898e39de27ff4cf5f336e8f112a4de9757412123e2dd725f451900S3BucketB2DE6865
      SourceObjectKeys:
        - Fn::Join:
            - ""
            - - Fn::Select:
                  - 0
                  - Fn::Split:
                      - "||"
                      - Ref: AssetParameters8d968e7576898e39de27ff4cf5f336e8f112a4de9757412123e2dd725f451900S3VersionKeyD40FAA20
              - Fn::Select:
                  - 1
                  - Fn::Split:
                      - "||"
                      - Ref: AssetParameters8d968e7576898e39de27ff4cf5f336e8f112a4de9757412123e2dd725f451900S3VersionKeyD40FAA20
      DestinationBucketName:
        Ref: ConstructHubLicenseListBucket9334047F
      RetainOnDelete: true
      Prune: true
    UpdateReplacePolicy: Delete
    DeletionPolicy: Delete
  ConstructHubWebAppWebsiteBucket4B2B9DB2:
    Type: AWS::S3::Bucket
    Properties:
      PublicAccessBlockConfiguration:
        BlockPublicAcls: true
        BlockPublicPolicy: true
        IgnorePublicAcls: true
        RestrictPublicBuckets: true
    UpdateReplacePolicy: Retain
    DeletionPolicy: Retain
  ConstructHubWebAppWebsiteBucketPolicy17174C06:
    Type: AWS::S3::BucketPolicy
    Properties:
      Bucket:
        Ref: ConstructHubWebAppWebsiteBucket4B2B9DB2
      PolicyDocument:
        Statement:
          - Action: s3:*
            Condition:
              Bool:
                aws:SecureTransport: "false"
            Effect: Deny
            Principal:
              AWS: "*"
            Resource:
              - Fn::GetAtt:
                  - ConstructHubWebAppWebsiteBucket4B2B9DB2
                  - Arn
              - Fn::Join:
                  - ""
                  - - Fn::GetAtt:
                        - ConstructHubWebAppWebsiteBucket4B2B9DB2
                        - Arn
                    - /*
          - Action: s3:GetObject
            Effect: Allow
            Principal:
              CanonicalUser:
                Fn::GetAtt:
                  - ConstructHubWebAppDistributionOrigin1S3Origin694AF937
                  - S3CanonicalUserId
            Resource:
              Fn::Join:
                - ""
                - - Fn::GetAtt:
                      - ConstructHubWebAppWebsiteBucket4B2B9DB2
                      - Arn
                  - /*
        Version: 2012-10-17
  ConstructHubWebAppFailoverWebsiteBucketE69CC2C7:
    Type: AWS::S3::Bucket
    Properties:
      PublicAccessBlockConfiguration:
        BlockPublicAcls: true
        BlockPublicPolicy: true
        IgnorePublicAcls: true
        RestrictPublicBuckets: true
      Tags:
        - Key: failover
          Value: "true"
    UpdateReplacePolicy: Retain
    DeletionPolicy: Retain
  ConstructHubWebAppFailoverWebsiteBucketPolicy7303D09F:
    Type: AWS::S3::BucketPolicy
    Properties:
      Bucket:
        Ref: ConstructHubWebAppFailoverWebsiteBucketE69CC2C7
      PolicyDocument:
        Statement:
          - Action: s3:*
            Condition:
              Bool:
                aws:SecureTransport: "false"
            Effect: Deny
            Principal:
              AWS: "*"
            Resource:
              - Fn::GetAtt:
                  - ConstructHubWebAppFailoverWebsiteBucketE69CC2C7
                  - Arn
              - Fn::Join:
                  - ""
                  - - Fn::GetAtt:
                        - ConstructHubWebAppFailoverWebsiteBucketE69CC2C7
                        - Arn
                    - /*
        Version: 2012-10-17
  ConstructHubWebAppAddHeadersFunctionc8e10155f2162f48ff533f91d4832060d5a08c2d5c7E9FDB69:
    Type: AWS::CloudFront::Function
    Properties:
      Name: AddHeadersFunctionc8e10155f2162f48ff533f91d4832060d5a08c2d5c
      AutoPublish: true
      FunctionCode: >-
        "use strict";

        function handler(event) {
            var response = event.response;
            var headers = response.headers;
            headers['x-frame-options'] = { value: 'deny' };
            headers['x-xss-protection'] = { value: '1; mode=block' };
            headers['x-content-type-options'] = { value: 'nosniff' };
            headers['strict-transport-security'] = { value: 'max-age=47304000; includeSubDomains' };
            headers['content-security-policy'] = {
                value: [
                    "default-src 'self' 'unsafe-inline' https://*.awsstatic.com;",
                    "connect-src 'self' https://*.shortbread.aws.dev https://a0.awsstatic.com/ https://amazonwebservices.d2.sc.omtrdc.net https://aws.demdex.net https://dpm.demdex.net https://cm.everesttech.net;",
                    'frame-src https://aws.demdex.net https://dpm.demdex.net;',
                    "img-src 'self' https://* https://a0.awsstatic.com/ https://amazonwebservices.d2.sc.omtrdc.net https://aws.demdex.net https://dpm.demdex.net https://cm.everesttech.net;",
                    "object-src 'none';",
                    "style-src 'self' 'unsafe-inline';",
                ].join(' '),
            };
            return response;
        }

        //# sourceMappingURL=data:application/json;base64,eyJ2ZXJzaW9uIjozLCJmaWxlIjoicmVzcG9uc2UtZnVuY3Rpb24uanMiLCJzb3VyY2VSb290IjoiIiwic291cmNlcyI6WyIuLi8uLi8uLi9zcmMvd2ViYXBwL3Jlc3BvbnNlLWZ1bmN0aW9uL3Jlc3BvbnNlLWZ1bmN0aW9uLnRzIl0sIm5hbWVzIjpbXSwibWFwcGluZ3MiOiI7QUFTQSxTQUFTLE9BQU8sQ0FBQyxLQUF5QjtJQUN4QyxJQUFJLFFBQVEsR0FBRyxLQUFLLENBQUMsUUFBUSxDQUFDO0lBQzlCLElBQUksT0FBTyxHQUFHLFFBQVEsQ0FBQyxPQUFPLENBQUM7SUFFL0IsT0FBTyxDQUFDLGlCQUFpQixDQUFDLEdBQUcsRUFBRSxLQUFLLEVBQUUsTUFBTSxFQUFFLENBQUM7SUFDL0MsT0FBTyxDQUFDLGtCQUFrQixDQUFDLEdBQUcsRUFBRSxLQUFLLEVBQUUsZUFBZSxFQUFFLENBQUM7SUFDekQsT0FBTyxDQUFDLHdCQUF3QixDQUFDLEdBQUcsRUFBRSxLQUFLLEVBQUUsU0FBUyxFQUFFLENBQUM7SUFDekQsT0FBTyxDQUFDLDJCQUEyQixDQUFDLEdBQUcsRUFBRSxLQUFLLEVBQUUscUNBQXFDLEVBQUUsQ0FBQztJQUN4RixPQUFPLENBQUMseUJBQXlCLENBQUMsR0FBRztRQUNuQyxLQUFLLEVBQ0w7WUFDRSw2REFBNkQ7WUFDN0QsZ01BQWdNO1lBQ2hNLDBEQUEwRDtZQUMxRCx5S0FBeUs7WUFDekssb0JBQW9CO1lBQ3BCLG1DQUFtQztTQUNwQyxDQUFDLElBQUksQ0FBQyxHQUFHLENBQUM7S0FDWixDQUFDO0lBRUYsT0FBTyxRQUFRLENBQUM7QUFDbEIsQ0FBQyIsInNvdXJjZXNDb250ZW50IjpbImludGVyZmFjZSBDbG91ZEZyb250UmVzcG9uc2Uge1xuICByZXNwb25zZTogYW55O1xuICBoZWFkZXJzOiB7XG4gICAgW2tleTogc3RyaW5nXToge1xuICAgICAgdmFsdWU6IHN0cmluZztcbiAgICB9O1xuICB9O1xufVxuXG5mdW5jdGlvbiBoYW5kbGVyKGV2ZW50OiBDbG91ZEZyb250UmVzcG9uc2UpIHtcbiAgdmFyIHJlc3BvbnNlID0gZXZlbnQucmVzcG9uc2U7XG4gIHZhciBoZWFkZXJzID0gcmVzcG9uc2UuaGVhZGVycztcblxuICBoZWFkZXJzWyd4LWZyYW1lLW9wdGlvbnMnXSA9IHsgdmFsdWU6ICdkZW55JyB9O1xuICBoZWFkZXJzWyd4LXhzcy1wcm90ZWN0aW9uJ10gPSB7IHZhbHVlOiAnMTsgbW9kZT1ibG9jaycgfTtcbiAgaGVhZGVyc1sneC1jb250ZW50LXR5cGUtb3B0aW9ucyddID0geyB2YWx1ZTogJ25vc25pZmYnIH07XG4gIGhlYWRlcnNbJ3N0cmljdC10cmFuc3BvcnQtc2VjdXJpdHknXSA9IHsgdmFsdWU6ICdtYXgtYWdlPTQ3MzA0MDAwOyBpbmNsdWRlU3ViRG9tYWlucycgfTtcbiAgaGVhZGVyc1snY29udGVudC1zZWN1cml0eS1wb2xpY3knXSA9IHtcbiAgICB2YWx1ZTpcbiAgICBbXG4gICAgICBcImRlZmF1bHQtc3JjICdzZWxmJyAndW5zYWZlLWlubGluZScgaHR0cHM6Ly8qLmF3c3N0YXRpYy5jb207XCIsXG4gICAgICBcImNvbm5lY3Qtc3JjICdzZWxmJyBodHRwczovLyouc2hvcnRicmVhZC5hd3MuZGV2IGh0dHBzOi8vYTAuYXdzc3RhdGljLmNvbS8gaHR0cHM6Ly9hbWF6b253ZWJzZXJ2aWNlcy5kMi5zYy5vbXRyZGMubmV0IGh0dHBzOi8vYXdzLmRlbWRleC5uZXQgaHR0cHM6Ly9kcG0uZGVtZGV4Lm5ldCBodHRwczovL2NtLmV2ZXJlc3R0ZWNoLm5ldDtcIixcbiAgICAgICdmcmFtZS1zcmMgaHR0cHM6Ly9hd3MuZGVtZGV4Lm5ldCBodHRwczovL2RwbS5kZW1kZXgubmV0OycsXG4gICAgICBcImltZy1zcmMgJ3NlbGYnIGh0dHBzOi8vKiBodHRwczovL2EwLmF3c3N0YXRpYy5jb20vIGh0dHBzOi8vYW1hem9ud2Vic2VydmljZXMuZDIuc2Mub210cmRjLm5ldCBodHRwczovL2F3cy5kZW1kZXgubmV0IGh0dHBzOi8vZHBtLmRlbWRleC5uZXQgaHR0cHM6Ly9jbS5ldmVyZXN0dGVjaC5uZXQ7XCIsXG4gICAgICBcIm9iamVjdC1zcmMgJ25vbmUnO1wiLFxuICAgICAgXCJzdHlsZS1zcmMgJ3NlbGYnICd1bnNhZmUtaW5saW5lJztcIixcbiAgICBdLmpvaW4oJyAnKSxcbiAgfTtcblxuICByZXR1cm4gcmVzcG9uc2U7XG59XG4iXX0=
      FunctionConfig:
        Comment: AddHeadersFunctionc8e10155f2162f48ff533f91d4832060d5a08c2d5c
        Runtime: cloudfront-js-1.0
  ConstructHubWebAppDistributionOrigin1S3Origin694AF937:
    Type: AWS::CloudFront::CloudFrontOriginAccessIdentity
    Properties:
      CloudFrontOriginAccessIdentityConfig:
        Comment: Identity for devConstructHubWebAppDistributionOrigin1FBBA04AE
  ConstructHubWebAppDistribution1F181DC9:
    Type: AWS::CloudFront::Distribution
    Properties:
      DistributionConfig:
        CacheBehaviors:
          - CachePolicyId: 4135ea2d-6df8-44a3-9df3-4b5a84be39ad
            Compress: true
            FunctionAssociations:
              - EventType: viewer-response
                FunctionARN:
                  Fn::GetAtt:
                    - ConstructHubWebAppAddHeadersFunctionc8e10155f2162f48ff533f91d4832060d5a08c2d5c7E9FDB69
                    - FunctionARN
            PathPattern: /data/*
            TargetOriginId: devConstructHubWebAppDistributionOrigin2A726FD66
            ViewerProtocolPolicy: allow-all
          - CachePolicyId: 4135ea2d-6df8-44a3-9df3-4b5a84be39ad
            Compress: true
            FunctionAssociations:
              - EventType: viewer-response
                FunctionARN:
                  Fn::GetAtt:
                    - ConstructHubWebAppAddHeadersFunctionc8e10155f2162f48ff533f91d4832060d5a08c2d5c7E9FDB69
                    - FunctionARN
            PathPattern: /catalog.json
            TargetOriginId: devConstructHubWebAppDistributionOrigin2A726FD66
            ViewerProtocolPolicy: allow-all
          - CachePolicyId: 4135ea2d-6df8-44a3-9df3-4b5a84be39ad
            Compress: true
            FunctionAssociations:
              - EventType: viewer-response
                FunctionARN:
                  Fn::GetAtt:
                    - ConstructHubWebAppAddHeadersFunctionc8e10155f2162f48ff533f91d4832060d5a08c2d5c7E9FDB69
                    - FunctionARN
            PathPattern: /stats.json
            TargetOriginId: devConstructHubWebAppDistributionOrigin2A726FD66
            ViewerProtocolPolicy: allow-all
        CustomErrorResponses:
          - ErrorCode: 404
            ResponseCode: 200
            ResponsePagePath: /index.html
          - ErrorCode: 403
            ResponseCode: 200
            ResponsePagePath: /index.html
        DefaultCacheBehavior:
          CachePolicyId: 4135ea2d-6df8-44a3-9df3-4b5a84be39ad
          Compress: true
          FunctionAssociations:
            - EventType: viewer-response
              FunctionARN:
                Fn::GetAtt:
                  - ConstructHubWebAppAddHeadersFunctionc8e10155f2162f48ff533f91d4832060d5a08c2d5c7E9FDB69
                  - FunctionARN
          TargetOriginId: devConstructHubWebAppDistributionOrigin1FBBA04AE
          ViewerProtocolPolicy: allow-all
        DefaultRootObject: index.html
        Enabled: true
        HttpVersion: http2
        IPV6Enabled: true
        Origins:
          - DomainName:
              Fn::GetAtt:
                - ConstructHubWebAppWebsiteBucket4B2B9DB2
                - RegionalDomainName
            Id: devConstructHubWebAppDistributionOrigin1FBBA04AE
            S3OriginConfig:
              OriginAccessIdentity:
                Fn::Join:
                  - ""
                  - - origin-access-identity/cloudfront/
                    - Ref: ConstructHubWebAppDistributionOrigin1S3Origin694AF937
          - DomainName:
              Fn::GetAtt:
                - ConstructHubPackageDataDC5EF35E
                - RegionalDomainName
            Id: devConstructHubWebAppDistributionOrigin2A726FD66
            S3OriginConfig:
              OriginAccessIdentity:
                Fn::Join:
                  - ""
                  - - origin-access-identity/cloudfront/
                    - Ref: ConstructHubWebAppDistributionOrigin2S3OriginDA7E7FF4
  ConstructHubWebAppDistributionOrigin2S3OriginDA7E7FF4:
    Type: AWS::CloudFront::CloudFrontOriginAccessIdentity
    Properties:
      CloudFrontOriginAccessIdentityConfig:
        Comment: Identity for devConstructHubWebAppDistributionOrigin2A726FD66
  ConstructHubWebAppDeployWebsiteAwsCliLayer23CFFBC1:
    Type: AWS::Lambda::LayerVersion
    Properties:
      Content:
        S3Bucket:
          Ref: AssetParameterse9882ab123687399f934da0d45effe675ecc8ce13b40cb946f3e1d6141fe8d68S3BucketAEADE8C7
        S3Key:
          Fn::Join:
            - ""
            - - Fn::Select:
                  - 0
                  - Fn::Split:
                      - "||"
                      - Ref: AssetParameterse9882ab123687399f934da0d45effe675ecc8ce13b40cb946f3e1d6141fe8d68S3VersionKeyE415415F
              - Fn::Select:
                  - 1
                  - Fn::Split:
                      - "||"
                      - Ref: AssetParameterse9882ab123687399f934da0d45effe675ecc8ce13b40cb946f3e1d6141fe8d68S3VersionKeyE415415F
      Description: /opt/awscli/aws
  ConstructHubWebAppDeployWebsiteCustomResourceE6DF98C9:
    Type: Custom::CDKBucketDeployment
    Properties:
      ServiceToken:
        Fn::GetAtt:
          - CustomCDKBucketDeployment8693BB64968944B69AAFB0CC9EB8756C81C01536
          - Arn
      SourceBucketNames:
        - Ref: AssetParameters47c07e3fc2938327a95d2e0e18dc0c140710b7a38d17c46a7e0bcb222d3ab70bS3Bucket57E10EB4
      SourceObjectKeys:
        - Fn::Join:
            - ""
            - - Fn::Select:
                  - 0
                  - Fn::Split:
                      - "||"
                      - Ref: AssetParameters47c07e3fc2938327a95d2e0e18dc0c140710b7a38d17c46a7e0bcb222d3ab70bS3VersionKeyB1E0734A
              - Fn::Select:
                  - 1
                  - Fn::Split:
                      - "||"
                      - Ref: AssetParameters47c07e3fc2938327a95d2e0e18dc0c140710b7a38d17c46a7e0bcb222d3ab70bS3VersionKeyB1E0734A
      DestinationBucketName:
        Ref: ConstructHubWebAppWebsiteBucket4B2B9DB2
      Prune: false
      SystemMetadata:
        cache-control: public, max-age=3600, must-revalidate, s-maxage=300, proxy-revalidate
      DistributionId:
        Ref: ConstructHubWebAppDistribution1F181DC9
    UpdateReplacePolicy: Delete
    DeletionPolicy: Delete
  ConstructHubWebAppDeployWebsiteConfigAwsCliLayer8DFDB17A:
    Type: AWS::Lambda::LayerVersion
    Properties:
      Content:
        S3Bucket:
          Ref: AssetParameterse9882ab123687399f934da0d45effe675ecc8ce13b40cb946f3e1d6141fe8d68S3BucketAEADE8C7
        S3Key:
          Fn::Join:
            - ""
            - - Fn::Select:
                  - 0
                  - Fn::Split:
                      - "||"
                      - Ref: AssetParameterse9882ab123687399f934da0d45effe675ecc8ce13b40cb946f3e1d6141fe8d68S3VersionKeyE415415F
              - Fn::Select:
                  - 1
                  - Fn::Split:
                      - "||"
                      - Ref: AssetParameterse9882ab123687399f934da0d45effe675ecc8ce13b40cb946f3e1d6141fe8d68S3VersionKeyE415415F
      Description: /opt/awscli/aws
  ConstructHubWebAppDeployWebsiteConfigCustomResource2D18C708:
    Type: Custom::CDKBucketDeployment
    Properties:
      ServiceToken:
        Fn::GetAtt:
          - CustomCDKBucketDeployment8693BB64968944B69AAFB0CC9EB8756C81C01536
          - Arn
      SourceBucketNames:
        - Ref: AssetParameters219b0e6bde7859b1caead1a417b318db5db660d51d0e582d6a303062ee4eae16S3BucketA2579CB9
      SourceObjectKeys:
        - Fn::Join:
            - ""
            - - Fn::Select:
                  - 0
                  - Fn::Split:
                      - "||"
                      - Ref: AssetParameters219b0e6bde7859b1caead1a417b318db5db660d51d0e582d6a303062ee4eae16S3VersionKey49CF574B
              - Fn::Select:
                  - 1
                  - Fn::Split:
                      - "||"
                      - Ref: AssetParameters219b0e6bde7859b1caead1a417b318db5db660d51d0e582d6a303062ee4eae16S3VersionKey49CF574B
      DestinationBucketName:
        Ref: ConstructHubWebAppWebsiteBucket4B2B9DB2
      Prune: false
      SystemMetadata:
        cache-control: public, max-age=3600, must-revalidate, s-maxage=300, proxy-revalidate
      DistributionId:
        Ref: ConstructHubWebAppDistribution1F181DC9
    UpdateReplacePolicy: Delete
    DeletionPolicy: Delete
  ConstructHubSourcesNpmJsStagingBucketB286F0E6:
    Type: AWS::S3::Bucket
    Properties:
      LifecycleConfiguration:
        Rules:
          - ExpirationInDays: 30
            Prefix: staged/
            Status: Enabled
      PublicAccessBlockConfiguration:
        BlockPublicAcls: true
        BlockPublicPolicy: true
        IgnorePublicAcls: true
        RestrictPublicBuckets: true
    UpdateReplacePolicy: Retain
    DeletionPolicy: Retain
  ConstructHubSourcesNpmJsStagingBucketPolicy06788ED9:
    Type: AWS::S3::BucketPolicy
    Properties:
      Bucket:
        Ref: ConstructHubSourcesNpmJsStagingBucketB286F0E6
      PolicyDocument:
        Statement:
          - Action: s3:*
            Condition:
              Bool:
                aws:SecureTransport: "false"
            Effect: Deny
            Principal:
              AWS: "*"
            Resource:
              - Fn::GetAtt:
                  - ConstructHubSourcesNpmJsStagingBucketB286F0E6
                  - Arn
              - Fn::Join:
                  - ""
                  - - Fn::GetAtt:
                        - ConstructHubSourcesNpmJsStagingBucketB286F0E6
                        - Arn
                    - /*
        Version: 2012-10-17
  ConstructHubSourcesFailoverNpmJsStagingBucketF46C2C42:
    Type: AWS::S3::Bucket
    Properties:
      LifecycleConfiguration:
        Rules:
          - ExpirationInDays: 30
            Prefix: staged/
            Status: Enabled
      PublicAccessBlockConfiguration:
        BlockPublicAcls: true
        BlockPublicPolicy: true
        IgnorePublicAcls: true
        RestrictPublicBuckets: true
      Tags:
        - Key: failover
          Value: "true"
    UpdateReplacePolicy: Retain
    DeletionPolicy: Retain
  ConstructHubSourcesFailoverNpmJsStagingBucketPolicy00182F29:
    Type: AWS::S3::BucketPolicy
    Properties:
      Bucket:
        Ref: ConstructHubSourcesFailoverNpmJsStagingBucketF46C2C42
      PolicyDocument:
        Statement:
          - Action: s3:*
            Condition:
              Bool:
                aws:SecureTransport: "false"
            Effect: Deny
            Principal:
              AWS: "*"
            Resource:
              - Fn::GetAtt:
                  - ConstructHubSourcesFailoverNpmJsStagingBucketF46C2C42
                  - Arn
              - Fn::Join:
                  - ""
                  - - Fn::GetAtt:
                        - ConstructHubSourcesFailoverNpmJsStagingBucketF46C2C42
                        - Arn
                    - /*
        Version: 2012-10-17
  ConstructHubSourcesStagerDLQ80BD2600:
    Type: AWS::SQS::Queue
    Properties:
      KmsMasterKeyId: alias/aws/sqs
      MessageRetentionPeriod: 1209600
      VisibilityTimeout: 900
    UpdateReplacePolicy: Delete
    DeletionPolicy: Delete
  ConstructHubSourcesNpmJsStageAndNotifyServiceRoleD5BB5B50:
    Type: AWS::IAM::Role
    Properties:
      AssumeRolePolicyDocument:
        Statement:
          - Action: sts:AssumeRole
            Effect: Allow
            Principal:
              Service: lambda.amazonaws.com
        Version: 2012-10-17
      ManagedPolicyArns:
        - Fn::Join:
            - ""
            - - "arn:"
              - Ref: AWS::Partition
              - :iam::aws:policy/service-role/AWSLambdaBasicExecutionRole
  ConstructHubSourcesNpmJsStageAndNotifyServiceRoleDefaultPolicyF7D8382F:
    Type: AWS::IAM::Policy
    Properties:
      PolicyDocument:
        Statement:
          - Action: sqs:SendMessage
            Effect: Allow
            Resource:
              Fn::GetAtt:
                - ConstructHubSourcesStagerDLQ80BD2600
                - Arn
          - Action:
              - xray:PutTraceSegments
              - xray:PutTelemetryRecords
            Effect: Allow
            Resource: "*"
          - Action:
              - s3:GetObject*
              - s3:GetBucket*
              - s3:List*
              - s3:DeleteObject*
              - s3:PutObject*
              - s3:Abort*
            Effect: Allow
            Resource:
              - Fn::GetAtt:
                  - ConstructHubSourcesNpmJsStagingBucketB286F0E6
                  - Arn
              - Fn::Join:
                  - ""
                  - - Fn::GetAtt:
                        - ConstructHubSourcesNpmJsStagingBucketB286F0E6
                        - Arn
                    - /*
          - Action:
              - s3:GetObject*
              - s3:GetBucket*
              - s3:List*
            Effect: Allow
            Resource:
              - Fn::GetAtt:
                  - ConstructHubDenyListBucket1B3C2C2E
                  - Arn
              - Fn::Join:
                  - ""
                  - - Fn::GetAtt:
                        - ConstructHubDenyListBucket1B3C2C2E
                        - Arn
                    - /*
          - Action:
              - sqs:SendMessage
              - sqs:GetQueueAttributes
              - sqs:GetQueueUrl
            Effect: Allow
            Resource:
              Fn::GetAtt:
                - ConstructHubIngestionQueue1AD94CA3
                - Arn
          - Action:
              - sqs:ReceiveMessage
              - sqs:ChangeMessageVisibility
              - sqs:GetQueueUrl
              - sqs:DeleteMessage
              - sqs:GetQueueAttributes
            Effect: Allow
            Resource:
              Fn::GetAtt:
                - ConstructHubSourcesStagerDLQ80BD2600
                - Arn
        Version: 2012-10-17
      PolicyName: ConstructHubSourcesNpmJsStageAndNotifyServiceRoleDefaultPolicyF7D8382F
      Roles:
        - Ref: ConstructHubSourcesNpmJsStageAndNotifyServiceRoleD5BB5B50
  ConstructHubSourcesNpmJsStageAndNotify591C0CFA:
    Type: AWS::Lambda::Function
    Properties:
      Code:
        S3Bucket:
          Ref: AssetParametersc6d9fbe0ab93f7d07cf0a8c6f9910d21df053ae26762117b17110d4414ae7d24S3Bucket10FBCE18
        S3Key:
          Fn::Join:
            - ""
            - - Fn::Select:
                  - 0
                  - Fn::Split:
                      - "||"
                      - Ref: AssetParametersc6d9fbe0ab93f7d07cf0a8c6f9910d21df053ae26762117b17110d4414ae7d24S3VersionKey7A4F8DEC
              - Fn::Select:
                  - 1
                  - Fn::Split:
                      - "||"
                      - Ref: AssetParametersc6d9fbe0ab93f7d07cf0a8c6f9910d21df053ae26762117b17110d4414ae7d24S3VersionKey7A4F8DEC
      Role:
        Fn::GetAtt:
          - ConstructHubSourcesNpmJsStageAndNotifyServiceRoleD5BB5B50
          - Arn
      DeadLetterConfig:
        TargetArn:
          Fn::GetAtt:
            - ConstructHubSourcesStagerDLQ80BD2600
            - Arn
      Description: "[dev/ConstructHub/Sources/NpmJS-StageAndNotify] Stages tarballs to
        S3 and notifies ConstructHub"
      Environment:
        Variables:
          AWS_EMF_ENVIRONMENT: Local
          BUCKET_NAME:
            Ref: ConstructHubSourcesNpmJsStagingBucketB286F0E6
          QUEUE_URL:
            Ref: ConstructHubIngestionQueue1AD94CA3
          DENY_LIST_BUCKET_NAME:
            Ref: ConstructHubDenyListBucket1B3C2C2E
          DENY_LIST_OBJECT_KEY: deny-list.json
      Handler: index.handler
      MemorySize: 10024
      Runtime: nodejs14.x
      Timeout: 300
      TracingConfig:
        Mode: Active
    DependsOn:
      - ConstructHubSourcesNpmJsStageAndNotifyServiceRoleDefaultPolicyF7D8382F
      - ConstructHubSourcesNpmJsStageAndNotifyServiceRoleD5BB5B50
  ConstructHubSourcesNpmJsStageAndNotifyEventInvokeConfigF58F658E:
    Type: AWS::Lambda::EventInvokeConfig
    Properties:
      FunctionName:
        Ref: ConstructHubSourcesNpmJsStageAndNotify591C0CFA
      Qualifier: $LATEST
      MaximumRetryAttempts: 2
  ConstructHubSourcesNpmJsStageAndNotifySqsEventSourcedevConstructHubSourcesStagerDLQ8B15A0A12A3B8A16:
    Type: AWS::Lambda::EventSourceMapping
    Properties:
      FunctionName:
        Ref: ConstructHubSourcesNpmJsStageAndNotify591C0CFA
      BatchSize: 1
      Enabled: false
      EventSourceArn:
        Fn::GetAtt:
          - ConstructHubSourcesStagerDLQ80BD2600
          - Arn
  ConstructHubSourcesNpmJsServiceRoleAC3F7AA6:
    Type: AWS::IAM::Role
    Properties:
      AssumeRolePolicyDocument:
        Statement:
          - Action: sts:AssumeRole
            Effect: Allow
            Principal:
              Service: lambda.amazonaws.com
        Version: 2012-10-17
      ManagedPolicyArns:
        - Fn::Join:
            - ""
            - - "arn:"
              - Ref: AWS::Partition
              - :iam::aws:policy/service-role/AWSLambdaBasicExecutionRole
    DependsOn:
      - ConstructHubLicenseListAwsCliLayer59592811
      - ConstructHubLicenseListCustomResource323F0FD4
  ConstructHubSourcesNpmJsServiceRoleDefaultPolicy65FBFA22:
    Type: AWS::IAM::Policy
    Properties:
      PolicyDocument:
        Statement:
          - Action:
              - xray:PutTraceSegments
              - xray:PutTelemetryRecords
            Effect: Allow
            Resource: "*"
          - Action:
              - s3:GetObject*
              - s3:GetBucket*
              - s3:List*
              - s3:DeleteObject*
              - s3:PutObject*
              - s3:Abort*
            Effect: Allow
            Resource:
              - Fn::GetAtt:
                  - ConstructHubSourcesNpmJsStagingBucketB286F0E6
                  - Arn
              - Fn::Join:
                  - ""
                  - - Fn::GetAtt:
                        - ConstructHubSourcesNpmJsStagingBucketB286F0E6
                        - Arn
                    - /couchdb-last-transaction-id.2
          - Action:
              - s3:GetObject*
              - s3:GetBucket*
              - s3:List*
            Effect: Allow
            Resource:
              - Fn::GetAtt:
                  - ConstructHubDenyListBucket1B3C2C2E
                  - Arn
              - Fn::Join:
                  - ""
                  - - Fn::GetAtt:
                        - ConstructHubDenyListBucket1B3C2C2E
                        - Arn
                    - /*
          - Action:
              - s3:GetObject*
              - s3:GetBucket*
              - s3:List*
            Effect: Allow
            Resource:
              - Fn::GetAtt:
                  - ConstructHubLicenseListBucket9334047F
                  - Arn
              - Fn::Join:
                  - ""
                  - - Fn::GetAtt:
                        - ConstructHubLicenseListBucket9334047F
                        - Arn
                    - /*
          - Action: lambda:InvokeFunction
            Effect: Allow
            Resource:
              Fn::GetAtt:
                - ConstructHubSourcesNpmJsStageAndNotify591C0CFA
                - Arn
        Version: 2012-10-17
      PolicyName: ConstructHubSourcesNpmJsServiceRoleDefaultPolicy65FBFA22
      Roles:
        - Ref: ConstructHubSourcesNpmJsServiceRoleAC3F7AA6
    DependsOn:
      - ConstructHubLicenseListAwsCliLayer59592811
      - ConstructHubLicenseListCustomResource323F0FD4
  ConstructHubSourcesNpmJs15A77D2D:
    Type: AWS::Lambda::Function
    Properties:
      Code:
        S3Bucket:
          Ref: AssetParameters3292bdd7fba5ecf4601e773feaa9815e722a7ac1ceebbe84cb6d4c9487883391S3Bucket89F86779
        S3Key:
          Fn::Join:
            - ""
            - - Fn::Select:
                  - 0
                  - Fn::Split:
                      - "||"
                      - Ref: AssetParameters3292bdd7fba5ecf4601e773feaa9815e722a7ac1ceebbe84cb6d4c9487883391S3VersionKeyDF740F4B
              - Fn::Select:
                  - 1
                  - Fn::Split:
                      - "||"
                      - Ref: AssetParameters3292bdd7fba5ecf4601e773feaa9815e722a7ac1ceebbe84cb6d4c9487883391S3VersionKeyDF740F4B
      Role:
        Fn::GetAtt:
          - ConstructHubSourcesNpmJsServiceRoleAC3F7AA6
          - Arn
      Description: "[dev/ConstructHub/Sources/NpmJs] Periodically query npmjs.com
        index for new packages"
      Environment:
        Variables:
          AWS_EMF_ENVIRONMENT: Local
          BUCKET_NAME:
            Ref: ConstructHubSourcesNpmJsStagingBucketB286F0E6
          FUNCTION_NAME:
            Ref: ConstructHubSourcesNpmJsStageAndNotify591C0CFA
          DENY_LIST_BUCKET_NAME:
            Ref: ConstructHubDenyListBucket1B3C2C2E
          DENY_LIST_OBJECT_KEY: deny-list.json
          LICENSE_LIST_BUCKET_NAME:
            Ref: ConstructHubLicenseListBucket9334047F
          LICENSE_LIST_OBJECT_KEY: allowed-licenses.json
      Handler: index.handler
      MemorySize: 10024
      ReservedConcurrentExecutions: 1
      Runtime: nodejs14.x
      Timeout: 300
      TracingConfig:
        Mode: Active
    DependsOn:
      - ConstructHubLicenseListAwsCliLayer59592811
      - ConstructHubLicenseListCustomResource323F0FD4
      - ConstructHubSourcesNpmJsServiceRoleDefaultPolicy65FBFA22
      - ConstructHubSourcesNpmJsServiceRoleAC3F7AA6
  ConstructHubSourcesNpmJsCanaryServiceRoleC4CBCDA2:
    Type: AWS::IAM::Role
    Properties:
      AssumeRolePolicyDocument:
        Statement:
          - Action: sts:AssumeRole
            Effect: Allow
            Principal:
              Service: lambda.amazonaws.com
        Version: 2012-10-17
      ManagedPolicyArns:
        - Fn::Join:
            - ""
            - - "arn:"
              - Ref: AWS::Partition
              - :iam::aws:policy/service-role/AWSLambdaBasicExecutionRole
    DependsOn:
      - ConstructHubLicenseListAwsCliLayer59592811
      - ConstructHubLicenseListCustomResource323F0FD4
  ConstructHubSourcesNpmJsCanaryServiceRoleDefaultPolicy630F813B:
    Type: AWS::IAM::Policy
    Properties:
      PolicyDocument:
        Statement:
          - Action:
              - s3:GetObject*
              - s3:GetBucket*
              - s3:List*
              - s3:DeleteObject*
              - s3:PutObject*
              - s3:Abort*
            Effect: Allow
            Resource:
              - Fn::GetAtt:
                  - ConstructHubSourcesNpmJsStagingBucketB286F0E6
                  - Arn
              - Fn::Join:
                  - ""
                  - - Fn::GetAtt:
                        - ConstructHubSourcesNpmJsStagingBucketB286F0E6
                        - Arn
                    - /package-canary/*.state.json
        Version: 2012-10-17
      PolicyName: ConstructHubSourcesNpmJsCanaryServiceRoleDefaultPolicy630F813B
      Roles:
        - Ref: ConstructHubSourcesNpmJsCanaryServiceRoleC4CBCDA2
    DependsOn:
      - ConstructHubLicenseListAwsCliLayer59592811
      - ConstructHubLicenseListCustomResource323F0FD4
  ConstructHubSourcesNpmJsCanary5558FC45:
    Type: AWS::Lambda::Function
    Properties:
      Code:
        S3Bucket:
          Ref: AssetParameters7aa5fd33f6538c7eac6e9c7516c9be442420de7bdaa36eed6b485680cdd3254eS3Bucket257CE732
        S3Key:
          Fn::Join:
            - ""
            - - Fn::Select:
                  - 0
                  - Fn::Split:
                      - "||"
                      - Ref: AssetParameters7aa5fd33f6538c7eac6e9c7516c9be442420de7bdaa36eed6b485680cdd3254eS3VersionKey95BE90D6
              - Fn::Select:
                  - 1
                  - Fn::Split:
                      - "||"
                      - Ref: AssetParameters7aa5fd33f6538c7eac6e9c7516c9be442420de7bdaa36eed6b485680cdd3254eS3VersionKey95BE90D6
      Role:
        Fn::GetAtt:
          - ConstructHubSourcesNpmJsCanaryServiceRoleC4CBCDA2
          - Arn
      Description: "[dev/ConstructHub/Sources/NpmJs/PackageCanary] Monitors
        construct-hub-probe versions availability"
      Environment:
        Variables:
          AWS_EMF_ENVIRONMENT: Local
          CONSTRUCT_HUB_BASE_URL:
            Fn::Join:
              - ""
              - - https://
                - Fn::GetAtt:
                    - ConstructHubWebAppDistribution1F181DC9
                    - DomainName
          PACKAGE_CANARY_BUCKET_NAME:
            Ref: ConstructHubSourcesNpmJsStagingBucketB286F0E6
          PACKAGE_NAME: construct-hub-probe
      Handler: index.handler
      MemorySize: 10024
      Runtime: nodejs14.x
      Timeout: 60
    DependsOn:
      - ConstructHubLicenseListAwsCliLayer59592811
      - ConstructHubLicenseListCustomResource323F0FD4
      - ConstructHubSourcesNpmJsCanaryServiceRoleDefaultPolicy630F813B
      - ConstructHubSourcesNpmJsCanaryServiceRoleC4CBCDA2
  ConstructHubSourcesNpmJsCanarySchedule4D94219F:
    Type: AWS::Events::Rule
    Properties:
      Description: Scheduled executions of the NpmJS package canary
      ScheduleExpression: rate(1 minute)
      State: ENABLED
      Targets:
        - Arn:
            Fn::GetAtt:
              - ConstructHubSourcesNpmJsCanary5558FC45
              - Arn
          Id: Target0
    DependsOn:
      - ConstructHubLicenseListAwsCliLayer59592811
      - ConstructHubLicenseListCustomResource323F0FD4
      - ConstructHubSourcesNpmJsCanaryServiceRoleDefaultPolicy630F813B
  ConstructHubSourcesNpmJsCanaryScheduleAllowEventRuledevConstructHubSourcesNpmJsCanaryC48E9D5AD1BB0C82:
    Type: AWS::Lambda::Permission
    Properties:
      Action: lambda:InvokeFunction
      FunctionName:
        Fn::GetAtt:
          - ConstructHubSourcesNpmJsCanary5558FC45
          - Arn
      Principal: events.amazonaws.com
      SourceArn:
        Fn::GetAtt:
          - ConstructHubSourcesNpmJsCanarySchedule4D94219F
          - Arn
    DependsOn:
      - ConstructHubLicenseListAwsCliLayer59592811
      - ConstructHubLicenseListCustomResource323F0FD4
      - ConstructHubSourcesNpmJsCanaryServiceRoleDefaultPolicy630F813B
  ConstructHubSourcesNpmJsCanaryAlarmBE2B479E:
    Type: AWS::CloudWatch::Alarm
    Properties:
      ComparisonOperator: GreaterThanThreshold
      EvaluationPeriods: 2
      AlarmDescription: >-
        New versions of construct-hub-probe have been published over 5 minutes
        ago and are still not visible in construct hub

        Runbook: https://github.com/cdklabs/construct-hub/blob/main/docs/operator-runbook.md
      AlarmName: dev/ConstructHub/Sources/NpmJs/Canary/SLA-Breached
      Metrics:
        - Expression: MAX([mDwell, mTTC])
          Id: expr_1
        - Id: mDwell
          MetricStat:
            Metric:
              MetricName: DwellTime
              Namespace: ConstructHub/PackageCanary
            Period: 60
            Stat: Maximum
          ReturnData: false
        - Id: mTTC
          MetricStat:
            Metric:
              MetricName: TimeToCatalog
              Namespace: ConstructHub/PackageCanary
            Period: 60
            Stat: Maximum
          ReturnData: false
      Threshold: 300
      TreatMissingData: breaching
    DependsOn:
      - ConstructHubLicenseListAwsCliLayer59592811
      - ConstructHubLicenseListCustomResource323F0FD4
  ConstructHubSourcesNpmJsSchedule34031870:
    Type: AWS::Events::Rule
    Properties:
      Description: dev/ConstructHub/Sources/NpmJs/Schedule
      ScheduleExpression: rate(5 minutes)
      State: ENABLED
      Targets:
        - Arn:
            Fn::GetAtt:
              - ConstructHubSourcesNpmJs15A77D2D
              - Arn
          Id: Target0
    DependsOn:
      - ConstructHubSourcesNpmJsFollowerFailures86BCBA0D
  ConstructHubSourcesNpmJsScheduleAllowEventRuledevConstructHubSourcesNpmJs94EFF1D850C1F076:
    Type: AWS::Lambda::Permission
    Properties:
      Action: lambda:InvokeFunction
      FunctionName:
        Fn::GetAtt:
          - ConstructHubSourcesNpmJs15A77D2D
          - Arn
      Principal: events.amazonaws.com
      SourceArn:
        Fn::GetAtt:
          - ConstructHubSourcesNpmJsSchedule34031870
          - Arn
    DependsOn:
      - ConstructHubSourcesNpmJsFollowerFailures86BCBA0D
  ConstructHubSourcesNpmJsFollowerFailures86BCBA0D:
    Type: AWS::CloudWatch::Alarm
    Properties:
      ComparisonOperator: GreaterThanOrEqualToThreshold
      EvaluationPeriods: 3
      AlarmDescription:
        Fn::Join:
          - ""
          - - >-
              The NpmJs follower function failed!


              RunBook: https://github.com/cdklabs/construct-hub/blob/main/docs/operator-runbook.md


              Direct link to Lambda function: /lambda/home#/functions/
            - Ref: ConstructHubSourcesNpmJs15A77D2D
      AlarmName: dev/ConstructHub/Sources/NpmJs/Follower/Failures
      Dimensions:
        - Name: FunctionName
          Value:
            Ref: ConstructHubSourcesNpmJs15A77D2D
      MetricName: Errors
      Namespace: AWS/Lambda
      Period: 300
      Statistic: Sum
      Threshold: 1
      TreatMissingData: missing
  ConstructHubSourcesNpmJsFollowerNotRunningCEAF0E1E:
    Type: AWS::CloudWatch::Alarm
    Properties:
      ComparisonOperator: LessThanThreshold
      EvaluationPeriods: 2
      AlarmDescription:
        Fn::Join:
          - ""
          - - >-
              The NpmJs follower function is not running!


              RunBook: https://github.com/cdklabs/construct-hub/blob/main/docs/operator-runbook.md


              Direct link to Lambda function: /lambda/home#/functions/
            - Ref: ConstructHubSourcesNpmJs15A77D2D
      AlarmName: dev/ConstructHub/Sources/NpmJs/Follower/NotRunning
      Dimensions:
        - Name: FunctionName
          Value:
            Ref: ConstructHubSourcesNpmJs15A77D2D
      MetricName: Invocations
      Namespace: AWS/Lambda
      Period: 300
      Statistic: Sum
      Threshold: 1
      TreatMissingData: breaching
    DependsOn:
      - ConstructHubSourcesNpmJsScheduleAllowEventRuledevConstructHubSourcesNpmJs94EFF1D850C1F076
      - ConstructHubSourcesNpmJsSchedule34031870
  ConstructHubSourcesNpmJsFollowerNoChanges2CB08C93:
    Type: AWS::CloudWatch::Alarm
    Properties:
      ComparisonOperator: LessThanThreshold
      EvaluationPeriods: 2
      AlarmDescription:
        Fn::Join:
          - ""
          - - >-
              The NpmJs follower function is no discovering any changes from
              CouchDB!


              RunBook: https://github.com/cdklabs/construct-hub/blob/main/docs/operator-runbook.md


              Direct link to Lambda function: /lambda/home#/functions/
            - Ref: ConstructHubSourcesNpmJs15A77D2D
      AlarmName: dev/ConstructHub/Sources/NpmJs/Follower/NoChanges
      MetricName: ChangeCount
      Namespace: ConstructHub/PackageSource/NpmJs/Follower
      Period: 300
      Statistic: Sum
      Threshold: 1
      TreatMissingData: breaching
  ConstructHubSourcesdevConstructHubSourcesNpmJsStagerDLQNotEmpty3777A4EA:
    Type: AWS::CloudWatch::Alarm
    Properties:
      ComparisonOperator: GreaterThanOrEqualToThreshold
      EvaluationPeriods: 1
      AlarmDescription:
        Fn::Join:
          - ""
          - - "The NpmJS package stager is failing - its dead letter queue is
              not empty/n/nLink to the lambda function:
              /lambda/home#/functions/"
            - Ref: ConstructHubSourcesNpmJsStageAndNotify591C0CFA
            - "/nLink to the dead letter queue:
              /sqs/v2/home#/queues/https%3A%2F%2Fsqs."
            - Ref: AWS::Region
            - .amazonaws.com%2F
            - Ref: AWS::AccountId
            - "%2F"
            - Fn::GetAtt:
                - ConstructHubSourcesStagerDLQ80BD2600
                - QueueName
            - "/n/nRunbook:
              https://github.com/cdklabs/construct-hub/blob/main/docs/operator-\\
              runbook.md"
      AlarmName: dev/ConstructHub/Sources/NpmJs/Stager/DLQNotEmpty
      Metrics:
        - Expression: mVisible + mHidden
          Id: expr_1
        - Id: mVisible
          MetricStat:
            Metric:
              Dimensions:
                - Name: QueueName
                  Value:
                    Fn::GetAtt:
                      - ConstructHubSourcesStagerDLQ80BD2600
                      - QueueName
              MetricName: ApproximateNumberOfMessagesVisible
              Namespace: AWS/SQS
            Period: 300
            Stat: Maximum
          ReturnData: false
        - Id: mHidden
          MetricStat:
            Metric:
              Dimensions:
                - Name: QueueName
                  Value:
                    Fn::GetAtt:
                      - ConstructHubSourcesStagerDLQ80BD2600
                      - QueueName
              MetricName: ApproximateNumberOfMessagesNotVisible
              Namespace: AWS/SQS
            Period: 300
            Stat: Maximum
          ReturnData: false
      Threshold: 1
      TreatMissingData: notBreaching
  ConstructHubInventoryCanaryServiceRole7684EDDE:
    Type: AWS::IAM::Role
    Properties:
      AssumeRolePolicyDocument:
        Statement:
          - Action: sts:AssumeRole
            Effect: Allow
            Principal:
              Service: lambda.amazonaws.com
        Version: 2012-10-17
      ManagedPolicyArns:
        - Fn::Join:
            - ""
            - - "arn:"
              - Ref: AWS::Partition
              - :iam::aws:policy/service-role/AWSLambdaBasicExecutionRole
  ConstructHubInventoryCanaryServiceRoleDefaultPolicy144783F1:
    Type: AWS::IAM::Policy
    Properties:
      PolicyDocument:
        Statement:
          - Action:
              - s3:GetObject*
              - s3:GetBucket*
              - s3:List*
            Effect: Allow
            Resource:
              - Fn::GetAtt:
                  - ConstructHubPackageDataDC5EF35E
                  - Arn
              - Fn::Join:
                  - ""
                  - - Fn::GetAtt:
                        - ConstructHubPackageDataDC5EF35E
                        - Arn
                    - /*
          - Action:
              - s3:DeleteObject*
              - s3:PutObject*
              - s3:Abort*
            Effect: Allow
            Resource:
              - Fn::GetAtt:
                  - ConstructHubPackageDataDC5EF35E
                  - Arn
              - Fn::Join:
                  - ""
                  - - Fn::GetAtt:
                        - ConstructHubPackageDataDC5EF35E
                        - Arn
                    - /missing-objects/*-documentation.json
          - Action:
              - s3:DeleteObject*
              - s3:PutObject*
              - s3:Abort*
            Effect: Allow
            Resource:
              - Fn::GetAtt:
                  - ConstructHubPackageDataDC5EF35E
                  - Arn
              - Fn::Join:
                  - ""
                  - - Fn::GetAtt:
                        - ConstructHubPackageDataDC5EF35E
                        - Arn
                    - /corruptassembly-objects/*.json
          - Action:
              - s3:DeleteObject*
              - s3:PutObject*
              - s3:Abort*
            Effect: Allow
            Resource:
              - Fn::GetAtt:
                  - ConstructHubPackageDataDC5EF35E
                  - Arn
              - Fn::Join:
                  - ""
                  - - Fn::GetAtt:
                        - ConstructHubPackageDataDC5EF35E
                        - Arn
                    - /uninstallable-objects/data.json
        Version: 2012-10-17
      PolicyName: ConstructHubInventoryCanaryServiceRoleDefaultPolicy144783F1
      Roles:
        - Ref: ConstructHubInventoryCanaryServiceRole7684EDDE
  ConstructHubInventoryCanary63D899BC:
    Type: AWS::Lambda::Function
    Properties:
      Code:
        S3Bucket:
          Ref: AssetParameters8155fa30bef20803f9ce7ecc8688a0f6094adda14292ede1f71e963de81ffef8S3BucketD8015A43
        S3Key:
          Fn::Join:
            - ""
            - - Fn::Select:
                  - 0
                  - Fn::Split:
                      - "||"
                      - Ref: AssetParameters8155fa30bef20803f9ce7ecc8688a0f6094adda14292ede1f71e963de81ffef8S3VersionKey8A3A3CC5
              - Fn::Select:
                  - 1
                  - Fn::Split:
                      - "||"
                      - Ref: AssetParameters8155fa30bef20803f9ce7ecc8688a0f6094adda14292ede1f71e963de81ffef8S3VersionKey8A3A3CC5
      Role:
        Fn::GetAtt:
          - ConstructHubInventoryCanaryServiceRole7684EDDE
          - Arn
      Description: "[ConstructHub/Inventory] A canary that periodically inspects the
        list of indexed packages"
      Environment:
        Variables:
          AWS_EMF_ENVIRONMENT: Local
          BUCKET_NAME:
            Ref: ConstructHubPackageDataDC5EF35E
      Handler: index.handler
      MemorySize: 10240
      Runtime: nodejs14.x
      Timeout: 300
    DependsOn:
      - ConstructHubInventoryCanaryServiceRoleDefaultPolicy144783F1
      - ConstructHubInventoryCanaryServiceRole7684EDDE
  ConstructHubInventoryCanaryLogRetention8B1B5364:
    Type: Custom::LogRetention
    Properties:
      ServiceToken:
        Fn::GetAtt:
          - LogRetentionaae0aa3c5b4d4f87b02d85b201efdd8aFD4BFC8A
          - Arn
      LogGroupName:
        Fn::Join:
          - ""
          - - /aws/lambda/
            - Ref: ConstructHubInventoryCanary63D899BC
      RetentionInDays: 7
  ConstructHubInventoryCanaryScheduleRule79F2F8D8:
    Type: AWS::Events::Rule
    Properties:
      ScheduleExpression: rate(5 minutes)
      State: ENABLED
      Targets:
        - Arn:
            Fn::GetAtt:
              - ConstructHubInventoryCanary63D899BC
              - Arn
          Id: Target0
    DependsOn:
      - ConstructHubInventoryCanaryServiceRoleDefaultPolicy144783F1
  ConstructHubInventoryCanaryScheduleRuleAllowEventRuledevConstructHubInventoryCanaryEF8B6D027C8F7E9D:
    Type: AWS::Lambda::Permission
    Properties:
      Action: lambda:InvokeFunction
      FunctionName:
        Fn::GetAtt:
          - ConstructHubInventoryCanary63D899BC
          - Arn
      Principal: events.amazonaws.com
      SourceArn:
        Fn::GetAtt:
          - ConstructHubInventoryCanaryScheduleRule79F2F8D8
          - Arn
    DependsOn:
      - ConstructHubInventoryCanaryServiceRoleDefaultPolicy144783F1
  ConstructHubInventoryCanaryNotRunningAF44D71C:
    Type: AWS::CloudWatch::Alarm
    Properties:
      ComparisonOperator: LessThanThreshold
      EvaluationPeriods: 1
      AlarmDescription:
        Fn::Join:
          - ""
          - - >-
              The inventory canary is not running!


              RunBook: https://github.com/cdklabs/construct-hub/blob/main/docs/operator-runbook.md


              Direct link to function: /lambda/home#/functions/
            - Ref: ConstructHubInventoryCanary63D899BC
      AlarmName: dev/ConstructHub/InventoryCanary/NotRunning
      Dimensions:
        - Name: FunctionName
          Value:
            Ref: ConstructHubInventoryCanary63D899BC
      MetricName: Invocations
      Namespace: AWS/Lambda
      Period: 300
      Statistic: Sum
      Threshold: 1
  ConstructHubInventoryCanaryFailures5BDA8051:
    Type: AWS::CloudWatch::Alarm
    Properties:
      ComparisonOperator: GreaterThanOrEqualToThreshold
      EvaluationPeriods: 2
      AlarmDescription:
        Fn::Join:
          - ""
          - - >-
              The inventory canary is failing!


              RunBook: https://github.com/cdklabs/construct-hub/blob/main/docs/operator-runbook.md


              Direct link to function: /lambda/home#/functions/
            - Ref: ConstructHubInventoryCanary63D899BC
      AlarmName: dev/ConstructHub/InventoryCanary/Failures
      Dimensions:
        - Name: FunctionName
          Value:
            Ref: ConstructHubInventoryCanary63D899BC
      MetricName: Errors
      Namespace: AWS/Lambda
      Period: 300
      Statistic: Sum
      Threshold: 1
  ConstructHubBackendDashboardReportsDFD170B1:
    Type: AWS::CloudWatch::Dashboard
    Properties:
      DashboardBody:
        Fn::Join:
          - ""
          - - '{"start":"-P1W","periodOverride":"auto","widgets":[{"type":"custom","width":24,"height":6,"x":0,"y":0,"properties":{"endpoint":"'
            - Fn::GetAtt:
                - PackageVersionsTableWidgetHandler5fa848259c1d5e388c0df69f05c016dfBE2C27C2
                - Arn
            - "\\",\\"params\\":{\\"key\\":\\"uninstallable-objects/data.json\\",\\"des\\
              cription\\":\\"These packages could not be installed. Note that
              currently they will also appear in the 'missing' documentation
              reports.\\\\n\\\\nThe specific error can be found in the package
              directory inside a file named
              'uninstallable'\\\\n\\"},\\"title\\":\\"Package Versions Report |
              Uninstallable\\",\\"updateOn\\":{\\"refresh\\":true,\\"resize\\":false,\\
              \\"timeRange\\":false}}},{\\"type\\":\\"custom\\",\\"width\\":24,\\"height\\
              \\":6,\\"x\\":0,\\"y\\":6,\\"properties\\":{\\"endpoint\\":\\""
            - Fn::GetAtt:
                - PackageVersionsTableWidgetHandler5fa848259c1d5e388c0df69f05c016dfBE2C27C2
                - Arn
            - '","params":{"key":"missing-objects/typescript-documentation.json","description":"These
              packages are missing typescript documentation.\\nApart from the
              uninstallable packages, this report should stay empty\\n\\nTo
              investigate inspect the orchestration DLQ.\\n"},"title":"Package
              Versions Report | Missing Documentation |
              _typescript_","updateOn":{"refresh":true,"resize":false,"timeRange":false}}},{"type":"custom","width":24,"height":6,"x":0,"y":12,"properties":{"endpoint":"'
            - Fn::GetAtt:
                - PackageVersionsTableWidgetHandler5fa848259c1d5e388c0df69f05c016dfBE2C27C2
                - Arn
            - "\\",\\"params\\":{\\"key\\":\\"corruptassembly-objects/typescript.json\\
              \\",\\"description\\":\\"These packages are missing typescript
              documentation because of a corrupted assembly.\\\\n\\\\nThe specific
              error can be found in the package directory inside files suffixed
              with '.corruptassembly'\\\\n\\"},\\"title\\":\\"Package Versions Report
              | Corrupt Assembly |
              _typescript_\\",\\"updateOn\\":{\\"refresh\\":true,\\"resize\\":false,\\"\\
              timeRange\\":false}}},{\\"type\\":\\"custom\\",\\"width\\":24,\\"height\\"\\
              :6,\\"x\\":0,\\"y\\":18,\\"properties\\":{\\"endpoint\\":\\""
            - Fn::GetAtt:
                - PackageVersionsTableWidgetHandler5fa848259c1d5e388c0df69f05c016dfBE2C27C2
                - Arn
            - '","params":{"key":"missing-objects/python-documentation.json","description":"These
              packages are missing python documentation.\\nApart from the
              uninstallable packages, this report should stay empty\\n\\nTo
              investigate inspect the orchestration DLQ.\\n"},"title":"Package
              Versions Report | Missing Documentation |
              _python_","updateOn":{"refresh":true,"resize":false,"timeRange":false}}},{"type":"custom","width":24,"height":6,"x":0,"y":24,"properties":{"endpoint":"'
            - Fn::GetAtt:
                - PackageVersionsTableWidgetHandler5fa848259c1d5e388c0df69f05c016dfBE2C27C2
                - Arn
            - "\\",\\"params\\":{\\"key\\":\\"corruptassembly-objects/python.json\\",\\
              \\"description\\":\\"These packages are missing python documentation
              because of a corrupted assembly.\\\\n\\\\nThe specific error can be
              found in the package directory inside files suffixed with
              '.corruptassembly'\\\\n\\"},\\"title\\":\\"Package Versions Report |
              Corrupt Assembly |
              _python_\\",\\"updateOn\\":{\\"refresh\\":true,\\"resize\\":false,\\"time\\
              Range\\":false}}},{\\"type\\":\\"custom\\",\\"width\\":24,\\"height\\":6,\\
              \\"x\\":0,\\"y\\":30,\\"properties\\":{\\"endpoint\\":\\""
            - Fn::GetAtt:
                - PackageVersionsTableWidgetHandler5fa848259c1d5e388c0df69f05c016dfBE2C27C2
                - Arn
            - '","params":{"key":"missing-objects/java-documentation.json","description":"These
              packages are missing java documentation.\\nApart from the
              uninstallable packages, this report should stay empty\\n\\nTo
              investigate inspect the orchestration DLQ.\\n"},"title":"Package
              Versions Report | Missing Documentation |
              _java_","updateOn":{"refresh":true,"resize":false,"timeRange":false}}},{"type":"custom","width":24,"height":6,"x":0,"y":36,"properties":{"endpoint":"'
            - Fn::GetAtt:
                - PackageVersionsTableWidgetHandler5fa848259c1d5e388c0df69f05c016dfBE2C27C2
                - Arn
            - "\\",\\"params\\":{\\"key\\":\\"corruptassembly-objects/java.json\\",\\"d\\
              escription\\":\\"These packages are missing java documentation
              because of a corrupted assembly.\\\\n\\\\nThe specific error can be
              found in the package directory inside files suffixed with
              '.corruptassembly'\\\\n\\"},\\"title\\":\\"Package Versions Report |
              Corrupt Assembly |
              _java_\\",\\"updateOn\\":{\\"refresh\\":true,\\"resize\\":false,\\"timeRa\\
              nge\\":false}}},{\\"type\\":\\"custom\\",\\"width\\":24,\\"height\\":6,\\"x\\
              \\":0,\\"y\\":42,\\"properties\\":{\\"endpoint\\":\\""
            - Fn::GetAtt:
                - PackageVersionsTableWidgetHandler5fa848259c1d5e388c0df69f05c016dfBE2C27C2
                - Arn
            - '","params":{"key":"missing-objects/csharp-documentation.json","description":"These
              packages are missing csharp documentation.\\nApart from the
              uninstallable packages, this report should stay empty\\n\\nTo
              investigate inspect the orchestration DLQ.\\n"},"title":"Package
              Versions Report | Missing Documentation |
              _csharp_","updateOn":{"refresh":true,"resize":false,"timeRange":false}}},{"type":"custom","width":24,"height":6,"x":0,"y":48,"properties":{"endpoint":"'
            - Fn::GetAtt:
                - PackageVersionsTableWidgetHandler5fa848259c1d5e388c0df69f05c016dfBE2C27C2
                - Arn
            - "\\",\\"params\\":{\\"key\\":\\"corruptassembly-objects/csharp.json\\",\\
              \\"description\\":\\"These packages are missing csharp documentation
              because of a corrupted assembly.\\\\n\\\\nThe specific error can be
              found in the package directory inside files suffixed with
              '.corruptassembly'\\\\n\\"},\\"title\\":\\"Package Versions Report |
              Corrupt Assembly |
              _csharp_\\",\\"updateOn\\":{\\"refresh\\":true,\\"resize\\":false,\\"time\\
              Range\\":false}}}]}"
      DashboardName: construct-hub-backend-reports
  ConstructHubBackendDashboardGraphs6A37B2BC:
    Type: AWS::CloudWatch::Dashboard
    Properties:
      DashboardBody:
        Fn::Join:
          - ""
          - - '{"start":"-P1W","periodOverride":"auto","widgets":[{"type":"text","width":24,"height":2,"x":0,"y":0,"properties":{"markdown":"#
              Catalog Overview\\n\\n[button:primary:Package Data](/s3/buckets/'
            - Ref: ConstructHubPackageDataDC5EF35E
            - )\\n[button:Catalog Builder](/lambda/home#/functions/
            - Ref: ConstructHubOrchestrationCatalogBuilder7C964951
            - )\\n[button:Inventory Canary](/lambda/home#/functions/
            - Ref: ConstructHubInventoryCanary63D899BC
            - )\\n[button:Search Canary Log
              Group](/cloudwatch/home#logsV2:log-groups/log-group/$252Faws$252flambda$252f
            - Ref: ConstructHubInventoryCanary63D899BC
            - /log-events)"}},{"type":"metric","width":12,"height":6,"x":0,"y":2,"properties":{"view":"timeSeries","title":"Catalog
              Size","region":"
            - Ref: AWS::Region
            - '","metrics":[["ConstructHub/Inventory","SubmoduleCount",{"label":"Submodules","stat":"Maximum"}],["ConstructHub/Inventory","PackageVersionCount",{"label":"Package
              Versions","stat":"Maximum"}],["ConstructHub/Inventory","PackageMajorVersionCount",{"label":"Package
              Majors","stat":"Maximum"}],["ConstructHub/Inventory","PackageCount",{"label":"Packages","stat":"Maximum"}]],"yAxis":{"left":{"min":0}}}},{"type":"metric","width":12,"height":6,"x":12,"y":2,"properties":{"view":"timeSeries","title":"Catalog
              Issues","region":"'
            - Ref: AWS::Region
            - '","metrics":[["ConstructHub/Inventory","UnknownObjectCount",{"label":"Unknown","stat":"Maximum"}],["ConstructHub/Inventory","MissingAssemblyCount",{"label":"Missing
              Assembly","stat":"Maximum"}],["ConstructHub/Inventory","MissingPackageMetadataCount",{"label":"Missing
              Metadata","stat":"Maximum"}],["ConstructHub/Inventory","MissingPackageTarballCount",{"label":"Missing
              Tarball","stat":"Maximum"}],["ConstructHub/Inventory","UninstallablePackageCount",{"label":"Uninstallable
              Package","stat":"Maximum"}],["ConstructHub/CatalogBuilder","MissingConstructFrameworkCount",{"label":"No
              Construct
              Framework","period":900,"stat":"Maximum","yAxis":"right"}],["ConstructHub/CatalogBuilder","MissingConstructFrameworkVersionCount",{"label":"No
              Construct Framework
              Version","period":900,"stat":"Maximum","yAxis":"right"}]],"yAxis":{"left":{"min":0},"right":{"min":0}}}},{"type":"text","width":24,"height":2,"x":0,"y":8,"properties":{"markdown":"#
              Documentation Generation\\n\\n[button:primary:Transliterator
              Logs](/cloudwatch/home#logsV2:log-groups/log-group/'
            - Fn::Join:
                - "%252"
                - Fn::Split:
                    - /
                    - Ref: ConstructHubOrchestrationTransliteratorLogGroupEE16EE8B
            - )\\n[button:Transliterator ECS Cluster](/ecs/home#/clusters/
            - Ref: ConstructHubOrchestrationCluster3D6F0081
            - /tasks)"}},{"type":"metric","width":12,"height":6,"x":0,"y":10,"properties":{"view":"timeSeries","title":"Fargate
              Resources","region":"
            - Ref: AWS::Region
            - '","metrics":[["AWS/Usage","ResourceCount","Class","None","Resource","OnDemand","Service","Fargate","Type","Resource",{"label":"Fargate
              Usage
              (On-Demand)","stat":"Maximum","id":"mFargateUsage"}],[{"label":"Fargate
              Quota
              (On-Demand)","expression":"SERVICE_QUOTA(mFargateUsage)"}],[{"label":"CPU
              Utilization","expression":"100 * FILL(mCpuUtilized, 0) /
              FILL(mCpuReserved,
              REPEAT)","yAxis":"right"}],["ECS/ContainerInsights","CpuReserved","ClusterName","'
            - Ref: ConstructHubOrchestrationCluster3D6F0081
            - '",{"stat":"Maximum","visible":false,"id":"mCpuReserved"}],["ECS/ContainerInsights","CpuUtilized","ClusterName","'
            - Ref: ConstructHubOrchestrationCluster3D6F0081
            - '",{"stat":"Maximum","visible":false,"id":"mCpuUtilized"}],[{"label":"Memory
              Utilization","expression":"100 * FILL(mMemoryUtilized, 0) /
              FILL(mMemoryReserved,
              REPEAT)","yAxis":"right"}],["ECS/ContainerInsights","MemoryReserved","ClusterName","'
            - Ref: ConstructHubOrchestrationCluster3D6F0081
            - '",{"stat":"Maximum","visible":false,"id":"mMemoryReserved"}],["ECS/ContainerInsights","MemoryUtilized","ClusterName","'
            - Ref: ConstructHubOrchestrationCluster3D6F0081
            - '",{"stat":"Maximum","visible":false,"id":"mMemoryUtilized"}]],"yAxis":{"left":{"min":0},"right":{"label":"Percent","min":0,"max":100,"showUnits":false}}}},{"type":"metric","width":12,"height":6,"x":12,"y":10,"properties":{"view":"timeSeries","title":"ECS
              Resources","region":"'
            - Ref: AWS::Region
            - '","metrics":[[{"label":"Received
              Bytes","expression":"FILL(m67cc14db3275d4a2af71847df2ebb376a00b015f62c4ff9d1aedb9bc615a6cf0,
              0)"}],["ECS/ContainerInsights","NetworkRxBytes","ClusterName","'
            - Ref: ConstructHubOrchestrationCluster3D6F0081
            - '",{"label":"Received
              Bytes","stat":"Maximum","visible":false,"id":"m67cc14db3275d4a2af71847df2ebb376a00b015f62c4ff9d1aedb9bc615a6cf0"}],[{"label":"Transmitted
              Bytes","expression":"FILL(md6781afc8bf73de5587d36039d8226d1c0fe0b50a1c949759d3d8d8cd2e3f6d1,
              0)"}],["ECS/ContainerInsights","NetworkTxBytes","ClusterName","'
            - Ref: ConstructHubOrchestrationCluster3D6F0081
            - '",{"label":"Transmitted
              Bytes","stat":"Maximum","visible":false,"id":"md6781afc8bf73de5587d36039d8226d1c0fe0b50a1c949759d3d8d8cd2e3f6d1"}],[{"label":"Task
              Count","expression":"FILL(mbb258976f5c025a7dff5289417a6b07619e000e4af1a427fecc57b31586fd6dd,
              0)","yAxis":"right"}],["ECS/ContainerInsights","TaskCount","ClusterName","'
            - Ref: ConstructHubOrchestrationCluster3D6F0081
            - '",{"label":"Task
              Count","stat":"Sum","visible":false,"id":"mbb258976f5c025a7dff5289417a6b07619e000e4af1a427fecc57b31586fd6dd"}]],"yAxis":{"left":{"min":0},"right":{"min":0}}}},{"type":"text","width":24,"height":1,"x":0,"y":16,"properties":{"markdown":"##
              Language:
              typescript"}},{"type":"metric","width":12,"height":6,"x":0,"y":17,"properties":{"view":"pie","title":"Package
              Versions","region":"'
            - Ref: AWS::Region
            - '","metrics":[["ConstructHub/Inventory","SupportedPackageVersionCount","Language","typescript",{"color":"#2ca02c","label":"Available","stat":"Maximum"}],["ConstructHub/Inventory","CorruptAssemblyPackageVersionCount","Language","typescript",{"color":"#3542D7","label":"Corrupt
              Assembly","stat":"Maximum"}],["ConstructHub/Inventory","UnsupportedPackageVersionCount","Language","typescript",{"color":"#9467bd","label":"Unsupported","stat":"Maximum"}],["ConstructHub/Inventory","MissingPackageVersionCount","Language","typescript",{"color":"#d62728","label":"Missing","stat":"Maximum"}]],"yAxis":{"left":{"showUnits":false}}}},{"type":"metric","width":12,"height":6,"x":12,"y":17,"properties":{"view":"pie","title":"Package
              Version Submodules","region":"'
            - Ref: AWS::Region
            - '","metrics":[["ConstructHub/Inventory","SupportedSubmoduleCount","Language","typescript",{"color":"#2ca02c","label":"Available","stat":"Maximum"}],["ConstructHub/Inventory","CorruptAssemblySubmoduleCount","Language","typescript",{"color":"#3542D7","label":"Corrupt
              Assembly","stat":"Maximum"}],["ConstructHub/Inventory","UnsupportedSubmoduleCount","Language","typescript",{"color":"#9467bd","label":"Unsupported","stat":"Maximum"}],["ConstructHub/Inventory","MissingSubmoduleCount","Language","typescript",{"color":"#d62728","label":"Missing","stat":"Maximum"}]],"yAxis":{"left":{"showUnits":false}}}},{"type":"text","width":24,"height":1,"x":0,"y":23,"properties":{"markdown":"##
              Language:
              python"}},{"type":"metric","width":12,"height":6,"x":0,"y":24,"properties":{"view":"pie","title":"Package
              Versions","region":"'
            - Ref: AWS::Region
            - '","metrics":[["ConstructHub/Inventory","SupportedPackageVersionCount","Language","python",{"color":"#2ca02c","label":"Available","stat":"Maximum"}],["ConstructHub/Inventory","CorruptAssemblyPackageVersionCount","Language","python",{"color":"#3542D7","label":"Corrupt
              Assembly","stat":"Maximum"}],["ConstructHub/Inventory","UnsupportedPackageVersionCount","Language","python",{"color":"#9467bd","label":"Unsupported","stat":"Maximum"}],["ConstructHub/Inventory","MissingPackageVersionCount","Language","python",{"color":"#d62728","label":"Missing","stat":"Maximum"}]],"yAxis":{"left":{"showUnits":false}}}},{"type":"metric","width":12,"height":6,"x":12,"y":24,"properties":{"view":"pie","title":"Package
              Version Submodules","region":"'
            - Ref: AWS::Region
            - '","metrics":[["ConstructHub/Inventory","SupportedSubmoduleCount","Language","python",{"color":"#2ca02c","label":"Available","stat":"Maximum"}],["ConstructHub/Inventory","CorruptAssemblySubmoduleCount","Language","python",{"color":"#3542D7","label":"Corrupt
              Assembly","stat":"Maximum"}],["ConstructHub/Inventory","UnsupportedSubmoduleCount","Language","python",{"color":"#9467bd","label":"Unsupported","stat":"Maximum"}],["ConstructHub/Inventory","MissingSubmoduleCount","Language","python",{"color":"#d62728","label":"Missing","stat":"Maximum"}]],"yAxis":{"left":{"showUnits":false}}}},{"type":"text","width":24,"height":1,"x":0,"y":30,"properties":{"markdown":"##
              Language:
              java"}},{"type":"metric","width":12,"height":6,"x":0,"y":31,"properties":{"view":"pie","title":"Package
              Versions","region":"'
            - Ref: AWS::Region
            - '","metrics":[["ConstructHub/Inventory","SupportedPackageVersionCount","Language","java",{"color":"#2ca02c","label":"Available","stat":"Maximum"}],["ConstructHub/Inventory","CorruptAssemblyPackageVersionCount","Language","java",{"color":"#3542D7","label":"Corrupt
              Assembly","stat":"Maximum"}],["ConstructHub/Inventory","UnsupportedPackageVersionCount","Language","java",{"color":"#9467bd","label":"Unsupported","stat":"Maximum"}],["ConstructHub/Inventory","MissingPackageVersionCount","Language","java",{"color":"#d62728","label":"Missing","stat":"Maximum"}]],"yAxis":{"left":{"showUnits":false}}}},{"type":"metric","width":12,"height":6,"x":12,"y":31,"properties":{"view":"pie","title":"Package
              Version Submodules","region":"'
            - Ref: AWS::Region
            - '","metrics":[["ConstructHub/Inventory","SupportedSubmoduleCount","Language","java",{"color":"#2ca02c","label":"Available","stat":"Maximum"}],["ConstructHub/Inventory","CorruptAssemblySubmoduleCount","Language","java",{"color":"#3542D7","label":"Corrupt
              Assembly","stat":"Maximum"}],["ConstructHub/Inventory","UnsupportedSubmoduleCount","Language","java",{"color":"#9467bd","label":"Unsupported","stat":"Maximum"}],["ConstructHub/Inventory","MissingSubmoduleCount","Language","java",{"color":"#d62728","label":"Missing","stat":"Maximum"}]],"yAxis":{"left":{"showUnits":false}}}},{"type":"text","width":24,"height":1,"x":0,"y":37,"properties":{"markdown":"##
              Language:
              csharp"}},{"type":"metric","width":12,"height":6,"x":0,"y":38,"properties":{"view":"pie","title":"Package
              Versions","region":"'
            - Ref: AWS::Region
            - '","metrics":[["ConstructHub/Inventory","SupportedPackageVersionCount","Language","csharp",{"color":"#2ca02c","label":"Available","stat":"Maximum"}],["ConstructHub/Inventory","CorruptAssemblyPackageVersionCount","Language","csharp",{"color":"#3542D7","label":"Corrupt
              Assembly","stat":"Maximum"}],["ConstructHub/Inventory","UnsupportedPackageVersionCount","Language","csharp",{"color":"#9467bd","label":"Unsupported","stat":"Maximum"}],["ConstructHub/Inventory","MissingPackageVersionCount","Language","csharp",{"color":"#d62728","label":"Missing","stat":"Maximum"}]],"yAxis":{"left":{"showUnits":false}}}},{"type":"metric","width":12,"height":6,"x":12,"y":38,"properties":{"view":"pie","title":"Package
              Version Submodules","region":"'
            - Ref: AWS::Region
            - '","metrics":[["ConstructHub/Inventory","SupportedSubmoduleCount","Language","csharp",{"color":"#2ca02c","label":"Available","stat":"Maximum"}],["ConstructHub/Inventory","CorruptAssemblySubmoduleCount","Language","csharp",{"color":"#3542D7","label":"Corrupt
              Assembly","stat":"Maximum"}],["ConstructHub/Inventory","UnsupportedSubmoduleCount","Language","csharp",{"color":"#9467bd","label":"Unsupported","stat":"Maximum"}],["ConstructHub/Inventory","MissingSubmoduleCount","Language","csharp",{"color":"#d62728","label":"Missing","stat":"Maximum"}]],"yAxis":{"left":{"showUnits":false}}}},{"type":"text","width":24,"height":2,"x":0,"y":44,"properties":{"markdown":"#
              dev/ConstructHub/Sources/NpmJs\\n\\n[button:primary:NpmJs
              Follower](/lambda/home#/functions/'
            - Ref: ConstructHubSourcesNpmJs15A77D2D
            - )\\n[button:Marker Object](/s3/object/
            - Ref: ConstructHubSourcesNpmJsStagingBucketB286F0E6
            - ?prefix=couchdb-last-transaction-id.2)\\n[button:Stager](/lambda/home#/functions/
            - Ref: ConstructHubSourcesNpmJsStageAndNotify591C0CFA
            - )\\n[button:Stager DLQ](/sqs/v2/home#/queues/https%3A%2F%2Fsqs.
            - Ref: AWS::Region
            - .amazonaws.com%2F
            - Ref: AWS::AccountId
            - "%2F"
            - Fn::GetAtt:
                - ConstructHubSourcesStagerDLQ80BD2600
                - QueueName
            - )"}},{"type":"metric","width":12,"height":6,"x":0,"y":46,"properties":{"view":"timeSeries","title":"Follower
              Health","region":"
            - Ref: AWS::Region
            - '","metrics":[[{"label":"Invocations","expression":"FILL(m9ff955bd33652ecefb4dd9402064988aa5e418fcf59360156ff8c9e38dbde5e2,
              0)"}],["AWS/Lambda","Invocations","FunctionName","'
            - Ref: ConstructHubSourcesNpmJs15A77D2D
            - '",{"label":"Invocations","stat":"Sum","visible":false,"id":"m9ff955bd33652ecefb4dd9402064988aa5e418fcf59360156ff8c9e38dbde5e2"}],[{"label":"Errors","expression":"FILL(m3aa18789f406dc22d5fd69d6a8b1ae08cbc04aabfde21bee51e16796b37a2e55,
              0)"}],["AWS/Lambda","Errors","FunctionName","'
            - Ref: ConstructHubSourcesNpmJs15A77D2D
            - '",{"label":"Errors","stat":"Sum","visible":false,"id":"m3aa18789f406dc22d5fd69d6a8b1ae08cbc04aabfde21bee51e16796b37a2e55"}],["ConstructHub/PackageSource/NpmJs/Follower","RemainingTime",{"label":"Remaining
              Time","stat":"Minimum","yAxis":"right"}]],"yAxis":{"left":{"min":0},"right":{"min":0}},"period":300}},{"type":"metric","width":12,"height":6,"x":12,"y":46,"properties":{"view":"timeSeries","title":"Stager
              Health","region":"'
            - Ref: AWS::Region
            - '","metrics":[[{"label":"Invocations","expression":"FILL(m9ff955bd33652ecefb4dd9402064988aa5e418fcf59360156ff8c9e38dbde5e2,
              0)"}],["AWS/Lambda","Invocations","FunctionName","'
            - Ref: ConstructHubSourcesNpmJsStageAndNotify591C0CFA
            - '",{"label":"Invocations","stat":"Sum","visible":false,"id":"m9ff955bd33652ecefb4dd9402064988aa5e418fcf59360156ff8c9e38dbde5e2"}],[{"label":"Errors","expression":"FILL(m3aa18789f406dc22d5fd69d6a8b1ae08cbc04aabfde21bee51e16796b37a2e55,
              0)"}],["AWS/Lambda","Errors","FunctionName","'
            - Ref: ConstructHubSourcesNpmJsStageAndNotify591C0CFA
            - '",{"label":"Errors","stat":"Sum","visible":false,"id":"m3aa18789f406dc22d5fd69d6a8b1ae08cbc04aabfde21bee51e16796b37a2e55"}],["AWS/Lambda","Duration","FunctionName","'
            - Ref: ConstructHubSourcesNpmJsStageAndNotify591C0CFA
            - '",{"label":"Duration","yAxis":"right"}]],"yAxis":{"left":{"min":0},"right":{"min":0}},"period":300}},{"type":"metric","width":12,"height":6,"x":0,"y":52,"properties":{"view":"timeSeries","title":"CouchDB
              Follower","region":"'
            - Ref: AWS::Region
            - '","metrics":[[{"label":"Change
              Count","expression":"FILL(mf6a938229aec623f5cf21e3ae3401901e7f7c6ebd5774ab6ac6e74af83efd121,
              0)"}],["ConstructHub/PackageSource/NpmJs/Follower","ChangeCount",{"label":"Change
              Count","stat":"Sum","visible":false,"id":"mf6a938229aec623f5cf21e3ae3401901e7f7c6ebd5774ab6ac6e74af83efd121"}],[{"label":"Unprocessable","expression":"FILL(m5b235d813bd8ded65d7de9a1345c9b49a8cf2af40e7e98ddbb8cb73e00783a8a,
              0)"}],["ConstructHub/PackageSource/NpmJs/Follower","UnprocessableEntity",{"label":"Unprocessable","stat":"Sum","visible":false,"id":"m5b235d813bd8ded65d7de9a1345c9b49a8cf2af40e7e98ddbb8cb73e00783a8a"}],[{"label":"Lag
              to
              npmjs.com","expression":"FILL(m4d6c513faac55be4bca785e8587a9a145b65f5fe675318c9c5c52f3ada197b7b,
              REPEAT)","yAxis":"right"}],["ConstructHub/PackageSource/NpmJs/Follower","NpmJsChangeAge",{"label":"Lag
              to
              npmjs.com","stat":"Minimum","visible":false,"id":"m4d6c513faac55be4bca785e8587a9a145b65f5fe675318c9c5c52f3ada197b7b"}],[{"label":"Package
              Version
              Age","expression":"FILL(mec485aa83505431ed7a356970082cd4815c310504ff176dd3eeb241ae7bbf0c4,
              REPEAT)","yAxis":"right"}],["ConstructHub/PackageSource/NpmJs/Follower","PackageVersionAge",{"label":"Package
              Version
              Age","stat":"Maximum","visible":false,"id":"mec485aa83505431ed7a356970082cd4815c310504ff176dd3eeb241ae7bbf0c4"}]],"yAxis":{"left":{"min":0},"right":{"label":"Milliseconds","min":0,"showUnits":false}},"period":300}},{"type":"metric","width":12,"height":6,"x":12,"y":52,"properties":{"view":"timeSeries","title":"CouchDB
              Changes","region":"'
            - Ref: AWS::Region
            - '","metrics":[[{"label":"Last Sequence
              Number","expression":"FILL(mcc89a801dd7db60ea52e74b9851bd34a3899e7a26323ac98feb632cdf70c2500,
              REPEAT)"}],["ConstructHub/PackageSource/NpmJs/Follower","LastSeq",{"label":"Last
              Sequence
              Number","stat":"Maximum","visible":false,"id":"mcc89a801dd7db60ea52e74b9851bd34a3899e7a26323ac98feb632cdf70c2500"}]],"yAxis":{},"period":300}},{"type":"metric","width":12,"height":6,"x":0,"y":58,"properties":{"view":"timeSeries","title":"Stager
              Dead-Letter Queue","region":"'
            - Ref: AWS::Region
            - '","metrics":[[{"label":"Visible
              Messages","expression":"FILL(m96c7bb4160011a049b6b07c0feab8fb02e5a8d4aa466939592829f864dde6400,
              0)"}],["AWS/SQS","ApproximateNumberOfMessagesVisible","QueueName","'
            - Fn::GetAtt:
                - ConstructHubSourcesStagerDLQ80BD2600
                - QueueName
            - '",{"label":"Visible
              Messages","stat":"Maximum","visible":false,"id":"m96c7bb4160011a049b6b07c0feab8fb02e5a8d4aa466939592829f864dde6400"}],[{"label":"Invisible
              Messages","expression":"FILL(mf74066283a392fc98a0cd7a405f2aa9b5af544d3a87542f06fff7fd069fd8578,
              0)"}],["AWS/SQS","ApproximateNumberOfMessagesNotVisible","QueueName","'
            - Fn::GetAtt:
                - ConstructHubSourcesStagerDLQ80BD2600
                - QueueName
            - '",{"label":"Invisible
              Messages","stat":"Maximum","visible":false,"id":"mf74066283a392fc98a0cd7a405f2aa9b5af544d3a87542f06fff7fd069fd8578"}],["AWS/SQS","ApproximateAgeOfOldestMessage","QueueName","'
            - Fn::GetAtt:
                - ConstructHubSourcesStagerDLQ80BD2600
                - QueueName
            - '",{"label":"Oldest
              Message","stat":"Maximum","yAxis":"right"}]],"yAxis":{"left":{"min":0},"right":{"min":0}},"period":60}},{"type":"metric","width":12,"height":6,"x":12,"y":58,"properties":{"view":"timeSeries","title":"Package
              Canary","region":"'
            - Ref: AWS::Region
            - '","metrics":[["ConstructHub/PackageCanary","DwellTime",{"label":"Dwell
              Time","period":60,"stat":"Maximum"}],["ConstructHub/PackageCanary","TimeToCatalog",{"label":"Time
              to
              Catalog","period":60,"stat":"Maximum"}],["ConstructHub/PackageCanary","TrackedVersionCount",{"label":"Tracked
              Version
              Count","period":60,"stat":"Maximum","yAxis":"right"}]],"annotations":{"horizontal":[{"color":"#ff0000","label":"SLA
              (5
              minutes)","value":300,"yAxis":"left"}]},"yAxis":{"left":{"min":0},"right":{"min":0}}}},{"type":"text","width":24,"height":2,"x":0,"y":64,"properties":{"markdown":"#
              Ingestion Function\\n\\n[button:Ingestion
              Function](/lambda/home#/functions/'
            - Ref: ConstructHubIngestion407909CE
            - )\\n[button:primary:Search Log
              Group](/cloudwatch/home#logsV2:log-groups/log-group/$252Faws$252flambda$252f
            - Ref: ConstructHubIngestion407909CE
            - /log-events)\\n[button:DLQ](/sqs/v2/home#/queues/https%3A%2F%2Fsqs.
            - Ref: AWS::Region
            - .amazonaws.com%2F
            - Ref: AWS::AccountId
            - "%2F"
            - Fn::GetAtt:
                - ConstructHubIngestionDLQ3E96A5F2
                - QueueName
            - )"}},{"type":"metric","width":12,"height":6,"x":0,"y":66,"properties":{"view":"timeSeries","title":"Function
              Health","region":"
            - Ref: AWS::Region
            - '","metrics":[[{"label":"Invocations","expression":"FILL(m9ff955bd33652ecefb4dd9402064988aa5e418fcf59360156ff8c9e38dbde5e2,
              0)"}],["AWS/Lambda","Invocations","FunctionName","'
            - Ref: ConstructHubIngestion407909CE
            - '",{"label":"Invocations","stat":"Sum","visible":false,"id":"m9ff955bd33652ecefb4dd9402064988aa5e418fcf59360156ff8c9e38dbde5e2"}],[{"label":"Errors","expression":"FILL(m3aa18789f406dc22d5fd69d6a8b1ae08cbc04aabfde21bee51e16796b37a2e55,
              0)"}],["AWS/Lambda","Errors","FunctionName","'
            - Ref: ConstructHubIngestion407909CE
            - '",{"label":"Errors","stat":"Sum","visible":false,"id":"m3aa18789f406dc22d5fd69d6a8b1ae08cbc04aabfde21bee51e16796b37a2e55"}]],"yAxis":{"left":{"min":0}},"period":60}},{"type":"metric","width":12,"height":6,"x":12,"y":66,"properties":{"view":"timeSeries","title":"Input
              Queue","region":"'
            - Ref: AWS::Region
            - '","metrics":[["AWS/SQS","ApproximateNumberOfMessagesVisible","QueueName","'
            - Fn::GetAtt:
                - ConstructHubIngestionQueue1AD94CA3
                - QueueName
            - '",{"label":"Visible
              Messages","period":60,"stat":"Maximum"}],["AWS/SQS","ApproximateNumberOfMessagesNotVisible","QueueName","'
            - Fn::GetAtt:
                - ConstructHubIngestionQueue1AD94CA3
                - QueueName
            - '",{"label":"Hidden
              Messages","period":60,"stat":"Maximum"}],["AWS/SQS","ApproximateAgeOfOldestMessage","QueueName","'
            - Fn::GetAtt:
                - ConstructHubIngestionQueue1AD94CA3
                - QueueName
            - '",{"label":"Oldest Message
              Age","period":60,"stat":"Maximum","yAxis":"right"}]],"annotations":{"horizontal":[{"color":"#ffa500","label":"10
              Minutes","value":600,"yAxis":"right"}]},"yAxis":{"left":{"min":0},"right":{"min":0}},"period":60}},{"type":"metric","width":12,"height":6,"x":0,"y":72,"properties":{"view":"timeSeries","title":"Input
              Quality","region":"'
            - Ref: AWS::Region
            - '","stacked":true,"metrics":[[{"label":"Invalid
              Assemblies","expression":"FILL(m0c5f10aa73687a21aa44b8985d19311246bca6c2cd1b2256b9f3e78c71e94fa3,
              0)"}],["ConstructHub/Ingestion","InvalidAssembly",{"label":"Invalid
              Assemblies","stat":"Sum","visible":false,"id":"m0c5f10aa73687a21aa44b8985d19311246bca6c2cd1b2256b9f3e78c71e94fa3"}],[{"label":"Invalid
              Tarball","expression":"FILL(m3a39d9b0bf974255f27dc95e44c8574bdfce2b97e49a7504346a77c5c9f6a3e1,
              0)"}],["ConstructHub/Ingestion","InvalidTarball",{"label":"Invalid
              Tarball","stat":"Sum","visible":false,"id":"m3a39d9b0bf974255f27dc95e44c8574bdfce2b97e49a7504346a77c5c9f6a3e1"}],[{"label":"Ineligible
              License","expression":"FILL(me19ae9c3f20ae715e3462f9402684a3817282218f36e69494a60bc251e3435a6,
              0)"}],["ConstructHub/Ingestion","IneligibleLicense",{"label":"Ineligible
              License","stat":"Sum","visible":false,"id":"me19ae9c3f20ae715e3462f9402684a3817282218f36e69494a60bc251e3435a6"}],[{"label":"Mismatched
              Identity","expression":"FILL(m7c1d407f17f8d2452a0bf87ac06fdd032de385a2758254f4192d6e17ed40d44b,
              0)"}],["ConstructHub/Ingestion","MismatchedIdentityRejections",{"label":"Mismatched
              Identity","stat":"Sum","visible":false,"id":"m7c1d407f17f8d2452a0bf87ac06fdd032de385a2758254f4192d6e17ed40d44b"}],[{"label":"Found
              License
              file","expression":"FILL(m7084dfec3c5bab86694d7ae438460f471c174a94bc67c9c9738e3ab60246b661,
              0)"}],["ConstructHub/Ingestion","FoundLicenseFile",{"label":"Found
              License
              file","stat":"Sum","visible":false,"id":"m7084dfec3c5bab86694d7ae438460f471c174a94bc67c9c9738e3ab60246b661"}]],"yAxis":{"left":{"label":"Count","min":0,"showUnits":false}}}},{"type":"metric","width":12,"height":6,"x":12,"y":72,"properties":{"view":"timeSeries","title":"Dead
              Letters","region":"'
            - Ref: AWS::Region
            - '","metrics":[["AWS/SQS","ApproximateNumberOfMessagesVisible","QueueName","'
            - Fn::GetAtt:
                - ConstructHubIngestionDLQ3E96A5F2
                - QueueName
            - '",{"label":"Visible
              Messages","stat":"Maximum"}],["AWS/SQS","ApproximateNumberOfMessagesNotVisible","QueueName","'
            - Fn::GetAtt:
                - ConstructHubIngestionDLQ3E96A5F2
                - QueueName
            - '",{"label":"Invisible
              Messages","stat":"Maximum"}],["AWS/SQS","ApproximateAgeOfOldestMessage","QueueName","'
            - Fn::GetAtt:
                - ConstructHubIngestionDLQ3E96A5F2
                - QueueName
            - '",{"label":"Oldest Message
              Age","stat":"Maximum","yAxis":"right"}]],"annotations":{"horizontal":[{"color":"#ff7f0e","label":"10
              days","value":864000,"yAxis":"right"},{"color":"#ff0000","label":"14
              days (DLQ
              Retention)","value":1209600,"yAxis":"right"}]},"yAxis":{"left":{"min":0},"right":{"min":0}},"period":60}},{"type":"text","width":24,"height":2,"x":0,"y":78,"properties":{"markdown":"#
              Orchestration\\n\\n[button:primary:State
              Machine](/states/home#/statemachines/view/'
            - Ref: ConstructHubOrchestration39161A46
            - )\\n[button:DLQ](/sqs/v2/home#/queues/https%3A%2F%2Fsqs.
            - Ref: AWS::Region
            - .amazonaws.com%2F
            - Ref: AWS::AccountId
            - "%2F"
            - Fn::GetAtt:
                - ConstructHubOrchestrationDLQ9C6D9BD4
                - QueueName
            - )\\n[button:Redrive DLQ](/lambda/home#/functions/
            - Ref: ConstructHubOrchestrationRedrive8DDBA67E
            - )\\n[button:Regenerate All
              Documentation](/states/home#/statemachines/view/
            - Ref: ConstructHubOrchestrationRegenerateAllDocumentationE9FAB254
            - )"}},{"type":"metric","width":12,"height":6,"x":0,"y":80,"properties":{"view":"timeSeries","title":"State
              Machine Executions","region":"
            - Ref: AWS::Region
            - '","metrics":[[{"label":"Started","expression":"FILL(m392141ff4cfa3bbe1889b2db42bcf20599513e199a0b9fb8dc736cde893c1d7c,
              0)"}],["AWS/States","ExecutionsStarted","StateMachineArn","'
            - Ref: ConstructHubOrchestration39161A46
            - '",{"label":"Started","stat":"Sum","visible":false,"id":"m392141ff4cfa3bbe1889b2db42bcf20599513e199a0b9fb8dc736cde893c1d7c"}],[{"label":"Succeeded","expression":"FILL(md1b80634be6e2f057c84f44fab13979a6445395ea2dc357cd12d0ba9f504e6d1,
              0)"}],["AWS/States","ExecutionsSucceeded","StateMachineArn","'
            - Ref: ConstructHubOrchestration39161A46
            - '",{"label":"Succeeded","stat":"Sum","visible":false,"id":"md1b80634be6e2f057c84f44fab13979a6445395ea2dc357cd12d0ba9f504e6d1"}],[{"label":"Aborted","expression":"FILL(m7c13255adf2b6d90baaa9e4e952e72ce260730c93b662336d01e3342f6255e08,
              0)"}],["AWS/States","ExecutionsAborted","StateMachineArn","'
            - Ref: ConstructHubOrchestration39161A46
            - '",{"label":"Aborted","stat":"Sum","visible":false,"id":"m7c13255adf2b6d90baaa9e4e952e72ce260730c93b662336d01e3342f6255e08"}],[{"label":"Failed","expression":"FILL(m503cb5a7568675222eb2ac827982f88ad300c986505dabfafe1707080946e597,
              0)"}],["AWS/States","ExecutionsFailed","StateMachineArn","'
            - Ref: ConstructHubOrchestration39161A46
            - '",{"label":"Failed","stat":"Sum","visible":false,"id":"m503cb5a7568675222eb2ac827982f88ad300c986505dabfafe1707080946e597"}],[{"label":"Throttled","expression":"FILL(m278670a6ffa3ce32fec8fcb73c1cfdc4c965389617e2387ab5852ebb00b2a81f,
              0)"}],["AWS/States","ExecutionThrottled","StateMachineArn","'
            - Ref: ConstructHubOrchestration39161A46
            - '",{"label":"Throttled","stat":"Sum","visible":false,"id":"m278670a6ffa3ce32fec8fcb73c1cfdc4c965389617e2387ab5852ebb00b2a81f"}],[{"label":"Timed
              Out","expression":"FILL(m106d91118c893ec9037d16448722184f1ebdcca08a617e1f13758151a8c85a21,
              0)"}],["AWS/States","ExecutionsTimedOut","StateMachineArn","'
            - Ref: ConstructHubOrchestration39161A46
            - '",{"label":"Timed
              Out","stat":"Sum","visible":false,"id":"m106d91118c893ec9037d16448722184f1ebdcca08a617e1f13758151a8c85a21"}],["AWS/States","ExecutionTime","StateMachineArn","'
            - Ref: ConstructHubOrchestration39161A46
            - '",{"label":"Duration","yAxis":"right"}]],"yAxis":{"left":{"min":0},"right":{"min":0}}}},{"type":"metric","width":12,"height":6,"x":12,"y":80,"properties":{"view":"timeSeries","title":"Dead
              Letter Queue","region":"'
            - Ref: AWS::Region
            - '","metrics":[["AWS/SQS","ApproximateNumberOfMessagesVisible","QueueName","'
            - Fn::GetAtt:
                - ConstructHubOrchestrationDLQ9C6D9BD4
                - QueueName
            - '",{"label":"Visible
              Messages","stat":"Maximum"}],["AWS/SQS","ApproximateNumberOfMessagesNotVisible","QueueName","'
            - Fn::GetAtt:
                - ConstructHubOrchestrationDLQ9C6D9BD4
                - QueueName
            - '",{"label":"Invisible
              Messages","stat":"Maximum"}],["AWS/SQS","ApproximateAgeOfOldestMessage","QueueName","'
            - Fn::GetAtt:
                - ConstructHubOrchestrationDLQ9C6D9BD4
                - QueueName
            - '",{"label":"Oldest Message
              Age","stat":"Maximum","yAxis":"right"}]],"annotations":{"horizontal":[{"color":"#ff7f0e","label":"10
              days","value":864000,"yAxis":"right"},{"color":"#ff0000","label":"14
              days (DLQ
              Retention)","value":1209600,"yAxis":"right"}]},"yAxis":{"left":{"min":0},"right":{"min":0}},"period":60}},{"type":"text","width":24,"height":2,"x":0,"y":86,"properties":{"markdown":"#
              Deny List\\n\\n[button:primary:Deny List Object](/s3/object/'
            - Ref: ConstructHubDenyListBucket1B3C2C2E
            - ?prefix=deny-list.json)\\n[button:Prune
              Function](/lambda/home#/functions/
            - Ref: ConstructHubDenyListPrunePruneHandler30B33551
            - )\\n[button:Prune
              Logs](/cloudwatch/home#logsV2:log-groups/log-group/$252Faws$252flambda$252f
            - Ref: ConstructHubDenyListPrunePruneHandler30B33551
            - /log-events)\\n[button:Delete
              Queue](/sqs/v2/home#/queues/https%3A%2F%2Fsqs.
            - Ref: AWS::Region
            - .amazonaws.com%2F
            - Ref: AWS::AccountId
            - "%2F"
            - Fn::GetAtt:
                - ConstructHubDenyListPruneDeleteQueueBBF60185
                - QueueName
            - )\\n[button:Delete
              Logs](/cloudwatch/home#logsV2:log-groups/log-group/$252Faws$252flambda$252f
            - Ref: ConstructHubDenyListPrunePruneQueueHandlerF7EB599B
            - /log-events)"}},{"type":"metric","width":12,"height":6,"x":0,"y":88,"properties":{"view":"timeSeries","title":"Deny
              List","region":"
            - Ref: AWS::Region
            - '","metrics":[[{"label":"Rules","expression":"FILL(m41327b0edbbef1ca627d9503d1b9b9fab401700118519537b58e0557adee7e4f,
              REPEAT)"}],["ConstructHub/DenyList","DenyListRuleCount",{"label":"Rules","stat":"Maximum","visible":false,"id":"m41327b0edbbef1ca627d9503d1b9b9fab401700118519537b58e0557adee7e4f"}],["AWS/SQS","NumberOfMessagesDeleted","QueueName","'
            - Fn::GetAtt:
                - ConstructHubDenyListPruneDeleteQueueBBF60185
                - QueueName
            - '",{"label":"Deleted
              Files","stat":"Sum"}]],"yAxis":{"left":{"min":0}},"period":300}},{"type":"metric","width":12,"height":6,"x":12,"y":88,"properties":{"view":"timeSeries","title":"Prune
              Function Health","region":"'
            - Ref: AWS::Region
            - '","metrics":[[{"label":"Invocations","expression":"FILL(m9ff955bd33652ecefb4dd9402064988aa5e418fcf59360156ff8c9e38dbde5e2,
              0)"}],["AWS/Lambda","Invocations","FunctionName","'
            - Ref: ConstructHubDenyListPrunePruneHandler30B33551
            - '",{"label":"Invocations","stat":"Sum","visible":false,"id":"m9ff955bd33652ecefb4dd9402064988aa5e418fcf59360156ff8c9e38dbde5e2"}],[{"label":"Errors","expression":"FILL(m3aa18789f406dc22d5fd69d6a8b1ae08cbc04aabfde21bee51e16796b37a2e55,
              0)"}],["AWS/Lambda","Errors","FunctionName","'
            - Ref: ConstructHubDenyListPrunePruneHandler30B33551
            - '",{"label":"Errors","stat":"Sum","visible":false,"id":"m3aa18789f406dc22d5fd69d6a8b1ae08cbc04aabfde21bee51e16796b37a2e55"}]],"yAxis":{"left":{"min":0}},"period":300}},{"type":"text","width":24,"height":2,"x":0,"y":94,"properties":{"markdown":"#
              Package Stats\\n\\n[button:primary:Package Stats
              Object](/s3/object/'
            - Ref: ConstructHubPackageDataDC5EF35E
            - ?prefix=stats.json)\\n[button:Package Stats
              Function](/lambda/home#/functions/
            - Ref: ConstructHubStats61DB07B1
            - )\\n[button:Package Stats
              Logs](/cloudwatch/home#logsV2:log-groups/log-group/$252Faws$252flambda$252f
            - Ref: ConstructHubStats61DB07B1
            - /log-events)"}},{"type":"metric","width":12,"height":6,"x":0,"y":96,"properties":{"view":"timeSeries","title":"Number
              of Package Stats Recorded","region":"
            - Ref: AWS::Region
            - '","metrics":[[{"label":"Packages with
              stats","expression":"FILL(m47411943a6e8f8e16a1dd905ff43cab11425b802c4d32615e081cab30c15f29f,
              REPEAT)"}],["ConstructHub/PackageStats","RegisteredPackagesWithStats",{"label":"Packages
              with
              stats","stat":"Maximum","visible":false,"id":"m47411943a6e8f8e16a1dd905ff43cab11425b802c4d32615e081cab30c15f29f"}]],"yAxis":{"left":{"min":0}}}},{"type":"metric","width":12,"height":6,"x":12,"y":96,"properties":{"view":"timeSeries","title":"Invocation
              Duration","region":"'
            - Ref: AWS::Region
            - '","metrics":[["AWS/Lambda","Duration","FunctionName","'
            - Ref: ConstructHubStats61DB07B1
            - '",{"label":"Duration"}]],"annotations":{"horizontal":[{"color":"#ffa500","label":"15
              minutes (Lambda
              timeout)","value":900,"yAxis":"right"}]},"yAxis":{"left":{"min":0}}}}]}'
      DashboardName: construct-hub-backend-graphs
  AWS679f53fac002430cb0da5b7982bd2287ServiceRoleC1EA0FF2:
    Type: AWS::IAM::Role
    Properties:
      AssumeRolePolicyDocument:
        Statement:
          - Action: sts:AssumeRole
            Effect: Allow
            Principal:
              Service: lambda.amazonaws.com
        Version: 2012-10-17
      ManagedPolicyArns:
        - Fn::Join:
            - ""
            - - "arn:"
              - Ref: AWS::Partition
              - :iam::aws:policy/service-role/AWSLambdaBasicExecutionRole
  AWS679f53fac002430cb0da5b7982bd22872D164C4C:
    Type: AWS::Lambda::Function
    Properties:
      Code:
        S3Bucket:
          Ref: AssetParameters4074092ab8b435c90a773e082601fa36def54c91cadfae59451bd0beda547cbcS3Bucket02FC0B28
        S3Key:
          Fn::Join:
            - ""
            - - Fn::Select:
                  - 0
                  - Fn::Split:
                      - "||"
                      - Ref: AssetParameters4074092ab8b435c90a773e082601fa36def54c91cadfae59451bd0beda547cbcS3VersionKey547E84F8
              - Fn::Select:
                  - 1
                  - Fn::Split:
                      - "||"
                      - Ref: AssetParameters4074092ab8b435c90a773e082601fa36def54c91cadfae59451bd0beda547cbcS3VersionKey547E84F8
      Role:
        Fn::GetAtt:
          - AWS679f53fac002430cb0da5b7982bd2287ServiceRoleC1EA0FF2
          - Arn
      Handler: index.handler
      Runtime: nodejs12.x
      Timeout: 120
    DependsOn:
      - AWS679f53fac002430cb0da5b7982bd2287ServiceRoleC1EA0FF2
  CustomCDKBucketDeployment8693BB64968944B69AAFB0CC9EB8756CServiceRole89A01265:
    Type: AWS::IAM::Role
    Properties:
      AssumeRolePolicyDocument:
        Statement:
          - Action: sts:AssumeRole
            Effect: Allow
            Principal:
              Service: lambda.amazonaws.com
        Version: 2012-10-17
      ManagedPolicyArns:
        - Fn::Join:
            - ""
            - - "arn:"
              - Ref: AWS::Partition
              - :iam::aws:policy/service-role/AWSLambdaBasicExecutionRole
  CustomCDKBucketDeployment8693BB64968944B69AAFB0CC9EB8756CServiceRoleDefaultPolicy88902FDF:
    Type: AWS::IAM::Policy
    Properties:
      PolicyDocument:
        Statement:
          - Action:
              - s3:GetObject*
              - s3:GetBucket*
              - s3:List*
            Effect: Allow
            Resource:
              - Fn::Join:
                  - ""
                  - - "arn:"
                    - Ref: AWS::Partition
                    - ":s3:::"
                    - Ref: AssetParameters6f1f07e70de63d5afdbcab762f8f867a2aedb494b30cd360d5deb518d3914263S3Bucket55D036C4
              - Fn::Join:
                  - ""
                  - - "arn:"
                    - Ref: AWS::Partition
                    - ":s3:::"
                    - Ref: AssetParameters6f1f07e70de63d5afdbcab762f8f867a2aedb494b30cd360d5deb518d3914263S3Bucket55D036C4
                    - /*
          - Action:
              - s3:GetObject*
              - s3:GetBucket*
              - s3:List*
              - s3:DeleteObject*
              - s3:PutObject*
              - s3:Abort*
            Effect: Allow
            Resource:
              - Fn::GetAtt:
                  - ConstructHubDenyListBucket1B3C2C2E
                  - Arn
              - Fn::Join:
                  - ""
                  - - Fn::GetAtt:
                        - ConstructHubDenyListBucket1B3C2C2E
                        - Arn
                    - /*
          - Action:
              - s3:GetObject*
              - s3:GetBucket*
              - s3:List*
            Effect: Allow
            Resource:
              - Fn::Join:
                  - ""
                  - - "arn:"
                    - Ref: AWS::Partition
                    - ":s3:::"
                    - Ref: AssetParametersb69f8e77829ba765ee3a37c088671f56d5982ab8e2a57c2f3103bea15181e67bS3BucketCECA6DD1
              - Fn::Join:
                  - ""
                  - - "arn:"
                    - Ref: AWS::Partition
                    - ":s3:::"
                    - Ref: AssetParametersb69f8e77829ba765ee3a37c088671f56d5982ab8e2a57c2f3103bea15181e67bS3BucketCECA6DD1
                    - /*
          - Action:
              - s3:GetObject*
              - s3:GetBucket*
              - s3:List*
              - s3:DeleteObject*
              - s3:PutObject*
              - s3:Abort*
            Effect: Allow
            Resource:
              - Fn::GetAtt:
                  - ConstructHubIngestionConfigBucket0F0ED0B6
                  - Arn
              - Fn::Join:
                  - ""
                  - - Fn::GetAtt:
                        - ConstructHubIngestionConfigBucket0F0ED0B6
                        - Arn
                    - /*
          - Action:
              - s3:GetObject*
              - s3:GetBucket*
              - s3:List*
            Effect: Allow
            Resource:
              - Fn::Join:
                  - ""
                  - - "arn:"
                    - Ref: AWS::Partition
                    - ":s3:::"
                    - Ref: AssetParameters8d968e7576898e39de27ff4cf5f336e8f112a4de9757412123e2dd725f451900S3BucketB2DE6865
              - Fn::Join:
                  - ""
                  - - "arn:"
                    - Ref: AWS::Partition
                    - ":s3:::"
                    - Ref: AssetParameters8d968e7576898e39de27ff4cf5f336e8f112a4de9757412123e2dd725f451900S3BucketB2DE6865
                    - /*
          - Action:
              - s3:GetObject*
              - s3:GetBucket*
              - s3:List*
              - s3:DeleteObject*
              - s3:PutObject*
              - s3:Abort*
            Effect: Allow
            Resource:
              - Fn::GetAtt:
                  - ConstructHubLicenseListBucket9334047F
                  - Arn
              - Fn::Join:
                  - ""
                  - - Fn::GetAtt:
                        - ConstructHubLicenseListBucket9334047F
                        - Arn
                    - /*
          - Action:
              - s3:GetObject*
              - s3:GetBucket*
              - s3:List*
            Effect: Allow
            Resource:
              - Fn::Join:
                  - ""
                  - - "arn:"
                    - Ref: AWS::Partition
                    - ":s3:::"
                    - Ref: AssetParameters47c07e3fc2938327a95d2e0e18dc0c140710b7a38d17c46a7e0bcb222d3ab70bS3Bucket57E10EB4
              - Fn::Join:
                  - ""
                  - - "arn:"
                    - Ref: AWS::Partition
                    - ":s3:::"
                    - Ref: AssetParameters47c07e3fc2938327a95d2e0e18dc0c140710b7a38d17c46a7e0bcb222d3ab70bS3Bucket57E10EB4
                    - /*
          - Action:
              - s3:GetObject*
              - s3:GetBucket*
              - s3:List*
              - s3:DeleteObject*
              - s3:PutObject*
              - s3:Abort*
            Effect: Allow
            Resource:
              - Fn::GetAtt:
                  - ConstructHubWebAppWebsiteBucket4B2B9DB2
                  - Arn
              - Fn::Join:
                  - ""
                  - - Fn::GetAtt:
                        - ConstructHubWebAppWebsiteBucket4B2B9DB2
                        - Arn
                    - /*
          - Action:
              - cloudfront:GetInvalidation
              - cloudfront:CreateInvalidation
            Effect: Allow
            Resource: "*"
          - Action:
              - s3:GetObject*
              - s3:GetBucket*
              - s3:List*
            Effect: Allow
            Resource:
              - Fn::Join:
                  - ""
                  - - "arn:"
                    - Ref: AWS::Partition
                    - ":s3:::"
                    - Ref: AssetParameters219b0e6bde7859b1caead1a417b318db5db660d51d0e582d6a303062ee4eae16S3BucketA2579CB9
              - Fn::Join:
                  - ""
                  - - "arn:"
                    - Ref: AWS::Partition
                    - ":s3:::"
                    - Ref: AssetParameters219b0e6bde7859b1caead1a417b318db5db660d51d0e582d6a303062ee4eae16S3BucketA2579CB9
                    - /*
        Version: 2012-10-17
      PolicyName: CustomCDKBucketDeployment8693BB64968944B69AAFB0CC9EB8756CServiceRoleDefaultPolicy88902FDF
      Roles:
        - Ref: CustomCDKBucketDeployment8693BB64968944B69AAFB0CC9EB8756CServiceRole89A01265
  CustomCDKBucketDeployment8693BB64968944B69AAFB0CC9EB8756C81C01536:
    Type: AWS::Lambda::Function
    Properties:
      Code:
        S3Bucket:
          Ref: AssetParametersa3058ccb468d757ebb89df5363a1c20f5307c6911136f29d00e1a68c9b2aa7e8S3BucketD1AD544E
        S3Key:
          Fn::Join:
            - ""
            - - Fn::Select:
                  - 0
                  - Fn::Split:
                      - "||"
                      - Ref: AssetParametersa3058ccb468d757ebb89df5363a1c20f5307c6911136f29d00e1a68c9b2aa7e8S3VersionKey93A19D70
              - Fn::Select:
                  - 1
                  - Fn::Split:
                      - "||"
                      - Ref: AssetParametersa3058ccb468d757ebb89df5363a1c20f5307c6911136f29d00e1a68c9b2aa7e8S3VersionKey93A19D70
      Role:
        Fn::GetAtt:
          - CustomCDKBucketDeployment8693BB64968944B69AAFB0CC9EB8756CServiceRole89A01265
          - Arn
      Handler: index.handler
      Layers:
        - Ref: ConstructHubDenyListBucketDeploymentAwsCliLayerEAC3D4DA
      Runtime: python3.7
      Timeout: 900
    DependsOn:
      - CustomCDKBucketDeployment8693BB64968944B69AAFB0CC9EB8756CServiceRoleDefaultPolicy88902FDF
      - CustomCDKBucketDeployment8693BB64968944B69AAFB0CC9EB8756CServiceRole89A01265
  BucketNotificationsHandler050a0587b7544547bf325f094a3db834RoleB6FB88EC:
    Type: AWS::IAM::Role
    Properties:
      AssumeRolePolicyDocument:
        Statement:
          - Action: sts:AssumeRole
            Effect: Allow
            Principal:
              Service: lambda.amazonaws.com
        Version: 2012-10-17
      ManagedPolicyArns:
        - Fn::Join:
            - ""
            - - "arn:"
              - Ref: AWS::Partition
              - :iam::aws:policy/service-role/AWSLambdaBasicExecutionRole
  BucketNotificationsHandler050a0587b7544547bf325f094a3db834RoleDefaultPolicy2CF63D36:
    Type: AWS::IAM::Policy
    Properties:
      PolicyDocument:
        Statement:
          - Action: s3:PutBucketNotification
            Effect: Allow
            Resource: "*"
        Version: 2012-10-17
      PolicyName: BucketNotificationsHandler050a0587b7544547bf325f094a3db834RoleDefaultPolicy2CF63D36
      Roles:
        - Ref: BucketNotificationsHandler050a0587b7544547bf325f094a3db834RoleB6FB88EC
  BucketNotificationsHandler050a0587b7544547bf325f094a3db8347ECC3691:
    Type: AWS::Lambda::Function
    Properties:
      Description: AWS CloudFormation handler for "Custom::S3BucketNotifications"
        resources (@aws-cdk/aws-s3)
      Code:
        ZipFile: >
          import boto3  # type: ignore

          import json

          import logging

          import urllib.request


          s3 = boto3.client("s3")


          CONFIGURATION_TYPES = ["TopicConfigurations", "QueueConfigurations", "LambdaFunctionConfigurations"]


          def handler(event: dict, context):
              response_status = "SUCCESS"
              error_message = ""
              try:
                  props = event["ResourceProperties"]
                  bucket = props["BucketName"]
                  notification_configuration = props["NotificationConfiguration"]
                  request_type = event["RequestType"]
                  managed = props.get('Managed', 'true').lower() == 'true'
                  stack_id = event['StackId']

                  if managed:
                    config = handle_managed(request_type, notification_configuration)
                  else:
                    config = handle_unmanaged(bucket, stack_id, request_type, notification_configuration)

                  put_bucket_notification_configuration(bucket, config)
              except Exception as e:
                  logging.exception("Failed to put bucket notification configuration")
                  response_status = "FAILED"
                  error_message = f"Error: {str(e)}. "
              finally:
                  submit_response(event, context, response_status, error_message)


          def handle_managed(request_type, notification_configuration):
            if request_type == 'Delete':
              return {}
            return notification_configuration


          def handle_unmanaged(bucket, stack_id, request_type, notification_configuration):

            # find external notifications
            external_notifications = find_external_notifications(bucket, stack_id)

            # if delete, that's all we need
            if request_type == 'Delete':
              return external_notifications

            def with_id(notification):
              notification['Id'] = f"{stack_id}-{hash(json.dumps(notification, sort_keys=True))}"
              return notification

            # otherwise, merge external with incoming config and augment with id
            notifications = {}
            for t in CONFIGURATION_TYPES:
              external = external_notifications.get(t, [])
              incoming = [with_id(n) for n in notification_configuration.get(t, [])]
              notifications[t] = external + incoming
            return notifications


          def find_external_notifications(bucket, stack_id):
            existing_notifications = get_bucket_notification_configuration(bucket)
            external_notifications = {}
            for t in CONFIGURATION_TYPES:
              # if the notification was created by us, we know what id to expect
              # so we can filter by it.
              external_notifications[t] = [n for n in existing_notifications.get(t, []) if not n['Id'].startswith(f"{stack_id}-")]

            return external_notifications


          def get_bucket_notification_configuration(bucket):
            return s3.get_bucket_notification_configuration(Bucket=bucket)


          def put_bucket_notification_configuration(bucket, notification_configuration):
            s3.put_bucket_notification_configuration(Bucket=bucket, NotificationConfiguration=notification_configuration)


          def submit_response(event: dict, context, response_status: str, error_message: str):
              response_body = json.dumps(
                  {
                      "Status": response_status,
                      "Reason": f"{error_message}See the details in CloudWatch Log Stream: {context.log_stream_name}",
                      "PhysicalResourceId": event.get("PhysicalResourceId") or event["LogicalResourceId"],
                      "StackId": event["StackId"],
                      "RequestId": event["RequestId"],
                      "LogicalResourceId": event["LogicalResourceId"],
                      "NoEcho": False,
                  }
              ).encode("utf-8")
              headers = {"content-type": "", "content-length": str(len(response_body))}
              try:
                  req = urllib.request.Request(url=event["ResponseURL"], headers=headers, data=response_body, method="PUT")
                  with urllib.request.urlopen(req) as response:
                      print(response.read().decode("utf-8"))
                  print("Status code: " + response.reason)
              except Exception as e:
                  print("send(..) failed executing request.urlopen(..): " + str(e))
      Handler: index.handler
      Role:
        Fn::GetAtt:
          - BucketNotificationsHandler050a0587b7544547bf325f094a3db834RoleB6FB88EC
          - Arn
      Runtime: python3.7
      Timeout: 300
    DependsOn:
      - BucketNotificationsHandler050a0587b7544547bf325f094a3db834RoleDefaultPolicy2CF63D36
      - BucketNotificationsHandler050a0587b7544547bf325f094a3db834RoleB6FB88EC
  LogRetentionaae0aa3c5b4d4f87b02d85b201efdd8aServiceRole9741ECFB:
    Type: AWS::IAM::Role
    Properties:
      AssumeRolePolicyDocument:
        Statement:
          - Action: sts:AssumeRole
            Effect: Allow
            Principal:
              Service: lambda.amazonaws.com
        Version: 2012-10-17
      ManagedPolicyArns:
        - Fn::Join:
            - ""
            - - "arn:"
              - Ref: AWS::Partition
              - :iam::aws:policy/service-role/AWSLambdaBasicExecutionRole
  LogRetentionaae0aa3c5b4d4f87b02d85b201efdd8aServiceRoleDefaultPolicyADDA7DEB:
    Type: AWS::IAM::Policy
    Properties:
      PolicyDocument:
        Statement:
          - Action:
              - logs:PutRetentionPolicy
              - logs:DeleteRetentionPolicy
            Effect: Allow
            Resource: "*"
        Version: 2012-10-17
      PolicyName: LogRetentionaae0aa3c5b4d4f87b02d85b201efdd8aServiceRoleDefaultPolicyADDA7DEB
      Roles:
        - Ref: LogRetentionaae0aa3c5b4d4f87b02d85b201efdd8aServiceRole9741ECFB
  LogRetentionaae0aa3c5b4d4f87b02d85b201efdd8aFD4BFC8A:
    Type: AWS::Lambda::Function
    Properties:
      Handler: index.handler
      Runtime: nodejs14.x
      Code:
        S3Bucket:
          Ref: AssetParametersb120b13d9d868c7622e7db1b68bae4c0f82ffd0227b8c15f2cef38e186ff3827S3Bucket2070BA0A
        S3Key:
          Fn::Join:
            - ""
            - - Fn::Select:
                  - 0
                  - Fn::Split:
                      - "||"
                      - Ref: AssetParametersb120b13d9d868c7622e7db1b68bae4c0f82ffd0227b8c15f2cef38e186ff3827S3VersionKeyB95D17C3
              - Fn::Select:
                  - 1
                  - Fn::Split:
                      - "||"
                      - Ref: AssetParametersb120b13d9d868c7622e7db1b68bae4c0f82ffd0227b8c15f2cef38e186ff3827S3VersionKeyB95D17C3
      Role:
        Fn::GetAtt:
          - LogRetentionaae0aa3c5b4d4f87b02d85b201efdd8aServiceRole9741ECFB
          - Arn
    DependsOn:
      - LogRetentionaae0aa3c5b4d4f87b02d85b201efdd8aServiceRoleDefaultPolicyADDA7DEB
      - LogRetentionaae0aa3c5b4d4f87b02d85b201efdd8aServiceRole9741ECFB
  PackageVersionsTableWidgetHandler5fa848259c1d5e388c0df69f05c016dfServiceRole060BA12C:
    Type: AWS::IAM::Role
    Properties:
      AssumeRolePolicyDocument:
        Statement:
          - Action: sts:AssumeRole
            Effect: Allow
            Principal:
              Service: lambda.amazonaws.com
        Version: 2012-10-17
      ManagedPolicyArns:
        - Fn::Join:
            - ""
            - - "arn:"
              - Ref: AWS::Partition
              - :iam::aws:policy/service-role/AWSLambdaBasicExecutionRole
      Tags:
        - Key: function-purpose
          Value: cloudwatch-custom-widget
  PackageVersionsTableWidgetHandler5fa848259c1d5e388c0df69f05c016dfServiceRoleDefaultPolicy873D958D:
    Type: AWS::IAM::Policy
    Properties:
      PolicyDocument:
        Statement:
          - Action:
              - s3:GetObject*
              - s3:GetBucket*
              - s3:List*
            Effect: Allow
            Resource:
              - Fn::GetAtt:
                  - ConstructHubPackageDataDC5EF35E
                  - Arn
              - Fn::Join:
                  - ""
                  - - Fn::GetAtt:
                        - ConstructHubPackageDataDC5EF35E
                        - Arn
                    - /uninstallable-objects/data.json
          - Action:
              - s3:GetObject*
              - s3:GetBucket*
              - s3:List*
            Effect: Allow
            Resource:
              - Fn::GetAtt:
                  - ConstructHubPackageDataDC5EF35E
                  - Arn
              - Fn::Join:
                  - ""
                  - - Fn::GetAtt:
                        - ConstructHubPackageDataDC5EF35E
                        - Arn
                    - /missing-objects/typescript-documentation.json
          - Action:
              - s3:GetObject*
              - s3:GetBucket*
              - s3:List*
            Effect: Allow
            Resource:
              - Fn::GetAtt:
                  - ConstructHubPackageDataDC5EF35E
                  - Arn
              - Fn::Join:
                  - ""
                  - - Fn::GetAtt:
                        - ConstructHubPackageDataDC5EF35E
                        - Arn
                    - /corruptassembly-objects/typescript.json
          - Action:
              - s3:GetObject*
              - s3:GetBucket*
              - s3:List*
            Effect: Allow
            Resource:
              - Fn::GetAtt:
                  - ConstructHubPackageDataDC5EF35E
                  - Arn
              - Fn::Join:
                  - ""
                  - - Fn::GetAtt:
                        - ConstructHubPackageDataDC5EF35E
                        - Arn
                    - /missing-objects/python-documentation.json
          - Action:
              - s3:GetObject*
              - s3:GetBucket*
              - s3:List*
            Effect: Allow
            Resource:
              - Fn::GetAtt:
                  - ConstructHubPackageDataDC5EF35E
                  - Arn
              - Fn::Join:
                  - ""
                  - - Fn::GetAtt:
                        - ConstructHubPackageDataDC5EF35E
                        - Arn
                    - /corruptassembly-objects/python.json
          - Action:
              - s3:GetObject*
              - s3:GetBucket*
              - s3:List*
            Effect: Allow
            Resource:
              - Fn::GetAtt:
                  - ConstructHubPackageDataDC5EF35E
                  - Arn
              - Fn::Join:
                  - ""
                  - - Fn::GetAtt:
                        - ConstructHubPackageDataDC5EF35E
                        - Arn
                    - /missing-objects/java-documentation.json
          - Action:
              - s3:GetObject*
              - s3:GetBucket*
              - s3:List*
            Effect: Allow
            Resource:
              - Fn::GetAtt:
                  - ConstructHubPackageDataDC5EF35E
                  - Arn
              - Fn::Join:
                  - ""
                  - - Fn::GetAtt:
                        - ConstructHubPackageDataDC5EF35E
                        - Arn
                    - /corruptassembly-objects/java.json
          - Action:
              - s3:GetObject*
              - s3:GetBucket*
              - s3:List*
            Effect: Allow
            Resource:
              - Fn::GetAtt:
                  - ConstructHubPackageDataDC5EF35E
                  - Arn
              - Fn::Join:
                  - ""
                  - - Fn::GetAtt:
                        - ConstructHubPackageDataDC5EF35E
                        - Arn
                    - /missing-objects/csharp-documentation.json
          - Action:
              - s3:GetObject*
              - s3:GetBucket*
              - s3:List*
            Effect: Allow
            Resource:
              - Fn::GetAtt:
                  - ConstructHubPackageDataDC5EF35E
                  - Arn
              - Fn::Join:
                  - ""
                  - - Fn::GetAtt:
                        - ConstructHubPackageDataDC5EF35E
                        - Arn
                    - /corruptassembly-objects/csharp.json
        Version: 2012-10-17
      PolicyName: PackageVersionsTableWidgetHandler5fa848259c1d5e388c0df69f05c016dfServiceRoleDefaultPolicy873D958D
      Roles:
        - Ref: PackageVersionsTableWidgetHandler5fa848259c1d5e388c0df69f05c016dfServiceRole060BA12C
  PackageVersionsTableWidgetHandler5fa848259c1d5e388c0df69f05c016dfBE2C27C2:
    Type: AWS::Lambda::Function
    Properties:
      Code:
        S3Bucket:
          Ref: AssetParametersb6ea63e2c0161b5e315ec85b491d1158096a5929e1d614483ff976edc55f9462S3BucketBBAEB383
        S3Key:
          Fn::Join:
            - ""
            - - Fn::Select:
                  - 0
                  - Fn::Split:
                      - "||"
                      - Ref: AssetParametersb6ea63e2c0161b5e315ec85b491d1158096a5929e1d614483ff976edc55f9462S3VersionKey3E2ADF1E
              - Fn::Select:
                  - 1
                  - Fn::Split:
                      - "||"
                      - Ref: AssetParametersb6ea63e2c0161b5e315ec85b491d1158096a5929e1d614483ff976edc55f9462S3VersionKey3E2ADF1E
      Role:
        Fn::GetAtt:
          - PackageVersionsTableWidgetHandler5fa848259c1d5e388c0df69f05c016dfServiceRole060BA12C
          - Arn
      Description: "[ConstructHub/MissingDocumentationWidget] Is a custom CloudWatch
        widget handler"
      Environment:
        Variables:
          BUCKET_NAME:
            Ref: ConstructHubPackageDataDC5EF35E
          OBJECT_KEY: uninstallable-objects/data.json
      Handler: index.handler
      MemorySize: 1024
      Runtime: nodejs14.x
      Tags:
        - Key: function-purpose
          Value: cloudwatch-custom-widget
      Timeout: 15
    DependsOn:
      - PackageVersionsTableWidgetHandler5fa848259c1d5e388c0df69f05c016dfServiceRoleDefaultPolicy873D958D
      - PackageVersionsTableWidgetHandler5fa848259c1d5e388c0df69f05c016dfServiceRole060BA12C
Outputs:
  ConstructHubMonitoringWatchfulWatchfulDashboard75D318D0:
    Value:
      Fn::Join:
        - ""
        - - https://console.aws.amazon.com/cloudwatch/home?region=
          - Ref: AWS::Region
          - "#dashboards:name="
          - Ref: ConstructHubMonitoringWatchfulDashboardB8493D55
  ConstructHubSnapshotCommandDD3886DA:
    Description: Snapshot dev/ConstructHub/PackageData
    Value:
      Fn::Join:
        - ""
        - - aws s3 sync s3://
          - Ref: ConstructHubPackageDataDC5EF35E
          - " s3://"
          - Ref: ConstructHubFailoverPackageDataBA7D3B85
  ConstructHubDenyListSnapshotCommand3E133B03:
    Description: Snapshot dev/ConstructHub/DenyList/Bucket
    Value:
      Fn::Join:
        - ""
        - - aws s3 sync s3://
          - Ref: ConstructHubDenyListBucket1B3C2C2E
          - " s3://"
          - Ref: ConstructHubDenyListFailoverBucketBF1E05AD
  ConstructHubIngestionSnapshotCommand746AF5B0:
    Description: Snapshot dev/ConstructHub/Ingestion/ConfigBucket
    Value:
      Fn::Join:
        - ""
        - - aws s3 sync s3://
          - Ref: ConstructHubIngestionConfigBucket0F0ED0B6
          - " s3://"
          - Ref: ConstructHubIngestionFailoverConfigBucket079F82C3
  ConstructHubLicenseListSnapshotCommandB9EA2EF4:
    Description: Snapshot dev/ConstructHub/LicenseList/Bucket
    Value:
      Fn::Join:
        - ""
        - - aws s3 sync s3://
          - Ref: ConstructHubLicenseListBucket9334047F
          - " s3://"
          - Ref: ConstructHubLicenseListFailoverBucketA96D2AAF
  ConstructHubWebAppSnapshotCommandC5AF418E:
    Description: Snapshot dev/ConstructHub/WebApp/WebsiteBucket
    Value:
      Fn::Join:
        - ""
        - - aws s3 sync s3://
          - Ref: ConstructHubWebAppWebsiteBucket4B2B9DB2
          - " s3://"
          - Ref: ConstructHubWebAppFailoverWebsiteBucketE69CC2C7
  ConstructHubWebAppDomainNameDC10F8DD:
    Value:
      Fn::GetAtt:
        - ConstructHubWebAppDistribution1F181DC9
        - DomainName
    Export:
      Name: ConstructHubDomainName
  ConstructHubSourcesSnapshotCommandB1EF760F:
    Description: Snapshot dev/ConstructHub/Sources/NpmJs--StagingBucket
    Value:
      Fn::Join:
        - ""
        - - aws s3 sync s3://
          - Ref: ConstructHubSourcesNpmJsStagingBucketB286F0E6
          - " s3://"
          - Ref: ConstructHubSourcesFailoverNpmJsStagingBucketF46C2C42
Parameters:
  AssetParameters4074092ab8b435c90a773e082601fa36def54c91cadfae59451bd0beda547cbcS3Bucket02FC0B28:
    Type: String
    Description: S3 bucket for asset
      "4074092ab8b435c90a773e082601fa36def54c91cadfae59451bd0beda547cbc"
  AssetParameters4074092ab8b435c90a773e082601fa36def54c91cadfae59451bd0beda547cbcS3VersionKey547E84F8:
    Type: String
    Description: S3 key for asset version
      "4074092ab8b435c90a773e082601fa36def54c91cadfae59451bd0beda547cbc"
  AssetParameters4074092ab8b435c90a773e082601fa36def54c91cadfae59451bd0beda547cbcArtifactHashF236251A:
    Type: String
    Description: Artifact hash for asset
      "4074092ab8b435c90a773e082601fa36def54c91cadfae59451bd0beda547cbc"
  AssetParameterse9882ab123687399f934da0d45effe675ecc8ce13b40cb946f3e1d6141fe8d68S3BucketAEADE8C7:
    Type: String
    Description: S3 bucket for asset
      "e9882ab123687399f934da0d45effe675ecc8ce13b40cb946f3e1d6141fe8d68"
  AssetParameterse9882ab123687399f934da0d45effe675ecc8ce13b40cb946f3e1d6141fe8d68S3VersionKeyE415415F:
    Type: String
    Description: S3 key for asset version
      "e9882ab123687399f934da0d45effe675ecc8ce13b40cb946f3e1d6141fe8d68"
  AssetParameterse9882ab123687399f934da0d45effe675ecc8ce13b40cb946f3e1d6141fe8d68ArtifactHashD9A515C3:
    Type: String
    Description: Artifact hash for asset
      "e9882ab123687399f934da0d45effe675ecc8ce13b40cb946f3e1d6141fe8d68"
  AssetParametersa3058ccb468d757ebb89df5363a1c20f5307c6911136f29d00e1a68c9b2aa7e8S3BucketD1AD544E:
    Type: String
    Description: S3 bucket for asset
      "a3058ccb468d757ebb89df5363a1c20f5307c6911136f29d00e1a68c9b2aa7e8"
  AssetParametersa3058ccb468d757ebb89df5363a1c20f5307c6911136f29d00e1a68c9b2aa7e8S3VersionKey93A19D70:
    Type: String
    Description: S3 key for asset version
      "a3058ccb468d757ebb89df5363a1c20f5307c6911136f29d00e1a68c9b2aa7e8"
  AssetParametersa3058ccb468d757ebb89df5363a1c20f5307c6911136f29d00e1a68c9b2aa7e8ArtifactHash238275D6:
    Type: String
    Description: Artifact hash for asset
      "a3058ccb468d757ebb89df5363a1c20f5307c6911136f29d00e1a68c9b2aa7e8"
  AssetParameters6f1f07e70de63d5afdbcab762f8f867a2aedb494b30cd360d5deb518d3914263S3Bucket55D036C4:
    Type: String
    Description: S3 bucket for asset
      "6f1f07e70de63d5afdbcab762f8f867a2aedb494b30cd360d5deb518d3914263"
  AssetParameters6f1f07e70de63d5afdbcab762f8f867a2aedb494b30cd360d5deb518d3914263S3VersionKey1CB8DF17:
    Type: String
    Description: S3 key for asset version
      "6f1f07e70de63d5afdbcab762f8f867a2aedb494b30cd360d5deb518d3914263"
  AssetParameters6f1f07e70de63d5afdbcab762f8f867a2aedb494b30cd360d5deb518d3914263ArtifactHashEC19001D:
    Type: String
    Description: Artifact hash for asset
      "6f1f07e70de63d5afdbcab762f8f867a2aedb494b30cd360d5deb518d3914263"
  AssetParametersdb2ea3f516756923eb56c8019df0dca24edffaa81c4b8dab3eb6275309b6eb38S3BucketD5D37DE6:
    Type: String
    Description: S3 bucket for asset
      "db2ea3f516756923eb56c8019df0dca24edffaa81c4b8dab3eb6275309b6eb38"
  AssetParametersdb2ea3f516756923eb56c8019df0dca24edffaa81c4b8dab3eb6275309b6eb38S3VersionKeyBF73B9E7:
    Type: String
    Description: S3 key for asset version
      "db2ea3f516756923eb56c8019df0dca24edffaa81c4b8dab3eb6275309b6eb38"
  AssetParametersdb2ea3f516756923eb56c8019df0dca24edffaa81c4b8dab3eb6275309b6eb38ArtifactHash0031EDA2:
    Type: String
    Description: Artifact hash for asset
      "db2ea3f516756923eb56c8019df0dca24edffaa81c4b8dab3eb6275309b6eb38"
  AssetParameters205e30eaf1c762d7fd9e6e51bf4958ae592956b46f87d0d1005c762d9303612cS3Bucket95F679AA:
    Type: String
    Description: S3 bucket for asset
      "205e30eaf1c762d7fd9e6e51bf4958ae592956b46f87d0d1005c762d9303612c"
  AssetParameters205e30eaf1c762d7fd9e6e51bf4958ae592956b46f87d0d1005c762d9303612cS3VersionKeyE7A4EEDD:
    Type: String
    Description: S3 key for asset version
      "205e30eaf1c762d7fd9e6e51bf4958ae592956b46f87d0d1005c762d9303612c"
  AssetParameters205e30eaf1c762d7fd9e6e51bf4958ae592956b46f87d0d1005c762d9303612cArtifactHash8D005B5F:
    Type: String
    Description: Artifact hash for asset
      "205e30eaf1c762d7fd9e6e51bf4958ae592956b46f87d0d1005c762d9303612c"
  AssetParametersaa8e154c64a4a87b3acfe27b04bdee395be775c810e8cd2290fdbfeb41ebce53S3Bucket25EC92B2:
    Type: String
    Description: S3 bucket for asset
      "aa8e154c64a4a87b3acfe27b04bdee395be775c810e8cd2290fdbfeb41ebce53"
  AssetParametersaa8e154c64a4a87b3acfe27b04bdee395be775c810e8cd2290fdbfeb41ebce53S3VersionKey0A01ABC8:
    Type: String
    Description: S3 key for asset version
      "aa8e154c64a4a87b3acfe27b04bdee395be775c810e8cd2290fdbfeb41ebce53"
  AssetParametersaa8e154c64a4a87b3acfe27b04bdee395be775c810e8cd2290fdbfeb41ebce53ArtifactHashF616AC4D:
    Type: String
    Description: Artifact hash for asset
      "aa8e154c64a4a87b3acfe27b04bdee395be775c810e8cd2290fdbfeb41ebce53"
  AssetParametersb120b13d9d868c7622e7db1b68bae4c0f82ffd0227b8c15f2cef38e186ff3827S3Bucket2070BA0A:
    Type: String
    Description: S3 bucket for asset
      "b120b13d9d868c7622e7db1b68bae4c0f82ffd0227b8c15f2cef38e186ff3827"
  AssetParametersb120b13d9d868c7622e7db1b68bae4c0f82ffd0227b8c15f2cef38e186ff3827S3VersionKeyB95D17C3:
    Type: String
    Description: S3 key for asset version
      "b120b13d9d868c7622e7db1b68bae4c0f82ffd0227b8c15f2cef38e186ff3827"
  AssetParametersb120b13d9d868c7622e7db1b68bae4c0f82ffd0227b8c15f2cef38e186ff3827ArtifactHash1355580A:
    Type: String
    Description: Artifact hash for asset
      "b120b13d9d868c7622e7db1b68bae4c0f82ffd0227b8c15f2cef38e186ff3827"
  AssetParametersacfcb1558dfaea27e92ebcabf10263bd6d221f2b46bbdede1f6ca4f4137cd03bS3Bucket43AEAF6A:
    Type: String
    Description: S3 bucket for asset
      "acfcb1558dfaea27e92ebcabf10263bd6d221f2b46bbdede1f6ca4f4137cd03b"
  AssetParametersacfcb1558dfaea27e92ebcabf10263bd6d221f2b46bbdede1f6ca4f4137cd03bS3VersionKeyBD8AB718:
    Type: String
    Description: S3 key for asset version
      "acfcb1558dfaea27e92ebcabf10263bd6d221f2b46bbdede1f6ca4f4137cd03b"
  AssetParametersacfcb1558dfaea27e92ebcabf10263bd6d221f2b46bbdede1f6ca4f4137cd03bArtifactHash57F625D0:
    Type: String
    Description: Artifact hash for asset
      "acfcb1558dfaea27e92ebcabf10263bd6d221f2b46bbdede1f6ca4f4137cd03b"
  AssetParametersd6f9bd09e0c536107219fa83f2016a12fe5efd41d6b6c1fffffc20b74ae0a9f4S3Bucket52FA0D60:
    Type: String
    Description: S3 bucket for asset
      "d6f9bd09e0c536107219fa83f2016a12fe5efd41d6b6c1fffffc20b74ae0a9f4"
  AssetParametersd6f9bd09e0c536107219fa83f2016a12fe5efd41d6b6c1fffffc20b74ae0a9f4S3VersionKey1B26B3CC:
    Type: String
    Description: S3 key for asset version
      "d6f9bd09e0c536107219fa83f2016a12fe5efd41d6b6c1fffffc20b74ae0a9f4"
  AssetParametersd6f9bd09e0c536107219fa83f2016a12fe5efd41d6b6c1fffffc20b74ae0a9f4ArtifactHashCEB67D0B:
    Type: String
    Description: Artifact hash for asset
      "d6f9bd09e0c536107219fa83f2016a12fe5efd41d6b6c1fffffc20b74ae0a9f4"
  AssetParameters53a5dfa4d1bdb52fe0716c7e2e7c1c8d0f936a330aac7339ea87e30798f307c1S3Bucket446BD0AB:
    Type: String
    Description: S3 bucket for asset
      "53a5dfa4d1bdb52fe0716c7e2e7c1c8d0f936a330aac7339ea87e30798f307c1"
  AssetParameters53a5dfa4d1bdb52fe0716c7e2e7c1c8d0f936a330aac7339ea87e30798f307c1S3VersionKey32C7AE46:
    Type: String
    Description: S3 key for asset version
      "53a5dfa4d1bdb52fe0716c7e2e7c1c8d0f936a330aac7339ea87e30798f307c1"
  AssetParameters53a5dfa4d1bdb52fe0716c7e2e7c1c8d0f936a330aac7339ea87e30798f307c1ArtifactHashB4AFEBBB:
    Type: String
    Description: Artifact hash for asset
      "53a5dfa4d1bdb52fe0716c7e2e7c1c8d0f936a330aac7339ea87e30798f307c1"
  AssetParametersb69f8e77829ba765ee3a37c088671f56d5982ab8e2a57c2f3103bea15181e67bS3BucketCECA6DD1:
    Type: String
    Description: S3 bucket for asset
      "b69f8e77829ba765ee3a37c088671f56d5982ab8e2a57c2f3103bea15181e67b"
  AssetParametersb69f8e77829ba765ee3a37c088671f56d5982ab8e2a57c2f3103bea15181e67bS3VersionKeyAD3D5992:
    Type: String
    Description: S3 key for asset version
      "b69f8e77829ba765ee3a37c088671f56d5982ab8e2a57c2f3103bea15181e67b"
  AssetParametersb69f8e77829ba765ee3a37c088671f56d5982ab8e2a57c2f3103bea15181e67bArtifactHashD3064179:
    Type: String
    Description: Artifact hash for asset
      "b69f8e77829ba765ee3a37c088671f56d5982ab8e2a57c2f3103bea15181e67b"
<<<<<<< HEAD
  AssetParameters090bc3a87779f945ec55e881304e1dad9a21663786d5e599b7bbd17b7f5e8a28S3Bucket76CB4021:
    Type: String
    Description: S3 bucket for asset
      "090bc3a87779f945ec55e881304e1dad9a21663786d5e599b7bbd17b7f5e8a28"
  AssetParameters090bc3a87779f945ec55e881304e1dad9a21663786d5e599b7bbd17b7f5e8a28S3VersionKey4612501C:
    Type: String
    Description: S3 key for asset version
      "090bc3a87779f945ec55e881304e1dad9a21663786d5e599b7bbd17b7f5e8a28"
  AssetParameters090bc3a87779f945ec55e881304e1dad9a21663786d5e599b7bbd17b7f5e8a28ArtifactHashCD94A5F5:
    Type: String
    Description: Artifact hash for asset
      "090bc3a87779f945ec55e881304e1dad9a21663786d5e599b7bbd17b7f5e8a28"
  AssetParameters6539334465145d138a2ca35862ccb798cddf768799e264b5ec811f9b33c18c3cS3Bucket674182B9:
=======
  AssetParametersf00b71346c1f447e6f5557deae0375b567b7648fe328d1d7f4f364b16fe049baS3Bucket2F8CB46C:
    Type: String
    Description: S3 bucket for asset
      "f00b71346c1f447e6f5557deae0375b567b7648fe328d1d7f4f364b16fe049ba"
  AssetParametersf00b71346c1f447e6f5557deae0375b567b7648fe328d1d7f4f364b16fe049baS3VersionKey745C9869:
    Type: String
    Description: S3 key for asset version
      "f00b71346c1f447e6f5557deae0375b567b7648fe328d1d7f4f364b16fe049ba"
  AssetParametersf00b71346c1f447e6f5557deae0375b567b7648fe328d1d7f4f364b16fe049baArtifactHash4B7593DA:
    Type: String
    Description: Artifact hash for asset
      "f00b71346c1f447e6f5557deae0375b567b7648fe328d1d7f4f364b16fe049ba"
  AssetParameters3b6aa3da60c62fe3e456369a48af7022434ced5141c941e498fa1217906c9b7bS3BucketC85DE4C8:
>>>>>>> 947f4963
    Type: String
    Description: S3 bucket for asset
      "3b6aa3da60c62fe3e456369a48af7022434ced5141c941e498fa1217906c9b7b"
  AssetParameters3b6aa3da60c62fe3e456369a48af7022434ced5141c941e498fa1217906c9b7bS3VersionKeyAC53F3CD:
    Type: String
    Description: S3 key for asset version
      "3b6aa3da60c62fe3e456369a48af7022434ced5141c941e498fa1217906c9b7b"
  AssetParameters3b6aa3da60c62fe3e456369a48af7022434ced5141c941e498fa1217906c9b7bArtifactHash1891E3C5:
    Type: String
    Description: Artifact hash for asset
      "3b6aa3da60c62fe3e456369a48af7022434ced5141c941e498fa1217906c9b7b"
  AssetParameters8d968e7576898e39de27ff4cf5f336e8f112a4de9757412123e2dd725f451900S3BucketB2DE6865:
    Type: String
    Description: S3 bucket for asset
      "8d968e7576898e39de27ff4cf5f336e8f112a4de9757412123e2dd725f451900"
  AssetParameters8d968e7576898e39de27ff4cf5f336e8f112a4de9757412123e2dd725f451900S3VersionKeyD40FAA20:
    Type: String
    Description: S3 key for asset version
      "8d968e7576898e39de27ff4cf5f336e8f112a4de9757412123e2dd725f451900"
  AssetParameters8d968e7576898e39de27ff4cf5f336e8f112a4de9757412123e2dd725f451900ArtifactHash121EF458:
    Type: String
    Description: Artifact hash for asset
      "8d968e7576898e39de27ff4cf5f336e8f112a4de9757412123e2dd725f451900"
  AssetParameters47c07e3fc2938327a95d2e0e18dc0c140710b7a38d17c46a7e0bcb222d3ab70bS3Bucket57E10EB4:
    Type: String
    Description: S3 bucket for asset
      "47c07e3fc2938327a95d2e0e18dc0c140710b7a38d17c46a7e0bcb222d3ab70b"
  AssetParameters47c07e3fc2938327a95d2e0e18dc0c140710b7a38d17c46a7e0bcb222d3ab70bS3VersionKeyB1E0734A:
    Type: String
    Description: S3 key for asset version
      "47c07e3fc2938327a95d2e0e18dc0c140710b7a38d17c46a7e0bcb222d3ab70b"
  AssetParameters47c07e3fc2938327a95d2e0e18dc0c140710b7a38d17c46a7e0bcb222d3ab70bArtifactHash8C5425A8:
    Type: String
    Description: Artifact hash for asset
      "47c07e3fc2938327a95d2e0e18dc0c140710b7a38d17c46a7e0bcb222d3ab70b"
  AssetParameters219b0e6bde7859b1caead1a417b318db5db660d51d0e582d6a303062ee4eae16S3BucketA2579CB9:
    Type: String
    Description: S3 bucket for asset
      "219b0e6bde7859b1caead1a417b318db5db660d51d0e582d6a303062ee4eae16"
  AssetParameters219b0e6bde7859b1caead1a417b318db5db660d51d0e582d6a303062ee4eae16S3VersionKey49CF574B:
    Type: String
    Description: S3 key for asset version
      "219b0e6bde7859b1caead1a417b318db5db660d51d0e582d6a303062ee4eae16"
  AssetParameters219b0e6bde7859b1caead1a417b318db5db660d51d0e582d6a303062ee4eae16ArtifactHash01251331:
    Type: String
    Description: Artifact hash for asset
      "219b0e6bde7859b1caead1a417b318db5db660d51d0e582d6a303062ee4eae16"
  AssetParameters0460b097267753850bf3dc5fd4c5e05e5a03a6b64e74624d863a588dc831c9aeS3Bucket635A0AFA:
    Type: String
    Description: S3 bucket for asset
      "0460b097267753850bf3dc5fd4c5e05e5a03a6b64e74624d863a588dc831c9ae"
  AssetParameters0460b097267753850bf3dc5fd4c5e05e5a03a6b64e74624d863a588dc831c9aeS3VersionKeyBB104177:
    Type: String
    Description: S3 key for asset version
      "0460b097267753850bf3dc5fd4c5e05e5a03a6b64e74624d863a588dc831c9ae"
  AssetParameters0460b097267753850bf3dc5fd4c5e05e5a03a6b64e74624d863a588dc831c9aeArtifactHash322D47B8:
    Type: String
    Description: Artifact hash for asset
      "0460b097267753850bf3dc5fd4c5e05e5a03a6b64e74624d863a588dc831c9ae"
  AssetParametersc6d9fbe0ab93f7d07cf0a8c6f9910d21df053ae26762117b17110d4414ae7d24S3Bucket10FBCE18:
    Type: String
    Description: S3 bucket for asset
      "c6d9fbe0ab93f7d07cf0a8c6f9910d21df053ae26762117b17110d4414ae7d24"
  AssetParametersc6d9fbe0ab93f7d07cf0a8c6f9910d21df053ae26762117b17110d4414ae7d24S3VersionKey7A4F8DEC:
    Type: String
    Description: S3 key for asset version
      "c6d9fbe0ab93f7d07cf0a8c6f9910d21df053ae26762117b17110d4414ae7d24"
  AssetParametersc6d9fbe0ab93f7d07cf0a8c6f9910d21df053ae26762117b17110d4414ae7d24ArtifactHash7B6DEC74:
    Type: String
    Description: Artifact hash for asset
      "c6d9fbe0ab93f7d07cf0a8c6f9910d21df053ae26762117b17110d4414ae7d24"
  AssetParameters3292bdd7fba5ecf4601e773feaa9815e722a7ac1ceebbe84cb6d4c9487883391S3Bucket89F86779:
    Type: String
    Description: S3 bucket for asset
      "3292bdd7fba5ecf4601e773feaa9815e722a7ac1ceebbe84cb6d4c9487883391"
  AssetParameters3292bdd7fba5ecf4601e773feaa9815e722a7ac1ceebbe84cb6d4c9487883391S3VersionKeyDF740F4B:
    Type: String
    Description: S3 key for asset version
      "3292bdd7fba5ecf4601e773feaa9815e722a7ac1ceebbe84cb6d4c9487883391"
  AssetParameters3292bdd7fba5ecf4601e773feaa9815e722a7ac1ceebbe84cb6d4c9487883391ArtifactHashD7008518:
    Type: String
    Description: Artifact hash for asset
      "3292bdd7fba5ecf4601e773feaa9815e722a7ac1ceebbe84cb6d4c9487883391"
  AssetParameters7aa5fd33f6538c7eac6e9c7516c9be442420de7bdaa36eed6b485680cdd3254eS3Bucket257CE732:
    Type: String
    Description: S3 bucket for asset
      "7aa5fd33f6538c7eac6e9c7516c9be442420de7bdaa36eed6b485680cdd3254e"
  AssetParameters7aa5fd33f6538c7eac6e9c7516c9be442420de7bdaa36eed6b485680cdd3254eS3VersionKey95BE90D6:
    Type: String
    Description: S3 key for asset version
      "7aa5fd33f6538c7eac6e9c7516c9be442420de7bdaa36eed6b485680cdd3254e"
  AssetParameters7aa5fd33f6538c7eac6e9c7516c9be442420de7bdaa36eed6b485680cdd3254eArtifactHashFCB28952:
    Type: String
    Description: Artifact hash for asset
      "7aa5fd33f6538c7eac6e9c7516c9be442420de7bdaa36eed6b485680cdd3254e"
  AssetParameters8155fa30bef20803f9ce7ecc8688a0f6094adda14292ede1f71e963de81ffef8S3BucketD8015A43:
    Type: String
    Description: S3 bucket for asset
      "8155fa30bef20803f9ce7ecc8688a0f6094adda14292ede1f71e963de81ffef8"
  AssetParameters8155fa30bef20803f9ce7ecc8688a0f6094adda14292ede1f71e963de81ffef8S3VersionKey8A3A3CC5:
    Type: String
    Description: S3 key for asset version
      "8155fa30bef20803f9ce7ecc8688a0f6094adda14292ede1f71e963de81ffef8"
  AssetParameters8155fa30bef20803f9ce7ecc8688a0f6094adda14292ede1f71e963de81ffef8ArtifactHashD7EE7C22:
    Type: String
    Description: Artifact hash for asset
      "8155fa30bef20803f9ce7ecc8688a0f6094adda14292ede1f71e963de81ffef8"
  AssetParametersb6ea63e2c0161b5e315ec85b491d1158096a5929e1d614483ff976edc55f9462S3BucketBBAEB383:
    Type: String
    Description: S3 bucket for asset
      "b6ea63e2c0161b5e315ec85b491d1158096a5929e1d614483ff976edc55f9462"
  AssetParametersb6ea63e2c0161b5e315ec85b491d1158096a5929e1d614483ff976edc55f9462S3VersionKey3E2ADF1E:
    Type: String
    Description: S3 key for asset version
      "b6ea63e2c0161b5e315ec85b491d1158096a5929e1d614483ff976edc55f9462"
  AssetParametersb6ea63e2c0161b5e315ec85b491d1158096a5929e1d614483ff976edc55f9462ArtifactHash92945753:
    Type: String
    Description: Artifact hash for asset
      "b6ea63e2c0161b5e315ec85b491d1158096a5929e1d614483ff976edc55f9462"

`;<|MERGE_RESOLUTION|>--- conflicted
+++ resolved
@@ -4279,11 +4279,7 @@
     Properties:
       Code:
         S3Bucket:
-<<<<<<< HEAD
-          Ref: AssetParameters090bc3a87779f945ec55e881304e1dad9a21663786d5e599b7bbd17b7f5e8a28S3Bucket76CB4021
-=======
           Ref: AssetParametersf00b71346c1f447e6f5557deae0375b567b7648fe328d1d7f4f364b16fe049baS3Bucket2F8CB46C
->>>>>>> 947f4963
         S3Key:
           Fn::Join:
             - ""
@@ -4291,20 +4287,12 @@
                   - 0
                   - Fn::Split:
                       - "||"
-<<<<<<< HEAD
-                      - Ref: AssetParameters090bc3a87779f945ec55e881304e1dad9a21663786d5e599b7bbd17b7f5e8a28S3VersionKey4612501C
-=======
                       - Ref: AssetParametersf00b71346c1f447e6f5557deae0375b567b7648fe328d1d7f4f364b16fe049baS3VersionKey745C9869
->>>>>>> 947f4963
               - Fn::Select:
                   - 1
                   - Fn::Split:
                       - "||"
-<<<<<<< HEAD
-                      - Ref: AssetParameters090bc3a87779f945ec55e881304e1dad9a21663786d5e599b7bbd17b7f5e8a28S3VersionKey4612501C
-=======
                       - Ref: AssetParametersf00b71346c1f447e6f5557deae0375b567b7648fe328d1d7f4f364b16fe049baS3VersionKey745C9869
->>>>>>> 947f4963
       Role:
         Fn::GetAtt:
           - ConstructHubIngestionServiceRole6380BAB6
@@ -7537,21 +7525,6 @@
     Type: String
     Description: Artifact hash for asset
       "b69f8e77829ba765ee3a37c088671f56d5982ab8e2a57c2f3103bea15181e67b"
-<<<<<<< HEAD
-  AssetParameters090bc3a87779f945ec55e881304e1dad9a21663786d5e599b7bbd17b7f5e8a28S3Bucket76CB4021:
-    Type: String
-    Description: S3 bucket for asset
-      "090bc3a87779f945ec55e881304e1dad9a21663786d5e599b7bbd17b7f5e8a28"
-  AssetParameters090bc3a87779f945ec55e881304e1dad9a21663786d5e599b7bbd17b7f5e8a28S3VersionKey4612501C:
-    Type: String
-    Description: S3 key for asset version
-      "090bc3a87779f945ec55e881304e1dad9a21663786d5e599b7bbd17b7f5e8a28"
-  AssetParameters090bc3a87779f945ec55e881304e1dad9a21663786d5e599b7bbd17b7f5e8a28ArtifactHashCD94A5F5:
-    Type: String
-    Description: Artifact hash for asset
-      "090bc3a87779f945ec55e881304e1dad9a21663786d5e599b7bbd17b7f5e8a28"
-  AssetParameters6539334465145d138a2ca35862ccb798cddf768799e264b5ec811f9b33c18c3cS3Bucket674182B9:
-=======
   AssetParametersf00b71346c1f447e6f5557deae0375b567b7648fe328d1d7f4f364b16fe049baS3Bucket2F8CB46C:
     Type: String
     Description: S3 bucket for asset
@@ -7565,7 +7538,6 @@
     Description: Artifact hash for asset
       "f00b71346c1f447e6f5557deae0375b567b7648fe328d1d7f4f364b16fe049ba"
   AssetParameters3b6aa3da60c62fe3e456369a48af7022434ced5141c941e498fa1217906c9b7bS3BucketC85DE4C8:
->>>>>>> 947f4963
     Type: String
     Description: S3 bucket for asset
       "3b6aa3da60c62fe3e456369a48af7022434ced5141c941e498fa1217906c9b7b"
