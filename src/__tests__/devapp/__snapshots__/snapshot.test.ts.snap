// Jest Snapshot v1, https://goo.gl/fbAQLP

exports[`golden snapshot 1`] = `
Resources:
  TopicBFC7AF6E:
    Type: AWS::SNS::Topic
  ConstructHubMonitoringWatchfulDashboardB8493D55:
    Type: AWS::CloudWatch::Dashboard
    Properties:
      DashboardBody:
        Fn::Join:
          - ""
          - - '{"widgets":[{"type":"text","width":24,"height":2,"x":0,"y":0,"properties":{"markdown":"#
              Ingestion Function\\n\\n[button:AWS Lambda
              Console](https://console.aws.amazon.com/lambda/home?region='
            - Ref: AWS::Region
            - "#/functions/"
            - Ref: ConstructHubIngestion407909CE
            - ?tab=graph) [button:CloudWatch
              Logs](https://console.aws.amazon.com/cloudwatch/home?region=
            - Ref: AWS::Region
            - "#logEventViewer:group=/aws/lambda/"
            - Ref: ConstructHubIngestion407909CE
            - )"}},{"type":"metric","width":6,"height":6,"x":0,"y":2,"properties":{"view":"timeSeries","title":"Invocations/5min","region":"
            - Ref: AWS::Region
            - '","metrics":[["AWS/Lambda","Invocations","FunctionName","'
            - Ref: ConstructHubIngestion407909CE
            - '",{"stat":"Sum"}]],"yAxis":{}}},{"type":"metric","width":6,"height":6,"x":6,"y":2,"properties":{"view":"timeSeries","title":"Errors/5min","region":"'
            - Ref: AWS::Region
            - '","metrics":[["AWS/Lambda","Errors","FunctionName","'
            - Ref: ConstructHubIngestion407909CE
            - '",{"stat":"Sum"}]],"annotations":{"horizontal":[{"label":"Errors
              > 0 for 3 datapoints within 15
              minutes","value":0,"yAxis":"left"}]},"yAxis":{}}},{"type":"metric","width":6,"height":6,"x":12,"y":2,"properties":{"view":"timeSeries","title":"Throttles/5min","region":"'
            - Ref: AWS::Region
            - '","metrics":[["AWS/Lambda","Throttles","FunctionName","'
            - Ref: ConstructHubIngestion407909CE
            - '",{"stat":"Sum"}]],"annotations":{"horizontal":[{"label":"Throttles
              > 0 for 3 datapoints within 15
              minutes","value":0,"yAxis":"left"}]},"yAxis":{}}},{"type":"metric","width":6,"height":6,"x":18,"y":2,"properties":{"view":"timeSeries","title":"Duration/5min","region":"'
            - Ref: AWS::Region
            - '","metrics":[["AWS/Lambda","Duration","FunctionName","'
            - Ref: ConstructHubIngestion407909CE
            - '",{"label":"p99","stat":"p99"}]],"annotations":{"horizontal":[{"label":"p99
              > 720000 for 3 datapoints within 15
              minutes","value":720000,"yAxis":"left"}]},"yAxis":{}}},{"type":"text","width":24,"height":2,"x":0,"y":8,"properties":{"markdown":"#
              Discovery Function\\n\\n[button:AWS Lambda
              Console](https://console.aws.amazon.com/lambda/home?region='
            - Ref: AWS::Region
            - "#/functions/"
            - Ref: ConstructHubDiscoveryD6EEC2B8
            - ?tab=graph) [button:CloudWatch
              Logs](https://console.aws.amazon.com/cloudwatch/home?region=
            - Ref: AWS::Region
            - "#logEventViewer:group=/aws/lambda/"
            - Ref: ConstructHubDiscoveryD6EEC2B8
            - )"}},{"type":"metric","width":6,"height":6,"x":0,"y":10,"properties":{"view":"timeSeries","title":"Invocations/5min","region":"
            - Ref: AWS::Region
            - '","metrics":[["AWS/Lambda","Invocations","FunctionName","'
            - Ref: ConstructHubDiscoveryD6EEC2B8
            - '",{"stat":"Sum"}]],"yAxis":{}}},{"type":"metric","width":6,"height":6,"x":6,"y":10,"properties":{"view":"timeSeries","title":"Errors/5min","region":"'
            - Ref: AWS::Region
            - '","metrics":[["AWS/Lambda","Errors","FunctionName","'
            - Ref: ConstructHubDiscoveryD6EEC2B8
            - '",{"stat":"Sum"}]],"annotations":{"horizontal":[{"label":"Errors
              > 0 for 3 datapoints within 15
              minutes","value":0,"yAxis":"left"}]},"yAxis":{}}},{"type":"metric","width":6,"height":6,"x":12,"y":10,"properties":{"view":"timeSeries","title":"Throttles/5min","region":"'
            - Ref: AWS::Region
            - '","metrics":[["AWS/Lambda","Throttles","FunctionName","'
            - Ref: ConstructHubDiscoveryD6EEC2B8
            - '",{"stat":"Sum"}]],"annotations":{"horizontal":[{"label":"Throttles
              > 0 for 3 datapoints within 15
              minutes","value":0,"yAxis":"left"}]},"yAxis":{}}},{"type":"metric","width":6,"height":6,"x":18,"y":10,"properties":{"view":"timeSeries","title":"Duration/5min","region":"'
            - Ref: AWS::Region
            - '","metrics":[["AWS/Lambda","Duration","FunctionName","'
            - Ref: ConstructHubDiscoveryD6EEC2B8
            - '",{"label":"p99","stat":"p99"}]],"annotations":{"horizontal":[{"label":"p99
              > 720000 for 3 datapoints within 15
              minutes","value":720000,"yAxis":"left"}]},"yAxis":{}}},{"type":"text","width":24,"height":2,"x":0,"y":16,"properties":{"markdown":"#
              Transliterator Function\\n\\n[button:AWS Lambda
              Console](https://console.aws.amazon.com/lambda/home?region='
            - Ref: AWS::Region
            - "#/functions/"
            - Ref: ConstructHubTransliterator9C48708A
            - ?tab=graph) [button:CloudWatch
              Logs](https://console.aws.amazon.com/cloudwatch/home?region=
            - Ref: AWS::Region
            - "#logEventViewer:group=/aws/lambda/"
            - Ref: ConstructHubTransliterator9C48708A
            - )"}},{"type":"metric","width":6,"height":6,"x":0,"y":18,"properties":{"view":"timeSeries","title":"Invocations/5min","region":"
            - Ref: AWS::Region
            - '","metrics":[["AWS/Lambda","Invocations","FunctionName","'
            - Ref: ConstructHubTransliterator9C48708A
            - '",{"stat":"Sum"}]],"yAxis":{}}},{"type":"metric","width":6,"height":6,"x":6,"y":18,"properties":{"view":"timeSeries","title":"Errors/5min","region":"'
            - Ref: AWS::Region
            - '","metrics":[["AWS/Lambda","Errors","FunctionName","'
            - Ref: ConstructHubTransliterator9C48708A
            - '",{"stat":"Sum"}]],"annotations":{"horizontal":[{"label":"Errors
              > 0 for 3 datapoints within 15
              minutes","value":0,"yAxis":"left"}]},"yAxis":{}}},{"type":"metric","width":6,"height":6,"x":12,"y":18,"properties":{"view":"timeSeries","title":"Throttles/5min","region":"'
            - Ref: AWS::Region
            - '","metrics":[["AWS/Lambda","Throttles","FunctionName","'
            - Ref: ConstructHubTransliterator9C48708A
            - '",{"stat":"Sum"}]],"annotations":{"horizontal":[{"label":"Throttles
              > 0 for 3 datapoints within 15
              minutes","value":0,"yAxis":"left"}]},"yAxis":{}}},{"type":"metric","width":6,"height":6,"x":18,"y":18,"properties":{"view":"timeSeries","title":"Duration/5min","region":"'
            - Ref: AWS::Region
            - '","metrics":[["AWS/Lambda","Duration","FunctionName","'
            - Ref: ConstructHubTransliterator9C48708A
            - '",{"label":"p99","stat":"p99"}]],"annotations":{"horizontal":[{"label":"p99
              > 720000 for 3 datapoints within 15
              minutes","value":720000,"yAxis":"left"}]},"yAxis":{}}},{"type":"text","width":24,"height":2,"x":0,"y":24,"properties":{"markdown":"#
              Catalog Builder Function\\n\\n[button:AWS Lambda
              Console](https://console.aws.amazon.com/lambda/home?region='
            - Ref: AWS::Region
            - "#/functions/"
            - Ref: ConstructHubCatalogBuilder5A9DE4AF
            - ?tab=graph) [button:CloudWatch
              Logs](https://console.aws.amazon.com/cloudwatch/home?region=
            - Ref: AWS::Region
            - "#logEventViewer:group=/aws/lambda/"
            - Ref: ConstructHubCatalogBuilder5A9DE4AF
            - )"}},{"type":"metric","width":6,"height":6,"x":0,"y":26,"properties":{"view":"timeSeries","title":"Invocations/5min","region":"
            - Ref: AWS::Region
            - '","metrics":[["AWS/Lambda","Invocations","FunctionName","'
            - Ref: ConstructHubCatalogBuilder5A9DE4AF
            - '",{"stat":"Sum"}]],"yAxis":{}}},{"type":"metric","width":6,"height":6,"x":6,"y":26,"properties":{"view":"timeSeries","title":"Errors/5min","region":"'
            - Ref: AWS::Region
            - '","metrics":[["AWS/Lambda","Errors","FunctionName","'
            - Ref: ConstructHubCatalogBuilder5A9DE4AF
            - '",{"stat":"Sum"}]],"annotations":{"horizontal":[{"label":"Errors
              > 0 for 3 datapoints within 15
              minutes","value":0,"yAxis":"left"}]},"yAxis":{}}},{"type":"metric","width":6,"height":6,"x":12,"y":26,"properties":{"view":"timeSeries","title":"Throttles/5min","region":"'
            - Ref: AWS::Region
            - '","metrics":[["AWS/Lambda","Throttles","FunctionName","'
            - Ref: ConstructHubCatalogBuilder5A9DE4AF
            - '",{"stat":"Sum"}]],"annotations":{"horizontal":[{"label":"Throttles
              > 0 for 3 datapoints within 15
              minutes","value":0,"yAxis":"left"}]},"yAxis":{}}},{"type":"metric","width":6,"height":6,"x":18,"y":26,"properties":{"view":"timeSeries","title":"Duration/5min","region":"'
            - Ref: AWS::Region
            - '","metrics":[["AWS/Lambda","Duration","FunctionName","'
            - Ref: ConstructHubCatalogBuilder5A9DE4AF
            - '",{"label":"p99","stat":"p99"}]],"annotations":{"horizontal":[{"label":"p99
              > 720000 for 3 datapoints within 15
              minutes","value":720000,"yAxis":"left"}]},"yAxis":{}}},{"type":"text","width":24,"height":2,"x":0,"y":32,"properties":{"markdown":"#
              Inventory Canary\\n\\n[button:AWS Lambda
              Console](https://console.aws.amazon.com/lambda/home?region='
            - Ref: AWS::Region
            - "#/functions/"
            - Ref: ConstructHubInventoryCanary63D899BC
            - ?tab=graph) [button:CloudWatch
              Logs](https://console.aws.amazon.com/cloudwatch/home?region=
            - Ref: AWS::Region
            - "#logEventViewer:group=/aws/lambda/"
            - Ref: ConstructHubInventoryCanary63D899BC
            - )"}},{"type":"metric","width":6,"height":6,"x":0,"y":34,"properties":{"view":"timeSeries","title":"Invocations/5min","region":"
            - Ref: AWS::Region
            - '","metrics":[["AWS/Lambda","Invocations","FunctionName","'
            - Ref: ConstructHubInventoryCanary63D899BC
            - '",{"stat":"Sum"}]],"yAxis":{}}},{"type":"metric","width":6,"height":6,"x":6,"y":34,"properties":{"view":"timeSeries","title":"Errors/5min","region":"'
            - Ref: AWS::Region
            - '","metrics":[["AWS/Lambda","Errors","FunctionName","'
            - Ref: ConstructHubInventoryCanary63D899BC
            - '",{"stat":"Sum"}]],"annotations":{"horizontal":[{"label":"Errors
              > 0 for 3 datapoints within 15
              minutes","value":0,"yAxis":"left"}]},"yAxis":{}}},{"type":"metric","width":6,"height":6,"x":12,"y":34,"properties":{"view":"timeSeries","title":"Throttles/5min","region":"'
            - Ref: AWS::Region
            - '","metrics":[["AWS/Lambda","Throttles","FunctionName","'
            - Ref: ConstructHubInventoryCanary63D899BC
            - '",{"stat":"Sum"}]],"annotations":{"horizontal":[{"label":"Throttles
              > 0 for 3 datapoints within 15
              minutes","value":0,"yAxis":"left"}]},"yAxis":{}}},{"type":"metric","width":6,"height":6,"x":18,"y":34,"properties":{"view":"timeSeries","title":"Duration/5min","region":"'
            - Ref: AWS::Region
            - '","metrics":[["AWS/Lambda","Duration","FunctionName","'
            - Ref: ConstructHubInventoryCanary63D899BC
            - '",{"label":"p99","stat":"p99"}]],"annotations":{"horizontal":[{"label":"p99
              > 240000 for 3 datapoints within 15
              minutes","value":240000,"yAxis":"left"}]},"yAxis":{}}}]}'
      DashboardName: construct-hub
  ConstructHubMonitoringWatchfuldevConstructHubIngestion6BEB6ABAErrorsAlarmBE537614:
    Type: AWS::CloudWatch::Alarm
    Properties:
      ComparisonOperator: GreaterThanThreshold
      EvaluationPeriods: 3
      AlarmActions:
        - Ref: TopicBFC7AF6E
      AlarmDescription: Over 0 errors per minute
      Dimensions:
        - Name: FunctionName
          Value:
            Ref: ConstructHubIngestion407909CE
      MetricName: Errors
      Namespace: AWS/Lambda
      Period: 300
      Statistic: Sum
      Threshold: 0
  ConstructHubMonitoringWatchfuldevConstructHubIngestion6BEB6ABAThrottlesAlarm76839343:
    Type: AWS::CloudWatch::Alarm
    Properties:
      ComparisonOperator: GreaterThanThreshold
      EvaluationPeriods: 3
      AlarmActions:
        - Ref: TopicBFC7AF6E
      AlarmDescription: Over 0 throttles per minute
      Dimensions:
        - Name: FunctionName
          Value:
            Ref: ConstructHubIngestion407909CE
      MetricName: Throttles
      Namespace: AWS/Lambda
      Period: 300
      Statistic: Sum
      Threshold: 0
  ConstructHubMonitoringWatchfuldevConstructHubIngestion6BEB6ABADurationAlarm23308F3B:
    Type: AWS::CloudWatch::Alarm
    Properties:
      ComparisonOperator: GreaterThanThreshold
      EvaluationPeriods: 3
      AlarmActions:
        - Ref: TopicBFC7AF6E
      AlarmDescription: p99 latency >= 720s (80%)
      Metrics:
        - Id: m1
          Label: p99
          MetricStat:
            Metric:
              Dimensions:
                - Name: FunctionName
                  Value:
                    Ref: ConstructHubIngestion407909CE
              MetricName: Duration
              Namespace: AWS/Lambda
            Period: 300
            Stat: p99
          ReturnData: true
      Threshold: 720000
  ConstructHubMonitoringWatchfuldevConstructHubDiscovery67F2A541ErrorsAlarm1D897383:
    Type: AWS::CloudWatch::Alarm
    Properties:
      ComparisonOperator: GreaterThanThreshold
      EvaluationPeriods: 3
      AlarmActions:
        - Ref: TopicBFC7AF6E
      AlarmDescription: Over 0 errors per minute
      Dimensions:
        - Name: FunctionName
          Value:
            Ref: ConstructHubDiscoveryD6EEC2B8
      MetricName: Errors
      Namespace: AWS/Lambda
      Period: 300
      Statistic: Sum
      Threshold: 0
  ConstructHubMonitoringWatchfuldevConstructHubDiscovery67F2A541ThrottlesAlarmFB98FA43:
    Type: AWS::CloudWatch::Alarm
    Properties:
      ComparisonOperator: GreaterThanThreshold
      EvaluationPeriods: 3
      AlarmActions:
        - Ref: TopicBFC7AF6E
      AlarmDescription: Over 0 throttles per minute
      Dimensions:
        - Name: FunctionName
          Value:
            Ref: ConstructHubDiscoveryD6EEC2B8
      MetricName: Throttles
      Namespace: AWS/Lambda
      Period: 300
      Statistic: Sum
      Threshold: 0
  ConstructHubMonitoringWatchfuldevConstructHubDiscovery67F2A541DurationAlarmCFA098E6:
    Type: AWS::CloudWatch::Alarm
    Properties:
      ComparisonOperator: GreaterThanThreshold
      EvaluationPeriods: 3
      AlarmActions:
        - Ref: TopicBFC7AF6E
      AlarmDescription: p99 latency >= 720s (80%)
      Metrics:
        - Id: m1
          Label: p99
          MetricStat:
            Metric:
              Dimensions:
                - Name: FunctionName
                  Value:
                    Ref: ConstructHubDiscoveryD6EEC2B8
              MetricName: Duration
              Namespace: AWS/Lambda
            Period: 300
            Stat: p99
          ReturnData: true
      Threshold: 720000
  ConstructHubMonitoringWatchfuldevConstructHubTransliteratorAD6126BBErrorsAlarm76421A95:
    Type: AWS::CloudWatch::Alarm
    Properties:
      ComparisonOperator: GreaterThanThreshold
      EvaluationPeriods: 3
      AlarmActions:
        - Ref: TopicBFC7AF6E
      AlarmDescription: Over 0 errors per minute
      Dimensions:
        - Name: FunctionName
          Value:
            Ref: ConstructHubTransliterator9C48708A
      MetricName: Errors
      Namespace: AWS/Lambda
      Period: 300
      Statistic: Sum
      Threshold: 0
  ConstructHubMonitoringWatchfuldevConstructHubTransliteratorAD6126BBThrottlesAlarmFB70296D:
    Type: AWS::CloudWatch::Alarm
    Properties:
      ComparisonOperator: GreaterThanThreshold
      EvaluationPeriods: 3
      AlarmActions:
        - Ref: TopicBFC7AF6E
      AlarmDescription: Over 0 throttles per minute
      Dimensions:
        - Name: FunctionName
          Value:
            Ref: ConstructHubTransliterator9C48708A
      MetricName: Throttles
      Namespace: AWS/Lambda
      Period: 300
      Statistic: Sum
      Threshold: 0
  ConstructHubMonitoringWatchfuldevConstructHubTransliteratorAD6126BBDurationAlarm9ED1318E:
    Type: AWS::CloudWatch::Alarm
    Properties:
      ComparisonOperator: GreaterThanThreshold
      EvaluationPeriods: 3
      AlarmActions:
        - Ref: TopicBFC7AF6E
      AlarmDescription: p99 latency >= 720s (80%)
      Metrics:
        - Id: m1
          Label: p99
          MetricStat:
            Metric:
              Dimensions:
                - Name: FunctionName
                  Value:
                    Ref: ConstructHubTransliterator9C48708A
              MetricName: Duration
              Namespace: AWS/Lambda
            Period: 300
            Stat: p99
          ReturnData: true
      Threshold: 720000
  ConstructHubMonitoringWatchfuldevConstructHubCatalogBuilder53DE8DEDErrorsAlarm1F6C5779:
    Type: AWS::CloudWatch::Alarm
    Properties:
      ComparisonOperator: GreaterThanThreshold
      EvaluationPeriods: 3
      AlarmActions:
        - Ref: TopicBFC7AF6E
      AlarmDescription: Over 0 errors per minute
      Dimensions:
        - Name: FunctionName
          Value:
            Ref: ConstructHubCatalogBuilder5A9DE4AF
      MetricName: Errors
      Namespace: AWS/Lambda
      Period: 300
      Statistic: Sum
      Threshold: 0
  ConstructHubMonitoringWatchfuldevConstructHubCatalogBuilder53DE8DEDThrottlesAlarmD1E8E835:
    Type: AWS::CloudWatch::Alarm
    Properties:
      ComparisonOperator: GreaterThanThreshold
      EvaluationPeriods: 3
      AlarmActions:
        - Ref: TopicBFC7AF6E
      AlarmDescription: Over 0 throttles per minute
      Dimensions:
        - Name: FunctionName
          Value:
            Ref: ConstructHubCatalogBuilder5A9DE4AF
      MetricName: Throttles
      Namespace: AWS/Lambda
      Period: 300
      Statistic: Sum
      Threshold: 0
  ConstructHubMonitoringWatchfuldevConstructHubCatalogBuilder53DE8DEDDurationAlarm46022BB6:
    Type: AWS::CloudWatch::Alarm
    Properties:
      ComparisonOperator: GreaterThanThreshold
      EvaluationPeriods: 3
      AlarmActions:
        - Ref: TopicBFC7AF6E
      AlarmDescription: p99 latency >= 720s (80%)
      Metrics:
        - Id: m1
          Label: p99
          MetricStat:
            Metric:
              Dimensions:
                - Name: FunctionName
                  Value:
                    Ref: ConstructHubCatalogBuilder5A9DE4AF
              MetricName: Duration
              Namespace: AWS/Lambda
            Period: 300
            Stat: p99
          ReturnData: true
      Threshold: 720000
  ConstructHubMonitoringWatchfuldevConstructHubInventoryCanaryEF8B6D02ErrorsAlarm44090DCB:
    Type: AWS::CloudWatch::Alarm
    Properties:
      ComparisonOperator: GreaterThanThreshold
      EvaluationPeriods: 3
      AlarmActions:
        - Ref: TopicBFC7AF6E
      AlarmDescription: Over 0 errors per minute
      Dimensions:
        - Name: FunctionName
          Value:
            Ref: ConstructHubInventoryCanary63D899BC
      MetricName: Errors
      Namespace: AWS/Lambda
      Period: 300
      Statistic: Sum
      Threshold: 0
  ConstructHubMonitoringWatchfuldevConstructHubInventoryCanaryEF8B6D02ThrottlesAlarm84FBEA9A:
    Type: AWS::CloudWatch::Alarm
    Properties:
      ComparisonOperator: GreaterThanThreshold
      EvaluationPeriods: 3
      AlarmActions:
        - Ref: TopicBFC7AF6E
      AlarmDescription: Over 0 throttles per minute
      Dimensions:
        - Name: FunctionName
          Value:
            Ref: ConstructHubInventoryCanary63D899BC
      MetricName: Throttles
      Namespace: AWS/Lambda
      Period: 300
      Statistic: Sum
      Threshold: 0
  ConstructHubMonitoringWatchfuldevConstructHubInventoryCanaryEF8B6D02DurationAlarmD1E8B8E6:
    Type: AWS::CloudWatch::Alarm
    Properties:
      ComparisonOperator: GreaterThanThreshold
      EvaluationPeriods: 3
      AlarmActions:
        - Ref: TopicBFC7AF6E
      AlarmDescription: p99 latency >= 240s (80%)
      Metrics:
        - Id: m1
          Label: p99
          MetricStat:
            Metric:
              Dimensions:
                - Name: FunctionName
                  Value:
                    Ref: ConstructHubInventoryCanary63D899BC
              MetricName: Duration
              Namespace: AWS/Lambda
            Period: 300
            Stat: p99
          ReturnData: true
      Threshold: 240000
  ConstructHubMonitoringDashboard78E057C8:
    Type: AWS::CloudWatch::Dashboard
    Properties:
      DashboardBody:
        Fn::Join:
          - ""
          - - '{"widgets":[{"type":"metric","width":24,"height":6,"x":0,"y":0,"properties":{"view":"timeSeries","title":"Home
              Page Canary","region":"'
            - Ref: AWS::Region
            - '","annotations":{"alarms":["'
            - Fn::GetAtt:
                - ConstructHubMonitoringWebCanaryHomePageErrorsE7BB4002
                - Arn
            - '"]},"yAxis":{}}}]}'
      DashboardName: construct-hub-high-severity
  ConstructHubMonitoringWebCanaryHomePageHttpGetFunctionServiceRole9AAAD93C:
    Type: AWS::IAM::Role
    Properties:
      AssumeRolePolicyDocument:
        Statement:
          - Action: sts:AssumeRole
            Effect: Allow
            Principal:
              Service: lambda.amazonaws.com
        Version: 2012-10-17
      ManagedPolicyArns:
        - Fn::Join:
            - ""
            - - "arn:"
              - Ref: AWS::Partition
              - :iam::aws:policy/service-role/AWSLambdaBasicExecutionRole
  ConstructHubMonitoringWebCanaryHomePageHttpGetFunctionF27ADDC8:
    Type: AWS::Lambda::Function
    Properties:
      Code:
        S3Bucket:
          Ref: AssetParameters59be5a60739e4f0f9b881492bce41ccffa8d47d16b0a4d640db1bb8200f48bd5S3BucketFA2341B6
        S3Key:
          Fn::Join:
            - ""
            - - Fn::Select:
                  - 0
                  - Fn::Split:
                      - "||"
                      - Ref: AssetParameters59be5a60739e4f0f9b881492bce41ccffa8d47d16b0a4d640db1bb8200f48bd5S3VersionKeyB4EE9C49
              - Fn::Select:
                  - 1
                  - Fn::Split:
                      - "||"
                      - Ref: AssetParameters59be5a60739e4f0f9b881492bce41ccffa8d47d16b0a4d640db1bb8200f48bd5S3VersionKeyB4EE9C49
      Role:
        Fn::GetAtt:
          - ConstructHubMonitoringWebCanaryHomePageHttpGetFunctionServiceRole9AAAD93C
          - Arn
      Description:
        Fn::Join:
          - ""
          - - HTTP GET https://
            - Fn::GetAtt:
                - ConstructHubWebAppDistribution1F181DC9
                - DomainName
            - ": Home Page"
      Environment:
        Variables:
          URL:
            Fn::Join:
              - ""
              - - https://
                - Fn::GetAtt:
                    - ConstructHubWebAppDistribution1F181DC9
                    - DomainName
      Handler: index.handler
      Runtime: nodejs14.x
    DependsOn:
      - ConstructHubMonitoringWebCanaryHomePageHttpGetFunctionServiceRole9AAAD93C
  ConstructHubMonitoringWebCanaryHomePageRuleE14F9F4E:
    Type: AWS::Events::Rule
    Properties:
      ScheduleExpression: rate(1 minute)
      State: ENABLED
      Targets:
        - Arn:
            Fn::GetAtt:
              - ConstructHubMonitoringWebCanaryHomePageHttpGetFunctionF27ADDC8
              - Arn
          Id: Target0
  ConstructHubMonitoringWebCanaryHomePageRuleAllowEventRuledevConstructHubMonitoringWebCanaryHomePageHttpGetFunction62E39E56A2CA6F6B:
    Type: AWS::Lambda::Permission
    Properties:
      Action: lambda:InvokeFunction
      FunctionName:
        Fn::GetAtt:
          - ConstructHubMonitoringWebCanaryHomePageHttpGetFunctionF27ADDC8
          - Arn
      Principal: events.amazonaws.com
      SourceArn:
        Fn::GetAtt:
          - ConstructHubMonitoringWebCanaryHomePageRuleE14F9F4E
          - Arn
  ConstructHubMonitoringWebCanaryHomePageErrorsE7BB4002:
    Type: AWS::CloudWatch::Alarm
    Properties:
      ComparisonOperator: GreaterThanOrEqualToThreshold
      EvaluationPeriods: 1
      AlarmActions:
        - Ref: TopicBFC7AF6E
      AlarmDescription:
        Fn::Join:
          - ""
          - - 80% error rate for https://
            - Fn::GetAtt:
                - ConstructHubWebAppDistribution1F181DC9
                - DomainName
            - " (Home Page)"
      Metrics:
        - Id: m1
          Label:
            Fn::Join:
              - ""
              - - https://
                - Fn::GetAtt:
                    - ConstructHubWebAppDistribution1F181DC9
                    - DomainName
                - " Errors"
          MetricStat:
            Metric:
              Dimensions:
                - Name: FunctionName
                  Value:
                    Ref: ConstructHubMonitoringWebCanaryHomePageHttpGetFunctionF27ADDC8
              MetricName: Errors
              Namespace: AWS/Lambda
            Period: 300
            Stat: Sum
          ReturnData: true
      Threshold: 4
      TreatMissingData: breaching
  ConstructHubPackageDataDC5EF35E:
    Type: AWS::S3::Bucket
    Properties:
      BucketEncryption:
        ServerSideEncryptionConfiguration:
          - ServerSideEncryptionByDefault:
              SSEAlgorithm: AES256
      LifecycleConfiguration:
        Rules:
          - AbortIncompleteMultipartUpload:
              DaysAfterInitiation: 1
            Status: Enabled
          - NoncurrentVersionTransitions:
              - StorageClass: STANDARD_IA
                TransitionInDays: 31
            Status: Enabled
          - NoncurrentVersionExpirationInDays: 90
            Status: Enabled
      PublicAccessBlockConfiguration:
        BlockPublicAcls: true
        BlockPublicPolicy: true
        IgnorePublicAcls: true
        RestrictPublicBuckets: true
      VersioningConfiguration:
        Status: Enabled
    UpdateReplacePolicy: Retain
    DeletionPolicy: Retain
  ConstructHubPackageDataNotifications81B45141:
    Type: Custom::S3BucketNotifications
    Properties:
      ServiceToken:
        Fn::GetAtt:
          - BucketNotificationsHandler050a0587b7544547bf325f094a3db8347ECC3691
          - Arn
      BucketName:
        Ref: ConstructHubPackageDataDC5EF35E
      NotificationConfiguration:
        LambdaFunctionConfigurations:
          - Events:
              - s3:ObjectCreated:*
            Filter:
              Key:
                FilterRules:
                  - Name: suffix
                    Value: /assembly.json
                  - Name: prefix
                    Value: data/
            LambdaFunctionArn:
              Fn::GetAtt:
                - ConstructHubTransliterator9C48708A
                - Arn
          - Events:
              - s3:ObjectCreated:*
            Filter:
              Key:
                FilterRules:
                  - Name: suffix
                    Value: /docs-typescript.md
                  - Name: prefix
                    Value: data/
            LambdaFunctionArn:
              Fn::GetAtt:
                - ConstructHubCatalogBuilder5A9DE4AF
                - Arn
    DependsOn:
      - ConstructHubPackageDataAllowBucketNotificationsTodevConstructHubCatalogBuilder53DE8DED8B97EA0E
      - ConstructHubPackageDataAllowBucketNotificationsTodevConstructHubTransliteratorAD6126BBCD7107E5
  ConstructHubPackageDataAllowBucketNotificationsTodevConstructHubTransliteratorAD6126BBCD7107E5:
    Type: AWS::Lambda::Permission
    Properties:
      Action: lambda:InvokeFunction
      FunctionName:
        Fn::GetAtt:
          - ConstructHubTransliterator9C48708A
          - Arn
      Principal: s3.amazonaws.com
      SourceAccount:
        Ref: AWS::AccountId
      SourceArn:
        Fn::GetAtt:
          - ConstructHubPackageDataDC5EF35E
          - Arn
  ConstructHubPackageDataAllowBucketNotificationsTodevConstructHubCatalogBuilder53DE8DED8B97EA0E:
    Type: AWS::Lambda::Permission
    Properties:
      Action: lambda:InvokeFunction
      FunctionName:
        Fn::GetAtt:
          - ConstructHubCatalogBuilder5A9DE4AF
          - Arn
      Principal: s3.amazonaws.com
      SourceAccount:
        Ref: AWS::AccountId
      SourceArn:
        Fn::GetAtt:
          - ConstructHubPackageDataDC5EF35E
          - Arn
  ConstructHubPackageDataPolicy4615475A:
    Type: AWS::S3::BucketPolicy
    Properties:
      Bucket:
        Ref: ConstructHubPackageDataDC5EF35E
      PolicyDocument:
        Statement:
          - Action: s3:GetObject
            Effect: Allow
            Principal:
              CanonicalUser:
                Fn::GetAtt:
                  - ConstructHubWebAppDistributionOrigin2S3OriginDA7E7FF4
                  - S3CanonicalUserId
            Resource:
              Fn::Join:
                - ""
                - - Fn::GetAtt:
                      - ConstructHubPackageDataDC5EF35E
                      - Arn
                  - /*
        Version: 2012-10-17
  ConstructHubIngestionQueue1AD94CA3:
    Type: AWS::SQS::Queue
    Properties:
      KmsMasterKeyId: alias/aws/sqs
      VisibilityTimeout: 900
    UpdateReplacePolicy: Delete
    DeletionPolicy: Delete
  ConstructHubIngestionServiceRole6380BAB6:
    Type: AWS::IAM::Role
    Properties:
      AssumeRolePolicyDocument:
        Statement:
          - Action: sts:AssumeRole
            Effect: Allow
            Principal:
              Service: lambda.amazonaws.com
        Version: 2012-10-17
      ManagedPolicyArns:
        - Fn::Join:
            - ""
            - - "arn:"
              - Ref: AWS::Partition
              - :iam::aws:policy/service-role/AWSLambdaBasicExecutionRole
  ConstructHubIngestionServiceRoleDefaultPolicyC0D2B6F2:
    Type: AWS::IAM::Policy
    Properties:
      PolicyDocument:
        Statement:
          - Action: sqs:SendMessage
            Effect: Allow
            Resource:
              Fn::GetAtt:
                - ConstructHubIngestionDeadLetterQueueFC1025F8
                - Arn
          - Action:
              - s3:DeleteObject*
              - s3:PutObject*
              - s3:Abort*
            Effect: Allow
            Resource:
              - Fn::GetAtt:
                  - ConstructHubPackageDataDC5EF35E
                  - Arn
              - Fn::Join:
                  - ""
                  - - Fn::GetAtt:
                        - ConstructHubPackageDataDC5EF35E
                        - Arn
                    - /*
          - Action:
              - sqs:ReceiveMessage
              - sqs:ChangeMessageVisibility
              - sqs:GetQueueUrl
              - sqs:DeleteMessage
              - sqs:GetQueueAttributes
            Effect: Allow
            Resource:
              Fn::GetAtt:
                - ConstructHubIngestionQueue1AD94CA3
                - Arn
          - Action:
              - s3:GetObject*
              - s3:GetBucket*
              - s3:List*
            Effect: Allow
            Resource:
              - Fn::GetAtt:
                  - ConstructHubDiscoveryStagingBucket1F2F7AE8
                  - Arn
              - Fn::Join:
                  - ""
                  - - Fn::GetAtt:
                        - ConstructHubDiscoveryStagingBucket1F2F7AE8
                        - Arn
                    - /*
        Version: 2012-10-17
      PolicyName: ConstructHubIngestionServiceRoleDefaultPolicyC0D2B6F2
      Roles:
        - Ref: ConstructHubIngestionServiceRole6380BAB6
  ConstructHubIngestionDeadLetterQueueFC1025F8:
    Type: AWS::SQS::Queue
    Properties:
      MessageRetentionPeriod: 1209600
    UpdateReplacePolicy: Delete
    DeletionPolicy: Delete
  ConstructHubIngestion407909CE:
    Type: AWS::Lambda::Function
    Properties:
      Code:
        S3Bucket:
<<<<<<< HEAD
          Ref: AssetParameters70f220db141dc12b8e62c2b079ab94f391c9760999aa01a437ad372d9f144570S3Bucket7B2CB424
=======
          Ref: AssetParameters3e02956cc32cf10dd2b4bc9b8ce10b11fd2bf864ae97f32e5d3df6b7284d0236S3BucketD05214B3
>>>>>>> 4f1c3af1
        S3Key:
          Fn::Join:
            - ""
            - - Fn::Select:
                  - 0
                  - Fn::Split:
                      - "||"
<<<<<<< HEAD
                      - Ref: AssetParameters70f220db141dc12b8e62c2b079ab94f391c9760999aa01a437ad372d9f144570S3VersionKey265FD3E5
=======
                      - Ref: AssetParameters3e02956cc32cf10dd2b4bc9b8ce10b11fd2bf864ae97f32e5d3df6b7284d0236S3VersionKey29F1A337
>>>>>>> 4f1c3af1
              - Fn::Select:
                  - 1
                  - Fn::Split:
                      - "||"
<<<<<<< HEAD
                      - Ref: AssetParameters70f220db141dc12b8e62c2b079ab94f391c9760999aa01a437ad372d9f144570S3VersionKey265FD3E5
=======
                      - Ref: AssetParameters3e02956cc32cf10dd2b4bc9b8ce10b11fd2bf864ae97f32e5d3df6b7284d0236S3VersionKey29F1A337
>>>>>>> 4f1c3af1
      Role:
        Fn::GetAtt:
          - ConstructHubIngestionServiceRole6380BAB6
          - Arn
      DeadLetterConfig:
        TargetArn:
          Fn::GetAtt:
            - ConstructHubIngestionDeadLetterQueueFC1025F8
            - Arn
      Description: Ingests new package versions into the Construct Hub
      Environment:
        Variables:
          BUCKET_NAME:
            Ref: ConstructHubPackageDataDC5EF35E
      Handler: index.handler
      MemorySize: 10240
      Runtime: nodejs14.x
      Timeout: 900
    DependsOn:
      - ConstructHubIngestionServiceRoleDefaultPolicyC0D2B6F2
      - ConstructHubIngestionServiceRole6380BAB6
  ConstructHubIngestionEventInvokeConfig47AAD616:
    Type: AWS::Lambda::EventInvokeConfig
    Properties:
      FunctionName:
        Ref: ConstructHubIngestion407909CE
      Qualifier: $LATEST
      MaximumRetryAttempts: 2
  ConstructHubIngestionSqsEventSourcedevConstructHubIngestionQueue9A801AAF9844496F:
    Type: AWS::Lambda::EventSourceMapping
    Properties:
      FunctionName:
        Ref: ConstructHubIngestion407909CE
      BatchSize: 1
      EventSourceArn:
        Fn::GetAtt:
          - ConstructHubIngestionQueue1AD94CA3
          - Arn
  ConstructHubIngestionDLQAlarm83BD1903:
    Type: AWS::CloudWatch::Alarm
    Properties:
      ComparisonOperator: GreaterThanOrEqualToThreshold
      EvaluationPeriods: 1
      AlarmDescription: The ingestion function failed for one or more packages
      Dimensions:
        - Name: QueueName
          Value:
            Fn::GetAtt:
              - ConstructHubIngestionDeadLetterQueueFC1025F8
              - QueueName
      MetricName: ApproximateNumberOfMessagesVisible
      Namespace: AWS/SQS
      Period: 300
      Statistic: Maximum
      Threshold: 1
  ConstructHubDiscoveryStagingBucket1F2F7AE8:
    Type: AWS::S3::Bucket
    Properties:
      LifecycleConfiguration:
        Rules:
          - ExpirationInDays: 30
            Prefix: staged/
            Status: Enabled
      PublicAccessBlockConfiguration:
        BlockPublicAcls: true
        BlockPublicPolicy: true
        IgnorePublicAcls: true
        RestrictPublicBuckets: true
    UpdateReplacePolicy: Retain
    DeletionPolicy: Retain
  ConstructHubDiscoveryServiceRole1B3CFF96:
    Type: AWS::IAM::Role
    Properties:
      AssumeRolePolicyDocument:
        Statement:
          - Action: sts:AssumeRole
            Effect: Allow
            Principal:
              Service: lambda.amazonaws.com
        Version: 2012-10-17
      ManagedPolicyArns:
        - Fn::Join:
            - ""
            - - "arn:"
              - Ref: AWS::Partition
              - :iam::aws:policy/service-role/AWSLambdaBasicExecutionRole
  ConstructHubDiscoveryServiceRoleDefaultPolicy9D5F91B3:
    Type: AWS::IAM::Policy
    Properties:
      PolicyDocument:
        Statement:
          - Action:
              - s3:GetObject*
              - s3:GetBucket*
              - s3:List*
              - s3:DeleteObject*
              - s3:PutObject*
              - s3:Abort*
            Effect: Allow
            Resource:
              - Fn::GetAtt:
                  - ConstructHubDiscoveryStagingBucket1F2F7AE8
                  - Arn
              - Fn::Join:
                  - ""
                  - - Fn::GetAtt:
                        - ConstructHubDiscoveryStagingBucket1F2F7AE8
                        - Arn
                    - /*
          - Action:
              - sqs:SendMessage
              - sqs:GetQueueAttributes
              - sqs:GetQueueUrl
            Effect: Allow
            Resource:
              Fn::GetAtt:
                - ConstructHubIngestionQueue1AD94CA3
                - Arn
        Version: 2012-10-17
      PolicyName: ConstructHubDiscoveryServiceRoleDefaultPolicy9D5F91B3
      Roles:
        - Ref: ConstructHubDiscoveryServiceRole1B3CFF96
  ConstructHubDiscoveryD6EEC2B8:
    Type: AWS::Lambda::Function
    Properties:
      Code:
        S3Bucket:
          Ref: AssetParameters45c9356c80037cd5b50211033fb43e9b21e0a6a492a7ddf79857b2e25659e3a3S3BucketA2541738
        S3Key:
          Fn::Join:
            - ""
            - - Fn::Select:
                  - 0
                  - Fn::Split:
                      - "||"
                      - Ref: AssetParameters45c9356c80037cd5b50211033fb43e9b21e0a6a492a7ddf79857b2e25659e3a3S3VersionKeyAD8FC3E7
              - Fn::Select:
                  - 1
                  - Fn::Split:
                      - "||"
                      - Ref: AssetParameters45c9356c80037cd5b50211033fb43e9b21e0a6a492a7ddf79857b2e25659e3a3S3VersionKeyAD8FC3E7
      Role:
        Fn::GetAtt:
          - ConstructHubDiscoveryServiceRole1B3CFF96
          - Arn
      Description: Periodically query npm.js index for new construct libraries
      Environment:
        Variables:
          BUCKET_NAME:
            Ref: ConstructHubDiscoveryStagingBucket1F2F7AE8
          QUEUE_URL:
            Ref: ConstructHubIngestionQueue1AD94CA3
      Handler: index.handler
      MemorySize: 10240
      ReservedConcurrentExecutions: 1
      Runtime: nodejs14.x
      Timeout: 900
    DependsOn:
      - ConstructHubDiscoveryServiceRoleDefaultPolicy9D5F91B3
      - ConstructHubDiscoveryServiceRole1B3CFF96
  ConstructHubDiscoveryScheduleRule90EE2E2A:
    Type: AWS::Events::Rule
    Properties:
      ScheduleExpression: rate(15 minutes)
      State: ENABLED
      Targets:
        - Arn:
            Fn::GetAtt:
              - ConstructHubDiscoveryD6EEC2B8
              - Arn
          Id: Target0
  ConstructHubDiscoveryScheduleRuleAllowEventRuledevConstructHubDiscovery67F2A54169E41C36:
    Type: AWS::Lambda::Permission
    Properties:
      Action: lambda:InvokeFunction
      FunctionName:
        Fn::GetAtt:
          - ConstructHubDiscoveryD6EEC2B8
          - Arn
      Principal: events.amazonaws.com
      SourceArn:
        Fn::GetAtt:
          - ConstructHubDiscoveryScheduleRule90EE2E2A
          - Arn
  ConstructHubDiscoveryErrorsAlarmDEA85148:
    Type: AWS::CloudWatch::Alarm
    Properties:
      ComparisonOperator: GreaterThanOrEqualToThreshold
      EvaluationPeriods: 1
      AlarmDescription: The discovery function (on npmjs.com) failed to run
      Dimensions:
        - Name: FunctionName
          Value:
            Ref: ConstructHubDiscoveryD6EEC2B8
      MetricName: Errors
      Namespace: AWS/Lambda
      Period: 900
      Statistic: Sum
      Threshold: 1
  ConstructHubDiscoveryNoInvocationsAlarm6F5E3A99:
    Type: AWS::CloudWatch::Alarm
    Properties:
      ComparisonOperator: LessThanThreshold
      EvaluationPeriods: 1
      AlarmDescription: The discovery function (on npmjs.com) is not running as scheduled
      Dimensions:
        - Name: FunctionName
          Value:
            Ref: ConstructHubDiscoveryD6EEC2B8
      MetricName: Invocations
      Namespace: AWS/Lambda
      Period: 900
      Statistic: Sum
      Threshold: 1
  ConstructHubTransliteratorServiceRole0F8A20C8:
    Type: AWS::IAM::Role
    Properties:
      AssumeRolePolicyDocument:
        Statement:
          - Action: sts:AssumeRole
            Effect: Allow
            Principal:
              Service: lambda.amazonaws.com
        Version: 2012-10-17
      ManagedPolicyArns:
        - Fn::Join:
            - ""
            - - "arn:"
              - Ref: AWS::Partition
              - :iam::aws:policy/service-role/AWSLambdaBasicExecutionRole
  ConstructHubTransliteratorServiceRoleDefaultPolicyB9C4BE06:
    Type: AWS::IAM::Policy
    Properties:
      PolicyDocument:
        Statement:
          - Action: sqs:SendMessage
            Effect: Allow
            Resource:
              Fn::GetAtt:
                - ConstructHubTransliteratorDeadLetterQueue5544BC9A
                - Arn
          - Action:
              - s3:GetObject*
              - s3:GetBucket*
              - s3:List*
            Effect: Allow
            Resource:
              - Fn::GetAtt:
                  - ConstructHubPackageDataDC5EF35E
                  - Arn
              - Fn::Join:
                  - ""
                  - - Fn::GetAtt:
                        - ConstructHubPackageDataDC5EF35E
                        - Arn
                    - /data/*/assembly.json
          - Action:
              - s3:DeleteObject*
              - s3:PutObject*
              - s3:Abort*
            Effect: Allow
            Resource:
              - Fn::GetAtt:
                  - ConstructHubPackageDataDC5EF35E
                  - Arn
              - Fn::Join:
                  - ""
                  - - Fn::GetAtt:
                        - ConstructHubPackageDataDC5EF35E
                        - Arn
                    - /data/*/docs-*.md
        Version: 2012-10-17
      PolicyName: ConstructHubTransliteratorServiceRoleDefaultPolicyB9C4BE06
      Roles:
        - Ref: ConstructHubTransliteratorServiceRole0F8A20C8
  ConstructHubTransliteratorDeadLetterQueue5544BC9A:
    Type: AWS::SQS::Queue
    Properties:
      MessageRetentionPeriod: 1209600
    UpdateReplacePolicy: Delete
    DeletionPolicy: Delete
  ConstructHubTransliterator9C48708A:
    Type: AWS::Lambda::Function
    Properties:
      Code:
        S3Bucket:
          Ref: AssetParameters7503abb863b2c43c2c9978f56f37fc2c07319b51e9f33e35d8fac4f99a443414S3BucketAEFD6FF0
        S3Key:
          Fn::Join:
            - ""
            - - Fn::Select:
                  - 0
                  - Fn::Split:
                      - "||"
                      - Ref: AssetParameters7503abb863b2c43c2c9978f56f37fc2c07319b51e9f33e35d8fac4f99a443414S3VersionKey67226470
              - Fn::Select:
                  - 1
                  - Fn::Split:
                      - "||"
                      - Ref: AssetParameters7503abb863b2c43c2c9978f56f37fc2c07319b51e9f33e35d8fac4f99a443414S3VersionKey67226470
      Role:
        Fn::GetAtt:
          - ConstructHubTransliteratorServiceRole0F8A20C8
          - Arn
      DeadLetterConfig:
        TargetArn:
          Fn::GetAtt:
            - ConstructHubTransliteratorDeadLetterQueue5544BC9A
            - Arn
      Description: Creates transliterated assemblies from jsii-enabled npm packages
      Environment:
        Variables:
          HEADER_SPAN: "true"
      Handler: index.handler
      MemorySize: 10240
      Runtime: nodejs14.x
      Timeout: 900
    DependsOn:
      - ConstructHubTransliteratorServiceRoleDefaultPolicyB9C4BE06
      - ConstructHubTransliteratorServiceRole0F8A20C8
  ConstructHubTransliteratorLogRetention25A9F47C:
    Type: Custom::LogRetention
    Properties:
      ServiceToken:
        Fn::GetAtt:
          - LogRetentionaae0aa3c5b4d4f87b02d85b201efdd8aFD4BFC8A
          - Arn
      LogGroupName:
        Fn::Join:
          - ""
          - - /aws/lambda/
            - Ref: ConstructHubTransliterator9C48708A
      RetentionInDays: 3653
  ConstructHubTransliteratorEventInvokeConfig999CBA91:
    Type: AWS::Lambda::EventInvokeConfig
    Properties:
      FunctionName:
        Ref: ConstructHubTransliterator9C48708A
      Qualifier: $LATEST
      MaximumRetryAttempts: 2
  ConstructHubTransliteratorDLQAlarmA93C182B:
    Type: AWS::CloudWatch::Alarm
    Properties:
      ComparisonOperator: GreaterThanOrEqualToThreshold
      EvaluationPeriods: 1
      AlarmDescription: The transliteration function failed for one or more packages
      Dimensions:
        - Name: QueueName
          Value:
            Fn::GetAtt:
              - ConstructHubTransliteratorDeadLetterQueue5544BC9A
              - QueueName
      MetricName: ApproximateNumberOfMessagesVisible
      Namespace: AWS/SQS
      Period: 300
      Statistic: Maximum
      Threshold: 1
  ConstructHubCatalogBuilderServiceRole7EB4C395:
    Type: AWS::IAM::Role
    Properties:
      AssumeRolePolicyDocument:
        Statement:
          - Action: sts:AssumeRole
            Effect: Allow
            Principal:
              Service: lambda.amazonaws.com
        Version: 2012-10-17
      ManagedPolicyArns:
        - Fn::Join:
            - ""
            - - "arn:"
              - Ref: AWS::Partition
              - :iam::aws:policy/service-role/AWSLambdaBasicExecutionRole
  ConstructHubCatalogBuilderServiceRoleDefaultPolicyF51442BC:
    Type: AWS::IAM::Policy
    Properties:
      PolicyDocument:
        Statement:
          - Action: sqs:SendMessage
            Effect: Allow
            Resource:
              Fn::GetAtt:
                - ConstructHubCatalogBuilderDeadLetterQueue1D42C407
                - Arn
          - Action:
              - s3:GetObject*
              - s3:GetBucket*
              - s3:List*
              - s3:DeleteObject*
              - s3:PutObject*
              - s3:Abort*
            Effect: Allow
            Resource:
              - Fn::GetAtt:
                  - ConstructHubPackageDataDC5EF35E
                  - Arn
              - Fn::Join:
                  - ""
                  - - Fn::GetAtt:
                        - ConstructHubPackageDataDC5EF35E
                        - Arn
                    - /*
        Version: 2012-10-17
      PolicyName: ConstructHubCatalogBuilderServiceRoleDefaultPolicyF51442BC
      Roles:
        - Ref: ConstructHubCatalogBuilderServiceRole7EB4C395
  ConstructHubCatalogBuilderDeadLetterQueue1D42C407:
    Type: AWS::SQS::Queue
    Properties:
      MessageRetentionPeriod: 1209600
    UpdateReplacePolicy: Delete
    DeletionPolicy: Delete
  ConstructHubCatalogBuilder5A9DE4AF:
    Type: AWS::Lambda::Function
    Properties:
      Code:
        S3Bucket:
          Ref: AssetParametersf121011370a776e20a13a8e7bab4390a3f15e922bf0ac0bcfe913ee3e3d382ecS3Bucket184FF08C
        S3Key:
          Fn::Join:
            - ""
            - - Fn::Select:
                  - 0
                  - Fn::Split:
                      - "||"
                      - Ref: AssetParametersf121011370a776e20a13a8e7bab4390a3f15e922bf0ac0bcfe913ee3e3d382ecS3VersionKeyE36BE675
              - Fn::Select:
                  - 1
                  - Fn::Split:
                      - "||"
                      - Ref: AssetParametersf121011370a776e20a13a8e7bab4390a3f15e922bf0ac0bcfe913ee3e3d382ecS3VersionKeyE36BE675
      Role:
        Fn::GetAtt:
          - ConstructHubCatalogBuilderServiceRole7EB4C395
          - Arn
      DeadLetterConfig:
        TargetArn:
          Fn::GetAtt:
            - ConstructHubCatalogBuilderDeadLetterQueue1D42C407
            - Arn
      Description:
        Fn::Join:
          - ""
          - - "Creates the catalog.json object in "
            - Ref: ConstructHubPackageDataDC5EF35E
      Environment:
        Variables:
          BUCKET_NAME:
            Ref: ConstructHubPackageDataDC5EF35E
      Handler: index.handler
      MemorySize: 10240
      ReservedConcurrentExecutions: 1
      Runtime: nodejs14.x
      Timeout: 900
    DependsOn:
      - ConstructHubCatalogBuilderServiceRoleDefaultPolicyF51442BC
      - ConstructHubCatalogBuilderServiceRole7EB4C395
  ConstructHubCatalogBuilderLogRetentionD5D7858F:
    Type: Custom::LogRetention
    Properties:
      ServiceToken:
        Fn::GetAtt:
          - LogRetentionaae0aa3c5b4d4f87b02d85b201efdd8aFD4BFC8A
          - Arn
      LogGroupName:
        Fn::Join:
          - ""
          - - /aws/lambda/
            - Ref: ConstructHubCatalogBuilder5A9DE4AF
      RetentionInDays: 3653
  ConstructHubCatalogBuilderDLQAlarm9D928A2B:
    Type: AWS::CloudWatch::Alarm
    Properties:
      ComparisonOperator: GreaterThanOrEqualToThreshold
      EvaluationPeriods: 1
      AlarmDescription: The catalog builder function failed to run
      Dimensions:
        - Name: QueueName
          Value:
            Fn::GetAtt:
              - ConstructHubCatalogBuilderDeadLetterQueue1D42C407
              - QueueName
      MetricName: ApproximateNumberOfMessagesVisible
      Namespace: AWS/SQS
      Period: 300
      Statistic: Maximum
      Threshold: 1
  ConstructHubInventoryCanaryServiceRole7684EDDE:
    Type: AWS::IAM::Role
    Properties:
      AssumeRolePolicyDocument:
        Statement:
          - Action: sts:AssumeRole
            Effect: Allow
            Principal:
              Service: lambda.amazonaws.com
        Version: 2012-10-17
      ManagedPolicyArns:
        - Fn::Join:
            - ""
            - - "arn:"
              - Ref: AWS::Partition
              - :iam::aws:policy/service-role/AWSLambdaBasicExecutionRole
  ConstructHubInventoryCanaryServiceRoleDefaultPolicy144783F1:
    Type: AWS::IAM::Policy
    Properties:
      PolicyDocument:
        Statement:
          - Action:
              - s3:GetObject*
              - s3:GetBucket*
              - s3:List*
            Effect: Allow
            Resource:
              - Fn::GetAtt:
                  - ConstructHubPackageDataDC5EF35E
                  - Arn
              - Fn::Join:
                  - ""
                  - - Fn::GetAtt:
                        - ConstructHubPackageDataDC5EF35E
                        - Arn
                    - /*
        Version: 2012-10-17
      PolicyName: ConstructHubInventoryCanaryServiceRoleDefaultPolicy144783F1
      Roles:
        - Ref: ConstructHubInventoryCanaryServiceRole7684EDDE
  ConstructHubInventoryCanary63D899BC:
    Type: AWS::Lambda::Function
    Properties:
      Code:
        S3Bucket:
          Ref: AssetParameters747ef56e29a6c92fe02f7d1ed4fc9c0ad4ff35ffe888274ee4c43728a38ab912S3Bucket1120E979
        S3Key:
          Fn::Join:
            - ""
            - - Fn::Select:
                  - 0
                  - Fn::Split:
                      - "||"
                      - Ref: AssetParameters747ef56e29a6c92fe02f7d1ed4fc9c0ad4ff35ffe888274ee4c43728a38ab912S3VersionKey99DBFB1B
              - Fn::Select:
                  - 1
                  - Fn::Split:
                      - "||"
                      - Ref: AssetParameters747ef56e29a6c92fe02f7d1ed4fc9c0ad4ff35ffe888274ee4c43728a38ab912S3VersionKey99DBFB1B
      Role:
        Fn::GetAtt:
          - ConstructHubInventoryCanaryServiceRole7684EDDE
          - Arn
      Description: "[ConstructHub/Inventory] A canary that periodically inspects the
        list of indexed packages"
      Environment:
        Variables:
          BUCKET_NAME:
            Ref: ConstructHubPackageDataDC5EF35E
      Handler: index.handler
      MemorySize: 10240
      Runtime: nodejs14.x
      Timeout: 300
    DependsOn:
      - ConstructHubInventoryCanaryServiceRoleDefaultPolicy144783F1
      - ConstructHubInventoryCanaryServiceRole7684EDDE
  ConstructHubInventoryCanaryScheduleRule79F2F8D8:
    Type: AWS::Events::Rule
    Properties:
      ScheduleExpression: rate(5 minutes)
      State: ENABLED
      Targets:
        - Arn:
            Fn::GetAtt:
              - ConstructHubInventoryCanary63D899BC
              - Arn
          Id: Target0
    DependsOn:
      - ConstructHubInventoryCanaryServiceRoleDefaultPolicy144783F1
  ConstructHubInventoryCanaryScheduleRuleAllowEventRuledevConstructHubInventoryCanaryEF8B6D027C8F7E9D:
    Type: AWS::Lambda::Permission
    Properties:
      Action: lambda:InvokeFunction
      FunctionName:
        Fn::GetAtt:
          - ConstructHubInventoryCanary63D899BC
          - Arn
      Principal: events.amazonaws.com
      SourceArn:
        Fn::GetAtt:
          - ConstructHubInventoryCanaryScheduleRule79F2F8D8
          - Arn
    DependsOn:
      - ConstructHubInventoryCanaryServiceRoleDefaultPolicy144783F1
  ConstructHubWebAppWebsiteBucket4B2B9DB2:
    Type: AWS::S3::Bucket
    Properties:
      PublicAccessBlockConfiguration:
        BlockPublicAcls: true
        BlockPublicPolicy: true
        IgnorePublicAcls: true
        RestrictPublicBuckets: true
    UpdateReplacePolicy: Retain
    DeletionPolicy: Retain
  ConstructHubWebAppWebsiteBucketPolicy17174C06:
    Type: AWS::S3::BucketPolicy
    Properties:
      Bucket:
        Ref: ConstructHubWebAppWebsiteBucket4B2B9DB2
      PolicyDocument:
        Statement:
          - Action: s3:GetObject
            Effect: Allow
            Principal:
              CanonicalUser:
                Fn::GetAtt:
                  - ConstructHubWebAppDistributionOrigin1S3Origin694AF937
                  - S3CanonicalUserId
            Resource:
              Fn::Join:
                - ""
                - - Fn::GetAtt:
                      - ConstructHubWebAppWebsiteBucket4B2B9DB2
                      - Arn
                  - /*
        Version: 2012-10-17
  ConstructHubWebAppResponseFunction4C2BF3E9:
    Type: AWS::CloudFront::Function
    Properties:
      Name:
        Fn::Join:
          - ""
          - - Ref: AWS::Region
            - devConstruubWebAppResponseFunction3452125C
      AutoPublish: true
      FunctionCode: >-
        "use strict";

        function handler(event) {
            var response = event.response;
            var headers = response.headers;
            headers['x-frame-options'] = { value: 'deny' };
            headers['x-xss-protection'] = { value: '1; mode=block' };
            headers['x-content-type-options'] = { value: 'nosniff' };
            headers['strict-transport-security'] = { value: 'max-age=47304000; includeSubDomains' };
            headers['content-security-policy'] = {
                value: 'default-src \\'none\\'; img-src \\'self\\' https://img.shields.io; script-src \\'self\\'; style-src \\'unsafe-inline\\' \\'self\\'; object-src \\'none\\'; connect-src \\'self\\'; manifest-src \\'self\\'; font-src \\'self\\'; frame-src \\'none\\'',
            };
            return response;
        }

        //# sourceMappingURL=data:application/json;base64,eyJ2ZXJzaW9uIjozLCJmaWxlIjoicmVzcG9uc2UtZnVuY3Rpb24uanMiLCJzb3VyY2VSb290IjoiIiwic291cmNlcyI6WyIuLi8uLi8uLi9zcmMvd2ViYXBwL3Jlc3BvbnNlLWZ1bmN0aW9uL3Jlc3BvbnNlLWZ1bmN0aW9uLnRzIl0sIm5hbWVzIjpbXSwibWFwcGluZ3MiOiI7QUFTQSxTQUFTLE9BQU8sQ0FBQyxLQUF5QjtJQUN4QyxJQUFJLFFBQVEsR0FBRyxLQUFLLENBQUMsUUFBUSxDQUFDO0lBQzlCLElBQUksT0FBTyxHQUFHLFFBQVEsQ0FBQyxPQUFPLENBQUM7SUFFL0IsT0FBTyxDQUFDLGlCQUFpQixDQUFDLEdBQUcsRUFBRSxLQUFLLEVBQUUsTUFBTSxFQUFFLENBQUM7SUFDL0MsT0FBTyxDQUFDLGtCQUFrQixDQUFDLEdBQUcsRUFBRSxLQUFLLEVBQUUsZUFBZSxFQUFFLENBQUM7SUFDekQsT0FBTyxDQUFDLHdCQUF3QixDQUFDLEdBQUcsRUFBRSxLQUFLLEVBQUUsU0FBUyxFQUFFLENBQUM7SUFDekQsT0FBTyxDQUFDLDJCQUEyQixDQUFDLEdBQUcsRUFBRSxLQUFLLEVBQUUscUNBQXFDLEVBQUUsQ0FBQztJQUN4RixPQUFPLENBQUMseUJBQXlCLENBQUMsR0FBRztRQUNuQyxLQUFLLEVBQ0gsbU9BQW1PO0tBQ3RPLENBQUM7SUFFRixPQUFPLFFBQVEsQ0FBQztBQUNsQixDQUFDIiwic291cmNlc0NvbnRlbnQiOlsiaW50ZXJmYWNlIENsb3VkRnJvbnRSZXNwb25zZSB7XG4gIHJlc3BvbnNlOiBhbnk7XG4gIGhlYWRlcnM6IHtcbiAgICBba2V5OiBzdHJpbmddOiB7XG4gICAgICB2YWx1ZTogc3RyaW5nO1xuICAgIH07XG4gIH07XG59XG5cbmZ1bmN0aW9uIGhhbmRsZXIoZXZlbnQ6IENsb3VkRnJvbnRSZXNwb25zZSkge1xuICB2YXIgcmVzcG9uc2UgPSBldmVudC5yZXNwb25zZTtcbiAgdmFyIGhlYWRlcnMgPSByZXNwb25zZS5oZWFkZXJzO1xuXG4gIGhlYWRlcnNbJ3gtZnJhbWUtb3B0aW9ucyddID0geyB2YWx1ZTogJ2RlbnknIH07XG4gIGhlYWRlcnNbJ3gteHNzLXByb3RlY3Rpb24nXSA9IHsgdmFsdWU6ICcxOyBtb2RlPWJsb2NrJyB9O1xuICBoZWFkZXJzWyd4LWNvbnRlbnQtdHlwZS1vcHRpb25zJ10gPSB7IHZhbHVlOiAnbm9zbmlmZicgfTtcbiAgaGVhZGVyc1snc3RyaWN0LXRyYW5zcG9ydC1zZWN1cml0eSddID0geyB2YWx1ZTogJ21heC1hZ2U9NDczMDQwMDA7IGluY2x1ZGVTdWJEb21haW5zJyB9O1xuICBoZWFkZXJzWydjb250ZW50LXNlY3VyaXR5LXBvbGljeSddID0ge1xuICAgIHZhbHVlOlxuICAgICAgJ2RlZmF1bHQtc3JjIFxcJ25vbmVcXCc7IGltZy1zcmMgXFwnc2VsZlxcJyBodHRwczovL2ltZy5zaGllbGRzLmlvOyBzY3JpcHQtc3JjIFxcJ3NlbGZcXCc7IHN0eWxlLXNyYyBcXCd1bnNhZmUtaW5saW5lXFwnIFxcJ3NlbGZcXCc7IG9iamVjdC1zcmMgXFwnbm9uZVxcJzsgY29ubmVjdC1zcmMgXFwnc2VsZlxcJzsgbWFuaWZlc3Qtc3JjIFxcJ3NlbGZcXCc7IGZvbnQtc3JjIFxcJ3NlbGZcXCc7IGZyYW1lLXNyYyBcXCdub25lXFwnJyxcbiAgfTtcblxuICByZXR1cm4gcmVzcG9uc2U7XG59XG4iXX0=
      FunctionConfig:
        Comment:
          Fn::Join:
            - ""
            - - Ref: AWS::Region
              - devConstruubWebAppResponseFunction3452125C
        Runtime: cloudfront-js-1.0
  ConstructHubWebAppDistributionOrigin1S3Origin694AF937:
    Type: AWS::CloudFront::CloudFrontOriginAccessIdentity
    Properties:
      CloudFrontOriginAccessIdentityConfig:
        Comment: Identity for devConstructHubWebAppDistributionOrigin1FBBA04AE
  ConstructHubWebAppDistribution1F181DC9:
    Type: AWS::CloudFront::Distribution
    Properties:
      DistributionConfig:
        CacheBehaviors:
          - CachePolicyId: 658327ea-f89d-4fab-a63d-7e88639e58f6
            Compress: true
            FunctionAssociations:
              - EventType: viewer-response
                FunctionARN:
                  Fn::GetAtt:
                    - ConstructHubWebAppResponseFunction4C2BF3E9
                    - FunctionARN
            PathPattern: /data/*
            TargetOriginId: devConstructHubWebAppDistributionOrigin2A726FD66
            ViewerProtocolPolicy: allow-all
          - CachePolicyId: 658327ea-f89d-4fab-a63d-7e88639e58f6
            Compress: true
            FunctionAssociations:
              - EventType: viewer-response
                FunctionARN:
                  Fn::GetAtt:
                    - ConstructHubWebAppResponseFunction4C2BF3E9
                    - FunctionARN
            PathPattern: /catalog.json
            TargetOriginId: devConstructHubWebAppDistributionOrigin2A726FD66
            ViewerProtocolPolicy: allow-all
        CustomErrorResponses:
          - ErrorCode: 404
            ResponseCode: 200
            ResponsePagePath: /index.html
          - ErrorCode: 403
            ResponseCode: 200
            ResponsePagePath: /index.html
        DefaultCacheBehavior:
          CachePolicyId: 658327ea-f89d-4fab-a63d-7e88639e58f6
          Compress: true
          FunctionAssociations:
            - EventType: viewer-response
              FunctionARN:
                Fn::GetAtt:
                  - ConstructHubWebAppResponseFunction4C2BF3E9
                  - FunctionARN
          TargetOriginId: devConstructHubWebAppDistributionOrigin1FBBA04AE
          ViewerProtocolPolicy: allow-all
        DefaultRootObject: index.html
        Enabled: true
        HttpVersion: http2
        IPV6Enabled: true
        Origins:
          - DomainName:
              Fn::GetAtt:
                - ConstructHubWebAppWebsiteBucket4B2B9DB2
                - RegionalDomainName
            Id: devConstructHubWebAppDistributionOrigin1FBBA04AE
            S3OriginConfig:
              OriginAccessIdentity:
                Fn::Join:
                  - ""
                  - - origin-access-identity/cloudfront/
                    - Ref: ConstructHubWebAppDistributionOrigin1S3Origin694AF937
          - DomainName:
              Fn::GetAtt:
                - ConstructHubPackageDataDC5EF35E
                - RegionalDomainName
            Id: devConstructHubWebAppDistributionOrigin2A726FD66
            S3OriginConfig:
              OriginAccessIdentity:
                Fn::Join:
                  - ""
                  - - origin-access-identity/cloudfront/
                    - Ref: ConstructHubWebAppDistributionOrigin2S3OriginDA7E7FF4
  ConstructHubWebAppDistributionOrigin2S3OriginDA7E7FF4:
    Type: AWS::CloudFront::CloudFrontOriginAccessIdentity
    Properties:
      CloudFrontOriginAccessIdentityConfig:
        Comment: Identity for devConstructHubWebAppDistributionOrigin2A726FD66
  ConstructHubWebAppDeployWebsiteAwsCliLayer23CFFBC1:
    Type: AWS::Lambda::LayerVersion
    Properties:
      Content:
        S3Bucket:
          Ref: AssetParameterse9882ab123687399f934da0d45effe675ecc8ce13b40cb946f3e1d6141fe8d68S3BucketAEADE8C7
        S3Key:
          Fn::Join:
            - ""
            - - Fn::Select:
                  - 0
                  - Fn::Split:
                      - "||"
                      - Ref: AssetParameterse9882ab123687399f934da0d45effe675ecc8ce13b40cb946f3e1d6141fe8d68S3VersionKeyE415415F
              - Fn::Select:
                  - 1
                  - Fn::Split:
                      - "||"
                      - Ref: AssetParameterse9882ab123687399f934da0d45effe675ecc8ce13b40cb946f3e1d6141fe8d68S3VersionKeyE415415F
      Description: /opt/awscli/aws
  ConstructHubWebAppDeployWebsiteCustomResourceE6DF98C9:
    Type: Custom::CDKBucketDeployment
    Properties:
      ServiceToken:
        Fn::GetAtt:
          - CustomCDKBucketDeployment8693BB64968944B69AAFB0CC9EB8756C81C01536
          - Arn
      SourceBucketNames:
        - Ref: AssetParameters4b6912ddd2c1a25ba0a24866b345a27cf12c6de77a300acbf24ad516b2b7ad47S3Bucket5F22CB7E
      SourceObjectKeys:
        - Fn::Join:
            - ""
            - - Fn::Select:
                  - 0
                  - Fn::Split:
                      - "||"
                      - Ref: AssetParameters4b6912ddd2c1a25ba0a24866b345a27cf12c6de77a300acbf24ad516b2b7ad47S3VersionKey851EF575
              - Fn::Select:
                  - 1
                  - Fn::Split:
                      - "||"
                      - Ref: AssetParameters4b6912ddd2c1a25ba0a24866b345a27cf12c6de77a300acbf24ad516b2b7ad47S3VersionKey851EF575
      DestinationBucketName:
        Ref: ConstructHubWebAppWebsiteBucket4B2B9DB2
      Prune: true
      DistributionId:
        Ref: ConstructHubWebAppDistribution1F181DC9
    UpdateReplacePolicy: Delete
    DeletionPolicy: Delete
  LogRetentionaae0aa3c5b4d4f87b02d85b201efdd8aServiceRole9741ECFB:
    Type: AWS::IAM::Role
    Properties:
      AssumeRolePolicyDocument:
        Statement:
          - Action: sts:AssumeRole
            Effect: Allow
            Principal:
              Service: lambda.amazonaws.com
        Version: 2012-10-17
      ManagedPolicyArns:
        - Fn::Join:
            - ""
            - - "arn:"
              - Ref: AWS::Partition
              - :iam::aws:policy/service-role/AWSLambdaBasicExecutionRole
  LogRetentionaae0aa3c5b4d4f87b02d85b201efdd8aServiceRoleDefaultPolicyADDA7DEB:
    Type: AWS::IAM::Policy
    Properties:
      PolicyDocument:
        Statement:
          - Action:
              - logs:PutRetentionPolicy
              - logs:DeleteRetentionPolicy
            Effect: Allow
            Resource: "*"
        Version: 2012-10-17
      PolicyName: LogRetentionaae0aa3c5b4d4f87b02d85b201efdd8aServiceRoleDefaultPolicyADDA7DEB
      Roles:
        - Ref: LogRetentionaae0aa3c5b4d4f87b02d85b201efdd8aServiceRole9741ECFB
  LogRetentionaae0aa3c5b4d4f87b02d85b201efdd8aFD4BFC8A:
    Type: AWS::Lambda::Function
    Properties:
      Handler: index.handler
      Runtime: nodejs12.x
      Code:
        S3Bucket:
          Ref: AssetParameters67b7823b74bc135986aa72f889d6a8da058d0c4a20cbc2dfc6f78995fdd2fc24S3Bucket4D46ABB5
        S3Key:
          Fn::Join:
            - ""
            - - Fn::Select:
                  - 0
                  - Fn::Split:
                      - "||"
                      - Ref: AssetParameters67b7823b74bc135986aa72f889d6a8da058d0c4a20cbc2dfc6f78995fdd2fc24S3VersionKeyB0F28861
              - Fn::Select:
                  - 1
                  - Fn::Split:
                      - "||"
                      - Ref: AssetParameters67b7823b74bc135986aa72f889d6a8da058d0c4a20cbc2dfc6f78995fdd2fc24S3VersionKeyB0F28861
      Role:
        Fn::GetAtt:
          - LogRetentionaae0aa3c5b4d4f87b02d85b201efdd8aServiceRole9741ECFB
          - Arn
    DependsOn:
      - LogRetentionaae0aa3c5b4d4f87b02d85b201efdd8aServiceRoleDefaultPolicyADDA7DEB
      - LogRetentionaae0aa3c5b4d4f87b02d85b201efdd8aServiceRole9741ECFB
  BucketNotificationsHandler050a0587b7544547bf325f094a3db834RoleB6FB88EC:
    Type: AWS::IAM::Role
    Properties:
      AssumeRolePolicyDocument:
        Statement:
          - Action: sts:AssumeRole
            Effect: Allow
            Principal:
              Service: lambda.amazonaws.com
        Version: 2012-10-17
      ManagedPolicyArns:
        - Fn::Join:
            - ""
            - - "arn:"
              - Ref: AWS::Partition
              - :iam::aws:policy/service-role/AWSLambdaBasicExecutionRole
  BucketNotificationsHandler050a0587b7544547bf325f094a3db834RoleDefaultPolicy2CF63D36:
    Type: AWS::IAM::Policy
    Properties:
      PolicyDocument:
        Statement:
          - Action: s3:PutBucketNotification
            Effect: Allow
            Resource: "*"
        Version: 2012-10-17
      PolicyName: BucketNotificationsHandler050a0587b7544547bf325f094a3db834RoleDefaultPolicy2CF63D36
      Roles:
        - Ref: BucketNotificationsHandler050a0587b7544547bf325f094a3db834RoleB6FB88EC
  BucketNotificationsHandler050a0587b7544547bf325f094a3db8347ECC3691:
    Type: AWS::Lambda::Function
    Properties:
      Description: AWS CloudFormation handler for "Custom::S3BucketNotifications"
        resources (@aws-cdk/aws-s3)
      Code:
        ZipFile: >-
          exports.handler = (event, context) => {
              // eslint-disable-next-line @typescript-eslint/no-require-imports, import/no-extraneous-dependencies
              const s3 = new (require('aws-sdk').S3)();
              // eslint-disable-next-line @typescript-eslint/no-require-imports
              const https = require('https');
              // eslint-disable-next-line @typescript-eslint/no-require-imports
              const url = require('url');
              log(JSON.stringify(event, undefined, 2));
              const props = event.ResourceProperties;
              if (event.RequestType === 'Delete') {
                  props.NotificationConfiguration = {}; // this is how you clean out notifications
              }
              const req = {
                  Bucket: props.BucketName,
                  NotificationConfiguration: props.NotificationConfiguration,
              };
              return s3.putBucketNotificationConfiguration(req, (err, data) => {
                  log({ err, data });
                  if (err) {
                      return submitResponse('FAILED', err.message + \`\\nMore information in CloudWatch Log Stream: \${context.logStreamName}\`);
                  }
                  else {
                      return submitResponse('SUCCESS');
                  }
              });
              function log(obj) {
                  console.error(event.RequestId, event.StackId, event.LogicalResourceId, obj);
              }
              // eslint-disable-next-line max-len
              // adapted from https://docs.aws.amazon.com/AWSCloudFormation/latest/UserGuide/aws-properties-lambda-function-code.html#cfn-lambda-function-code-cfnresponsemodule
              // to allow sending an error message as a reason.
              function submitResponse(responseStatus, reason) {
                  const responseBody = JSON.stringify({
                      Status: responseStatus,
                      Reason: reason || 'See the details in CloudWatch Log Stream: ' + context.logStreamName,
                      PhysicalResourceId: event.PhysicalResourceId || event.LogicalResourceId,
                      StackId: event.StackId,
                      RequestId: event.RequestId,
                      LogicalResourceId: event.LogicalResourceId,
                      NoEcho: false,
                  });
                  log({ responseBody });
                  const parsedUrl = url.parse(event.ResponseURL);
                  const options = {
                      hostname: parsedUrl.hostname,
                      port: 443,
                      path: parsedUrl.path,
                      method: 'PUT',
                      headers: {
                          'content-type': '',
                          'content-length': responseBody.length,
                      },
                  };
                  const request = https.request(options, (r) => {
                      log({ statusCode: r.statusCode, statusMessage: r.statusMessage });
                      context.done();
                  });
                  request.on('error', (error) => {
                      log({ sendError: error });
                      context.done();
                  });
                  request.write(responseBody);
                  request.end();
              }
          };
      Handler: index.handler
      Role:
        Fn::GetAtt:
          - BucketNotificationsHandler050a0587b7544547bf325f094a3db834RoleB6FB88EC
          - Arn
      Runtime: nodejs12.x
      Timeout: 300
    DependsOn:
      - BucketNotificationsHandler050a0587b7544547bf325f094a3db834RoleDefaultPolicy2CF63D36
      - BucketNotificationsHandler050a0587b7544547bf325f094a3db834RoleB6FB88EC
  CustomCDKBucketDeployment8693BB64968944B69AAFB0CC9EB8756CServiceRole89A01265:
    Type: AWS::IAM::Role
    Properties:
      AssumeRolePolicyDocument:
        Statement:
          - Action: sts:AssumeRole
            Effect: Allow
            Principal:
              Service: lambda.amazonaws.com
        Version: 2012-10-17
      ManagedPolicyArns:
        - Fn::Join:
            - ""
            - - "arn:"
              - Ref: AWS::Partition
              - :iam::aws:policy/service-role/AWSLambdaBasicExecutionRole
  CustomCDKBucketDeployment8693BB64968944B69AAFB0CC9EB8756CServiceRoleDefaultPolicy88902FDF:
    Type: AWS::IAM::Policy
    Properties:
      PolicyDocument:
        Statement:
          - Action:
              - s3:GetObject*
              - s3:GetBucket*
              - s3:List*
            Effect: Allow
            Resource:
              - Fn::Join:
                  - ""
                  - - "arn:"
                    - Ref: AWS::Partition
                    - ":s3:::"
                    - Ref: AssetParameters4b6912ddd2c1a25ba0a24866b345a27cf12c6de77a300acbf24ad516b2b7ad47S3Bucket5F22CB7E
              - Fn::Join:
                  - ""
                  - - "arn:"
                    - Ref: AWS::Partition
                    - ":s3:::"
                    - Ref: AssetParameters4b6912ddd2c1a25ba0a24866b345a27cf12c6de77a300acbf24ad516b2b7ad47S3Bucket5F22CB7E
                    - /*
          - Action:
              - s3:GetObject*
              - s3:GetBucket*
              - s3:List*
              - s3:DeleteObject*
              - s3:PutObject*
              - s3:Abort*
            Effect: Allow
            Resource:
              - Fn::GetAtt:
                  - ConstructHubWebAppWebsiteBucket4B2B9DB2
                  - Arn
              - Fn::Join:
                  - ""
                  - - Fn::GetAtt:
                        - ConstructHubWebAppWebsiteBucket4B2B9DB2
                        - Arn
                    - /*
          - Action:
              - cloudfront:GetInvalidation
              - cloudfront:CreateInvalidation
            Effect: Allow
            Resource: "*"
        Version: 2012-10-17
      PolicyName: CustomCDKBucketDeployment8693BB64968944B69AAFB0CC9EB8756CServiceRoleDefaultPolicy88902FDF
      Roles:
        - Ref: CustomCDKBucketDeployment8693BB64968944B69AAFB0CC9EB8756CServiceRole89A01265
  CustomCDKBucketDeployment8693BB64968944B69AAFB0CC9EB8756C81C01536:
    Type: AWS::Lambda::Function
    Properties:
      Code:
        S3Bucket:
          Ref: AssetParametersc24b999656e4fe6c609c31bae56a1cf4717a405619c3aa6ba1bc686b8c2c86cfS3Bucket55EFA30C
        S3Key:
          Fn::Join:
            - ""
            - - Fn::Select:
                  - 0
                  - Fn::Split:
                      - "||"
                      - Ref: AssetParametersc24b999656e4fe6c609c31bae56a1cf4717a405619c3aa6ba1bc686b8c2c86cfS3VersionKey60329B70
              - Fn::Select:
                  - 1
                  - Fn::Split:
                      - "||"
                      - Ref: AssetParametersc24b999656e4fe6c609c31bae56a1cf4717a405619c3aa6ba1bc686b8c2c86cfS3VersionKey60329B70
      Role:
        Fn::GetAtt:
          - CustomCDKBucketDeployment8693BB64968944B69AAFB0CC9EB8756CServiceRole89A01265
          - Arn
      Handler: index.handler
      Layers:
        - Ref: ConstructHubWebAppDeployWebsiteAwsCliLayer23CFFBC1
      Runtime: python3.6
      Timeout: 900
    DependsOn:
      - CustomCDKBucketDeployment8693BB64968944B69AAFB0CC9EB8756CServiceRoleDefaultPolicy88902FDF
      - CustomCDKBucketDeployment8693BB64968944B69AAFB0CC9EB8756CServiceRole89A01265
Outputs:
  ConstructHubMonitoringWatchfulWatchfulDashboard75D318D0:
    Value:
      Fn::Join:
        - ""
        - - https://console.aws.amazon.com/cloudwatch/home?region=
          - Ref: AWS::Region
          - "#dashboards:name="
          - Ref: ConstructHubMonitoringWatchfulDashboardB8493D55
  ConstructHubWebAppDomainNameDC10F8DD:
    Value:
      Fn::GetAtt:
        - ConstructHubWebAppDistribution1F181DC9
        - DomainName
    Export:
      Name: ConstructHubDomainName
Parameters:
<<<<<<< HEAD
  AssetParameters70f220db141dc12b8e62c2b079ab94f391c9760999aa01a437ad372d9f144570S3Bucket7B2CB424:
    Type: String
    Description: S3 bucket for asset
      "70f220db141dc12b8e62c2b079ab94f391c9760999aa01a437ad372d9f144570"
  AssetParameters70f220db141dc12b8e62c2b079ab94f391c9760999aa01a437ad372d9f144570S3VersionKey265FD3E5:
    Type: String
    Description: S3 key for asset version
      "70f220db141dc12b8e62c2b079ab94f391c9760999aa01a437ad372d9f144570"
  AssetParameters70f220db141dc12b8e62c2b079ab94f391c9760999aa01a437ad372d9f144570ArtifactHashA10A24E1:
    Type: String
    Description: Artifact hash for asset
      "70f220db141dc12b8e62c2b079ab94f391c9760999aa01a437ad372d9f144570"
  AssetParameters45c9356c80037cd5b50211033fb43e9b21e0a6a492a7ddf79857b2e25659e3a3S3BucketA2541738:
=======
  AssetParameters3e02956cc32cf10dd2b4bc9b8ce10b11fd2bf864ae97f32e5d3df6b7284d0236S3BucketD05214B3:
    Type: String
    Description: S3 bucket for asset
      "3e02956cc32cf10dd2b4bc9b8ce10b11fd2bf864ae97f32e5d3df6b7284d0236"
  AssetParameters3e02956cc32cf10dd2b4bc9b8ce10b11fd2bf864ae97f32e5d3df6b7284d0236S3VersionKey29F1A337:
    Type: String
    Description: S3 key for asset version
      "3e02956cc32cf10dd2b4bc9b8ce10b11fd2bf864ae97f32e5d3df6b7284d0236"
  AssetParameters3e02956cc32cf10dd2b4bc9b8ce10b11fd2bf864ae97f32e5d3df6b7284d0236ArtifactHashE5BF8317:
    Type: String
    Description: Artifact hash for asset
      "3e02956cc32cf10dd2b4bc9b8ce10b11fd2bf864ae97f32e5d3df6b7284d0236"
  AssetParameters0dfb0b3b18599bad760f45b02537f770c6d07bfba2daa5407d82b6306d92963dS3Bucket7B3413EA:
>>>>>>> 4f1c3af1
    Type: String
    Description: S3 bucket for asset
      "45c9356c80037cd5b50211033fb43e9b21e0a6a492a7ddf79857b2e25659e3a3"
  AssetParameters45c9356c80037cd5b50211033fb43e9b21e0a6a492a7ddf79857b2e25659e3a3S3VersionKeyAD8FC3E7:
    Type: String
    Description: S3 key for asset version
      "45c9356c80037cd5b50211033fb43e9b21e0a6a492a7ddf79857b2e25659e3a3"
  AssetParameters45c9356c80037cd5b50211033fb43e9b21e0a6a492a7ddf79857b2e25659e3a3ArtifactHashA09D286E:
    Type: String
    Description: Artifact hash for asset
      "45c9356c80037cd5b50211033fb43e9b21e0a6a492a7ddf79857b2e25659e3a3"
  AssetParameters7503abb863b2c43c2c9978f56f37fc2c07319b51e9f33e35d8fac4f99a443414S3BucketAEFD6FF0:
    Type: String
    Description: S3 bucket for asset
      "7503abb863b2c43c2c9978f56f37fc2c07319b51e9f33e35d8fac4f99a443414"
  AssetParameters7503abb863b2c43c2c9978f56f37fc2c07319b51e9f33e35d8fac4f99a443414S3VersionKey67226470:
    Type: String
    Description: S3 key for asset version
      "7503abb863b2c43c2c9978f56f37fc2c07319b51e9f33e35d8fac4f99a443414"
  AssetParameters7503abb863b2c43c2c9978f56f37fc2c07319b51e9f33e35d8fac4f99a443414ArtifactHash3DF59205:
    Type: String
    Description: Artifact hash for asset
      "7503abb863b2c43c2c9978f56f37fc2c07319b51e9f33e35d8fac4f99a443414"
  AssetParameters67b7823b74bc135986aa72f889d6a8da058d0c4a20cbc2dfc6f78995fdd2fc24S3Bucket4D46ABB5:
    Type: String
    Description: S3 bucket for asset
      "67b7823b74bc135986aa72f889d6a8da058d0c4a20cbc2dfc6f78995fdd2fc24"
  AssetParameters67b7823b74bc135986aa72f889d6a8da058d0c4a20cbc2dfc6f78995fdd2fc24S3VersionKeyB0F28861:
    Type: String
    Description: S3 key for asset version
      "67b7823b74bc135986aa72f889d6a8da058d0c4a20cbc2dfc6f78995fdd2fc24"
  AssetParameters67b7823b74bc135986aa72f889d6a8da058d0c4a20cbc2dfc6f78995fdd2fc24ArtifactHashBA91B77F:
    Type: String
    Description: Artifact hash for asset
      "67b7823b74bc135986aa72f889d6a8da058d0c4a20cbc2dfc6f78995fdd2fc24"
  AssetParametersf121011370a776e20a13a8e7bab4390a3f15e922bf0ac0bcfe913ee3e3d382ecS3Bucket184FF08C:
    Type: String
    Description: S3 bucket for asset
      "f121011370a776e20a13a8e7bab4390a3f15e922bf0ac0bcfe913ee3e3d382ec"
  AssetParametersf121011370a776e20a13a8e7bab4390a3f15e922bf0ac0bcfe913ee3e3d382ecS3VersionKeyE36BE675:
    Type: String
    Description: S3 key for asset version
      "f121011370a776e20a13a8e7bab4390a3f15e922bf0ac0bcfe913ee3e3d382ec"
  AssetParametersf121011370a776e20a13a8e7bab4390a3f15e922bf0ac0bcfe913ee3e3d382ecArtifactHashAF306A4D:
    Type: String
    Description: Artifact hash for asset
      "f121011370a776e20a13a8e7bab4390a3f15e922bf0ac0bcfe913ee3e3d382ec"
  AssetParameters747ef56e29a6c92fe02f7d1ed4fc9c0ad4ff35ffe888274ee4c43728a38ab912S3Bucket1120E979:
    Type: String
    Description: S3 bucket for asset
      "747ef56e29a6c92fe02f7d1ed4fc9c0ad4ff35ffe888274ee4c43728a38ab912"
  AssetParameters747ef56e29a6c92fe02f7d1ed4fc9c0ad4ff35ffe888274ee4c43728a38ab912S3VersionKey99DBFB1B:
    Type: String
    Description: S3 key for asset version
      "747ef56e29a6c92fe02f7d1ed4fc9c0ad4ff35ffe888274ee4c43728a38ab912"
  AssetParameters747ef56e29a6c92fe02f7d1ed4fc9c0ad4ff35ffe888274ee4c43728a38ab912ArtifactHash95351F18:
    Type: String
    Description: Artifact hash for asset
      "747ef56e29a6c92fe02f7d1ed4fc9c0ad4ff35ffe888274ee4c43728a38ab912"
  AssetParameterse9882ab123687399f934da0d45effe675ecc8ce13b40cb946f3e1d6141fe8d68S3BucketAEADE8C7:
    Type: String
    Description: S3 bucket for asset
      "e9882ab123687399f934da0d45effe675ecc8ce13b40cb946f3e1d6141fe8d68"
  AssetParameterse9882ab123687399f934da0d45effe675ecc8ce13b40cb946f3e1d6141fe8d68S3VersionKeyE415415F:
    Type: String
    Description: S3 key for asset version
      "e9882ab123687399f934da0d45effe675ecc8ce13b40cb946f3e1d6141fe8d68"
  AssetParameterse9882ab123687399f934da0d45effe675ecc8ce13b40cb946f3e1d6141fe8d68ArtifactHashD9A515C3:
    Type: String
    Description: Artifact hash for asset
      "e9882ab123687399f934da0d45effe675ecc8ce13b40cb946f3e1d6141fe8d68"
  AssetParametersc24b999656e4fe6c609c31bae56a1cf4717a405619c3aa6ba1bc686b8c2c86cfS3Bucket55EFA30C:
    Type: String
    Description: S3 bucket for asset
      "c24b999656e4fe6c609c31bae56a1cf4717a405619c3aa6ba1bc686b8c2c86cf"
  AssetParametersc24b999656e4fe6c609c31bae56a1cf4717a405619c3aa6ba1bc686b8c2c86cfS3VersionKey60329B70:
    Type: String
    Description: S3 key for asset version
      "c24b999656e4fe6c609c31bae56a1cf4717a405619c3aa6ba1bc686b8c2c86cf"
  AssetParametersc24b999656e4fe6c609c31bae56a1cf4717a405619c3aa6ba1bc686b8c2c86cfArtifactHash85F58E48:
    Type: String
    Description: Artifact hash for asset
      "c24b999656e4fe6c609c31bae56a1cf4717a405619c3aa6ba1bc686b8c2c86cf"
  AssetParameters4b6912ddd2c1a25ba0a24866b345a27cf12c6de77a300acbf24ad516b2b7ad47S3Bucket5F22CB7E:
    Type: String
    Description: S3 bucket for asset
      "4b6912ddd2c1a25ba0a24866b345a27cf12c6de77a300acbf24ad516b2b7ad47"
  AssetParameters4b6912ddd2c1a25ba0a24866b345a27cf12c6de77a300acbf24ad516b2b7ad47S3VersionKey851EF575:
    Type: String
    Description: S3 key for asset version
      "4b6912ddd2c1a25ba0a24866b345a27cf12c6de77a300acbf24ad516b2b7ad47"
  AssetParameters4b6912ddd2c1a25ba0a24866b345a27cf12c6de77a300acbf24ad516b2b7ad47ArtifactHash56F3F204:
    Type: String
    Description: Artifact hash for asset
      "4b6912ddd2c1a25ba0a24866b345a27cf12c6de77a300acbf24ad516b2b7ad47"
  AssetParameters59be5a60739e4f0f9b881492bce41ccffa8d47d16b0a4d640db1bb8200f48bd5S3BucketFA2341B6:
    Type: String
    Description: S3 bucket for asset
      "59be5a60739e4f0f9b881492bce41ccffa8d47d16b0a4d640db1bb8200f48bd5"
  AssetParameters59be5a60739e4f0f9b881492bce41ccffa8d47d16b0a4d640db1bb8200f48bd5S3VersionKeyB4EE9C49:
    Type: String
    Description: S3 key for asset version
      "59be5a60739e4f0f9b881492bce41ccffa8d47d16b0a4d640db1bb8200f48bd5"
  AssetParameters59be5a60739e4f0f9b881492bce41ccffa8d47d16b0a4d640db1bb8200f48bd5ArtifactHash76FE5C86:
    Type: String
    Description: Artifact hash for asset
      "59be5a60739e4f0f9b881492bce41ccffa8d47d16b0a4d640db1bb8200f48bd5"

`;<|MERGE_RESOLUTION|>--- conflicted
+++ resolved
@@ -808,11 +808,7 @@
     Properties:
       Code:
         S3Bucket:
-<<<<<<< HEAD
-          Ref: AssetParameters70f220db141dc12b8e62c2b079ab94f391c9760999aa01a437ad372d9f144570S3Bucket7B2CB424
-=======
-          Ref: AssetParameters3e02956cc32cf10dd2b4bc9b8ce10b11fd2bf864ae97f32e5d3df6b7284d0236S3BucketD05214B3
->>>>>>> 4f1c3af1
+          Ref: AssetParameters01029a4594cdefb7a61db62e0783e76b0a3ed72965b00662ebaf12f281f35eb4S3Bucket33C6CC18
         S3Key:
           Fn::Join:
             - ""
@@ -820,20 +816,12 @@
                   - 0
                   - Fn::Split:
                       - "||"
-<<<<<<< HEAD
-                      - Ref: AssetParameters70f220db141dc12b8e62c2b079ab94f391c9760999aa01a437ad372d9f144570S3VersionKey265FD3E5
-=======
-                      - Ref: AssetParameters3e02956cc32cf10dd2b4bc9b8ce10b11fd2bf864ae97f32e5d3df6b7284d0236S3VersionKey29F1A337
->>>>>>> 4f1c3af1
+                      - Ref: AssetParameters01029a4594cdefb7a61db62e0783e76b0a3ed72965b00662ebaf12f281f35eb4S3VersionKeyB2C9233C
               - Fn::Select:
                   - 1
                   - Fn::Split:
                       - "||"
-<<<<<<< HEAD
-                      - Ref: AssetParameters70f220db141dc12b8e62c2b079ab94f391c9760999aa01a437ad372d9f144570S3VersionKey265FD3E5
-=======
-                      - Ref: AssetParameters3e02956cc32cf10dd2b4bc9b8ce10b11fd2bf864ae97f32e5d3df6b7284d0236S3VersionKey29F1A337
->>>>>>> 4f1c3af1
+                      - Ref: AssetParameters01029a4594cdefb7a61db62e0783e76b0a3ed72965b00662ebaf12f281f35eb4S3VersionKeyB2C9233C
       Role:
         Fn::GetAtt:
           - ConstructHubIngestionServiceRole6380BAB6
@@ -1120,7 +1108,7 @@
     Properties:
       Code:
         S3Bucket:
-          Ref: AssetParameters7503abb863b2c43c2c9978f56f37fc2c07319b51e9f33e35d8fac4f99a443414S3BucketAEFD6FF0
+          Ref: AssetParametersf586204d94c217b2100dd6234014cc339101a5a64d986b9232a591866db296d8S3Bucket3ECD40FB
         S3Key:
           Fn::Join:
             - ""
@@ -1128,12 +1116,12 @@
                   - 0
                   - Fn::Split:
                       - "||"
-                      - Ref: AssetParameters7503abb863b2c43c2c9978f56f37fc2c07319b51e9f33e35d8fac4f99a443414S3VersionKey67226470
+                      - Ref: AssetParametersf586204d94c217b2100dd6234014cc339101a5a64d986b9232a591866db296d8S3VersionKeyE77F0DAA
               - Fn::Select:
                   - 1
                   - Fn::Split:
                       - "||"
-                      - Ref: AssetParameters7503abb863b2c43c2c9978f56f37fc2c07319b51e9f33e35d8fac4f99a443414S3VersionKey67226470
+                      - Ref: AssetParametersf586204d94c217b2100dd6234014cc339101a5a64d986b9232a591866db296d8S3VersionKeyE77F0DAA
       Role:
         Fn::GetAtt:
           - ConstructHubTransliteratorServiceRole0F8A20C8
@@ -1904,35 +1892,19 @@
     Export:
       Name: ConstructHubDomainName
 Parameters:
-<<<<<<< HEAD
-  AssetParameters70f220db141dc12b8e62c2b079ab94f391c9760999aa01a437ad372d9f144570S3Bucket7B2CB424:
+  AssetParameters01029a4594cdefb7a61db62e0783e76b0a3ed72965b00662ebaf12f281f35eb4S3Bucket33C6CC18:
     Type: String
     Description: S3 bucket for asset
-      "70f220db141dc12b8e62c2b079ab94f391c9760999aa01a437ad372d9f144570"
-  AssetParameters70f220db141dc12b8e62c2b079ab94f391c9760999aa01a437ad372d9f144570S3VersionKey265FD3E5:
+      "01029a4594cdefb7a61db62e0783e76b0a3ed72965b00662ebaf12f281f35eb4"
+  AssetParameters01029a4594cdefb7a61db62e0783e76b0a3ed72965b00662ebaf12f281f35eb4S3VersionKeyB2C9233C:
     Type: String
     Description: S3 key for asset version
-      "70f220db141dc12b8e62c2b079ab94f391c9760999aa01a437ad372d9f144570"
-  AssetParameters70f220db141dc12b8e62c2b079ab94f391c9760999aa01a437ad372d9f144570ArtifactHashA10A24E1:
+      "01029a4594cdefb7a61db62e0783e76b0a3ed72965b00662ebaf12f281f35eb4"
+  AssetParameters01029a4594cdefb7a61db62e0783e76b0a3ed72965b00662ebaf12f281f35eb4ArtifactHash8F737E89:
     Type: String
     Description: Artifact hash for asset
-      "70f220db141dc12b8e62c2b079ab94f391c9760999aa01a437ad372d9f144570"
+      "01029a4594cdefb7a61db62e0783e76b0a3ed72965b00662ebaf12f281f35eb4"
   AssetParameters45c9356c80037cd5b50211033fb43e9b21e0a6a492a7ddf79857b2e25659e3a3S3BucketA2541738:
-=======
-  AssetParameters3e02956cc32cf10dd2b4bc9b8ce10b11fd2bf864ae97f32e5d3df6b7284d0236S3BucketD05214B3:
-    Type: String
-    Description: S3 bucket for asset
-      "3e02956cc32cf10dd2b4bc9b8ce10b11fd2bf864ae97f32e5d3df6b7284d0236"
-  AssetParameters3e02956cc32cf10dd2b4bc9b8ce10b11fd2bf864ae97f32e5d3df6b7284d0236S3VersionKey29F1A337:
-    Type: String
-    Description: S3 key for asset version
-      "3e02956cc32cf10dd2b4bc9b8ce10b11fd2bf864ae97f32e5d3df6b7284d0236"
-  AssetParameters3e02956cc32cf10dd2b4bc9b8ce10b11fd2bf864ae97f32e5d3df6b7284d0236ArtifactHashE5BF8317:
-    Type: String
-    Description: Artifact hash for asset
-      "3e02956cc32cf10dd2b4bc9b8ce10b11fd2bf864ae97f32e5d3df6b7284d0236"
-  AssetParameters0dfb0b3b18599bad760f45b02537f770c6d07bfba2daa5407d82b6306d92963dS3Bucket7B3413EA:
->>>>>>> 4f1c3af1
     Type: String
     Description: S3 bucket for asset
       "45c9356c80037cd5b50211033fb43e9b21e0a6a492a7ddf79857b2e25659e3a3"
@@ -1944,18 +1916,18 @@
     Type: String
     Description: Artifact hash for asset
       "45c9356c80037cd5b50211033fb43e9b21e0a6a492a7ddf79857b2e25659e3a3"
-  AssetParameters7503abb863b2c43c2c9978f56f37fc2c07319b51e9f33e35d8fac4f99a443414S3BucketAEFD6FF0:
+  AssetParametersf586204d94c217b2100dd6234014cc339101a5a64d986b9232a591866db296d8S3Bucket3ECD40FB:
     Type: String
     Description: S3 bucket for asset
-      "7503abb863b2c43c2c9978f56f37fc2c07319b51e9f33e35d8fac4f99a443414"
-  AssetParameters7503abb863b2c43c2c9978f56f37fc2c07319b51e9f33e35d8fac4f99a443414S3VersionKey67226470:
+      "f586204d94c217b2100dd6234014cc339101a5a64d986b9232a591866db296d8"
+  AssetParametersf586204d94c217b2100dd6234014cc339101a5a64d986b9232a591866db296d8S3VersionKeyE77F0DAA:
     Type: String
     Description: S3 key for asset version
-      "7503abb863b2c43c2c9978f56f37fc2c07319b51e9f33e35d8fac4f99a443414"
-  AssetParameters7503abb863b2c43c2c9978f56f37fc2c07319b51e9f33e35d8fac4f99a443414ArtifactHash3DF59205:
+      "f586204d94c217b2100dd6234014cc339101a5a64d986b9232a591866db296d8"
+  AssetParametersf586204d94c217b2100dd6234014cc339101a5a64d986b9232a591866db296d8ArtifactHash7C1D9AAA:
     Type: String
     Description: Artifact hash for asset
-      "7503abb863b2c43c2c9978f56f37fc2c07319b51e9f33e35d8fac4f99a443414"
+      "f586204d94c217b2100dd6234014cc339101a5a64d986b9232a591866db296d8"
   AssetParameters67b7823b74bc135986aa72f889d6a8da058d0c4a20cbc2dfc6f78995fdd2fc24S3Bucket4D46ABB5:
     Type: String
     Description: S3 bucket for asset
