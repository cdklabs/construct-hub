// Jest Snapshot v1, https://goo.gl/fbAQLP

exports[`golden snapshot 1`] = `
Resources:
  ConstructHubMonitoringWatchfulDashboardB8493D55:
    Type: AWS::CloudWatch::Dashboard
    Properties:
      DashboardBody:
        Fn::Join:
          - ""
          - - '{"widgets":[{"type":"text","width":24,"height":2,"x":0,"y":0,"properties":{"markdown":"#
              Deny List - Prune Function\\n\\n[button:AWS Lambda
              Console](https://console.aws.amazon.com/lambda/home?region='
            - Ref: AWS::Region
            - "#/functions/"
            - Ref: ConstructHubDenyListPrunePruneHandler30B33551
            - ?tab=graph) [button:CloudWatch
              Logs](https://console.aws.amazon.com/cloudwatch/home?region=
            - Ref: AWS::Region
            - "#logEventViewer:group=/aws/lambda/"
            - Ref: ConstructHubDenyListPrunePruneHandler30B33551
            - )"}},{"type":"metric","width":6,"height":6,"x":0,"y":2,"properties":{"view":"timeSeries","title":"Invocations/5min","region":"
            - Ref: AWS::Region
            - '","metrics":[["AWS/Lambda","Invocations","FunctionName","'
            - Ref: ConstructHubDenyListPrunePruneHandler30B33551
            - '",{"stat":"Sum"}]],"yAxis":{}}},{"type":"metric","width":6,"height":6,"x":6,"y":2,"properties":{"view":"timeSeries","title":"Errors/5min","region":"'
            - Ref: AWS::Region
            - '","metrics":[["AWS/Lambda","Errors","FunctionName","'
            - Ref: ConstructHubDenyListPrunePruneHandler30B33551
            - '",{"stat":"Sum"}]],"annotations":{"horizontal":[{"label":"Errors
              > 0 for 3 datapoints within 15
              minutes","value":0,"yAxis":"left"}]},"yAxis":{}}},{"type":"metric","width":6,"height":6,"x":12,"y":2,"properties":{"view":"timeSeries","title":"Throttles/5min","region":"'
            - Ref: AWS::Region
            - '","metrics":[["AWS/Lambda","Throttles","FunctionName","'
            - Ref: ConstructHubDenyListPrunePruneHandler30B33551
            - '",{"stat":"Sum"}]],"annotations":{"horizontal":[{"label":"Throttles
              > 0 for 3 datapoints within 15
              minutes","value":0,"yAxis":"left"}]},"yAxis":{}}},{"type":"metric","width":6,"height":6,"x":18,"y":2,"properties":{"view":"timeSeries","title":"Duration/5min","region":"'
            - Ref: AWS::Region
            - '","metrics":[["AWS/Lambda","Duration","FunctionName","'
            - Ref: ConstructHubDenyListPrunePruneHandler30B33551
            - '",{"label":"p99","stat":"p99"}]],"annotations":{"horizontal":[{"label":"p99
              > 720000 for 3 datapoints within 15
              minutes","value":720000,"yAxis":"left"}]},"yAxis":{}}},{"type":"text","width":24,"height":2,"x":0,"y":8,"properties":{"markdown":"#
              Deny List - Prune Delete Function\\n\\n[button:AWS Lambda
              Console](https://console.aws.amazon.com/lambda/home?region='
            - Ref: AWS::Region
            - "#/functions/"
            - Ref: ConstructHubDenyListPrunePruneQueueHandlerF7EB599B
            - ?tab=graph) [button:CloudWatch
              Logs](https://console.aws.amazon.com/cloudwatch/home?region=
            - Ref: AWS::Region
            - "#logEventViewer:group=/aws/lambda/"
            - Ref: ConstructHubDenyListPrunePruneQueueHandlerF7EB599B
            - )"}},{"type":"metric","width":6,"height":6,"x":0,"y":10,"properties":{"view":"timeSeries","title":"Invocations/5min","region":"
            - Ref: AWS::Region
            - '","metrics":[["AWS/Lambda","Invocations","FunctionName","'
            - Ref: ConstructHubDenyListPrunePruneQueueHandlerF7EB599B
            - '",{"stat":"Sum"}]],"yAxis":{}}},{"type":"metric","width":6,"height":6,"x":6,"y":10,"properties":{"view":"timeSeries","title":"Errors/5min","region":"'
            - Ref: AWS::Region
            - '","metrics":[["AWS/Lambda","Errors","FunctionName","'
            - Ref: ConstructHubDenyListPrunePruneQueueHandlerF7EB599B
            - '",{"stat":"Sum"}]],"annotations":{"horizontal":[{"label":"Errors
              > 0 for 3 datapoints within 15
              minutes","value":0,"yAxis":"left"}]},"yAxis":{}}},{"type":"metric","width":6,"height":6,"x":12,"y":10,"properties":{"view":"timeSeries","title":"Throttles/5min","region":"'
            - Ref: AWS::Region
            - '","metrics":[["AWS/Lambda","Throttles","FunctionName","'
            - Ref: ConstructHubDenyListPrunePruneQueueHandlerF7EB599B
            - '",{"stat":"Sum"}]],"annotations":{"horizontal":[{"label":"Throttles
              > 0 for 3 datapoints within 15
              minutes","value":0,"yAxis":"left"}]},"yAxis":{}}},{"type":"metric","width":6,"height":6,"x":18,"y":10,"properties":{"view":"timeSeries","title":"Duration/5min","region":"'
            - Ref: AWS::Region
            - '","metrics":[["AWS/Lambda","Duration","FunctionName","'
            - Ref: ConstructHubDenyListPrunePruneQueueHandlerF7EB599B
            - '",{"label":"p99","stat":"p99"}]],"annotations":{"horizontal":[{"label":"p99
              > 48000 for 3 datapoints within 15
              minutes","value":48000,"yAxis":"left"}]},"yAxis":{}}}]}'
  ConstructHubMonitoringWatchfuldevConstructHubDenyListPrunePruneHandler8F0BBF5EErrorsAlarm615741A8:
    Type: AWS::CloudWatch::Alarm
    Properties:
      ComparisonOperator: GreaterThanThreshold
      EvaluationPeriods: 3
      AlarmActions: []
      AlarmDescription: Over 0 errors per minute
      Dimensions:
        - Name: FunctionName
          Value:
            Ref: ConstructHubDenyListPrunePruneHandler30B33551
      MetricName: Errors
      Namespace: AWS/Lambda
      Period: 300
      Statistic: Sum
      Threshold: 0
  ConstructHubMonitoringWatchfuldevConstructHubDenyListPrunePruneHandler8F0BBF5EThrottlesAlarm310F7D39:
    Type: AWS::CloudWatch::Alarm
    Properties:
      ComparisonOperator: GreaterThanThreshold
      EvaluationPeriods: 3
      AlarmActions: []
      AlarmDescription: Over 0 throttles per minute
      Dimensions:
        - Name: FunctionName
          Value:
            Ref: ConstructHubDenyListPrunePruneHandler30B33551
      MetricName: Throttles
      Namespace: AWS/Lambda
      Period: 300
      Statistic: Sum
      Threshold: 0
  ConstructHubMonitoringWatchfuldevConstructHubDenyListPrunePruneHandler8F0BBF5EDurationAlarm073AF5CE:
    Type: AWS::CloudWatch::Alarm
    Properties:
      ComparisonOperator: GreaterThanThreshold
      EvaluationPeriods: 3
      AlarmActions: []
      AlarmDescription: p99 latency >= 720s (80%)
      Metrics:
        - Id: m1
          Label: p99
          MetricStat:
            Metric:
              Dimensions:
                - Name: FunctionName
                  Value:
                    Ref: ConstructHubDenyListPrunePruneHandler30B33551
              MetricName: Duration
              Namespace: AWS/Lambda
            Period: 300
            Stat: p99
          ReturnData: true
      Threshold: 720000
  ConstructHubMonitoringWatchfuldevConstructHubDenyListPrunePruneQueueHandlerB847E57CErrorsAlarmCAA191E1:
    Type: AWS::CloudWatch::Alarm
    Properties:
      ComparisonOperator: GreaterThanThreshold
      EvaluationPeriods: 3
      AlarmActions: []
      AlarmDescription: Over 0 errors per minute
      Dimensions:
        - Name: FunctionName
          Value:
            Ref: ConstructHubDenyListPrunePruneQueueHandlerF7EB599B
      MetricName: Errors
      Namespace: AWS/Lambda
      Period: 300
      Statistic: Sum
      Threshold: 0
  ConstructHubMonitoringWatchfuldevConstructHubDenyListPrunePruneQueueHandlerB847E57CThrottlesAlarm19D4ADCD:
    Type: AWS::CloudWatch::Alarm
    Properties:
      ComparisonOperator: GreaterThanThreshold
      EvaluationPeriods: 3
      AlarmActions: []
      AlarmDescription: Over 0 throttles per minute
      Dimensions:
        - Name: FunctionName
          Value:
            Ref: ConstructHubDenyListPrunePruneQueueHandlerF7EB599B
      MetricName: Throttles
      Namespace: AWS/Lambda
      Period: 300
      Statistic: Sum
      Threshold: 0
  ConstructHubMonitoringWatchfuldevConstructHubDenyListPrunePruneQueueHandlerB847E57CDurationAlarm09AF9418:
    Type: AWS::CloudWatch::Alarm
    Properties:
      ComparisonOperator: GreaterThanThreshold
      EvaluationPeriods: 3
      AlarmActions: []
      AlarmDescription: p99 latency >= 48s (80%)
      Metrics:
        - Id: m1
          Label: p99
          MetricStat:
            Metric:
              Dimensions:
                - Name: FunctionName
                  Value:
                    Ref: ConstructHubDenyListPrunePruneQueueHandlerF7EB599B
              MetricName: Duration
              Namespace: AWS/Lambda
            Period: 300
            Stat: p99
          ReturnData: true
      Threshold: 48000
  ConstructHubMonitoringHighSeverityDashboard8761DBAC:
    Type: AWS::CloudWatch::Dashboard
    Properties:
      DashboardBody:
        Fn::Join:
          - ""
          - - '{"widgets":[{"type":"metric","width":24,"height":6,"x":0,"y":0,"properties":{"view":"timeSeries","title":"Backend
              Orchestration Dead-Letter Queue is not empty","region":"'
            - Ref: AWS::Region
            - '","annotations":{"alarms":["'
            - Fn::GetAtt:
                - ConstructHubOrchestrationDLQAlarm85EE7509
                - Arn
            - '"]},"yAxis":{}}},{"type":"metric","width":24,"height":6,"x":0,"y":6,"properties":{"view":"timeSeries","title":"Backend
              Orchestration Failed","region":"'
            - Ref: AWS::Region
            - '","annotations":{"alarms":["'
            - Fn::GetAtt:
                - ConstructHubOrchestrationOrchestrationFailed5AF50838
                - Arn
            - '"]},"yAxis":{}}},{"type":"metric","width":24,"height":6,"x":0,"y":12,"properties":{"view":"timeSeries","title":"Ingestion
              Dead-Letter Queue not empty","region":"'
            - Ref: AWS::Region
            - '","annotations":{"alarms":["'
            - Fn::GetAtt:
                - ConstructHubIngestionDLQAlarm83BD1903
                - Arn
            - '"]},"yAxis":{}}},{"type":"metric","width":24,"height":6,"x":0,"y":18,"properties":{"view":"timeSeries","title":"Ingestion
              failures","region":"'
            - Ref: AWS::Region
            - '","annotations":{"alarms":["'
            - Fn::GetAtt:
                - ConstructHubIngestionFailureAlarm9D0028DD
                - Arn
            - '"]},"yAxis":{}}},{"type":"metric","width":24,"height":6,"x":0,"y":24,"properties":{"view":"timeSeries","title":"NpmJs/Follower
              Failures","region":"'
            - Ref: AWS::Region
            - '","annotations":{"alarms":["'
            - Fn::GetAtt:
                - ConstructHubSourcesNpmJsFollowerFailures86BCBA0D
                - Arn
            - '"]},"yAxis":{}}},{"type":"metric","width":24,"height":6,"x":0,"y":30,"properties":{"view":"timeSeries","title":"NpmJs/Follower
              Not Running","region":"'
            - Ref: AWS::Region
            - '","annotations":{"alarms":["'
            - Fn::GetAtt:
                - ConstructHubSourcesNpmJsFollowerNotRunningCEAF0E1E
                - Arn
            - '"]},"yAxis":{}}},{"type":"metric","width":24,"height":6,"x":0,"y":36,"properties":{"view":"timeSeries","title":"NpmJs/Stager
              DLQ Not Empty","region":"'
            - Ref: AWS::Region
            - '","annotations":{"alarms":["'
            - Fn::GetAtt:
                - ConstructHubSourcesdevConstructHubSourcesNpmJsStagerDLQNotEmpty3777A4EA
                - Arn
            - '"]},"yAxis":{}}},{"type":"metric","width":24,"height":6,"x":0,"y":42,"properties":{"view":"timeSeries","title":"Inventory
              Canary is not Running","region":"'
            - Ref: AWS::Region
            - '","annotations":{"alarms":["'
            - Fn::GetAtt:
                - ConstructHubInventoryCanaryNotRunningAF44D71C
                - Arn
            - '"]},"yAxis":{}}},{"type":"metric","width":24,"height":6,"x":0,"y":48,"properties":{"view":"timeSeries","title":"Inventory
              Canary is failing","region":"'
            - Ref: AWS::Region
            - '","annotations":{"alarms":["'
            - Fn::GetAtt:
                - ConstructHubInventoryCanaryFailures5BDA8051
                - Arn
            - '"]},"yAxis":{}}},{"type":"metric","width":24,"height":6,"x":0,"y":54,"properties":{"view":"timeSeries","title":"Home
              Page Canary","region":"'
            - Ref: AWS::Region
            - '","annotations":{"alarms":["'
            - Fn::GetAtt:
                - ConstructHubMonitoringWebCanaryHomePageErrorsE7BB4002
                - Arn
            - '"]},"yAxis":{}}}]}'
  ConstructHubMonitoringWebCanaryHomePageHttpGetFunctionServiceRole9AAAD93C:
    Type: AWS::IAM::Role
    Properties:
      AssumeRolePolicyDocument:
        Statement:
          - Action: sts:AssumeRole
            Effect: Allow
            Principal:
              Service: lambda.amazonaws.com
        Version: 2012-10-17
      ManagedPolicyArns:
        - Fn::Join:
            - ""
            - - "arn:"
              - Ref: AWS::Partition
              - :iam::aws:policy/service-role/AWSLambdaBasicExecutionRole
  ConstructHubMonitoringWebCanaryHomePageHttpGetFunctionF27ADDC8:
    Type: AWS::Lambda::Function
    Properties:
      Code:
        S3Bucket:
          Ref: AssetParameters3c8f117f368bb6b603b3fae24bc441d91c776dc69b4c0d2415f401116b1b01abS3BucketB8697C36
        S3Key:
          Fn::Join:
            - ""
            - - Fn::Select:
                  - 0
                  - Fn::Split:
                      - "||"
                      - Ref: AssetParameters3c8f117f368bb6b603b3fae24bc441d91c776dc69b4c0d2415f401116b1b01abS3VersionKey4DB0882F
              - Fn::Select:
                  - 1
                  - Fn::Split:
                      - "||"
                      - Ref: AssetParameters3c8f117f368bb6b603b3fae24bc441d91c776dc69b4c0d2415f401116b1b01abS3VersionKey4DB0882F
      Role:
        Fn::GetAtt:
          - ConstructHubMonitoringWebCanaryHomePageHttpGetFunctionServiceRole9AAAD93C
          - Arn
      Description:
        Fn::Join:
          - ""
          - - HTTP GET https://
            - Fn::GetAtt:
                - ConstructHubWebAppDistribution1F181DC9
                - DomainName
            - ": Home Page"
      Environment:
        Variables:
          URL:
            Fn::Join:
              - ""
              - - https://
                - Fn::GetAtt:
                    - ConstructHubWebAppDistribution1F181DC9
                    - DomainName
      Handler: index.handler
      Runtime: nodejs14.x
    DependsOn:
      - ConstructHubMonitoringWebCanaryHomePageHttpGetFunctionServiceRole9AAAD93C
  ConstructHubMonitoringWebCanaryHomePageRuleE14F9F4E:
    Type: AWS::Events::Rule
    Properties:
      ScheduleExpression: rate(1 minute)
      State: ENABLED
      Targets:
        - Arn:
            Fn::GetAtt:
              - ConstructHubMonitoringWebCanaryHomePageHttpGetFunctionF27ADDC8
              - Arn
          Id: Target0
  ConstructHubMonitoringWebCanaryHomePageRuleAllowEventRuledevConstructHubMonitoringWebCanaryHomePageHttpGetFunction62E39E56A2CA6F6B:
    Type: AWS::Lambda::Permission
    Properties:
      Action: lambda:InvokeFunction
      FunctionName:
        Fn::GetAtt:
          - ConstructHubMonitoringWebCanaryHomePageHttpGetFunctionF27ADDC8
          - Arn
      Principal: events.amazonaws.com
      SourceArn:
        Fn::GetAtt:
          - ConstructHubMonitoringWebCanaryHomePageRuleE14F9F4E
          - Arn
  ConstructHubMonitoringWebCanaryHomePageErrorsE7BB4002:
    Type: AWS::CloudWatch::Alarm
    Properties:
      ComparisonOperator: GreaterThanOrEqualToThreshold
      EvaluationPeriods: 1
      AlarmDescription:
        Fn::Join:
          - ""
          - - 80% error rate for https://
            - Fn::GetAtt:
                - ConstructHubWebAppDistribution1F181DC9
                - DomainName
            - " (Home Page)"
      Metrics:
        - Id: m1
          Label:
            Fn::Join:
              - ""
              - - https://
                - Fn::GetAtt:
                    - ConstructHubWebAppDistribution1F181DC9
                    - DomainName
                - " Errors"
          MetricStat:
            Metric:
              Dimensions:
                - Name: FunctionName
                  Value:
                    Ref: ConstructHubMonitoringWebCanaryHomePageHttpGetFunctionF27ADDC8
              MetricName: Errors
              Namespace: AWS/Lambda
            Period: 300
            Stat: Sum
          ReturnData: true
      Threshold: 4
      TreatMissingData: breaching
  ConstructHubPackageDataNotifications81B45141:
    Type: Custom::S3BucketNotifications
    Properties:
      ServiceToken:
        Fn::GetAtt:
          - BucketNotificationsHandler050a0587b7544547bf325f094a3db8347ECC3691
          - Arn
      BucketName:
        Ref: ConstructHubPackageDataDC5EF35E
      NotificationConfiguration:
        LambdaFunctionConfigurations:
          - Events:
              - s3:ObjectCreated:*
            LambdaFunctionArn:
              Fn::GetAtt:
                - ConstructHubWebAppCacheInvalidator07CDD78B
                - Arn
          - Events:
              - s3:ObjectRemoved:*
            LambdaFunctionArn:
              Fn::GetAtt:
                - ConstructHubWebAppCacheInvalidator07CDD78B
                - Arn
      Managed: true
    DependsOn:
      - ConstructHubPackageDataAllowBucketNotificationsTodevConstructHubWebAppCacheInvalidator449AE79912401902
  ConstructHubPackageDataDC5EF35E:
    Type: AWS::S3::Bucket
    Properties:
      BucketEncryption:
        ServerSideEncryptionConfiguration:
          - ServerSideEncryptionByDefault:
              SSEAlgorithm: AES256
      LifecycleConfiguration:
        Rules:
          - AbortIncompleteMultipartUpload:
              DaysAfterInitiation: 1
            Status: Enabled
          - NoncurrentVersionTransitions:
              - StorageClass: STANDARD_IA
                TransitionInDays: 31
            Status: Enabled
          - ExpiredObjectDeleteMarker: true
            NoncurrentVersionExpirationInDays: 90
            Status: Enabled
          - NoncurrentVersionExpirationInDays: 7
            Prefix: catalog.json
            Status: Enabled
      PublicAccessBlockConfiguration:
        BlockPublicAcls: true
        BlockPublicPolicy: true
        IgnorePublicAcls: true
        RestrictPublicBuckets: true
      VersioningConfiguration:
        Status: Enabled
    UpdateReplacePolicy: Retain
    DeletionPolicy: Retain
  ConstructHubPackageDataPolicy4615475A:
    Type: AWS::S3::BucketPolicy
    Properties:
      Bucket:
        Ref: ConstructHubPackageDataDC5EF35E
      PolicyDocument:
        Statement:
          - Action: s3:*
            Condition:
              Bool:
                aws:SecureTransport: "false"
            Effect: Deny
            Principal:
              AWS: "*"
            Resource:
              - Fn::GetAtt:
                  - ConstructHubPackageDataDC5EF35E
                  - Arn
              - Fn::Join:
                  - ""
                  - - Fn::GetAtt:
                        - ConstructHubPackageDataDC5EF35E
                        - Arn
                    - /*
          - Action: s3:GetObject
            Effect: Allow
            Principal:
              CanonicalUser:
                Fn::GetAtt:
                  - ConstructHubWebAppDistributionOrigin2S3OriginDA7E7FF4
                  - S3CanonicalUserId
            Resource:
              Fn::Join:
                - ""
                - - Fn::GetAtt:
                      - ConstructHubPackageDataDC5EF35E
                      - Arn
                  - /*
        Version: 2012-10-17
  ConstructHubPackageDataAllowBucketNotificationsTodevConstructHubWebAppCacheInvalidator449AE79912401902:
    Type: AWS::Lambda::Permission
    Properties:
      Action: lambda:InvokeFunction
      FunctionName:
        Fn::GetAtt:
          - ConstructHubWebAppCacheInvalidator07CDD78B
          - Arn
      Principal: s3.amazonaws.com
      SourceAccount:
        Ref: AWS::AccountId
      SourceArn:
        Fn::GetAtt:
          - ConstructHubPackageDataDC5EF35E
          - Arn
  ConstructHubCodeArtifactDomainFC30B796:
    Type: AWS::CodeArtifact::Domain
    Properties:
      DomainName: c8ee88ce536499d20d7846c6677adca6490a3f89f9
  ConstructHubCodeArtifact1188409E:
    Type: AWS::CodeArtifact::Repository
    Properties:
      DomainName:
        Fn::GetAtt:
          - ConstructHubCodeArtifactDomainFC30B796
          - Name
      RepositoryName: c8ee88ce536499d20d7846c6677adca6490a3f89f9
      Description: Proxy to npmjs.com for ConstructHub
      ExternalConnections:
        - public:npmjs
  ConstructHubCodeArtifactDescribeDomainCustomResourcePolicy1A93C60C:
    Type: AWS::IAM::Policy
    Properties:
      PolicyDocument:
        Statement:
          - Action: codeartifact:DescribeDomain
            Effect: Allow
            Resource:
              Fn::GetAtt:
                - ConstructHubCodeArtifactDomainFC30B796
                - Arn
        Version: 2012-10-17
      PolicyName: ConstructHubCodeArtifactDescribeDomainCustomResourcePolicy1A93C60C
      Roles:
        - Ref: AWS679f53fac002430cb0da5b7982bd2287ServiceRoleC1EA0FF2
  ConstructHubCodeArtifactDescribeDomain6ABCBF4B:
    Type: Custom::CoreArtifactDomainDescription
    Properties:
      ServiceToken:
        Fn::GetAtt:
          - AWS679f53fac002430cb0da5b7982bd22872D164C4C
          - Arn
      Create:
        Fn::Join:
          - ""
          - - '{"service":"CodeArtifact","action":"describeDomain","parameters":{"domain":"'
            - Fn::GetAtt:
                - ConstructHubCodeArtifact1188409E
                - DomainName
            - '","domainOwner":"'
            - Fn::GetAtt:
                - ConstructHubCodeArtifact1188409E
                - DomainOwner
            - '"},"physicalResourceId":{"responsePath":"domain.s3BucketArn"}}'
      InstallLatestAwsSdk: true
    DependsOn:
      - ConstructHubCodeArtifactDescribeDomainCustomResourcePolicy1A93C60C
    UpdateReplacePolicy: Delete
    DeletionPolicy: Delete
  ConstructHubCodeArtifactGetEndpointCustomResourcePolicy4FC951E9:
    Type: AWS::IAM::Policy
    Properties:
      PolicyDocument:
        Statement:
          - Action: codeartifact:GetRepositoryEndpoint
            Effect: Allow
            Resource:
              Fn::GetAtt:
                - ConstructHubCodeArtifact1188409E
                - Arn
        Version: 2012-10-17
      PolicyName: ConstructHubCodeArtifactGetEndpointCustomResourcePolicy4FC951E9
      Roles:
        - Ref: AWS679f53fac002430cb0da5b7982bd2287ServiceRoleC1EA0FF2
  ConstructHubCodeArtifactGetEndpoint9A458FEF:
    Type: Custom::CodeArtifactNpmRepositoryEndpoint
    Properties:
      ServiceToken:
        Fn::GetAtt:
          - AWS679f53fac002430cb0da5b7982bd22872D164C4C
          - Arn
      Create:
        Fn::Join:
          - ""
          - - '{"service":"CodeArtifact","action":"getRepositoryEndpoint","parameters":{"domain":"'
            - Fn::GetAtt:
                - ConstructHubCodeArtifact1188409E
                - DomainName
            - '","domainOwner":"'
            - Fn::GetAtt:
                - ConstructHubCodeArtifact1188409E
                - DomainOwner
            - '","format":"npm","repository":"'
            - Fn::GetAtt:
                - ConstructHubCodeArtifact1188409E
                - Name
            - '"},"physicalResourceId":{"responsePath":"repositoryEndpoint"}}'
      Update:
        Fn::Join:
          - ""
          - - '{"service":"CodeArtifact","action":"getRepositoryEndpoint","parameters":{"domain":"'
            - Fn::GetAtt:
                - ConstructHubCodeArtifact1188409E
                - DomainName
            - '","domainOwner":"'
            - Fn::GetAtt:
                - ConstructHubCodeArtifact1188409E
                - DomainOwner
            - '","format":"npm","repository":"'
            - Fn::GetAtt:
                - ConstructHubCodeArtifact1188409E
                - Name
            - '"},"physicalResourceId":{"responsePath":"repositoryEndpoint"}}'
      InstallLatestAwsSdk: true
    DependsOn:
      - ConstructHubCodeArtifactGetEndpointCustomResourcePolicy4FC951E9
    UpdateReplacePolicy: Delete
    DeletionPolicy: Delete
  ConstructHubLambdaVPCE85ABF51:
    Type: AWS::EC2::VPC
    Properties:
      CidrBlock: 10.0.0.0/16
      EnableDnsHostnames: true
      EnableDnsSupport: true
      InstanceTenancy: default
      Tags:
        - Key: Name
          Value: dev/ConstructHub/Lambda-VPC
  ConstructHubLambdaVPCIsolatedSubnet1Subnet33EDE47B:
    Type: AWS::EC2::Subnet
    Properties:
      CidrBlock: 10.0.128.0/19
      VpcId:
        Ref: ConstructHubLambdaVPCE85ABF51
      AvailabilityZone:
        Fn::Select:
          - 0
          - Fn::GetAZs: ""
      MapPublicIpOnLaunch: false
      Tags:
        - Key: aws-cdk:subnet-name
          Value: Isolated
        - Key: aws-cdk:subnet-type
          Value: Isolated
        - Key: Name
          Value: dev/ConstructHub/Lambda-VPC/IsolatedSubnet1
  ConstructHubLambdaVPCIsolatedSubnet1RouteTable65529AB4:
    Type: AWS::EC2::RouteTable
    Properties:
      VpcId:
        Ref: ConstructHubLambdaVPCE85ABF51
      Tags:
        - Key: Name
          Value: dev/ConstructHub/Lambda-VPC/IsolatedSubnet1
  ConstructHubLambdaVPCIsolatedSubnet1RouteTableAssociation26A1CF34:
    Type: AWS::EC2::SubnetRouteTableAssociation
    Properties:
      RouteTableId:
        Ref: ConstructHubLambdaVPCIsolatedSubnet1RouteTable65529AB4
      SubnetId:
        Ref: ConstructHubLambdaVPCIsolatedSubnet1Subnet33EDE47B
  ConstructHubLambdaVPCIsolatedSubnet2Subnet825B4A7B:
    Type: AWS::EC2::Subnet
    Properties:
      CidrBlock: 10.0.160.0/19
      VpcId:
        Ref: ConstructHubLambdaVPCE85ABF51
      AvailabilityZone:
        Fn::Select:
          - 1
          - Fn::GetAZs: ""
      MapPublicIpOnLaunch: false
      Tags:
        - Key: aws-cdk:subnet-name
          Value: Isolated
        - Key: aws-cdk:subnet-type
          Value: Isolated
        - Key: Name
          Value: dev/ConstructHub/Lambda-VPC/IsolatedSubnet2
  ConstructHubLambdaVPCIsolatedSubnet2RouteTable57ABF8F6:
    Type: AWS::EC2::RouteTable
    Properties:
      VpcId:
        Ref: ConstructHubLambdaVPCE85ABF51
      Tags:
        - Key: Name
          Value: dev/ConstructHub/Lambda-VPC/IsolatedSubnet2
  ConstructHubLambdaVPCIsolatedSubnet2RouteTableAssociation78494BD1:
    Type: AWS::EC2::SubnetRouteTableAssociation
    Properties:
      RouteTableId:
        Ref: ConstructHubLambdaVPCIsolatedSubnet2RouteTable57ABF8F6
      SubnetId:
        Ref: ConstructHubLambdaVPCIsolatedSubnet2Subnet825B4A7B
  ConstructHubLambdaVPCIGWBD019E6D:
    Type: AWS::EC2::InternetGateway
    Properties:
      Tags:
        - Key: Name
          Value: dev/ConstructHub/Lambda-VPC
  ConstructHubLambdaVPCVPCGWF32CA0BD:
    Type: AWS::EC2::VPCGatewayAttachment
    Properties:
      VpcId:
        Ref: ConstructHubLambdaVPCE85ABF51
      InternetGatewayId:
        Ref: ConstructHubLambdaVPCIGWBD019E6D
  ConstructHubLambdaVPCCodeArtifactAPISecurityGroup4732A9BF:
    Type: AWS::EC2::SecurityGroup
    Properties:
      GroupDescription: dev/ConstructHub/Lambda-VPC/CodeArtifact.API/SecurityGroup
      SecurityGroupEgress:
        - CidrIp: 0.0.0.0/0
          Description: Allow all outbound traffic by default
          IpProtocol: "-1"
      SecurityGroupIngress:
        - CidrIp:
            Fn::GetAtt:
              - ConstructHubLambdaVPCE85ABF51
              - CidrBlock
          Description:
            Fn::Join:
              - ""
              - - "from "
                - Fn::GetAtt:
                    - ConstructHubLambdaVPCE85ABF51
                    - CidrBlock
                - :443
          FromPort: 443
          IpProtocol: tcp
          ToPort: 443
      Tags:
        - Key: Name
          Value: dev/ConstructHub/Lambda-VPC
      VpcId:
        Ref: ConstructHubLambdaVPCE85ABF51
  ConstructHubLambdaVPCCodeArtifactAPI0A2356B9:
    Type: AWS::EC2::VPCEndpoint
    Properties:
      ServiceName:
        Fn::Join:
          - ""
          - - com.amazonaws.
            - Ref: AWS::Region
            - .codeartifact.api
      VpcId:
        Ref: ConstructHubLambdaVPCE85ABF51
      PolicyDocument:
        Statement:
          - Action: sts:GetServiceBearerToken
            Condition:
              StringEquals:
                sts:AWSServiceName: codeartifact.amazonaws.com
            Effect: Allow
            Principal:
              AWS:
                Fn::GetAtt:
                  - ConstructHubOrchestrationTransliteratorTaskDefinitionTaskRoleD060AB1A
                  - Arn
            Resource: "*"
          - Action:
              - codeartifact:GetAuthorizationToken
              - codeartifact:GetRepositoryEndpoint
            Effect: Allow
            Principal:
              AWS:
                Fn::GetAtt:
                  - ConstructHubOrchestrationTransliteratorTaskDefinitionTaskRoleD060AB1A
                  - Arn
            Resource:
              - Fn::GetAtt:
                  - ConstructHubCodeArtifactDomainFC30B796
                  - Arn
              - Fn::GetAtt:
                  - ConstructHubCodeArtifact1188409E
                  - Arn
        Version: 2012-10-17
      PrivateDnsEnabled: false
      SecurityGroupIds:
        - Fn::GetAtt:
            - ConstructHubLambdaVPCCodeArtifactAPISecurityGroup4732A9BF
            - GroupId
      SubnetIds:
        - Ref: ConstructHubLambdaVPCIsolatedSubnet1Subnet33EDE47B
        - Ref: ConstructHubLambdaVPCIsolatedSubnet2Subnet825B4A7B
      VpcEndpointType: Interface
  ConstructHubLambdaVPCCodeArtifactSecurityGroup81DA2A6B:
    Type: AWS::EC2::SecurityGroup
    Properties:
      GroupDescription: dev/ConstructHub/Lambda-VPC/CodeArtifact/SecurityGroup
      SecurityGroupEgress:
        - CidrIp: 0.0.0.0/0
          Description: Allow all outbound traffic by default
          IpProtocol: "-1"
      SecurityGroupIngress:
        - CidrIp:
            Fn::GetAtt:
              - ConstructHubLambdaVPCE85ABF51
              - CidrBlock
          Description:
            Fn::Join:
              - ""
              - - "from "
                - Fn::GetAtt:
                    - ConstructHubLambdaVPCE85ABF51
                    - CidrBlock
                - :443
          FromPort: 443
          IpProtocol: tcp
          ToPort: 443
      Tags:
        - Key: Name
          Value: dev/ConstructHub/Lambda-VPC
      VpcId:
        Ref: ConstructHubLambdaVPCE85ABF51
  ConstructHubLambdaVPCCodeArtifactBBCFE15F:
    Type: AWS::EC2::VPCEndpoint
    Properties:
      ServiceName:
        Fn::Join:
          - ""
          - - com.amazonaws.
            - Ref: AWS::Region
            - .codeartifact.repositories
      VpcId:
        Ref: ConstructHubLambdaVPCE85ABF51
      PolicyDocument:
        Statement:
          - Action: codeartifact:ReadFromRepository
            Effect: Allow
            Principal:
              AWS:
                Fn::GetAtt:
                  - ConstructHubOrchestrationTransliteratorTaskDefinitionTaskRoleD060AB1A
                  - Arn
            Resource:
              Fn::GetAtt:
                - ConstructHubCodeArtifact1188409E
                - Arn
        Version: 2012-10-17
      PrivateDnsEnabled: true
      SecurityGroupIds:
        - Fn::GetAtt:
            - ConstructHubLambdaVPCCodeArtifactSecurityGroup81DA2A6B
            - GroupId
      SubnetIds:
        - Ref: ConstructHubLambdaVPCIsolatedSubnet1Subnet33EDE47B
        - Ref: ConstructHubLambdaVPCIsolatedSubnet2Subnet825B4A7B
      VpcEndpointType: Interface
  ConstructHubLambdaVPCCloudWatchLogsSecurityGroup2DDE0C8C:
    Type: AWS::EC2::SecurityGroup
    Properties:
      GroupDescription: dev/ConstructHub/Lambda-VPC/CloudWatch.Logs/SecurityGroup
      SecurityGroupEgress:
        - CidrIp: 0.0.0.0/0
          Description: Allow all outbound traffic by default
          IpProtocol: "-1"
      SecurityGroupIngress:
        - CidrIp:
            Fn::GetAtt:
              - ConstructHubLambdaVPCE85ABF51
              - CidrBlock
          Description:
            Fn::Join:
              - ""
              - - "from "
                - Fn::GetAtt:
                    - ConstructHubLambdaVPCE85ABF51
                    - CidrBlock
                - :443
          FromPort: 443
          IpProtocol: tcp
          ToPort: 443
      Tags:
        - Key: Name
          Value: dev/ConstructHub/Lambda-VPC
      VpcId:
        Ref: ConstructHubLambdaVPCE85ABF51
  ConstructHubLambdaVPCCloudWatchLogsE401CF75:
    Type: AWS::EC2::VPCEndpoint
    Properties:
      ServiceName:
        Fn::Join:
          - ""
          - - com.amazonaws.
            - Ref: AWS::Region
            - .logs
      VpcId:
        Ref: ConstructHubLambdaVPCE85ABF51
      PolicyDocument:
        Statement:
          - Action:
              - logs:CreateLogStream
              - logs:PutLogEvents
            Effect: Allow
            Principal:
              AWS:
                Fn::GetAtt:
                  - ConstructHubOrchestrationTransliteratorTaskDefinitionExecutionRoleB2DBF946
                  - Arn
            Resource:
              - Fn::Join:
                  - ""
                  - - "arn:"
                    - Ref: AWS::Partition
                    - ":logs:"
                    - Ref: AWS::Region
                    - ":"
                    - Ref: AWS::AccountId
                    - ":log-group:"
                    - Ref: ConstructHubOrchestrationTransliteratorLogGroupEE16EE8B
              - Fn::Join:
                  - ""
                  - - "arn:"
                    - Ref: AWS::Partition
                    - ":logs:"
                    - Ref: AWS::Region
                    - ":"
                    - Ref: AWS::AccountId
                    - ":log-group:"
                    - Ref: ConstructHubOrchestrationTransliteratorLogGroupEE16EE8B
                    - :log-stream:*
            Sid: Allow-Logging
        Version: 2012-10-17
      PrivateDnsEnabled: true
      SecurityGroupIds:
        - Fn::GetAtt:
            - ConstructHubLambdaVPCCloudWatchLogsSecurityGroup2DDE0C8C
            - GroupId
      SubnetIds:
        - Ref: ConstructHubLambdaVPCIsolatedSubnet1Subnet33EDE47B
        - Ref: ConstructHubLambdaVPCIsolatedSubnet2Subnet825B4A7B
      VpcEndpointType: Interface
  ConstructHubLambdaVPCECRAPISecurityGroupA3F344BC:
    Type: AWS::EC2::SecurityGroup
    Properties:
      GroupDescription: dev/ConstructHub/Lambda-VPC/ECR.API/SecurityGroup
      SecurityGroupEgress:
        - CidrIp: 0.0.0.0/0
          Description: Allow all outbound traffic by default
          IpProtocol: "-1"
      SecurityGroupIngress:
        - CidrIp:
            Fn::GetAtt:
              - ConstructHubLambdaVPCE85ABF51
              - CidrBlock
          Description:
            Fn::Join:
              - ""
              - - "from "
                - Fn::GetAtt:
                    - ConstructHubLambdaVPCE85ABF51
                    - CidrBlock
                - :443
          FromPort: 443
          IpProtocol: tcp
          ToPort: 443
      Tags:
        - Key: Name
          Value: dev/ConstructHub/Lambda-VPC
      VpcId:
        Ref: ConstructHubLambdaVPCE85ABF51
  ConstructHubLambdaVPCECRAPI8A74C5DC:
    Type: AWS::EC2::VPCEndpoint
    Properties:
      ServiceName:
        Fn::Join:
          - ""
          - - com.amazonaws.
            - Ref: AWS::Region
            - .ecr.api
      VpcId:
        Ref: ConstructHubLambdaVPCE85ABF51
      PolicyDocument:
        Statement:
          - Action: ecr:GetAuthorizationToken
            Effect: Allow
            Principal:
              AWS:
                Fn::GetAtt:
                  - ConstructHubOrchestrationTransliteratorTaskDefinitionExecutionRoleB2DBF946
                  - Arn
            Resource: "*"
            Sid: Allow-ECR-ReadOnly
        Version: 2012-10-17
      PrivateDnsEnabled: true
      SecurityGroupIds:
        - Fn::GetAtt:
            - ConstructHubLambdaVPCECRAPISecurityGroupA3F344BC
            - GroupId
      SubnetIds:
        - Ref: ConstructHubLambdaVPCIsolatedSubnet1Subnet33EDE47B
        - Ref: ConstructHubLambdaVPCIsolatedSubnet2Subnet825B4A7B
      VpcEndpointType: Interface
  ConstructHubLambdaVPCECRDockerSecurityGroup62F11080:
    Type: AWS::EC2::SecurityGroup
    Properties:
      GroupDescription: dev/ConstructHub/Lambda-VPC/ECR.Docker/SecurityGroup
      SecurityGroupEgress:
        - CidrIp: 0.0.0.0/0
          Description: Allow all outbound traffic by default
          IpProtocol: "-1"
      SecurityGroupIngress:
        - CidrIp:
            Fn::GetAtt:
              - ConstructHubLambdaVPCE85ABF51
              - CidrBlock
          Description:
            Fn::Join:
              - ""
              - - "from "
                - Fn::GetAtt:
                    - ConstructHubLambdaVPCE85ABF51
                    - CidrBlock
                - :443
          FromPort: 443
          IpProtocol: tcp
          ToPort: 443
      Tags:
        - Key: Name
          Value: dev/ConstructHub/Lambda-VPC
      VpcId:
        Ref: ConstructHubLambdaVPCE85ABF51
  ConstructHubLambdaVPCECRDocker6B5A9047:
    Type: AWS::EC2::VPCEndpoint
    Properties:
      ServiceName:
        Fn::Join:
          - ""
          - - com.amazonaws.
            - Ref: AWS::Region
            - .ecr.dkr
      VpcId:
        Ref: ConstructHubLambdaVPCE85ABF51
      PolicyDocument:
        Statement:
          - Action:
              - ecr:BatchCheckLayerAvailability
              - ecr:GetDownloadUrlForLayer
              - ecr:BatchGetImage
            Effect: Allow
            Principal:
              AWS:
                Fn::GetAtt:
                  - ConstructHubOrchestrationTransliteratorTaskDefinitionExecutionRoleB2DBF946
                  - Arn
            Resource:
              Fn::Join:
                - ""
                - - "arn:"
                  - Ref: AWS::Partition
                  - ":ecr:"
                  - Ref: AWS::Region
                  - ":"
                  - Ref: AWS::AccountId
                  - :repository/*
            Sid: Allow-ECR-ReadOnly
        Version: 2012-10-17
      PrivateDnsEnabled: true
      SecurityGroupIds:
        - Fn::GetAtt:
            - ConstructHubLambdaVPCECRDockerSecurityGroup62F11080
            - GroupId
      SubnetIds:
        - Ref: ConstructHubLambdaVPCIsolatedSubnet1Subnet33EDE47B
        - Ref: ConstructHubLambdaVPCIsolatedSubnet2Subnet825B4A7B
      VpcEndpointType: Interface
  ConstructHubLambdaVPCS3E3D830AE:
    Type: AWS::EC2::VPCEndpoint
    Properties:
      ServiceName:
        Fn::Join:
          - ""
          - - com.amazonaws.
            - Ref: AWS::Region
            - .s3
      VpcId:
        Ref: ConstructHubLambdaVPCE85ABF51
      PolicyDocument:
        Statement:
          - Action: s3:GetObject
            Effect: Allow
            Principal:
              AWS: "*"
            Resource:
              - Fn::Join:
                  - ""
                  - - Fn::GetAtt:
                        - ConstructHubCodeArtifactDescribeDomain6ABCBF4B
                        - domain.s3BucketArn
                    - /*
              - Fn::Join:
                  - ""
                  - - arn:aws:s3:::prod-
                    - Ref: AWS::Region
                    - -starport-layer-bucket/*
            Sid: Allow-CodeArtifact-and-ECR
          - Action:
              - s3:GetObject*
              - s3:GetBucket*
              - s3:List*
            Effect: Allow
            Principal:
              AWS: "*"
            Resource:
              - Fn::GetAtt:
                  - ConstructHubPackageDataDC5EF35E
                  - Arn
              - Fn::Join:
                  - ""
                  - - Fn::GetAtt:
                        - ConstructHubPackageDataDC5EF35E
                        - Arn
                    - /data/*/assembly.json
          - Action:
              - s3:Abort*
              - s3:DeleteObject*
              - s3:PutObject*
            Effect: Allow
            Principal:
              AWS: "*"
            Resource:
              - Fn::GetAtt:
                  - ConstructHubPackageDataDC5EF35E
                  - Arn
              - Fn::Join:
                  - ""
                  - - Fn::GetAtt:
                        - ConstructHubPackageDataDC5EF35E
                        - Arn
                    - /data/*/docs-typescript.md
          - Action:
              - s3:Abort*
              - s3:DeleteObject*
              - s3:PutObject*
            Effect: Allow
            Principal:
              AWS: "*"
            Resource:
              - Fn::GetAtt:
                  - ConstructHubPackageDataDC5EF35E
                  - Arn
              - Fn::Join:
                  - ""
                  - - Fn::GetAtt:
                        - ConstructHubPackageDataDC5EF35E
                        - Arn
                    - /data/*/docs-*-typescript.md
          - Action:
              - s3:Abort*
              - s3:DeleteObject*
              - s3:PutObject*
            Effect: Allow
            Principal:
              AWS: "*"
            Resource:
              - Fn::GetAtt:
                  - ConstructHubPackageDataDC5EF35E
                  - Arn
              - Fn::Join:
                  - ""
                  - - Fn::GetAtt:
                        - ConstructHubPackageDataDC5EF35E
                        - Arn
                    - /data/*/docs-typescript.md.not-supported
          - Action:
              - s3:Abort*
              - s3:DeleteObject*
              - s3:PutObject*
            Effect: Allow
            Principal:
              AWS: "*"
            Resource:
              - Fn::GetAtt:
                  - ConstructHubPackageDataDC5EF35E
                  - Arn
              - Fn::Join:
                  - ""
                  - - Fn::GetAtt:
                        - ConstructHubPackageDataDC5EF35E
                        - Arn
                    - /data/*/docs-*-typescript.md.not-supported
          - Action:
              - s3:Abort*
              - s3:DeleteObject*
              - s3:PutObject*
            Effect: Allow
            Principal:
              AWS: "*"
            Resource:
              - Fn::GetAtt:
                  - ConstructHubPackageDataDC5EF35E
                  - Arn
              - Fn::Join:
                  - ""
                  - - Fn::GetAtt:
                        - ConstructHubPackageDataDC5EF35E
                        - Arn
                    - /data/*/docs-python.md
          - Action:
              - s3:Abort*
              - s3:DeleteObject*
              - s3:PutObject*
            Effect: Allow
            Principal:
              AWS: "*"
            Resource:
              - Fn::GetAtt:
                  - ConstructHubPackageDataDC5EF35E
                  - Arn
              - Fn::Join:
                  - ""
                  - - Fn::GetAtt:
                        - ConstructHubPackageDataDC5EF35E
                        - Arn
                    - /data/*/docs-*-python.md
          - Action:
              - s3:Abort*
              - s3:DeleteObject*
              - s3:PutObject*
            Effect: Allow
            Principal:
              AWS: "*"
            Resource:
              - Fn::GetAtt:
                  - ConstructHubPackageDataDC5EF35E
                  - Arn
              - Fn::Join:
                  - ""
                  - - Fn::GetAtt:
                        - ConstructHubPackageDataDC5EF35E
                        - Arn
                    - /data/*/docs-python.md.not-supported
          - Action:
              - s3:Abort*
              - s3:DeleteObject*
              - s3:PutObject*
            Effect: Allow
            Principal:
              AWS: "*"
            Resource:
              - Fn::GetAtt:
                  - ConstructHubPackageDataDC5EF35E
                  - Arn
              - Fn::Join:
                  - ""
                  - - Fn::GetAtt:
                        - ConstructHubPackageDataDC5EF35E
                        - Arn
                    - /data/*/docs-*-python.md.not-supported
          - Action:
              - s3:Abort*
              - s3:DeleteObject*
              - s3:PutObject*
            Effect: Allow
            Principal:
              AWS: "*"
            Resource:
              - Fn::GetAtt:
                  - ConstructHubPackageDataDC5EF35E
                  - Arn
              - Fn::Join:
                  - ""
                  - - Fn::GetAtt:
                        - ConstructHubPackageDataDC5EF35E
                        - Arn
                    - /data/*/docs-java.md
          - Action:
              - s3:Abort*
              - s3:DeleteObject*
              - s3:PutObject*
            Effect: Allow
            Principal:
              AWS: "*"
            Resource:
              - Fn::GetAtt:
                  - ConstructHubPackageDataDC5EF35E
                  - Arn
              - Fn::Join:
                  - ""
                  - - Fn::GetAtt:
                        - ConstructHubPackageDataDC5EF35E
                        - Arn
                    - /data/*/docs-*-java.md
          - Action:
              - s3:Abort*
              - s3:DeleteObject*
              - s3:PutObject*
            Effect: Allow
            Principal:
              AWS: "*"
            Resource:
              - Fn::GetAtt:
                  - ConstructHubPackageDataDC5EF35E
                  - Arn
              - Fn::Join:
                  - ""
                  - - Fn::GetAtt:
                        - ConstructHubPackageDataDC5EF35E
                        - Arn
                    - /data/*/docs-java.md.not-supported
          - Action:
              - s3:Abort*
              - s3:DeleteObject*
              - s3:PutObject*
            Effect: Allow
            Principal:
              AWS: "*"
            Resource:
              - Fn::GetAtt:
                  - ConstructHubPackageDataDC5EF35E
                  - Arn
              - Fn::Join:
                  - ""
                  - - Fn::GetAtt:
                        - ConstructHubPackageDataDC5EF35E
                        - Arn
                    - /data/*/docs-*-java.md.not-supported
        Version: 2012-10-17
      RouteTableIds:
        - Ref: ConstructHubLambdaVPCIsolatedSubnet1RouteTable65529AB4
        - Ref: ConstructHubLambdaVPCIsolatedSubnet2RouteTable57ABF8F6
      VpcEndpointType: Gateway
  ConstructHubLambdaVPCStepFunctionsSecurityGroup7870779C:
    Type: AWS::EC2::SecurityGroup
    Properties:
      GroupDescription: dev/ConstructHub/Lambda-VPC/StepFunctions/SecurityGroup
      SecurityGroupEgress:
        - CidrIp: 0.0.0.0/0
          Description: Allow all outbound traffic by default
          IpProtocol: "-1"
      SecurityGroupIngress:
        - CidrIp:
            Fn::GetAtt:
              - ConstructHubLambdaVPCE85ABF51
              - CidrBlock
          Description:
            Fn::Join:
              - ""
              - - "from "
                - Fn::GetAtt:
                    - ConstructHubLambdaVPCE85ABF51
                    - CidrBlock
                - :443
          FromPort: 443
          IpProtocol: tcp
          ToPort: 443
      Tags:
        - Key: Name
          Value: dev/ConstructHub/Lambda-VPC
      VpcId:
        Ref: ConstructHubLambdaVPCE85ABF51
  ConstructHubLambdaVPCStepFunctions5DBDA356:
    Type: AWS::EC2::VPCEndpoint
    Properties:
      ServiceName:
        Fn::Join:
          - ""
          - - com.amazonaws.
            - Ref: AWS::Region
            - .states
      VpcId:
        Ref: ConstructHubLambdaVPCE85ABF51
      PolicyDocument:
        Statement:
          - Action:
              - states:SendTaskFailure
              - states:SendTaskHeartbeat
              - states:SendTaskSuccess
            Effect: Allow
            Principal:
              AWS:
                Fn::GetAtt:
                  - ConstructHubOrchestrationTransliteratorTaskDefinitionTaskRoleD060AB1A
                  - Arn
            Resource: "*"
            Sid: Allow-StepFunctions-Callbacks
        Version: 2012-10-17
      PrivateDnsEnabled: true
      SecurityGroupIds:
        - Fn::GetAtt:
            - ConstructHubLambdaVPCStepFunctionsSecurityGroup7870779C
            - GroupId
      SubnetIds:
        - Ref: ConstructHubLambdaVPCIsolatedSubnet1Subnet33EDE47B
        - Ref: ConstructHubLambdaVPCIsolatedSubnet2Subnet825B4A7B
      VpcEndpointType: Interface
  ConstructHubDenyListBucketNotifications2269EB2A:
    Type: Custom::S3BucketNotifications
    Properties:
      ServiceToken:
        Fn::GetAtt:
          - BucketNotificationsHandler050a0587b7544547bf325f094a3db8347ECC3691
          - Arn
      BucketName:
        Ref: ConstructHubDenyListBucket1B3C2C2E
      NotificationConfiguration:
        LambdaFunctionConfigurations:
          - Events:
              - s3:ObjectCreated:*
            Filter:
              Key:
                FilterRules:
                  - Name: suffix
                    Value: deny-list.json
                  - Name: prefix
                    Value: deny-list.json
            LambdaFunctionArn:
              Fn::GetAtt:
                - ConstructHubDenyListPrunePruneHandler30B33551
                - Arn
      Managed: true
    DependsOn:
      - ConstructHubDenyListBucketAllowBucketNotificationsTodevConstructHubDenyListPrunePruneHandler8F0BBF5E2222C5D6
  ConstructHubDenyListBucket1B3C2C2E:
    Type: AWS::S3::Bucket
    Properties:
      BucketEncryption:
        ServerSideEncryptionConfiguration:
          - ServerSideEncryptionByDefault:
              SSEAlgorithm: AES256
      PublicAccessBlockConfiguration:
        BlockPublicAcls: true
        BlockPublicPolicy: true
        IgnorePublicAcls: true
        RestrictPublicBuckets: true
      VersioningConfiguration:
        Status: Enabled
    UpdateReplacePolicy: Delete
    DeletionPolicy: Delete
  ConstructHubDenyListBucketPolicyA1878E10:
    Type: AWS::S3::BucketPolicy
    Properties:
      Bucket:
        Ref: ConstructHubDenyListBucket1B3C2C2E
      PolicyDocument:
        Statement:
          - Action: s3:*
            Condition:
              Bool:
                aws:SecureTransport: "false"
            Effect: Deny
            Principal:
              AWS: "*"
            Resource:
              - Fn::GetAtt:
                  - ConstructHubDenyListBucket1B3C2C2E
                  - Arn
              - Fn::Join:
                  - ""
                  - - Fn::GetAtt:
                        - ConstructHubDenyListBucket1B3C2C2E
                        - Arn
                    - /*
        Version: 2012-10-17
  ConstructHubDenyListBucketAllowBucketNotificationsTodevConstructHubDenyListPrunePruneHandler8F0BBF5E2222C5D6:
    Type: AWS::Lambda::Permission
    Properties:
      Action: lambda:InvokeFunction
      FunctionName:
        Fn::GetAtt:
          - ConstructHubDenyListPrunePruneHandler30B33551
          - Arn
      Principal: s3.amazonaws.com
      SourceAccount:
        Ref: AWS::AccountId
      SourceArn:
        Fn::GetAtt:
          - ConstructHubDenyListBucket1B3C2C2E
          - Arn
  ConstructHubDenyListBucketDeploymentAwsCliLayerEAC3D4DA:
    Type: AWS::Lambda::LayerVersion
    Properties:
      Content:
        S3Bucket:
          Ref: AssetParameterse9882ab123687399f934da0d45effe675ecc8ce13b40cb946f3e1d6141fe8d68S3BucketAEADE8C7
        S3Key:
          Fn::Join:
            - ""
            - - Fn::Select:
                  - 0
                  - Fn::Split:
                      - "||"
                      - Ref: AssetParameterse9882ab123687399f934da0d45effe675ecc8ce13b40cb946f3e1d6141fe8d68S3VersionKeyE415415F
              - Fn::Select:
                  - 1
                  - Fn::Split:
                      - "||"
                      - Ref: AssetParameterse9882ab123687399f934da0d45effe675ecc8ce13b40cb946f3e1d6141fe8d68S3VersionKeyE415415F
      Description: /opt/awscli/aws
  ConstructHubDenyListBucketDeploymentCustomResourceF835956B:
    Type: Custom::CDKBucketDeployment
    Properties:
      ServiceToken:
        Fn::GetAtt:
          - CustomCDKBucketDeployment8693BB64968944B69AAFB0CC9EB8756C81C01536
          - Arn
      SourceBucketNames:
        - Ref: AssetParameters6f1f07e70de63d5afdbcab762f8f867a2aedb494b30cd360d5deb518d3914263S3Bucket55D036C4
      SourceObjectKeys:
        - Fn::Join:
            - ""
            - - Fn::Select:
                  - 0
                  - Fn::Split:
                      - "||"
                      - Ref: AssetParameters6f1f07e70de63d5afdbcab762f8f867a2aedb494b30cd360d5deb518d3914263S3VersionKey1CB8DF17
              - Fn::Select:
                  - 1
                  - Fn::Split:
                      - "||"
                      - Ref: AssetParameters6f1f07e70de63d5afdbcab762f8f867a2aedb494b30cd360d5deb518d3914263S3VersionKey1CB8DF17
      DestinationBucketName:
        Ref: ConstructHubDenyListBucket1B3C2C2E
      RetainOnDelete: false
      Prune: true
    DependsOn:
      - ConstructHubDenyListBucketNotifications2269EB2A
    UpdateReplacePolicy: Delete
    DeletionPolicy: Delete
  ConstructHubDenyListPruneDeleteQueueBBF60185:
    Type: AWS::SQS::Queue
    Properties:
      VisibilityTimeout: 120
    UpdateReplacePolicy: Delete
    DeletionPolicy: Delete
  ConstructHubDenyListPrunePruneHandlerServiceRole58BDE1FE:
    Type: AWS::IAM::Role
    Properties:
      AssumeRolePolicyDocument:
        Statement:
          - Action: sts:AssumeRole
            Effect: Allow
            Principal:
              Service: lambda.amazonaws.com
        Version: 2012-10-17
      ManagedPolicyArns:
        - Fn::Join:
            - ""
            - - "arn:"
              - Ref: AWS::Partition
              - :iam::aws:policy/service-role/AWSLambdaBasicExecutionRole
  ConstructHubDenyListPrunePruneHandlerServiceRoleDefaultPolicy416BC8DA:
    Type: AWS::IAM::Policy
    Properties:
      PolicyDocument:
        Statement:
          - Action:
              - sqs:SendMessage
              - sqs:GetQueueAttributes
              - sqs:GetQueueUrl
            Effect: Allow
            Resource:
              Fn::GetAtt:
                - ConstructHubDenyListPruneDeleteQueueBBF60185
                - Arn
          - Action:
              - s3:GetObject*
              - s3:GetBucket*
              - s3:List*
            Effect: Allow
            Resource:
              - Fn::GetAtt:
                  - ConstructHubPackageDataDC5EF35E
                  - Arn
              - Fn::Join:
                  - ""
                  - - Fn::GetAtt:
                        - ConstructHubPackageDataDC5EF35E
                        - Arn
                    - /*
          - Action:
              - s3:GetObject*
              - s3:GetBucket*
              - s3:List*
            Effect: Allow
            Resource:
              - Fn::GetAtt:
                  - ConstructHubDenyListBucket1B3C2C2E
                  - Arn
              - Fn::Join:
                  - ""
                  - - Fn::GetAtt:
                        - ConstructHubDenyListBucket1B3C2C2E
                        - Arn
                    - /*
          - Action: lambda:InvokeFunction
            Effect: Allow
            Resource:
              Fn::GetAtt:
                - ConstructHubOrchestrationCatalogBuilder7C964951
                - Arn
        Version: 2012-10-17
      PolicyName: ConstructHubDenyListPrunePruneHandlerServiceRoleDefaultPolicy416BC8DA
      Roles:
        - Ref: ConstructHubDenyListPrunePruneHandlerServiceRole58BDE1FE
  ConstructHubDenyListPrunePruneHandler30B33551:
    Type: AWS::Lambda::Function
    Properties:
      Code:
        S3Bucket:
          Ref: AssetParametersc5ed3506ccf141325c557e0e0c7990b8436c834222d75edcc64d8220f0e46245S3Bucket4B4F34A3
        S3Key:
          Fn::Join:
            - ""
            - - Fn::Select:
                  - 0
                  - Fn::Split:
                      - "||"
                      - Ref: AssetParametersc5ed3506ccf141325c557e0e0c7990b8436c834222d75edcc64d8220f0e46245S3VersionKey2CD3E7D9
              - Fn::Select:
                  - 1
                  - Fn::Split:
                      - "||"
                      - Ref: AssetParametersc5ed3506ccf141325c557e0e0c7990b8436c834222d75edcc64d8220f0e46245S3VersionKey2CD3E7D9
      Role:
        Fn::GetAtt:
          - ConstructHubDenyListPrunePruneHandlerServiceRole58BDE1FE
          - Arn
      Description: backend/deny-list/prune-handler.lambda.ts
      Environment:
        Variables:
          PACKAGE_DATA_BUCKET_NAME:
            Ref: ConstructHubPackageDataDC5EF35E
          PACKAGE_DATA_KEY_PREFIX: data/
          PRUNE_QUEUE_URL:
            Ref: ConstructHubDenyListPruneDeleteQueueBBF60185
          DENY_LIST_BUCKET_NAME:
            Ref: ConstructHubDenyListBucket1B3C2C2E
          DENY_LIST_OBJECT_KEY: deny-list.json
          ON_CHANGE_FUNCTION_NAME:
            Fn::GetAtt:
              - ConstructHubOrchestrationCatalogBuilder7C964951
              - Arn
      Handler: index.handler
      Runtime: nodejs14.x
      Timeout: 900
    DependsOn:
      - ConstructHubDenyListPrunePruneHandlerServiceRoleDefaultPolicy416BC8DA
      - ConstructHubDenyListPrunePruneHandlerServiceRole58BDE1FE
  ConstructHubDenyListPrunePruneQueueHandlerServiceRoleC10AC418:
    Type: AWS::IAM::Role
    Properties:
      AssumeRolePolicyDocument:
        Statement:
          - Action: sts:AssumeRole
            Effect: Allow
            Principal:
              Service: lambda.amazonaws.com
        Version: 2012-10-17
      ManagedPolicyArns:
        - Fn::Join:
            - ""
            - - "arn:"
              - Ref: AWS::Partition
              - :iam::aws:policy/service-role/AWSLambdaBasicExecutionRole
  ConstructHubDenyListPrunePruneQueueHandlerServiceRoleDefaultPolicy8AA78393:
    Type: AWS::IAM::Policy
    Properties:
      PolicyDocument:
        Statement:
          - Action: s3:DeleteObject*
            Effect: Allow
            Resource:
              Fn::Join:
                - ""
                - - Fn::GetAtt:
                      - ConstructHubPackageDataDC5EF35E
                      - Arn
                  - /*
          - Action:
              - sqs:ReceiveMessage
              - sqs:ChangeMessageVisibility
              - sqs:GetQueueUrl
              - sqs:DeleteMessage
              - sqs:GetQueueAttributes
            Effect: Allow
            Resource:
              Fn::GetAtt:
                - ConstructHubDenyListPruneDeleteQueueBBF60185
                - Arn
        Version: 2012-10-17
      PolicyName: ConstructHubDenyListPrunePruneQueueHandlerServiceRoleDefaultPolicy8AA78393
      Roles:
        - Ref: ConstructHubDenyListPrunePruneQueueHandlerServiceRoleC10AC418
  ConstructHubDenyListPrunePruneQueueHandlerF7EB599B:
    Type: AWS::Lambda::Function
    Properties:
      Code:
        S3Bucket:
          Ref: AssetParametersfe317c8530ec9736af6f26432f692374ee80abaf9d89c284cca0ba0c004f5710S3Bucket7D364227
        S3Key:
          Fn::Join:
            - ""
            - - Fn::Select:
                  - 0
                  - Fn::Split:
                      - "||"
                      - Ref: AssetParametersfe317c8530ec9736af6f26432f692374ee80abaf9d89c284cca0ba0c004f5710S3VersionKey0757D748
              - Fn::Select:
                  - 1
                  - Fn::Split:
                      - "||"
                      - Ref: AssetParametersfe317c8530ec9736af6f26432f692374ee80abaf9d89c284cca0ba0c004f5710S3VersionKey0757D748
      Role:
        Fn::GetAtt:
          - ConstructHubDenyListPrunePruneQueueHandlerServiceRoleC10AC418
          - Arn
      Description: backend/deny-list/prune-queue-handler.lambda.ts
      Environment:
        Variables:
          PACKAGE_DATA_BUCKET_NAME:
            Ref: ConstructHubPackageDataDC5EF35E
      Handler: index.handler
      Runtime: nodejs14.x
      Timeout: 60
    DependsOn:
      - ConstructHubDenyListPrunePruneQueueHandlerServiceRoleDefaultPolicy8AA78393
      - ConstructHubDenyListPrunePruneQueueHandlerServiceRoleC10AC418
  ConstructHubDenyListPrunePruneQueueHandlerSqsEventSourcedevConstructHubDenyListPruneDeleteQueue5B9B1B667049B35D:
    Type: AWS::Lambda::EventSourceMapping
    Properties:
      FunctionName:
        Ref: ConstructHubDenyListPrunePruneQueueHandlerF7EB599B
      EventSourceArn:
        Fn::GetAtt:
          - ConstructHubDenyListPruneDeleteQueueBBF60185
          - Arn
  ConstructHubDenyListPeriodicPruneA981153D:
    Type: AWS::Events::Rule
    Properties:
      ScheduleExpression: rate(5 minutes)
      State: ENABLED
      Targets:
        - Arn:
            Fn::GetAtt:
              - ConstructHubDenyListPrunePruneHandler30B33551
              - Arn
          Id: Target0
  ConstructHubDenyListPeriodicPruneAllowEventRuledevConstructHubDenyListPrunePruneHandler8F0BBF5E7B81288F:
    Type: AWS::Lambda::Permission
    Properties:
      Action: lambda:InvokeFunction
      FunctionName:
        Fn::GetAtt:
          - ConstructHubDenyListPrunePruneHandler30B33551
          - Arn
      Principal: events.amazonaws.com
      SourceArn:
        Fn::GetAtt:
          - ConstructHubDenyListPeriodicPruneA981153D
          - Arn
  ConstructHubStatsServiceRole48DCA379:
    Type: AWS::IAM::Role
    Properties:
      AssumeRolePolicyDocument:
        Statement:
          - Action: sts:AssumeRole
            Effect: Allow
            Principal:
              Service: lambda.amazonaws.com
        Version: 2012-10-17
      ManagedPolicyArns:
        - Fn::Join:
            - ""
            - - "arn:"
              - Ref: AWS::Partition
              - :iam::aws:policy/service-role/AWSLambdaBasicExecutionRole
  ConstructHubStatsServiceRoleDefaultPolicyE1D7A4CA:
    Type: AWS::IAM::Policy
    Properties:
      PolicyDocument:
        Statement:
          - Action:
              - xray:PutTraceSegments
              - xray:PutTelemetryRecords
            Effect: Allow
            Resource: "*"
          - Action:
              - s3:GetObject*
              - s3:GetBucket*
              - s3:List*
              - s3:DeleteObject*
              - s3:PutObject*
              - s3:Abort*
            Effect: Allow
            Resource:
              - Fn::GetAtt:
                  - ConstructHubPackageDataDC5EF35E
                  - Arn
              - Fn::Join:
                  - ""
                  - - Fn::GetAtt:
                        - ConstructHubPackageDataDC5EF35E
                        - Arn
                    - /*
        Version: 2012-10-17
      PolicyName: ConstructHubStatsServiceRoleDefaultPolicyE1D7A4CA
      Roles:
        - Ref: ConstructHubStatsServiceRole48DCA379
  ConstructHubStats61DB07B1:
    Type: AWS::Lambda::Function
    Properties:
      Code:
        S3Bucket:
          Ref: AssetParametersbc4856197b7529a5538193b907063bad190a63f43e76cbf3883b63267e4e6bb9S3Bucket5587867A
        S3Key:
          Fn::Join:
            - ""
            - - Fn::Select:
                  - 0
                  - Fn::Split:
                      - "||"
                      - Ref: AssetParametersbc4856197b7529a5538193b907063bad190a63f43e76cbf3883b63267e4e6bb9S3VersionKeyA4A0AC14
              - Fn::Select:
                  - 1
                  - Fn::Split:
                      - "||"
                      - Ref: AssetParametersbc4856197b7529a5538193b907063bad190a63f43e76cbf3883b63267e4e6bb9S3VersionKeyA4A0AC14
      Role:
        Fn::GetAtt:
          - ConstructHubStatsServiceRole48DCA379
          - Arn
      Description:
        Fn::Join:
          - ""
          - - "Creates the stats.json object in "
            - Ref: ConstructHubPackageDataDC5EF35E
      Environment:
        Variables:
          CATALOG_BUCKET_NAME:
            Ref: ConstructHubPackageDataDC5EF35E
          CATALOG_OBJECT_KEY: catalog.json
          STATS_BUCKET_NAME:
            Ref: ConstructHubPackageDataDC5EF35E
          STATS_OBJECT_KEY: stats.json
      Handler: index.handler
      MemorySize: 256
      ReservedConcurrentExecutions: 1
      Runtime: nodejs14.x
      Timeout: 900
      TracingConfig:
        Mode: PassThrough
    DependsOn:
      - ConstructHubStatsServiceRoleDefaultPolicyE1D7A4CA
      - ConstructHubStatsServiceRole48DCA379
  ConstructHubStatsLogRetentionDD577705:
    Type: Custom::LogRetention
    Properties:
      ServiceToken:
        Fn::GetAtt:
          - LogRetentionaae0aa3c5b4d4f87b02d85b201efdd8aFD4BFC8A
          - Arn
      LogGroupName:
        Fn::Join:
          - ""
          - - /aws/lambda/
            - Ref: ConstructHubStats61DB07B1
      RetentionInDays: 7
  ConstructHubStatsRuleEEDEC976:
    Type: AWS::Events::Rule
    Properties:
      ScheduleExpression: rate(1 day)
      State: ENABLED
      Targets:
        - Arn:
            Fn::GetAtt:
              - ConstructHubStats61DB07B1
              - Arn
          Id: Target0
  ConstructHubStatsRuleAllowEventRuledevConstructHubStats61F2462D22B8F59B:
    Type: AWS::Lambda::Permission
    Properties:
      Action: lambda:InvokeFunction
      FunctionName:
        Fn::GetAtt:
          - ConstructHubStats61DB07B1
          - Arn
      Principal: events.amazonaws.com
      SourceArn:
        Fn::GetAtt:
          - ConstructHubStatsRuleEEDEC976
          - Arn
  ConstructHubPackageStatsFailures833C3D9B:
    Type: AWS::CloudWatch::Alarm
    Properties:
      ComparisonOperator: GreaterThanOrEqualToThreshold
      EvaluationPeriods: 1
      AlarmDescription:
        Fn::Join:
          - ""
          - - >-
              The package stats function failed!


              RunBook: https://github.com/cdklabs/construct-hub/blob/main/docs/operator-runbook.md


              Direct link to Lambda function: /lambda/home#/functions/
            - Ref: ConstructHubStats61DB07B1
      AlarmName: dev/ConstructHub/PackageStats/Failures
      Dimensions:
        - Name: FunctionName
          Value:
            Ref: ConstructHubStats61DB07B1
      MetricName: Errors
      Namespace: AWS/Lambda
      Period: 300
      Statistic: Sum
      Threshold: 1
      TreatMissingData: missing
  ConstructHubOrchestrationDLQ9C6D9BD4:
    Type: AWS::SQS::Queue
    Properties:
      KmsMasterKeyId: alias/aws/sqs
      MessageRetentionPeriod: 1209600
      VisibilityTimeout: 900
    UpdateReplacePolicy: Delete
    DeletionPolicy: Delete
  ConstructHubOrchestrationDLQAlarm85EE7509:
    Type: AWS::CloudWatch::Alarm
    Properties:
      ComparisonOperator: GreaterThanOrEqualToThreshold
      EvaluationPeriods: 1
      AlarmDescription:
        Fn::Join:
          - ""
          - - >-
              Backend orchestration dead-letter queue is not empty.


              RunBook: https://github.com/cdklabs/construct-hub/blob/main/docs/operator-runbook.md


              Direct link to queue: /sqs/v2/home#/queues/https%3A%2F%2Fsqs.
            - Ref: AWS::Region
            - .amazonaws.com%2F
            - Ref: AWS::AccountId
            - "%2F"
            - Fn::GetAtt:
                - ConstructHubOrchestrationDLQ9C6D9BD4
                - QueueName
            - >-
              
              Warning: State Machines executions that sent messages to the DLQ will not show as "failed".
      AlarmName: dev/ConstructHub/Orchestration/DLQ/NotEmpty
      Metrics:
        - Expression: m1 + m2
          Id: expr_1
          Label: Dead-Letter Queue not empty
        - Id: m1
          MetricStat:
            Metric:
              Dimensions:
                - Name: QueueName
                  Value:
                    Fn::GetAtt:
                      - ConstructHubOrchestrationDLQ9C6D9BD4
                      - QueueName
              MetricName: ApproximateNumberOfMessagesVisible
              Namespace: AWS/SQS
            Period: 300
            Stat: Maximum
          ReturnData: false
        - Id: m2
          MetricStat:
            Metric:
              Dimensions:
                - Name: QueueName
                  Value:
                    Fn::GetAtt:
                      - ConstructHubOrchestrationDLQ9C6D9BD4
                      - QueueName
              MetricName: ApproximateNumberOfMessagesNotVisible
              Namespace: AWS/SQS
            Period: 300
            Stat: Maximum
          ReturnData: false
      Threshold: 1
  ConstructHubOrchestrationCatalogBuilderServiceRole851C750C:
    Type: AWS::IAM::Role
    Properties:
      AssumeRolePolicyDocument:
        Statement:
          - Action: sts:AssumeRole
            Effect: Allow
            Principal:
              Service: lambda.amazonaws.com
        Version: 2012-10-17
      ManagedPolicyArns:
        - Fn::Join:
            - ""
            - - "arn:"
              - Ref: AWS::Partition
              - :iam::aws:policy/service-role/AWSLambdaBasicExecutionRole
  ConstructHubOrchestrationCatalogBuilderServiceRoleDefaultPolicyDA5D5AA5:
    Type: AWS::IAM::Policy
    Properties:
      PolicyDocument:
        Statement:
          - Action:
              - xray:PutTraceSegments
              - xray:PutTelemetryRecords
            Effect: Allow
            Resource: "*"
          - Action: lambda:InvokeFunction
            Effect: Allow
            Resource:
              Fn::Join:
                - ""
                - - "arn:"
                  - Ref: AWS::Partition
                  - ":lambda:"
                  - Ref: AWS::Region
                  - ":"
                  - Ref: AWS::AccountId
                  - :function:*
          - Action:
              - s3:GetObject*
              - s3:GetBucket*
              - s3:List*
            Effect: Allow
            Resource:
              - Fn::GetAtt:
                  - ConstructHubDenyListBucket1B3C2C2E
                  - Arn
              - Fn::Join:
                  - ""
                  - - Fn::GetAtt:
                        - ConstructHubDenyListBucket1B3C2C2E
                        - Arn
                    - /*
          - Action:
              - s3:GetObject*
              - s3:GetBucket*
              - s3:List*
              - s3:DeleteObject*
              - s3:PutObject*
              - s3:Abort*
            Effect: Allow
            Resource:
              - Fn::GetAtt:
                  - ConstructHubPackageDataDC5EF35E
                  - Arn
              - Fn::Join:
                  - ""
                  - - Fn::GetAtt:
                        - ConstructHubPackageDataDC5EF35E
                        - Arn
                    - /*
        Version: 2012-10-17
      PolicyName: ConstructHubOrchestrationCatalogBuilderServiceRoleDefaultPolicyDA5D5AA5
      Roles:
        - Ref: ConstructHubOrchestrationCatalogBuilderServiceRole851C750C
  ConstructHubOrchestrationCatalogBuilder7C964951:
    Type: AWS::Lambda::Function
    Properties:
      Code:
        S3Bucket:
          Ref: AssetParametersbf525797a524275b4c8f834bd2cdca4b8e4273b0eb3500dd0c9250ee47d088daS3Bucket527872D7
        S3Key:
          Fn::Join:
            - ""
            - - Fn::Select:
                  - 0
                  - Fn::Split:
                      - "||"
                      - Ref: AssetParametersbf525797a524275b4c8f834bd2cdca4b8e4273b0eb3500dd0c9250ee47d088daS3VersionKey6EB6060F
              - Fn::Select:
                  - 1
                  - Fn::Split:
                      - "||"
                      - Ref: AssetParametersbf525797a524275b4c8f834bd2cdca4b8e4273b0eb3500dd0c9250ee47d088daS3VersionKey6EB6060F
      Role:
        Fn::GetAtt:
          - ConstructHubOrchestrationCatalogBuilderServiceRole851C750C
          - Arn
      Description:
        Fn::Join:
          - ""
          - - "Creates the catalog.json object in "
            - Ref: ConstructHubPackageDataDC5EF35E
      Environment:
        Variables:
          BUCKET_NAME:
            Ref: ConstructHubPackageDataDC5EF35E
          AWS_EMF_ENVIRONMENT: Local
          DENY_LIST_BUCKET_NAME:
            Ref: ConstructHubDenyListBucket1B3C2C2E
          DENY_LIST_OBJECT_KEY: deny-list.json
      Handler: index.handler
      MemorySize: 10240
      ReservedConcurrentExecutions: 1
      Runtime: nodejs14.x
      Timeout: 900
      TracingConfig:
        Mode: PassThrough
    DependsOn:
      - ConstructHubOrchestrationCatalogBuilderServiceRoleDefaultPolicyDA5D5AA5
      - ConstructHubOrchestrationCatalogBuilderServiceRole851C750C
  ConstructHubOrchestrationCatalogBuilderLogRetention04ED6996:
    Type: Custom::LogRetention
    Properties:
      ServiceToken:
        Fn::GetAtt:
          - LogRetentionaae0aa3c5b4d4f87b02d85b201efdd8aFD4BFC8A
          - Arn
      LogGroupName:
        Fn::Join:
          - ""
          - - /aws/lambda/
            - Ref: ConstructHubOrchestrationCatalogBuilder7C964951
      RetentionInDays: 7
  ConstructHubOrchestrationCluster3D6F0081:
    Type: AWS::ECS::Cluster
    Properties:
      ClusterSettings:
        - Name: containerInsights
          Value: enabled
  ConstructHubOrchestrationCluster4C9C8AA6:
    Type: AWS::ECS::ClusterCapacityProviderAssociations
    Properties:
      CapacityProviders:
        - FARGATE
        - FARGATE_SPOT
      Cluster:
        Ref: ConstructHubOrchestrationCluster3D6F0081
      DefaultCapacityProviderStrategy: []
  ConstructHubOrchestrationTransliteratorLogGroupEE16EE8B:
    Type: AWS::Logs::LogGroup
    Properties:
      RetentionInDays: 7
    UpdateReplacePolicy: Retain
    DeletionPolicy: Retain
  ConstructHubOrchestrationTransliteratorTaskDefinitionTaskRoleD060AB1A:
    Type: AWS::IAM::Role
    Properties:
      AssumeRolePolicyDocument:
        Statement:
          - Action: sts:AssumeRole
            Effect: Allow
            Principal:
              Service: ecs-tasks.amazonaws.com
        Version: 2012-10-17
  ConstructHubOrchestrationTransliteratorTaskDefinitionTaskRoleDefaultPolicyE0EED0F8:
    Type: AWS::IAM::Policy
    Properties:
      PolicyDocument:
        Statement:
          - Action:
              - states:SendTaskFailure
              - states:SendTaskHeartbeat
              - states:SendTaskSuccess
            Effect: Allow
            Resource: "*"
          - Action: sts:GetServiceBearerToken
            Condition:
              StringEquals:
                sts:AWSServiceName: codeartifact.amazonaws.com
            Effect: Allow
            Resource: "*"
          - Action:
              - codeartifact:GetAuthorizationToken
              - codeartifact:GetRepositoryEndpoint
              - codeartifact:ReadFromRepository
            Effect: Allow
            Resource:
              - Fn::GetAtt:
                  - ConstructHubCodeArtifactDomainFC30B796
                  - Arn
              - Fn::GetAtt:
                  - ConstructHubCodeArtifact1188409E
                  - Arn
          - Action:
              - s3:GetObject*
              - s3:GetBucket*
              - s3:List*
            Effect: Allow
            Resource:
              - Fn::GetAtt:
                  - ConstructHubPackageDataDC5EF35E
                  - Arn
              - Fn::Join:
                  - ""
                  - - Fn::GetAtt:
                        - ConstructHubPackageDataDC5EF35E
                        - Arn
                    - /data/*/assembly.json
          - Action:
              - s3:DeleteObject*
              - s3:PutObject*
              - s3:Abort*
            Effect: Allow
            Resource:
              - Fn::GetAtt:
                  - ConstructHubPackageDataDC5EF35E
                  - Arn
              - Fn::Join:
                  - ""
                  - - Fn::GetAtt:
                        - ConstructHubPackageDataDC5EF35E
                        - Arn
                    - /data/*/docs-typescript.md
          - Action:
              - s3:DeleteObject*
              - s3:PutObject*
              - s3:Abort*
            Effect: Allow
            Resource:
              - Fn::GetAtt:
                  - ConstructHubPackageDataDC5EF35E
                  - Arn
              - Fn::Join:
                  - ""
                  - - Fn::GetAtt:
                        - ConstructHubPackageDataDC5EF35E
                        - Arn
                    - /data/*/docs-*-typescript.md
          - Action:
              - s3:DeleteObject*
              - s3:PutObject*
              - s3:Abort*
            Effect: Allow
            Resource:
              - Fn::GetAtt:
                  - ConstructHubPackageDataDC5EF35E
                  - Arn
              - Fn::Join:
                  - ""
                  - - Fn::GetAtt:
                        - ConstructHubPackageDataDC5EF35E
                        - Arn
                    - /data/*/docs-typescript.md.not-supported
          - Action:
              - s3:DeleteObject*
              - s3:PutObject*
              - s3:Abort*
            Effect: Allow
            Resource:
              - Fn::GetAtt:
                  - ConstructHubPackageDataDC5EF35E
                  - Arn
              - Fn::Join:
                  - ""
                  - - Fn::GetAtt:
                        - ConstructHubPackageDataDC5EF35E
                        - Arn
                    - /data/*/docs-*-typescript.md.not-supported
          - Action:
              - s3:DeleteObject*
              - s3:PutObject*
              - s3:Abort*
            Effect: Allow
            Resource:
              - Fn::GetAtt:
                  - ConstructHubPackageDataDC5EF35E
                  - Arn
              - Fn::Join:
                  - ""
                  - - Fn::GetAtt:
                        - ConstructHubPackageDataDC5EF35E
                        - Arn
                    - /data/*/docs-python.md
          - Action:
              - s3:DeleteObject*
              - s3:PutObject*
              - s3:Abort*
            Effect: Allow
            Resource:
              - Fn::GetAtt:
                  - ConstructHubPackageDataDC5EF35E
                  - Arn
              - Fn::Join:
                  - ""
                  - - Fn::GetAtt:
                        - ConstructHubPackageDataDC5EF35E
                        - Arn
                    - /data/*/docs-*-python.md
          - Action:
              - s3:DeleteObject*
              - s3:PutObject*
              - s3:Abort*
            Effect: Allow
            Resource:
              - Fn::GetAtt:
                  - ConstructHubPackageDataDC5EF35E
                  - Arn
              - Fn::Join:
                  - ""
                  - - Fn::GetAtt:
                        - ConstructHubPackageDataDC5EF35E
                        - Arn
                    - /data/*/docs-python.md.not-supported
          - Action:
              - s3:DeleteObject*
              - s3:PutObject*
              - s3:Abort*
            Effect: Allow
            Resource:
              - Fn::GetAtt:
                  - ConstructHubPackageDataDC5EF35E
                  - Arn
              - Fn::Join:
                  - ""
                  - - Fn::GetAtt:
                        - ConstructHubPackageDataDC5EF35E
                        - Arn
                    - /data/*/docs-*-python.md.not-supported
          - Action:
              - s3:DeleteObject*
              - s3:PutObject*
              - s3:Abort*
            Effect: Allow
            Resource:
              - Fn::GetAtt:
                  - ConstructHubPackageDataDC5EF35E
                  - Arn
              - Fn::Join:
                  - ""
                  - - Fn::GetAtt:
                        - ConstructHubPackageDataDC5EF35E
                        - Arn
                    - /data/*/docs-java.md
          - Action:
              - s3:DeleteObject*
              - s3:PutObject*
              - s3:Abort*
            Effect: Allow
            Resource:
              - Fn::GetAtt:
                  - ConstructHubPackageDataDC5EF35E
                  - Arn
              - Fn::Join:
                  - ""
                  - - Fn::GetAtt:
                        - ConstructHubPackageDataDC5EF35E
                        - Arn
                    - /data/*/docs-*-java.md
          - Action:
              - s3:DeleteObject*
              - s3:PutObject*
              - s3:Abort*
            Effect: Allow
            Resource:
              - Fn::GetAtt:
                  - ConstructHubPackageDataDC5EF35E
                  - Arn
              - Fn::Join:
                  - ""
                  - - Fn::GetAtt:
                        - ConstructHubPackageDataDC5EF35E
                        - Arn
                    - /data/*/docs-java.md.not-supported
          - Action:
              - s3:DeleteObject*
              - s3:PutObject*
              - s3:Abort*
            Effect: Allow
            Resource:
              - Fn::GetAtt:
                  - ConstructHubPackageDataDC5EF35E
                  - Arn
              - Fn::Join:
                  - ""
                  - - Fn::GetAtt:
                        - ConstructHubPackageDataDC5EF35E
                        - Arn
                    - /data/*/docs-*-java.md.not-supported
        Version: 2012-10-17
      PolicyName: ConstructHubOrchestrationTransliteratorTaskDefinitionTaskRoleDefaultPolicyE0EED0F8
      Roles:
        - Ref: ConstructHubOrchestrationTransliteratorTaskDefinitionTaskRoleD060AB1A
  ConstructHubOrchestrationTransliteratorTaskDefinition45CDA566:
    Type: AWS::ECS::TaskDefinition
    Properties:
      ContainerDefinitions:
        - Environment:
            - Name: HEADER_SPAN
              Value: "true"
            - Name: AWS_EMF_ENVIRONMENT
              Value: Local
            - Name: CODE_ARTIFACT_API_ENDPOINT
              Value:
                Fn::Select:
                  - 1
                  - Fn::Split:
                      - ":"
                      - Fn::Select:
                          - 0
                          - Fn::GetAtt:
                              - ConstructHubLambdaVPCCodeArtifactAPI0A2356B9
                              - DnsEntries
            - Name: CODE_ARTIFACT_DOMAIN_NAME
              Value:
                Fn::GetAtt:
                  - ConstructHubCodeArtifact1188409E
                  - DomainName
            - Name: CODE_ARTIFACT_DOMAIN_OWNER
              Value:
                Fn::GetAtt:
                  - ConstructHubCodeArtifact1188409E
                  - DomainOwner
            - Name: CODE_ARTIFACT_REPOSITORY_ENDPOINT
              Value:
                Fn::GetAtt:
                  - ConstructHubCodeArtifactGetEndpoint9A458FEF
                  - repositoryEndpoint
          Essential: true
          Image:
            Fn::Join:
              - ""
              - - Ref: AWS::AccountId
                - .dkr.ecr.
                - Ref: AWS::Region
                - .
                - Ref: AWS::URLSuffix
                - /aws-cdk/assets:373131cb521cc75fe1730bb9b29c497dad06970a1cec59084263e8f3d4f0bef1
          LogConfiguration:
            LogDriver: awslogs
            Options:
              awslogs-group:
                Ref: ConstructHubOrchestrationTransliteratorLogGroupEE16EE8B
              awslogs-stream-prefix: transliterator
              awslogs-region:
                Ref: AWS::Region
          Name: Resource
      Cpu: "4096"
      ExecutionRoleArn:
        Fn::GetAtt:
          - ConstructHubOrchestrationTransliteratorTaskDefinitionExecutionRoleB2DBF946
          - Arn
      Family: devConstructHubOrchestrationTransliteratorTaskDefinitionBB251CCC
      Memory: "8192"
      NetworkMode: awsvpc
      RequiresCompatibilities:
        - FARGATE
      TaskRoleArn:
        Fn::GetAtt:
          - ConstructHubOrchestrationTransliteratorTaskDefinitionTaskRoleD060AB1A
          - Arn
  ConstructHubOrchestrationTransliteratorTaskDefinitionExecutionRoleB2DBF946:
    Type: AWS::IAM::Role
    Properties:
      AssumeRolePolicyDocument:
        Statement:
          - Action: sts:AssumeRole
            Effect: Allow
            Principal:
              Service: ecs-tasks.amazonaws.com
        Version: 2012-10-17
  ConstructHubOrchestrationTransliteratorTaskDefinitionExecutionRoleDefaultPolicyBDBF6E5D:
    Type: AWS::IAM::Policy
    Properties:
      PolicyDocument:
        Statement:
          - Action:
              - ecr:BatchCheckLayerAvailability
              - ecr:GetDownloadUrlForLayer
              - ecr:BatchGetImage
            Effect: Allow
            Resource:
              Fn::Join:
                - ""
                - - "arn:"
                  - Ref: AWS::Partition
                  - ":ecr:"
                  - Ref: AWS::Region
                  - ":"
                  - Ref: AWS::AccountId
                  - :repository/aws-cdk/assets
          - Action: ecr:GetAuthorizationToken
            Effect: Allow
            Resource: "*"
          - Action:
              - logs:CreateLogStream
              - logs:PutLogEvents
            Effect: Allow
            Resource:
              Fn::GetAtt:
                - ConstructHubOrchestrationTransliteratorLogGroupEE16EE8B
                - Arn
        Version: 2012-10-17
      PolicyName: ConstructHubOrchestrationTransliteratorTaskDefinitionExecutionRoleDefaultPolicyBDBF6E5D
      Roles:
        - Ref: ConstructHubOrchestrationTransliteratorTaskDefinitionExecutionRoleB2DBF946
  ConstructHubOrchestrationGeneratepythondocsSecurityGroupAAB68FC2:
    Type: AWS::EC2::SecurityGroup
    Properties:
      GroupDescription: dev/ConstructHub/Orchestration/Generate python docs/SecurityGroup
      SecurityGroupEgress:
        - CidrIp: 0.0.0.0/0
          Description: Allow all outbound traffic by default
          IpProtocol: "-1"
      VpcId:
        Ref: ConstructHubLambdaVPCE85ABF51
  ConstructHubOrchestrationGeneratetypescriptdocsSecurityGroup8FFF1DF2:
    Type: AWS::EC2::SecurityGroup
    Properties:
      GroupDescription: dev/ConstructHub/Orchestration/Generate typescript docs/SecurityGroup
      SecurityGroupEgress:
        - CidrIp: 0.0.0.0/0
          Description: Allow all outbound traffic by default
          IpProtocol: "-1"
      VpcId:
        Ref: ConstructHubLambdaVPCE85ABF51
  ConstructHubOrchestrationGeneratejavadocsSecurityGroupB5AE20F9:
    Type: AWS::EC2::SecurityGroup
    Properties:
      GroupDescription: dev/ConstructHub/Orchestration/Generate java docs/SecurityGroup
      SecurityGroupEgress:
        - CidrIp: 0.0.0.0/0
          Description: Allow all outbound traffic by default
          IpProtocol: "-1"
      VpcId:
        Ref: ConstructHubLambdaVPCE85ABF51
  ConstructHubOrchestrationRoleF4CF6987:
    Type: AWS::IAM::Role
    Properties:
      AssumeRolePolicyDocument:
        Statement:
          - Action: sts:AssumeRole
            Effect: Allow
            Principal:
              Service:
                Fn::Join:
                  - ""
                  - - states.
                    - Ref: AWS::Region
                    - .amazonaws.com
        Version: 2012-10-17
    DependsOn:
      - ConstructHubLambdaVPCIGWBD019E6D
  ConstructHubOrchestrationRoleDefaultPolicyEACD181F:
    Type: AWS::IAM::Policy
    Properties:
      PolicyDocument:
        Statement:
          - Action:
              - xray:PutTraceSegments
              - xray:PutTelemetryRecords
              - xray:GetSamplingRules
              - xray:GetSamplingTargets
            Effect: Allow
            Resource: "*"
          - Action: lambda:InvokeFunction
            Effect: Allow
            Resource:
              Fn::GetAtt:
                - ConstructHubOrchestrationCatalogBuilder7C964951
                - Arn
          - Action: sqs:SendMessage
            Effect: Allow
            Resource:
              Fn::GetAtt:
                - ConstructHubOrchestrationDLQ9C6D9BD4
                - Arn
          - Action: ecs:RunTask
            Effect: Allow
            Resource:
              Fn::Join:
                - ""
                - - "arn:"
                  - Fn::Select:
                      - 1
                      - Fn::Split:
                          - ":"
                          - Ref: ConstructHubOrchestrationTransliteratorTaskDefinition45CDA566
                  - ":"
                  - Fn::Select:
                      - 2
                      - Fn::Split:
                          - ":"
                          - Ref: ConstructHubOrchestrationTransliteratorTaskDefinition45CDA566
                  - ":"
                  - Fn::Select:
                      - 3
                      - Fn::Split:
                          - ":"
                          - Ref: ConstructHubOrchestrationTransliteratorTaskDefinition45CDA566
                  - ":"
                  - Fn::Select:
                      - 4
                      - Fn::Split:
                          - ":"
                          - Ref: ConstructHubOrchestrationTransliteratorTaskDefinition45CDA566
                  - ":"
                  - Fn::Select:
                      - 0
                      - Fn::Split:
                          - /
                          - Fn::Select:
                              - 5
                              - Fn::Split:
                                  - ":"
                                  - Ref: ConstructHubOrchestrationTransliteratorTaskDefinition45CDA566
                  - /
                  - Fn::Select:
                      - 1
                      - Fn::Split:
                          - /
                          - Fn::Select:
                              - 5
                              - Fn::Split:
                                  - ":"
                                  - Ref: ConstructHubOrchestrationTransliteratorTaskDefinition45CDA566
          - Action:
              - ecs:StopTask
              - ecs:DescribeTasks
            Effect: Allow
            Resource: "*"
          - Action: iam:PassRole
            Effect: Allow
            Resource:
              - Fn::GetAtt:
                  - ConstructHubOrchestrationTransliteratorTaskDefinitionTaskRoleD060AB1A
                  - Arn
              - Fn::GetAtt:
                  - ConstructHubOrchestrationTransliteratorTaskDefinitionExecutionRoleB2DBF946
                  - Arn
        Version: 2012-10-17
      PolicyName: ConstructHubOrchestrationRoleDefaultPolicyEACD181F
      Roles:
        - Ref: ConstructHubOrchestrationRoleF4CF6987
    DependsOn:
      - ConstructHubLambdaVPCIGWBD019E6D
  ConstructHubOrchestration39161A46:
    Type: AWS::StepFunctions::StateMachine
    Properties:
      RoleArn:
        Fn::GetAtt:
          - ConstructHubOrchestrationRoleF4CF6987
          - Arn
      DefinitionString:
        Fn::Join:
          - ""
          - - '{"StartAt":"Track Execution Infos","States":{"Track Execution
              Infos":{"Type":"Pass","ResultPath":"$.$TaskExecution","InputPath":"$$.Execution","Parameters":{"Id.$":"$.Id","Name.$":"$.Name","RoleArn.$":"$.RoleArn","StartTime.$":"$.StartTime"},"Next":"DocGen"},"DocGen":{"Type":"Parallel","ResultPath":"$.DocGen","Next":"Any
              Success?","Branches":[{"StartAt":"Prepare
              python","States":{"Prepare
              python":{"Type":"Pass","ResultPath":"$","Parameters":{"command":{"bucket.$":"$.bucket","assembly.$":"$.assembly","$TaskExecution.$":"$.$TaskExecution"}},"Next":"Stringify
              python input"},"Stringify python
              input":{"Type":"Pass","ResultPath":"$","Parameters":{"commands.$":"States.Array(States.JsonToString($.command))"},"Next":"Generate
              python docs"},"Generate python
              docs":{"End":true,"Retry":[{"ErrorEquals":["jsii-docgen.NoSpaceLeftOnDevice"],"MaxAttempts":0},{"ErrorEquals":["ECS.AmazonECSException","jsii-docgen.NpmError.E429","jsii-codgen.NpmError.EPROTO"],"IntervalSeconds":60,"MaxAttempts":30,"BackoffRate":1.1},{"ErrorEquals":["States.ALL"],"MaxAttempts":3}],"Catch":[{"ErrorEquals":["States.Timeout"],"Next":"\\"Generate
              python docs\\" timed
              out"},{"ErrorEquals":["ECS.AmazonECSException"],"Next":"\\"Generate
              python docs\\" service
              error"},{"ErrorEquals":["States.TaskFailed"],"Next":"\\"Generate
              python docs\\"
              failure"},{"ErrorEquals":["States.ALL"],"Next":"\\"Generate python
              docs\\"
              fault"}],"Type":"Task","HeartbeatSeconds":300,"InputPath":"$.commands","ResultSelector":{"result":{"language":{"lang":"python"},"success.$":"$"}},"Resource":"arn:'
            - Ref: AWS::Partition
            - :states:::ecs:runTask.waitForTaskToken","Parameters":{"Cluster":"
            - Fn::GetAtt:
                - ConstructHubOrchestrationCluster3D6F0081
                - Arn
            - '","TaskDefinition":"devConstructHubOrchestrationTransliteratorTaskDefinitionBB251CCC","NetworkConfiguration":{"AwsvpcConfiguration":{"Subnets":["'
            - Ref: ConstructHubLambdaVPCIsolatedSubnet1Subnet33EDE47B
            - '","'
            - Ref: ConstructHubLambdaVPCIsolatedSubnet2Subnet825B4A7B
            - '"],"SecurityGroups":["'
            - Fn::GetAtt:
                - ConstructHubOrchestrationGeneratepythondocsSecurityGroupAAB68FC2
                - GroupId
            - '"]}},"Overrides":{"ContainerOverrides":[{"Name":"Resource","Command.$":"$","Environment":[{"Name":"TARGET_LANGUAGE","Value":"python"},{"Name":"SFN_TASK_TOKEN","Value.$":"$$.Task.Token"}]}]},"LaunchType":"FARGATE","PlatformVersion":"1.4.0"}},"\\"Generate
              python docs\\" timed
              out":{"Type":"Pass","Parameters":{"error":"Timed
              out!","language":{"lang":"python"}},"End":true},"\\"Generate python
              docs\\" service
              error":{"Type":"Pass","Parameters":{"error.$":"$.Cause","language":{"lang":"python"}},"End":true},"\\"Generate
              python docs\\"
              failure":{"Type":"Pass","Parameters":{"error.$":"States.StringToJson($.Cause)","language":{"lang":"python"}},"End":true},"\\"Generate
              python docs\\"
              fault":{"Type":"Pass","Parameters":{"error.$":"$.Cause","language":{"lang":"python"}},"End":true}}},{"StartAt":"Prepare
              typescript","States":{"Prepare
              typescript":{"Type":"Pass","ResultPath":"$","Parameters":{"command":{"bucket.$":"$.bucket","assembly.$":"$.assembly","$TaskExecution.$":"$.$TaskExecution"}},"Next":"Stringify
              typescript input"},"Stringify typescript
              input":{"Type":"Pass","ResultPath":"$","Parameters":{"commands.$":"States.Array(States.JsonToString($.command))"},"Next":"Generate
              typescript docs"},"Generate typescript
              docs":{"End":true,"Retry":[{"ErrorEquals":["jsii-docgen.NoSpaceLeftOnDevice"],"MaxAttempts":0},{"ErrorEquals":["ECS.AmazonECSException","jsii-docgen.NpmError.E429","jsii-codgen.NpmError.EPROTO"],"IntervalSeconds":60,"MaxAttempts":30,"BackoffRate":1.1},{"ErrorEquals":["States.ALL"],"MaxAttempts":3}],"Catch":[{"ErrorEquals":["States.Timeout"],"Next":"\\"Generate
              typescript docs\\" timed
              out"},{"ErrorEquals":["ECS.AmazonECSException"],"Next":"\\"Generate
              typescript docs\\" service
              error"},{"ErrorEquals":["States.TaskFailed"],"Next":"\\"Generate
              typescript docs\\"
              failure"},{"ErrorEquals":["States.ALL"],"Next":"\\"Generate
              typescript docs\\"
              fault"}],"Type":"Task","HeartbeatSeconds":300,"InputPath":"$.commands","ResultSelector":{"result":{"language":{"lang":"typescript"},"success.$":"$"}},"Resource":"arn:'
            - Ref: AWS::Partition
            - :states:::ecs:runTask.waitForTaskToken","Parameters":{"Cluster":"
            - Fn::GetAtt:
                - ConstructHubOrchestrationCluster3D6F0081
                - Arn
            - '","TaskDefinition":"devConstructHubOrchestrationTransliteratorTaskDefinitionBB251CCC","NetworkConfiguration":{"AwsvpcConfiguration":{"Subnets":["'
            - Ref: ConstructHubLambdaVPCIsolatedSubnet1Subnet33EDE47B
            - '","'
            - Ref: ConstructHubLambdaVPCIsolatedSubnet2Subnet825B4A7B
            - '"],"SecurityGroups":["'
            - Fn::GetAtt:
                - ConstructHubOrchestrationGeneratetypescriptdocsSecurityGroup8FFF1DF2
                - GroupId
            - '"]}},"Overrides":{"ContainerOverrides":[{"Name":"Resource","Command.$":"$","Environment":[{"Name":"TARGET_LANGUAGE","Value":"typescript"},{"Name":"SFN_TASK_TOKEN","Value.$":"$$.Task.Token"}]}]},"LaunchType":"FARGATE","PlatformVersion":"1.4.0"}},"\\"Generate
              typescript docs\\" timed
              out":{"Type":"Pass","Parameters":{"error":"Timed
              out!","language":{"lang":"typescript"}},"End":true},"\\"Generate
              typescript docs\\" service
              error":{"Type":"Pass","Parameters":{"error.$":"$.Cause","language":{"lang":"typescript"}},"End":true},"\\"Generate
              typescript docs\\"
              failure":{"Type":"Pass","Parameters":{"error.$":"States.StringToJson($.Cause)","language":{"lang":"typescript"}},"End":true},"\\"Generate
              typescript docs\\"
              fault":{"Type":"Pass","Parameters":{"error.$":"$.Cause","language":{"lang":"typescript"}},"End":true}}},{"StartAt":"Prepare
              java","States":{"Prepare
              java":{"Type":"Pass","ResultPath":"$","Parameters":{"command":{"bucket.$":"$.bucket","assembly.$":"$.assembly","$TaskExecution.$":"$.$TaskExecution"}},"Next":"Stringify
              java input"},"Stringify java
              input":{"Type":"Pass","ResultPath":"$","Parameters":{"commands.$":"States.Array(States.JsonToString($.command))"},"Next":"Generate
              java docs"},"Generate java
              docs":{"End":true,"Retry":[{"ErrorEquals":["jsii-docgen.NoSpaceLeftOnDevice"],"MaxAttempts":0},{"ErrorEquals":["ECS.AmazonECSException","jsii-docgen.NpmError.E429","jsii-codgen.NpmError.EPROTO"],"IntervalSeconds":60,"MaxAttempts":30,"BackoffRate":1.1},{"ErrorEquals":["States.ALL"],"MaxAttempts":3}],"Catch":[{"ErrorEquals":["States.Timeout"],"Next":"\\"Generate
              java docs\\" timed
              out"},{"ErrorEquals":["ECS.AmazonECSException"],"Next":"\\"Generate
              java docs\\" service
              error"},{"ErrorEquals":["States.TaskFailed"],"Next":"\\"Generate
              java docs\\"
              failure"},{"ErrorEquals":["States.ALL"],"Next":"\\"Generate java
              docs\\"
              fault"}],"Type":"Task","HeartbeatSeconds":300,"InputPath":"$.commands","ResultSelector":{"result":{"language":{"lang":"java"},"success.$":"$"}},"Resource":"arn:'
            - Ref: AWS::Partition
            - :states:::ecs:runTask.waitForTaskToken","Parameters":{"Cluster":"
            - Fn::GetAtt:
                - ConstructHubOrchestrationCluster3D6F0081
                - Arn
            - '","TaskDefinition":"devConstructHubOrchestrationTransliteratorTaskDefinitionBB251CCC","NetworkConfiguration":{"AwsvpcConfiguration":{"Subnets":["'
            - Ref: ConstructHubLambdaVPCIsolatedSubnet1Subnet33EDE47B
            - '","'
            - Ref: ConstructHubLambdaVPCIsolatedSubnet2Subnet825B4A7B
            - '"],"SecurityGroups":["'
            - Fn::GetAtt:
                - ConstructHubOrchestrationGeneratejavadocsSecurityGroupB5AE20F9
                - GroupId
            - '"]}},"Overrides":{"ContainerOverrides":[{"Name":"Resource","Command.$":"$","Environment":[{"Name":"TARGET_LANGUAGE","Value":"java"},{"Name":"SFN_TASK_TOKEN","Value.$":"$$.Task.Token"}]}]},"LaunchType":"FARGATE","PlatformVersion":"1.4.0"}},"\\"Generate
              java docs\\" timed out":{"Type":"Pass","Parameters":{"error":"Timed
              out!","language":{"lang":"java"}},"End":true},"\\"Generate java
              docs\\" service
              error":{"Type":"Pass","Parameters":{"error.$":"$.Cause","language":{"lang":"java"}},"End":true},"\\"Generate
              java docs\\"
              failure":{"Type":"Pass","Parameters":{"error.$":"States.StringToJson($.Cause)","language":{"lang":"java"}},"End":true},"\\"Generate
              java docs\\"
              fault":{"Type":"Pass","Parameters":{"error.$":"$.Cause","language":{"lang":"java"}},"End":true}}}]},"Any
              Success?":{"Type":"Choice","Choices":[{"Or":[{"Variable":"$.DocGen[0].error","IsPresent":false},{"Variable":"$.DocGen[1].error","IsPresent":false},{"Variable":"$.DocGen[2].error","IsPresent":false}],"Next":"Add
              to catalog.json"}],"Default":"Any Failure?"},"Any
              Failure?":{"Type":"Choice","Choices":[{"Or":[{"Variable":"$.DocGen[0].error","IsPresent":true},{"Variable":"$.DocGen[1].error","IsPresent":true},{"Variable":"$.DocGen[2].error","IsPresent":true}],"Next":"Send
              to Dead Letter Queue"}],"Default":"Success"},"Add to
              catalog.json":{"Next":"Any
              Failure?","Retry":[{"ErrorEquals":["Lambda.ServiceException","Lambda.AWSLambdaException","Lambda.SdkClientException"],"IntervalSeconds":2,"MaxAttempts":6,"BackoffRate":2},{"ErrorEquals":["Lambda.TooManyRequestsException"],"IntervalSeconds":60,"MaxAttempts":30,"BackoffRate":1.1}],"Catch":[{"ErrorEquals":["Lambda.TooManyRequestsException"],"Next":"\\"Add
              to catalog.json\\"
              throttled"},{"ErrorEquals":["States.TaskFailed"],"Next":"\\"Add to
              catalog.json\\"
              failure"},{"ErrorEquals":["States.ALL"],"Next":"\\"Add to
              catalog.json\\"
              fault"}],"Type":"Task","ResultPath":"$.catalogBuilderOutput","ResultSelector":{"ETag.$":"$.Payload.ETag","VersionId.$":"$.Payload.VersionId"},"Resource":"arn:'
            - Ref: AWS::Partition
            - :states:::lambda:invoke","Parameters":{"FunctionName":"
            - Fn::GetAtt:
                - ConstructHubOrchestrationCatalogBuilder7C964951
                - Arn
            - '","Payload.$":"$"}},"\\"Add to catalog.json\\"
              throttled":{"Type":"Pass","ResultPath":"$.error","Parameters":{"error.$":"$.Cause"},"Next":"Send
              to Dead Letter Queue"},"Send to Dead Letter
              Queue":{"End":true,"Type":"Task","ResultPath":null,"Resource":"arn:'
            - Ref: AWS::Partition
            - :states:::sqs:sendMessage","Parameters":{"QueueUrl":"
            - Ref: ConstructHubOrchestrationDLQ9C6D9BD4
            - '","MessageBody.$":"$"}},"\\"Add to catalog.json\\"
              failure":{"Type":"Pass","ResultPath":"$.error","Parameters":{"error.$":"States.StringToJson($.Cause)"},"Next":"Send
              to Dead Letter Queue"},"\\"Add to catalog.json\\"
              fault":{"Type":"Pass","ResultPath":"$.error","Parameters":{"error.$":"$.Cause"},"Next":"Send
              to Dead Letter
              Queue"},"Success":{"Type":"Succeed"}},"TimeoutSeconds":86400}'
      StateMachineType: STANDARD
      TracingConfiguration:
        Enabled: true
    DependsOn:
      - ConstructHubLambdaVPCIGWBD019E6D
      - ConstructHubOrchestrationRoleDefaultPolicyEACD181F
      - ConstructHubOrchestrationRoleF4CF6987
  ConstructHubOrchestrationOrchestrationFailed5AF50838:
    Type: AWS::CloudWatch::Alarm
    Properties:
      ComparisonOperator: GreaterThanOrEqualToThreshold
      EvaluationPeriods: 1
      AlarmDescription:
        Fn::Join:
          - ""
          - - >-
              Backend orchestration failed!


              RunBook: https://github.com/cdklabs/construct-hub/blob/main/docs/operator-runbook.md


              Direct link to state machine: /states/home#/statemachines/view/
            - Ref: ConstructHubOrchestration39161A46
            - >-
              
              Warning: messages that resulted in a failed exectuion will NOT be in the DLQ!
      AlarmName: dev/ConstructHub/Orchestration/Resource/ExecutionsFailed
      Dimensions:
        - Name: StateMachineArn
          Value:
            Ref: ConstructHubOrchestration39161A46
      MetricName: ExecutionsFailed
      Namespace: AWS/States
      Period: 300
      Statistic: Sum
      Threshold: 1
  ConstructHubOrchestrationRedriveServiceRoleB84EFF33:
    Type: AWS::IAM::Role
    Properties:
      AssumeRolePolicyDocument:
        Statement:
          - Action: sts:AssumeRole
            Effect: Allow
            Principal:
              Service: lambda.amazonaws.com
        Version: 2012-10-17
      ManagedPolicyArns:
        - Fn::Join:
            - ""
            - - "arn:"
              - Ref: AWS::Partition
              - :iam::aws:policy/service-role/AWSLambdaBasicExecutionRole
  ConstructHubOrchestrationRedriveServiceRoleDefaultPolicyC018F436:
    Type: AWS::IAM::Policy
    Properties:
      PolicyDocument:
        Statement:
          - Action:
              - xray:PutTraceSegments
              - xray:PutTelemetryRecords
            Effect: Allow
            Resource: "*"
          - Action: states:StartExecution
            Effect: Allow
            Resource:
              Ref: ConstructHubOrchestration39161A46
          - Action:
              - sqs:ReceiveMessage
              - sqs:ChangeMessageVisibility
              - sqs:GetQueueUrl
              - sqs:DeleteMessage
              - sqs:GetQueueAttributes
            Effect: Allow
            Resource:
              Fn::GetAtt:
                - ConstructHubOrchestrationDLQ9C6D9BD4
                - Arn
        Version: 2012-10-17
      PolicyName: ConstructHubOrchestrationRedriveServiceRoleDefaultPolicyC018F436
      Roles:
        - Ref: ConstructHubOrchestrationRedriveServiceRoleB84EFF33
  ConstructHubOrchestrationRedrive8DDBA67E:
    Type: AWS::Lambda::Function
    Properties:
      Code:
        S3Bucket:
          Ref: AssetParametersfc986584c099ea5046c4cc9515c34013472214b465565366d7e634dd9705258fS3Bucket44863F75
        S3Key:
          Fn::Join:
            - ""
            - - Fn::Select:
                  - 0
                  - Fn::Split:
                      - "||"
                      - Ref: AssetParametersfc986584c099ea5046c4cc9515c34013472214b465565366d7e634dd9705258fS3VersionKeyE8AFE3D5
              - Fn::Select:
                  - 1
                  - Fn::Split:
                      - "||"
                      - Ref: AssetParametersfc986584c099ea5046c4cc9515c34013472214b465565366d7e634dd9705258fS3VersionKeyE8AFE3D5
      Role:
        Fn::GetAtt:
          - ConstructHubOrchestrationRedriveServiceRoleB84EFF33
          - Arn
      Description: "[ConstructHub/Redrive] Manually redrives all messages from the
        backend dead letter queue"
      Environment:
        Variables:
          STATE_MACHINE_ARN:
            Ref: ConstructHubOrchestration39161A46
          QUEUE_URL:
            Ref: ConstructHubOrchestrationDLQ9C6D9BD4
      Handler: index.handler
      MemorySize: 1024
      Runtime: nodejs14.x
      Timeout: 900
      TracingConfig:
        Mode: Active
    DependsOn:
      - ConstructHubOrchestrationRedriveServiceRoleDefaultPolicyC018F436
      - ConstructHubOrchestrationRedriveServiceRoleB84EFF33
  ConstructHubOrchestrationReprocessAllServiceRoleE23FF434:
    Type: AWS::IAM::Role
    Properties:
      AssumeRolePolicyDocument:
        Statement:
          - Action: sts:AssumeRole
            Effect: Allow
            Principal:
              Service: lambda.amazonaws.com
        Version: 2012-10-17
      ManagedPolicyArns:
        - Fn::Join:
            - ""
            - - "arn:"
              - Ref: AWS::Partition
              - :iam::aws:policy/service-role/AWSLambdaBasicExecutionRole
  ConstructHubOrchestrationReprocessAllServiceRoleDefaultPolicy33BF56FB:
    Type: AWS::IAM::Policy
    Properties:
      PolicyDocument:
        Statement:
          - Action:
              - xray:PutTraceSegments
              - xray:PutTelemetryRecords
            Effect: Allow
            Resource: "*"
          - Action:
              - s3:GetObject*
              - s3:GetBucket*
              - s3:List*
            Effect: Allow
            Resource:
              - Fn::GetAtt:
                  - ConstructHubPackageDataDC5EF35E
                  - Arn
              - Fn::Join:
                  - ""
                  - - Fn::GetAtt:
                        - ConstructHubPackageDataDC5EF35E
                        - Arn
                    - /*
          - Action: states:StartExecution
            Effect: Allow
            Resource:
              Ref: ConstructHubOrchestration39161A46
        Version: 2012-10-17
      PolicyName: ConstructHubOrchestrationReprocessAllServiceRoleDefaultPolicy33BF56FB
      Roles:
        - Ref: ConstructHubOrchestrationReprocessAllServiceRoleE23FF434
  ConstructHubOrchestrationReprocessAllFF2F2455:
    Type: AWS::Lambda::Function
    Properties:
      Code:
        S3Bucket:
          Ref: AssetParameters37a7a5676db5cc319df41562d6f07c6ea1c93244cfda1e4c1f903176f99307a4S3Bucket4F1C309F
        S3Key:
          Fn::Join:
            - ""
            - - Fn::Select:
                  - 0
                  - Fn::Split:
                      - "||"
                      - Ref: AssetParameters37a7a5676db5cc319df41562d6f07c6ea1c93244cfda1e4c1f903176f99307a4S3VersionKey86393F7F
              - Fn::Select:
                  - 1
                  - Fn::Split:
                      - "||"
                      - Ref: AssetParameters37a7a5676db5cc319df41562d6f07c6ea1c93244cfda1e4c1f903176f99307a4S3VersionKey86393F7F
      Role:
        Fn::GetAtt:
          - ConstructHubOrchestrationReprocessAllServiceRoleE23FF434
          - Arn
      Description: "[ConstructHub/ReprocessAll] Reprocess all package versions through
        the backend"
      Environment:
        Variables:
          BUCKET_NAME:
            Ref: ConstructHubPackageDataDC5EF35E
          STATE_MACHINE_ARN:
            Ref: ConstructHubOrchestration39161A46
      Handler: index.handler
      MemorySize: 1024
      Runtime: nodejs14.x
      Timeout: 900
      TracingConfig:
        Mode: Active
    DependsOn:
      - ConstructHubOrchestrationReprocessAllServiceRoleDefaultPolicy33BF56FB
      - ConstructHubOrchestrationReprocessAllServiceRoleE23FF434
  ConstructHubIngestionDLQ3E96A5F2:
    Type: AWS::SQS::Queue
    Properties:
      KmsMasterKeyId: alias/aws/sqs
      MessageRetentionPeriod: 1209600
      VisibilityTimeout: 900
    UpdateReplacePolicy: Delete
    DeletionPolicy: Delete
  ConstructHubIngestionQueue1AD94CA3:
    Type: AWS::SQS::Queue
    Properties:
      KmsMasterKeyId: alias/aws/sqs
      MessageRetentionPeriod: 1209600
      RedrivePolicy:
        deadLetterTargetArn:
          Fn::GetAtt:
            - ConstructHubIngestionDLQ3E96A5F2
            - Arn
        maxReceiveCount: 5
      VisibilityTimeout: 900
    UpdateReplacePolicy: Delete
    DeletionPolicy: Delete
  ConstructHubIngestionServiceRole6380BAB6:
    Type: AWS::IAM::Role
    Properties:
      AssumeRolePolicyDocument:
        Statement:
          - Action: sts:AssumeRole
            Effect: Allow
            Principal:
              Service: lambda.amazonaws.com
        Version: 2012-10-17
      ManagedPolicyArns:
        - Fn::Join:
            - ""
            - - "arn:"
              - Ref: AWS::Partition
              - :iam::aws:policy/service-role/AWSLambdaBasicExecutionRole
  ConstructHubIngestionServiceRoleDefaultPolicyC0D2B6F2:
    Type: AWS::IAM::Policy
    Properties:
      PolicyDocument:
        Statement:
          - Action:
              - xray:PutTraceSegments
              - xray:PutTelemetryRecords
            Effect: Allow
            Resource: "*"
          - Action:
              - s3:DeleteObject*
              - s3:PutObject*
              - s3:Abort*
            Effect: Allow
            Resource:
              - Fn::GetAtt:
                  - ConstructHubPackageDataDC5EF35E
                  - Arn
              - Fn::Join:
                  - ""
                  - - Fn::GetAtt:
                        - ConstructHubPackageDataDC5EF35E
                        - Arn
                    - /*
          - Action: states:StartExecution
            Effect: Allow
            Resource:
              Ref: ConstructHubOrchestration39161A46
          - Action:
              - sqs:ReceiveMessage
              - sqs:ChangeMessageVisibility
              - sqs:GetQueueUrl
              - sqs:DeleteMessage
              - sqs:GetQueueAttributes
            Effect: Allow
            Resource:
              Fn::GetAtt:
                - ConstructHubIngestionQueue1AD94CA3
                - Arn
          - Action:
              - sqs:ReceiveMessage
              - sqs:ChangeMessageVisibility
              - sqs:GetQueueUrl
              - sqs:DeleteMessage
              - sqs:GetQueueAttributes
            Effect: Allow
            Resource:
              Fn::GetAtt:
                - ConstructHubIngestionDLQ3E96A5F2
                - Arn
          - Action:
              - s3:GetObject*
              - s3:GetBucket*
              - s3:List*
            Effect: Allow
            Resource:
              - Fn::GetAtt:
                  - ConstructHubPackageDataDC5EF35E
                  - Arn
              - Fn::Join:
                  - ""
                  - - Fn::GetAtt:
                        - ConstructHubPackageDataDC5EF35E
                        - Arn
                    - /data/*/package.tgz
          - Action:
              - sqs:ReceiveMessage
              - sqs:ChangeMessageVisibility
              - sqs:GetQueueUrl
              - sqs:DeleteMessage
              - sqs:GetQueueAttributes
            Effect: Allow
            Resource:
              Fn::GetAtt:
                - ConstructHubIngestionReprocessQueueADCE803E
                - Arn
          - Action:
              - s3:GetObject*
              - s3:GetBucket*
              - s3:List*
            Effect: Allow
            Resource:
              - Fn::GetAtt:
                  - ConstructHubSourcesNpmJsStagingBucketB286F0E6
                  - Arn
              - Fn::Join:
                  - ""
                  - - Fn::GetAtt:
                        - ConstructHubSourcesNpmJsStagingBucketB286F0E6
                        - Arn
                    - /*
        Version: 2012-10-17
      PolicyName: ConstructHubIngestionServiceRoleDefaultPolicyC0D2B6F2
      Roles:
        - Ref: ConstructHubIngestionServiceRole6380BAB6
  ConstructHubIngestion407909CE:
    Type: AWS::Lambda::Function
    Properties:
      Code:
        S3Bucket:
          Ref: AssetParameters010f4329742dff85b55468073f1cdf06029945bb929d9e345726efac93194cf7S3Bucket16AB23B9
        S3Key:
          Fn::Join:
            - ""
            - - Fn::Select:
                  - 0
                  - Fn::Split:
                      - "||"
                      - Ref: AssetParameters010f4329742dff85b55468073f1cdf06029945bb929d9e345726efac93194cf7S3VersionKey278B5FF6
              - Fn::Select:
                  - 1
                  - Fn::Split:
                      - "||"
                      - Ref: AssetParameters010f4329742dff85b55468073f1cdf06029945bb929d9e345726efac93194cf7S3VersionKey278B5FF6
      Role:
        Fn::GetAtt:
          - ConstructHubIngestionServiceRole6380BAB6
          - Arn
      Description: "[ConstructHub/Ingestion] Ingests new package versions into the
        Construct Hub"
      Environment:
        Variables:
          AWS_EMF_ENVIRONMENT: Local
          BUCKET_NAME:
            Ref: ConstructHubPackageDataDC5EF35E
          PACKAGE_LINKS: "[]"
          PACKAGE_TAGS: "[]"
          STATE_MACHINE_ARN:
            Ref: ConstructHubOrchestration39161A46
      Handler: index.handler
      MemorySize: 10240
      Runtime: nodejs14.x
      Timeout: 900
      TracingConfig:
        Mode: Active
    DependsOn:
      - ConstructHubIngestionServiceRoleDefaultPolicyC0D2B6F2
      - ConstructHubIngestionServiceRole6380BAB6
  ConstructHubIngestionLogRetention98263C90:
    Type: Custom::LogRetention
    Properties:
      ServiceToken:
        Fn::GetAtt:
          - LogRetentionaae0aa3c5b4d4f87b02d85b201efdd8aFD4BFC8A
          - Arn
      LogGroupName:
        Fn::Join:
          - ""
          - - /aws/lambda/
            - Ref: ConstructHubIngestion407909CE
      RetentionInDays: 7
  ConstructHubIngestionSqsEventSourcedevConstructHubIngestionQueue9A801AAF9844496F:
    Type: AWS::Lambda::EventSourceMapping
    Properties:
      FunctionName:
        Ref: ConstructHubIngestion407909CE
      BatchSize: 1
      EventSourceArn:
        Fn::GetAtt:
          - ConstructHubIngestionQueue1AD94CA3
          - Arn
  ConstructHubIngestionSqsEventSourcedevConstructHubIngestionDLQ79BE912AA5AF0394:
    Type: AWS::Lambda::EventSourceMapping
    Properties:
      FunctionName:
        Ref: ConstructHubIngestion407909CE
      BatchSize: 1
      Enabled: false
      EventSourceArn:
        Fn::GetAtt:
          - ConstructHubIngestionDLQ3E96A5F2
          - Arn
  ConstructHubIngestionSqsEventSourcedevConstructHubIngestionReprocessQueueF70FBCD54436FF12:
    Type: AWS::Lambda::EventSourceMapping
    Properties:
      FunctionName:
        Ref: ConstructHubIngestion407909CE
      BatchSize: 1
      EventSourceArn:
        Fn::GetAtt:
          - ConstructHubIngestionReprocessQueueADCE803E
          - Arn
  ConstructHubIngestionReprocessQueueADCE803E:
    Type: AWS::SQS::Queue
    Properties:
      KmsMasterKeyId: alias/aws/sqs
      MessageRetentionPeriod: 1209600
      RedrivePolicy:
        deadLetterTargetArn:
          Fn::GetAtt:
            - ConstructHubIngestionDLQ3E96A5F2
            - Arn
        maxReceiveCount: 5
      VisibilityTimeout: 900
    UpdateReplacePolicy: Delete
    DeletionPolicy: Delete
  ConstructHubIngestionReprocessWorkflowFunctionServiceRoleA59056B1:
    Type: AWS::IAM::Role
    Properties:
      AssumeRolePolicyDocument:
        Statement:
          - Action: sts:AssumeRole
            Effect: Allow
            Principal:
              Service: lambda.amazonaws.com
        Version: 2012-10-17
      ManagedPolicyArns:
        - Fn::Join:
            - ""
            - - "arn:"
              - Ref: AWS::Partition
              - :iam::aws:policy/service-role/AWSLambdaBasicExecutionRole
  ConstructHubIngestionReprocessWorkflowFunctionServiceRoleDefaultPolicyF528A135:
    Type: AWS::IAM::Policy
    Properties:
      PolicyDocument:
        Statement:
          - Action:
              - xray:PutTraceSegments
              - xray:PutTelemetryRecords
            Effect: Allow
            Resource: "*"
          - Action:
              - sqs:SendMessage
              - sqs:GetQueueAttributes
              - sqs:GetQueueUrl
            Effect: Allow
            Resource:
              Fn::GetAtt:
                - ConstructHubIngestionReprocessQueueADCE803E
                - Arn
          - Action:
              - s3:GetObject*
              - s3:GetBucket*
              - s3:List*
            Effect: Allow
            Resource:
              - Fn::GetAtt:
                  - ConstructHubPackageDataDC5EF35E
                  - Arn
              - Fn::Join:
                  - ""
                  - - Fn::GetAtt:
                        - ConstructHubPackageDataDC5EF35E
                        - Arn
                    - /data/*/metadata.json
          - Action:
              - s3:GetObject*
              - s3:GetBucket*
              - s3:List*
            Effect: Allow
            Resource:
              - Fn::GetAtt:
                  - ConstructHubPackageDataDC5EF35E
                  - Arn
              - Fn::Join:
                  - ""
                  - - Fn::GetAtt:
                        - ConstructHubPackageDataDC5EF35E
                        - Arn
                    - /data/*/package.tgz
        Version: 2012-10-17
      PolicyName: ConstructHubIngestionReprocessWorkflowFunctionServiceRoleDefaultPolicyF528A135
      Roles:
        - Ref: ConstructHubIngestionReprocessWorkflowFunctionServiceRoleA59056B1
  ConstructHubIngestionReprocessWorkflowFunction47A2DE6E:
    Type: AWS::Lambda::Function
    Properties:
      Code:
        S3Bucket:
          Ref: AssetParameters2afb4b0541001a078b483de798350f4dd244eff255cd0d8dcce9121502119037S3Bucket2031097D
        S3Key:
          Fn::Join:
            - ""
            - - Fn::Select:
                  - 0
                  - Fn::Split:
                      - "||"
                      - Ref: AssetParameters2afb4b0541001a078b483de798350f4dd244eff255cd0d8dcce9121502119037S3VersionKeyDD62233C
              - Fn::Select:
                  - 1
                  - Fn::Split:
                      - "||"
                      - Ref: AssetParameters2afb4b0541001a078b483de798350f4dd244eff255cd0d8dcce9121502119037S3VersionKeyDD62233C
      Role:
        Fn::GetAtt:
          - ConstructHubIngestionReprocessWorkflowFunctionServiceRoleA59056B1
          - Arn
      Description: "[ConstructHub/Ingestion/ReIngest] The function used to reprocess
        packages through ingestion"
      Environment:
        Variables:
          BUCKET_NAME:
            Ref: ConstructHubPackageDataDC5EF35E
          QUEUE_URL:
            Ref: ConstructHubIngestionReprocessQueueADCE803E
      Handler: index.handler
      Runtime: nodejs14.x
      TracingConfig:
        Mode: Active
    DependsOn:
      - ConstructHubIngestionReprocessWorkflowFunctionServiceRoleDefaultPolicyF528A135
      - ConstructHubIngestionReprocessWorkflowFunctionServiceRoleA59056B1
  ConstructHubIngestionReprocessWorkflowStateMachineRoleA07E1479:
    Type: AWS::IAM::Role
    Properties:
      AssumeRolePolicyDocument:
        Statement:
          - Action: sts:AssumeRole
            Effect: Allow
            Principal:
              Service:
                Fn::Join:
                  - ""
                  - - states.
                    - Ref: AWS::Region
                    - .amazonaws.com
        Version: 2012-10-17
  ConstructHubIngestionReprocessWorkflowStateMachineRoleDefaultPolicy3A21E747:
    Type: AWS::IAM::Policy
    Properties:
      PolicyDocument:
        Statement:
          - Action: s3:ListBucket
            Effect: Allow
            Resource:
              Fn::GetAtt:
                - ConstructHubPackageDataDC5EF35E
                - Arn
          - Action: lambda:InvokeFunction
            Effect: Allow
            Resource:
              Fn::GetAtt:
                - ConstructHubIngestionReprocessWorkflowFunction47A2DE6E
                - Arn
          - Action:
              - s3:GetObject*
              - s3:GetBucket*
              - s3:List*
            Effect: Allow
            Resource:
              - Fn::GetAtt:
                  - ConstructHubPackageDataDC5EF35E
                  - Arn
              - Fn::Join:
                  - ""
                  - - Fn::GetAtt:
                        - ConstructHubPackageDataDC5EF35E
                        - Arn
                    - /*
          - Action:
              - sqs:SendMessage
              - sqs:GetQueueAttributes
              - sqs:GetQueueUrl
            Effect: Allow
            Resource:
              Fn::GetAtt:
                - ConstructHubIngestionReprocessQueueADCE803E
                - Arn
        Version: 2012-10-17
      PolicyName: ConstructHubIngestionReprocessWorkflowStateMachineRoleDefaultPolicy3A21E747
      Roles:
        - Ref: ConstructHubIngestionReprocessWorkflowStateMachineRoleA07E1479
  ConstructHubIngestionReprocessWorkflowStateMachine3708141C:
    Type: AWS::StepFunctions::StateMachine
    Properties:
      RoleArn:
        Fn::GetAtt:
          - ConstructHubIngestionReprocessWorkflowStateMachineRoleA07E1479
          - Arn
      DefinitionString:
        Fn::Join:
          - ""
          - - '{"StartAt":"Has a NextContinuationToken?","States":{"Has a
              NextContinuationToken?":{"Type":"Choice","Choices":[{"Variable":"$.response.NextContinuationToken","IsPresent":true,"Next":"S3.ListObjectsV2(NextPage)"}],"Default":"S3.ListObjectsV2(FirstPage)"},"Is
              there
              more?":{"Type":"Choice","Choices":[{"Variable":"$.response.NextContinuationToken","IsPresent":true,"Next":"Has
              a NextContinuationToken?"}],"Default":"All Done"},"Process
              Result":{"Type":"Map","ResultPath":null,"Next":"Is there
              more?","Iterator":{"StartAt":"Is metadata object?","States":{"Is
              metadata
              object?":{"Type":"Choice","Choices":[{"Variable":"$.Key","StringMatches":"*/metadata.json","Next":"Send
              for reprocessing"}],"Default":"Nothing to do"},"Nothing to
              do":{"Type":"Succeed"},"Send for
              reprocessing":{"End":true,"Retry":[{"ErrorEquals":["Lambda.ServiceException","Lambda.AWSLambdaException","Lambda.SdkClientException"],"IntervalSeconds":2,"MaxAttempts":6,"BackoffRate":2},{"ErrorEquals":["Lambda.TooManyRequestsException"],"IntervalSeconds":60,"MaxAttempts":30,"BackoffRate":1.1}],"Type":"Task","Resource":"arn:'
            - Ref: AWS::Partition
            - :states:::lambda:invoke","Parameters":{"FunctionName":"
            - Fn::GetAtt:
                - ConstructHubIngestionReprocessWorkflowFunction47A2DE6E
                - Arn
            - '","Payload.$":"$"}}}},"ItemsPath":"$.response.Contents"},"S3.ListObjectsV2(FirstPage)":{"Next":"Process
              Result","Type":"Task","ResultPath":"$.response","Resource":"arn:'
            - Ref: AWS::Partition
            - :states:::aws-sdk:s3:listObjectsV2","Parameters":{"Bucket":"
            - Ref: ConstructHubPackageDataDC5EF35E
            - '","Prefix":"data/"}},"S3.ListObjectsV2(NextPage)":{"Next":"Process
              Result","Type":"Task","ResultPath":"$.response","Resource":"arn:'
            - Ref: AWS::Partition
            - :states:::aws-sdk:s3:listObjectsV2","Parameters":{"Bucket":"
            - Ref: ConstructHubPackageDataDC5EF35E
            - '","ContinuationToken.$":"$.response.NextContinuationToken","MaxKeys":250,"Prefix":"data/"}},"All
              Done":{"Type":"Succeed"}},"TimeoutSeconds":3600}'
    DependsOn:
      - ConstructHubIngestionReprocessWorkflowStateMachineRoleDefaultPolicy3A21E747
      - ConstructHubIngestionReprocessWorkflowStateMachineRoleA07E1479
  ConstructHubIngestionDLQAlarm83BD1903:
    Type: AWS::CloudWatch::Alarm
    Properties:
      ComparisonOperator: GreaterThanOrEqualToThreshold
      EvaluationPeriods: 1
      AlarmDescription:
        Fn::Join:
          - ""
          - - >-
              The dead-letter queue for the Ingestion function is not empty!


              RunBook: https://github.com/cdklabs/construct-hub/blob/main/docs/operator-runbook.md


              Direct link to the queue: /sqs/v2/home#/queues/https%3A%2F%2Fsqs.
            - Ref: AWS::Region
            - .amazonaws.com%2F
            - Ref: AWS::AccountId
            - "%2F"
            - Fn::GetAtt:
                - ConstructHubIngestionDLQ3E96A5F2
                - QueueName
            - |-
              
              Direct link to the function: /lambda/home#/functions/
            - Ref: ConstructHubIngestion407909CE
      AlarmName: dev/ConstructHub/Ingestion/DLQNotEmpty
      Metrics:
        - Expression: m1 + m2
          Id: expr_1
        - Id: m1
          MetricStat:
            Metric:
              Dimensions:
                - Name: QueueName
                  Value:
                    Fn::GetAtt:
                      - ConstructHubIngestionDLQ3E96A5F2
                      - QueueName
              MetricName: ApproximateNumberOfMessagesVisible
              Namespace: AWS/SQS
            Period: 300
            Stat: Maximum
          ReturnData: false
        - Id: m2
          MetricStat:
            Metric:
              Dimensions:
                - Name: QueueName
                  Value:
                    Fn::GetAtt:
                      - ConstructHubIngestionDLQ3E96A5F2
                      - QueueName
              MetricName: ApproximateNumberOfMessagesNotVisible
              Namespace: AWS/SQS
            Period: 300
            Stat: Maximum
          ReturnData: false
      Threshold: 1
      TreatMissingData: notBreaching
  ConstructHubIngestionFailureAlarm9D0028DD:
    Type: AWS::CloudWatch::Alarm
    Properties:
      ComparisonOperator: GreaterThanOrEqualToThreshold
      EvaluationPeriods: 2
      AlarmDescription:
        Fn::Join:
          - ""
          - - >-
              The Ingestion function is failing!


              RunBook: https://github.com/cdklabs/construct-hub/blob/main/docs/operator-runbook.md


              Direct link to the function: /lambda/home#/functions/
            - Ref: ConstructHubIngestion407909CE
      AlarmName: dev/ConstructHub/Ingestion/Failure
      Dimensions:
        - Name: FunctionName
          Value:
            Ref: ConstructHubIngestion407909CE
      MetricName: Errors
      Namespace: AWS/Lambda
      Period: 300
      Statistic: Sum
      Threshold: 1
      TreatMissingData: notBreaching
  ConstructHubLicenseListBucket9334047F:
    Type: AWS::S3::Bucket
    Properties:
      BucketEncryption:
        ServerSideEncryptionConfiguration:
          - ServerSideEncryptionByDefault:
              SSEAlgorithm: AES256
      PublicAccessBlockConfiguration:
        BlockPublicAcls: true
        BlockPublicPolicy: true
        IgnorePublicAcls: true
        RestrictPublicBuckets: true
      VersioningConfiguration:
        Status: Enabled
    UpdateReplacePolicy: Delete
    DeletionPolicy: Delete
  ConstructHubLicenseListBucketPolicy817F92CD:
    Type: AWS::S3::BucketPolicy
    Properties:
      Bucket:
        Ref: ConstructHubLicenseListBucket9334047F
      PolicyDocument:
        Statement:
          - Action: s3:*
            Condition:
              Bool:
                aws:SecureTransport: "false"
            Effect: Deny
            Principal:
              AWS: "*"
            Resource:
              - Fn::GetAtt:
                  - ConstructHubLicenseListBucket9334047F
                  - Arn
              - Fn::Join:
                  - ""
                  - - Fn::GetAtt:
                        - ConstructHubLicenseListBucket9334047F
                        - Arn
                    - /*
        Version: 2012-10-17
  ConstructHubLicenseListAwsCliLayer59592811:
    Type: AWS::Lambda::LayerVersion
    Properties:
      Content:
        S3Bucket:
          Ref: AssetParameterse9882ab123687399f934da0d45effe675ecc8ce13b40cb946f3e1d6141fe8d68S3BucketAEADE8C7
        S3Key:
          Fn::Join:
            - ""
            - - Fn::Select:
                  - 0
                  - Fn::Split:
                      - "||"
                      - Ref: AssetParameterse9882ab123687399f934da0d45effe675ecc8ce13b40cb946f3e1d6141fe8d68S3VersionKeyE415415F
              - Fn::Select:
                  - 1
                  - Fn::Split:
                      - "||"
                      - Ref: AssetParameterse9882ab123687399f934da0d45effe675ecc8ce13b40cb946f3e1d6141fe8d68S3VersionKeyE415415F
      Description: /opt/awscli/aws
  ConstructHubLicenseListCustomResource323F0FD4:
    Type: Custom::CDKBucketDeployment
    Properties:
      ServiceToken:
        Fn::GetAtt:
          - CustomCDKBucketDeployment8693BB64968944B69AAFB0CC9EB8756C81C01536
          - Arn
      SourceBucketNames:
        - Ref: AssetParameters2d57e6bb8a166048eeaa118c1f0e1a8d760395e6f71185ebbd03869b25a22658S3BucketF36A877E
      SourceObjectKeys:
        - Fn::Join:
            - ""
            - - Fn::Select:
                  - 0
                  - Fn::Split:
                      - "||"
                      - Ref: AssetParameters2d57e6bb8a166048eeaa118c1f0e1a8d760395e6f71185ebbd03869b25a22658S3VersionKeyF7596361
              - Fn::Select:
                  - 1
                  - Fn::Split:
                      - "||"
                      - Ref: AssetParameters2d57e6bb8a166048eeaa118c1f0e1a8d760395e6f71185ebbd03869b25a22658S3VersionKeyF7596361
      DestinationBucketName:
        Ref: ConstructHubLicenseListBucket9334047F
      RetainOnDelete: false
      Prune: true
    UpdateReplacePolicy: Delete
    DeletionPolicy: Delete
  ConstructHubSourcesNpmJsStagingBucketB286F0E6:
    Type: AWS::S3::Bucket
    Properties:
      LifecycleConfiguration:
        Rules:
          - ExpirationInDays: 30
            Prefix: staged/
            Status: Enabled
      PublicAccessBlockConfiguration:
        BlockPublicAcls: true
        BlockPublicPolicy: true
        IgnorePublicAcls: true
        RestrictPublicBuckets: true
    UpdateReplacePolicy: Retain
    DeletionPolicy: Retain
  ConstructHubSourcesNpmJsStagingBucketPolicy06788ED9:
    Type: AWS::S3::BucketPolicy
    Properties:
      Bucket:
        Ref: ConstructHubSourcesNpmJsStagingBucketB286F0E6
      PolicyDocument:
        Statement:
          - Action: s3:*
            Condition:
              Bool:
                aws:SecureTransport: "false"
            Effect: Deny
            Principal:
              AWS: "*"
            Resource:
              - Fn::GetAtt:
                  - ConstructHubSourcesNpmJsStagingBucketB286F0E6
                  - Arn
              - Fn::Join:
                  - ""
                  - - Fn::GetAtt:
                        - ConstructHubSourcesNpmJsStagingBucketB286F0E6
                        - Arn
                    - /*
        Version: 2012-10-17
  ConstructHubSourcesStagerDLQ80BD2600:
    Type: AWS::SQS::Queue
    Properties:
      KmsMasterKeyId: alias/aws/sqs
      MessageRetentionPeriod: 1209600
      VisibilityTimeout: 900
    UpdateReplacePolicy: Delete
    DeletionPolicy: Delete
  ConstructHubSourcesNpmJsStageAndNotifyServiceRoleD5BB5B50:
    Type: AWS::IAM::Role
    Properties:
      AssumeRolePolicyDocument:
        Statement:
          - Action: sts:AssumeRole
            Effect: Allow
            Principal:
              Service: lambda.amazonaws.com
        Version: 2012-10-17
      ManagedPolicyArns:
        - Fn::Join:
            - ""
            - - "arn:"
              - Ref: AWS::Partition
              - :iam::aws:policy/service-role/AWSLambdaBasicExecutionRole
  ConstructHubSourcesNpmJsStageAndNotifyServiceRoleDefaultPolicyF7D8382F:
    Type: AWS::IAM::Policy
    Properties:
      PolicyDocument:
        Statement:
          - Action: sqs:SendMessage
            Effect: Allow
            Resource:
              Fn::GetAtt:
                - ConstructHubSourcesStagerDLQ80BD2600
                - Arn
          - Action:
              - xray:PutTraceSegments
              - xray:PutTelemetryRecords
            Effect: Allow
            Resource: "*"
          - Action:
              - s3:GetObject*
              - s3:GetBucket*
              - s3:List*
              - s3:DeleteObject*
              - s3:PutObject*
              - s3:Abort*
            Effect: Allow
            Resource:
              - Fn::GetAtt:
                  - ConstructHubSourcesNpmJsStagingBucketB286F0E6
                  - Arn
              - Fn::Join:
                  - ""
                  - - Fn::GetAtt:
                        - ConstructHubSourcesNpmJsStagingBucketB286F0E6
                        - Arn
                    - /*
          - Action:
              - s3:GetObject*
              - s3:GetBucket*
              - s3:List*
            Effect: Allow
            Resource:
              - Fn::GetAtt:
                  - ConstructHubDenyListBucket1B3C2C2E
                  - Arn
              - Fn::Join:
                  - ""
                  - - Fn::GetAtt:
                        - ConstructHubDenyListBucket1B3C2C2E
                        - Arn
                    - /*
          - Action:
              - sqs:SendMessage
              - sqs:GetQueueAttributes
              - sqs:GetQueueUrl
            Effect: Allow
            Resource:
              Fn::GetAtt:
                - ConstructHubIngestionQueue1AD94CA3
                - Arn
          - Action:
              - sqs:ReceiveMessage
              - sqs:ChangeMessageVisibility
              - sqs:GetQueueUrl
              - sqs:DeleteMessage
              - sqs:GetQueueAttributes
            Effect: Allow
            Resource:
              Fn::GetAtt:
                - ConstructHubSourcesStagerDLQ80BD2600
                - Arn
        Version: 2012-10-17
      PolicyName: ConstructHubSourcesNpmJsStageAndNotifyServiceRoleDefaultPolicyF7D8382F
      Roles:
        - Ref: ConstructHubSourcesNpmJsStageAndNotifyServiceRoleD5BB5B50
  ConstructHubSourcesNpmJsStageAndNotify591C0CFA:
    Type: AWS::Lambda::Function
    Properties:
      Code:
        S3Bucket:
          Ref: AssetParametersc09eea9f146f40034eac08f09b352048658b81613013dd0cb3c780882ddad2d2S3Bucket282AD231
        S3Key:
          Fn::Join:
            - ""
            - - Fn::Select:
                  - 0
                  - Fn::Split:
                      - "||"
                      - Ref: AssetParametersc09eea9f146f40034eac08f09b352048658b81613013dd0cb3c780882ddad2d2S3VersionKey2CF1D797
              - Fn::Select:
                  - 1
                  - Fn::Split:
                      - "||"
                      - Ref: AssetParametersc09eea9f146f40034eac08f09b352048658b81613013dd0cb3c780882ddad2d2S3VersionKey2CF1D797
      Role:
        Fn::GetAtt:
          - ConstructHubSourcesNpmJsStageAndNotifyServiceRoleD5BB5B50
          - Arn
      DeadLetterConfig:
        TargetArn:
          Fn::GetAtt:
            - ConstructHubSourcesStagerDLQ80BD2600
            - Arn
      Description: "[dev/ConstructHub/Sources/NpmJS-StageAndNotify] Stages tarballs to
        S3 and notifies ConstructHub"
      Environment:
        Variables:
          AWS_EMF_ENVIRONMENT: Local
          BUCKET_NAME:
            Ref: ConstructHubSourcesNpmJsStagingBucketB286F0E6
          QUEUE_URL:
            Ref: ConstructHubIngestionQueue1AD94CA3
          DENY_LIST_BUCKET_NAME:
            Ref: ConstructHubDenyListBucket1B3C2C2E
          DENY_LIST_OBJECT_KEY: deny-list.json
      Handler: index.handler
      MemorySize: 10024
      Runtime: nodejs14.x
      Timeout: 300
      TracingConfig:
        Mode: Active
    DependsOn:
      - ConstructHubSourcesNpmJsStageAndNotifyServiceRoleDefaultPolicyF7D8382F
      - ConstructHubSourcesNpmJsStageAndNotifyServiceRoleD5BB5B50
  ConstructHubSourcesNpmJsStageAndNotifyEventInvokeConfigF58F658E:
    Type: AWS::Lambda::EventInvokeConfig
    Properties:
      FunctionName:
        Ref: ConstructHubSourcesNpmJsStageAndNotify591C0CFA
      Qualifier: $LATEST
      MaximumRetryAttempts: 2
  ConstructHubSourcesNpmJsStageAndNotifySqsEventSourcedevConstructHubSourcesStagerDLQ8B15A0A12A3B8A16:
    Type: AWS::Lambda::EventSourceMapping
    Properties:
      FunctionName:
        Ref: ConstructHubSourcesNpmJsStageAndNotify591C0CFA
      BatchSize: 1
      Enabled: false
      EventSourceArn:
        Fn::GetAtt:
          - ConstructHubSourcesStagerDLQ80BD2600
          - Arn
  ConstructHubSourcesNpmJsServiceRoleAC3F7AA6:
    Type: AWS::IAM::Role
    Properties:
      AssumeRolePolicyDocument:
        Statement:
          - Action: sts:AssumeRole
            Effect: Allow
            Principal:
              Service: lambda.amazonaws.com
        Version: 2012-10-17
      ManagedPolicyArns:
        - Fn::Join:
            - ""
            - - "arn:"
              - Ref: AWS::Partition
              - :iam::aws:policy/service-role/AWSLambdaBasicExecutionRole
    DependsOn:
      - ConstructHubLicenseListAwsCliLayer59592811
      - ConstructHubLicenseListCustomResource323F0FD4
  ConstructHubSourcesNpmJsServiceRoleDefaultPolicy65FBFA22:
    Type: AWS::IAM::Policy
    Properties:
      PolicyDocument:
        Statement:
          - Action:
              - xray:PutTraceSegments
              - xray:PutTelemetryRecords
            Effect: Allow
            Resource: "*"
          - Action:
              - s3:GetObject*
              - s3:GetBucket*
              - s3:List*
              - s3:DeleteObject*
              - s3:PutObject*
              - s3:Abort*
            Effect: Allow
            Resource:
              - Fn::GetAtt:
                  - ConstructHubSourcesNpmJsStagingBucketB286F0E6
                  - Arn
              - Fn::Join:
                  - ""
                  - - Fn::GetAtt:
                        - ConstructHubSourcesNpmJsStagingBucketB286F0E6
                        - Arn
                    - /couchdb-last-transaction-id.2
          - Action:
              - s3:GetObject*
              - s3:GetBucket*
              - s3:List*
            Effect: Allow
            Resource:
              - Fn::GetAtt:
                  - ConstructHubDenyListBucket1B3C2C2E
                  - Arn
              - Fn::Join:
                  - ""
                  - - Fn::GetAtt:
                        - ConstructHubDenyListBucket1B3C2C2E
                        - Arn
                    - /*
          - Action:
              - s3:GetObject*
              - s3:GetBucket*
              - s3:List*
            Effect: Allow
            Resource:
              - Fn::GetAtt:
                  - ConstructHubLicenseListBucket9334047F
                  - Arn
              - Fn::Join:
                  - ""
                  - - Fn::GetAtt:
                        - ConstructHubLicenseListBucket9334047F
                        - Arn
                    - /*
          - Action: lambda:InvokeFunction
            Effect: Allow
            Resource:
              Fn::GetAtt:
                - ConstructHubSourcesNpmJsStageAndNotify591C0CFA
                - Arn
        Version: 2012-10-17
      PolicyName: ConstructHubSourcesNpmJsServiceRoleDefaultPolicy65FBFA22
      Roles:
        - Ref: ConstructHubSourcesNpmJsServiceRoleAC3F7AA6
    DependsOn:
      - ConstructHubLicenseListAwsCliLayer59592811
      - ConstructHubLicenseListCustomResource323F0FD4
  ConstructHubSourcesNpmJs15A77D2D:
    Type: AWS::Lambda::Function
    Properties:
      Code:
        S3Bucket:
<<<<<<< HEAD
          Ref: AssetParameters54a013c685fd830d9e53c7a610f5278cca1110a389a5013daa53066efa077cceS3BucketC93D5DF5
=======
          Ref: AssetParameters1f4626b26b03a3bc16e33f20d534f85a412915c3a67026fd36352301a49ae3d0S3BucketC30A9E21
>>>>>>> bf33a975
        S3Key:
          Fn::Join:
            - ""
            - - Fn::Select:
                  - 0
                  - Fn::Split:
                      - "||"
<<<<<<< HEAD
                      - Ref: AssetParameters54a013c685fd830d9e53c7a610f5278cca1110a389a5013daa53066efa077cceS3VersionKey761E0020
=======
                      - Ref: AssetParameters1f4626b26b03a3bc16e33f20d534f85a412915c3a67026fd36352301a49ae3d0S3VersionKeyAB6A5A43
>>>>>>> bf33a975
              - Fn::Select:
                  - 1
                  - Fn::Split:
                      - "||"
<<<<<<< HEAD
                      - Ref: AssetParameters54a013c685fd830d9e53c7a610f5278cca1110a389a5013daa53066efa077cceS3VersionKey761E0020
=======
                      - Ref: AssetParameters1f4626b26b03a3bc16e33f20d534f85a412915c3a67026fd36352301a49ae3d0S3VersionKeyAB6A5A43
>>>>>>> bf33a975
      Role:
        Fn::GetAtt:
          - ConstructHubSourcesNpmJsServiceRoleAC3F7AA6
          - Arn
      Description: "[dev/ConstructHub/Sources/NpmJs] Periodically query npmjs.com
        index for new packages"
      Environment:
        Variables:
          AWS_EMF_ENVIRONMENT: Local
          BUCKET_NAME:
            Ref: ConstructHubSourcesNpmJsStagingBucketB286F0E6
          FUNCTION_NAME:
            Ref: ConstructHubSourcesNpmJsStageAndNotify591C0CFA
          DENY_LIST_BUCKET_NAME:
            Ref: ConstructHubDenyListBucket1B3C2C2E
          DENY_LIST_OBJECT_KEY: deny-list.json
          LICENSE_LIST_BUCKET_NAME:
            Ref: ConstructHubLicenseListBucket9334047F
          LICENSE_LIST_OBJECT_KEY: allowed-licenses.json
      Handler: index.handler
      MemorySize: 10024
      ReservedConcurrentExecutions: 1
      Runtime: nodejs14.x
      Timeout: 300
      TracingConfig:
        Mode: Active
    DependsOn:
      - ConstructHubLicenseListAwsCliLayer59592811
      - ConstructHubLicenseListCustomResource323F0FD4
      - ConstructHubSourcesNpmJsServiceRoleDefaultPolicy65FBFA22
      - ConstructHubSourcesNpmJsServiceRoleAC3F7AA6
  ConstructHubSourcesNpmJsSchedule34031870:
    Type: AWS::Events::Rule
    Properties:
      Description: dev/ConstructHub/Sources/NpmJs/Schedule
      ScheduleExpression: rate(5 minutes)
      State: ENABLED
      Targets:
        - Arn:
            Fn::GetAtt:
              - ConstructHubSourcesNpmJs15A77D2D
              - Arn
          Id: Target0
    DependsOn:
      - ConstructHubSourcesNpmJsFollowerFailures86BCBA0D
  ConstructHubSourcesNpmJsScheduleAllowEventRuledevConstructHubSourcesNpmJs94EFF1D850C1F076:
    Type: AWS::Lambda::Permission
    Properties:
      Action: lambda:InvokeFunction
      FunctionName:
        Fn::GetAtt:
          - ConstructHubSourcesNpmJs15A77D2D
          - Arn
      Principal: events.amazonaws.com
      SourceArn:
        Fn::GetAtt:
          - ConstructHubSourcesNpmJsSchedule34031870
          - Arn
    DependsOn:
      - ConstructHubSourcesNpmJsFollowerFailures86BCBA0D
  ConstructHubSourcesNpmJsFollowerFailures86BCBA0D:
    Type: AWS::CloudWatch::Alarm
    Properties:
      ComparisonOperator: GreaterThanOrEqualToThreshold
      EvaluationPeriods: 3
      AlarmDescription:
        Fn::Join:
          - ""
          - - >-
              The NpmJs follower function failed!


              RunBook: https://github.com/cdklabs/construct-hub/blob/main/docs/operator-runbook.md


              Direct link to Lambda function: /lambda/home#/functions/
            - Ref: ConstructHubSourcesNpmJs15A77D2D
      AlarmName: dev/ConstructHub/Sources/NpmJs/Follower/Failures
      Dimensions:
        - Name: FunctionName
          Value:
            Ref: ConstructHubSourcesNpmJs15A77D2D
      MetricName: Errors
      Namespace: AWS/Lambda
      Period: 300
      Statistic: Sum
      Threshold: 1
      TreatMissingData: missing
  ConstructHubSourcesNpmJsFollowerNotRunningCEAF0E1E:
    Type: AWS::CloudWatch::Alarm
    Properties:
      ComparisonOperator: LessThanThreshold
      EvaluationPeriods: 2
      AlarmDescription:
        Fn::Join:
          - ""
          - - >-
              The NpmJs follower function is not running!


              RunBook: https://github.com/cdklabs/construct-hub/blob/main/docs/operator-runbook.md


              Direct link to Lambda function: /lambda/home#/functions/
            - Ref: ConstructHubSourcesNpmJs15A77D2D
      AlarmName: dev/ConstructHub/Sources/NpmJs/Follower/NotRunning
      Dimensions:
        - Name: FunctionName
          Value:
            Ref: ConstructHubSourcesNpmJs15A77D2D
      MetricName: Invocations
      Namespace: AWS/Lambda
      Period: 300
      Statistic: Sum
      Threshold: 1
      TreatMissingData: breaching
    DependsOn:
      - ConstructHubSourcesNpmJsScheduleAllowEventRuledevConstructHubSourcesNpmJs94EFF1D850C1F076
      - ConstructHubSourcesNpmJsSchedule34031870
  ConstructHubSourcesNpmJsFollowerNoChanges2CB08C93:
    Type: AWS::CloudWatch::Alarm
    Properties:
      ComparisonOperator: LessThanThreshold
      EvaluationPeriods: 2
      AlarmDescription:
        Fn::Join:
          - ""
          - - >-
              The NpmJs follower function is no discovering any changes from
              CouchDB!


              RunBook: https://github.com/cdklabs/construct-hub/blob/main/docs/operator-runbook.md


              Direct link to Lambda function: /lambda/home#/functions/
            - Ref: ConstructHubSourcesNpmJs15A77D2D
      AlarmName: dev/ConstructHub/Sources/NpmJs/Follower/NoChanges
      MetricName: ChangeCount
      Namespace: ConstructHub/PackageSource/NpmJs/Follower
      Period: 60
      Statistic: Sum
      Threshold: 1
      TreatMissingData: breaching
  ConstructHubSourcesdevConstructHubSourcesNpmJsStagerDLQNotEmpty3777A4EA:
    Type: AWS::CloudWatch::Alarm
    Properties:
      ComparisonOperator: GreaterThanOrEqualToThreshold
      EvaluationPeriods: 1
      AlarmDescription:
        Fn::Join:
          - ""
          - - "The NpmJS package stager is failing - its dead letter queue is
              not empty/n/nLink to the lambda function:
              /lambda/home#/functions/"
            - Ref: ConstructHubSourcesNpmJsStageAndNotify591C0CFA
            - "/nLink to the dead letter queue:
              /sqs/v2/home#/queues/https%3A%2F%2Fsqs."
            - Ref: AWS::Region
            - .amazonaws.com%2F
            - Ref: AWS::AccountId
            - "%2F"
            - Fn::GetAtt:
                - ConstructHubSourcesStagerDLQ80BD2600
                - QueueName
            - "/n/nRunbook:
              https://github.com/cdklabs/construct-hub/blob/main/docs/operator-\\
              runbook.md"
      AlarmName: dev/ConstructHub/Sources/NpmJs/Stager/DLQNotEmpty
      Metrics:
        - Expression: mVisible + mHidden
          Id: expr_1
        - Id: mVisible
          MetricStat:
            Metric:
              Dimensions:
                - Name: QueueName
                  Value:
                    Fn::GetAtt:
                      - ConstructHubSourcesStagerDLQ80BD2600
                      - QueueName
              MetricName: ApproximateNumberOfMessagesVisible
              Namespace: AWS/SQS
            Period: 300
            Stat: Maximum
          ReturnData: false
        - Id: mHidden
          MetricStat:
            Metric:
              Dimensions:
                - Name: QueueName
                  Value:
                    Fn::GetAtt:
                      - ConstructHubSourcesStagerDLQ80BD2600
                      - QueueName
              MetricName: ApproximateNumberOfMessagesNotVisible
              Namespace: AWS/SQS
            Period: 300
            Stat: Maximum
          ReturnData: false
      Threshold: 1
      TreatMissingData: notBreaching
  ConstructHubInventoryCanaryServiceRole7684EDDE:
    Type: AWS::IAM::Role
    Properties:
      AssumeRolePolicyDocument:
        Statement:
          - Action: sts:AssumeRole
            Effect: Allow
            Principal:
              Service: lambda.amazonaws.com
        Version: 2012-10-17
      ManagedPolicyArns:
        - Fn::Join:
            - ""
            - - "arn:"
              - Ref: AWS::Partition
              - :iam::aws:policy/service-role/AWSLambdaBasicExecutionRole
  ConstructHubInventoryCanaryServiceRoleDefaultPolicy144783F1:
    Type: AWS::IAM::Policy
    Properties:
      PolicyDocument:
        Statement:
          - Action:
              - s3:GetObject*
              - s3:GetBucket*
              - s3:List*
            Effect: Allow
            Resource:
              - Fn::GetAtt:
                  - ConstructHubPackageDataDC5EF35E
                  - Arn
              - Fn::Join:
                  - ""
                  - - Fn::GetAtt:
                        - ConstructHubPackageDataDC5EF35E
                        - Arn
                    - /*
        Version: 2012-10-17
      PolicyName: ConstructHubInventoryCanaryServiceRoleDefaultPolicy144783F1
      Roles:
        - Ref: ConstructHubInventoryCanaryServiceRole7684EDDE
  ConstructHubInventoryCanary63D899BC:
    Type: AWS::Lambda::Function
    Properties:
      Code:
        S3Bucket:
          Ref: AssetParameterscfa04e95a99d0796c41be6daddff2f13b6b46407c75c963edc503c40076fe575S3BucketD9E029DB
        S3Key:
          Fn::Join:
            - ""
            - - Fn::Select:
                  - 0
                  - Fn::Split:
                      - "||"
                      - Ref: AssetParameterscfa04e95a99d0796c41be6daddff2f13b6b46407c75c963edc503c40076fe575S3VersionKey61B8F9CA
              - Fn::Select:
                  - 1
                  - Fn::Split:
                      - "||"
                      - Ref: AssetParameterscfa04e95a99d0796c41be6daddff2f13b6b46407c75c963edc503c40076fe575S3VersionKey61B8F9CA
      Role:
        Fn::GetAtt:
          - ConstructHubInventoryCanaryServiceRole7684EDDE
          - Arn
      Description: "[ConstructHub/Inventory] A canary that periodically inspects the
        list of indexed packages"
      Environment:
        Variables:
          AWS_EMF_ENVIRONMENT: Local
          BUCKET_NAME:
            Ref: ConstructHubPackageDataDC5EF35E
      Handler: index.handler
      MemorySize: 10240
      Runtime: nodejs14.x
      Timeout: 300
    DependsOn:
      - ConstructHubInventoryCanaryServiceRoleDefaultPolicy144783F1
      - ConstructHubInventoryCanaryServiceRole7684EDDE
  ConstructHubInventoryCanaryLogRetention8B1B5364:
    Type: Custom::LogRetention
    Properties:
      ServiceToken:
        Fn::GetAtt:
          - LogRetentionaae0aa3c5b4d4f87b02d85b201efdd8aFD4BFC8A
          - Arn
      LogGroupName:
        Fn::Join:
          - ""
          - - /aws/lambda/
            - Ref: ConstructHubInventoryCanary63D899BC
      RetentionInDays: 7
  ConstructHubInventoryCanaryScheduleRule79F2F8D8:
    Type: AWS::Events::Rule
    Properties:
      ScheduleExpression: rate(5 minutes)
      State: ENABLED
      Targets:
        - Arn:
            Fn::GetAtt:
              - ConstructHubInventoryCanary63D899BC
              - Arn
          Id: Target0
    DependsOn:
      - ConstructHubInventoryCanaryServiceRoleDefaultPolicy144783F1
  ConstructHubInventoryCanaryScheduleRuleAllowEventRuledevConstructHubInventoryCanaryEF8B6D027C8F7E9D:
    Type: AWS::Lambda::Permission
    Properties:
      Action: lambda:InvokeFunction
      FunctionName:
        Fn::GetAtt:
          - ConstructHubInventoryCanary63D899BC
          - Arn
      Principal: events.amazonaws.com
      SourceArn:
        Fn::GetAtt:
          - ConstructHubInventoryCanaryScheduleRule79F2F8D8
          - Arn
    DependsOn:
      - ConstructHubInventoryCanaryServiceRoleDefaultPolicy144783F1
  ConstructHubInventoryCanaryNotRunningAF44D71C:
    Type: AWS::CloudWatch::Alarm
    Properties:
      ComparisonOperator: LessThanThreshold
      EvaluationPeriods: 1
      AlarmDescription:
        Fn::Join:
          - ""
          - - >-
              The inventory canary is not running!


              RunBook: https://github.com/cdklabs/construct-hub/blob/main/docs/operator-runbook.md


              Direct link to function: /lambda/home#/functions/
            - Ref: ConstructHubInventoryCanary63D899BC
      AlarmName: dev/ConstructHub/InventoryCanary/NotRunning
      Dimensions:
        - Name: FunctionName
          Value:
            Ref: ConstructHubInventoryCanary63D899BC
      MetricName: Invocations
      Namespace: AWS/Lambda
      Period: 300
      Statistic: Sum
      Threshold: 1
  ConstructHubInventoryCanaryFailures5BDA8051:
    Type: AWS::CloudWatch::Alarm
    Properties:
      ComparisonOperator: GreaterThanOrEqualToThreshold
      EvaluationPeriods: 2
      AlarmDescription:
        Fn::Join:
          - ""
          - - >-
              The inventory canary is failing!


              RunBook: https://github.com/cdklabs/construct-hub/blob/main/docs/operator-runbook.md


              Direct link to function: /lambda/home#/functions/
            - Ref: ConstructHubInventoryCanary63D899BC
      AlarmName: dev/ConstructHub/InventoryCanary/Failures
      Dimensions:
        - Name: FunctionName
          Value:
            Ref: ConstructHubInventoryCanary63D899BC
      MetricName: Errors
      Namespace: AWS/Lambda
      Period: 300
      Statistic: Sum
      Threshold: 1
  ConstructHubBackendDashboard18A041DC:
    Type: AWS::CloudWatch::Dashboard
    Properties:
      DashboardBody:
        Fn::Join:
          - ""
          - - '{"start":"-P1W","periodOverride":"auto","widgets":[{"type":"text","width":24,"height":2,"x":0,"y":0,"properties":{"markdown":"#
              Catalog Overview\\n\\n[button:primary:Package Data](/s3/buckets/'
            - Ref: ConstructHubPackageDataDC5EF35E
            - )\\n[button:Catalog Builder](/lambda/home#/functions/
            - Ref: ConstructHubOrchestrationCatalogBuilder7C964951
            - )\\n[button:Inventory Canary](/lambda/home#/functions/
            - Ref: ConstructHubInventoryCanary63D899BC
            - )\\n[button:Search Canary Log
              Group](/cloudwatch/home#logsV2:log-groups/log-group/$252Faws$252flambda$252f
            - Ref: ConstructHubInventoryCanary63D899BC
            - /log-events)"}},{"type":"metric","width":12,"height":6,"x":0,"y":2,"properties":{"view":"timeSeries","title":"Catalog
              Size","region":"
            - Ref: AWS::Region
            - '","metrics":[["ConstructHub/Inventory","SubmoduleCount",{"label":"Submodules","stat":"Maximum"}],["ConstructHub/Inventory","PackageVersionCount",{"label":"Package
              Versions","stat":"Maximum"}],["ConstructHub/Inventory","PackageMajorVersionCount",{"label":"Package
              Majors","stat":"Maximum"}],["ConstructHub/Inventory","PackageCount",{"label":"Packages","stat":"Maximum"}]],"yAxis":{"left":{"min":0}}}},{"type":"metric","width":12,"height":6,"x":12,"y":2,"properties":{"view":"timeSeries","title":"Catalog
              Issues","region":"'
            - Ref: AWS::Region
            - '","metrics":[["ConstructHub/Inventory","UnknownObjectCount",{"label":"Unknown","stat":"Maximum"}],["ConstructHub/Inventory","MissingAssemblyCount",{"label":"Missing
              Assembly","stat":"Maximum"}],["ConstructHub/Inventory","MissingPackageMetadataCount",{"label":"Missing
              Metadata","stat":"Maximum"}],["ConstructHub/Inventory","MissingPackageTarballCount",{"label":"Missing
              Tarball","stat":"Maximum"}]],"yAxis":{"left":{"min":0}}}},{"type":"text","width":24,"height":2,"x":0,"y":8,"properties":{"markdown":"#
              Documentation Generation\\n\\n[button:primary:Transliterator
              Logs](/cloudwatch/home#logsV2:log-groups/log-group/'
            - Fn::Join:
                - "%252"
                - Fn::Split:
                    - /
                    - Ref: ConstructHubOrchestrationTransliteratorLogGroupEE16EE8B
            - )\\n[button:Transliterator ECS Cluster](/ecs/home#/clusters/
            - Ref: ConstructHubOrchestrationCluster3D6F0081
            - /tasks)"}},{"type":"metric","width":12,"height":6,"x":0,"y":10,"properties":{"view":"timeSeries","title":"Fargate
              Resources","region":"
            - Ref: AWS::Region
            - '","metrics":[["AWS/Usage","ResourceCount","Class","None","Resource","OnDemand","Service","Fargate","Type","Resource",{"label":"Fargate
              Usage
              (On-Demand)","stat":"Maximum","id":"mFargateUsage"}],[{"label":"Fargate
              Quota
              (On-Demand)","expression":"SERVICE_QUOTA(mFargateUsage)"}],[{"label":"CPU
              Utilization","expression":"100 * FILL(mCpuUtilized, 0) /
              FILL(mCpuReserved,
              REPEAT)","yAxis":"right"}],["ECS/ContainerInsights","CpuReserved","ClusterName","'
            - Ref: ConstructHubOrchestrationCluster3D6F0081
            - '",{"stat":"Maximum","visible":false,"id":"mCpuReserved"}],["ECS/ContainerInsights","CpuUtilized","ClusterName","'
            - Ref: ConstructHubOrchestrationCluster3D6F0081
            - '",{"stat":"Maximum","visible":false,"id":"mCpuUtilized"}],[{"label":"Memory
              Utilization","expression":"100 * FILL(mMemoryUtilized, 0) /
              FILL(mMemoryReserved,
              REPEAT)","yAxis":"right"}],["ECS/ContainerInsights","MemoryReserved","ClusterName","'
            - Ref: ConstructHubOrchestrationCluster3D6F0081
            - '",{"stat":"Maximum","visible":false,"id":"mMemoryReserved"}],["ECS/ContainerInsights","MemoryUtilized","ClusterName","'
            - Ref: ConstructHubOrchestrationCluster3D6F0081
            - '",{"stat":"Maximum","visible":false,"id":"mMemoryUtilized"}]],"yAxis":{"left":{"min":0},"right":{"label":"Percent","min":0,"max":100,"showUnits":false}}}},{"type":"metric","width":12,"height":6,"x":12,"y":10,"properties":{"view":"timeSeries","title":"ECS
              Resources","region":"'
            - Ref: AWS::Region
            - '","metrics":[[{"label":"Received
              Bytes","expression":"FILL(m67cc14db3275d4a2af71847df2ebb376a00b015f62c4ff9d1aedb9bc615a6cf0,
              0)"}],["ECS/ContainerInsights","NetworkRxBytes","ClusterName","'
            - Ref: ConstructHubOrchestrationCluster3D6F0081
            - '",{"label":"Received
              Bytes","stat":"Maximum","visible":false,"id":"m67cc14db3275d4a2af71847df2ebb376a00b015f62c4ff9d1aedb9bc615a6cf0"}],[{"label":"Transmitted
              Bytes","expression":"FILL(md6781afc8bf73de5587d36039d8226d1c0fe0b50a1c949759d3d8d8cd2e3f6d1,
              0)"}],["ECS/ContainerInsights","NetworkTxBytes","ClusterName","'
            - Ref: ConstructHubOrchestrationCluster3D6F0081
            - '",{"label":"Transmitted
              Bytes","stat":"Maximum","visible":false,"id":"md6781afc8bf73de5587d36039d8226d1c0fe0b50a1c949759d3d8d8cd2e3f6d1"}],[{"label":"Task
              Count","expression":"FILL(mbb258976f5c025a7dff5289417a6b07619e000e4af1a427fecc57b31586fd6dd,
              0)","yAxis":"right"}],["ECS/ContainerInsights","TaskCount","ClusterName","'
            - Ref: ConstructHubOrchestrationCluster3D6F0081
            - '",{"label":"Task
              Count","stat":"Sum","visible":false,"id":"mbb258976f5c025a7dff5289417a6b07619e000e4af1a427fecc57b31586fd6dd"}]],"yAxis":{"left":{"min":0},"right":{"min":0}}}},{"type":"text","width":24,"height":1,"x":0,"y":16,"properties":{"markdown":"##
              Language:
              typescript"}},{"type":"metric","width":6,"height":6,"x":0,"y":17,"properties":{"view":"pie","title":"Package
              Versions","region":"'
            - Ref: AWS::Region
            - '","metrics":[["ConstructHub/Inventory","SupportedPackageVersionCount","Language","typescript",{"color":"#2ca02c","label":"Available","stat":"Maximum"}],["ConstructHub/Inventory","UnsupportedPackageVersionCount","Language","typescript",{"color":"#9467bd","label":"Unsupported","stat":"Maximum"}],["ConstructHub/Inventory","MissingPackageVersionCount","Language","typescript",{"color":"#d62728","label":"Missing","stat":"Maximum"}]],"yAxis":{"left":{"showUnits":false}}}},{"type":"metric","width":6,"height":6,"x":6,"y":17,"properties":{"view":"timeSeries","title":"Package
              Versions","region":"'
            - Ref: AWS::Region
            - '","stacked":true,"metrics":[["ConstructHub/Inventory","SupportedPackageVersionCount","Language","typescript",{"color":"#2ca02c","label":"Available","stat":"Maximum"}],["ConstructHub/Inventory","UnsupportedPackageVersionCount","Language","typescript",{"color":"#9467bd","label":"Unsupported","stat":"Maximum"}],["ConstructHub/Inventory","MissingPackageVersionCount","Language","typescript",{"color":"#d62728","label":"Missing","stat":"Maximum"}]],"yAxis":{"left":{"showUnits":false}}}},{"type":"metric","width":6,"height":6,"x":12,"y":17,"properties":{"view":"pie","title":"Package
              Version Submodules","region":"'
            - Ref: AWS::Region
            - '","metrics":[["ConstructHub/Inventory","SupportedSubmoduleCount","Language","typescript",{"color":"#2ca02c","label":"Available","stat":"Maximum"}],["ConstructHub/Inventory","UnsupportedSubmoduleCount","Language","typescript",{"color":"#9467bd","label":"Unsupported","stat":"Maximum"}],["ConstructHub/Inventory","MissingSubmoduleCount","Language","typescript",{"color":"#d62728","label":"Missing","stat":"Maximum"}]],"yAxis":{"left":{"showUnits":false}}}},{"type":"metric","width":6,"height":6,"x":18,"y":17,"properties":{"view":"timeSeries","title":"Package
              Version Submodules","region":"'
            - Ref: AWS::Region
            - '","stacked":true,"metrics":[["ConstructHub/Inventory","SupportedSubmoduleCount","Language","typescript",{"color":"#2ca02c","label":"Available","stat":"Maximum"}],["ConstructHub/Inventory","UnsupportedSubmoduleCount","Language","typescript",{"color":"#9467bd","label":"Unsupported","stat":"Maximum"}],["ConstructHub/Inventory","MissingSubmoduleCount","Language","typescript",{"color":"#d62728","label":"Missing","stat":"Maximum"}]],"yAxis":{"left":{"showUnits":false}}}},{"type":"text","width":24,"height":1,"x":0,"y":23,"properties":{"markdown":"##
              Language:
              python"}},{"type":"metric","width":6,"height":6,"x":0,"y":24,"properties":{"view":"pie","title":"Package
              Versions","region":"'
            - Ref: AWS::Region
            - '","metrics":[["ConstructHub/Inventory","SupportedPackageVersionCount","Language","python",{"color":"#2ca02c","label":"Available","stat":"Maximum"}],["ConstructHub/Inventory","UnsupportedPackageVersionCount","Language","python",{"color":"#9467bd","label":"Unsupported","stat":"Maximum"}],["ConstructHub/Inventory","MissingPackageVersionCount","Language","python",{"color":"#d62728","label":"Missing","stat":"Maximum"}]],"yAxis":{"left":{"showUnits":false}}}},{"type":"metric","width":6,"height":6,"x":6,"y":24,"properties":{"view":"timeSeries","title":"Package
              Versions","region":"'
            - Ref: AWS::Region
            - '","stacked":true,"metrics":[["ConstructHub/Inventory","SupportedPackageVersionCount","Language","python",{"color":"#2ca02c","label":"Available","stat":"Maximum"}],["ConstructHub/Inventory","UnsupportedPackageVersionCount","Language","python",{"color":"#9467bd","label":"Unsupported","stat":"Maximum"}],["ConstructHub/Inventory","MissingPackageVersionCount","Language","python",{"color":"#d62728","label":"Missing","stat":"Maximum"}]],"yAxis":{"left":{"showUnits":false}}}},{"type":"metric","width":6,"height":6,"x":12,"y":24,"properties":{"view":"pie","title":"Package
              Version Submodules","region":"'
            - Ref: AWS::Region
            - '","metrics":[["ConstructHub/Inventory","SupportedSubmoduleCount","Language","python",{"color":"#2ca02c","label":"Available","stat":"Maximum"}],["ConstructHub/Inventory","UnsupportedSubmoduleCount","Language","python",{"color":"#9467bd","label":"Unsupported","stat":"Maximum"}],["ConstructHub/Inventory","MissingSubmoduleCount","Language","python",{"color":"#d62728","label":"Missing","stat":"Maximum"}]],"yAxis":{"left":{"showUnits":false}}}},{"type":"metric","width":6,"height":6,"x":18,"y":24,"properties":{"view":"timeSeries","title":"Package
              Version Submodules","region":"'
            - Ref: AWS::Region
            - '","stacked":true,"metrics":[["ConstructHub/Inventory","SupportedSubmoduleCount","Language","python",{"color":"#2ca02c","label":"Available","stat":"Maximum"}],["ConstructHub/Inventory","UnsupportedSubmoduleCount","Language","python",{"color":"#9467bd","label":"Unsupported","stat":"Maximum"}],["ConstructHub/Inventory","MissingSubmoduleCount","Language","python",{"color":"#d62728","label":"Missing","stat":"Maximum"}]],"yAxis":{"left":{"showUnits":false}}}},{"type":"text","width":24,"height":1,"x":0,"y":30,"properties":{"markdown":"##
              Language:
              java"}},{"type":"metric","width":6,"height":6,"x":0,"y":31,"properties":{"view":"pie","title":"Package
              Versions","region":"'
            - Ref: AWS::Region
            - '","metrics":[["ConstructHub/Inventory","SupportedPackageVersionCount","Language","java",{"color":"#2ca02c","label":"Available","stat":"Maximum"}],["ConstructHub/Inventory","UnsupportedPackageVersionCount","Language","java",{"color":"#9467bd","label":"Unsupported","stat":"Maximum"}],["ConstructHub/Inventory","MissingPackageVersionCount","Language","java",{"color":"#d62728","label":"Missing","stat":"Maximum"}]],"yAxis":{"left":{"showUnits":false}}}},{"type":"metric","width":6,"height":6,"x":6,"y":31,"properties":{"view":"timeSeries","title":"Package
              Versions","region":"'
            - Ref: AWS::Region
            - '","stacked":true,"metrics":[["ConstructHub/Inventory","SupportedPackageVersionCount","Language","java",{"color":"#2ca02c","label":"Available","stat":"Maximum"}],["ConstructHub/Inventory","UnsupportedPackageVersionCount","Language","java",{"color":"#9467bd","label":"Unsupported","stat":"Maximum"}],["ConstructHub/Inventory","MissingPackageVersionCount","Language","java",{"color":"#d62728","label":"Missing","stat":"Maximum"}]],"yAxis":{"left":{"showUnits":false}}}},{"type":"metric","width":6,"height":6,"x":12,"y":31,"properties":{"view":"pie","title":"Package
              Version Submodules","region":"'
            - Ref: AWS::Region
            - '","metrics":[["ConstructHub/Inventory","SupportedSubmoduleCount","Language","java",{"color":"#2ca02c","label":"Available","stat":"Maximum"}],["ConstructHub/Inventory","UnsupportedSubmoduleCount","Language","java",{"color":"#9467bd","label":"Unsupported","stat":"Maximum"}],["ConstructHub/Inventory","MissingSubmoduleCount","Language","java",{"color":"#d62728","label":"Missing","stat":"Maximum"}]],"yAxis":{"left":{"showUnits":false}}}},{"type":"metric","width":6,"height":6,"x":18,"y":31,"properties":{"view":"timeSeries","title":"Package
              Version Submodules","region":"'
            - Ref: AWS::Region
            - '","stacked":true,"metrics":[["ConstructHub/Inventory","SupportedSubmoduleCount","Language","java",{"color":"#2ca02c","label":"Available","stat":"Maximum"}],["ConstructHub/Inventory","UnsupportedSubmoduleCount","Language","java",{"color":"#9467bd","label":"Unsupported","stat":"Maximum"}],["ConstructHub/Inventory","MissingSubmoduleCount","Language","java",{"color":"#d62728","label":"Missing","stat":"Maximum"}]],"yAxis":{"left":{"showUnits":false}}}},{"type":"text","width":24,"height":2,"x":0,"y":37,"properties":{"markdown":"#
              dev/ConstructHub/Sources/NpmJs\\n\\n[button:primary:NpmJs
              Follower](/lambda/home#/functions/'
            - Ref: ConstructHubSourcesNpmJs15A77D2D
            - )\\n[button:Marker Object](/s3/object/
            - Ref: ConstructHubSourcesNpmJsStagingBucketB286F0E6
            - ?prefix=couchdb-last-transaction-id.2)\\n[button:Stager](/lambda/home#/functions/
            - Ref: ConstructHubSourcesNpmJsStageAndNotify591C0CFA
            - )\\n[button:Stager DLQ](/sqs/v2/home#/queues/https%3A%2F%2Fsqs.
            - Ref: AWS::Region
            - .amazonaws.com%2F
            - Ref: AWS::AccountId
            - "%2F"
            - Fn::GetAtt:
                - ConstructHubSourcesStagerDLQ80BD2600
                - QueueName
            - )"}},{"type":"metric","width":12,"height":6,"x":0,"y":39,"properties":{"view":"timeSeries","title":"Follower
              Health","region":"
            - Ref: AWS::Region
            - '","metrics":[[{"label":"Invocations","expression":"FILL(m9ff955bd33652ecefb4dd9402064988aa5e418fcf59360156ff8c9e38dbde5e2,
              0)"}],["AWS/Lambda","Invocations","FunctionName","'
            - Ref: ConstructHubSourcesNpmJs15A77D2D
            - '",{"label":"Invocations","stat":"Sum","visible":false,"id":"m9ff955bd33652ecefb4dd9402064988aa5e418fcf59360156ff8c9e38dbde5e2"}],[{"label":"Errors","expression":"FILL(m3aa18789f406dc22d5fd69d6a8b1ae08cbc04aabfde21bee51e16796b37a2e55,
              0)"}],["AWS/Lambda","Errors","FunctionName","'
            - Ref: ConstructHubSourcesNpmJs15A77D2D
            - '",{"label":"Errors","stat":"Sum","visible":false,"id":"m3aa18789f406dc22d5fd69d6a8b1ae08cbc04aabfde21bee51e16796b37a2e55"}],["ConstructHub/PackageSource/NpmJs/Follower","RemainingTime",{"label":"Remaining
              Time","stat":"Minimum","yAxis":"right"}]],"yAxis":{"left":{"min":0},"right":{"min":0}},"period":300}},{"type":"metric","width":12,"height":6,"x":12,"y":39,"properties":{"view":"timeSeries","title":"Stager
              Health","region":"'
            - Ref: AWS::Region
            - '","metrics":[[{"label":"Invocations","expression":"FILL(m9ff955bd33652ecefb4dd9402064988aa5e418fcf59360156ff8c9e38dbde5e2,
              0)"}],["AWS/Lambda","Invocations","FunctionName","'
            - Ref: ConstructHubSourcesNpmJsStageAndNotify591C0CFA
            - '",{"label":"Invocations","stat":"Sum","visible":false,"id":"m9ff955bd33652ecefb4dd9402064988aa5e418fcf59360156ff8c9e38dbde5e2"}],[{"label":"Errors","expression":"FILL(m3aa18789f406dc22d5fd69d6a8b1ae08cbc04aabfde21bee51e16796b37a2e55,
              0)"}],["AWS/Lambda","Errors","FunctionName","'
            - Ref: ConstructHubSourcesNpmJsStageAndNotify591C0CFA
            - '",{"label":"Errors","stat":"Sum","visible":false,"id":"m3aa18789f406dc22d5fd69d6a8b1ae08cbc04aabfde21bee51e16796b37a2e55"}],["AWS/Lambda","Duration","FunctionName","'
            - Ref: ConstructHubSourcesNpmJsStageAndNotify591C0CFA
            - '",{"label":"Duration","yAxis":"right"}]],"yAxis":{"left":{"min":0},"right":{"min":0}},"period":300}},{"type":"metric","width":12,"height":6,"x":0,"y":45,"properties":{"view":"timeSeries","title":"CouchDB
              Follower","region":"'
            - Ref: AWS::Region
            - '","metrics":[[{"label":"Change
              Count","expression":"FILL(mf6a938229aec623f5cf21e3ae3401901e7f7c6ebd5774ab6ac6e74af83efd121,
              0)"}],["ConstructHub/PackageSource/NpmJs/Follower","ChangeCount",{"label":"Change
              Count","stat":"Sum","visible":false,"id":"mf6a938229aec623f5cf21e3ae3401901e7f7c6ebd5774ab6ac6e74af83efd121"}],[{"label":"Unprocessable","expression":"FILL(m5b235d813bd8ded65d7de9a1345c9b49a8cf2af40e7e98ddbb8cb73e00783a8a,
              0)"}],["ConstructHub/PackageSource/NpmJs/Follower","UnprocessableEntity",{"label":"Unprocessable","stat":"Sum","visible":false,"id":"m5b235d813bd8ded65d7de9a1345c9b49a8cf2af40e7e98ddbb8cb73e00783a8a"}],[{"label":"Lag
              to
              npmjs.com","expression":"FILL(m4d6c513faac55be4bca785e8587a9a145b65f5fe675318c9c5c52f3ada197b7b,
              REPEAT)","yAxis":"right"}],["ConstructHub/PackageSource/NpmJs/Follower","NpmJsChangeAge",{"label":"Lag
              to
              npmjs.com","stat":"Minimum","visible":false,"id":"m4d6c513faac55be4bca785e8587a9a145b65f5fe675318c9c5c52f3ada197b7b"}],[{"label":"Package
              Version
              Age","expression":"FILL(mec485aa83505431ed7a356970082cd4815c310504ff176dd3eeb241ae7bbf0c4,
              REPEAT)","yAxis":"right"}],["ConstructHub/PackageSource/NpmJs/Follower","PackageVersionAge",{"label":"Package
              Version
              Age","stat":"Maximum","visible":false,"id":"mec485aa83505431ed7a356970082cd4815c310504ff176dd3eeb241ae7bbf0c4"}]],"yAxis":{"left":{"min":0},"right":{"label":"Milliseconds","min":0,"showUnits":false}},"period":300}},{"type":"metric","width":12,"height":6,"x":12,"y":45,"properties":{"view":"timeSeries","title":"CouchDB
              Changes","region":"'
            - Ref: AWS::Region
            - '","metrics":[[{"label":"Last Sequence
              Number","expression":"FILL(mcc89a801dd7db60ea52e74b9851bd34a3899e7a26323ac98feb632cdf70c2500,
              REPEAT)"}],["ConstructHub/PackageSource/NpmJs/Follower","LastSeq",{"label":"Last
              Sequence
              Number","stat":"Maximum","visible":false,"id":"mcc89a801dd7db60ea52e74b9851bd34a3899e7a26323ac98feb632cdf70c2500"}]],"yAxis":{},"period":300}},{"type":"metric","width":12,"height":6,"x":0,"y":51,"properties":{"view":"timeSeries","title":"Stager
              Dead-Letter Queue","region":"'
            - Ref: AWS::Region
            - '","metrics":[[{"label":"Visible
              Messages","expression":"FILL(m96c7bb4160011a049b6b07c0feab8fb02e5a8d4aa466939592829f864dde6400,
              0)"}],["AWS/SQS","ApproximateNumberOfMessagesVisible","QueueName","'
            - Fn::GetAtt:
                - ConstructHubSourcesStagerDLQ80BD2600
                - QueueName
            - '",{"label":"Visible
              Messages","stat":"Maximum","visible":false,"id":"m96c7bb4160011a049b6b07c0feab8fb02e5a8d4aa466939592829f864dde6400"}],[{"label":"Invisible
              Messages","expression":"FILL(mf74066283a392fc98a0cd7a405f2aa9b5af544d3a87542f06fff7fd069fd8578,
              0)"}],["AWS/SQS","ApproximateNumberOfMessagesNotVisible","QueueName","'
            - Fn::GetAtt:
                - ConstructHubSourcesStagerDLQ80BD2600
                - QueueName
            - '",{"label":"Invisible
              Messages","stat":"Maximum","visible":false,"id":"mf74066283a392fc98a0cd7a405f2aa9b5af544d3a87542f06fff7fd069fd8578"}],["AWS/SQS","ApproximateAgeOfOldestMessage","QueueName","'
            - Fn::GetAtt:
                - ConstructHubSourcesStagerDLQ80BD2600
                - QueueName
            - '",{"label":"Oldest
              Message","stat":"Maximum","yAxis":"right"}]],"yAxis":{"left":{"min":0},"right":{"min":0}},"period":60}},{"type":"text","width":24,"height":2,"x":0,"y":57,"properties":{"markdown":"#
              Ingestion Function\\n\\n[button:Ingestion
              Function](/lambda/home#/functions/'
            - Ref: ConstructHubIngestion407909CE
            - )\\n[button:primary:Search Log
              Group](/cloudwatch/home#logsV2:log-groups/log-group/$252Faws$252flambda$252f
            - Ref: ConstructHubIngestion407909CE
            - /log-events)\\n[button:DLQ](/sqs/v2/home#/queues/https%3A%2F%2Fsqs.
            - Ref: AWS::Region
            - .amazonaws.com%2F
            - Ref: AWS::AccountId
            - "%2F"
            - Fn::GetAtt:
                - ConstructHubIngestionDLQ3E96A5F2
                - QueueName
            - )"}},{"type":"metric","width":12,"height":6,"x":0,"y":59,"properties":{"view":"timeSeries","title":"Function
              Health","region":"
            - Ref: AWS::Region
            - '","metrics":[[{"label":"Invocations","expression":"FILL(m9ff955bd33652ecefb4dd9402064988aa5e418fcf59360156ff8c9e38dbde5e2,
              0)"}],["AWS/Lambda","Invocations","FunctionName","'
            - Ref: ConstructHubIngestion407909CE
            - '",{"label":"Invocations","stat":"Sum","visible":false,"id":"m9ff955bd33652ecefb4dd9402064988aa5e418fcf59360156ff8c9e38dbde5e2"}],[{"label":"Errors","expression":"FILL(m3aa18789f406dc22d5fd69d6a8b1ae08cbc04aabfde21bee51e16796b37a2e55,
              0)"}],["AWS/Lambda","Errors","FunctionName","'
            - Ref: ConstructHubIngestion407909CE
            - '",{"label":"Errors","stat":"Sum","visible":false,"id":"m3aa18789f406dc22d5fd69d6a8b1ae08cbc04aabfde21bee51e16796b37a2e55"}]],"yAxis":{"left":{"min":0}},"period":60}},{"type":"metric","width":12,"height":6,"x":12,"y":59,"properties":{"view":"timeSeries","title":"Input
              Queue","region":"'
            - Ref: AWS::Region
            - '","metrics":[["AWS/SQS","ApproximateNumberOfMessagesVisible","QueueName","'
            - Fn::GetAtt:
                - ConstructHubIngestionQueue1AD94CA3
                - QueueName
            - '",{"label":"Visible
              Messages","period":60,"stat":"Maximum"}],["AWS/SQS","ApproximateNumberOfMessagesNotVisible","QueueName","'
            - Fn::GetAtt:
                - ConstructHubIngestionQueue1AD94CA3
                - QueueName
            - '",{"label":"Hidden
              Messages","period":60,"stat":"Maximum"}],["AWS/SQS","ApproximateAgeOfOldestMessage","QueueName","'
            - Fn::GetAtt:
                - ConstructHubIngestionQueue1AD94CA3
                - QueueName
            - '",{"label":"Oldest Message
              Age","period":60,"stat":"Maximum","yAxis":"right"}]],"annotations":{"horizontal":[{"color":"#ffa500","label":"10
              Minutes","value":600,"yAxis":"right"}]},"yAxis":{"left":{"min":0},"right":{"min":0}},"period":60}},{"type":"metric","width":12,"height":6,"x":0,"y":65,"properties":{"view":"timeSeries","title":"Input
              Quality","region":"'
            - Ref: AWS::Region
            - '","stacked":true,"metrics":[[{"label":"Invalid
              Assemblies","expression":"FILL(m0c5f10aa73687a21aa44b8985d19311246bca6c2cd1b2256b9f3e78c71e94fa3,
              0)"}],["ConstructHub/Ingestion","InvalidAssembly",{"label":"Invalid
              Assemblies","stat":"Sum","visible":false,"id":"m0c5f10aa73687a21aa44b8985d19311246bca6c2cd1b2256b9f3e78c71e94fa3"}],[{"label":"Invalid
              Tarball","expression":"FILL(m3a39d9b0bf974255f27dc95e44c8574bdfce2b97e49a7504346a77c5c9f6a3e1,
              0)"}],["ConstructHub/Ingestion","InvalidTarball",{"label":"Invalid
              Tarball","stat":"Sum","visible":false,"id":"m3a39d9b0bf974255f27dc95e44c8574bdfce2b97e49a7504346a77c5c9f6a3e1"}],[{"label":"Ineligible
              License","expression":"FILL(me19ae9c3f20ae715e3462f9402684a3817282218f36e69494a60bc251e3435a6,
              0)"}],["ConstructHub/Ingestion","IneligibleLicense",{"label":"Ineligible
              License","stat":"Sum","visible":false,"id":"me19ae9c3f20ae715e3462f9402684a3817282218f36e69494a60bc251e3435a6"}],[{"label":"Mismatched
              Identity","expression":"FILL(m7c1d407f17f8d2452a0bf87ac06fdd032de385a2758254f4192d6e17ed40d44b,
              0)"}],["ConstructHub/Ingestion","MismatchedIdentityRejections",{"label":"Mismatched
              Identity","stat":"Sum","visible":false,"id":"m7c1d407f17f8d2452a0bf87ac06fdd032de385a2758254f4192d6e17ed40d44b"}],[{"label":"Found
              License
              file","expression":"FILL(m7084dfec3c5bab86694d7ae438460f471c174a94bc67c9c9738e3ab60246b661,
              0)"}],["ConstructHub/Ingestion","FoundLicenseFile",{"label":"Found
              License
              file","stat":"Sum","visible":false,"id":"m7084dfec3c5bab86694d7ae438460f471c174a94bc67c9c9738e3ab60246b661"}]],"yAxis":{"left":{"label":"Count","min":0,"showUnits":false}}}},{"type":"metric","width":12,"height":6,"x":12,"y":65,"properties":{"view":"timeSeries","title":"Dead
              Letters","region":"'
            - Ref: AWS::Region
            - '","metrics":[["AWS/SQS","ApproximateNumberOfMessagesVisible","QueueName","'
            - Fn::GetAtt:
                - ConstructHubIngestionDLQ3E96A5F2
                - QueueName
            - '",{"label":"Visible
              Messages","stat":"Maximum"}],["AWS/SQS","ApproximateNumberOfMessagesNotVisible","QueueName","'
            - Fn::GetAtt:
                - ConstructHubIngestionDLQ3E96A5F2
                - QueueName
            - '",{"label":"Invisible
              Messages","stat":"Maximum"}],["AWS/SQS","ApproximateAgeOfOldestMessage","QueueName","'
            - Fn::GetAtt:
                - ConstructHubIngestionDLQ3E96A5F2
                - QueueName
            - '",{"label":"Oldest Message
              Age","stat":"Maximum","yAxis":"right"}]],"annotations":{"horizontal":[{"color":"#ff7f0e","label":"10
              days","value":864000,"yAxis":"right"},{"color":"#ff0000","label":"14
              days (DLQ
              Retention)","value":1209600,"yAxis":"right"}]},"yAxis":{"left":{"min":0},"right":{"min":0}},"period":60}},{"type":"text","width":24,"height":2,"x":0,"y":71,"properties":{"markdown":"#
              Orchestration\\n\\n[button:primary:State
              Machine](/states/home#/statemachines/view/'
            - Ref: ConstructHubOrchestration39161A46
            - )\\n[button:DLQ](/sqs/v2/home#/queues/https%3A%2F%2Fsqs.
            - Ref: AWS::Region
            - .amazonaws.com%2F
            - Ref: AWS::AccountId
            - "%2F"
            - Fn::GetAtt:
                - ConstructHubOrchestrationDLQ9C6D9BD4
                - QueueName
            - )\\n[button:Redrive DLQ](/lambda/home#/functions/
            - Ref: ConstructHubOrchestrationRedrive8DDBA67E
            - )\\n[button:Reprocess](/lambda/home#/functions/
            - Ref: ConstructHubOrchestrationReprocessAllFF2F2455
            - )"}},{"type":"metric","width":12,"height":6,"x":0,"y":73,"properties":{"view":"timeSeries","title":"State
              Machine Executions","region":"
            - Ref: AWS::Region
            - '","metrics":[[{"label":"Started","expression":"FILL(m392141ff4cfa3bbe1889b2db42bcf20599513e199a0b9fb8dc736cde893c1d7c,
              0)"}],["AWS/States","ExecutionsStarted","StateMachineArn","'
            - Ref: ConstructHubOrchestration39161A46
            - '",{"label":"Started","stat":"Sum","visible":false,"id":"m392141ff4cfa3bbe1889b2db42bcf20599513e199a0b9fb8dc736cde893c1d7c"}],[{"label":"Succeeded","expression":"FILL(md1b80634be6e2f057c84f44fab13979a6445395ea2dc357cd12d0ba9f504e6d1,
              0)"}],["AWS/States","ExecutionsSucceeded","StateMachineArn","'
            - Ref: ConstructHubOrchestration39161A46
            - '",{"label":"Succeeded","stat":"Sum","visible":false,"id":"md1b80634be6e2f057c84f44fab13979a6445395ea2dc357cd12d0ba9f504e6d1"}],[{"label":"Aborted","expression":"FILL(m7c13255adf2b6d90baaa9e4e952e72ce260730c93b662336d01e3342f6255e08,
              0)"}],["AWS/States","ExecutionsAborted","StateMachineArn","'
            - Ref: ConstructHubOrchestration39161A46
            - '",{"label":"Aborted","stat":"Sum","visible":false,"id":"m7c13255adf2b6d90baaa9e4e952e72ce260730c93b662336d01e3342f6255e08"}],[{"label":"Failed","expression":"FILL(m503cb5a7568675222eb2ac827982f88ad300c986505dabfafe1707080946e597,
              0)"}],["AWS/States","ExecutionsFailed","StateMachineArn","'
            - Ref: ConstructHubOrchestration39161A46
            - '",{"label":"Failed","stat":"Sum","visible":false,"id":"m503cb5a7568675222eb2ac827982f88ad300c986505dabfafe1707080946e597"}],[{"label":"Throttled","expression":"FILL(m278670a6ffa3ce32fec8fcb73c1cfdc4c965389617e2387ab5852ebb00b2a81f,
              0)"}],["AWS/States","ExecutionThrottled","StateMachineArn","'
            - Ref: ConstructHubOrchestration39161A46
            - '",{"label":"Throttled","stat":"Sum","visible":false,"id":"m278670a6ffa3ce32fec8fcb73c1cfdc4c965389617e2387ab5852ebb00b2a81f"}],[{"label":"Timed
              Out","expression":"FILL(m106d91118c893ec9037d16448722184f1ebdcca08a617e1f13758151a8c85a21,
              0)"}],["AWS/States","ExecutionsTimedOut","StateMachineArn","'
            - Ref: ConstructHubOrchestration39161A46
            - '",{"label":"Timed
              Out","stat":"Sum","visible":false,"id":"m106d91118c893ec9037d16448722184f1ebdcca08a617e1f13758151a8c85a21"}],["AWS/States","ExecutionTime","StateMachineArn","'
            - Ref: ConstructHubOrchestration39161A46
            - '",{"label":"Duration","yAxis":"right"}]],"yAxis":{"left":{"min":0},"right":{"min":0}}}},{"type":"metric","width":12,"height":6,"x":12,"y":73,"properties":{"view":"timeSeries","title":"Dead
              Letter Queue","region":"'
            - Ref: AWS::Region
            - '","metrics":[["AWS/SQS","ApproximateNumberOfMessagesVisible","QueueName","'
            - Fn::GetAtt:
                - ConstructHubOrchestrationDLQ9C6D9BD4
                - QueueName
            - '",{"label":"Visible
              Messages","stat":"Maximum"}],["AWS/SQS","ApproximateNumberOfMessagesNotVisible","QueueName","'
            - Fn::GetAtt:
                - ConstructHubOrchestrationDLQ9C6D9BD4
                - QueueName
            - '",{"label":"Invisible
              Messages","stat":"Maximum"}],["AWS/SQS","ApproximateAgeOfOldestMessage","QueueName","'
            - Fn::GetAtt:
                - ConstructHubOrchestrationDLQ9C6D9BD4
                - QueueName
            - '",{"label":"Oldest Message
              Age","stat":"Maximum","yAxis":"right"}]],"annotations":{"horizontal":[{"color":"#ff7f0e","label":"10
              days","value":864000,"yAxis":"right"},{"color":"#ff0000","label":"14
              days (DLQ
              Retention)","value":1209600,"yAxis":"right"}]},"yAxis":{"left":{"min":0},"right":{"min":0}},"period":60}},{"type":"text","width":24,"height":2,"x":0,"y":79,"properties":{"markdown":"#
              Deny List\\n\\n[button:primary:Deny List Object](/s3/object/'
            - Ref: ConstructHubDenyListBucket1B3C2C2E
            - ?prefix=deny-list.json)\\n[button:Prune
              Function](/lambda/home#/functions/
            - Ref: ConstructHubDenyListPrunePruneHandler30B33551
            - )\\n[button:Prune
              Logs](/cloudwatch/home#logsV2:log-groups/log-group/$252Faws$252flambda$252f
            - Ref: ConstructHubDenyListPrunePruneHandler30B33551
            - /log-events)\\n[button:Delete
              Queue](/sqs/v2/home#/queues/https%3A%2F%2Fsqs.
            - Ref: AWS::Region
            - .amazonaws.com%2F
            - Ref: AWS::AccountId
            - "%2F"
            - Fn::GetAtt:
                - ConstructHubDenyListPruneDeleteQueueBBF60185
                - QueueName
            - )\\n[button:Delete
              Logs](/cloudwatch/home#logsV2:log-groups/log-group/$252Faws$252flambda$252f
            - Ref: ConstructHubDenyListPrunePruneQueueHandlerF7EB599B
            - /log-events)"}},{"type":"metric","width":12,"height":6,"x":0,"y":81,"properties":{"view":"timeSeries","title":"Deny
              List","region":"
            - Ref: AWS::Region
            - '","metrics":[[{"label":"Rules","expression":"FILL(m41327b0edbbef1ca627d9503d1b9b9fab401700118519537b58e0557adee7e4f,
              REPEAT)"}],["ConstructHub/DenyList","DenyListRuleCount",{"label":"Rules","stat":"Maximum","visible":false,"id":"m41327b0edbbef1ca627d9503d1b9b9fab401700118519537b58e0557adee7e4f"}],["AWS/SQS","NumberOfMessagesDeleted","QueueName","'
            - Fn::GetAtt:
                - ConstructHubDenyListPruneDeleteQueueBBF60185
                - QueueName
            - '",{"label":"Deleted
              Files","stat":"Sum"}]],"yAxis":{"left":{"min":0}},"period":300}},{"type":"metric","width":12,"height":6,"x":12,"y":81,"properties":{"view":"timeSeries","title":"Prune
              Function Health","region":"'
            - Ref: AWS::Region
            - '","metrics":[[{"label":"Invocations","expression":"FILL(m9ff955bd33652ecefb4dd9402064988aa5e418fcf59360156ff8c9e38dbde5e2,
              0)"}],["AWS/Lambda","Invocations","FunctionName","'
            - Ref: ConstructHubDenyListPrunePruneHandler30B33551
            - '",{"label":"Invocations","stat":"Sum","visible":false,"id":"m9ff955bd33652ecefb4dd9402064988aa5e418fcf59360156ff8c9e38dbde5e2"}],[{"label":"Errors","expression":"FILL(m3aa18789f406dc22d5fd69d6a8b1ae08cbc04aabfde21bee51e16796b37a2e55,
              0)"}],["AWS/Lambda","Errors","FunctionName","'
            - Ref: ConstructHubDenyListPrunePruneHandler30B33551
            - '",{"label":"Errors","stat":"Sum","visible":false,"id":"m3aa18789f406dc22d5fd69d6a8b1ae08cbc04aabfde21bee51e16796b37a2e55"}]],"yAxis":{"left":{"min":0}},"period":300}},{"type":"text","width":24,"height":2,"x":0,"y":87,"properties":{"markdown":"#
              Package Stats\\n\\n[button:primary:Package Stats
              Object](/s3/object/'
            - Ref: ConstructHubPackageDataDC5EF35E
            - ?prefix=stats.json)\\n[button:Package Stats
              Function](/lambda/home#/functions/
            - Ref: ConstructHubStats61DB07B1
            - )\\n[button:Package Stats
              Logs](/cloudwatch/home#logsV2:log-groups/log-group/$252Faws$252flambda$252f
            - Ref: ConstructHubStats61DB07B1
            - /log-events)"}},{"type":"metric","width":12,"height":6,"x":0,"y":89,"properties":{"view":"timeSeries","title":"Number
              of Package Stats Recorded","region":"
            - Ref: AWS::Region
            - '","metrics":[[{"label":"Packages with
              stats","expression":"FILL(m47411943a6e8f8e16a1dd905ff43cab11425b802c4d32615e081cab30c15f29f,
              REPEAT)"}],["ConstructHub/PackageStats","RegisteredPackagesWithStats",{"label":"Packages
              with
              stats","stat":"Maximum","visible":false,"id":"m47411943a6e8f8e16a1dd905ff43cab11425b802c4d32615e081cab30c15f29f"}]],"yAxis":{"left":{"min":0}}}},{"type":"metric","width":12,"height":6,"x":12,"y":89,"properties":{"view":"timeSeries","title":"Invocation
              Duration","region":"'
            - Ref: AWS::Region
            - '","metrics":[["AWS/Lambda","Duration","FunctionName","'
            - Ref: ConstructHubStats61DB07B1
            - '",{"label":"Duration"}]],"annotations":{"horizontal":[{"color":"#ffa500","label":"15
              minutes (Lambda
              timeout)","value":900,"yAxis":"right"}]},"yAxis":{"left":{"min":0}}}}]}'
      DashboardName: construct-hub-backend
  ConstructHubWebAppWebsiteBucket4B2B9DB2:
    Type: AWS::S3::Bucket
    Properties:
      PublicAccessBlockConfiguration:
        BlockPublicAcls: true
        BlockPublicPolicy: true
        IgnorePublicAcls: true
        RestrictPublicBuckets: true
    UpdateReplacePolicy: Retain
    DeletionPolicy: Retain
  ConstructHubWebAppWebsiteBucketPolicy17174C06:
    Type: AWS::S3::BucketPolicy
    Properties:
      Bucket:
        Ref: ConstructHubWebAppWebsiteBucket4B2B9DB2
      PolicyDocument:
        Statement:
          - Action: s3:*
            Condition:
              Bool:
                aws:SecureTransport: "false"
            Effect: Deny
            Principal:
              AWS: "*"
            Resource:
              - Fn::GetAtt:
                  - ConstructHubWebAppWebsiteBucket4B2B9DB2
                  - Arn
              - Fn::Join:
                  - ""
                  - - Fn::GetAtt:
                        - ConstructHubWebAppWebsiteBucket4B2B9DB2
                        - Arn
                    - /*
          - Action: s3:GetObject
            Effect: Allow
            Principal:
              CanonicalUser:
                Fn::GetAtt:
                  - ConstructHubWebAppDistributionOrigin1S3Origin694AF937
                  - S3CanonicalUserId
            Resource:
              Fn::Join:
                - ""
                - - Fn::GetAtt:
                      - ConstructHubWebAppWebsiteBucket4B2B9DB2
                      - Arn
                  - /*
        Version: 2012-10-17
  ConstructHubWebAppAddHeadersFunctionc8e10155f2162f48ff533f91d4832060d5a08c2d5c7E9FDB69:
    Type: AWS::CloudFront::Function
    Properties:
      Name: AddHeadersFunctionc8e10155f2162f48ff533f91d4832060d5a08c2d5c
      AutoPublish: true
      FunctionCode: >-
        "use strict";

        Object.defineProperty(exports, "__esModule", { value: true });

        exports.handler = void 0;

        function handler(event) {
            var response = event.response;
            var headers = response.headers;
            // Delete S3 metadata headers (irrelevant for the customer)
            for (const key of Object.keys(headers)) {
                const lkKey = key.toLowerCase();
                if (lkKey.startsWith('x-amz-meta-')) {
                    delete headers[key];
                }
            }
            // Set up security posture headers
            headers['x-frame-options'] = { value: 'deny' };
            headers['x-xss-protection'] = { value: '1; mode=block' };
            headers['x-content-type-options'] = { value: 'nosniff' };
            headers['strict-transport-security'] = { value: 'max-age=47304000; includeSubDomains' };
            headers['content-security-policy'] = {
                value: [
                    "default-src 'self' 'unsafe-inline' https://*.awsstatic.com;",
                    "connect-src 'self' https://*.shortbread.aws.dev;",
                    "frame-src 'none';",
                    "img-src 'self' https://* http://*.omtrdc.net;",
                    "object-src 'none';",
                    "style-src 'self' 'unsafe-inline';",
                ].join(' '),
            };
            return response;
        }

        exports.handler = handler;

        //# sourceMappingURL=data:application/json;base64,eyJ2ZXJzaW9uIjozLCJmaWxlIjoicmVzcG9uc2UtZnVuY3Rpb24uanMiLCJzb3VyY2VSb290IjoiIiwic291cmNlcyI6WyIuLi8uLi8uLi9zcmMvd2ViYXBwL3Jlc3BvbnNlLWZ1bmN0aW9uL3Jlc3BvbnNlLWZ1bmN0aW9uLnRzIl0sIm5hbWVzIjpbXSwibWFwcGluZ3MiOiI7OztBQUVBLFNBQWdCLE9BQU8sQ0FBQyxLQUErQjtJQUNyRCxJQUFJLFFBQVEsR0FBRyxLQUFLLENBQUMsUUFBUSxDQUFDO0lBQzlCLElBQUksT0FBTyxHQUFHLFFBQVEsQ0FBQyxPQUFPLENBQUM7SUFFL0IsMkRBQTJEO0lBQzNELEtBQUssTUFBTSxHQUFHLElBQUksTUFBTSxDQUFDLElBQUksQ0FBQyxPQUFPLENBQUMsRUFBRTtRQUN0QyxNQUFNLEtBQUssR0FBRyxHQUFHLENBQUMsV0FBVyxFQUFFLENBQUM7UUFDaEMsSUFBSSxLQUFLLENBQUMsVUFBVSxDQUFDLGFBQWEsQ0FBQyxFQUFFO1lBQ25DLE9BQU8sT0FBTyxDQUFDLEdBQUcsQ0FBQyxDQUFDO1NBQ3JCO0tBQ0Y7SUFFRCxrQ0FBa0M7SUFDbEMsT0FBTyxDQUFDLGlCQUFpQixDQUFDLEdBQUcsRUFBRSxLQUFLLEVBQUUsTUFBTSxFQUFFLENBQUM7SUFDL0MsT0FBTyxDQUFDLGtCQUFrQixDQUFDLEdBQUcsRUFBRSxLQUFLLEVBQUUsZUFBZSxFQUFFLENBQUM7SUFDekQsT0FBTyxDQUFDLHdCQUF3QixDQUFDLEdBQUcsRUFBRSxLQUFLLEVBQUUsU0FBUyxFQUFFLENBQUM7SUFDekQsT0FBTyxDQUFDLDJCQUEyQixDQUFDLEdBQUcsRUFBRSxLQUFLLEVBQUUscUNBQXFDLEVBQUUsQ0FBQztJQUN4RixPQUFPLENBQUMseUJBQXlCLENBQUMsR0FBRztRQUNuQyxLQUFLLEVBQ0g7WUFDRSw2REFBNkQ7WUFDN0Qsa0RBQWtEO1lBQ2xELG1CQUFtQjtZQUNuQiwrQ0FBK0M7WUFDL0Msb0JBQW9CO1lBQ3BCLG1DQUFtQztTQUNwQyxDQUFDLElBQUksQ0FBQyxHQUFHLENBQUM7S0FDZCxDQUFDO0lBRUYsT0FBTyxRQUFRLENBQUM7QUFDbEIsQ0FBQztBQTlCRCwwQkE4QkMiLCJzb3VyY2VzQ29udGVudCI6WyJpbXBvcnQgdHlwZSB7IENsb3VkRnJvbnRGdW5jdGlvbnNFdmVudCB9IGZyb20gJ2F3cy1sYW1iZGEnO1xuXG5leHBvcnQgZnVuY3Rpb24gaGFuZGxlcihldmVudDogQ2xvdWRGcm9udEZ1bmN0aW9uc0V2ZW50KTogQ2xvdWRGcm9udEZ1bmN0aW9uc0V2ZW50WydyZXNwb25zZSddIHtcbiAgdmFyIHJlc3BvbnNlID0gZXZlbnQucmVzcG9uc2U7XG4gIHZhciBoZWFkZXJzID0gcmVzcG9uc2UuaGVhZGVycztcblxuICAvLyBEZWxldGUgUzMgbWV0YWRhdGEgaGVhZGVycyAoaXJyZWxldmFudCBmb3IgdGhlIGN1c3RvbWVyKVxuICBmb3IgKGNvbnN0IGtleSBvZiBPYmplY3Qua2V5cyhoZWFkZXJzKSkge1xuICAgIGNvbnN0IGxrS2V5ID0ga2V5LnRvTG93ZXJDYXNlKCk7XG4gICAgaWYgKGxrS2V5LnN0YXJ0c1dpdGgoJ3gtYW16LW1ldGEtJykpIHtcbiAgICAgIGRlbGV0ZSBoZWFkZXJzW2tleV07XG4gICAgfVxuICB9XG5cbiAgLy8gU2V0IHVwIHNlY3VyaXR5IHBvc3R1cmUgaGVhZGVyc1xuICBoZWFkZXJzWyd4LWZyYW1lLW9wdGlvbnMnXSA9IHsgdmFsdWU6ICdkZW55JyB9O1xuICBoZWFkZXJzWyd4LXhzcy1wcm90ZWN0aW9uJ10gPSB7IHZhbHVlOiAnMTsgbW9kZT1ibG9jaycgfTtcbiAgaGVhZGVyc1sneC1jb250ZW50LXR5cGUtb3B0aW9ucyddID0geyB2YWx1ZTogJ25vc25pZmYnIH07XG4gIGhlYWRlcnNbJ3N0cmljdC10cmFuc3BvcnQtc2VjdXJpdHknXSA9IHsgdmFsdWU6ICdtYXgtYWdlPTQ3MzA0MDAwOyBpbmNsdWRlU3ViRG9tYWlucycgfTtcbiAgaGVhZGVyc1snY29udGVudC1zZWN1cml0eS1wb2xpY3knXSA9IHtcbiAgICB2YWx1ZTpcbiAgICAgIFtcbiAgICAgICAgXCJkZWZhdWx0LXNyYyAnc2VsZicgJ3Vuc2FmZS1pbmxpbmUnIGh0dHBzOi8vKi5hd3NzdGF0aWMuY29tO1wiLFxuICAgICAgICBcImNvbm5lY3Qtc3JjICdzZWxmJyBodHRwczovLyouc2hvcnRicmVhZC5hd3MuZGV2O1wiLFxuICAgICAgICBcImZyYW1lLXNyYyAnbm9uZSc7XCIsXG4gICAgICAgIFwiaW1nLXNyYyAnc2VsZicgaHR0cHM6Ly8qIGh0dHA6Ly8qLm9tdHJkYy5uZXQ7XCIsXG4gICAgICAgIFwib2JqZWN0LXNyYyAnbm9uZSc7XCIsXG4gICAgICAgIFwic3R5bGUtc3JjICdzZWxmJyAndW5zYWZlLWlubGluZSc7XCIsXG4gICAgICBdLmpvaW4oJyAnKSxcbiAgfTtcblxuICByZXR1cm4gcmVzcG9uc2U7XG59XG4iXX0=
      FunctionConfig:
        Comment: AddHeadersFunctionc8e10155f2162f48ff533f91d4832060d5a08c2d5c
        Runtime: cloudfront-js-1.0
  ConstructHubWebAppDistributionOrigin1S3Origin694AF937:
    Type: AWS::CloudFront::CloudFrontOriginAccessIdentity
    Properties:
      CloudFrontOriginAccessIdentityConfig:
        Comment: Identity for devConstructHubWebAppDistributionOrigin1FBBA04AE
  ConstructHubWebAppDistribution1F181DC9:
    Type: AWS::CloudFront::Distribution
    Properties:
      DistributionConfig:
        CacheBehaviors:
          - CachePolicyId: 658327ea-f89d-4fab-a63d-7e88639e58f6
            Compress: true
            FunctionAssociations:
              - EventType: viewer-response
                FunctionARN:
                  Fn::GetAtt:
                    - ConstructHubWebAppAddHeadersFunctionc8e10155f2162f48ff533f91d4832060d5a08c2d5c7E9FDB69
                    - FunctionARN
            PathPattern: /data/*
            TargetOriginId: devConstructHubWebAppDistributionOrigin2A726FD66
            ViewerProtocolPolicy: allow-all
          - CachePolicyId: 658327ea-f89d-4fab-a63d-7e88639e58f6
            Compress: true
            FunctionAssociations:
              - EventType: viewer-response
                FunctionARN:
                  Fn::GetAtt:
                    - ConstructHubWebAppAddHeadersFunctionc8e10155f2162f48ff533f91d4832060d5a08c2d5c7E9FDB69
                    - FunctionARN
            PathPattern: /catalog.json
            TargetOriginId: devConstructHubWebAppDistributionOrigin2A726FD66
            ViewerProtocolPolicy: allow-all
          - CachePolicyId: 658327ea-f89d-4fab-a63d-7e88639e58f6
            Compress: true
            FunctionAssociations:
              - EventType: viewer-response
                FunctionARN:
                  Fn::GetAtt:
                    - ConstructHubWebAppAddHeadersFunctionc8e10155f2162f48ff533f91d4832060d5a08c2d5c7E9FDB69
                    - FunctionARN
            PathPattern: /stats.json
            TargetOriginId: devConstructHubWebAppDistributionOrigin2A726FD66
            ViewerProtocolPolicy: allow-all
        CustomErrorResponses:
          - ErrorCode: 404
            ResponseCode: 200
            ResponsePagePath: /index.html
          - ErrorCode: 403
            ResponseCode: 200
            ResponsePagePath: /index.html
        DefaultCacheBehavior:
          CachePolicyId: 658327ea-f89d-4fab-a63d-7e88639e58f6
          Compress: true
          FunctionAssociations:
            - EventType: viewer-response
              FunctionARN:
                Fn::GetAtt:
                  - ConstructHubWebAppAddHeadersFunctionc8e10155f2162f48ff533f91d4832060d5a08c2d5c7E9FDB69
                  - FunctionARN
          TargetOriginId: devConstructHubWebAppDistributionOrigin1FBBA04AE
          ViewerProtocolPolicy: allow-all
        DefaultRootObject: index.html
        Enabled: true
        HttpVersion: http2
        IPV6Enabled: true
        Origins:
          - DomainName:
              Fn::GetAtt:
                - ConstructHubWebAppWebsiteBucket4B2B9DB2
                - RegionalDomainName
            Id: devConstructHubWebAppDistributionOrigin1FBBA04AE
            S3OriginConfig:
              OriginAccessIdentity:
                Fn::Join:
                  - ""
                  - - origin-access-identity/cloudfront/
                    - Ref: ConstructHubWebAppDistributionOrigin1S3Origin694AF937
          - DomainName:
              Fn::GetAtt:
                - ConstructHubPackageDataDC5EF35E
                - RegionalDomainName
            Id: devConstructHubWebAppDistributionOrigin2A726FD66
            S3OriginConfig:
              OriginAccessIdentity:
                Fn::Join:
                  - ""
                  - - origin-access-identity/cloudfront/
                    - Ref: ConstructHubWebAppDistributionOrigin2S3OriginDA7E7FF4
  ConstructHubWebAppDistributionOrigin2S3OriginDA7E7FF4:
    Type: AWS::CloudFront::CloudFrontOriginAccessIdentity
    Properties:
      CloudFrontOriginAccessIdentityConfig:
        Comment: Identity for devConstructHubWebAppDistributionOrigin2A726FD66
  ConstructHubWebAppCacheInvalidatorServiceRoleAABE9AE2:
    Type: AWS::IAM::Role
    Properties:
      AssumeRolePolicyDocument:
        Statement:
          - Action: sts:AssumeRole
            Effect: Allow
            Principal:
              Service: lambda.amazonaws.com
        Version: 2012-10-17
      ManagedPolicyArns:
        - Fn::Join:
            - ""
            - - "arn:"
              - Ref: AWS::Partition
              - :iam::aws:policy/service-role/AWSLambdaBasicExecutionRole
  ConstructHubWebAppCacheInvalidatorServiceRoleDefaultPolicy6CB0D51E:
    Type: AWS::IAM::Policy
    Properties:
      PolicyDocument:
        Statement:
          - Action: cloudfront:CreateInvalidation
            Effect: Allow
            Resource: "*"
        Version: 2012-10-17
      PolicyName: ConstructHubWebAppCacheInvalidatorServiceRoleDefaultPolicy6CB0D51E
      Roles:
        - Ref: ConstructHubWebAppCacheInvalidatorServiceRoleAABE9AE2
  ConstructHubWebAppCacheInvalidator07CDD78B:
    Type: AWS::Lambda::Function
    Properties:
      Code:
        S3Bucket:
          Ref: AssetParametersa9c1126f433d4d7214e1150e73f618dcbf66cfface99922057bbad43792f8baaS3Bucket1390AE13
        S3Key:
          Fn::Join:
            - ""
            - - Fn::Select:
                  - 0
                  - Fn::Split:
                      - "||"
                      - Ref: AssetParametersa9c1126f433d4d7214e1150e73f618dcbf66cfface99922057bbad43792f8baaS3VersionKey4120813C
              - Fn::Select:
                  - 1
                  - Fn::Split:
                      - "||"
                      - Ref: AssetParametersa9c1126f433d4d7214e1150e73f618dcbf66cfface99922057bbad43792f8baaS3VersionKey4120813C
      Role:
        Fn::GetAtt:
          - ConstructHubWebAppCacheInvalidatorServiceRoleAABE9AE2
          - Arn
      Description:
        Fn::Join:
          - ""
          - - "Automated cache invalidation on CloudFront distribution "
            - Ref: ConstructHubWebAppDistribution1F181DC9
      Environment:
        Variables:
          DISTRIBUTION_ID:
            Ref: ConstructHubWebAppDistribution1F181DC9
          PATH_PREFIX: /
      Handler: index.handler
      MemorySize: 1024
      Runtime: nodejs14.x
      Timeout: 60
    DependsOn:
      - ConstructHubWebAppCacheInvalidatorServiceRoleDefaultPolicy6CB0D51E
      - ConstructHubWebAppCacheInvalidatorServiceRoleAABE9AE2
  ConstructHubWebAppDeployWebsiteAwsCliLayer23CFFBC1:
    Type: AWS::Lambda::LayerVersion
    Properties:
      Content:
        S3Bucket:
          Ref: AssetParameterse9882ab123687399f934da0d45effe675ecc8ce13b40cb946f3e1d6141fe8d68S3BucketAEADE8C7
        S3Key:
          Fn::Join:
            - ""
            - - Fn::Select:
                  - 0
                  - Fn::Split:
                      - "||"
                      - Ref: AssetParameterse9882ab123687399f934da0d45effe675ecc8ce13b40cb946f3e1d6141fe8d68S3VersionKeyE415415F
              - Fn::Select:
                  - 1
                  - Fn::Split:
                      - "||"
                      - Ref: AssetParameterse9882ab123687399f934da0d45effe675ecc8ce13b40cb946f3e1d6141fe8d68S3VersionKeyE415415F
      Description: /opt/awscli/aws
  ConstructHubWebAppDeployWebsiteCustomResourceE6DF98C9:
    Type: Custom::CDKBucketDeployment
    Properties:
      ServiceToken:
        Fn::GetAtt:
          - CustomCDKBucketDeployment8693BB64968944B69AAFB0CC9EB8756C81C01536
          - Arn
      SourceBucketNames:
        - Ref: AssetParametersfb190c32a65b9618be756c3a0558c8fb6581f4fff7a1358b82c9deb4dd4e9112S3BucketFB9E976F
      SourceObjectKeys:
        - Fn::Join:
            - ""
            - - Fn::Select:
                  - 0
                  - Fn::Split:
                      - "||"
                      - Ref: AssetParametersfb190c32a65b9618be756c3a0558c8fb6581f4fff7a1358b82c9deb4dd4e9112S3VersionKeyEB418ADA
              - Fn::Select:
                  - 1
                  - Fn::Split:
                      - "||"
                      - Ref: AssetParametersfb190c32a65b9618be756c3a0558c8fb6581f4fff7a1358b82c9deb4dd4e9112S3VersionKeyEB418ADA
      DestinationBucketName:
        Ref: ConstructHubWebAppWebsiteBucket4B2B9DB2
      Prune: false
      DistributionId:
        Ref: ConstructHubWebAppDistribution1F181DC9
    UpdateReplacePolicy: Delete
    DeletionPolicy: Delete
  ConstructHubWebAppDeployWebsiteConfigAwsCliLayer8DFDB17A:
    Type: AWS::Lambda::LayerVersion
    Properties:
      Content:
        S3Bucket:
          Ref: AssetParameterse9882ab123687399f934da0d45effe675ecc8ce13b40cb946f3e1d6141fe8d68S3BucketAEADE8C7
        S3Key:
          Fn::Join:
            - ""
            - - Fn::Select:
                  - 0
                  - Fn::Split:
                      - "||"
                      - Ref: AssetParameterse9882ab123687399f934da0d45effe675ecc8ce13b40cb946f3e1d6141fe8d68S3VersionKeyE415415F
              - Fn::Select:
                  - 1
                  - Fn::Split:
                      - "||"
                      - Ref: AssetParameterse9882ab123687399f934da0d45effe675ecc8ce13b40cb946f3e1d6141fe8d68S3VersionKeyE415415F
      Description: /opt/awscli/aws
  ConstructHubWebAppDeployWebsiteConfigCustomResource2D18C708:
    Type: Custom::CDKBucketDeployment
    Properties:
      ServiceToken:
        Fn::GetAtt:
          - CustomCDKBucketDeployment8693BB64968944B69AAFB0CC9EB8756C81C01536
          - Arn
      SourceBucketNames:
        - Ref: AssetParametersec5ba82277d61b4c8f62eda97571cd57e350a84143f89d23270e8b9028d6f114S3Bucket6F15F130
      SourceObjectKeys:
        - Fn::Join:
            - ""
            - - Fn::Select:
                  - 0
                  - Fn::Split:
                      - "||"
                      - Ref: AssetParametersec5ba82277d61b4c8f62eda97571cd57e350a84143f89d23270e8b9028d6f114S3VersionKey0F6A742F
              - Fn::Select:
                  - 1
                  - Fn::Split:
                      - "||"
                      - Ref: AssetParametersec5ba82277d61b4c8f62eda97571cd57e350a84143f89d23270e8b9028d6f114S3VersionKey0F6A742F
      DestinationBucketName:
        Ref: ConstructHubWebAppWebsiteBucket4B2B9DB2
      Prune: false
      DistributionId:
        Ref: ConstructHubWebAppDistribution1F181DC9
    UpdateReplacePolicy: Delete
    DeletionPolicy: Delete
  AWS679f53fac002430cb0da5b7982bd2287ServiceRoleC1EA0FF2:
    Type: AWS::IAM::Role
    Properties:
      AssumeRolePolicyDocument:
        Statement:
          - Action: sts:AssumeRole
            Effect: Allow
            Principal:
              Service: lambda.amazonaws.com
        Version: 2012-10-17
      ManagedPolicyArns:
        - Fn::Join:
            - ""
            - - "arn:"
              - Ref: AWS::Partition
              - :iam::aws:policy/service-role/AWSLambdaBasicExecutionRole
  AWS679f53fac002430cb0da5b7982bd22872D164C4C:
    Type: AWS::Lambda::Function
    Properties:
      Code:
        S3Bucket:
          Ref: AssetParameters4074092ab8b435c90a773e082601fa36def54c91cadfae59451bd0beda547cbcS3Bucket02FC0B28
        S3Key:
          Fn::Join:
            - ""
            - - Fn::Select:
                  - 0
                  - Fn::Split:
                      - "||"
                      - Ref: AssetParameters4074092ab8b435c90a773e082601fa36def54c91cadfae59451bd0beda547cbcS3VersionKey547E84F8
              - Fn::Select:
                  - 1
                  - Fn::Split:
                      - "||"
                      - Ref: AssetParameters4074092ab8b435c90a773e082601fa36def54c91cadfae59451bd0beda547cbcS3VersionKey547E84F8
      Role:
        Fn::GetAtt:
          - AWS679f53fac002430cb0da5b7982bd2287ServiceRoleC1EA0FF2
          - Arn
      Handler: index.handler
      Runtime: nodejs12.x
      Timeout: 120
    DependsOn:
      - AWS679f53fac002430cb0da5b7982bd2287ServiceRoleC1EA0FF2
  CustomCDKBucketDeployment8693BB64968944B69AAFB0CC9EB8756CServiceRole89A01265:
    Type: AWS::IAM::Role
    Properties:
      AssumeRolePolicyDocument:
        Statement:
          - Action: sts:AssumeRole
            Effect: Allow
            Principal:
              Service: lambda.amazonaws.com
        Version: 2012-10-17
      ManagedPolicyArns:
        - Fn::Join:
            - ""
            - - "arn:"
              - Ref: AWS::Partition
              - :iam::aws:policy/service-role/AWSLambdaBasicExecutionRole
  CustomCDKBucketDeployment8693BB64968944B69AAFB0CC9EB8756CServiceRoleDefaultPolicy88902FDF:
    Type: AWS::IAM::Policy
    Properties:
      PolicyDocument:
        Statement:
          - Action:
              - s3:GetObject*
              - s3:GetBucket*
              - s3:List*
            Effect: Allow
            Resource:
              - Fn::Join:
                  - ""
                  - - "arn:"
                    - Ref: AWS::Partition
                    - ":s3:::"
                    - Ref: AssetParameters6f1f07e70de63d5afdbcab762f8f867a2aedb494b30cd360d5deb518d3914263S3Bucket55D036C4
              - Fn::Join:
                  - ""
                  - - "arn:"
                    - Ref: AWS::Partition
                    - ":s3:::"
                    - Ref: AssetParameters6f1f07e70de63d5afdbcab762f8f867a2aedb494b30cd360d5deb518d3914263S3Bucket55D036C4
                    - /*
          - Action:
              - s3:GetObject*
              - s3:GetBucket*
              - s3:List*
              - s3:DeleteObject*
              - s3:PutObject*
              - s3:Abort*
            Effect: Allow
            Resource:
              - Fn::GetAtt:
                  - ConstructHubDenyListBucket1B3C2C2E
                  - Arn
              - Fn::Join:
                  - ""
                  - - Fn::GetAtt:
                        - ConstructHubDenyListBucket1B3C2C2E
                        - Arn
                    - /*
          - Action:
              - s3:GetObject*
              - s3:GetBucket*
              - s3:List*
            Effect: Allow
            Resource:
              - Fn::Join:
                  - ""
                  - - "arn:"
                    - Ref: AWS::Partition
                    - ":s3:::"
                    - Ref: AssetParameters2d57e6bb8a166048eeaa118c1f0e1a8d760395e6f71185ebbd03869b25a22658S3BucketF36A877E
              - Fn::Join:
                  - ""
                  - - "arn:"
                    - Ref: AWS::Partition
                    - ":s3:::"
                    - Ref: AssetParameters2d57e6bb8a166048eeaa118c1f0e1a8d760395e6f71185ebbd03869b25a22658S3BucketF36A877E
                    - /*
          - Action:
              - s3:GetObject*
              - s3:GetBucket*
              - s3:List*
              - s3:DeleteObject*
              - s3:PutObject*
              - s3:Abort*
            Effect: Allow
            Resource:
              - Fn::GetAtt:
                  - ConstructHubLicenseListBucket9334047F
                  - Arn
              - Fn::Join:
                  - ""
                  - - Fn::GetAtt:
                        - ConstructHubLicenseListBucket9334047F
                        - Arn
                    - /*
          - Action:
              - s3:GetObject*
              - s3:GetBucket*
              - s3:List*
            Effect: Allow
            Resource:
              - Fn::Join:
                  - ""
                  - - "arn:"
                    - Ref: AWS::Partition
                    - ":s3:::"
                    - Ref: AssetParametersfb190c32a65b9618be756c3a0558c8fb6581f4fff7a1358b82c9deb4dd4e9112S3BucketFB9E976F
              - Fn::Join:
                  - ""
                  - - "arn:"
                    - Ref: AWS::Partition
                    - ":s3:::"
                    - Ref: AssetParametersfb190c32a65b9618be756c3a0558c8fb6581f4fff7a1358b82c9deb4dd4e9112S3BucketFB9E976F
                    - /*
          - Action:
              - s3:GetObject*
              - s3:GetBucket*
              - s3:List*
              - s3:DeleteObject*
              - s3:PutObject*
              - s3:Abort*
            Effect: Allow
            Resource:
              - Fn::GetAtt:
                  - ConstructHubWebAppWebsiteBucket4B2B9DB2
                  - Arn
              - Fn::Join:
                  - ""
                  - - Fn::GetAtt:
                        - ConstructHubWebAppWebsiteBucket4B2B9DB2
                        - Arn
                    - /*
          - Action:
              - cloudfront:GetInvalidation
              - cloudfront:CreateInvalidation
            Effect: Allow
            Resource: "*"
          - Action:
              - s3:GetObject*
              - s3:GetBucket*
              - s3:List*
            Effect: Allow
            Resource:
              - Fn::Join:
                  - ""
                  - - "arn:"
                    - Ref: AWS::Partition
                    - ":s3:::"
                    - Ref: AssetParametersec5ba82277d61b4c8f62eda97571cd57e350a84143f89d23270e8b9028d6f114S3Bucket6F15F130
              - Fn::Join:
                  - ""
                  - - "arn:"
                    - Ref: AWS::Partition
                    - ":s3:::"
                    - Ref: AssetParametersec5ba82277d61b4c8f62eda97571cd57e350a84143f89d23270e8b9028d6f114S3Bucket6F15F130
                    - /*
        Version: 2012-10-17
      PolicyName: CustomCDKBucketDeployment8693BB64968944B69AAFB0CC9EB8756CServiceRoleDefaultPolicy88902FDF
      Roles:
        - Ref: CustomCDKBucketDeployment8693BB64968944B69AAFB0CC9EB8756CServiceRole89A01265
  CustomCDKBucketDeployment8693BB64968944B69AAFB0CC9EB8756C81C01536:
    Type: AWS::Lambda::Function
    Properties:
      Code:
        S3Bucket:
          Ref: AssetParametersa3058ccb468d757ebb89df5363a1c20f5307c6911136f29d00e1a68c9b2aa7e8S3BucketD1AD544E
        S3Key:
          Fn::Join:
            - ""
            - - Fn::Select:
                  - 0
                  - Fn::Split:
                      - "||"
                      - Ref: AssetParametersa3058ccb468d757ebb89df5363a1c20f5307c6911136f29d00e1a68c9b2aa7e8S3VersionKey93A19D70
              - Fn::Select:
                  - 1
                  - Fn::Split:
                      - "||"
                      - Ref: AssetParametersa3058ccb468d757ebb89df5363a1c20f5307c6911136f29d00e1a68c9b2aa7e8S3VersionKey93A19D70
      Role:
        Fn::GetAtt:
          - CustomCDKBucketDeployment8693BB64968944B69AAFB0CC9EB8756CServiceRole89A01265
          - Arn
      Handler: index.handler
      Layers:
        - Ref: ConstructHubDenyListBucketDeploymentAwsCliLayerEAC3D4DA
      Runtime: python3.7
      Timeout: 900
    DependsOn:
      - CustomCDKBucketDeployment8693BB64968944B69AAFB0CC9EB8756CServiceRoleDefaultPolicy88902FDF
      - CustomCDKBucketDeployment8693BB64968944B69AAFB0CC9EB8756CServiceRole89A01265
  BucketNotificationsHandler050a0587b7544547bf325f094a3db834RoleB6FB88EC:
    Type: AWS::IAM::Role
    Properties:
      AssumeRolePolicyDocument:
        Statement:
          - Action: sts:AssumeRole
            Effect: Allow
            Principal:
              Service: lambda.amazonaws.com
        Version: 2012-10-17
      ManagedPolicyArns:
        - Fn::Join:
            - ""
            - - "arn:"
              - Ref: AWS::Partition
              - :iam::aws:policy/service-role/AWSLambdaBasicExecutionRole
  BucketNotificationsHandler050a0587b7544547bf325f094a3db834RoleDefaultPolicy2CF63D36:
    Type: AWS::IAM::Policy
    Properties:
      PolicyDocument:
        Statement:
          - Action: s3:PutBucketNotification
            Effect: Allow
            Resource: "*"
        Version: 2012-10-17
      PolicyName: BucketNotificationsHandler050a0587b7544547bf325f094a3db834RoleDefaultPolicy2CF63D36
      Roles:
        - Ref: BucketNotificationsHandler050a0587b7544547bf325f094a3db834RoleB6FB88EC
  BucketNotificationsHandler050a0587b7544547bf325f094a3db8347ECC3691:
    Type: AWS::Lambda::Function
    Properties:
      Description: AWS CloudFormation handler for "Custom::S3BucketNotifications"
        resources (@aws-cdk/aws-s3)
      Code:
        ZipFile: >
          import boto3  # type: ignore

          import json

          import logging

          import urllib.request


          s3 = boto3.client("s3")


          CONFIGURATION_TYPES = ["TopicConfigurations", "QueueConfigurations", "LambdaFunctionConfigurations"]


          def handler(event: dict, context):
              response_status = "SUCCESS"
              error_message = ""
              try:
                  props = event["ResourceProperties"]
                  bucket = props["BucketName"]
                  notification_configuration = props["NotificationConfiguration"]
                  request_type = event["RequestType"]
                  managed = props.get('Managed', 'true').lower() == 'true'
                  stack_id = event['StackId']

                  if managed:
                    config = handle_managed(request_type, notification_configuration)
                  else:
                    config = handle_unmanaged(bucket, stack_id, request_type, notification_configuration)

                  put_bucket_notification_configuration(bucket, config)
              except Exception as e:
                  logging.exception("Failed to put bucket notification configuration")
                  response_status = "FAILED"
                  error_message = f"Error: {str(e)}. "
              finally:
                  submit_response(event, context, response_status, error_message)


          def handle_managed(request_type, notification_configuration):
            if request_type == 'Delete':
              return {}
            return notification_configuration


          def handle_unmanaged(bucket, stack_id, request_type, notification_configuration):

            # find external notifications
            external_notifications = find_external_notifications(bucket, stack_id)

            # if delete, that's all we need
            if request_type == 'Delete':
              return external_notifications

            def with_id(notification):
              notification['Id'] = f"{stack_id}-{hash(json.dumps(notification, sort_keys=True))}"
              return notification

            # otherwise, merge external with incoming config and augment with id
            notifications = {}
            for t in CONFIGURATION_TYPES:
              external = external_notifications.get(t, [])
              incoming = [with_id(n) for n in notification_configuration.get(t, [])]
              notifications[t] = external + incoming
            return notifications


          def find_external_notifications(bucket, stack_id):
            existing_notifications = get_bucket_notification_configuration(bucket)
            external_notifications = {}
            for t in CONFIGURATION_TYPES:
              # if the notification was created by us, we know what id to expect
              # so we can filter by it.
              external_notifications[t] = [n for n in existing_notifications.get(t, []) if not n['Id'].startswith(f"{stack_id}-")]

            return external_notifications


          def get_bucket_notification_configuration(bucket):
            return s3.get_bucket_notification_configuration(Bucket=bucket)


          def put_bucket_notification_configuration(bucket, notification_configuration):
            s3.put_bucket_notification_configuration(Bucket=bucket, NotificationConfiguration=notification_configuration)


          def submit_response(event: dict, context, response_status: str, error_message: str):
              response_body = json.dumps(
                  {
                      "Status": response_status,
                      "Reason": f"{error_message}See the details in CloudWatch Log Stream: {context.log_stream_name}",
                      "PhysicalResourceId": event.get("PhysicalResourceId") or event["LogicalResourceId"],
                      "StackId": event["StackId"],
                      "RequestId": event["RequestId"],
                      "LogicalResourceId": event["LogicalResourceId"],
                      "NoEcho": False,
                  }
              ).encode("utf-8")
              headers = {"content-type": "", "content-length": str(len(response_body))}
              try:
                  req = urllib.request.Request(url=event["ResponseURL"], headers=headers, data=response_body, method="PUT")
                  with urllib.request.urlopen(req) as response:
                      print(response.read().decode("utf-8"))
                  print("Status code: " + response.reason)
              except Exception as e:
                  print("send(..) failed executing request.urlopen(..): " + str(e))
      Handler: index.handler
      Role:
        Fn::GetAtt:
          - BucketNotificationsHandler050a0587b7544547bf325f094a3db834RoleB6FB88EC
          - Arn
      Runtime: python3.7
      Timeout: 300
    DependsOn:
      - BucketNotificationsHandler050a0587b7544547bf325f094a3db834RoleDefaultPolicy2CF63D36
      - BucketNotificationsHandler050a0587b7544547bf325f094a3db834RoleB6FB88EC
  LogRetentionaae0aa3c5b4d4f87b02d85b201efdd8aServiceRole9741ECFB:
    Type: AWS::IAM::Role
    Properties:
      AssumeRolePolicyDocument:
        Statement:
          - Action: sts:AssumeRole
            Effect: Allow
            Principal:
              Service: lambda.amazonaws.com
        Version: 2012-10-17
      ManagedPolicyArns:
        - Fn::Join:
            - ""
            - - "arn:"
              - Ref: AWS::Partition
              - :iam::aws:policy/service-role/AWSLambdaBasicExecutionRole
  LogRetentionaae0aa3c5b4d4f87b02d85b201efdd8aServiceRoleDefaultPolicyADDA7DEB:
    Type: AWS::IAM::Policy
    Properties:
      PolicyDocument:
        Statement:
          - Action:
              - logs:PutRetentionPolicy
              - logs:DeleteRetentionPolicy
            Effect: Allow
            Resource: "*"
        Version: 2012-10-17
      PolicyName: LogRetentionaae0aa3c5b4d4f87b02d85b201efdd8aServiceRoleDefaultPolicyADDA7DEB
      Roles:
        - Ref: LogRetentionaae0aa3c5b4d4f87b02d85b201efdd8aServiceRole9741ECFB
  LogRetentionaae0aa3c5b4d4f87b02d85b201efdd8aFD4BFC8A:
    Type: AWS::Lambda::Function
    Properties:
      Handler: index.handler
      Runtime: nodejs14.x
      Code:
        S3Bucket:
          Ref: AssetParametersb120b13d9d868c7622e7db1b68bae4c0f82ffd0227b8c15f2cef38e186ff3827S3Bucket2070BA0A
        S3Key:
          Fn::Join:
            - ""
            - - Fn::Select:
                  - 0
                  - Fn::Split:
                      - "||"
                      - Ref: AssetParametersb120b13d9d868c7622e7db1b68bae4c0f82ffd0227b8c15f2cef38e186ff3827S3VersionKeyB95D17C3
              - Fn::Select:
                  - 1
                  - Fn::Split:
                      - "||"
                      - Ref: AssetParametersb120b13d9d868c7622e7db1b68bae4c0f82ffd0227b8c15f2cef38e186ff3827S3VersionKeyB95D17C3
      Role:
        Fn::GetAtt:
          - LogRetentionaae0aa3c5b4d4f87b02d85b201efdd8aServiceRole9741ECFB
          - Arn
    DependsOn:
      - LogRetentionaae0aa3c5b4d4f87b02d85b201efdd8aServiceRoleDefaultPolicyADDA7DEB
      - LogRetentionaae0aa3c5b4d4f87b02d85b201efdd8aServiceRole9741ECFB
Outputs:
  ConstructHubMonitoringWatchfulWatchfulDashboard75D318D0:
    Value:
      Fn::Join:
        - ""
        - - https://console.aws.amazon.com/cloudwatch/home?region=
          - Ref: AWS::Region
          - "#dashboards:name="
          - Ref: ConstructHubMonitoringWatchfulDashboardB8493D55
  ConstructHubWebAppDomainNameDC10F8DD:
    Value:
      Fn::GetAtt:
        - ConstructHubWebAppDistribution1F181DC9
        - DomainName
    Export:
      Name: ConstructHubDomainName
Parameters:
  AssetParameters4074092ab8b435c90a773e082601fa36def54c91cadfae59451bd0beda547cbcS3Bucket02FC0B28:
    Type: String
    Description: S3 bucket for asset
      "4074092ab8b435c90a773e082601fa36def54c91cadfae59451bd0beda547cbc"
  AssetParameters4074092ab8b435c90a773e082601fa36def54c91cadfae59451bd0beda547cbcS3VersionKey547E84F8:
    Type: String
    Description: S3 key for asset version
      "4074092ab8b435c90a773e082601fa36def54c91cadfae59451bd0beda547cbc"
  AssetParameters4074092ab8b435c90a773e082601fa36def54c91cadfae59451bd0beda547cbcArtifactHashF236251A:
    Type: String
    Description: Artifact hash for asset
      "4074092ab8b435c90a773e082601fa36def54c91cadfae59451bd0beda547cbc"
  AssetParameterse9882ab123687399f934da0d45effe675ecc8ce13b40cb946f3e1d6141fe8d68S3BucketAEADE8C7:
    Type: String
    Description: S3 bucket for asset
      "e9882ab123687399f934da0d45effe675ecc8ce13b40cb946f3e1d6141fe8d68"
  AssetParameterse9882ab123687399f934da0d45effe675ecc8ce13b40cb946f3e1d6141fe8d68S3VersionKeyE415415F:
    Type: String
    Description: S3 key for asset version
      "e9882ab123687399f934da0d45effe675ecc8ce13b40cb946f3e1d6141fe8d68"
  AssetParameterse9882ab123687399f934da0d45effe675ecc8ce13b40cb946f3e1d6141fe8d68ArtifactHashD9A515C3:
    Type: String
    Description: Artifact hash for asset
      "e9882ab123687399f934da0d45effe675ecc8ce13b40cb946f3e1d6141fe8d68"
  AssetParametersa3058ccb468d757ebb89df5363a1c20f5307c6911136f29d00e1a68c9b2aa7e8S3BucketD1AD544E:
    Type: String
    Description: S3 bucket for asset
      "a3058ccb468d757ebb89df5363a1c20f5307c6911136f29d00e1a68c9b2aa7e8"
  AssetParametersa3058ccb468d757ebb89df5363a1c20f5307c6911136f29d00e1a68c9b2aa7e8S3VersionKey93A19D70:
    Type: String
    Description: S3 key for asset version
      "a3058ccb468d757ebb89df5363a1c20f5307c6911136f29d00e1a68c9b2aa7e8"
  AssetParametersa3058ccb468d757ebb89df5363a1c20f5307c6911136f29d00e1a68c9b2aa7e8ArtifactHash238275D6:
    Type: String
    Description: Artifact hash for asset
      "a3058ccb468d757ebb89df5363a1c20f5307c6911136f29d00e1a68c9b2aa7e8"
  AssetParameters6f1f07e70de63d5afdbcab762f8f867a2aedb494b30cd360d5deb518d3914263S3Bucket55D036C4:
    Type: String
    Description: S3 bucket for asset
      "6f1f07e70de63d5afdbcab762f8f867a2aedb494b30cd360d5deb518d3914263"
  AssetParameters6f1f07e70de63d5afdbcab762f8f867a2aedb494b30cd360d5deb518d3914263S3VersionKey1CB8DF17:
    Type: String
    Description: S3 key for asset version
      "6f1f07e70de63d5afdbcab762f8f867a2aedb494b30cd360d5deb518d3914263"
  AssetParameters6f1f07e70de63d5afdbcab762f8f867a2aedb494b30cd360d5deb518d3914263ArtifactHashEC19001D:
    Type: String
    Description: Artifact hash for asset
      "6f1f07e70de63d5afdbcab762f8f867a2aedb494b30cd360d5deb518d3914263"
  AssetParametersc5ed3506ccf141325c557e0e0c7990b8436c834222d75edcc64d8220f0e46245S3Bucket4B4F34A3:
    Type: String
    Description: S3 bucket for asset
      "c5ed3506ccf141325c557e0e0c7990b8436c834222d75edcc64d8220f0e46245"
  AssetParametersc5ed3506ccf141325c557e0e0c7990b8436c834222d75edcc64d8220f0e46245S3VersionKey2CD3E7D9:
    Type: String
    Description: S3 key for asset version
      "c5ed3506ccf141325c557e0e0c7990b8436c834222d75edcc64d8220f0e46245"
  AssetParametersc5ed3506ccf141325c557e0e0c7990b8436c834222d75edcc64d8220f0e46245ArtifactHashEBD3FED7:
    Type: String
    Description: Artifact hash for asset
      "c5ed3506ccf141325c557e0e0c7990b8436c834222d75edcc64d8220f0e46245"
  AssetParametersfe317c8530ec9736af6f26432f692374ee80abaf9d89c284cca0ba0c004f5710S3Bucket7D364227:
    Type: String
    Description: S3 bucket for asset
      "fe317c8530ec9736af6f26432f692374ee80abaf9d89c284cca0ba0c004f5710"
  AssetParametersfe317c8530ec9736af6f26432f692374ee80abaf9d89c284cca0ba0c004f5710S3VersionKey0757D748:
    Type: String
    Description: S3 key for asset version
      "fe317c8530ec9736af6f26432f692374ee80abaf9d89c284cca0ba0c004f5710"
  AssetParametersfe317c8530ec9736af6f26432f692374ee80abaf9d89c284cca0ba0c004f5710ArtifactHashE6439A65:
    Type: String
    Description: Artifact hash for asset
      "fe317c8530ec9736af6f26432f692374ee80abaf9d89c284cca0ba0c004f5710"
  AssetParametersbc4856197b7529a5538193b907063bad190a63f43e76cbf3883b63267e4e6bb9S3Bucket5587867A:
    Type: String
    Description: S3 bucket for asset
      "bc4856197b7529a5538193b907063bad190a63f43e76cbf3883b63267e4e6bb9"
  AssetParametersbc4856197b7529a5538193b907063bad190a63f43e76cbf3883b63267e4e6bb9S3VersionKeyA4A0AC14:
    Type: String
    Description: S3 key for asset version
      "bc4856197b7529a5538193b907063bad190a63f43e76cbf3883b63267e4e6bb9"
  AssetParametersbc4856197b7529a5538193b907063bad190a63f43e76cbf3883b63267e4e6bb9ArtifactHash3FC7C2D0:
    Type: String
    Description: Artifact hash for asset
      "bc4856197b7529a5538193b907063bad190a63f43e76cbf3883b63267e4e6bb9"
  AssetParametersb120b13d9d868c7622e7db1b68bae4c0f82ffd0227b8c15f2cef38e186ff3827S3Bucket2070BA0A:
    Type: String
    Description: S3 bucket for asset
      "b120b13d9d868c7622e7db1b68bae4c0f82ffd0227b8c15f2cef38e186ff3827"
  AssetParametersb120b13d9d868c7622e7db1b68bae4c0f82ffd0227b8c15f2cef38e186ff3827S3VersionKeyB95D17C3:
    Type: String
    Description: S3 key for asset version
      "b120b13d9d868c7622e7db1b68bae4c0f82ffd0227b8c15f2cef38e186ff3827"
  AssetParametersb120b13d9d868c7622e7db1b68bae4c0f82ffd0227b8c15f2cef38e186ff3827ArtifactHash1355580A:
    Type: String
    Description: Artifact hash for asset
      "b120b13d9d868c7622e7db1b68bae4c0f82ffd0227b8c15f2cef38e186ff3827"
  AssetParametersbf525797a524275b4c8f834bd2cdca4b8e4273b0eb3500dd0c9250ee47d088daS3Bucket527872D7:
    Type: String
    Description: S3 bucket for asset
      "bf525797a524275b4c8f834bd2cdca4b8e4273b0eb3500dd0c9250ee47d088da"
  AssetParametersbf525797a524275b4c8f834bd2cdca4b8e4273b0eb3500dd0c9250ee47d088daS3VersionKey6EB6060F:
    Type: String
    Description: S3 key for asset version
      "bf525797a524275b4c8f834bd2cdca4b8e4273b0eb3500dd0c9250ee47d088da"
  AssetParametersbf525797a524275b4c8f834bd2cdca4b8e4273b0eb3500dd0c9250ee47d088daArtifactHash46280B8D:
    Type: String
    Description: Artifact hash for asset
      "bf525797a524275b4c8f834bd2cdca4b8e4273b0eb3500dd0c9250ee47d088da"
  AssetParametersfc986584c099ea5046c4cc9515c34013472214b465565366d7e634dd9705258fS3Bucket44863F75:
    Type: String
    Description: S3 bucket for asset
      "fc986584c099ea5046c4cc9515c34013472214b465565366d7e634dd9705258f"
  AssetParametersfc986584c099ea5046c4cc9515c34013472214b465565366d7e634dd9705258fS3VersionKeyE8AFE3D5:
    Type: String
    Description: S3 key for asset version
      "fc986584c099ea5046c4cc9515c34013472214b465565366d7e634dd9705258f"
  AssetParametersfc986584c099ea5046c4cc9515c34013472214b465565366d7e634dd9705258fArtifactHash19E96771:
    Type: String
    Description: Artifact hash for asset
      "fc986584c099ea5046c4cc9515c34013472214b465565366d7e634dd9705258f"
  AssetParameters37a7a5676db5cc319df41562d6f07c6ea1c93244cfda1e4c1f903176f99307a4S3Bucket4F1C309F:
    Type: String
    Description: S3 bucket for asset
      "37a7a5676db5cc319df41562d6f07c6ea1c93244cfda1e4c1f903176f99307a4"
  AssetParameters37a7a5676db5cc319df41562d6f07c6ea1c93244cfda1e4c1f903176f99307a4S3VersionKey86393F7F:
    Type: String
    Description: S3 key for asset version
      "37a7a5676db5cc319df41562d6f07c6ea1c93244cfda1e4c1f903176f99307a4"
  AssetParameters37a7a5676db5cc319df41562d6f07c6ea1c93244cfda1e4c1f903176f99307a4ArtifactHashBED74E03:
    Type: String
    Description: Artifact hash for asset
      "37a7a5676db5cc319df41562d6f07c6ea1c93244cfda1e4c1f903176f99307a4"
  AssetParameters010f4329742dff85b55468073f1cdf06029945bb929d9e345726efac93194cf7S3Bucket16AB23B9:
    Type: String
    Description: S3 bucket for asset
      "010f4329742dff85b55468073f1cdf06029945bb929d9e345726efac93194cf7"
  AssetParameters010f4329742dff85b55468073f1cdf06029945bb929d9e345726efac93194cf7S3VersionKey278B5FF6:
    Type: String
    Description: S3 key for asset version
      "010f4329742dff85b55468073f1cdf06029945bb929d9e345726efac93194cf7"
  AssetParameters010f4329742dff85b55468073f1cdf06029945bb929d9e345726efac93194cf7ArtifactHash71D9EA54:
    Type: String
    Description: Artifact hash for asset
      "010f4329742dff85b55468073f1cdf06029945bb929d9e345726efac93194cf7"
  AssetParameters2afb4b0541001a078b483de798350f4dd244eff255cd0d8dcce9121502119037S3Bucket2031097D:
    Type: String
    Description: S3 bucket for asset
      "2afb4b0541001a078b483de798350f4dd244eff255cd0d8dcce9121502119037"
  AssetParameters2afb4b0541001a078b483de798350f4dd244eff255cd0d8dcce9121502119037S3VersionKeyDD62233C:
    Type: String
    Description: S3 key for asset version
      "2afb4b0541001a078b483de798350f4dd244eff255cd0d8dcce9121502119037"
  AssetParameters2afb4b0541001a078b483de798350f4dd244eff255cd0d8dcce9121502119037ArtifactHash24FA682B:
    Type: String
    Description: Artifact hash for asset
      "2afb4b0541001a078b483de798350f4dd244eff255cd0d8dcce9121502119037"
  AssetParameters2d57e6bb8a166048eeaa118c1f0e1a8d760395e6f71185ebbd03869b25a22658S3BucketF36A877E:
    Type: String
    Description: S3 bucket for asset
      "2d57e6bb8a166048eeaa118c1f0e1a8d760395e6f71185ebbd03869b25a22658"
  AssetParameters2d57e6bb8a166048eeaa118c1f0e1a8d760395e6f71185ebbd03869b25a22658S3VersionKeyF7596361:
    Type: String
    Description: S3 key for asset version
      "2d57e6bb8a166048eeaa118c1f0e1a8d760395e6f71185ebbd03869b25a22658"
  AssetParameters2d57e6bb8a166048eeaa118c1f0e1a8d760395e6f71185ebbd03869b25a22658ArtifactHashA026490C:
    Type: String
    Description: Artifact hash for asset
      "2d57e6bb8a166048eeaa118c1f0e1a8d760395e6f71185ebbd03869b25a22658"
<<<<<<< HEAD
  AssetParametersc09eea9f146f40034eac08f09b352048658b81613013dd0cb3c780882ddad2d2S3Bucket282AD231:
    Type: String
    Description: S3 bucket for asset
      "c09eea9f146f40034eac08f09b352048658b81613013dd0cb3c780882ddad2d2"
  AssetParametersc09eea9f146f40034eac08f09b352048658b81613013dd0cb3c780882ddad2d2S3VersionKey2CF1D797:
    Type: String
    Description: S3 key for asset version
      "c09eea9f146f40034eac08f09b352048658b81613013dd0cb3c780882ddad2d2"
  AssetParametersc09eea9f146f40034eac08f09b352048658b81613013dd0cb3c780882ddad2d2ArtifactHash7CC2C110:
    Type: String
    Description: Artifact hash for asset
      "c09eea9f146f40034eac08f09b352048658b81613013dd0cb3c780882ddad2d2"
  AssetParameters54a013c685fd830d9e53c7a610f5278cca1110a389a5013daa53066efa077cceS3BucketC93D5DF5:
    Type: String
    Description: S3 bucket for asset
      "54a013c685fd830d9e53c7a610f5278cca1110a389a5013daa53066efa077cce"
  AssetParameters54a013c685fd830d9e53c7a610f5278cca1110a389a5013daa53066efa077cceS3VersionKey761E0020:
    Type: String
    Description: S3 key for asset version
      "54a013c685fd830d9e53c7a610f5278cca1110a389a5013daa53066efa077cce"
  AssetParameters54a013c685fd830d9e53c7a610f5278cca1110a389a5013daa53066efa077cceArtifactHash0D03C94E:
    Type: String
    Description: Artifact hash for asset
      "54a013c685fd830d9e53c7a610f5278cca1110a389a5013daa53066efa077cce"
=======
  AssetParameters1f4626b26b03a3bc16e33f20d534f85a412915c3a67026fd36352301a49ae3d0S3BucketC30A9E21:
    Type: String
    Description: S3 bucket for asset
      "1f4626b26b03a3bc16e33f20d534f85a412915c3a67026fd36352301a49ae3d0"
  AssetParameters1f4626b26b03a3bc16e33f20d534f85a412915c3a67026fd36352301a49ae3d0S3VersionKeyAB6A5A43:
    Type: String
    Description: S3 key for asset version
      "1f4626b26b03a3bc16e33f20d534f85a412915c3a67026fd36352301a49ae3d0"
  AssetParameters1f4626b26b03a3bc16e33f20d534f85a412915c3a67026fd36352301a49ae3d0ArtifactHash3B3EDC92:
    Type: String
    Description: Artifact hash for asset
      "1f4626b26b03a3bc16e33f20d534f85a412915c3a67026fd36352301a49ae3d0"
>>>>>>> bf33a975
  AssetParameterscfa04e95a99d0796c41be6daddff2f13b6b46407c75c963edc503c40076fe575S3BucketD9E029DB:
    Type: String
    Description: S3 bucket for asset
      "cfa04e95a99d0796c41be6daddff2f13b6b46407c75c963edc503c40076fe575"
  AssetParameterscfa04e95a99d0796c41be6daddff2f13b6b46407c75c963edc503c40076fe575S3VersionKey61B8F9CA:
    Type: String
    Description: S3 key for asset version
      "cfa04e95a99d0796c41be6daddff2f13b6b46407c75c963edc503c40076fe575"
  AssetParameterscfa04e95a99d0796c41be6daddff2f13b6b46407c75c963edc503c40076fe575ArtifactHashC439F3C2:
    Type: String
    Description: Artifact hash for asset
      "cfa04e95a99d0796c41be6daddff2f13b6b46407c75c963edc503c40076fe575"
  AssetParametersa9c1126f433d4d7214e1150e73f618dcbf66cfface99922057bbad43792f8baaS3Bucket1390AE13:
    Type: String
    Description: S3 bucket for asset
      "a9c1126f433d4d7214e1150e73f618dcbf66cfface99922057bbad43792f8baa"
  AssetParametersa9c1126f433d4d7214e1150e73f618dcbf66cfface99922057bbad43792f8baaS3VersionKey4120813C:
    Type: String
    Description: S3 key for asset version
      "a9c1126f433d4d7214e1150e73f618dcbf66cfface99922057bbad43792f8baa"
  AssetParametersa9c1126f433d4d7214e1150e73f618dcbf66cfface99922057bbad43792f8baaArtifactHash8FB5D501:
    Type: String
    Description: Artifact hash for asset
      "a9c1126f433d4d7214e1150e73f618dcbf66cfface99922057bbad43792f8baa"
  AssetParametersfb190c32a65b9618be756c3a0558c8fb6581f4fff7a1358b82c9deb4dd4e9112S3BucketFB9E976F:
    Type: String
    Description: S3 bucket for asset
      "fb190c32a65b9618be756c3a0558c8fb6581f4fff7a1358b82c9deb4dd4e9112"
  AssetParametersfb190c32a65b9618be756c3a0558c8fb6581f4fff7a1358b82c9deb4dd4e9112S3VersionKeyEB418ADA:
    Type: String
    Description: S3 key for asset version
      "fb190c32a65b9618be756c3a0558c8fb6581f4fff7a1358b82c9deb4dd4e9112"
  AssetParametersfb190c32a65b9618be756c3a0558c8fb6581f4fff7a1358b82c9deb4dd4e9112ArtifactHash1355668B:
    Type: String
    Description: Artifact hash for asset
      "fb190c32a65b9618be756c3a0558c8fb6581f4fff7a1358b82c9deb4dd4e9112"
  AssetParametersec5ba82277d61b4c8f62eda97571cd57e350a84143f89d23270e8b9028d6f114S3Bucket6F15F130:
    Type: String
    Description: S3 bucket for asset
      "ec5ba82277d61b4c8f62eda97571cd57e350a84143f89d23270e8b9028d6f114"
  AssetParametersec5ba82277d61b4c8f62eda97571cd57e350a84143f89d23270e8b9028d6f114S3VersionKey0F6A742F:
    Type: String
    Description: S3 key for asset version
      "ec5ba82277d61b4c8f62eda97571cd57e350a84143f89d23270e8b9028d6f114"
  AssetParametersec5ba82277d61b4c8f62eda97571cd57e350a84143f89d23270e8b9028d6f114ArtifactHashA65B0FBE:
    Type: String
    Description: Artifact hash for asset
      "ec5ba82277d61b4c8f62eda97571cd57e350a84143f89d23270e8b9028d6f114"
  AssetParameters3c8f117f368bb6b603b3fae24bc441d91c776dc69b4c0d2415f401116b1b01abS3BucketB8697C36:
    Type: String
    Description: S3 bucket for asset
      "3c8f117f368bb6b603b3fae24bc441d91c776dc69b4c0d2415f401116b1b01ab"
  AssetParameters3c8f117f368bb6b603b3fae24bc441d91c776dc69b4c0d2415f401116b1b01abS3VersionKey4DB0882F:
    Type: String
    Description: S3 key for asset version
      "3c8f117f368bb6b603b3fae24bc441d91c776dc69b4c0d2415f401116b1b01ab"
  AssetParameters3c8f117f368bb6b603b3fae24bc441d91c776dc69b4c0d2415f401116b1b01abArtifactHash160A38BA:
    Type: String
    Description: Artifact hash for asset
      "3c8f117f368bb6b603b3fae24bc441d91c776dc69b4c0d2415f401116b1b01ab"

`;<|MERGE_RESOLUTION|>--- conflicted
+++ resolved
@@ -3896,11 +3896,7 @@
     Properties:
       Code:
         S3Bucket:
-<<<<<<< HEAD
-          Ref: AssetParameters54a013c685fd830d9e53c7a610f5278cca1110a389a5013daa53066efa077cceS3BucketC93D5DF5
-=======
-          Ref: AssetParameters1f4626b26b03a3bc16e33f20d534f85a412915c3a67026fd36352301a49ae3d0S3BucketC30A9E21
->>>>>>> bf33a975
+          Ref: AssetParameters01a7ad9f7673212b72747f5f069ae5e8f415c0ac5c1193452c0b475e5ce63d12S3BucketE5EB9EA3
         S3Key:
           Fn::Join:
             - ""
@@ -3908,20 +3904,12 @@
                   - 0
                   - Fn::Split:
                       - "||"
-<<<<<<< HEAD
-                      - Ref: AssetParameters54a013c685fd830d9e53c7a610f5278cca1110a389a5013daa53066efa077cceS3VersionKey761E0020
-=======
-                      - Ref: AssetParameters1f4626b26b03a3bc16e33f20d534f85a412915c3a67026fd36352301a49ae3d0S3VersionKeyAB6A5A43
->>>>>>> bf33a975
+                      - Ref: AssetParameters01a7ad9f7673212b72747f5f069ae5e8f415c0ac5c1193452c0b475e5ce63d12S3VersionKey3F3D62B5
               - Fn::Select:
                   - 1
                   - Fn::Split:
                       - "||"
-<<<<<<< HEAD
-                      - Ref: AssetParameters54a013c685fd830d9e53c7a610f5278cca1110a389a5013daa53066efa077cceS3VersionKey761E0020
-=======
-                      - Ref: AssetParameters1f4626b26b03a3bc16e33f20d534f85a412915c3a67026fd36352301a49ae3d0S3VersionKeyAB6A5A43
->>>>>>> bf33a975
+                      - Ref: AssetParameters01a7ad9f7673212b72747f5f069ae5e8f415c0ac5c1193452c0b475e5ce63d12S3VersionKey3F3D62B5
       Role:
         Fn::GetAtt:
           - ConstructHubSourcesNpmJsServiceRoleAC3F7AA6
@@ -5692,7 +5680,6 @@
     Type: String
     Description: Artifact hash for asset
       "2d57e6bb8a166048eeaa118c1f0e1a8d760395e6f71185ebbd03869b25a22658"
-<<<<<<< HEAD
   AssetParametersc09eea9f146f40034eac08f09b352048658b81613013dd0cb3c780882ddad2d2S3Bucket282AD231:
     Type: String
     Description: S3 bucket for asset
@@ -5705,32 +5692,18 @@
     Type: String
     Description: Artifact hash for asset
       "c09eea9f146f40034eac08f09b352048658b81613013dd0cb3c780882ddad2d2"
-  AssetParameters54a013c685fd830d9e53c7a610f5278cca1110a389a5013daa53066efa077cceS3BucketC93D5DF5:
+  AssetParameters01a7ad9f7673212b72747f5f069ae5e8f415c0ac5c1193452c0b475e5ce63d12S3BucketE5EB9EA3:
     Type: String
     Description: S3 bucket for asset
-      "54a013c685fd830d9e53c7a610f5278cca1110a389a5013daa53066efa077cce"
-  AssetParameters54a013c685fd830d9e53c7a610f5278cca1110a389a5013daa53066efa077cceS3VersionKey761E0020:
+      "01a7ad9f7673212b72747f5f069ae5e8f415c0ac5c1193452c0b475e5ce63d12"
+  AssetParameters01a7ad9f7673212b72747f5f069ae5e8f415c0ac5c1193452c0b475e5ce63d12S3VersionKey3F3D62B5:
     Type: String
     Description: S3 key for asset version
-      "54a013c685fd830d9e53c7a610f5278cca1110a389a5013daa53066efa077cce"
-  AssetParameters54a013c685fd830d9e53c7a610f5278cca1110a389a5013daa53066efa077cceArtifactHash0D03C94E:
+      "01a7ad9f7673212b72747f5f069ae5e8f415c0ac5c1193452c0b475e5ce63d12"
+  AssetParameters01a7ad9f7673212b72747f5f069ae5e8f415c0ac5c1193452c0b475e5ce63d12ArtifactHash563FA61E:
     Type: String
     Description: Artifact hash for asset
-      "54a013c685fd830d9e53c7a610f5278cca1110a389a5013daa53066efa077cce"
-=======
-  AssetParameters1f4626b26b03a3bc16e33f20d534f85a412915c3a67026fd36352301a49ae3d0S3BucketC30A9E21:
-    Type: String
-    Description: S3 bucket for asset
-      "1f4626b26b03a3bc16e33f20d534f85a412915c3a67026fd36352301a49ae3d0"
-  AssetParameters1f4626b26b03a3bc16e33f20d534f85a412915c3a67026fd36352301a49ae3d0S3VersionKeyAB6A5A43:
-    Type: String
-    Description: S3 key for asset version
-      "1f4626b26b03a3bc16e33f20d534f85a412915c3a67026fd36352301a49ae3d0"
-  AssetParameters1f4626b26b03a3bc16e33f20d534f85a412915c3a67026fd36352301a49ae3d0ArtifactHash3B3EDC92:
-    Type: String
-    Description: Artifact hash for asset
-      "1f4626b26b03a3bc16e33f20d534f85a412915c3a67026fd36352301a49ae3d0"
->>>>>>> bf33a975
+      "01a7ad9f7673212b72747f5f069ae5e8f415c0ac5c1193452c0b475e5ce63d12"
   AssetParameterscfa04e95a99d0796c41be6daddff2f13b6b46407c75c963edc503c40076fe575S3BucketD9E029DB:
     Type: String
     Description: S3 bucket for asset
