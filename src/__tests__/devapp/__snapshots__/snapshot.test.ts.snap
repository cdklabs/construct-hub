// Jest Snapshot v1, https://goo.gl/fbAQLP

exports[`golden snapshot 1`] = `
Resources:
  ConstructHubMonitoringWatchfulDashboardB8493D55:
    Type: AWS::CloudWatch::Dashboard
    Properties:
      DashboardBody:
        Fn::Join:
          - ""
          - - '{"widgets":[{"type":"text","width":24,"height":2,"x":0,"y":0,"properties":{"markdown":"#
              Deny List - Prune Function\\n\\n[button:AWS Lambda
              Console](https://console.aws.amazon.com/lambda/home?region='
            - Ref: AWS::Region
            - "#/functions/"
            - Ref: ConstructHubDenyListPrunePruneHandler30B33551
            - ?tab=graph) [button:CloudWatch
              Logs](https://console.aws.amazon.com/cloudwatch/home?region=
            - Ref: AWS::Region
            - "#logEventViewer:group=/aws/lambda/"
            - Ref: ConstructHubDenyListPrunePruneHandler30B33551
            - )"}},{"type":"metric","width":6,"height":6,"x":0,"y":2,"properties":{"view":"timeSeries","title":"Invocations/5min","region":"
            - Ref: AWS::Region
            - '","metrics":[["AWS/Lambda","Invocations","FunctionName","'
            - Ref: ConstructHubDenyListPrunePruneHandler30B33551
            - '",{"stat":"Sum"}]],"yAxis":{}}},{"type":"metric","width":6,"height":6,"x":6,"y":2,"properties":{"view":"timeSeries","title":"Errors/5min","region":"'
            - Ref: AWS::Region
            - '","metrics":[["AWS/Lambda","Errors","FunctionName","'
            - Ref: ConstructHubDenyListPrunePruneHandler30B33551
            - '",{"stat":"Sum"}]],"annotations":{"horizontal":[{"label":"Errors
              > 0 for 3 datapoints within 15
              minutes","value":0,"yAxis":"left"}]},"yAxis":{}}},{"type":"metric","width":6,"height":6,"x":12,"y":2,"properties":{"view":"timeSeries","title":"Throttles/5min","region":"'
            - Ref: AWS::Region
            - '","metrics":[["AWS/Lambda","Throttles","FunctionName","'
            - Ref: ConstructHubDenyListPrunePruneHandler30B33551
            - '",{"stat":"Sum"}]],"annotations":{"horizontal":[{"label":"Throttles
              > 0 for 3 datapoints within 15
              minutes","value":0,"yAxis":"left"}]},"yAxis":{}}},{"type":"metric","width":6,"height":6,"x":18,"y":2,"properties":{"view":"timeSeries","title":"Duration/5min","region":"'
            - Ref: AWS::Region
            - '","metrics":[["AWS/Lambda","Duration","FunctionName","'
            - Ref: ConstructHubDenyListPrunePruneHandler30B33551
            - '",{"label":"p99","stat":"p99"}]],"annotations":{"horizontal":[{"label":"p99
              > 720000 for 3 datapoints within 15
              minutes","value":720000,"yAxis":"left"}]},"yAxis":{}}},{"type":"text","width":24,"height":2,"x":0,"y":8,"properties":{"markdown":"#
              Deny List - Prune Delete Function\\n\\n[button:AWS Lambda
              Console](https://console.aws.amazon.com/lambda/home?region='
            - Ref: AWS::Region
            - "#/functions/"
            - Ref: ConstructHubDenyListPrunePruneQueueHandlerF7EB599B
            - ?tab=graph) [button:CloudWatch
              Logs](https://console.aws.amazon.com/cloudwatch/home?region=
            - Ref: AWS::Region
            - "#logEventViewer:group=/aws/lambda/"
            - Ref: ConstructHubDenyListPrunePruneQueueHandlerF7EB599B
            - )"}},{"type":"metric","width":6,"height":6,"x":0,"y":10,"properties":{"view":"timeSeries","title":"Invocations/5min","region":"
            - Ref: AWS::Region
            - '","metrics":[["AWS/Lambda","Invocations","FunctionName","'
            - Ref: ConstructHubDenyListPrunePruneQueueHandlerF7EB599B
            - '",{"stat":"Sum"}]],"yAxis":{}}},{"type":"metric","width":6,"height":6,"x":6,"y":10,"properties":{"view":"timeSeries","title":"Errors/5min","region":"'
            - Ref: AWS::Region
            - '","metrics":[["AWS/Lambda","Errors","FunctionName","'
            - Ref: ConstructHubDenyListPrunePruneQueueHandlerF7EB599B
            - '",{"stat":"Sum"}]],"annotations":{"horizontal":[{"label":"Errors
              > 0 for 3 datapoints within 15
              minutes","value":0,"yAxis":"left"}]},"yAxis":{}}},{"type":"metric","width":6,"height":6,"x":12,"y":10,"properties":{"view":"timeSeries","title":"Throttles/5min","region":"'
            - Ref: AWS::Region
            - '","metrics":[["AWS/Lambda","Throttles","FunctionName","'
            - Ref: ConstructHubDenyListPrunePruneQueueHandlerF7EB599B
            - '",{"stat":"Sum"}]],"annotations":{"horizontal":[{"label":"Throttles
              > 0 for 3 datapoints within 15
              minutes","value":0,"yAxis":"left"}]},"yAxis":{}}},{"type":"metric","width":6,"height":6,"x":18,"y":10,"properties":{"view":"timeSeries","title":"Duration/5min","region":"'
            - Ref: AWS::Region
            - '","metrics":[["AWS/Lambda","Duration","FunctionName","'
            - Ref: ConstructHubDenyListPrunePruneQueueHandlerF7EB599B
            - '",{"label":"p99","stat":"p99"}]],"annotations":{"horizontal":[{"label":"p99
              > 48000 for 3 datapoints within 15
              minutes","value":48000,"yAxis":"left"}]},"yAxis":{}}}]}'
  ConstructHubMonitoringWatchfuldevConstructHubDenyListPrunePruneHandler8F0BBF5EErrorsAlarm615741A8:
    Type: AWS::CloudWatch::Alarm
    Properties:
      ComparisonOperator: GreaterThanThreshold
      EvaluationPeriods: 3
      AlarmActions: []
      AlarmDescription: Over 0 errors per minute
      Dimensions:
        - Name: FunctionName
          Value:
            Ref: ConstructHubDenyListPrunePruneHandler30B33551
      MetricName: Errors
      Namespace: AWS/Lambda
      Period: 300
      Statistic: Sum
      Threshold: 0
  ConstructHubMonitoringWatchfuldevConstructHubDenyListPrunePruneHandler8F0BBF5EThrottlesAlarm310F7D39:
    Type: AWS::CloudWatch::Alarm
    Properties:
      ComparisonOperator: GreaterThanThreshold
      EvaluationPeriods: 3
      AlarmActions: []
      AlarmDescription: Over 0 throttles per minute
      Dimensions:
        - Name: FunctionName
          Value:
            Ref: ConstructHubDenyListPrunePruneHandler30B33551
      MetricName: Throttles
      Namespace: AWS/Lambda
      Period: 300
      Statistic: Sum
      Threshold: 0
  ConstructHubMonitoringWatchfuldevConstructHubDenyListPrunePruneHandler8F0BBF5EDurationAlarm073AF5CE:
    Type: AWS::CloudWatch::Alarm
    Properties:
      ComparisonOperator: GreaterThanThreshold
      EvaluationPeriods: 3
      AlarmActions: []
      AlarmDescription: p99 latency >= 720s (80%)
      Metrics:
        - Id: m1
          Label: p99
          MetricStat:
            Metric:
              Dimensions:
                - Name: FunctionName
                  Value:
                    Ref: ConstructHubDenyListPrunePruneHandler30B33551
              MetricName: Duration
              Namespace: AWS/Lambda
            Period: 300
            Stat: p99
          ReturnData: true
      Threshold: 720000
  ConstructHubMonitoringWatchfuldevConstructHubDenyListPrunePruneQueueHandlerB847E57CErrorsAlarmCAA191E1:
    Type: AWS::CloudWatch::Alarm
    Properties:
      ComparisonOperator: GreaterThanThreshold
      EvaluationPeriods: 3
      AlarmActions: []
      AlarmDescription: Over 0 errors per minute
      Dimensions:
        - Name: FunctionName
          Value:
            Ref: ConstructHubDenyListPrunePruneQueueHandlerF7EB599B
      MetricName: Errors
      Namespace: AWS/Lambda
      Period: 300
      Statistic: Sum
      Threshold: 0
  ConstructHubMonitoringWatchfuldevConstructHubDenyListPrunePruneQueueHandlerB847E57CThrottlesAlarm19D4ADCD:
    Type: AWS::CloudWatch::Alarm
    Properties:
      ComparisonOperator: GreaterThanThreshold
      EvaluationPeriods: 3
      AlarmActions: []
      AlarmDescription: Over 0 throttles per minute
      Dimensions:
        - Name: FunctionName
          Value:
            Ref: ConstructHubDenyListPrunePruneQueueHandlerF7EB599B
      MetricName: Throttles
      Namespace: AWS/Lambda
      Period: 300
      Statistic: Sum
      Threshold: 0
  ConstructHubMonitoringWatchfuldevConstructHubDenyListPrunePruneQueueHandlerB847E57CDurationAlarm09AF9418:
    Type: AWS::CloudWatch::Alarm
    Properties:
      ComparisonOperator: GreaterThanThreshold
      EvaluationPeriods: 3
      AlarmActions: []
      AlarmDescription: p99 latency >= 48s (80%)
      Metrics:
        - Id: m1
          Label: p99
          MetricStat:
            Metric:
              Dimensions:
                - Name: FunctionName
                  Value:
                    Ref: ConstructHubDenyListPrunePruneQueueHandlerF7EB599B
              MetricName: Duration
              Namespace: AWS/Lambda
            Period: 300
            Stat: p99
          ReturnData: true
      Threshold: 48000
  ConstructHubMonitoringHighSeverityDashboard8761DBAC:
    Type: AWS::CloudWatch::Dashboard
    Properties:
      DashboardBody:
        Fn::Join:
          - ""
          - - '{"widgets":[{"type":"metric","width":24,"height":6,"x":0,"y":0,"properties":{"view":"timeSeries","title":"Backend
              Orchestration Dead-Letter Queue is not empty","region":"'
            - Ref: AWS::Region
            - '","annotations":{"alarms":["'
            - Fn::GetAtt:
                - ConstructHubOrchestrationDLQAlarm85EE7509
                - Arn
            - '"]},"yAxis":{}}},{"type":"metric","width":24,"height":6,"x":0,"y":6,"properties":{"view":"timeSeries","title":"Backend
              Orchestration Failed","region":"'
            - Ref: AWS::Region
            - '","annotations":{"alarms":["'
            - Fn::GetAtt:
                - ConstructHubOrchestrationOrchestrationFailed5AF50838
                - Arn
            - '"]},"yAxis":{}}},{"type":"metric","width":24,"height":6,"x":0,"y":12,"properties":{"view":"timeSeries","title":"Ingestion
              Dead-Letter Queue not empty","region":"'
            - Ref: AWS::Region
            - '","annotations":{"alarms":["'
            - Fn::GetAtt:
                - ConstructHubIngestionDLQAlarm83BD1903
                - Arn
            - '"]},"yAxis":{}}},{"type":"metric","width":24,"height":6,"x":0,"y":18,"properties":{"view":"timeSeries","title":"Ingestion
              failures","region":"'
            - Ref: AWS::Region
            - '","annotations":{"alarms":["'
            - Fn::GetAtt:
                - ConstructHubIngestionFailureAlarm9D0028DD
                - Arn
            - '"]},"yAxis":{}}},{"type":"metric","width":24,"height":6,"x":0,"y":24,"properties":{"view":"timeSeries","title":"Discovery
              Failures","region":"'
            - Ref: AWS::Region
            - '","annotations":{"alarms":["'
            - Fn::GetAtt:
                - ConstructHubDiscoveryErrorsAlarmDEA85148
                - Arn
            - '"]},"yAxis":{}}},{"type":"metric","width":24,"height":6,"x":0,"y":30,"properties":{"view":"timeSeries","title":"Discovery
              not Running","region":"'
            - Ref: AWS::Region
            - '","annotations":{"alarms":["'
            - Fn::GetAtt:
                - ConstructHubDiscoveryNoInvocationsAlarm6F5E3A99
                - Arn
            - '"]},"yAxis":{}}},{"type":"metric","width":24,"height":6,"x":0,"y":36,"properties":{"view":"timeSeries","title":"Inventory
              Canary is not Running","region":"'
            - Ref: AWS::Region
            - '","annotations":{"alarms":["'
            - Fn::GetAtt:
                - ConstructHubInventoryCanaryNotRunningAF44D71C
                - Arn
            - '"]},"yAxis":{}}},{"type":"metric","width":24,"height":6,"x":0,"y":42,"properties":{"view":"timeSeries","title":"Inventory
              Canary is failing","region":"'
            - Ref: AWS::Region
            - '","annotations":{"alarms":["'
            - Fn::GetAtt:
                - ConstructHubInventoryCanaryFailures5BDA8051
                - Arn
            - '"]},"yAxis":{}}},{"type":"metric","width":24,"height":6,"x":0,"y":48,"properties":{"view":"timeSeries","title":"Home
              Page Canary","region":"'
            - Ref: AWS::Region
            - '","annotations":{"alarms":["'
            - Fn::GetAtt:
                - ConstructHubMonitoringWebCanaryHomePageErrorsE7BB4002
                - Arn
            - '"]},"yAxis":{}}}]}'
  ConstructHubMonitoringWebCanaryHomePageHttpGetFunctionServiceRole9AAAD93C:
    Type: AWS::IAM::Role
    Properties:
      AssumeRolePolicyDocument:
        Statement:
          - Action: sts:AssumeRole
            Effect: Allow
            Principal:
              Service: lambda.amazonaws.com
        Version: 2012-10-17
      ManagedPolicyArns:
        - Fn::Join:
            - ""
            - - "arn:"
              - Ref: AWS::Partition
              - :iam::aws:policy/service-role/AWSLambdaBasicExecutionRole
  ConstructHubMonitoringWebCanaryHomePageHttpGetFunctionF27ADDC8:
    Type: AWS::Lambda::Function
    Properties:
      Code:
        S3Bucket:
          Ref: AssetParametersd5594c96e8d8bc8ce1cd238fb011bd3e1a5c69dada29b4366e17e735f7617fa3S3Bucket5045DB1E
        S3Key:
          Fn::Join:
            - ""
            - - Fn::Select:
                  - 0
                  - Fn::Split:
                      - "||"
                      - Ref: AssetParametersd5594c96e8d8bc8ce1cd238fb011bd3e1a5c69dada29b4366e17e735f7617fa3S3VersionKey048C2E0F
              - Fn::Select:
                  - 1
                  - Fn::Split:
                      - "||"
                      - Ref: AssetParametersd5594c96e8d8bc8ce1cd238fb011bd3e1a5c69dada29b4366e17e735f7617fa3S3VersionKey048C2E0F
      Role:
        Fn::GetAtt:
          - ConstructHubMonitoringWebCanaryHomePageHttpGetFunctionServiceRole9AAAD93C
          - Arn
      Description:
        Fn::Join:
          - ""
          - - HTTP GET https://
            - Fn::GetAtt:
                - ConstructHubWebAppDistribution1F181DC9
                - DomainName
            - ": Home Page"
      Environment:
        Variables:
          URL:
            Fn::Join:
              - ""
              - - https://
                - Fn::GetAtt:
                    - ConstructHubWebAppDistribution1F181DC9
                    - DomainName
      Handler: index.handler
      Runtime: nodejs14.x
    DependsOn:
      - ConstructHubMonitoringWebCanaryHomePageHttpGetFunctionServiceRole9AAAD93C
  ConstructHubMonitoringWebCanaryHomePageRuleE14F9F4E:
    Type: AWS::Events::Rule
    Properties:
      ScheduleExpression: rate(1 minute)
      State: ENABLED
      Targets:
        - Arn:
            Fn::GetAtt:
              - ConstructHubMonitoringWebCanaryHomePageHttpGetFunctionF27ADDC8
              - Arn
          Id: Target0
  ConstructHubMonitoringWebCanaryHomePageRuleAllowEventRuledevConstructHubMonitoringWebCanaryHomePageHttpGetFunction62E39E56A2CA6F6B:
    Type: AWS::Lambda::Permission
    Properties:
      Action: lambda:InvokeFunction
      FunctionName:
        Fn::GetAtt:
          - ConstructHubMonitoringWebCanaryHomePageHttpGetFunctionF27ADDC8
          - Arn
      Principal: events.amazonaws.com
      SourceArn:
        Fn::GetAtt:
          - ConstructHubMonitoringWebCanaryHomePageRuleE14F9F4E
          - Arn
  ConstructHubMonitoringWebCanaryHomePageErrorsE7BB4002:
    Type: AWS::CloudWatch::Alarm
    Properties:
      ComparisonOperator: GreaterThanOrEqualToThreshold
      EvaluationPeriods: 1
      AlarmDescription:
        Fn::Join:
          - ""
          - - 80% error rate for https://
            - Fn::GetAtt:
                - ConstructHubWebAppDistribution1F181DC9
                - DomainName
            - " (Home Page)"
      Metrics:
        - Id: m1
          Label:
            Fn::Join:
              - ""
              - - https://
                - Fn::GetAtt:
                    - ConstructHubWebAppDistribution1F181DC9
                    - DomainName
                - " Errors"
          MetricStat:
            Metric:
              Dimensions:
                - Name: FunctionName
                  Value:
                    Ref: ConstructHubMonitoringWebCanaryHomePageHttpGetFunctionF27ADDC8
              MetricName: Errors
              Namespace: AWS/Lambda
            Period: 300
            Stat: Sum
          ReturnData: true
      Threshold: 4
      TreatMissingData: breaching
  ConstructHubPackageDataNotifications81B45141:
    Type: Custom::S3BucketNotifications
    Properties:
      ServiceToken:
        Fn::GetAtt:
          - BucketNotificationsHandler050a0587b7544547bf325f094a3db8347ECC3691
          - Arn
      BucketName:
        Ref: ConstructHubPackageDataDC5EF35E
      NotificationConfiguration:
        LambdaFunctionConfigurations:
          - Events:
              - s3:ObjectCreated:*
            LambdaFunctionArn:
              Fn::GetAtt:
                - ConstructHubWebAppCacheInvalidator07CDD78B
                - Arn
          - Events:
              - s3:ObjectRemoved:*
            LambdaFunctionArn:
              Fn::GetAtt:
                - ConstructHubWebAppCacheInvalidator07CDD78B
                - Arn
      Managed: true
    DependsOn:
      - ConstructHubPackageDataAllowBucketNotificationsTodevConstructHubWebAppCacheInvalidator449AE79912401902
  ConstructHubPackageDataDC5EF35E:
    Type: AWS::S3::Bucket
    Properties:
      BucketEncryption:
        ServerSideEncryptionConfiguration:
          - ServerSideEncryptionByDefault:
              SSEAlgorithm: AES256
      LifecycleConfiguration:
        Rules:
          - AbortIncompleteMultipartUpload:
              DaysAfterInitiation: 1
            Status: Enabled
          - NoncurrentVersionTransitions:
              - StorageClass: STANDARD_IA
                TransitionInDays: 31
            Status: Enabled
          - ExpiredObjectDeleteMarker: true
            NoncurrentVersionExpirationInDays: 90
            Status: Enabled
          - NoncurrentVersionExpirationInDays: 7
            Prefix: catalog.json
            Status: Enabled
      PublicAccessBlockConfiguration:
        BlockPublicAcls: true
        BlockPublicPolicy: true
        IgnorePublicAcls: true
        RestrictPublicBuckets: true
      VersioningConfiguration:
        Status: Enabled
    UpdateReplacePolicy: Retain
    DeletionPolicy: Retain
  ConstructHubPackageDataPolicy4615475A:
    Type: AWS::S3::BucketPolicy
    Properties:
      Bucket:
        Ref: ConstructHubPackageDataDC5EF35E
      PolicyDocument:
        Statement:
          - Action: s3:*
            Condition:
              Bool:
                aws:SecureTransport: "false"
            Effect: Deny
            Principal:
              AWS: "*"
            Resource:
              - Fn::GetAtt:
                  - ConstructHubPackageDataDC5EF35E
                  - Arn
              - Fn::Join:
                  - ""
                  - - Fn::GetAtt:
                        - ConstructHubPackageDataDC5EF35E
                        - Arn
                    - /*
          - Action: s3:GetObject
            Effect: Allow
            Principal:
              CanonicalUser:
                Fn::GetAtt:
                  - ConstructHubWebAppDistributionOrigin2S3OriginDA7E7FF4
                  - S3CanonicalUserId
            Resource:
              Fn::Join:
                - ""
                - - Fn::GetAtt:
                      - ConstructHubPackageDataDC5EF35E
                      - Arn
                  - /*
        Version: 2012-10-17
  ConstructHubPackageDataAllowBucketNotificationsTodevConstructHubWebAppCacheInvalidator449AE79912401902:
    Type: AWS::Lambda::Permission
    Properties:
      Action: lambda:InvokeFunction
      FunctionName:
        Fn::GetAtt:
          - ConstructHubWebAppCacheInvalidator07CDD78B
          - Arn
      Principal: s3.amazonaws.com
      SourceAccount:
        Ref: AWS::AccountId
      SourceArn:
        Fn::GetAtt:
          - ConstructHubPackageDataDC5EF35E
          - Arn
  ConstructHubCodeArtifactDomainFC30B796:
    Type: AWS::CodeArtifact::Domain
    Properties:
      DomainName: c8ee88ce536499d20d7846c6677adca6490a3f89f9
  ConstructHubCodeArtifact1188409E:
    Type: AWS::CodeArtifact::Repository
    Properties:
      DomainName:
        Fn::GetAtt:
          - ConstructHubCodeArtifactDomainFC30B796
          - Name
      RepositoryName: c8ee88ce536499d20d7846c6677adca6490a3f89f9
      Description: Proxy to npmjs.com for ConstructHub
      ExternalConnections:
        - public:npmjs
  ConstructHubCodeArtifactDescribeDomainCustomResourcePolicy1A93C60C:
    Type: AWS::IAM::Policy
    Properties:
      PolicyDocument:
        Statement:
          - Action: codeartifact:DescribeDomain
            Effect: Allow
            Resource:
              Fn::GetAtt:
                - ConstructHubCodeArtifactDomainFC30B796
                - Arn
        Version: 2012-10-17
      PolicyName: ConstructHubCodeArtifactDescribeDomainCustomResourcePolicy1A93C60C
      Roles:
        - Ref: AWS679f53fac002430cb0da5b7982bd2287ServiceRoleC1EA0FF2
  ConstructHubCodeArtifactDescribeDomain6ABCBF4B:
    Type: Custom::CoreArtifactDomainDescription
    Properties:
      ServiceToken:
        Fn::GetAtt:
          - AWS679f53fac002430cb0da5b7982bd22872D164C4C
          - Arn
      Create:
        Fn::Join:
          - ""
          - - '{"service":"CodeArtifact","action":"describeDomain","parameters":{"domain":"'
            - Fn::GetAtt:
                - ConstructHubCodeArtifact1188409E
                - DomainName
            - '","domainOwner":"'
            - Fn::GetAtt:
                - ConstructHubCodeArtifact1188409E
                - DomainOwner
            - '"},"physicalResourceId":{"responsePath":"domain.s3BucketArn"}}'
      InstallLatestAwsSdk: true
    DependsOn:
      - ConstructHubCodeArtifactDescribeDomainCustomResourcePolicy1A93C60C
    UpdateReplacePolicy: Delete
    DeletionPolicy: Delete
  ConstructHubCodeArtifactGetEndpointCustomResourcePolicy4FC951E9:
    Type: AWS::IAM::Policy
    Properties:
      PolicyDocument:
        Statement:
          - Action: codeartifact:GetRepositoryEndpoint
            Effect: Allow
            Resource:
              Fn::GetAtt:
                - ConstructHubCodeArtifact1188409E
                - Arn
        Version: 2012-10-17
      PolicyName: ConstructHubCodeArtifactGetEndpointCustomResourcePolicy4FC951E9
      Roles:
        - Ref: AWS679f53fac002430cb0da5b7982bd2287ServiceRoleC1EA0FF2
  ConstructHubCodeArtifactGetEndpoint9A458FEF:
    Type: Custom::CodeArtifactNpmRepositoryEndpoint
    Properties:
      ServiceToken:
        Fn::GetAtt:
          - AWS679f53fac002430cb0da5b7982bd22872D164C4C
          - Arn
      Create:
        Fn::Join:
          - ""
          - - '{"service":"CodeArtifact","action":"getRepositoryEndpoint","parameters":{"domain":"'
            - Fn::GetAtt:
                - ConstructHubCodeArtifact1188409E
                - DomainName
            - '","domainOwner":"'
            - Fn::GetAtt:
                - ConstructHubCodeArtifact1188409E
                - DomainOwner
            - '","format":"npm","repository":"'
            - Fn::GetAtt:
                - ConstructHubCodeArtifact1188409E
                - Name
            - '"},"physicalResourceId":{"responsePath":"repositoryEndpoint"}}'
      Update:
        Fn::Join:
          - ""
          - - '{"service":"CodeArtifact","action":"getRepositoryEndpoint","parameters":{"domain":"'
            - Fn::GetAtt:
                - ConstructHubCodeArtifact1188409E
                - DomainName
            - '","domainOwner":"'
            - Fn::GetAtt:
                - ConstructHubCodeArtifact1188409E
                - DomainOwner
            - '","format":"npm","repository":"'
            - Fn::GetAtt:
                - ConstructHubCodeArtifact1188409E
                - Name
            - '"},"physicalResourceId":{"responsePath":"repositoryEndpoint"}}'
      InstallLatestAwsSdk: true
    DependsOn:
      - ConstructHubCodeArtifactGetEndpointCustomResourcePolicy4FC951E9
    UpdateReplacePolicy: Delete
    DeletionPolicy: Delete
  ConstructHubLambdaVPCE85ABF51:
    Type: AWS::EC2::VPC
    Properties:
      CidrBlock: 10.0.0.0/16
      EnableDnsHostnames: true
      EnableDnsSupport: true
      InstanceTenancy: default
      Tags:
        - Key: Name
          Value: dev/ConstructHub/Lambda-VPC
  ConstructHubLambdaVPCIsolatedSubnet1Subnet33EDE47B:
    Type: AWS::EC2::Subnet
    Properties:
      CidrBlock: 10.0.128.0/19
      VpcId:
        Ref: ConstructHubLambdaVPCE85ABF51
      AvailabilityZone:
        Fn::Select:
          - 0
          - Fn::GetAZs: ""
      MapPublicIpOnLaunch: false
      Tags:
        - Key: aws-cdk:subnet-name
          Value: Isolated
        - Key: aws-cdk:subnet-type
          Value: Isolated
        - Key: Name
          Value: dev/ConstructHub/Lambda-VPC/IsolatedSubnet1
  ConstructHubLambdaVPCIsolatedSubnet1RouteTable65529AB4:
    Type: AWS::EC2::RouteTable
    Properties:
      VpcId:
        Ref: ConstructHubLambdaVPCE85ABF51
      Tags:
        - Key: Name
          Value: dev/ConstructHub/Lambda-VPC/IsolatedSubnet1
  ConstructHubLambdaVPCIsolatedSubnet1RouteTableAssociation26A1CF34:
    Type: AWS::EC2::SubnetRouteTableAssociation
    Properties:
      RouteTableId:
        Ref: ConstructHubLambdaVPCIsolatedSubnet1RouteTable65529AB4
      SubnetId:
        Ref: ConstructHubLambdaVPCIsolatedSubnet1Subnet33EDE47B
  ConstructHubLambdaVPCIsolatedSubnet2Subnet825B4A7B:
    Type: AWS::EC2::Subnet
    Properties:
      CidrBlock: 10.0.160.0/19
      VpcId:
        Ref: ConstructHubLambdaVPCE85ABF51
      AvailabilityZone:
        Fn::Select:
          - 1
          - Fn::GetAZs: ""
      MapPublicIpOnLaunch: false
      Tags:
        - Key: aws-cdk:subnet-name
          Value: Isolated
        - Key: aws-cdk:subnet-type
          Value: Isolated
        - Key: Name
          Value: dev/ConstructHub/Lambda-VPC/IsolatedSubnet2
  ConstructHubLambdaVPCIsolatedSubnet2RouteTable57ABF8F6:
    Type: AWS::EC2::RouteTable
    Properties:
      VpcId:
        Ref: ConstructHubLambdaVPCE85ABF51
      Tags:
        - Key: Name
          Value: dev/ConstructHub/Lambda-VPC/IsolatedSubnet2
  ConstructHubLambdaVPCIsolatedSubnet2RouteTableAssociation78494BD1:
    Type: AWS::EC2::SubnetRouteTableAssociation
    Properties:
      RouteTableId:
        Ref: ConstructHubLambdaVPCIsolatedSubnet2RouteTable57ABF8F6
      SubnetId:
        Ref: ConstructHubLambdaVPCIsolatedSubnet2Subnet825B4A7B
  ConstructHubLambdaVPCIGWBD019E6D:
    Type: AWS::EC2::InternetGateway
    Properties:
      Tags:
        - Key: Name
          Value: dev/ConstructHub/Lambda-VPC
  ConstructHubLambdaVPCVPCGWF32CA0BD:
    Type: AWS::EC2::VPCGatewayAttachment
    Properties:
      VpcId:
        Ref: ConstructHubLambdaVPCE85ABF51
      InternetGatewayId:
        Ref: ConstructHubLambdaVPCIGWBD019E6D
  ConstructHubLambdaVPCCodeArtifactAPISecurityGroup4732A9BF:
    Type: AWS::EC2::SecurityGroup
    Properties:
      GroupDescription: dev/ConstructHub/Lambda-VPC/CodeArtifact.API/SecurityGroup
      SecurityGroupEgress:
        - CidrIp: 0.0.0.0/0
          Description: Allow all outbound traffic by default
          IpProtocol: "-1"
      SecurityGroupIngress:
        - CidrIp:
            Fn::GetAtt:
              - ConstructHubLambdaVPCE85ABF51
              - CidrBlock
          Description:
            Fn::Join:
              - ""
              - - "from "
                - Fn::GetAtt:
                    - ConstructHubLambdaVPCE85ABF51
                    - CidrBlock
                - :443
          FromPort: 443
          IpProtocol: tcp
          ToPort: 443
      Tags:
        - Key: Name
          Value: dev/ConstructHub/Lambda-VPC
      VpcId:
        Ref: ConstructHubLambdaVPCE85ABF51
  ConstructHubLambdaVPCCodeArtifactAPI0A2356B9:
    Type: AWS::EC2::VPCEndpoint
    Properties:
      ServiceName:
        Fn::Join:
          - ""
          - - com.amazonaws.
            - Ref: AWS::Region
            - .codeartifact.api
      VpcId:
        Ref: ConstructHubLambdaVPCE85ABF51
      PolicyDocument:
        Statement:
          - Action: sts:GetServiceBearerToken
            Condition:
              StringEquals:
                sts:AWSServiceName: codeartifact.amazonaws.com
            Effect: Allow
            Principal:
              AWS:
                Fn::GetAtt:
                  - ConstructHubOrchestrationTransliteratorTaskDefinitionTaskRoleD060AB1A
                  - Arn
            Resource: "*"
          - Action:
              - codeartifact:GetAuthorizationToken
              - codeartifact:GetRepositoryEndpoint
            Effect: Allow
            Principal:
              AWS:
                Fn::GetAtt:
                  - ConstructHubOrchestrationTransliteratorTaskDefinitionTaskRoleD060AB1A
                  - Arn
            Resource:
              - Fn::GetAtt:
                  - ConstructHubCodeArtifactDomainFC30B796
                  - Arn
              - Fn::GetAtt:
                  - ConstructHubCodeArtifact1188409E
                  - Arn
        Version: 2012-10-17
      PrivateDnsEnabled: false
      SecurityGroupIds:
        - Fn::GetAtt:
            - ConstructHubLambdaVPCCodeArtifactAPISecurityGroup4732A9BF
            - GroupId
      SubnetIds:
        - Ref: ConstructHubLambdaVPCIsolatedSubnet1Subnet33EDE47B
        - Ref: ConstructHubLambdaVPCIsolatedSubnet2Subnet825B4A7B
      VpcEndpointType: Interface
  ConstructHubLambdaVPCCodeArtifactSecurityGroup81DA2A6B:
    Type: AWS::EC2::SecurityGroup
    Properties:
      GroupDescription: dev/ConstructHub/Lambda-VPC/CodeArtifact/SecurityGroup
      SecurityGroupEgress:
        - CidrIp: 0.0.0.0/0
          Description: Allow all outbound traffic by default
          IpProtocol: "-1"
      SecurityGroupIngress:
        - CidrIp:
            Fn::GetAtt:
              - ConstructHubLambdaVPCE85ABF51
              - CidrBlock
          Description:
            Fn::Join:
              - ""
              - - "from "
                - Fn::GetAtt:
                    - ConstructHubLambdaVPCE85ABF51
                    - CidrBlock
                - :443
          FromPort: 443
          IpProtocol: tcp
          ToPort: 443
      Tags:
        - Key: Name
          Value: dev/ConstructHub/Lambda-VPC
      VpcId:
        Ref: ConstructHubLambdaVPCE85ABF51
  ConstructHubLambdaVPCCodeArtifactBBCFE15F:
    Type: AWS::EC2::VPCEndpoint
    Properties:
      ServiceName:
        Fn::Join:
          - ""
          - - com.amazonaws.
            - Ref: AWS::Region
            - .codeartifact.repositories
      VpcId:
        Ref: ConstructHubLambdaVPCE85ABF51
      PolicyDocument:
        Statement:
          - Action: codeartifact:ReadFromRepository
            Effect: Allow
            Principal:
              AWS:
                Fn::GetAtt:
                  - ConstructHubOrchestrationTransliteratorTaskDefinitionTaskRoleD060AB1A
                  - Arn
            Resource:
              Fn::GetAtt:
                - ConstructHubCodeArtifact1188409E
                - Arn
        Version: 2012-10-17
      PrivateDnsEnabled: true
      SecurityGroupIds:
        - Fn::GetAtt:
            - ConstructHubLambdaVPCCodeArtifactSecurityGroup81DA2A6B
            - GroupId
      SubnetIds:
        - Ref: ConstructHubLambdaVPCIsolatedSubnet1Subnet33EDE47B
        - Ref: ConstructHubLambdaVPCIsolatedSubnet2Subnet825B4A7B
      VpcEndpointType: Interface
  ConstructHubLambdaVPCCloudWatchLogsSecurityGroup2DDE0C8C:
    Type: AWS::EC2::SecurityGroup
    Properties:
      GroupDescription: dev/ConstructHub/Lambda-VPC/CloudWatch.Logs/SecurityGroup
      SecurityGroupEgress:
        - CidrIp: 0.0.0.0/0
          Description: Allow all outbound traffic by default
          IpProtocol: "-1"
      SecurityGroupIngress:
        - CidrIp:
            Fn::GetAtt:
              - ConstructHubLambdaVPCE85ABF51
              - CidrBlock
          Description:
            Fn::Join:
              - ""
              - - "from "
                - Fn::GetAtt:
                    - ConstructHubLambdaVPCE85ABF51
                    - CidrBlock
                - :443
          FromPort: 443
          IpProtocol: tcp
          ToPort: 443
      Tags:
        - Key: Name
          Value: dev/ConstructHub/Lambda-VPC
      VpcId:
        Ref: ConstructHubLambdaVPCE85ABF51
  ConstructHubLambdaVPCCloudWatchLogsE401CF75:
    Type: AWS::EC2::VPCEndpoint
    Properties:
      ServiceName:
        Fn::Join:
          - ""
          - - com.amazonaws.
            - Ref: AWS::Region
            - .logs
      VpcId:
        Ref: ConstructHubLambdaVPCE85ABF51
      PolicyDocument:
        Statement:
          - Action:
              - logs:CreateLogStream
              - logs:PutLogEvents
            Effect: Allow
            Principal:
              AWS:
                Fn::GetAtt:
                  - ConstructHubOrchestrationTransliteratorTaskDefinitionExecutionRoleB2DBF946
                  - Arn
            Resource: "*"
            Sid: Allow-Logging
        Version: 2012-10-17
      PrivateDnsEnabled: true
      SecurityGroupIds:
        - Fn::GetAtt:
            - ConstructHubLambdaVPCCloudWatchLogsSecurityGroup2DDE0C8C
            - GroupId
      SubnetIds:
        - Ref: ConstructHubLambdaVPCIsolatedSubnet1Subnet33EDE47B
        - Ref: ConstructHubLambdaVPCIsolatedSubnet2Subnet825B4A7B
      VpcEndpointType: Interface
  ConstructHubLambdaVPCECRAPISecurityGroupA3F344BC:
    Type: AWS::EC2::SecurityGroup
    Properties:
      GroupDescription: dev/ConstructHub/Lambda-VPC/ECR.API/SecurityGroup
      SecurityGroupEgress:
        - CidrIp: 0.0.0.0/0
          Description: Allow all outbound traffic by default
          IpProtocol: "-1"
      SecurityGroupIngress:
        - CidrIp:
            Fn::GetAtt:
              - ConstructHubLambdaVPCE85ABF51
              - CidrBlock
          Description:
            Fn::Join:
              - ""
              - - "from "
                - Fn::GetAtt:
                    - ConstructHubLambdaVPCE85ABF51
                    - CidrBlock
                - :443
          FromPort: 443
          IpProtocol: tcp
          ToPort: 443
      Tags:
        - Key: Name
          Value: dev/ConstructHub/Lambda-VPC
      VpcId:
        Ref: ConstructHubLambdaVPCE85ABF51
  ConstructHubLambdaVPCECRAPI8A74C5DC:
    Type: AWS::EC2::VPCEndpoint
    Properties:
      ServiceName:
        Fn::Join:
          - ""
          - - com.amazonaws.
            - Ref: AWS::Region
            - .ecr.api
      VpcId:
        Ref: ConstructHubLambdaVPCE85ABF51
      PolicyDocument:
        Statement:
          - Action: ecr:GetAuthorizationToken
            Effect: Allow
            Principal:
              AWS:
                Fn::GetAtt:
                  - ConstructHubOrchestrationTransliteratorTaskDefinitionExecutionRoleB2DBF946
                  - Arn
            Resource: "*"
            Sid: Allow-ECR-ReadOnly
        Version: 2012-10-17
      PrivateDnsEnabled: true
      SecurityGroupIds:
        - Fn::GetAtt:
            - ConstructHubLambdaVPCECRAPISecurityGroupA3F344BC
            - GroupId
      SubnetIds:
        - Ref: ConstructHubLambdaVPCIsolatedSubnet1Subnet33EDE47B
        - Ref: ConstructHubLambdaVPCIsolatedSubnet2Subnet825B4A7B
      VpcEndpointType: Interface
  ConstructHubLambdaVPCECRDockerSecurityGroup62F11080:
    Type: AWS::EC2::SecurityGroup
    Properties:
      GroupDescription: dev/ConstructHub/Lambda-VPC/ECR.Docker/SecurityGroup
      SecurityGroupEgress:
        - CidrIp: 0.0.0.0/0
          Description: Allow all outbound traffic by default
          IpProtocol: "-1"
      SecurityGroupIngress:
        - CidrIp:
            Fn::GetAtt:
              - ConstructHubLambdaVPCE85ABF51
              - CidrBlock
          Description:
            Fn::Join:
              - ""
              - - "from "
                - Fn::GetAtt:
                    - ConstructHubLambdaVPCE85ABF51
                    - CidrBlock
                - :443
          FromPort: 443
          IpProtocol: tcp
          ToPort: 443
      Tags:
        - Key: Name
          Value: dev/ConstructHub/Lambda-VPC
      VpcId:
        Ref: ConstructHubLambdaVPCE85ABF51
  ConstructHubLambdaVPCECRDocker6B5A9047:
    Type: AWS::EC2::VPCEndpoint
    Properties:
      ServiceName:
        Fn::Join:
          - ""
          - - com.amazonaws.
            - Ref: AWS::Region
            - .ecr.dkr
      VpcId:
        Ref: ConstructHubLambdaVPCE85ABF51
      PolicyDocument:
        Statement:
          - Action:
              - ecr:BatchCheckLayerAvailability
              - ecr:GetDownloadUrlForLayer
              - ecr:BatchGetImage
            Effect: Allow
            Principal:
              AWS:
                Fn::GetAtt:
                  - ConstructHubOrchestrationTransliteratorTaskDefinitionExecutionRoleB2DBF946
                  - Arn
            Resource: "*"
            Sid: Allow-ECR-ReadOnly
        Version: 2012-10-17
      PrivateDnsEnabled: true
      SecurityGroupIds:
        - Fn::GetAtt:
            - ConstructHubLambdaVPCECRDockerSecurityGroup62F11080
            - GroupId
      SubnetIds:
        - Ref: ConstructHubLambdaVPCIsolatedSubnet1Subnet33EDE47B
        - Ref: ConstructHubLambdaVPCIsolatedSubnet2Subnet825B4A7B
      VpcEndpointType: Interface
  ConstructHubLambdaVPCS3E3D830AE:
    Type: AWS::EC2::VPCEndpoint
    Properties:
      ServiceName:
        Fn::Join:
          - ""
          - - com.amazonaws.
            - Ref: AWS::Region
            - .s3
      VpcId:
        Ref: ConstructHubLambdaVPCE85ABF51
      PolicyDocument:
        Statement:
          - Action: s3:GetObject
            Effect: Allow
            Principal:
              AWS: "*"
            Resource:
              - Fn::Join:
                  - ""
                  - - Fn::GetAtt:
                        - ConstructHubCodeArtifactDescribeDomain6ABCBF4B
                        - domain.s3BucketArn
                    - /*
              - Fn::Join:
                  - ""
                  - - arn:aws:s3:::prod-
                    - Ref: AWS::Region
                    - -starport-layer-bucket/*
            Sid: Allow-CodeArtifact-and-ECR
          - Action:
              - s3:GetObject*
              - s3:GetBucket*
              - s3:List*
            Effect: Allow
            Principal:
              AWS: "*"
            Resource:
              - Fn::GetAtt:
                  - ConstructHubPackageDataDC5EF35E
                  - Arn
              - Fn::Join:
                  - ""
                  - - Fn::GetAtt:
                        - ConstructHubPackageDataDC5EF35E
                        - Arn
                    - /data/*/assembly.json
          - Action:
              - s3:Abort*
              - s3:DeleteObject*
              - s3:PutObject*
            Effect: Allow
            Principal:
              AWS: "*"
            Resource:
              - Fn::GetAtt:
                  - ConstructHubPackageDataDC5EF35E
                  - Arn
              - Fn::Join:
                  - ""
                  - - Fn::GetAtt:
                        - ConstructHubPackageDataDC5EF35E
                        - Arn
                    - /data/*/docs-typescript.md
          - Action:
              - s3:Abort*
              - s3:DeleteObject*
              - s3:PutObject*
            Effect: Allow
            Principal:
              AWS: "*"
            Resource:
              - Fn::GetAtt:
                  - ConstructHubPackageDataDC5EF35E
                  - Arn
              - Fn::Join:
                  - ""
                  - - Fn::GetAtt:
                        - ConstructHubPackageDataDC5EF35E
                        - Arn
                    - /data/*/docs-*-typescript.md
          - Action:
              - s3:Abort*
              - s3:DeleteObject*
              - s3:PutObject*
            Effect: Allow
            Principal:
              AWS: "*"
            Resource:
              - Fn::GetAtt:
                  - ConstructHubPackageDataDC5EF35E
                  - Arn
              - Fn::Join:
                  - ""
                  - - Fn::GetAtt:
                        - ConstructHubPackageDataDC5EF35E
                        - Arn
                    - /data/*/docs-typescript.md.not-supported
          - Action:
              - s3:Abort*
              - s3:DeleteObject*
              - s3:PutObject*
            Effect: Allow
            Principal:
              AWS: "*"
            Resource:
              - Fn::GetAtt:
                  - ConstructHubPackageDataDC5EF35E
                  - Arn
              - Fn::Join:
                  - ""
                  - - Fn::GetAtt:
                        - ConstructHubPackageDataDC5EF35E
                        - Arn
                    - /data/*/docs-*-typescript.md.not-supported
          - Action:
              - s3:Abort*
              - s3:DeleteObject*
              - s3:PutObject*
            Effect: Allow
            Principal:
              AWS: "*"
            Resource:
              - Fn::GetAtt:
                  - ConstructHubPackageDataDC5EF35E
                  - Arn
              - Fn::Join:
                  - ""
                  - - Fn::GetAtt:
                        - ConstructHubPackageDataDC5EF35E
                        - Arn
                    - /data/*/docs-python.md
          - Action:
              - s3:Abort*
              - s3:DeleteObject*
              - s3:PutObject*
            Effect: Allow
            Principal:
              AWS: "*"
            Resource:
              - Fn::GetAtt:
                  - ConstructHubPackageDataDC5EF35E
                  - Arn
              - Fn::Join:
                  - ""
                  - - Fn::GetAtt:
                        - ConstructHubPackageDataDC5EF35E
                        - Arn
                    - /data/*/docs-*-python.md
          - Action:
              - s3:Abort*
              - s3:DeleteObject*
              - s3:PutObject*
            Effect: Allow
            Principal:
              AWS: "*"
            Resource:
              - Fn::GetAtt:
                  - ConstructHubPackageDataDC5EF35E
                  - Arn
              - Fn::Join:
                  - ""
                  - - Fn::GetAtt:
                        - ConstructHubPackageDataDC5EF35E
                        - Arn
                    - /data/*/docs-python.md.not-supported
          - Action:
              - s3:Abort*
              - s3:DeleteObject*
              - s3:PutObject*
            Effect: Allow
            Principal:
              AWS: "*"
            Resource:
              - Fn::GetAtt:
                  - ConstructHubPackageDataDC5EF35E
                  - Arn
              - Fn::Join:
                  - ""
                  - - Fn::GetAtt:
                        - ConstructHubPackageDataDC5EF35E
                        - Arn
                    - /data/*/docs-*-python.md.not-supported
        Version: 2012-10-17
      RouteTableIds:
        - Ref: ConstructHubLambdaVPCIsolatedSubnet1RouteTable65529AB4
        - Ref: ConstructHubLambdaVPCIsolatedSubnet2RouteTable57ABF8F6
      VpcEndpointType: Gateway
  ConstructHubLambdaVPCStepFunctionsSecurityGroup7870779C:
    Type: AWS::EC2::SecurityGroup
    Properties:
      GroupDescription: dev/ConstructHub/Lambda-VPC/StepFunctions/SecurityGroup
      SecurityGroupEgress:
        - CidrIp: 0.0.0.0/0
          Description: Allow all outbound traffic by default
          IpProtocol: "-1"
      SecurityGroupIngress:
        - CidrIp:
            Fn::GetAtt:
              - ConstructHubLambdaVPCE85ABF51
              - CidrBlock
          Description:
            Fn::Join:
              - ""
              - - "from "
                - Fn::GetAtt:
                    - ConstructHubLambdaVPCE85ABF51
                    - CidrBlock
                - :443
          FromPort: 443
          IpProtocol: tcp
          ToPort: 443
      Tags:
        - Key: Name
          Value: dev/ConstructHub/Lambda-VPC
      VpcId:
        Ref: ConstructHubLambdaVPCE85ABF51
  ConstructHubLambdaVPCStepFunctions5DBDA356:
    Type: AWS::EC2::VPCEndpoint
    Properties:
      ServiceName:
        Fn::Join:
          - ""
          - - com.amazonaws.
            - Ref: AWS::Region
            - .states
      VpcId:
        Ref: ConstructHubLambdaVPCE85ABF51
      PolicyDocument:
        Statement:
          - Action:
              - states:SendTaskFailure
              - states:SendTaskHeartbeat
              - states:SendTaskSuccess
            Effect: Allow
            Principal:
              AWS:
                Fn::GetAtt:
                  - ConstructHubOrchestrationTransliteratorTaskDefinitionTaskRoleD060AB1A
                  - Arn
            Resource: "*"
            Sid: Allow-StepFunctions-Callbacks
        Version: 2012-10-17
      PrivateDnsEnabled: true
      SecurityGroupIds:
        - Fn::GetAtt:
            - ConstructHubLambdaVPCStepFunctionsSecurityGroup7870779C
            - GroupId
      SubnetIds:
        - Ref: ConstructHubLambdaVPCIsolatedSubnet1Subnet33EDE47B
        - Ref: ConstructHubLambdaVPCIsolatedSubnet2Subnet825B4A7B
      VpcEndpointType: Interface
  ConstructHubDenyListBucketNotifications2269EB2A:
    Type: Custom::S3BucketNotifications
    Properties:
      ServiceToken:
        Fn::GetAtt:
          - BucketNotificationsHandler050a0587b7544547bf325f094a3db8347ECC3691
          - Arn
      BucketName:
        Ref: ConstructHubDenyListBucket1B3C2C2E
      NotificationConfiguration:
        LambdaFunctionConfigurations:
          - Events:
              - s3:ObjectCreated:*
            Filter:
              Key:
                FilterRules:
                  - Name: suffix
                    Value: deny-list.json
                  - Name: prefix
                    Value: deny-list.json
            LambdaFunctionArn:
              Fn::GetAtt:
                - ConstructHubDenyListPrunePruneHandler30B33551
                - Arn
      Managed: true
    DependsOn:
      - ConstructHubDenyListBucketAllowBucketNotificationsTodevConstructHubDenyListPrunePruneHandler8F0BBF5E2222C5D6
  ConstructHubDenyListBucket1B3C2C2E:
    Type: AWS::S3::Bucket
    Properties:
      BucketEncryption:
        ServerSideEncryptionConfiguration:
          - ServerSideEncryptionByDefault:
              SSEAlgorithm: AES256
      PublicAccessBlockConfiguration:
        BlockPublicAcls: true
        BlockPublicPolicy: true
        IgnorePublicAcls: true
        RestrictPublicBuckets: true
      VersioningConfiguration:
        Status: Enabled
    UpdateReplacePolicy: Retain
    DeletionPolicy: Retain
  ConstructHubDenyListBucketPolicyA1878E10:
    Type: AWS::S3::BucketPolicy
    Properties:
      Bucket:
        Ref: ConstructHubDenyListBucket1B3C2C2E
      PolicyDocument:
        Statement:
          - Action: s3:*
            Condition:
              Bool:
                aws:SecureTransport: "false"
            Effect: Deny
            Principal:
              AWS: "*"
            Resource:
              - Fn::GetAtt:
                  - ConstructHubDenyListBucket1B3C2C2E
                  - Arn
              - Fn::Join:
                  - ""
                  - - Fn::GetAtt:
                        - ConstructHubDenyListBucket1B3C2C2E
                        - Arn
                    - /*
        Version: 2012-10-17
  ConstructHubDenyListBucketAllowBucketNotificationsTodevConstructHubDenyListPrunePruneHandler8F0BBF5E2222C5D6:
    Type: AWS::Lambda::Permission
    Properties:
      Action: lambda:InvokeFunction
      FunctionName:
        Fn::GetAtt:
          - ConstructHubDenyListPrunePruneHandler30B33551
          - Arn
      Principal: s3.amazonaws.com
      SourceAccount:
        Ref: AWS::AccountId
      SourceArn:
        Fn::GetAtt:
          - ConstructHubDenyListBucket1B3C2C2E
          - Arn
  ConstructHubDenyListBucketDeploymentAwsCliLayerEAC3D4DA:
    Type: AWS::Lambda::LayerVersion
    Properties:
      Content:
        S3Bucket:
          Ref: AssetParameterse9882ab123687399f934da0d45effe675ecc8ce13b40cb946f3e1d6141fe8d68S3BucketAEADE8C7
        S3Key:
          Fn::Join:
            - ""
            - - Fn::Select:
                  - 0
                  - Fn::Split:
                      - "||"
                      - Ref: AssetParameterse9882ab123687399f934da0d45effe675ecc8ce13b40cb946f3e1d6141fe8d68S3VersionKeyE415415F
              - Fn::Select:
                  - 1
                  - Fn::Split:
                      - "||"
                      - Ref: AssetParameterse9882ab123687399f934da0d45effe675ecc8ce13b40cb946f3e1d6141fe8d68S3VersionKeyE415415F
      Description: /opt/awscli/aws
    DependsOn:
      - ConstructHubDenyListBucketAllowBucketNotificationsTodevConstructHubDenyListPrunePruneHandler8F0BBF5E2222C5D6
      - ConstructHubDenyListBucketNotifications2269EB2A
      - ConstructHubDenyListBucketPolicyA1878E10
      - ConstructHubDenyListBucket1B3C2C2E
  ConstructHubDenyListBucketDeploymentCustomResourceF835956B:
    Type: Custom::CDKBucketDeployment
    Properties:
      ServiceToken:
        Fn::GetAtt:
          - CustomCDKBucketDeployment8693BB64968944B69AAFB0CC9EB8756C81C01536
          - Arn
      SourceBucketNames:
        - Ref: AssetParameters8a32ba71115da8362669662bd85577d1dda9d4e77766749ccdf33e29a04debb1S3Bucket92503838
      SourceObjectKeys:
        - Fn::Join:
            - ""
            - - Fn::Select:
                  - 0
                  - Fn::Split:
                      - "||"
                      - Ref: AssetParameters8a32ba71115da8362669662bd85577d1dda9d4e77766749ccdf33e29a04debb1S3VersionKeyC80DD2F7
              - Fn::Select:
                  - 1
                  - Fn::Split:
                      - "||"
                      - Ref: AssetParameters8a32ba71115da8362669662bd85577d1dda9d4e77766749ccdf33e29a04debb1S3VersionKeyC80DD2F7
      DestinationBucketName:
        Ref: ConstructHubDenyListBucket1B3C2C2E
      Prune: true
    DependsOn:
      - ConstructHubDenyListBucketAllowBucketNotificationsTodevConstructHubDenyListPrunePruneHandler8F0BBF5E2222C5D6
      - ConstructHubDenyListBucketNotifications2269EB2A
      - ConstructHubDenyListBucketPolicyA1878E10
      - ConstructHubDenyListBucket1B3C2C2E
    UpdateReplacePolicy: Delete
    DeletionPolicy: Delete
  ConstructHubDenyListPruneDeleteQueueBBF60185:
    Type: AWS::SQS::Queue
    Properties:
      VisibilityTimeout: 120
    UpdateReplacePolicy: Delete
    DeletionPolicy: Delete
  ConstructHubDenyListPrunePruneHandlerServiceRole58BDE1FE:
    Type: AWS::IAM::Role
    Properties:
      AssumeRolePolicyDocument:
        Statement:
          - Action: sts:AssumeRole
            Effect: Allow
            Principal:
              Service: lambda.amazonaws.com
        Version: 2012-10-17
      ManagedPolicyArns:
        - Fn::Join:
            - ""
            - - "arn:"
              - Ref: AWS::Partition
              - :iam::aws:policy/service-role/AWSLambdaBasicExecutionRole
  ConstructHubDenyListPrunePruneHandlerServiceRoleDefaultPolicy416BC8DA:
    Type: AWS::IAM::Policy
    Properties:
      PolicyDocument:
        Statement:
          - Action:
              - sqs:SendMessage
              - sqs:GetQueueAttributes
              - sqs:GetQueueUrl
            Effect: Allow
            Resource:
              Fn::GetAtt:
                - ConstructHubDenyListPruneDeleteQueueBBF60185
                - Arn
          - Action:
              - s3:GetObject*
              - s3:GetBucket*
              - s3:List*
            Effect: Allow
            Resource:
              - Fn::GetAtt:
                  - ConstructHubPackageDataDC5EF35E
                  - Arn
              - Fn::Join:
                  - ""
                  - - Fn::GetAtt:
                        - ConstructHubPackageDataDC5EF35E
                        - Arn
                    - /*
          - Action:
              - s3:GetObject*
              - s3:GetBucket*
              - s3:List*
            Effect: Allow
            Resource:
              - Fn::GetAtt:
                  - ConstructHubDenyListBucket1B3C2C2E
                  - Arn
              - Fn::Join:
                  - ""
                  - - Fn::GetAtt:
                        - ConstructHubDenyListBucket1B3C2C2E
                        - Arn
                    - /*
          - Action: lambda:InvokeFunction
            Effect: Allow
            Resource:
              Fn::GetAtt:
                - ConstructHubOrchestrationCatalogBuilder7C964951
                - Arn
        Version: 2012-10-17
      PolicyName: ConstructHubDenyListPrunePruneHandlerServiceRoleDefaultPolicy416BC8DA
      Roles:
        - Ref: ConstructHubDenyListPrunePruneHandlerServiceRole58BDE1FE
  ConstructHubDenyListPrunePruneHandler30B33551:
    Type: AWS::Lambda::Function
    Properties:
      Code:
        S3Bucket:
          Ref: AssetParametersfab52dab596e8f8b4fc5a26e9882c7509290ba057320ed7864232c0f290b5750S3BucketD8FC4450
        S3Key:
          Fn::Join:
            - ""
            - - Fn::Select:
                  - 0
                  - Fn::Split:
                      - "||"
                      - Ref: AssetParametersfab52dab596e8f8b4fc5a26e9882c7509290ba057320ed7864232c0f290b5750S3VersionKey79B2C284
              - Fn::Select:
                  - 1
                  - Fn::Split:
                      - "||"
                      - Ref: AssetParametersfab52dab596e8f8b4fc5a26e9882c7509290ba057320ed7864232c0f290b5750S3VersionKey79B2C284
      Role:
        Fn::GetAtt:
          - ConstructHubDenyListPrunePruneHandlerServiceRole58BDE1FE
          - Arn
      Description: backend/deny-list/prune-handler.lambda.ts
      Environment:
        Variables:
          PACKAGE_DATA_BUCKET_NAME:
            Ref: ConstructHubPackageDataDC5EF35E
          PACKAGE_DATA_KEY_PREFIX: data/
          PRUNE_QUEUE_URL:
            Ref: ConstructHubDenyListPruneDeleteQueueBBF60185
          DENY_LIST_BUCKET_NAME:
            Ref: ConstructHubDenyListBucket1B3C2C2E
          DENY_LIST_OBJECT_KEY: deny-list.json
          ON_CHANGE_FUNCTION_NAME:
            Fn::GetAtt:
              - ConstructHubOrchestrationCatalogBuilder7C964951
              - Arn
      Handler: index.handler
      Runtime: nodejs14.x
      Timeout: 900
    DependsOn:
      - ConstructHubDenyListPrunePruneHandlerServiceRoleDefaultPolicy416BC8DA
      - ConstructHubDenyListPrunePruneHandlerServiceRole58BDE1FE
  ConstructHubDenyListPrunePruneQueueHandlerServiceRoleC10AC418:
    Type: AWS::IAM::Role
    Properties:
      AssumeRolePolicyDocument:
        Statement:
          - Action: sts:AssumeRole
            Effect: Allow
            Principal:
              Service: lambda.amazonaws.com
        Version: 2012-10-17
      ManagedPolicyArns:
        - Fn::Join:
            - ""
            - - "arn:"
              - Ref: AWS::Partition
              - :iam::aws:policy/service-role/AWSLambdaBasicExecutionRole
  ConstructHubDenyListPrunePruneQueueHandlerServiceRoleDefaultPolicy8AA78393:
    Type: AWS::IAM::Policy
    Properties:
      PolicyDocument:
        Statement:
          - Action: s3:DeleteObject*
            Effect: Allow
            Resource:
              Fn::Join:
                - ""
                - - Fn::GetAtt:
                      - ConstructHubPackageDataDC5EF35E
                      - Arn
                  - /*
          - Action:
              - sqs:ReceiveMessage
              - sqs:ChangeMessageVisibility
              - sqs:GetQueueUrl
              - sqs:DeleteMessage
              - sqs:GetQueueAttributes
            Effect: Allow
            Resource:
              Fn::GetAtt:
                - ConstructHubDenyListPruneDeleteQueueBBF60185
                - Arn
        Version: 2012-10-17
      PolicyName: ConstructHubDenyListPrunePruneQueueHandlerServiceRoleDefaultPolicy8AA78393
      Roles:
        - Ref: ConstructHubDenyListPrunePruneQueueHandlerServiceRoleC10AC418
  ConstructHubDenyListPrunePruneQueueHandlerF7EB599B:
    Type: AWS::Lambda::Function
    Properties:
      Code:
        S3Bucket:
          Ref: AssetParametersd5ce621914a7c3f15cf5d46823956ea431a98db7cf8d22b7af369eb6d01413c7S3BucketDD77D5D5
        S3Key:
          Fn::Join:
            - ""
            - - Fn::Select:
                  - 0
                  - Fn::Split:
                      - "||"
                      - Ref: AssetParametersd5ce621914a7c3f15cf5d46823956ea431a98db7cf8d22b7af369eb6d01413c7S3VersionKeyF95E7291
              - Fn::Select:
                  - 1
                  - Fn::Split:
                      - "||"
                      - Ref: AssetParametersd5ce621914a7c3f15cf5d46823956ea431a98db7cf8d22b7af369eb6d01413c7S3VersionKeyF95E7291
      Role:
        Fn::GetAtt:
          - ConstructHubDenyListPrunePruneQueueHandlerServiceRoleC10AC418
          - Arn
      Description: backend/deny-list/prune-queue-handler.lambda.ts
      Environment:
        Variables:
          PACKAGE_DATA_BUCKET_NAME:
            Ref: ConstructHubPackageDataDC5EF35E
      Handler: index.handler
      Runtime: nodejs14.x
      Timeout: 60
    DependsOn:
      - ConstructHubDenyListPrunePruneQueueHandlerServiceRoleDefaultPolicy8AA78393
      - ConstructHubDenyListPrunePruneQueueHandlerServiceRoleC10AC418
  ConstructHubDenyListPrunePruneQueueHandlerSqsEventSourcedevConstructHubDenyListPruneDeleteQueue5B9B1B667049B35D:
    Type: AWS::Lambda::EventSourceMapping
    Properties:
      FunctionName:
        Ref: ConstructHubDenyListPrunePruneQueueHandlerF7EB599B
      EventSourceArn:
        Fn::GetAtt:
          - ConstructHubDenyListPruneDeleteQueueBBF60185
          - Arn
  ConstructHubDenyListPeriodicPruneA981153D:
    Type: AWS::Events::Rule
    Properties:
      ScheduleExpression: rate(5 minutes)
      State: ENABLED
      Targets:
        - Arn:
            Fn::GetAtt:
              - ConstructHubDenyListPrunePruneHandler30B33551
              - Arn
          Id: Target0
  ConstructHubDenyListPeriodicPruneAllowEventRuledevConstructHubDenyListPrunePruneHandler8F0BBF5E7B81288F:
    Type: AWS::Lambda::Permission
    Properties:
      Action: lambda:InvokeFunction
      FunctionName:
        Fn::GetAtt:
          - ConstructHubDenyListPrunePruneHandler30B33551
          - Arn
      Principal: events.amazonaws.com
      SourceArn:
        Fn::GetAtt:
          - ConstructHubDenyListPeriodicPruneA981153D
          - Arn
  ConstructHubOrchestrationDLQ9C6D9BD4:
    Type: AWS::SQS::Queue
    Properties:
      KmsMasterKeyId: alias/aws/sqs
      MessageRetentionPeriod: 1209600
      VisibilityTimeout: 900
    UpdateReplacePolicy: Delete
    DeletionPolicy: Delete
  ConstructHubOrchestrationDLQAlarm85EE7509:
    Type: AWS::CloudWatch::Alarm
    Properties:
      ComparisonOperator: GreaterThanOrEqualToThreshold
      EvaluationPeriods: 1
      AlarmDescription:
        Fn::Join:
          - ""
          - - |-
              Backend orchestration dead-letter queue is not empty.

              Direct link to queue: /sqs/v2/home#/queues/https%3A%2F%2Fsqs.
            - Ref: AWS::Region
            - .amazonaws.com%2F
            - Ref: AWS::AccountId
            - "%2F"
            - Fn::GetAtt:
                - ConstructHubOrchestrationDLQ9C6D9BD4
                - QueueName
            - >-
              
              Warning: State Machines executions that sent messages to the DLQ will not show as "failed".
      AlarmName: dev/ConstructHub/Orchestration/DLQ/NotEmpty
      Metrics:
        - Expression: m1 + m2
          Id: expr_1
          Label: Dead-Letter Queue not empty
        - Id: m1
          MetricStat:
            Metric:
              Dimensions:
                - Name: QueueName
                  Value:
                    Fn::GetAtt:
                      - ConstructHubOrchestrationDLQ9C6D9BD4
                      - QueueName
              MetricName: ApproximateNumberOfMessagesVisible
              Namespace: AWS/SQS
            Period: 300
            Stat: Maximum
          ReturnData: false
        - Id: m2
          MetricStat:
            Metric:
              Dimensions:
                - Name: QueueName
                  Value:
                    Fn::GetAtt:
                      - ConstructHubOrchestrationDLQ9C6D9BD4
                      - QueueName
              MetricName: ApproximateNumberOfMessagesNotVisible
              Namespace: AWS/SQS
            Period: 300
            Stat: Maximum
          ReturnData: false
      Threshold: 1
  ConstructHubOrchestrationCatalogBuilderServiceRole851C750C:
    Type: AWS::IAM::Role
    Properties:
      AssumeRolePolicyDocument:
        Statement:
          - Action: sts:AssumeRole
            Effect: Allow
            Principal:
              Service: lambda.amazonaws.com
        Version: 2012-10-17
      ManagedPolicyArns:
        - Fn::Join:
            - ""
            - - "arn:"
              - Ref: AWS::Partition
              - :iam::aws:policy/service-role/AWSLambdaBasicExecutionRole
  ConstructHubOrchestrationCatalogBuilderServiceRoleDefaultPolicyDA5D5AA5:
    Type: AWS::IAM::Policy
    Properties:
      PolicyDocument:
        Statement:
          - Action:
              - xray:PutTraceSegments
              - xray:PutTelemetryRecords
            Effect: Allow
            Resource: "*"
          - Action:
              - s3:GetObject*
              - s3:GetBucket*
              - s3:List*
            Effect: Allow
            Resource:
              - Fn::GetAtt:
                  - ConstructHubDenyListBucket1B3C2C2E
                  - Arn
              - Fn::Join:
                  - ""
                  - - Fn::GetAtt:
                        - ConstructHubDenyListBucket1B3C2C2E
                        - Arn
                    - /*
          - Action:
              - s3:GetObject*
              - s3:GetBucket*
              - s3:List*
              - s3:DeleteObject*
              - s3:PutObject*
              - s3:Abort*
            Effect: Allow
            Resource:
              - Fn::GetAtt:
                  - ConstructHubPackageDataDC5EF35E
                  - Arn
              - Fn::Join:
                  - ""
                  - - Fn::GetAtt:
                        - ConstructHubPackageDataDC5EF35E
                        - Arn
                    - /*
        Version: 2012-10-17
      PolicyName: ConstructHubOrchestrationCatalogBuilderServiceRoleDefaultPolicyDA5D5AA5
      Roles:
        - Ref: ConstructHubOrchestrationCatalogBuilderServiceRole851C750C
  ConstructHubOrchestrationCatalogBuilder7C964951:
    Type: AWS::Lambda::Function
    Properties:
      Code:
        S3Bucket:
<<<<<<< HEAD
          Ref: AssetParameterse7179975c01e760bf54c8216e5e59979ee13dbe87172fd3285ad021773c1a135S3Bucket709B77C2
=======
          Ref: AssetParameters4938c1d6415c58b3bd048169adbcd3f0057b8d68c3b54103ed508fabfed1129cS3Bucket02000148
>>>>>>> 7cbd9dc1
        S3Key:
          Fn::Join:
            - ""
            - - Fn::Select:
                  - 0
                  - Fn::Split:
                      - "||"
<<<<<<< HEAD
                      - Ref: AssetParameterse7179975c01e760bf54c8216e5e59979ee13dbe87172fd3285ad021773c1a135S3VersionKey5930C3D1
=======
                      - Ref: AssetParameters4938c1d6415c58b3bd048169adbcd3f0057b8d68c3b54103ed508fabfed1129cS3VersionKey8CEFB818
>>>>>>> 7cbd9dc1
              - Fn::Select:
                  - 1
                  - Fn::Split:
                      - "||"
<<<<<<< HEAD
                      - Ref: AssetParameterse7179975c01e760bf54c8216e5e59979ee13dbe87172fd3285ad021773c1a135S3VersionKey5930C3D1
=======
                      - Ref: AssetParameters4938c1d6415c58b3bd048169adbcd3f0057b8d68c3b54103ed508fabfed1129cS3VersionKey8CEFB818
>>>>>>> 7cbd9dc1
      Role:
        Fn::GetAtt:
          - ConstructHubOrchestrationCatalogBuilderServiceRole851C750C
          - Arn
      Description:
        Fn::Join:
          - ""
          - - "Creates the catalog.json object in "
            - Ref: ConstructHubPackageDataDC5EF35E
      Environment:
        Variables:
          BUCKET_NAME:
            Ref: ConstructHubPackageDataDC5EF35E
          DENY_LIST_BUCKET_NAME:
            Ref: ConstructHubDenyListBucket1B3C2C2E
          DENY_LIST_OBJECT_KEY: deny-list.json
      Handler: index.handler
      MemorySize: 10240
      ReservedConcurrentExecutions: 1
      Runtime: nodejs14.x
      Timeout: 900
      TracingConfig:
        Mode: PassThrough
    DependsOn:
      - ConstructHubOrchestrationCatalogBuilderServiceRoleDefaultPolicyDA5D5AA5
      - ConstructHubOrchestrationCatalogBuilderServiceRole851C750C
  ConstructHubOrchestrationCatalogBuilderLogRetention04ED6996:
    Type: Custom::LogRetention
    Properties:
      ServiceToken:
        Fn::GetAtt:
          - LogRetentionaae0aa3c5b4d4f87b02d85b201efdd8aFD4BFC8A
          - Arn
      LogGroupName:
        Fn::Join:
          - ""
          - - /aws/lambda/
            - Ref: ConstructHubOrchestrationCatalogBuilder7C964951
      RetentionInDays: 7
  ConstructHubOrchestrationCluster3D6F0081:
    Type: AWS::ECS::Cluster
    Properties:
      ClusterSettings:
        - Name: containerInsights
          Value: enabled
  ConstructHubOrchestrationCluster4C9C8AA6:
    Type: AWS::ECS::ClusterCapacityProviderAssociations
    Properties:
      CapacityProviders:
        - FARGATE
        - FARGATE_SPOT
      Cluster:
        Ref: ConstructHubOrchestrationCluster3D6F0081
      DefaultCapacityProviderStrategy: []
  ConstructHubOrchestrationTransliteratorTaskDefinitionTaskRoleD060AB1A:
    Type: AWS::IAM::Role
    Properties:
      AssumeRolePolicyDocument:
        Statement:
          - Action: sts:AssumeRole
            Effect: Allow
            Principal:
              Service: ecs-tasks.amazonaws.com
        Version: 2012-10-17
  ConstructHubOrchestrationTransliteratorTaskDefinitionTaskRoleDefaultPolicyE0EED0F8:
    Type: AWS::IAM::Policy
    Properties:
      PolicyDocument:
        Statement:
          - Action:
              - states:SendTaskFailure
              - states:SendTaskHeartbeat
              - states:SendTaskSuccess
            Effect: Allow
            Resource: "*"
          - Action: sts:GetServiceBearerToken
            Condition:
              StringEquals:
                sts:AWSServiceName: codeartifact.amazonaws.com
            Effect: Allow
            Resource: "*"
          - Action:
              - codeartifact:GetAuthorizationToken
              - codeartifact:GetRepositoryEndpoint
              - codeartifact:ReadFromRepository
            Effect: Allow
            Resource:
              - Fn::GetAtt:
                  - ConstructHubCodeArtifactDomainFC30B796
                  - Arn
              - Fn::GetAtt:
                  - ConstructHubCodeArtifact1188409E
                  - Arn
          - Action:
              - s3:GetObject*
              - s3:GetBucket*
              - s3:List*
            Effect: Allow
            Resource:
              - Fn::GetAtt:
                  - ConstructHubPackageDataDC5EF35E
                  - Arn
              - Fn::Join:
                  - ""
                  - - Fn::GetAtt:
                        - ConstructHubPackageDataDC5EF35E
                        - Arn
                    - /data/*/assembly.json
          - Action:
              - s3:DeleteObject*
              - s3:PutObject*
              - s3:Abort*
            Effect: Allow
            Resource:
              - Fn::GetAtt:
                  - ConstructHubPackageDataDC5EF35E
                  - Arn
              - Fn::Join:
                  - ""
                  - - Fn::GetAtt:
                        - ConstructHubPackageDataDC5EF35E
                        - Arn
                    - /data/*/docs-typescript.md
          - Action:
              - s3:DeleteObject*
              - s3:PutObject*
              - s3:Abort*
            Effect: Allow
            Resource:
              - Fn::GetAtt:
                  - ConstructHubPackageDataDC5EF35E
                  - Arn
              - Fn::Join:
                  - ""
                  - - Fn::GetAtt:
                        - ConstructHubPackageDataDC5EF35E
                        - Arn
                    - /data/*/docs-*-typescript.md
          - Action:
              - s3:DeleteObject*
              - s3:PutObject*
              - s3:Abort*
            Effect: Allow
            Resource:
              - Fn::GetAtt:
                  - ConstructHubPackageDataDC5EF35E
                  - Arn
              - Fn::Join:
                  - ""
                  - - Fn::GetAtt:
                        - ConstructHubPackageDataDC5EF35E
                        - Arn
                    - /data/*/docs-typescript.md.not-supported
          - Action:
              - s3:DeleteObject*
              - s3:PutObject*
              - s3:Abort*
            Effect: Allow
            Resource:
              - Fn::GetAtt:
                  - ConstructHubPackageDataDC5EF35E
                  - Arn
              - Fn::Join:
                  - ""
                  - - Fn::GetAtt:
                        - ConstructHubPackageDataDC5EF35E
                        - Arn
                    - /data/*/docs-*-typescript.md.not-supported
          - Action:
              - s3:DeleteObject*
              - s3:PutObject*
              - s3:Abort*
            Effect: Allow
            Resource:
              - Fn::GetAtt:
                  - ConstructHubPackageDataDC5EF35E
                  - Arn
              - Fn::Join:
                  - ""
                  - - Fn::GetAtt:
                        - ConstructHubPackageDataDC5EF35E
                        - Arn
                    - /data/*/docs-python.md
          - Action:
              - s3:DeleteObject*
              - s3:PutObject*
              - s3:Abort*
            Effect: Allow
            Resource:
              - Fn::GetAtt:
                  - ConstructHubPackageDataDC5EF35E
                  - Arn
              - Fn::Join:
                  - ""
                  - - Fn::GetAtt:
                        - ConstructHubPackageDataDC5EF35E
                        - Arn
                    - /data/*/docs-*-python.md
          - Action:
              - s3:DeleteObject*
              - s3:PutObject*
              - s3:Abort*
            Effect: Allow
            Resource:
              - Fn::GetAtt:
                  - ConstructHubPackageDataDC5EF35E
                  - Arn
              - Fn::Join:
                  - ""
                  - - Fn::GetAtt:
                        - ConstructHubPackageDataDC5EF35E
                        - Arn
                    - /data/*/docs-python.md.not-supported
          - Action:
              - s3:DeleteObject*
              - s3:PutObject*
              - s3:Abort*
            Effect: Allow
            Resource:
              - Fn::GetAtt:
                  - ConstructHubPackageDataDC5EF35E
                  - Arn
              - Fn::Join:
                  - ""
                  - - Fn::GetAtt:
                        - ConstructHubPackageDataDC5EF35E
                        - Arn
                    - /data/*/docs-*-python.md.not-supported
        Version: 2012-10-17
      PolicyName: ConstructHubOrchestrationTransliteratorTaskDefinitionTaskRoleDefaultPolicyE0EED0F8
      Roles:
        - Ref: ConstructHubOrchestrationTransliteratorTaskDefinitionTaskRoleD060AB1A
  ConstructHubOrchestrationTransliteratorTaskDefinition45CDA566:
    Type: AWS::ECS::TaskDefinition
    Properties:
      ContainerDefinitions:
        - Environment:
            - Name: HEADER_SPAN
              Value: "true"
            - Name: CODE_ARTIFACT_API_ENDPOINT
              Value:
                Fn::Select:
                  - 1
                  - Fn::Split:
                      - ":"
                      - Fn::Select:
                          - 0
                          - Fn::GetAtt:
                              - ConstructHubLambdaVPCCodeArtifactAPI0A2356B9
                              - DnsEntries
            - Name: CODE_ARTIFACT_DOMAIN_NAME
              Value:
                Fn::GetAtt:
                  - ConstructHubCodeArtifact1188409E
                  - DomainName
            - Name: CODE_ARTIFACT_DOMAIN_OWNER
              Value:
                Fn::GetAtt:
                  - ConstructHubCodeArtifact1188409E
                  - DomainOwner
            - Name: CODE_ARTIFACT_REPOSITORY_ENDPOINT
              Value:
                Fn::GetAtt:
                  - ConstructHubCodeArtifactGetEndpoint9A458FEF
                  - repositoryEndpoint
          Essential: true
          Image:
            Fn::Join:
              - ""
              - - Ref: AWS::AccountId
                - .dkr.ecr.
                - Ref: AWS::Region
                - .
                - Ref: AWS::URLSuffix
                - /aws-cdk/assets:555ecaef962ddd48a2858a3cf48803217d7514c8bc6089d989fd43bb68528fde
          LogConfiguration:
            LogDriver: awslogs
            Options:
              awslogs-group:
                Ref: ConstructHubOrchestrationTransliteratorLogGroupAC505EF1
              awslogs-stream-prefix: transliterator
              awslogs-region:
                Ref: AWS::Region
          Name: Resource
      Cpu: "4096"
      ExecutionRoleArn:
        Fn::GetAtt:
          - ConstructHubOrchestrationTransliteratorTaskDefinitionExecutionRoleB2DBF946
          - Arn
      Family: devConstructHubOrchestrationTransliteratorTaskDefinitionBB251CCC
      Memory: "8192"
      NetworkMode: awsvpc
      RequiresCompatibilities:
        - FARGATE
      TaskRoleArn:
        Fn::GetAtt:
          - ConstructHubOrchestrationTransliteratorTaskDefinitionTaskRoleD060AB1A
          - Arn
  ConstructHubOrchestrationTransliteratorTaskDefinitionExecutionRoleB2DBF946:
    Type: AWS::IAM::Role
    Properties:
      AssumeRolePolicyDocument:
        Statement:
          - Action: sts:AssumeRole
            Effect: Allow
            Principal:
              Service: ecs-tasks.amazonaws.com
        Version: 2012-10-17
  ConstructHubOrchestrationTransliteratorTaskDefinitionExecutionRoleDefaultPolicyBDBF6E5D:
    Type: AWS::IAM::Policy
    Properties:
      PolicyDocument:
        Statement:
          - Action:
              - ecr:BatchCheckLayerAvailability
              - ecr:GetDownloadUrlForLayer
              - ecr:BatchGetImage
            Effect: Allow
            Resource:
              Fn::Join:
                - ""
                - - "arn:"
                  - Ref: AWS::Partition
                  - ":ecr:"
                  - Ref: AWS::Region
                  - ":"
                  - Ref: AWS::AccountId
                  - :repository/aws-cdk/assets
          - Action: ecr:GetAuthorizationToken
            Effect: Allow
            Resource: "*"
          - Action:
              - logs:CreateLogStream
              - logs:PutLogEvents
            Effect: Allow
            Resource:
              Fn::GetAtt:
                - ConstructHubOrchestrationTransliteratorLogGroupAC505EF1
                - Arn
        Version: 2012-10-17
      PolicyName: ConstructHubOrchestrationTransliteratorTaskDefinitionExecutionRoleDefaultPolicyBDBF6E5D
      Roles:
        - Ref: ConstructHubOrchestrationTransliteratorTaskDefinitionExecutionRoleB2DBF946
  ConstructHubOrchestrationTransliteratorLogGroupAC505EF1:
    Type: AWS::Logs::LogGroup
    Properties:
      RetentionInDays: 7
    UpdateReplacePolicy: Retain
    DeletionPolicy: Retain
  ConstructHubOrchestrationGeneratepythondocsSecurityGroupAAB68FC2:
    Type: AWS::EC2::SecurityGroup
    Properties:
      GroupDescription: dev/ConstructHub/Orchestration/Generate python docs/SecurityGroup
      SecurityGroupEgress:
        - CidrIp: 0.0.0.0/0
          Description: Allow all outbound traffic by default
          IpProtocol: "-1"
      VpcId:
        Ref: ConstructHubLambdaVPCE85ABF51
<<<<<<< HEAD
  ConstructHubOrchestrationGeneratetypescriptdocsSecurityGroup8FFF1DF2:
    Type: AWS::EC2::SecurityGroup
=======
  ConstructHubOrchestrationDocGentypescriptF9C30384:
    Type: AWS::Lambda::Function
    Properties:
      Code:
        S3Bucket:
          Ref: AssetParameters4938c1d6415c58b3bd048169adbcd3f0057b8d68c3b54103ed508fabfed1129cS3Bucket02000148
        S3Key:
          Fn::Join:
            - ""
            - - Fn::Select:
                  - 0
                  - Fn::Split:
                      - "||"
                      - Ref: AssetParameters4938c1d6415c58b3bd048169adbcd3f0057b8d68c3b54103ed508fabfed1129cS3VersionKey8CEFB818
              - Fn::Select:
                  - 1
                  - Fn::Split:
                      - "||"
                      - Ref: AssetParameters4938c1d6415c58b3bd048169adbcd3f0057b8d68c3b54103ed508fabfed1129cS3VersionKey8CEFB818
      Role:
        Fn::GetAtt:
          - ConstructHubOrchestrationDocGentypescriptServiceRoleB56C2B19
          - Arn
      Description: Creates typescript documentation from jsii-enabled npm packages
      Environment:
        Variables:
          HEADER_SPAN: "true"
          TARGET_LANGUAGE: typescript
          CODE_ARTIFACT_API_ENDPOINT:
            Fn::Select:
              - 1
              - Fn::Split:
                  - ":"
                  - Fn::Select:
                      - 0
                      - Fn::GetAtt:
                          - ConstructHubLambdaVPCCodeArtifactAPI0A2356B9
                          - DnsEntries
          CODE_ARTIFACT_DOMAIN_NAME:
            Fn::GetAtt:
              - ConstructHubCodeArtifact1188409E
              - DomainName
          CODE_ARTIFACT_DOMAIN_OWNER:
            Fn::GetAtt:
              - ConstructHubCodeArtifact1188409E
              - DomainOwner
          CODE_ARTIFACT_REPOSITORY_ENDPOINT:
            Fn::GetAtt:
              - ConstructHubCodeArtifactGetEndpoint9A458FEF
              - repositoryEndpoint
      Handler: index.handler
      MemorySize: 10240
      Runtime: nodejs14.x
      Timeout: 900
      TracingConfig:
        Mode: PassThrough
      VpcConfig:
        SecurityGroupIds:
          - Fn::GetAtt:
              - ConstructHubOrchestrationDocGentypescriptSecurityGroupDD0CDD88
              - GroupId
        SubnetIds:
          - Ref: ConstructHubLambdaVPCIsolatedSubnet1Subnet33EDE47B
          - Ref: ConstructHubLambdaVPCIsolatedSubnet2Subnet825B4A7B
    DependsOn:
      - ConstructHubOrchestrationDocGentypescriptServiceRoleDefaultPolicyEBA45F12
      - ConstructHubOrchestrationDocGentypescriptServiceRoleB56C2B19
  ConstructHubOrchestrationDocGentypescriptLogRetentionDB3B5194:
    Type: Custom::LogRetention
>>>>>>> 7cbd9dc1
    Properties:
      GroupDescription: dev/ConstructHub/Orchestration/Generate typescript docs/SecurityGroup
      SecurityGroupEgress:
        - CidrIp: 0.0.0.0/0
          Description: Allow all outbound traffic by default
          IpProtocol: "-1"
      VpcId:
        Ref: ConstructHubLambdaVPCE85ABF51
  ConstructHubOrchestrationRoleF4CF6987:
    Type: AWS::IAM::Role
    Properties:
      AssumeRolePolicyDocument:
        Statement:
          - Action: sts:AssumeRole
            Effect: Allow
            Principal:
              Service:
                Fn::Join:
                  - ""
                  - - states.
                    - Ref: AWS::Region
                    - .amazonaws.com
        Version: 2012-10-17
    DependsOn:
      - ConstructHubLambdaVPCIGWBD019E6D
  ConstructHubOrchestrationRoleDefaultPolicyEACD181F:
    Type: AWS::IAM::Policy
    Properties:
      PolicyDocument:
        Statement:
          - Action:
              - xray:PutTraceSegments
              - xray:PutTelemetryRecords
              - xray:GetSamplingRules
              - xray:GetSamplingTargets
            Effect: Allow
            Resource: "*"
          - Action: lambda:InvokeFunction
            Effect: Allow
            Resource:
              Fn::GetAtt:
                - ConstructHubOrchestrationCatalogBuilder7C964951
                - Arn
          - Action: sqs:SendMessage
            Effect: Allow
            Resource:
              Fn::GetAtt:
                - ConstructHubOrchestrationDLQ9C6D9BD4
                - Arn
          - Action: ecs:RunTask
            Effect: Allow
            Resource:
              Fn::Join:
                - ""
                - - "arn:"
                  - Fn::Select:
                      - 1
                      - Fn::Split:
                          - ":"
                          - Ref: ConstructHubOrchestrationTransliteratorTaskDefinition45CDA566
                  - ":"
                  - Fn::Select:
                      - 2
                      - Fn::Split:
                          - ":"
                          - Ref: ConstructHubOrchestrationTransliteratorTaskDefinition45CDA566
                  - ":"
                  - Fn::Select:
                      - 3
                      - Fn::Split:
                          - ":"
                          - Ref: ConstructHubOrchestrationTransliteratorTaskDefinition45CDA566
                  - ":"
                  - Fn::Select:
                      - 4
                      - Fn::Split:
                          - ":"
                          - Ref: ConstructHubOrchestrationTransliteratorTaskDefinition45CDA566
                  - ":"
                  - Fn::Select:
                      - 0
                      - Fn::Split:
                          - /
                          - Fn::Select:
                              - 5
                              - Fn::Split:
                                  - ":"
                                  - Ref: ConstructHubOrchestrationTransliteratorTaskDefinition45CDA566
                  - /
                  - Fn::Select:
                      - 1
                      - Fn::Split:
                          - /
                          - Fn::Select:
                              - 5
                              - Fn::Split:
                                  - ":"
                                  - Ref: ConstructHubOrchestrationTransliteratorTaskDefinition45CDA566
          - Action:
              - ecs:StopTask
              - ecs:DescribeTasks
            Effect: Allow
            Resource: "*"
          - Action: iam:PassRole
            Effect: Allow
            Resource:
              - Fn::GetAtt:
                  - ConstructHubOrchestrationTransliteratorTaskDefinitionTaskRoleD060AB1A
                  - Arn
              - Fn::GetAtt:
                  - ConstructHubOrchestrationTransliteratorTaskDefinitionExecutionRoleB2DBF946
                  - Arn
        Version: 2012-10-17
      PolicyName: ConstructHubOrchestrationRoleDefaultPolicyEACD181F
      Roles:
        - Ref: ConstructHubOrchestrationRoleF4CF6987
    DependsOn:
      - ConstructHubLambdaVPCIGWBD019E6D
  ConstructHubOrchestration39161A46:
    Type: AWS::StepFunctions::StateMachine
    Properties:
      RoleArn:
        Fn::GetAtt:
          - ConstructHubOrchestrationRoleF4CF6987
          - Arn
      DefinitionString:
        Fn::Join:
          - ""
          - - '{"StartAt":"Track Execution Infos","States":{"Track Execution
              Infos":{"Type":"Pass","ResultPath":"$.$TaskExecution","InputPath":"$$.Execution","Parameters":{"Id.$":"$.Id","Name.$":"$.Name","RoleArn.$":"$.RoleArn","StartTime.$":"$.StartTime"},"Next":"DocGen"},"DocGen":{"Type":"Parallel","ResultPath":"$.DocGen","Next":"Any
              Success?","Branches":[{"StartAt":"Prepare
              python","States":{"Prepare
              python":{"Type":"Pass","ResultPath":"$","Parameters":{"command":{"bucket.$":"$.bucket","assembly.$":"$.assembly","$TaskExecution.$":"$.$TaskExecution"}},"Next":"Stringify
              python input"},"Stringify python
              input":{"Type":"Pass","ResultPath":"$","Parameters":{"commands.$":"States.Array(States.JsonToString($.command))"},"Next":"Generate
              python docs"},"Generate python
              docs":{"End":true,"Retry":[{"ErrorEquals":["ECS.AmazonECSException"],"IntervalSeconds":60,"MaxAttempts":5}],"Catch":[{"ErrorEquals":["States.Timeout"],"Next":"\\"Generate
              python docs\\" timed
              out"},{"ErrorEquals":["ECS.AmazonECSException"],"Next":"\\"Generate
              python docs\\" service
              error"},{"ErrorEquals":["States.TaskFailed"],"Next":"\\"Generate
              python docs\\"
              failure"},{"ErrorEquals":["States.ALL"],"Next":"\\"Generate python
              docs\\"
              fault"}],"Type":"Task","HeartbeatSeconds":300,"InputPath":"$.commands","ResultSelector":{"result":{"language":{"lang":"python"},"success.$":"$"}},"Resource":"arn:'
            - Ref: AWS::Partition
            - :states:::ecs:runTask.waitForTaskToken","Parameters":{"Cluster":"
            - Fn::GetAtt:
                - ConstructHubOrchestrationCluster3D6F0081
                - Arn
            - '","TaskDefinition":"devConstructHubOrchestrationTransliteratorTaskDefinitionBB251CCC","NetworkConfiguration":{"AwsvpcConfiguration":{"Subnets":["'
            - Ref: ConstructHubLambdaVPCIsolatedSubnet1Subnet33EDE47B
            - '","'
            - Ref: ConstructHubLambdaVPCIsolatedSubnet2Subnet825B4A7B
            - '"],"SecurityGroups":["'
            - Fn::GetAtt:
                - ConstructHubOrchestrationGeneratepythondocsSecurityGroupAAB68FC2
                - GroupId
            - '"]}},"Overrides":{"ContainerOverrides":[{"Name":"Resource","Command.$":"$","Environment":[{"Name":"TARGET_LANGUAGE","Value":"python"},{"Name":"SFN_TASK_TOKEN","Value.$":"$$.Task.Token"}]}]},"LaunchType":"FARGATE","PlatformVersion":"1.4.0"}},"\\"Generate
              python docs\\" timed
              out":{"Type":"Pass","Parameters":{"error":"Timed
              out!","language":{"lang":"python"}},"End":true},"\\"Generate python
              docs\\" service
              error":{"Type":"Pass","Parameters":{"error.$":"$.Cause","language":{"lang":"python"}},"End":true},"\\"Generate
              python docs\\"
              failure":{"Type":"Pass","Parameters":{"error.$":"States.StringToJson($.Cause)","language":{"lang":"python"}},"End":true},"\\"Generate
              python docs\\"
              fault":{"Type":"Pass","Parameters":{"error.$":"$.Cause","language":{"lang":"python"}},"End":true}}},{"StartAt":"Prepare
              typescript","States":{"Prepare
              typescript":{"Type":"Pass","ResultPath":"$","Parameters":{"command":{"bucket.$":"$.bucket","assembly.$":"$.assembly","$TaskExecution.$":"$.$TaskExecution"}},"Next":"Stringify
              typescript input"},"Stringify typescript
              input":{"Type":"Pass","ResultPath":"$","Parameters":{"commands.$":"States.Array(States.JsonToString($.command))"},"Next":"Generate
              typescript docs"},"Generate typescript
              docs":{"End":true,"Retry":[{"ErrorEquals":["ECS.AmazonECSException"],"IntervalSeconds":60,"MaxAttempts":5}],"Catch":[{"ErrorEquals":["States.Timeout"],"Next":"\\"Generate
              typescript docs\\" timed
              out"},{"ErrorEquals":["ECS.AmazonECSException"],"Next":"\\"Generate
              typescript docs\\" service
              error"},{"ErrorEquals":["States.TaskFailed"],"Next":"\\"Generate
              typescript docs\\"
              failure"},{"ErrorEquals":["States.ALL"],"Next":"\\"Generate
              typescript docs\\"
              fault"}],"Type":"Task","HeartbeatSeconds":300,"InputPath":"$.commands","ResultSelector":{"result":{"language":{"lang":"typescript"},"success.$":"$"}},"Resource":"arn:'
            - Ref: AWS::Partition
            - :states:::ecs:runTask.waitForTaskToken","Parameters":{"Cluster":"
            - Fn::GetAtt:
                - ConstructHubOrchestrationCluster3D6F0081
                - Arn
            - '","TaskDefinition":"devConstructHubOrchestrationTransliteratorTaskDefinitionBB251CCC","NetworkConfiguration":{"AwsvpcConfiguration":{"Subnets":["'
            - Ref: ConstructHubLambdaVPCIsolatedSubnet1Subnet33EDE47B
            - '","'
            - Ref: ConstructHubLambdaVPCIsolatedSubnet2Subnet825B4A7B
            - '"],"SecurityGroups":["'
            - Fn::GetAtt:
                - ConstructHubOrchestrationGeneratetypescriptdocsSecurityGroup8FFF1DF2
                - GroupId
            - '"]}},"Overrides":{"ContainerOverrides":[{"Name":"Resource","Command.$":"$","Environment":[{"Name":"TARGET_LANGUAGE","Value":"typescript"},{"Name":"SFN_TASK_TOKEN","Value.$":"$$.Task.Token"}]}]},"LaunchType":"FARGATE","PlatformVersion":"1.4.0"}},"\\"Generate
              typescript docs\\" timed
              out":{"Type":"Pass","Parameters":{"error":"Timed
              out!","language":{"lang":"typescript"}},"End":true},"\\"Generate
              typescript docs\\" service
              error":{"Type":"Pass","Parameters":{"error.$":"$.Cause","language":{"lang":"typescript"}},"End":true},"\\"Generate
              typescript docs\\"
              failure":{"Type":"Pass","Parameters":{"error.$":"States.StringToJson($.Cause)","language":{"lang":"typescript"}},"End":true},"\\"Generate
              typescript docs\\"
              fault":{"Type":"Pass","Parameters":{"error.$":"$.Cause","language":{"lang":"typescript"}},"End":true}}}]},"Any
              Success?":{"Type":"Choice","Choices":[{"Or":[{"Variable":"$.DocGen[0].error","IsPresent":false},{"Variable":"$.DocGen[1].error","IsPresent":false}],"Next":"Add
              to catalog.json"}],"Default":"Any Failure?"},"Any
              Failure?":{"Type":"Choice","Choices":[{"Or":[{"Variable":"$.DocGen[0].error","IsPresent":true},{"Variable":"$.DocGen[1].error","IsPresent":true}],"Next":"Send
              to Dead Letter Queue"}],"Default":"Success"},"Add to
              catalog.json":{"Next":"Any
              Failure?","Retry":[{"ErrorEquals":["Lambda.ServiceException","Lambda.AWSLambdaException","Lambda.SdkClientException"],"IntervalSeconds":2,"MaxAttempts":6,"BackoffRate":2},{"ErrorEquals":["Lambda.TooManyRequestsException"],"IntervalSeconds":60,"MaxAttempts":5}],"Catch":[{"ErrorEquals":["Lambda.TooManyRequestsException"],"Next":"\\"Add
              to catalog.json\\"
              throttled"},{"ErrorEquals":["States.TaskFailed"],"Next":"\\"Add to
              catalog.json\\"
              failure"},{"ErrorEquals":["States.ALL"],"Next":"\\"Add to
              catalog.json\\"
              fault"}],"Type":"Task","ResultPath":"$.catalogBuilderOutput","ResultSelector":{"ETag.$":"$.Payload.ETag","VersionId.$":"$.Payload.VersionId"},"Resource":"arn:'
            - Ref: AWS::Partition
            - :states:::lambda:invoke","Parameters":{"FunctionName":"
            - Fn::GetAtt:
                - ConstructHubOrchestrationCatalogBuilder7C964951
                - Arn
            - '","Payload.$":"$"}},"\\"Add to catalog.json\\"
              throttled":{"Type":"Pass","ResultPath":"$.error","Parameters":{"error.$":"$.Cause"},"Next":"Send
              to Dead Letter Queue"},"Send to Dead Letter
              Queue":{"End":true,"Type":"Task","ResultPath":null,"Resource":"arn:'
            - Ref: AWS::Partition
            - :states:::sqs:sendMessage","Parameters":{"QueueUrl":"
            - Ref: ConstructHubOrchestrationDLQ9C6D9BD4
            - '","MessageBody.$":"$"}},"\\"Add to catalog.json\\"
              failure":{"Type":"Pass","ResultPath":"$.error","Parameters":{"error.$":"States.StringToJson($.Cause)"},"Next":"Send
              to Dead Letter Queue"},"\\"Add to catalog.json\\"
              fault":{"Type":"Pass","ResultPath":"$.error","Parameters":{"error.$":"$.Cause"},"Next":"Send
              to Dead Letter
              Queue"},"Success":{"Type":"Succeed"}},"TimeoutSeconds":86400}'
      StateMachineType: STANDARD
      TracingConfiguration:
        Enabled: true
    DependsOn:
      - ConstructHubLambdaVPCIGWBD019E6D
      - ConstructHubOrchestrationRoleDefaultPolicyEACD181F
      - ConstructHubOrchestrationRoleF4CF6987
  ConstructHubOrchestrationOrchestrationFailed5AF50838:
    Type: AWS::CloudWatch::Alarm
    Properties:
      ComparisonOperator: GreaterThanOrEqualToThreshold
      EvaluationPeriods: 1
      AlarmDescription:
        Fn::Join:
          - ""
          - - |-
              Backend orchestration failed!

              Direct link to state machine: /states/home#/statemachines/view/
            - Ref: ConstructHubOrchestration39161A46
            - >-
              
              Warning: messages that resulted in a failed exectuion will NOT be in the DLQ!
      AlarmName: dev/ConstructHub/Orchestration/Resource/ExecutionsFailed
      Dimensions:
        - Name: StateMachineArn
          Value:
            Ref: ConstructHubOrchestration39161A46
      MetricName: ExecutionsFailed
      Namespace: AWS/States
      Period: 300
      Statistic: Sum
      Threshold: 1
  ConstructHubOrchestrationRedriveServiceRoleB84EFF33:
    Type: AWS::IAM::Role
    Properties:
      AssumeRolePolicyDocument:
        Statement:
          - Action: sts:AssumeRole
            Effect: Allow
            Principal:
              Service: lambda.amazonaws.com
        Version: 2012-10-17
      ManagedPolicyArns:
        - Fn::Join:
            - ""
            - - "arn:"
              - Ref: AWS::Partition
              - :iam::aws:policy/service-role/AWSLambdaBasicExecutionRole
  ConstructHubOrchestrationRedriveServiceRoleDefaultPolicyC018F436:
    Type: AWS::IAM::Policy
    Properties:
      PolicyDocument:
        Statement:
          - Action:
              - xray:PutTraceSegments
              - xray:PutTelemetryRecords
            Effect: Allow
            Resource: "*"
          - Action: states:StartExecution
            Effect: Allow
            Resource:
              Ref: ConstructHubOrchestration39161A46
          - Action:
              - sqs:ReceiveMessage
              - sqs:ChangeMessageVisibility
              - sqs:GetQueueUrl
              - sqs:DeleteMessage
              - sqs:GetQueueAttributes
            Effect: Allow
            Resource:
              Fn::GetAtt:
                - ConstructHubOrchestrationDLQ9C6D9BD4
                - Arn
        Version: 2012-10-17
      PolicyName: ConstructHubOrchestrationRedriveServiceRoleDefaultPolicyC018F436
      Roles:
        - Ref: ConstructHubOrchestrationRedriveServiceRoleB84EFF33
  ConstructHubOrchestrationRedrive8DDBA67E:
    Type: AWS::Lambda::Function
    Properties:
      Code:
        S3Bucket:
          Ref: AssetParameters8265ccdf680d2fc53b19193e2b93340a27f335cc3be02b673f0742d7700fd6acS3Bucket9B1F28E2
        S3Key:
          Fn::Join:
            - ""
            - - Fn::Select:
                  - 0
                  - Fn::Split:
                      - "||"
                      - Ref: AssetParameters8265ccdf680d2fc53b19193e2b93340a27f335cc3be02b673f0742d7700fd6acS3VersionKey35B685A1
              - Fn::Select:
                  - 1
                  - Fn::Split:
                      - "||"
                      - Ref: AssetParameters8265ccdf680d2fc53b19193e2b93340a27f335cc3be02b673f0742d7700fd6acS3VersionKey35B685A1
      Role:
        Fn::GetAtt:
          - ConstructHubOrchestrationRedriveServiceRoleB84EFF33
          - Arn
      Description: "[ConstructHub/Redrive] Manually redrives all messages from the
        backend dead letter queue"
      Environment:
        Variables:
          STATE_MACHINE_ARN:
            Ref: ConstructHubOrchestration39161A46
          QUEUE_URL:
            Ref: ConstructHubOrchestrationDLQ9C6D9BD4
      Handler: index.handler
      MemorySize: 1024
      Runtime: nodejs14.x
      Timeout: 900
      TracingConfig:
        Mode: Active
    DependsOn:
      - ConstructHubOrchestrationRedriveServiceRoleDefaultPolicyC018F436
      - ConstructHubOrchestrationRedriveServiceRoleB84EFF33
  ConstructHubOrchestrationReprocessAllServiceRoleE23FF434:
    Type: AWS::IAM::Role
    Properties:
      AssumeRolePolicyDocument:
        Statement:
          - Action: sts:AssumeRole
            Effect: Allow
            Principal:
              Service: lambda.amazonaws.com
        Version: 2012-10-17
      ManagedPolicyArns:
        - Fn::Join:
            - ""
            - - "arn:"
              - Ref: AWS::Partition
              - :iam::aws:policy/service-role/AWSLambdaBasicExecutionRole
  ConstructHubOrchestrationReprocessAllServiceRoleDefaultPolicy33BF56FB:
    Type: AWS::IAM::Policy
    Properties:
      PolicyDocument:
        Statement:
          - Action:
              - xray:PutTraceSegments
              - xray:PutTelemetryRecords
            Effect: Allow
            Resource: "*"
          - Action:
              - s3:GetObject*
              - s3:GetBucket*
              - s3:List*
            Effect: Allow
            Resource:
              - Fn::GetAtt:
                  - ConstructHubPackageDataDC5EF35E
                  - Arn
              - Fn::Join:
                  - ""
                  - - Fn::GetAtt:
                        - ConstructHubPackageDataDC5EF35E
                        - Arn
                    - /*
          - Action: states:StartExecution
            Effect: Allow
            Resource:
              Ref: ConstructHubOrchestration39161A46
        Version: 2012-10-17
      PolicyName: ConstructHubOrchestrationReprocessAllServiceRoleDefaultPolicy33BF56FB
      Roles:
        - Ref: ConstructHubOrchestrationReprocessAllServiceRoleE23FF434
  ConstructHubOrchestrationReprocessAllFF2F2455:
    Type: AWS::Lambda::Function
    Properties:
      Code:
        S3Bucket:
          Ref: AssetParametersb71e1be6a7755e2db27ab32b3b3798af645eef7a61fdace74eed9545f739fe01S3Bucket885D56FF
        S3Key:
          Fn::Join:
            - ""
            - - Fn::Select:
                  - 0
                  - Fn::Split:
                      - "||"
                      - Ref: AssetParametersb71e1be6a7755e2db27ab32b3b3798af645eef7a61fdace74eed9545f739fe01S3VersionKeyF00BCB48
              - Fn::Select:
                  - 1
                  - Fn::Split:
                      - "||"
                      - Ref: AssetParametersb71e1be6a7755e2db27ab32b3b3798af645eef7a61fdace74eed9545f739fe01S3VersionKeyF00BCB48
      Role:
        Fn::GetAtt:
          - ConstructHubOrchestrationReprocessAllServiceRoleE23FF434
          - Arn
      Description: "[ConstructHub/ReprocessAll] Reprocess all package versions through
        the backend"
      Environment:
        Variables:
          BUCKET_NAME:
            Ref: ConstructHubPackageDataDC5EF35E
          STATE_MACHINE_ARN:
            Ref: ConstructHubOrchestration39161A46
      Handler: index.handler
      MemorySize: 1024
      Runtime: nodejs14.x
      Timeout: 900
      TracingConfig:
        Mode: Active
    DependsOn:
      - ConstructHubOrchestrationReprocessAllServiceRoleDefaultPolicy33BF56FB
      - ConstructHubOrchestrationReprocessAllServiceRoleE23FF434
  ConstructHubIngestionDLQ3E96A5F2:
    Type: AWS::SQS::Queue
    Properties:
      KmsMasterKeyId: alias/aws/sqs
      MessageRetentionPeriod: 1209600
      VisibilityTimeout: 900
    UpdateReplacePolicy: Delete
    DeletionPolicy: Delete
  ConstructHubIngestionQueue1AD94CA3:
    Type: AWS::SQS::Queue
    Properties:
      KmsMasterKeyId: alias/aws/sqs
      MessageRetentionPeriod: 1209600
      RedrivePolicy:
        deadLetterTargetArn:
          Fn::GetAtt:
            - ConstructHubIngestionDLQ3E96A5F2
            - Arn
        maxReceiveCount: 5
      VisibilityTimeout: 900
    UpdateReplacePolicy: Delete
    DeletionPolicy: Delete
  ConstructHubIngestionServiceRole6380BAB6:
    Type: AWS::IAM::Role
    Properties:
      AssumeRolePolicyDocument:
        Statement:
          - Action: sts:AssumeRole
            Effect: Allow
            Principal:
              Service: lambda.amazonaws.com
        Version: 2012-10-17
      ManagedPolicyArns:
        - Fn::Join:
            - ""
            - - "arn:"
              - Ref: AWS::Partition
              - :iam::aws:policy/service-role/AWSLambdaBasicExecutionRole
  ConstructHubIngestionServiceRoleDefaultPolicyC0D2B6F2:
    Type: AWS::IAM::Policy
    Properties:
      PolicyDocument:
        Statement:
          - Action:
              - xray:PutTraceSegments
              - xray:PutTelemetryRecords
            Effect: Allow
            Resource: "*"
          - Action:
              - s3:DeleteObject*
              - s3:PutObject*
              - s3:Abort*
            Effect: Allow
            Resource:
              - Fn::GetAtt:
                  - ConstructHubPackageDataDC5EF35E
                  - Arn
              - Fn::Join:
                  - ""
                  - - Fn::GetAtt:
                        - ConstructHubPackageDataDC5EF35E
                        - Arn
                    - /*
          - Action: states:StartExecution
            Effect: Allow
            Resource:
              Ref: ConstructHubOrchestration39161A46
          - Action:
              - sqs:ReceiveMessage
              - sqs:ChangeMessageVisibility
              - sqs:GetQueueUrl
              - sqs:DeleteMessage
              - sqs:GetQueueAttributes
            Effect: Allow
            Resource:
              Fn::GetAtt:
                - ConstructHubIngestionQueue1AD94CA3
                - Arn
          - Action:
              - sqs:ReceiveMessage
              - sqs:ChangeMessageVisibility
              - sqs:GetQueueUrl
              - sqs:DeleteMessage
              - sqs:GetQueueAttributes
            Effect: Allow
            Resource:
              Fn::GetAtt:
                - ConstructHubIngestionDLQ3E96A5F2
                - Arn
          - Action:
              - s3:GetObject*
              - s3:GetBucket*
              - s3:List*
            Effect: Allow
            Resource:
              - Fn::GetAtt:
                  - ConstructHubDiscoveryStagingBucket1F2F7AE8
                  - Arn
              - Fn::Join:
                  - ""
                  - - Fn::GetAtt:
                        - ConstructHubDiscoveryStagingBucket1F2F7AE8
                        - Arn
                    - /*
        Version: 2012-10-17
      PolicyName: ConstructHubIngestionServiceRoleDefaultPolicyC0D2B6F2
      Roles:
        - Ref: ConstructHubIngestionServiceRole6380BAB6
  ConstructHubIngestion407909CE:
    Type: AWS::Lambda::Function
    Properties:
      Code:
        S3Bucket:
          Ref: AssetParameters33936d9930815a2b5e5ff07a9b3cc766ee4cadae3f2c5bd278f6368201bfd330S3BucketB10BED3F
        S3Key:
          Fn::Join:
            - ""
            - - Fn::Select:
                  - 0
                  - Fn::Split:
                      - "||"
                      - Ref: AssetParameters33936d9930815a2b5e5ff07a9b3cc766ee4cadae3f2c5bd278f6368201bfd330S3VersionKeyFC50F2D5
              - Fn::Select:
                  - 1
                  - Fn::Split:
                      - "||"
                      - Ref: AssetParameters33936d9930815a2b5e5ff07a9b3cc766ee4cadae3f2c5bd278f6368201bfd330S3VersionKeyFC50F2D5
      Role:
        Fn::GetAtt:
          - ConstructHubIngestionServiceRole6380BAB6
          - Arn
      Description: "[ConstructHub/Ingestion] Ingests new package versions into the
        Construct Hub"
      Environment:
        Variables:
          BUCKET_NAME:
            Ref: ConstructHubPackageDataDC5EF35E
          STATE_MACHINE_ARN:
            Ref: ConstructHubOrchestration39161A46
      Handler: index.handler
      MemorySize: 10240
      Runtime: nodejs14.x
      Timeout: 900
      TracingConfig:
        Mode: Active
    DependsOn:
      - ConstructHubIngestionServiceRoleDefaultPolicyC0D2B6F2
      - ConstructHubIngestionServiceRole6380BAB6
  ConstructHubIngestionLogRetention98263C90:
    Type: Custom::LogRetention
    Properties:
      ServiceToken:
        Fn::GetAtt:
          - LogRetentionaae0aa3c5b4d4f87b02d85b201efdd8aFD4BFC8A
          - Arn
      LogGroupName:
        Fn::Join:
          - ""
          - - /aws/lambda/
            - Ref: ConstructHubIngestion407909CE
      RetentionInDays: 7
  ConstructHubIngestionSqsEventSourcedevConstructHubIngestionQueue9A801AAF9844496F:
    Type: AWS::Lambda::EventSourceMapping
    Properties:
      FunctionName:
        Ref: ConstructHubIngestion407909CE
      BatchSize: 1
      EventSourceArn:
        Fn::GetAtt:
          - ConstructHubIngestionQueue1AD94CA3
          - Arn
  ConstructHubIngestionSqsEventSourcedevConstructHubIngestionDLQ79BE912AA5AF0394:
    Type: AWS::Lambda::EventSourceMapping
    Properties:
      FunctionName:
        Ref: ConstructHubIngestion407909CE
      BatchSize: 1
      Enabled: false
      EventSourceArn:
        Fn::GetAtt:
          - ConstructHubIngestionDLQ3E96A5F2
          - Arn
  ConstructHubIngestionDLQAlarm83BD1903:
    Type: AWS::CloudWatch::Alarm
    Properties:
      ComparisonOperator: GreaterThanOrEqualToThreshold
      EvaluationPeriods: 1
      AlarmDescription:
        Fn::Join:
          - ""
          - - |-
              The dead-letter queue for the Ingestion function is not empty!

              Direct link to the queue: /sqs/v2/home#/queues/https%3A%2F%2Fsqs.
            - Ref: AWS::Region
            - .amazonaws.com%2F
            - Ref: AWS::AccountId
            - "%2F"
            - Fn::GetAtt:
                - ConstructHubIngestionDLQ3E96A5F2
                - QueueName
            - |-
              
              Direct link to the function: /lambda/home#/functions/
            - Ref: ConstructHubIngestion407909CE
      AlarmName: dev/ConstructHub/Ingestion/DLQNotEmpty
      Metrics:
        - Expression: m1 + m2
          Id: expr_1
        - Id: m1
          MetricStat:
            Metric:
              Dimensions:
                - Name: QueueName
                  Value:
                    Fn::GetAtt:
                      - ConstructHubIngestionDLQ3E96A5F2
                      - QueueName
              MetricName: ApproximateNumberOfMessagesVisible
              Namespace: AWS/SQS
            Period: 300
            Stat: Maximum
          ReturnData: false
        - Id: m2
          MetricStat:
            Metric:
              Dimensions:
                - Name: QueueName
                  Value:
                    Fn::GetAtt:
                      - ConstructHubIngestionDLQ3E96A5F2
                      - QueueName
              MetricName: ApproximateNumberOfMessagesNotVisible
              Namespace: AWS/SQS
            Period: 300
            Stat: Maximum
          ReturnData: false
      Threshold: 1
  ConstructHubIngestionFailureAlarm9D0028DD:
    Type: AWS::CloudWatch::Alarm
    Properties:
      ComparisonOperator: GreaterThanOrEqualToThreshold
      EvaluationPeriods: 2
      AlarmDescription:
        Fn::Join:
          - ""
          - - |-
              The Ingestion function is failing!

              Direct link to the function: /lambda/home#/functions/
            - Ref: ConstructHubIngestion407909CE
      AlarmName: dev/ConstructHub/Ingestion/Failure
      Dimensions:
        - Name: FunctionName
          Value:
            Ref: ConstructHubIngestion407909CE
      MetricName: Errors
      Namespace: AWS/Lambda
      Period: 300
      Statistic: Sum
      Threshold: 1
  ConstructHubDiscoveryStagingBucket1F2F7AE8:
    Type: AWS::S3::Bucket
    Properties:
      LifecycleConfiguration:
        Rules:
          - ExpirationInDays: 30
            Prefix: staged/
            Status: Enabled
      PublicAccessBlockConfiguration:
        BlockPublicAcls: true
        BlockPublicPolicy: true
        IgnorePublicAcls: true
        RestrictPublicBuckets: true
    UpdateReplacePolicy: Retain
    DeletionPolicy: Retain
  ConstructHubDiscoveryStagingBucketPolicyFB770F3D:
    Type: AWS::S3::BucketPolicy
    Properties:
      Bucket:
        Ref: ConstructHubDiscoveryStagingBucket1F2F7AE8
      PolicyDocument:
        Statement:
          - Action: s3:*
            Condition:
              Bool:
                aws:SecureTransport: "false"
            Effect: Deny
            Principal:
              AWS: "*"
            Resource:
              - Fn::GetAtt:
                  - ConstructHubDiscoveryStagingBucket1F2F7AE8
                  - Arn
              - Fn::Join:
                  - ""
                  - - Fn::GetAtt:
                        - ConstructHubDiscoveryStagingBucket1F2F7AE8
                        - Arn
                    - /*
        Version: 2012-10-17
  ConstructHubDiscoveryServiceRole1B3CFF96:
    Type: AWS::IAM::Role
    Properties:
      AssumeRolePolicyDocument:
        Statement:
          - Action: sts:AssumeRole
            Effect: Allow
            Principal:
              Service: lambda.amazonaws.com
        Version: 2012-10-17
      ManagedPolicyArns:
        - Fn::Join:
            - ""
            - - "arn:"
              - Ref: AWS::Partition
              - :iam::aws:policy/service-role/AWSLambdaBasicExecutionRole
  ConstructHubDiscoveryServiceRoleDefaultPolicy9D5F91B3:
    Type: AWS::IAM::Policy
    Properties:
      PolicyDocument:
        Statement:
          - Action:
              - xray:PutTraceSegments
              - xray:PutTelemetryRecords
            Effect: Allow
            Resource: "*"
          - Action:
              - s3:GetObject*
              - s3:GetBucket*
              - s3:List*
              - s3:DeleteObject*
              - s3:PutObject*
              - s3:Abort*
            Effect: Allow
            Resource:
              - Fn::GetAtt:
                  - ConstructHubDiscoveryStagingBucket1F2F7AE8
                  - Arn
              - Fn::Join:
                  - ""
                  - - Fn::GetAtt:
                        - ConstructHubDiscoveryStagingBucket1F2F7AE8
                        - Arn
                    - /*
          - Action:
              - sqs:SendMessage
              - sqs:GetQueueAttributes
              - sqs:GetQueueUrl
            Effect: Allow
            Resource:
              Fn::GetAtt:
                - ConstructHubIngestionQueue1AD94CA3
                - Arn
          - Action:
              - s3:GetObject*
              - s3:GetBucket*
              - s3:List*
            Effect: Allow
            Resource:
              - Fn::GetAtt:
                  - ConstructHubDenyListBucket1B3C2C2E
                  - Arn
              - Fn::Join:
                  - ""
                  - - Fn::GetAtt:
                        - ConstructHubDenyListBucket1B3C2C2E
                        - Arn
                    - /*
        Version: 2012-10-17
      PolicyName: ConstructHubDiscoveryServiceRoleDefaultPolicy9D5F91B3
      Roles:
        - Ref: ConstructHubDiscoveryServiceRole1B3CFF96
  ConstructHubDiscoveryD6EEC2B8:
    Type: AWS::Lambda::Function
    Properties:
      Code:
        S3Bucket:
          Ref: AssetParameters74a0d483d5307aebccb6e53779c194ef4fd5f2cc6bdeafa11b33adc1af605c0eS3Bucket325DA278
        S3Key:
          Fn::Join:
            - ""
            - - Fn::Select:
                  - 0
                  - Fn::Split:
                      - "||"
                      - Ref: AssetParameters74a0d483d5307aebccb6e53779c194ef4fd5f2cc6bdeafa11b33adc1af605c0eS3VersionKey3749B2AA
              - Fn::Select:
                  - 1
                  - Fn::Split:
                      - "||"
                      - Ref: AssetParameters74a0d483d5307aebccb6e53779c194ef4fd5f2cc6bdeafa11b33adc1af605c0eS3VersionKey3749B2AA
      Role:
        Fn::GetAtt:
          - ConstructHubDiscoveryServiceRole1B3CFF96
          - Arn
      Description: "[ConstructHub/Discovery] Periodically query npm.js index for new
        construct libraries"
      Environment:
        Variables:
          BUCKET_NAME:
            Ref: ConstructHubDiscoveryStagingBucket1F2F7AE8
          QUEUE_URL:
            Ref: ConstructHubIngestionQueue1AD94CA3
          DENY_LIST_BUCKET_NAME:
            Ref: ConstructHubDenyListBucket1B3C2C2E
          DENY_LIST_OBJECT_KEY: deny-list.json
      Handler: index.handler
      MemorySize: 10240
      ReservedConcurrentExecutions: 1
      Runtime: nodejs14.x
      Timeout: 300
      TracingConfig:
        Mode: Active
    DependsOn:
      - ConstructHubDiscoveryServiceRoleDefaultPolicy9D5F91B3
      - ConstructHubDiscoveryServiceRole1B3CFF96
  ConstructHubDiscoveryScheduleRule90EE2E2A:
    Type: AWS::Events::Rule
    Properties:
      ScheduleExpression: rate(5 minutes)
      State: ENABLED
      Targets:
        - Arn:
            Fn::GetAtt:
              - ConstructHubDiscoveryD6EEC2B8
              - Arn
          Id: Target0
  ConstructHubDiscoveryScheduleRuleAllowEventRuledevConstructHubDiscovery67F2A54169E41C36:
    Type: AWS::Lambda::Permission
    Properties:
      Action: lambda:InvokeFunction
      FunctionName:
        Fn::GetAtt:
          - ConstructHubDiscoveryD6EEC2B8
          - Arn
      Principal: events.amazonaws.com
      SourceArn:
        Fn::GetAtt:
          - ConstructHubDiscoveryScheduleRule90EE2E2A
          - Arn
  ConstructHubDiscoveryErrorsAlarmDEA85148:
    Type: AWS::CloudWatch::Alarm
    Properties:
      ComparisonOperator: GreaterThanOrEqualToThreshold
      EvaluationPeriods: 3
      AlarmDescription:
        Fn::Join:
          - ""
          - - |-
              The discovery function (on npmjs.com) failed to run

              Direct link to Lambda function: /lambda/home#/functions/
            - Ref: ConstructHubDiscoveryD6EEC2B8
      AlarmName: dev/ConstructHub/Discovery/Errors
      Dimensions:
        - Name: FunctionName
          Value:
            Ref: ConstructHubDiscoveryD6EEC2B8
      MetricName: Errors
      Namespace: AWS/Lambda
      Period: 300
      Statistic: Sum
      Threshold: 1
      TreatMissingData: missing
  ConstructHubDiscoveryNoInvocationsAlarm6F5E3A99:
    Type: AWS::CloudWatch::Alarm
    Properties:
      ComparisonOperator: LessThanThreshold
      EvaluationPeriods: 2
      AlarmDescription:
        Fn::Join:
          - ""
          - - |-
              The discovery function (on npmjs.com) is not running as scheduled

              Direct link to Lambda function: /lambda/home#/functions/
            - Ref: ConstructHubDiscoveryD6EEC2B8
      AlarmName: dev/ConstructHub/Discovery/NotRunning
      Dimensions:
        - Name: FunctionName
          Value:
            Ref: ConstructHubDiscoveryD6EEC2B8
      MetricName: Invocations
      Namespace: AWS/Lambda
      Period: 300
      Statistic: Sum
      Threshold: 1
      TreatMissingData: breaching
  ConstructHubInventoryCanaryServiceRole7684EDDE:
    Type: AWS::IAM::Role
    Properties:
      AssumeRolePolicyDocument:
        Statement:
          - Action: sts:AssumeRole
            Effect: Allow
            Principal:
              Service: lambda.amazonaws.com
        Version: 2012-10-17
      ManagedPolicyArns:
        - Fn::Join:
            - ""
            - - "arn:"
              - Ref: AWS::Partition
              - :iam::aws:policy/service-role/AWSLambdaBasicExecutionRole
  ConstructHubInventoryCanaryServiceRoleDefaultPolicy144783F1:
    Type: AWS::IAM::Policy
    Properties:
      PolicyDocument:
        Statement:
          - Action:
              - s3:GetObject*
              - s3:GetBucket*
              - s3:List*
            Effect: Allow
            Resource:
              - Fn::GetAtt:
                  - ConstructHubPackageDataDC5EF35E
                  - Arn
              - Fn::Join:
                  - ""
                  - - Fn::GetAtt:
                        - ConstructHubPackageDataDC5EF35E
                        - Arn
                    - /*
        Version: 2012-10-17
      PolicyName: ConstructHubInventoryCanaryServiceRoleDefaultPolicy144783F1
      Roles:
        - Ref: ConstructHubInventoryCanaryServiceRole7684EDDE
  ConstructHubInventoryCanary63D899BC:
    Type: AWS::Lambda::Function
    Properties:
      Code:
        S3Bucket:
          Ref: AssetParameters529e89165f0a6bb521f833515ae2371785bce4e028e7ae3c91e3732ae77e951bS3Bucket6DC938D0
        S3Key:
          Fn::Join:
            - ""
            - - Fn::Select:
                  - 0
                  - Fn::Split:
                      - "||"
                      - Ref: AssetParameters529e89165f0a6bb521f833515ae2371785bce4e028e7ae3c91e3732ae77e951bS3VersionKeyBF96E938
              - Fn::Select:
                  - 1
                  - Fn::Split:
                      - "||"
                      - Ref: AssetParameters529e89165f0a6bb521f833515ae2371785bce4e028e7ae3c91e3732ae77e951bS3VersionKeyBF96E938
      Role:
        Fn::GetAtt:
          - ConstructHubInventoryCanaryServiceRole7684EDDE
          - Arn
      Description: "[ConstructHub/Inventory] A canary that periodically inspects the
        list of indexed packages"
      Environment:
        Variables:
          BUCKET_NAME:
            Ref: ConstructHubPackageDataDC5EF35E
      Handler: index.handler
      MemorySize: 10240
      Runtime: nodejs14.x
      Timeout: 300
    DependsOn:
      - ConstructHubInventoryCanaryServiceRoleDefaultPolicy144783F1
      - ConstructHubInventoryCanaryServiceRole7684EDDE
  ConstructHubInventoryCanaryLogRetention8B1B5364:
    Type: Custom::LogRetention
    Properties:
      ServiceToken:
        Fn::GetAtt:
          - LogRetentionaae0aa3c5b4d4f87b02d85b201efdd8aFD4BFC8A
          - Arn
      LogGroupName:
        Fn::Join:
          - ""
          - - /aws/lambda/
            - Ref: ConstructHubInventoryCanary63D899BC
      RetentionInDays: 7
  ConstructHubInventoryCanaryScheduleRule79F2F8D8:
    Type: AWS::Events::Rule
    Properties:
      ScheduleExpression: rate(5 minutes)
      State: ENABLED
      Targets:
        - Arn:
            Fn::GetAtt:
              - ConstructHubInventoryCanary63D899BC
              - Arn
          Id: Target0
    DependsOn:
      - ConstructHubInventoryCanaryServiceRoleDefaultPolicy144783F1
  ConstructHubInventoryCanaryScheduleRuleAllowEventRuledevConstructHubInventoryCanaryEF8B6D027C8F7E9D:
    Type: AWS::Lambda::Permission
    Properties:
      Action: lambda:InvokeFunction
      FunctionName:
        Fn::GetAtt:
          - ConstructHubInventoryCanary63D899BC
          - Arn
      Principal: events.amazonaws.com
      SourceArn:
        Fn::GetAtt:
          - ConstructHubInventoryCanaryScheduleRule79F2F8D8
          - Arn
    DependsOn:
      - ConstructHubInventoryCanaryServiceRoleDefaultPolicy144783F1
  ConstructHubInventoryCanaryNotRunningAF44D71C:
    Type: AWS::CloudWatch::Alarm
    Properties:
      ComparisonOperator: LessThanThreshold
      EvaluationPeriods: 1
      AlarmDescription:
        Fn::Join:
          - ""
          - - |-
              The inventory canary is not running!

              Direct link to function: /lambda/home#/functions/
            - Ref: ConstructHubInventoryCanary63D899BC
      AlarmName: dev/ConstructHub/InventoryCanary/NotRunning
      Dimensions:
        - Name: FunctionName
          Value:
            Ref: ConstructHubInventoryCanary63D899BC
      MetricName: Invocations
      Namespace: AWS/Lambda
      Period: 300
      Statistic: Sum
      Threshold: 1
  ConstructHubInventoryCanaryFailures5BDA8051:
    Type: AWS::CloudWatch::Alarm
    Properties:
      ComparisonOperator: GreaterThanOrEqualToThreshold
      EvaluationPeriods: 2
      AlarmDescription:
        Fn::Join:
          - ""
          - - |-
              The inventory canary is failing!

              Direct link to function: /lambda/home#/functions/
            - Ref: ConstructHubInventoryCanary63D899BC
      AlarmName: dev/ConstructHub/InventoryCanary/Failures
      Dimensions:
        - Name: FunctionName
          Value:
            Ref: ConstructHubInventoryCanary63D899BC
      MetricName: Errors
      Namespace: AWS/Lambda
      Period: 300
      Statistic: Sum
      Threshold: 1
  ConstructHubBackendDashboard18A041DC:
    Type: AWS::CloudWatch::Dashboard
    Properties:
      DashboardBody:
        Fn::Join:
          - ""
          - - '{"periodOverride":"inherit","widgets":[{"type":"text","width":24,"height":2,"x":0,"y":0,"properties":{"markdown":"#
              Catalog Overview\\n\\n[button:Package Data](/s3/buckets/'
            - Ref: ConstructHubPackageDataDC5EF35E
            - )\\n[button:Catalog Builder](/lambda/home#/functions/
            - Ref: ConstructHubOrchestrationCatalogBuilder7C964951
            - )"}},{"type":"metric","width":12,"height":6,"x":0,"y":2,"properties":{"view":"timeSeries","title":"Catalog
              Size","region":"
            - Ref: AWS::Region
            - '","metrics":[["ConstructHub/Inventory","SubmoduleCount",{"label":"Submodules","stat":"Maximum"}],["ConstructHub/Inventory","PackageVersionCount",{"label":"Package
              Versions","stat":"Maximum"}],["ConstructHub/Inventory","PackageMajorVersionCount",{"label":"Package
              Majors","stat":"Maximum"}],["ConstructHub/Inventory","PackageCount",{"label":"Packages","stat":"Maximum"}]],"yAxis":{"left":{"min":0}}}},{"type":"metric","width":12,"height":6,"x":12,"y":2,"properties":{"view":"timeSeries","title":"Catalog
              Issues","region":"'
            - Ref: AWS::Region
            - '","metrics":[["ConstructHub/Inventory","UnknownObjectCount",{"label":"Unknown","stat":"Maximum"}],["ConstructHub/Inventory","MissingAssemblyCount",{"label":"Missing
              Assembly","stat":"Maximum"}],["ConstructHub/Inventory","MissingPackageMetadataCount",{"label":"Missing
              Metadata","stat":"Maximum"}],["ConstructHub/Inventory","MissingPackageTarballCount",{"label":"Missing
              Tarball","stat":"Maximum"}]],"yAxis":{"left":{"min":0}}}},{"type":"text","width":24,"height":2,"x":0,"y":8,"properties":{"markdown":"#
              Documentation
              Generation"}},{"type":"text","width":24,"height":1,"x":0,"y":10,"properties":{"markdown":"##
              Language:
              typescript"}},{"type":"metric","width":6,"height":6,"x":0,"y":11,"properties":{"view":"pie","title":"Package
              Versions","region":"'
            - Ref: AWS::Region
            - '","metrics":[["ConstructHub/Inventory","SupportedPackageVersionCount","Language","typescript",{"color":"#2ca02c","label":"Available","stat":"Maximum"}],["ConstructHub/Inventory","UnsupportedPackageVersionCount","Language","typescript",{"color":"#9467bd","label":"Unsupported","stat":"Maximum"}],["ConstructHub/Inventory","MissingPackageVersionCount","Language","typescript",{"color":"#d62728","label":"Missing","stat":"Maximum"}]],"yAxis":{"left":{"showUnits":false}}}},{"type":"metric","width":6,"height":6,"x":6,"y":11,"properties":{"view":"timeSeries","title":"Package
              Versions","region":"'
            - Ref: AWS::Region
            - '","stacked":true,"metrics":[["ConstructHub/Inventory","SupportedPackageVersionCount","Language","typescript",{"color":"#2ca02c","label":"Available","stat":"Maximum"}],["ConstructHub/Inventory","UnsupportedPackageVersionCount","Language","typescript",{"color":"#9467bd","label":"Unsupported","stat":"Maximum"}],["ConstructHub/Inventory","MissingPackageVersionCount","Language","typescript",{"color":"#d62728","label":"Missing","stat":"Maximum"}]],"yAxis":{"left":{"showUnits":false}}}},{"type":"metric","width":6,"height":6,"x":12,"y":11,"properties":{"view":"pie","title":"Package
              Version Submodules","region":"'
            - Ref: AWS::Region
            - '","metrics":[["ConstructHub/Inventory","SupportedSubmoduleCount","Language","typescript",{"color":"#2ca02c","label":"Available","stat":"Maximum"}],["ConstructHub/Inventory","UnsupportedSubmoduleCount","Language","typescript",{"color":"#9467bd","label":"Unsupported","stat":"Maximum"}],["ConstructHub/Inventory","MissingSubmoduleCount","Language","typescript",{"color":"#d62728","label":"Missing","stat":"Maximum"}]],"yAxis":{"left":{"showUnits":false}}}},{"type":"metric","width":6,"height":6,"x":18,"y":11,"properties":{"view":"timeSeries","title":"Package
              Version Submodules","region":"'
            - Ref: AWS::Region
            - '","stacked":true,"metrics":[["ConstructHub/Inventory","SupportedSubmoduleCount","Language","typescript",{"color":"#2ca02c","label":"Available","stat":"Maximum"}],["ConstructHub/Inventory","UnsupportedSubmoduleCount","Language","typescript",{"color":"#9467bd","label":"Unsupported","stat":"Maximum"}],["ConstructHub/Inventory","MissingSubmoduleCount","Language","typescript",{"color":"#d62728","label":"Missing","stat":"Maximum"}]],"yAxis":{"left":{"showUnits":false}}}},{"type":"text","width":24,"height":1,"x":0,"y":17,"properties":{"markdown":"##
              Language:
              python"}},{"type":"metric","width":6,"height":6,"x":0,"y":18,"properties":{"view":"pie","title":"Package
              Versions","region":"'
            - Ref: AWS::Region
            - '","metrics":[["ConstructHub/Inventory","SupportedPackageVersionCount","Language","python",{"color":"#2ca02c","label":"Available","stat":"Maximum"}],["ConstructHub/Inventory","UnsupportedPackageVersionCount","Language","python",{"color":"#9467bd","label":"Unsupported","stat":"Maximum"}],["ConstructHub/Inventory","MissingPackageVersionCount","Language","python",{"color":"#d62728","label":"Missing","stat":"Maximum"}]],"yAxis":{"left":{"showUnits":false}}}},{"type":"metric","width":6,"height":6,"x":6,"y":18,"properties":{"view":"timeSeries","title":"Package
              Versions","region":"'
            - Ref: AWS::Region
            - '","stacked":true,"metrics":[["ConstructHub/Inventory","SupportedPackageVersionCount","Language","python",{"color":"#2ca02c","label":"Available","stat":"Maximum"}],["ConstructHub/Inventory","UnsupportedPackageVersionCount","Language","python",{"color":"#9467bd","label":"Unsupported","stat":"Maximum"}],["ConstructHub/Inventory","MissingPackageVersionCount","Language","python",{"color":"#d62728","label":"Missing","stat":"Maximum"}]],"yAxis":{"left":{"showUnits":false}}}},{"type":"metric","width":6,"height":6,"x":12,"y":18,"properties":{"view":"pie","title":"Package
              Version Submodules","region":"'
            - Ref: AWS::Region
            - '","metrics":[["ConstructHub/Inventory","SupportedSubmoduleCount","Language","python",{"color":"#2ca02c","label":"Available","stat":"Maximum"}],["ConstructHub/Inventory","UnsupportedSubmoduleCount","Language","python",{"color":"#9467bd","label":"Unsupported","stat":"Maximum"}],["ConstructHub/Inventory","MissingSubmoduleCount","Language","python",{"color":"#d62728","label":"Missing","stat":"Maximum"}]],"yAxis":{"left":{"showUnits":false}}}},{"type":"metric","width":6,"height":6,"x":18,"y":18,"properties":{"view":"timeSeries","title":"Package
              Version Submodules","region":"'
            - Ref: AWS::Region
            - '","stacked":true,"metrics":[["ConstructHub/Inventory","SupportedSubmoduleCount","Language","python",{"color":"#2ca02c","label":"Available","stat":"Maximum"}],["ConstructHub/Inventory","UnsupportedSubmoduleCount","Language","python",{"color":"#9467bd","label":"Unsupported","stat":"Maximum"}],["ConstructHub/Inventory","MissingSubmoduleCount","Language","python",{"color":"#d62728","label":"Missing","stat":"Maximum"}]],"yAxis":{"left":{"showUnits":false}}}},{"type":"text","width":24,"height":2,"x":0,"y":24,"properties":{"markdown":"#
              Discovery Function\\n\\n[button:Search Log
              Group](/cloudwatch/home#logsV2:log-groups/log-group/$252Faws$252flambda$252f'
            - Ref: ConstructHubDiscoveryD6EEC2B8
            - /log-events)"}},{"type":"metric","width":12,"height":6,"x":0,"y":26,"properties":{"view":"timeSeries","title":"Function
              Health","region":"
            - Ref: AWS::Region
            - '","metrics":[[{"label":"Invocations","expression":"FILL(m9ff955bd33652ecefb4dd9402064988aa5e418fcf59360156ff8c9e38dbde5e2,
              0)"}],["AWS/Lambda","Invocations","FunctionName","'
            - Ref: ConstructHubDiscoveryD6EEC2B8
            - '",{"label":"Invocations","stat":"Sum","visible":false,"id":"m9ff955bd33652ecefb4dd9402064988aa5e418fcf59360156ff8c9e38dbde5e2"}],[{"label":"Errors","expression":"FILL(m3aa18789f406dc22d5fd69d6a8b1ae08cbc04aabfde21bee51e16796b37a2e55,
              0)"}],["AWS/Lambda","Errors","FunctionName","'
            - Ref: ConstructHubDiscoveryD6EEC2B8
            - '",{"label":"Errors","stat":"Sum","visible":false,"id":"m3aa18789f406dc22d5fd69d6a8b1ae08cbc04aabfde21bee51e16796b37a2e55"}],["ConstructHub/Discovery","RemainingTime",{"label":"Remaining
              Time","yAxis":"right"}]],"yAxis":{"left":{"min":0},"right":{"min":0}},"period":900}},{"type":"metric","width":12,"height":6,"x":12,"y":26,"properties":{"view":"timeSeries","title":"CouchDB
              Follower","region":"'
            - Ref: AWS::Region
            - '","metrics":[["ConstructHub/Discovery","ChangeCount",{"label":"Change
              Count","stat":"Sum"}],["ConstructHub/Discovery","UnprocessableEntity",{"label":"Unprocessable","stat":"Sum"}],[{"label":"Lag
              to
              npmjs.com","expression":"FILL(m05c5ec642d73a857f12fd69e89b37dc63ffdde9489117d2611e4e70cda0afcc2,
              REPEAT)","yAxis":"right"}],["ConstructHub/Discovery","NpmJsChangeAge",{"label":"Lag
              to
              npmjs.com","stat":"Minimum","visible":false,"id":"m05c5ec642d73a857f12fd69e89b37dc63ffdde9489117d2611e4e70cda0afcc2"}],[{"label":"Package
              Version
              Age","expression":"FILL(mc9ede4f000f7b679b6015caddccdc7415653aefa753cad5e4de33b81877e8147,
              REPEAT)","yAxis":"right"}],["ConstructHub/Discovery","PackageVersionAge",{"label":"Package
              Version
              Age","stat":"Maximum","visible":false,"id":"mc9ede4f000f7b679b6015caddccdc7415653aefa753cad5e4de33b81877e8147"}]],"yAxis":{"left":{"min":0},"right":{"label":"Milliseconds","min":0,"showUnits":false}},"period":900}},{"type":"text","width":24,"height":2,"x":0,"y":32,"properties":{"markdown":"#
              Ingestion Function\\n\\n[button:Search Log
              Group](/cloudwatch/home#logsV2:log-groups/log-group/$252Faws$252flambda$252f'
            - Ref: ConstructHubIngestion407909CE
            - /log-events)\\n[button:DLQ](/sqs/v2/home#/queues/https%3A%2F%2Fsqs.
            - Ref: AWS::Region
            - .amazonaws.com%2F
            - Ref: AWS::AccountId
            - "%2F"
            - Fn::GetAtt:
                - ConstructHubIngestionDLQ3E96A5F2
                - QueueName
            - )"}},{"type":"metric","width":12,"height":6,"x":0,"y":34,"properties":{"view":"timeSeries","title":"Function
              Health","region":"
            - Ref: AWS::Region
            - '","metrics":[[{"label":"Invocations","expression":"FILL(m9ff955bd33652ecefb4dd9402064988aa5e418fcf59360156ff8c9e38dbde5e2,
              0)"}],["AWS/Lambda","Invocations","FunctionName","'
            - Ref: ConstructHubIngestion407909CE
            - '",{"label":"Invocations","stat":"Sum","visible":false,"id":"m9ff955bd33652ecefb4dd9402064988aa5e418fcf59360156ff8c9e38dbde5e2"}],[{"label":"Errors","expression":"FILL(m3aa18789f406dc22d5fd69d6a8b1ae08cbc04aabfde21bee51e16796b37a2e55,
              0)"}],["AWS/Lambda","Errors","FunctionName","'
            - Ref: ConstructHubIngestion407909CE
            - '",{"label":"Errors","stat":"Sum","visible":false,"id":"m3aa18789f406dc22d5fd69d6a8b1ae08cbc04aabfde21bee51e16796b37a2e55"}]],"yAxis":{"left":{"min":0}},"period":60}},{"type":"metric","width":12,"height":6,"x":12,"y":34,"properties":{"view":"timeSeries","title":"Input
              Queue","region":"'
            - Ref: AWS::Region
            - '","metrics":[["AWS/SQS","ApproximateNumberOfMessagesVisible","QueueName","'
            - Fn::GetAtt:
                - ConstructHubIngestionQueue1AD94CA3
                - QueueName
            - '",{"label":"Visible
              Messages","period":60,"stat":"Maximum"}],["AWS/SQS","ApproximateNumberOfMessagesNotVisible","QueueName","'
            - Fn::GetAtt:
                - ConstructHubIngestionQueue1AD94CA3
                - QueueName
            - '",{"label":"Hidden
              Messages","period":60,"stat":"Maximum"}],["AWS/SQS","ApproximateAgeOfOldestMessage","QueueName","'
            - Fn::GetAtt:
                - ConstructHubIngestionQueue1AD94CA3
                - QueueName
            - '",{"label":"Oldest Message
              Age","period":60,"stat":"Maximum","yAxis":"right"}]],"annotations":{"horizontal":[{"color":"#ffa500","label":"10
              Minutes","value":600,"yAxis":"right"}]},"yAxis":{"left":{"min":0},"right":{"min":0}},"period":60}},{"type":"metric","width":12,"height":6,"x":0,"y":40,"properties":{"view":"timeSeries","title":"Input
              Quality","region":"'
            - Ref: AWS::Region
            - '","stacked":true,"metrics":[[{"label":"Invalid
              Assemblies","expression":"FILL(m0c5f10aa73687a21aa44b8985d19311246bca6c2cd1b2256b9f3e78c71e94fa3,
              0)"}],["ConstructHub/Ingestion","InvalidAssembly",{"label":"Invalid
              Assemblies","stat":"Sum","visible":false,"id":"m0c5f10aa73687a21aa44b8985d19311246bca6c2cd1b2256b9f3e78c71e94fa3"}],[{"label":"Invalid
              Tarball","expression":"FILL(m3a39d9b0bf974255f27dc95e44c8574bdfce2b97e49a7504346a77c5c9f6a3e1,
              0)"}],["ConstructHub/Ingestion","InvalidTarball",{"label":"Invalid
              Tarball","stat":"Sum","visible":false,"id":"m3a39d9b0bf974255f27dc95e44c8574bdfce2b97e49a7504346a77c5c9f6a3e1"}],[{"label":"Ineligible
              License","expression":"FILL(me19ae9c3f20ae715e3462f9402684a3817282218f36e69494a60bc251e3435a6,
              0)"}],["ConstructHub/Ingestion","IneligibleLicense",{"label":"Ineligible
              License","stat":"Sum","visible":false,"id":"me19ae9c3f20ae715e3462f9402684a3817282218f36e69494a60bc251e3435a6"}],[{"label":"Mismatched
              Identity","expression":"FILL(m7c1d407f17f8d2452a0bf87ac06fdd032de385a2758254f4192d6e17ed40d44b,
              0)"}],["ConstructHub/Ingestion","MismatchedIdentityRejections",{"label":"Mismatched
              Identity","stat":"Sum","visible":false,"id":"m7c1d407f17f8d2452a0bf87ac06fdd032de385a2758254f4192d6e17ed40d44b"}],[{"label":"Found
              License
              file","expression":"FILL(m7084dfec3c5bab86694d7ae438460f471c174a94bc67c9c9738e3ab60246b661,
              0)"}],["ConstructHub/Ingestion","FoundLicenseFile",{"label":"Found
              License
              file","stat":"Sum","visible":false,"id":"m7084dfec3c5bab86694d7ae438460f471c174a94bc67c9c9738e3ab60246b661"}]],"yAxis":{"left":{"label":"Count","min":0,"showUnits":false}}}},{"type":"metric","width":12,"height":6,"x":12,"y":40,"properties":{"view":"timeSeries","title":"Dead
              Letters","region":"'
            - Ref: AWS::Region
            - '","metrics":[["AWS/SQS","ApproximateNumberOfMessagesVisible","QueueName","'
            - Fn::GetAtt:
                - ConstructHubIngestionDLQ3E96A5F2
                - QueueName
            - '",{"label":"Visible
              Messages","stat":"Maximum"}],["AWS/SQS","ApproximateNumberOfMessagesNotVisible","QueueName","'
            - Fn::GetAtt:
                - ConstructHubIngestionDLQ3E96A5F2
                - QueueName
            - '",{"label":"Invisible
              Messages","stat":"Maximum"}],["AWS/SQS","ApproximateAgeOfOldestMessage","QueueName","'
            - Fn::GetAtt:
                - ConstructHubIngestionDLQ3E96A5F2
                - QueueName
            - '",{"label":"Oldest Message
              Age","stat":"Maximum","yAxis":"right"}]],"yAxis":{"left":{"min":0},"right":{"min":0}},"period":60}},{"type":"text","width":24,"height":2,"x":0,"y":46,"properties":{"markdown":"#
              Orchestration\\n\\n[button:State
              Machine](/states/home#/statemachines/view/'
            - Ref: ConstructHubOrchestration39161A46
            - )\\n[button:DLQ](/sqs/v2/home#/queues/https%3A%2F%2Fsqs.
            - Ref: AWS::Region
            - .amazonaws.com%2F
            - Ref: AWS::AccountId
            - "%2F"
            - Fn::GetAtt:
                - ConstructHubOrchestrationDLQ9C6D9BD4
                - QueueName
            - )\\n[button:Redrive DLQ](/lambda/home#/functions/
            - Ref: ConstructHubOrchestrationRedrive8DDBA67E
            - )\\n[button:Reprocess](/lambda/home#/functions/
            - Ref: ConstructHubOrchestrationReprocessAllFF2F2455
            - )"}},{"type":"metric","width":12,"height":6,"x":0,"y":48,"properties":{"view":"timeSeries","title":"State
              Machine Executions","region":"
            - Ref: AWS::Region
            - '","metrics":[[{"label":"Started","expression":"FILL(m392141ff4cfa3bbe1889b2db42bcf20599513e199a0b9fb8dc736cde893c1d7c,
              0)"}],["AWS/States","ExecutionsStarted","StateMachineArn","'
            - Ref: ConstructHubOrchestration39161A46
            - '",{"label":"Started","stat":"Sum","visible":false,"id":"m392141ff4cfa3bbe1889b2db42bcf20599513e199a0b9fb8dc736cde893c1d7c"}],[{"label":"Succeeded","expression":"FILL(md1b80634be6e2f057c84f44fab13979a6445395ea2dc357cd12d0ba9f504e6d1,
              0)"}],["AWS/States","ExecutionsSucceeded","StateMachineArn","'
            - Ref: ConstructHubOrchestration39161A46
            - '",{"label":"Succeeded","stat":"Sum","visible":false,"id":"md1b80634be6e2f057c84f44fab13979a6445395ea2dc357cd12d0ba9f504e6d1"}],[{"label":"Aborted","expression":"FILL(m7c13255adf2b6d90baaa9e4e952e72ce260730c93b662336d01e3342f6255e08,
              0)"}],["AWS/States","ExecutionsAborted","StateMachineArn","'
            - Ref: ConstructHubOrchestration39161A46
            - '",{"label":"Aborted","stat":"Sum","visible":false,"id":"m7c13255adf2b6d90baaa9e4e952e72ce260730c93b662336d01e3342f6255e08"}],[{"label":"Failed","expression":"FILL(m503cb5a7568675222eb2ac827982f88ad300c986505dabfafe1707080946e597,
              0)"}],["AWS/States","ExecutionsFailed","StateMachineArn","'
            - Ref: ConstructHubOrchestration39161A46
            - '",{"label":"Failed","stat":"Sum","visible":false,"id":"m503cb5a7568675222eb2ac827982f88ad300c986505dabfafe1707080946e597"}],[{"label":"Throttled","expression":"FILL(m278670a6ffa3ce32fec8fcb73c1cfdc4c965389617e2387ab5852ebb00b2a81f,
              0)"}],["AWS/States","ExecutionThrottled","StateMachineArn","'
            - Ref: ConstructHubOrchestration39161A46
            - '",{"label":"Throttled","stat":"Sum","visible":false,"id":"m278670a6ffa3ce32fec8fcb73c1cfdc4c965389617e2387ab5852ebb00b2a81f"}],[{"label":"Timed
              Out","expression":"FILL(m106d91118c893ec9037d16448722184f1ebdcca08a617e1f13758151a8c85a21,
              0)"}],["AWS/States","ExecutionsTimedOut","StateMachineArn","'
            - Ref: ConstructHubOrchestration39161A46
            - '",{"label":"Timed
              Out","stat":"Sum","visible":false,"id":"m106d91118c893ec9037d16448722184f1ebdcca08a617e1f13758151a8c85a21"}],["AWS/States","ExecutionTime","StateMachineArn","'
            - Ref: ConstructHubOrchestration39161A46
            - '",{"label":"Duration","yAxis":"right"}]],"yAxis":{"left":{"min":0},"right":{"min":0}}}},{"type":"metric","width":12,"height":6,"x":12,"y":48,"properties":{"view":"timeSeries","title":"Dead
              Letter Queue","region":"'
            - Ref: AWS::Region
            - '","metrics":[["AWS/SQS","ApproximateNumberOfMessagesVisible","QueueName","'
            - Fn::GetAtt:
                - ConstructHubOrchestrationDLQ9C6D9BD4
                - QueueName
            - '",{"label":"Visible
              Messages","stat":"Maximum"}],["AWS/SQS","ApproximateNumberOfMessagesNotVisible","QueueName","'
            - Fn::GetAtt:
                - ConstructHubOrchestrationDLQ9C6D9BD4
                - QueueName
            - '",{"label":"Invisible
              Messages","stat":"Maximum"}],["AWS/SQS","ApproximateAgeOfOldestMessage","QueueName","'
            - Fn::GetAtt:
                - ConstructHubOrchestrationDLQ9C6D9BD4
                - QueueName
            - '",{"label":"Oldest Message
              Age","stat":"Maximum","yAxis":"right"}]],"yAxis":{"left":{"min":0},"right":{"min":0}},"period":60}},{"type":"text","width":24,"height":2,"x":0,"y":54,"properties":{"markdown":"#
              Deny List\\n\\n[button:Deny List Object](/s3/object/'
            - Ref: ConstructHubDenyListBucket1B3C2C2E
            - ?prefix=deny-list.json)\\n[button:Prune
              Function](/lambda/home#/functions/
            - Ref: ConstructHubDenyListPrunePruneHandler30B33551
            - )\\n[button:Prune
              Logs](/cloudwatch/home#logsV2:log-groups/log-group/$252Faws$252flambda$252f
            - Ref: ConstructHubDenyListPrunePruneHandler30B33551
            - /log-events)\\n[button:Delete
              Queue](/sqs/v2/home#/queues/https%3A%2F%2Fsqs.
            - Ref: AWS::Region
            - .amazonaws.com%2F
            - Ref: AWS::AccountId
            - "%2F"
            - Fn::GetAtt:
                - ConstructHubDenyListPruneDeleteQueueBBF60185
                - QueueName
            - )\\n[button:Delete
              Logs](/cloudwatch/home#logsV2:log-groups/log-group/$252Faws$252flambda$252f
            - Ref: ConstructHubDenyListPrunePruneQueueHandlerF7EB599B
            - /log-events)"}},{"type":"metric","width":12,"height":6,"x":0,"y":56,"properties":{"view":"timeSeries","title":"Deny
              List","region":"
            - Ref: AWS::Region
            - '","metrics":[[{"label":"Rules","expression":"FILL(m41327b0edbbef1ca627d9503d1b9b9fab401700118519537b58e0557adee7e4f,
              REPEAT)"}],["ConstructHub/DenyList","DenyListRuleCount",{"label":"Rules","stat":"Maximum","visible":false,"id":"m41327b0edbbef1ca627d9503d1b9b9fab401700118519537b58e0557adee7e4f"}],["AWS/SQS","NumberOfMessagesDeleted","QueueName","'
            - Fn::GetAtt:
                - ConstructHubDenyListPruneDeleteQueueBBF60185
                - QueueName
            - '",{"label":"Deleted
              Files","stat":"Sum"}]],"yAxis":{"left":{"min":0}},"period":300}},{"type":"metric","width":12,"height":6,"x":12,"y":56,"properties":{"view":"timeSeries","title":"Prune
              Function Health","region":"'
            - Ref: AWS::Region
            - '","metrics":[[{"label":"Invocations","expression":"FILL(m9ff955bd33652ecefb4dd9402064988aa5e418fcf59360156ff8c9e38dbde5e2,
              0)"}],["AWS/Lambda","Invocations","FunctionName","'
            - Ref: ConstructHubDenyListPrunePruneHandler30B33551
            - '",{"label":"Invocations","stat":"Sum","visible":false,"id":"m9ff955bd33652ecefb4dd9402064988aa5e418fcf59360156ff8c9e38dbde5e2"}],[{"label":"Errors","expression":"FILL(m3aa18789f406dc22d5fd69d6a8b1ae08cbc04aabfde21bee51e16796b37a2e55,
              0)"}],["AWS/Lambda","Errors","FunctionName","'
            - Ref: ConstructHubDenyListPrunePruneHandler30B33551
            - '",{"label":"Errors","stat":"Sum","visible":false,"id":"m3aa18789f406dc22d5fd69d6a8b1ae08cbc04aabfde21bee51e16796b37a2e55"}]],"yAxis":{"left":{"min":0}},"period":300}}]}'
      DashboardName: construct-hub-backend
  ConstructHubWebAppWebsiteBucket4B2B9DB2:
    Type: AWS::S3::Bucket
    Properties:
      PublicAccessBlockConfiguration:
        BlockPublicAcls: true
        BlockPublicPolicy: true
        IgnorePublicAcls: true
        RestrictPublicBuckets: true
    UpdateReplacePolicy: Retain
    DeletionPolicy: Retain
  ConstructHubWebAppWebsiteBucketPolicy17174C06:
    Type: AWS::S3::BucketPolicy
    Properties:
      Bucket:
        Ref: ConstructHubWebAppWebsiteBucket4B2B9DB2
      PolicyDocument:
        Statement:
          - Action: s3:*
            Condition:
              Bool:
                aws:SecureTransport: "false"
            Effect: Deny
            Principal:
              AWS: "*"
            Resource:
              - Fn::GetAtt:
                  - ConstructHubWebAppWebsiteBucket4B2B9DB2
                  - Arn
              - Fn::Join:
                  - ""
                  - - Fn::GetAtt:
                        - ConstructHubWebAppWebsiteBucket4B2B9DB2
                        - Arn
                    - /*
          - Action: s3:GetObject
            Effect: Allow
            Principal:
              CanonicalUser:
                Fn::GetAtt:
                  - ConstructHubWebAppDistributionOrigin1S3Origin694AF937
                  - S3CanonicalUserId
            Resource:
              Fn::Join:
                - ""
                - - Fn::GetAtt:
                      - ConstructHubWebAppWebsiteBucket4B2B9DB2
                      - Arn
                  - /*
        Version: 2012-10-17
  ConstructHubWebAppAddHeadersFunctionc8e10155f2162f48ff533f91d4832060d5a08c2d5c7E9FDB69:
    Type: AWS::CloudFront::Function
    Properties:
      Name: AddHeadersFunctionc8e10155f2162f48ff533f91d4832060d5a08c2d5c
      AutoPublish: true
      FunctionCode: >-
        "use strict";

        function handler(event) {
            var response = event.response;
            var headers = response.headers;
            headers['x-frame-options'] = { value: 'deny' };
            headers['x-xss-protection'] = { value: '1; mode=block' };
            headers['x-content-type-options'] = { value: 'nosniff' };
            headers['strict-transport-security'] = { value: 'max-age=47304000; includeSubDomains' };
            headers['content-security-policy'] = {
                value: [
                    "default-src 'self' 'unsafe-inline' https://*.awsstatic.com;",
                    "connect-src 'self' https://*.shortbread.aws.dev;",
                    "frame-src 'none';",
                    "img-src 'self' https://* http://*.omtrdc.net;",
                    "object-src 'none';",
                    "style-src 'self' 'unsafe-inline';",
                ].join(' '),
            };
            return response;
        }

        //# sourceMappingURL=data:application/json;base64,eyJ2ZXJzaW9uIjozLCJmaWxlIjoicmVzcG9uc2UtZnVuY3Rpb24uanMiLCJzb3VyY2VSb290IjoiIiwic291cmNlcyI6WyIuLi8uLi8uLi9zcmMvd2ViYXBwL3Jlc3BvbnNlLWZ1bmN0aW9uL3Jlc3BvbnNlLWZ1bmN0aW9uLnRzIl0sIm5hbWVzIjpbXSwibWFwcGluZ3MiOiI7QUFTQSxTQUFTLE9BQU8sQ0FBQyxLQUF5QjtJQUN4QyxJQUFJLFFBQVEsR0FBRyxLQUFLLENBQUMsUUFBUSxDQUFDO0lBQzlCLElBQUksT0FBTyxHQUFHLFFBQVEsQ0FBQyxPQUFPLENBQUM7SUFFL0IsT0FBTyxDQUFDLGlCQUFpQixDQUFDLEdBQUcsRUFBRSxLQUFLLEVBQUUsTUFBTSxFQUFFLENBQUM7SUFDL0MsT0FBTyxDQUFDLGtCQUFrQixDQUFDLEdBQUcsRUFBRSxLQUFLLEVBQUUsZUFBZSxFQUFFLENBQUM7SUFDekQsT0FBTyxDQUFDLHdCQUF3QixDQUFDLEdBQUcsRUFBRSxLQUFLLEVBQUUsU0FBUyxFQUFFLENBQUM7SUFDekQsT0FBTyxDQUFDLDJCQUEyQixDQUFDLEdBQUcsRUFBRSxLQUFLLEVBQUUscUNBQXFDLEVBQUUsQ0FBQztJQUN4RixPQUFPLENBQUMseUJBQXlCLENBQUMsR0FBRztRQUNuQyxLQUFLLEVBQ0g7WUFDRSw2REFBNkQ7WUFDN0Qsa0RBQWtEO1lBQ2xELG1CQUFtQjtZQUNuQiwrQ0FBK0M7WUFDL0Msb0JBQW9CO1lBQ3BCLG1DQUFtQztTQUNwQyxDQUFDLElBQUksQ0FBQyxHQUFHLENBQUM7S0FDZCxDQUFDO0lBRUYsT0FBTyxRQUFRLENBQUM7QUFDbEIsQ0FBQyIsInNvdXJjZXNDb250ZW50IjpbImludGVyZmFjZSBDbG91ZEZyb250UmVzcG9uc2Uge1xuICByZXNwb25zZTogYW55O1xuICBoZWFkZXJzOiB7XG4gICAgW2tleTogc3RyaW5nXToge1xuICAgICAgdmFsdWU6IHN0cmluZztcbiAgICB9O1xuICB9O1xufVxuXG5mdW5jdGlvbiBoYW5kbGVyKGV2ZW50OiBDbG91ZEZyb250UmVzcG9uc2UpIHtcbiAgdmFyIHJlc3BvbnNlID0gZXZlbnQucmVzcG9uc2U7XG4gIHZhciBoZWFkZXJzID0gcmVzcG9uc2UuaGVhZGVycztcblxuICBoZWFkZXJzWyd4LWZyYW1lLW9wdGlvbnMnXSA9IHsgdmFsdWU6ICdkZW55JyB9O1xuICBoZWFkZXJzWyd4LXhzcy1wcm90ZWN0aW9uJ10gPSB7IHZhbHVlOiAnMTsgbW9kZT1ibG9jaycgfTtcbiAgaGVhZGVyc1sneC1jb250ZW50LXR5cGUtb3B0aW9ucyddID0geyB2YWx1ZTogJ25vc25pZmYnIH07XG4gIGhlYWRlcnNbJ3N0cmljdC10cmFuc3BvcnQtc2VjdXJpdHknXSA9IHsgdmFsdWU6ICdtYXgtYWdlPTQ3MzA0MDAwOyBpbmNsdWRlU3ViRG9tYWlucycgfTtcbiAgaGVhZGVyc1snY29udGVudC1zZWN1cml0eS1wb2xpY3knXSA9IHtcbiAgICB2YWx1ZTpcbiAgICAgIFtcbiAgICAgICAgXCJkZWZhdWx0LXNyYyAnc2VsZicgJ3Vuc2FmZS1pbmxpbmUnIGh0dHBzOi8vKi5hd3NzdGF0aWMuY29tO1wiLFxuICAgICAgICBcImNvbm5lY3Qtc3JjICdzZWxmJyBodHRwczovLyouc2hvcnRicmVhZC5hd3MuZGV2O1wiLFxuICAgICAgICBcImZyYW1lLXNyYyAnbm9uZSc7XCIsXG4gICAgICAgIFwiaW1nLXNyYyAnc2VsZicgaHR0cHM6Ly8qIGh0dHA6Ly8qLm9tdHJkYy5uZXQ7XCIsXG4gICAgICAgIFwib2JqZWN0LXNyYyAnbm9uZSc7XCIsXG4gICAgICAgIFwic3R5bGUtc3JjICdzZWxmJyAndW5zYWZlLWlubGluZSc7XCIsXG4gICAgICBdLmpvaW4oJyAnKSxcbiAgfTtcblxuICByZXR1cm4gcmVzcG9uc2U7XG59XG4iXX0=
      FunctionConfig:
        Comment: AddHeadersFunctionc8e10155f2162f48ff533f91d4832060d5a08c2d5c
        Runtime: cloudfront-js-1.0
  ConstructHubWebAppDistributionOrigin1S3Origin694AF937:
    Type: AWS::CloudFront::CloudFrontOriginAccessIdentity
    Properties:
      CloudFrontOriginAccessIdentityConfig:
        Comment: Identity for devConstructHubWebAppDistributionOrigin1FBBA04AE
  ConstructHubWebAppDistribution1F181DC9:
    Type: AWS::CloudFront::Distribution
    Properties:
      DistributionConfig:
        CacheBehaviors:
          - CachePolicyId: 658327ea-f89d-4fab-a63d-7e88639e58f6
            Compress: true
            FunctionAssociations:
              - EventType: viewer-response
                FunctionARN:
                  Fn::GetAtt:
                    - ConstructHubWebAppAddHeadersFunctionc8e10155f2162f48ff533f91d4832060d5a08c2d5c7E9FDB69
                    - FunctionARN
            PathPattern: /data/*
            TargetOriginId: devConstructHubWebAppDistributionOrigin2A726FD66
            ViewerProtocolPolicy: allow-all
          - CachePolicyId: 658327ea-f89d-4fab-a63d-7e88639e58f6
            Compress: true
            FunctionAssociations:
              - EventType: viewer-response
                FunctionARN:
                  Fn::GetAtt:
                    - ConstructHubWebAppAddHeadersFunctionc8e10155f2162f48ff533f91d4832060d5a08c2d5c7E9FDB69
                    - FunctionARN
            PathPattern: /catalog.json
            TargetOriginId: devConstructHubWebAppDistributionOrigin2A726FD66
            ViewerProtocolPolicy: allow-all
        CustomErrorResponses:
          - ErrorCode: 404
            ResponseCode: 200
            ResponsePagePath: /index.html
          - ErrorCode: 403
            ResponseCode: 200
            ResponsePagePath: /index.html
        DefaultCacheBehavior:
          CachePolicyId: 658327ea-f89d-4fab-a63d-7e88639e58f6
          Compress: true
          FunctionAssociations:
            - EventType: viewer-response
              FunctionARN:
                Fn::GetAtt:
                  - ConstructHubWebAppAddHeadersFunctionc8e10155f2162f48ff533f91d4832060d5a08c2d5c7E9FDB69
                  - FunctionARN
          TargetOriginId: devConstructHubWebAppDistributionOrigin1FBBA04AE
          ViewerProtocolPolicy: allow-all
        DefaultRootObject: index.html
        Enabled: true
        HttpVersion: http2
        IPV6Enabled: true
        Origins:
          - DomainName:
              Fn::GetAtt:
                - ConstructHubWebAppWebsiteBucket4B2B9DB2
                - RegionalDomainName
            Id: devConstructHubWebAppDistributionOrigin1FBBA04AE
            S3OriginConfig:
              OriginAccessIdentity:
                Fn::Join:
                  - ""
                  - - origin-access-identity/cloudfront/
                    - Ref: ConstructHubWebAppDistributionOrigin1S3Origin694AF937
          - DomainName:
              Fn::GetAtt:
                - ConstructHubPackageDataDC5EF35E
                - RegionalDomainName
            Id: devConstructHubWebAppDistributionOrigin2A726FD66
            S3OriginConfig:
              OriginAccessIdentity:
                Fn::Join:
                  - ""
                  - - origin-access-identity/cloudfront/
                    - Ref: ConstructHubWebAppDistributionOrigin2S3OriginDA7E7FF4
  ConstructHubWebAppDistributionOrigin2S3OriginDA7E7FF4:
    Type: AWS::CloudFront::CloudFrontOriginAccessIdentity
    Properties:
      CloudFrontOriginAccessIdentityConfig:
        Comment: Identity for devConstructHubWebAppDistributionOrigin2A726FD66
  ConstructHubWebAppCacheInvalidatorServiceRoleAABE9AE2:
    Type: AWS::IAM::Role
    Properties:
      AssumeRolePolicyDocument:
        Statement:
          - Action: sts:AssumeRole
            Effect: Allow
            Principal:
              Service: lambda.amazonaws.com
        Version: 2012-10-17
      ManagedPolicyArns:
        - Fn::Join:
            - ""
            - - "arn:"
              - Ref: AWS::Partition
              - :iam::aws:policy/service-role/AWSLambdaBasicExecutionRole
  ConstructHubWebAppCacheInvalidatorServiceRoleDefaultPolicy6CB0D51E:
    Type: AWS::IAM::Policy
    Properties:
      PolicyDocument:
        Statement:
          - Action: cloudfront:CreateInvalidation
            Effect: Allow
            Resource: "*"
        Version: 2012-10-17
      PolicyName: ConstructHubWebAppCacheInvalidatorServiceRoleDefaultPolicy6CB0D51E
      Roles:
        - Ref: ConstructHubWebAppCacheInvalidatorServiceRoleAABE9AE2
  ConstructHubWebAppCacheInvalidator07CDD78B:
    Type: AWS::Lambda::Function
    Properties:
      Code:
        S3Bucket:
          Ref: AssetParameters7ee6e37c4f89b09a6b3c50e513093daf23a858809daed5a6703095d14955c9b2S3BucketF2BF2B22
        S3Key:
          Fn::Join:
            - ""
            - - Fn::Select:
                  - 0
                  - Fn::Split:
                      - "||"
                      - Ref: AssetParameters7ee6e37c4f89b09a6b3c50e513093daf23a858809daed5a6703095d14955c9b2S3VersionKey3CDFB870
              - Fn::Select:
                  - 1
                  - Fn::Split:
                      - "||"
                      - Ref: AssetParameters7ee6e37c4f89b09a6b3c50e513093daf23a858809daed5a6703095d14955c9b2S3VersionKey3CDFB870
      Role:
        Fn::GetAtt:
          - ConstructHubWebAppCacheInvalidatorServiceRoleAABE9AE2
          - Arn
      Description:
        Fn::Join:
          - ""
          - - "Automated cache invalidation on CloudFront distribution "
            - Ref: ConstructHubWebAppDistribution1F181DC9
      Environment:
        Variables:
          DISTRIBUTION_ID:
            Ref: ConstructHubWebAppDistribution1F181DC9
          PATH_PREFIX: /
      Handler: index.handler
      MemorySize: 1024
      Runtime: nodejs14.x
      Timeout: 60
    DependsOn:
      - ConstructHubWebAppCacheInvalidatorServiceRoleDefaultPolicy6CB0D51E
      - ConstructHubWebAppCacheInvalidatorServiceRoleAABE9AE2
  ConstructHubWebAppDeployWebsiteAwsCliLayer23CFFBC1:
    Type: AWS::Lambda::LayerVersion
    Properties:
      Content:
        S3Bucket:
          Ref: AssetParameterse9882ab123687399f934da0d45effe675ecc8ce13b40cb946f3e1d6141fe8d68S3BucketAEADE8C7
        S3Key:
          Fn::Join:
            - ""
            - - Fn::Select:
                  - 0
                  - Fn::Split:
                      - "||"
                      - Ref: AssetParameterse9882ab123687399f934da0d45effe675ecc8ce13b40cb946f3e1d6141fe8d68S3VersionKeyE415415F
              - Fn::Select:
                  - 1
                  - Fn::Split:
                      - "||"
                      - Ref: AssetParameterse9882ab123687399f934da0d45effe675ecc8ce13b40cb946f3e1d6141fe8d68S3VersionKeyE415415F
      Description: /opt/awscli/aws
  ConstructHubWebAppDeployWebsiteCustomResourceE6DF98C9:
    Type: Custom::CDKBucketDeployment
    Properties:
      ServiceToken:
        Fn::GetAtt:
          - CustomCDKBucketDeployment8693BB64968944B69AAFB0CC9EB8756C81C01536
          - Arn
      SourceBucketNames:
        - Ref: AssetParametersb7990f8df588380614d62481a36c043295d0be9dde7cd851dd2a45db0db4d188S3Bucket56533020
      SourceObjectKeys:
        - Fn::Join:
            - ""
            - - Fn::Select:
                  - 0
                  - Fn::Split:
                      - "||"
                      - Ref: AssetParametersb7990f8df588380614d62481a36c043295d0be9dde7cd851dd2a45db0db4d188S3VersionKeyDD8CA2FF
              - Fn::Select:
                  - 1
                  - Fn::Split:
                      - "||"
                      - Ref: AssetParametersb7990f8df588380614d62481a36c043295d0be9dde7cd851dd2a45db0db4d188S3VersionKeyDD8CA2FF
      DestinationBucketName:
        Ref: ConstructHubWebAppWebsiteBucket4B2B9DB2
      Prune: true
      DistributionId:
        Ref: ConstructHubWebAppDistribution1F181DC9
    UpdateReplacePolicy: Delete
    DeletionPolicy: Delete
  AWS679f53fac002430cb0da5b7982bd2287ServiceRoleC1EA0FF2:
    Type: AWS::IAM::Role
    Properties:
      AssumeRolePolicyDocument:
        Statement:
          - Action: sts:AssumeRole
            Effect: Allow
            Principal:
              Service: lambda.amazonaws.com
        Version: 2012-10-17
      ManagedPolicyArns:
        - Fn::Join:
            - ""
            - - "arn:"
              - Ref: AWS::Partition
              - :iam::aws:policy/service-role/AWSLambdaBasicExecutionRole
  AWS679f53fac002430cb0da5b7982bd22872D164C4C:
    Type: AWS::Lambda::Function
    Properties:
      Code:
        S3Bucket:
          Ref: AssetParametersf3d3a3cc7f26921b237eff24fc5dd7aef8f0465a1f376b8f7918eb3d4b3e8797S3BucketBEE108A9
        S3Key:
          Fn::Join:
            - ""
            - - Fn::Select:
                  - 0
                  - Fn::Split:
                      - "||"
                      - Ref: AssetParametersf3d3a3cc7f26921b237eff24fc5dd7aef8f0465a1f376b8f7918eb3d4b3e8797S3VersionKeyA877E3C9
              - Fn::Select:
                  - 1
                  - Fn::Split:
                      - "||"
                      - Ref: AssetParametersf3d3a3cc7f26921b237eff24fc5dd7aef8f0465a1f376b8f7918eb3d4b3e8797S3VersionKeyA877E3C9
      Role:
        Fn::GetAtt:
          - AWS679f53fac002430cb0da5b7982bd2287ServiceRoleC1EA0FF2
          - Arn
      Handler: index.handler
      Runtime: nodejs12.x
      Timeout: 120
    DependsOn:
      - AWS679f53fac002430cb0da5b7982bd2287ServiceRoleC1EA0FF2
  CustomCDKBucketDeployment8693BB64968944B69AAFB0CC9EB8756CServiceRole89A01265:
    Type: AWS::IAM::Role
    Properties:
      AssumeRolePolicyDocument:
        Statement:
          - Action: sts:AssumeRole
            Effect: Allow
            Principal:
              Service: lambda.amazonaws.com
        Version: 2012-10-17
      ManagedPolicyArns:
        - Fn::Join:
            - ""
            - - "arn:"
              - Ref: AWS::Partition
              - :iam::aws:policy/service-role/AWSLambdaBasicExecutionRole
  CustomCDKBucketDeployment8693BB64968944B69AAFB0CC9EB8756CServiceRoleDefaultPolicy88902FDF:
    Type: AWS::IAM::Policy
    Properties:
      PolicyDocument:
        Statement:
          - Action:
              - s3:GetObject*
              - s3:GetBucket*
              - s3:List*
            Effect: Allow
            Resource:
              - Fn::Join:
                  - ""
                  - - "arn:"
                    - Ref: AWS::Partition
                    - ":s3:::"
                    - Ref: AssetParameters8a32ba71115da8362669662bd85577d1dda9d4e77766749ccdf33e29a04debb1S3Bucket92503838
              - Fn::Join:
                  - ""
                  - - "arn:"
                    - Ref: AWS::Partition
                    - ":s3:::"
                    - Ref: AssetParameters8a32ba71115da8362669662bd85577d1dda9d4e77766749ccdf33e29a04debb1S3Bucket92503838
                    - /*
          - Action:
              - s3:GetObject*
              - s3:GetBucket*
              - s3:List*
              - s3:DeleteObject*
              - s3:PutObject*
              - s3:Abort*
            Effect: Allow
            Resource:
              - Fn::GetAtt:
                  - ConstructHubDenyListBucket1B3C2C2E
                  - Arn
              - Fn::Join:
                  - ""
                  - - Fn::GetAtt:
                        - ConstructHubDenyListBucket1B3C2C2E
                        - Arn
                    - /*
          - Action:
              - s3:GetObject*
              - s3:GetBucket*
              - s3:List*
            Effect: Allow
            Resource:
              - Fn::Join:
                  - ""
                  - - "arn:"
                    - Ref: AWS::Partition
                    - ":s3:::"
                    - Ref: AssetParametersb7990f8df588380614d62481a36c043295d0be9dde7cd851dd2a45db0db4d188S3Bucket56533020
              - Fn::Join:
                  - ""
                  - - "arn:"
                    - Ref: AWS::Partition
                    - ":s3:::"
                    - Ref: AssetParametersb7990f8df588380614d62481a36c043295d0be9dde7cd851dd2a45db0db4d188S3Bucket56533020
                    - /*
          - Action:
              - s3:GetObject*
              - s3:GetBucket*
              - s3:List*
              - s3:DeleteObject*
              - s3:PutObject*
              - s3:Abort*
            Effect: Allow
            Resource:
              - Fn::GetAtt:
                  - ConstructHubWebAppWebsiteBucket4B2B9DB2
                  - Arn
              - Fn::Join:
                  - ""
                  - - Fn::GetAtt:
                        - ConstructHubWebAppWebsiteBucket4B2B9DB2
                        - Arn
                    - /*
          - Action:
              - cloudfront:GetInvalidation
              - cloudfront:CreateInvalidation
            Effect: Allow
            Resource: "*"
        Version: 2012-10-17
      PolicyName: CustomCDKBucketDeployment8693BB64968944B69AAFB0CC9EB8756CServiceRoleDefaultPolicy88902FDF
      Roles:
        - Ref: CustomCDKBucketDeployment8693BB64968944B69AAFB0CC9EB8756CServiceRole89A01265
  CustomCDKBucketDeployment8693BB64968944B69AAFB0CC9EB8756C81C01536:
    Type: AWS::Lambda::Function
    Properties:
      Code:
        S3Bucket:
          Ref: AssetParametersc24b999656e4fe6c609c31bae56a1cf4717a405619c3aa6ba1bc686b8c2c86cfS3Bucket55EFA30C
        S3Key:
          Fn::Join:
            - ""
            - - Fn::Select:
                  - 0
                  - Fn::Split:
                      - "||"
                      - Ref: AssetParametersc24b999656e4fe6c609c31bae56a1cf4717a405619c3aa6ba1bc686b8c2c86cfS3VersionKey60329B70
              - Fn::Select:
                  - 1
                  - Fn::Split:
                      - "||"
                      - Ref: AssetParametersc24b999656e4fe6c609c31bae56a1cf4717a405619c3aa6ba1bc686b8c2c86cfS3VersionKey60329B70
      Role:
        Fn::GetAtt:
          - CustomCDKBucketDeployment8693BB64968944B69AAFB0CC9EB8756CServiceRole89A01265
          - Arn
      Handler: index.handler
      Layers:
        - Ref: ConstructHubDenyListBucketDeploymentAwsCliLayerEAC3D4DA
      Runtime: python3.6
      Timeout: 900
    DependsOn:
      - CustomCDKBucketDeployment8693BB64968944B69AAFB0CC9EB8756CServiceRoleDefaultPolicy88902FDF
      - CustomCDKBucketDeployment8693BB64968944B69AAFB0CC9EB8756CServiceRole89A01265
  BucketNotificationsHandler050a0587b7544547bf325f094a3db834RoleB6FB88EC:
    Type: AWS::IAM::Role
    Properties:
      AssumeRolePolicyDocument:
        Statement:
          - Action: sts:AssumeRole
            Effect: Allow
            Principal:
              Service: lambda.amazonaws.com
        Version: 2012-10-17
      ManagedPolicyArns:
        - Fn::Join:
            - ""
            - - "arn:"
              - Ref: AWS::Partition
              - :iam::aws:policy/service-role/AWSLambdaBasicExecutionRole
  BucketNotificationsHandler050a0587b7544547bf325f094a3db834RoleDefaultPolicy2CF63D36:
    Type: AWS::IAM::Policy
    Properties:
      PolicyDocument:
        Statement:
          - Action: s3:PutBucketNotification
            Effect: Allow
            Resource: "*"
        Version: 2012-10-17
      PolicyName: BucketNotificationsHandler050a0587b7544547bf325f094a3db834RoleDefaultPolicy2CF63D36
      Roles:
        - Ref: BucketNotificationsHandler050a0587b7544547bf325f094a3db834RoleB6FB88EC
  BucketNotificationsHandler050a0587b7544547bf325f094a3db8347ECC3691:
    Type: AWS::Lambda::Function
    Properties:
      Description: AWS CloudFormation handler for "Custom::S3BucketNotifications"
        resources (@aws-cdk/aws-s3)
      Code:
        ZipFile: >
          import boto3  # type: ignore

          import json

          import logging

          import urllib.request


          s3 = boto3.client("s3")


          CONFIGURATION_TYPES = ["TopicConfigurations", "QueueConfigurations", "LambdaFunctionConfigurations"]


          def handler(event: dict, context):
              response_status = "SUCCESS"
              error_message = ""
              try:
                  props = event["ResourceProperties"]
                  bucket = props["BucketName"]
                  notification_configuration = props["NotificationConfiguration"]
                  request_type = event["RequestType"]
                  managed = props.get('Managed', 'true').lower() == 'true'
                  stack_id = event['StackId']

                  if managed:
                    config = handle_managed(request_type, notification_configuration)
                  else:
                    config = handle_unmanaged(bucket, stack_id, request_type, notification_configuration)

                  put_bucket_notification_configuration(bucket, config)
              except Exception as e:
                  logging.exception("Failed to put bucket notification configuration")
                  response_status = "FAILED"
                  error_message = f"Error: {str(e)}. "
              finally:
                  submit_response(event, context, response_status, error_message)


          def handle_managed(request_type, notification_configuration):
            if request_type == 'Delete':
              return {}
            return notification_configuration


          def handle_unmanaged(bucket, stack_id, request_type, notification_configuration):

            # find external notifications
            external_notifications = find_external_notifications(bucket, stack_id)

            # if delete, that's all we need
            if request_type == 'Delete':
              return external_notifications

            def with_id(notification):
              notification['Id'] = f"{stack_id}-{hash(json.dumps(notification, sort_keys=True))}"
              return notification

            # otherwise, merge external with incoming config and augment with id
            notifications = {}
            for t in CONFIGURATION_TYPES:
              external = external_notifications.get(t, [])
              incoming = [with_id(n) for n in notification_configuration.get(t, [])]
              notifications[t] = external + incoming
            return notifications


          def find_external_notifications(bucket, stack_id):
            existing_notifications = get_bucket_notification_configuration(bucket)
            external_notifications = {}
            for t in CONFIGURATION_TYPES:
              # if the notification was created by us, we know what id to expect
              # so we can filter by it.
              external_notifications[t] = [n for n in existing_notifications.get(t, []) if not n['Id'].startswith(f"{stack_id}-")]

            return external_notifications


          def get_bucket_notification_configuration(bucket):
            return s3.get_bucket_notification_configuration(Bucket=bucket)


          def put_bucket_notification_configuration(bucket, notification_configuration):
            s3.put_bucket_notification_configuration(Bucket=bucket, NotificationConfiguration=notification_configuration)


          def submit_response(event: dict, context, response_status: str, error_message: str):
              response_body = json.dumps(
                  {
                      "Status": response_status,
                      "Reason": f"{error_message}See the details in CloudWatch Log Stream: {context.log_stream_name}",
                      "PhysicalResourceId": event.get("PhysicalResourceId") or event["LogicalResourceId"],
                      "StackId": event["StackId"],
                      "RequestId": event["RequestId"],
                      "LogicalResourceId": event["LogicalResourceId"],
                      "NoEcho": False,
                  }
              ).encode("utf-8")
              headers = {"content-type": "", "content-length": str(len(response_body))}
              try:
                  req = urllib.request.Request(url=event["ResponseURL"], headers=headers, data=response_body, method="PUT")
                  with urllib.request.urlopen(req) as response:
                      print(response.read().decode("utf-8"))
                  print("Status code: " + response.reason)
              except Exception as e:
                  print("send(..) failed executing request.urlopen(..): " + str(e))
      Handler: index.handler
      Role:
        Fn::GetAtt:
          - BucketNotificationsHandler050a0587b7544547bf325f094a3db834RoleB6FB88EC
          - Arn
      Runtime: python3.7
      Timeout: 300
    DependsOn:
      - BucketNotificationsHandler050a0587b7544547bf325f094a3db834RoleDefaultPolicy2CF63D36
      - BucketNotificationsHandler050a0587b7544547bf325f094a3db834RoleB6FB88EC
  LogRetentionaae0aa3c5b4d4f87b02d85b201efdd8aServiceRole9741ECFB:
    Type: AWS::IAM::Role
    Properties:
      AssumeRolePolicyDocument:
        Statement:
          - Action: sts:AssumeRole
            Effect: Allow
            Principal:
              Service: lambda.amazonaws.com
        Version: 2012-10-17
      ManagedPolicyArns:
        - Fn::Join:
            - ""
            - - "arn:"
              - Ref: AWS::Partition
              - :iam::aws:policy/service-role/AWSLambdaBasicExecutionRole
  LogRetentionaae0aa3c5b4d4f87b02d85b201efdd8aServiceRoleDefaultPolicyADDA7DEB:
    Type: AWS::IAM::Policy
    Properties:
      PolicyDocument:
        Statement:
          - Action:
              - logs:PutRetentionPolicy
              - logs:DeleteRetentionPolicy
            Effect: Allow
            Resource: "*"
        Version: 2012-10-17
      PolicyName: LogRetentionaae0aa3c5b4d4f87b02d85b201efdd8aServiceRoleDefaultPolicyADDA7DEB
      Roles:
        - Ref: LogRetentionaae0aa3c5b4d4f87b02d85b201efdd8aServiceRole9741ECFB
  LogRetentionaae0aa3c5b4d4f87b02d85b201efdd8aFD4BFC8A:
    Type: AWS::Lambda::Function
    Properties:
      Handler: index.handler
      Runtime: nodejs14.x
      Code:
        S3Bucket:
          Ref: AssetParameters67b7823b74bc135986aa72f889d6a8da058d0c4a20cbc2dfc6f78995fdd2fc24S3Bucket4D46ABB5
        S3Key:
          Fn::Join:
            - ""
            - - Fn::Select:
                  - 0
                  - Fn::Split:
                      - "||"
                      - Ref: AssetParameters67b7823b74bc135986aa72f889d6a8da058d0c4a20cbc2dfc6f78995fdd2fc24S3VersionKeyB0F28861
              - Fn::Select:
                  - 1
                  - Fn::Split:
                      - "||"
                      - Ref: AssetParameters67b7823b74bc135986aa72f889d6a8da058d0c4a20cbc2dfc6f78995fdd2fc24S3VersionKeyB0F28861
      Role:
        Fn::GetAtt:
          - LogRetentionaae0aa3c5b4d4f87b02d85b201efdd8aServiceRole9741ECFB
          - Arn
    DependsOn:
      - LogRetentionaae0aa3c5b4d4f87b02d85b201efdd8aServiceRoleDefaultPolicyADDA7DEB
      - LogRetentionaae0aa3c5b4d4f87b02d85b201efdd8aServiceRole9741ECFB
Outputs:
  ConstructHubMonitoringWatchfulWatchfulDashboard75D318D0:
    Value:
      Fn::Join:
        - ""
        - - https://console.aws.amazon.com/cloudwatch/home?region=
          - Ref: AWS::Region
          - "#dashboards:name="
          - Ref: ConstructHubMonitoringWatchfulDashboardB8493D55
  ConstructHubWebAppDomainNameDC10F8DD:
    Value:
      Fn::GetAtt:
        - ConstructHubWebAppDistribution1F181DC9
        - DomainName
    Export:
      Name: ConstructHubDomainName
Parameters:
  AssetParametersf3d3a3cc7f26921b237eff24fc5dd7aef8f0465a1f376b8f7918eb3d4b3e8797S3BucketBEE108A9:
    Type: String
    Description: S3 bucket for asset
      "f3d3a3cc7f26921b237eff24fc5dd7aef8f0465a1f376b8f7918eb3d4b3e8797"
  AssetParametersf3d3a3cc7f26921b237eff24fc5dd7aef8f0465a1f376b8f7918eb3d4b3e8797S3VersionKeyA877E3C9:
    Type: String
    Description: S3 key for asset version
      "f3d3a3cc7f26921b237eff24fc5dd7aef8f0465a1f376b8f7918eb3d4b3e8797"
  AssetParametersf3d3a3cc7f26921b237eff24fc5dd7aef8f0465a1f376b8f7918eb3d4b3e8797ArtifactHashAAFCA968:
    Type: String
    Description: Artifact hash for asset
      "f3d3a3cc7f26921b237eff24fc5dd7aef8f0465a1f376b8f7918eb3d4b3e8797"
  AssetParameterse9882ab123687399f934da0d45effe675ecc8ce13b40cb946f3e1d6141fe8d68S3BucketAEADE8C7:
    Type: String
    Description: S3 bucket for asset
      "e9882ab123687399f934da0d45effe675ecc8ce13b40cb946f3e1d6141fe8d68"
  AssetParameterse9882ab123687399f934da0d45effe675ecc8ce13b40cb946f3e1d6141fe8d68S3VersionKeyE415415F:
    Type: String
    Description: S3 key for asset version
      "e9882ab123687399f934da0d45effe675ecc8ce13b40cb946f3e1d6141fe8d68"
  AssetParameterse9882ab123687399f934da0d45effe675ecc8ce13b40cb946f3e1d6141fe8d68ArtifactHashD9A515C3:
    Type: String
    Description: Artifact hash for asset
      "e9882ab123687399f934da0d45effe675ecc8ce13b40cb946f3e1d6141fe8d68"
  AssetParametersc24b999656e4fe6c609c31bae56a1cf4717a405619c3aa6ba1bc686b8c2c86cfS3Bucket55EFA30C:
    Type: String
    Description: S3 bucket for asset
      "c24b999656e4fe6c609c31bae56a1cf4717a405619c3aa6ba1bc686b8c2c86cf"
  AssetParametersc24b999656e4fe6c609c31bae56a1cf4717a405619c3aa6ba1bc686b8c2c86cfS3VersionKey60329B70:
    Type: String
    Description: S3 key for asset version
      "c24b999656e4fe6c609c31bae56a1cf4717a405619c3aa6ba1bc686b8c2c86cf"
  AssetParametersc24b999656e4fe6c609c31bae56a1cf4717a405619c3aa6ba1bc686b8c2c86cfArtifactHash85F58E48:
    Type: String
    Description: Artifact hash for asset
      "c24b999656e4fe6c609c31bae56a1cf4717a405619c3aa6ba1bc686b8c2c86cf"
  AssetParameters8a32ba71115da8362669662bd85577d1dda9d4e77766749ccdf33e29a04debb1S3Bucket92503838:
    Type: String
    Description: S3 bucket for asset
      "8a32ba71115da8362669662bd85577d1dda9d4e77766749ccdf33e29a04debb1"
  AssetParameters8a32ba71115da8362669662bd85577d1dda9d4e77766749ccdf33e29a04debb1S3VersionKeyC80DD2F7:
    Type: String
    Description: S3 key for asset version
      "8a32ba71115da8362669662bd85577d1dda9d4e77766749ccdf33e29a04debb1"
  AssetParameters8a32ba71115da8362669662bd85577d1dda9d4e77766749ccdf33e29a04debb1ArtifactHash281D2BDC:
    Type: String
    Description: Artifact hash for asset
      "8a32ba71115da8362669662bd85577d1dda9d4e77766749ccdf33e29a04debb1"
  AssetParametersfab52dab596e8f8b4fc5a26e9882c7509290ba057320ed7864232c0f290b5750S3BucketD8FC4450:
    Type: String
    Description: S3 bucket for asset
      "fab52dab596e8f8b4fc5a26e9882c7509290ba057320ed7864232c0f290b5750"
  AssetParametersfab52dab596e8f8b4fc5a26e9882c7509290ba057320ed7864232c0f290b5750S3VersionKey79B2C284:
    Type: String
    Description: S3 key for asset version
      "fab52dab596e8f8b4fc5a26e9882c7509290ba057320ed7864232c0f290b5750"
  AssetParametersfab52dab596e8f8b4fc5a26e9882c7509290ba057320ed7864232c0f290b5750ArtifactHash8C4AA6AC:
    Type: String
    Description: Artifact hash for asset
      "fab52dab596e8f8b4fc5a26e9882c7509290ba057320ed7864232c0f290b5750"
  AssetParametersd5ce621914a7c3f15cf5d46823956ea431a98db7cf8d22b7af369eb6d01413c7S3BucketDD77D5D5:
    Type: String
    Description: S3 bucket for asset
      "d5ce621914a7c3f15cf5d46823956ea431a98db7cf8d22b7af369eb6d01413c7"
  AssetParametersd5ce621914a7c3f15cf5d46823956ea431a98db7cf8d22b7af369eb6d01413c7S3VersionKeyF95E7291:
    Type: String
    Description: S3 key for asset version
      "d5ce621914a7c3f15cf5d46823956ea431a98db7cf8d22b7af369eb6d01413c7"
  AssetParametersd5ce621914a7c3f15cf5d46823956ea431a98db7cf8d22b7af369eb6d01413c7ArtifactHashC896926E:
    Type: String
    Description: Artifact hash for asset
      "d5ce621914a7c3f15cf5d46823956ea431a98db7cf8d22b7af369eb6d01413c7"
  AssetParameterse7179975c01e760bf54c8216e5e59979ee13dbe87172fd3285ad021773c1a135S3Bucket709B77C2:
    Type: String
    Description: S3 bucket for asset
      "e7179975c01e760bf54c8216e5e59979ee13dbe87172fd3285ad021773c1a135"
  AssetParameterse7179975c01e760bf54c8216e5e59979ee13dbe87172fd3285ad021773c1a135S3VersionKey5930C3D1:
    Type: String
    Description: S3 key for asset version
      "e7179975c01e760bf54c8216e5e59979ee13dbe87172fd3285ad021773c1a135"
  AssetParameterse7179975c01e760bf54c8216e5e59979ee13dbe87172fd3285ad021773c1a135ArtifactHash2C04E9E7:
    Type: String
    Description: Artifact hash for asset
      "e7179975c01e760bf54c8216e5e59979ee13dbe87172fd3285ad021773c1a135"
  AssetParameters67b7823b74bc135986aa72f889d6a8da058d0c4a20cbc2dfc6f78995fdd2fc24S3Bucket4D46ABB5:
    Type: String
    Description: S3 bucket for asset
      "67b7823b74bc135986aa72f889d6a8da058d0c4a20cbc2dfc6f78995fdd2fc24"
  AssetParameters67b7823b74bc135986aa72f889d6a8da058d0c4a20cbc2dfc6f78995fdd2fc24S3VersionKeyB0F28861:
    Type: String
    Description: S3 key for asset version
      "67b7823b74bc135986aa72f889d6a8da058d0c4a20cbc2dfc6f78995fdd2fc24"
  AssetParameters67b7823b74bc135986aa72f889d6a8da058d0c4a20cbc2dfc6f78995fdd2fc24ArtifactHashBA91B77F:
    Type: String
    Description: Artifact hash for asset
      "67b7823b74bc135986aa72f889d6a8da058d0c4a20cbc2dfc6f78995fdd2fc24"
<<<<<<< HEAD
=======
  AssetParameters4938c1d6415c58b3bd048169adbcd3f0057b8d68c3b54103ed508fabfed1129cS3Bucket02000148:
    Type: String
    Description: S3 bucket for asset
      "4938c1d6415c58b3bd048169adbcd3f0057b8d68c3b54103ed508fabfed1129c"
  AssetParameters4938c1d6415c58b3bd048169adbcd3f0057b8d68c3b54103ed508fabfed1129cS3VersionKey8CEFB818:
    Type: String
    Description: S3 key for asset version
      "4938c1d6415c58b3bd048169adbcd3f0057b8d68c3b54103ed508fabfed1129c"
  AssetParameters4938c1d6415c58b3bd048169adbcd3f0057b8d68c3b54103ed508fabfed1129cArtifactHashF2E97425:
    Type: String
    Description: Artifact hash for asset
      "4938c1d6415c58b3bd048169adbcd3f0057b8d68c3b54103ed508fabfed1129c"
>>>>>>> 7cbd9dc1
  AssetParameters8265ccdf680d2fc53b19193e2b93340a27f335cc3be02b673f0742d7700fd6acS3Bucket9B1F28E2:
    Type: String
    Description: S3 bucket for asset
      "8265ccdf680d2fc53b19193e2b93340a27f335cc3be02b673f0742d7700fd6ac"
  AssetParameters8265ccdf680d2fc53b19193e2b93340a27f335cc3be02b673f0742d7700fd6acS3VersionKey35B685A1:
    Type: String
    Description: S3 key for asset version
      "8265ccdf680d2fc53b19193e2b93340a27f335cc3be02b673f0742d7700fd6ac"
  AssetParameters8265ccdf680d2fc53b19193e2b93340a27f335cc3be02b673f0742d7700fd6acArtifactHash8CD2C5E7:
    Type: String
    Description: Artifact hash for asset
      "8265ccdf680d2fc53b19193e2b93340a27f335cc3be02b673f0742d7700fd6ac"
  AssetParametersb71e1be6a7755e2db27ab32b3b3798af645eef7a61fdace74eed9545f739fe01S3Bucket885D56FF:
    Type: String
    Description: S3 bucket for asset
      "b71e1be6a7755e2db27ab32b3b3798af645eef7a61fdace74eed9545f739fe01"
  AssetParametersb71e1be6a7755e2db27ab32b3b3798af645eef7a61fdace74eed9545f739fe01S3VersionKeyF00BCB48:
    Type: String
    Description: S3 key for asset version
      "b71e1be6a7755e2db27ab32b3b3798af645eef7a61fdace74eed9545f739fe01"
  AssetParametersb71e1be6a7755e2db27ab32b3b3798af645eef7a61fdace74eed9545f739fe01ArtifactHash9925BDB1:
    Type: String
    Description: Artifact hash for asset
      "b71e1be6a7755e2db27ab32b3b3798af645eef7a61fdace74eed9545f739fe01"
  AssetParameters33936d9930815a2b5e5ff07a9b3cc766ee4cadae3f2c5bd278f6368201bfd330S3BucketB10BED3F:
    Type: String
    Description: S3 bucket for asset
      "33936d9930815a2b5e5ff07a9b3cc766ee4cadae3f2c5bd278f6368201bfd330"
  AssetParameters33936d9930815a2b5e5ff07a9b3cc766ee4cadae3f2c5bd278f6368201bfd330S3VersionKeyFC50F2D5:
    Type: String
    Description: S3 key for asset version
      "33936d9930815a2b5e5ff07a9b3cc766ee4cadae3f2c5bd278f6368201bfd330"
  AssetParameters33936d9930815a2b5e5ff07a9b3cc766ee4cadae3f2c5bd278f6368201bfd330ArtifactHash81ACF0B1:
    Type: String
    Description: Artifact hash for asset
      "33936d9930815a2b5e5ff07a9b3cc766ee4cadae3f2c5bd278f6368201bfd330"
  AssetParameters74a0d483d5307aebccb6e53779c194ef4fd5f2cc6bdeafa11b33adc1af605c0eS3Bucket325DA278:
    Type: String
    Description: S3 bucket for asset
      "74a0d483d5307aebccb6e53779c194ef4fd5f2cc6bdeafa11b33adc1af605c0e"
  AssetParameters74a0d483d5307aebccb6e53779c194ef4fd5f2cc6bdeafa11b33adc1af605c0eS3VersionKey3749B2AA:
    Type: String
    Description: S3 key for asset version
      "74a0d483d5307aebccb6e53779c194ef4fd5f2cc6bdeafa11b33adc1af605c0e"
  AssetParameters74a0d483d5307aebccb6e53779c194ef4fd5f2cc6bdeafa11b33adc1af605c0eArtifactHash063E50EE:
    Type: String
    Description: Artifact hash for asset
      "74a0d483d5307aebccb6e53779c194ef4fd5f2cc6bdeafa11b33adc1af605c0e"
  AssetParameters529e89165f0a6bb521f833515ae2371785bce4e028e7ae3c91e3732ae77e951bS3Bucket6DC938D0:
    Type: String
    Description: S3 bucket for asset
      "529e89165f0a6bb521f833515ae2371785bce4e028e7ae3c91e3732ae77e951b"
  AssetParameters529e89165f0a6bb521f833515ae2371785bce4e028e7ae3c91e3732ae77e951bS3VersionKeyBF96E938:
    Type: String
    Description: S3 key for asset version
      "529e89165f0a6bb521f833515ae2371785bce4e028e7ae3c91e3732ae77e951b"
  AssetParameters529e89165f0a6bb521f833515ae2371785bce4e028e7ae3c91e3732ae77e951bArtifactHash325EC39A:
    Type: String
    Description: Artifact hash for asset
      "529e89165f0a6bb521f833515ae2371785bce4e028e7ae3c91e3732ae77e951b"
  AssetParameters7ee6e37c4f89b09a6b3c50e513093daf23a858809daed5a6703095d14955c9b2S3BucketF2BF2B22:
    Type: String
    Description: S3 bucket for asset
      "7ee6e37c4f89b09a6b3c50e513093daf23a858809daed5a6703095d14955c9b2"
  AssetParameters7ee6e37c4f89b09a6b3c50e513093daf23a858809daed5a6703095d14955c9b2S3VersionKey3CDFB870:
    Type: String
    Description: S3 key for asset version
      "7ee6e37c4f89b09a6b3c50e513093daf23a858809daed5a6703095d14955c9b2"
  AssetParameters7ee6e37c4f89b09a6b3c50e513093daf23a858809daed5a6703095d14955c9b2ArtifactHash65BC41FC:
    Type: String
    Description: Artifact hash for asset
      "7ee6e37c4f89b09a6b3c50e513093daf23a858809daed5a6703095d14955c9b2"
  AssetParametersb7990f8df588380614d62481a36c043295d0be9dde7cd851dd2a45db0db4d188S3Bucket56533020:
    Type: String
    Description: S3 bucket for asset
      "b7990f8df588380614d62481a36c043295d0be9dde7cd851dd2a45db0db4d188"
  AssetParametersb7990f8df588380614d62481a36c043295d0be9dde7cd851dd2a45db0db4d188S3VersionKeyDD8CA2FF:
    Type: String
    Description: S3 key for asset version
      "b7990f8df588380614d62481a36c043295d0be9dde7cd851dd2a45db0db4d188"
  AssetParametersb7990f8df588380614d62481a36c043295d0be9dde7cd851dd2a45db0db4d188ArtifactHash2106FF77:
    Type: String
    Description: Artifact hash for asset
      "b7990f8df588380614d62481a36c043295d0be9dde7cd851dd2a45db0db4d188"
  AssetParametersd5594c96e8d8bc8ce1cd238fb011bd3e1a5c69dada29b4366e17e735f7617fa3S3Bucket5045DB1E:
    Type: String
    Description: S3 bucket for asset
      "d5594c96e8d8bc8ce1cd238fb011bd3e1a5c69dada29b4366e17e735f7617fa3"
  AssetParametersd5594c96e8d8bc8ce1cd238fb011bd3e1a5c69dada29b4366e17e735f7617fa3S3VersionKey048C2E0F:
    Type: String
    Description: S3 key for asset version
      "d5594c96e8d8bc8ce1cd238fb011bd3e1a5c69dada29b4366e17e735f7617fa3"
  AssetParametersd5594c96e8d8bc8ce1cd238fb011bd3e1a5c69dada29b4366e17e735f7617fa3ArtifactHash14563C69:
    Type: String
    Description: Artifact hash for asset
      "d5594c96e8d8bc8ce1cd238fb011bd3e1a5c69dada29b4366e17e735f7617fa3"

`;<|MERGE_RESOLUTION|>--- conflicted
+++ resolved
@@ -1772,11 +1772,7 @@
     Properties:
       Code:
         S3Bucket:
-<<<<<<< HEAD
           Ref: AssetParameterse7179975c01e760bf54c8216e5e59979ee13dbe87172fd3285ad021773c1a135S3Bucket709B77C2
-=======
-          Ref: AssetParameters4938c1d6415c58b3bd048169adbcd3f0057b8d68c3b54103ed508fabfed1129cS3Bucket02000148
->>>>>>> 7cbd9dc1
         S3Key:
           Fn::Join:
             - ""
@@ -1784,20 +1780,12 @@
                   - 0
                   - Fn::Split:
                       - "||"
-<<<<<<< HEAD
                       - Ref: AssetParameterse7179975c01e760bf54c8216e5e59979ee13dbe87172fd3285ad021773c1a135S3VersionKey5930C3D1
-=======
-                      - Ref: AssetParameters4938c1d6415c58b3bd048169adbcd3f0057b8d68c3b54103ed508fabfed1129cS3VersionKey8CEFB818
->>>>>>> 7cbd9dc1
               - Fn::Select:
                   - 1
                   - Fn::Split:
                       - "||"
-<<<<<<< HEAD
                       - Ref: AssetParameterse7179975c01e760bf54c8216e5e59979ee13dbe87172fd3285ad021773c1a135S3VersionKey5930C3D1
-=======
-                      - Ref: AssetParameters4938c1d6415c58b3bd048169adbcd3f0057b8d68c3b54103ed508fabfed1129cS3VersionKey8CEFB818
->>>>>>> 7cbd9dc1
       Role:
         Fn::GetAtt:
           - ConstructHubOrchestrationCatalogBuilderServiceRole851C750C
@@ -2072,7 +2060,7 @@
                 - Ref: AWS::Region
                 - .
                 - Ref: AWS::URLSuffix
-                - /aws-cdk/assets:555ecaef962ddd48a2858a3cf48803217d7514c8bc6089d989fd43bb68528fde
+                - /aws-cdk/assets:6f04288be3fc90b7802e2b4bccb570d3d4c9b66c5cbe6cc0549f39099662d798
           LogConfiguration:
             LogDriver: awslogs
             Options:
@@ -2157,80 +2145,8 @@
           IpProtocol: "-1"
       VpcId:
         Ref: ConstructHubLambdaVPCE85ABF51
-<<<<<<< HEAD
   ConstructHubOrchestrationGeneratetypescriptdocsSecurityGroup8FFF1DF2:
     Type: AWS::EC2::SecurityGroup
-=======
-  ConstructHubOrchestrationDocGentypescriptF9C30384:
-    Type: AWS::Lambda::Function
-    Properties:
-      Code:
-        S3Bucket:
-          Ref: AssetParameters4938c1d6415c58b3bd048169adbcd3f0057b8d68c3b54103ed508fabfed1129cS3Bucket02000148
-        S3Key:
-          Fn::Join:
-            - ""
-            - - Fn::Select:
-                  - 0
-                  - Fn::Split:
-                      - "||"
-                      - Ref: AssetParameters4938c1d6415c58b3bd048169adbcd3f0057b8d68c3b54103ed508fabfed1129cS3VersionKey8CEFB818
-              - Fn::Select:
-                  - 1
-                  - Fn::Split:
-                      - "||"
-                      - Ref: AssetParameters4938c1d6415c58b3bd048169adbcd3f0057b8d68c3b54103ed508fabfed1129cS3VersionKey8CEFB818
-      Role:
-        Fn::GetAtt:
-          - ConstructHubOrchestrationDocGentypescriptServiceRoleB56C2B19
-          - Arn
-      Description: Creates typescript documentation from jsii-enabled npm packages
-      Environment:
-        Variables:
-          HEADER_SPAN: "true"
-          TARGET_LANGUAGE: typescript
-          CODE_ARTIFACT_API_ENDPOINT:
-            Fn::Select:
-              - 1
-              - Fn::Split:
-                  - ":"
-                  - Fn::Select:
-                      - 0
-                      - Fn::GetAtt:
-                          - ConstructHubLambdaVPCCodeArtifactAPI0A2356B9
-                          - DnsEntries
-          CODE_ARTIFACT_DOMAIN_NAME:
-            Fn::GetAtt:
-              - ConstructHubCodeArtifact1188409E
-              - DomainName
-          CODE_ARTIFACT_DOMAIN_OWNER:
-            Fn::GetAtt:
-              - ConstructHubCodeArtifact1188409E
-              - DomainOwner
-          CODE_ARTIFACT_REPOSITORY_ENDPOINT:
-            Fn::GetAtt:
-              - ConstructHubCodeArtifactGetEndpoint9A458FEF
-              - repositoryEndpoint
-      Handler: index.handler
-      MemorySize: 10240
-      Runtime: nodejs14.x
-      Timeout: 900
-      TracingConfig:
-        Mode: PassThrough
-      VpcConfig:
-        SecurityGroupIds:
-          - Fn::GetAtt:
-              - ConstructHubOrchestrationDocGentypescriptSecurityGroupDD0CDD88
-              - GroupId
-        SubnetIds:
-          - Ref: ConstructHubLambdaVPCIsolatedSubnet1Subnet33EDE47B
-          - Ref: ConstructHubLambdaVPCIsolatedSubnet2Subnet825B4A7B
-    DependsOn:
-      - ConstructHubOrchestrationDocGentypescriptServiceRoleDefaultPolicyEBA45F12
-      - ConstructHubOrchestrationDocGentypescriptServiceRoleB56C2B19
-  ConstructHubOrchestrationDocGentypescriptLogRetentionDB3B5194:
-    Type: Custom::LogRetention
->>>>>>> 7cbd9dc1
     Properties:
       GroupDescription: dev/ConstructHub/Orchestration/Generate typescript docs/SecurityGroup
       SecurityGroupEgress:
@@ -4365,21 +4281,6 @@
     Type: String
     Description: Artifact hash for asset
       "67b7823b74bc135986aa72f889d6a8da058d0c4a20cbc2dfc6f78995fdd2fc24"
-<<<<<<< HEAD
-=======
-  AssetParameters4938c1d6415c58b3bd048169adbcd3f0057b8d68c3b54103ed508fabfed1129cS3Bucket02000148:
-    Type: String
-    Description: S3 bucket for asset
-      "4938c1d6415c58b3bd048169adbcd3f0057b8d68c3b54103ed508fabfed1129c"
-  AssetParameters4938c1d6415c58b3bd048169adbcd3f0057b8d68c3b54103ed508fabfed1129cS3VersionKey8CEFB818:
-    Type: String
-    Description: S3 key for asset version
-      "4938c1d6415c58b3bd048169adbcd3f0057b8d68c3b54103ed508fabfed1129c"
-  AssetParameters4938c1d6415c58b3bd048169adbcd3f0057b8d68c3b54103ed508fabfed1129cArtifactHashF2E97425:
-    Type: String
-    Description: Artifact hash for asset
-      "4938c1d6415c58b3bd048169adbcd3f0057b8d68c3b54103ed508fabfed1129c"
->>>>>>> 7cbd9dc1
   AssetParameters8265ccdf680d2fc53b19193e2b93340a27f335cc3be02b673f0742d7700fd6acS3Bucket9B1F28E2:
     Type: String
     Description: S3 bucket for asset
