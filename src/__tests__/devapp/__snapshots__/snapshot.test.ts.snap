--- conflicted
+++ resolved
@@ -837,11 +837,7 @@
     Properties:
       Code:
         S3Bucket:
-<<<<<<< HEAD
-          Ref: AssetParametersdc626259da9c8708216a06543bfc31f89113c1454dec182c9fbb02bd69b0355fS3Bucket58F765D1
-=======
-          Ref: AssetParameters136f1f0babf03d6a2a9e907eef4b4f0a8846b1ae1000cec5e2dfa52638be8b6dS3Bucket6160C51C
->>>>>>> f514a13c
+          Ref: AssetParametersa3d13916fdb6321f8e433bfcbbaaf0ce37d7484a6d75635fdbaceebe8bbe46ffS3BucketEF8F1FA8
         S3Key:
           Fn::Join:
             - ""
@@ -849,20 +845,12 @@
                   - 0
                   - Fn::Split:
                       - "||"
-<<<<<<< HEAD
-                      - Ref: AssetParametersdc626259da9c8708216a06543bfc31f89113c1454dec182c9fbb02bd69b0355fS3VersionKey5328DD6A
-=======
-                      - Ref: AssetParameters136f1f0babf03d6a2a9e907eef4b4f0a8846b1ae1000cec5e2dfa52638be8b6dS3VersionKeyA0AFA1A9
->>>>>>> f514a13c
+                      - Ref: AssetParametersa3d13916fdb6321f8e433bfcbbaaf0ce37d7484a6d75635fdbaceebe8bbe46ffS3VersionKey0B0E7067
               - Fn::Select:
                   - 1
                   - Fn::Split:
                       - "||"
-<<<<<<< HEAD
-                      - Ref: AssetParametersdc626259da9c8708216a06543bfc31f89113c1454dec182c9fbb02bd69b0355fS3VersionKey5328DD6A
-=======
-                      - Ref: AssetParameters136f1f0babf03d6a2a9e907eef4b4f0a8846b1ae1000cec5e2dfa52638be8b6dS3VersionKeyA0AFA1A9
->>>>>>> f514a13c
+                      - Ref: AssetParametersa3d13916fdb6321f8e433bfcbbaaf0ce37d7484a6d75635fdbaceebe8bbe46ffS3VersionKey0B0E7067
       Role:
         Fn::GetAtt:
           - ConstructHubDiscoveryServiceRole1B3CFF96
@@ -1308,11 +1296,7 @@
           - CustomCDKBucketDeployment8693BB64968944B69AAFB0CC9EB8756C81C01536
           - Arn
       SourceBucketNames:
-<<<<<<< HEAD
-        - Ref: AssetParametersf44a5150baef8412516d14ba8a90fe64b75229ca539b113dbbb7e27440b7aa6cS3Bucket31A82AE5
-=======
-        - Ref: AssetParameters7abd1fafd87a608c055d7dcbe712a30009e59267d1b423086749cb59482ceb92S3BucketF79EABC1
->>>>>>> f514a13c
+        - Ref: AssetParameters8bdb1aa271352a47871277127f871133ba78aa10b8b7b7444f33c16853b28d67S3BucketBCFC0553
       SourceObjectKeys:
         - Fn::Join:
             - ""
@@ -1320,20 +1304,12 @@
                   - 0
                   - Fn::Split:
                       - "||"
-<<<<<<< HEAD
-                      - Ref: AssetParametersf44a5150baef8412516d14ba8a90fe64b75229ca539b113dbbb7e27440b7aa6cS3VersionKeyA01B89B1
-=======
-                      - Ref: AssetParameters7abd1fafd87a608c055d7dcbe712a30009e59267d1b423086749cb59482ceb92S3VersionKeyEBE33688
->>>>>>> f514a13c
+                      - Ref: AssetParameters8bdb1aa271352a47871277127f871133ba78aa10b8b7b7444f33c16853b28d67S3VersionKey11784134
               - Fn::Select:
                   - 1
                   - Fn::Split:
                       - "||"
-<<<<<<< HEAD
-                      - Ref: AssetParametersf44a5150baef8412516d14ba8a90fe64b75229ca539b113dbbb7e27440b7aa6cS3VersionKeyA01B89B1
-=======
-                      - Ref: AssetParameters7abd1fafd87a608c055d7dcbe712a30009e59267d1b423086749cb59482ceb92S3VersionKeyEBE33688
->>>>>>> f514a13c
+                      - Ref: AssetParameters8bdb1aa271352a47871277127f871133ba78aa10b8b7b7444f33c16853b28d67S3VersionKey11784134
       DestinationBucketName:
         Ref: ConstructHubWebAppWebsiteBucket4B2B9DB2
       Prune: true
@@ -1541,21 +1517,13 @@
                   - - "arn:"
                     - Ref: AWS::Partition
                     - ":s3:::"
-<<<<<<< HEAD
-                    - Ref: AssetParametersf44a5150baef8412516d14ba8a90fe64b75229ca539b113dbbb7e27440b7aa6cS3Bucket31A82AE5
-=======
-                    - Ref: AssetParameters7abd1fafd87a608c055d7dcbe712a30009e59267d1b423086749cb59482ceb92S3BucketF79EABC1
->>>>>>> f514a13c
+                    - Ref: AssetParameters8bdb1aa271352a47871277127f871133ba78aa10b8b7b7444f33c16853b28d67S3BucketBCFC0553
               - Fn::Join:
                   - ""
                   - - "arn:"
                     - Ref: AWS::Partition
                     - ":s3:::"
-<<<<<<< HEAD
-                    - Ref: AssetParametersf44a5150baef8412516d14ba8a90fe64b75229ca539b113dbbb7e27440b7aa6cS3Bucket31A82AE5
-=======
-                    - Ref: AssetParameters7abd1fafd87a608c055d7dcbe712a30009e59267d1b423086749cb59482ceb92S3BucketF79EABC1
->>>>>>> f514a13c
+                    - Ref: AssetParameters8bdb1aa271352a47871277127f871133ba78aa10b8b7b7444f33c16853b28d67S3BucketBCFC0553
                     - /*
           - Action:
               - s3:GetObject*
@@ -1643,35 +1611,19 @@
   AssetParameters5777e731045ef2e0c78841fc8eb602c8598e874ab6d78962d3612140cae8212aArtifactHash96151522:
     Type: String
     Description: Artifact hash for asset
-<<<<<<< HEAD
-      "e09b0afc2cf095a5d39afbf164f1543cceb5f4748e562876d79cf1d3b3f7d597"
-  AssetParametersdc626259da9c8708216a06543bfc31f89113c1454dec182c9fbb02bd69b0355fS3Bucket58F765D1:
+      "5777e731045ef2e0c78841fc8eb602c8598e874ab6d78962d3612140cae8212a"
+  AssetParametersa3d13916fdb6321f8e433bfcbbaaf0ce37d7484a6d75635fdbaceebe8bbe46ffS3BucketEF8F1FA8:
     Type: String
     Description: S3 bucket for asset
-      "dc626259da9c8708216a06543bfc31f89113c1454dec182c9fbb02bd69b0355f"
-  AssetParametersdc626259da9c8708216a06543bfc31f89113c1454dec182c9fbb02bd69b0355fS3VersionKey5328DD6A:
+      "a3d13916fdb6321f8e433bfcbbaaf0ce37d7484a6d75635fdbaceebe8bbe46ff"
+  AssetParametersa3d13916fdb6321f8e433bfcbbaaf0ce37d7484a6d75635fdbaceebe8bbe46ffS3VersionKey0B0E7067:
     Type: String
     Description: S3 key for asset version
-      "dc626259da9c8708216a06543bfc31f89113c1454dec182c9fbb02bd69b0355f"
-  AssetParametersdc626259da9c8708216a06543bfc31f89113c1454dec182c9fbb02bd69b0355fArtifactHashCC1B6868:
+      "a3d13916fdb6321f8e433bfcbbaaf0ce37d7484a6d75635fdbaceebe8bbe46ff"
+  AssetParametersa3d13916fdb6321f8e433bfcbbaaf0ce37d7484a6d75635fdbaceebe8bbe46ffArtifactHash817B54E3:
     Type: String
     Description: Artifact hash for asset
-      "dc626259da9c8708216a06543bfc31f89113c1454dec182c9fbb02bd69b0355f"
-=======
-      "5777e731045ef2e0c78841fc8eb602c8598e874ab6d78962d3612140cae8212a"
-  AssetParameters136f1f0babf03d6a2a9e907eef4b4f0a8846b1ae1000cec5e2dfa52638be8b6dS3Bucket6160C51C:
-    Type: String
-    Description: S3 bucket for asset
-      "136f1f0babf03d6a2a9e907eef4b4f0a8846b1ae1000cec5e2dfa52638be8b6d"
-  AssetParameters136f1f0babf03d6a2a9e907eef4b4f0a8846b1ae1000cec5e2dfa52638be8b6dS3VersionKeyA0AFA1A9:
-    Type: String
-    Description: S3 key for asset version
-      "136f1f0babf03d6a2a9e907eef4b4f0a8846b1ae1000cec5e2dfa52638be8b6d"
-  AssetParameters136f1f0babf03d6a2a9e907eef4b4f0a8846b1ae1000cec5e2dfa52638be8b6dArtifactHashC2D81A21:
-    Type: String
-    Description: Artifact hash for asset
-      "136f1f0babf03d6a2a9e907eef4b4f0a8846b1ae1000cec5e2dfa52638be8b6d"
->>>>>>> f514a13c
+      "a3d13916fdb6321f8e433bfcbbaaf0ce37d7484a6d75635fdbaceebe8bbe46ff"
   AssetParametersf571294ae268bb9a6c61cd3df245c69279d4fcc5e481065702bcd6aa484199aeS3Bucket94B451B0:
     Type: String
     Description: S3 bucket for asset
@@ -1732,33 +1684,18 @@
     Type: String
     Description: Artifact hash for asset
       "c24b999656e4fe6c609c31bae56a1cf4717a405619c3aa6ba1bc686b8c2c86cf"
-<<<<<<< HEAD
-  AssetParametersf44a5150baef8412516d14ba8a90fe64b75229ca539b113dbbb7e27440b7aa6cS3Bucket31A82AE5:
+  AssetParameters8bdb1aa271352a47871277127f871133ba78aa10b8b7b7444f33c16853b28d67S3BucketBCFC0553:
     Type: String
     Description: S3 bucket for asset
-      "f44a5150baef8412516d14ba8a90fe64b75229ca539b113dbbb7e27440b7aa6c"
-  AssetParametersf44a5150baef8412516d14ba8a90fe64b75229ca539b113dbbb7e27440b7aa6cS3VersionKeyA01B89B1:
+      "8bdb1aa271352a47871277127f871133ba78aa10b8b7b7444f33c16853b28d67"
+  AssetParameters8bdb1aa271352a47871277127f871133ba78aa10b8b7b7444f33c16853b28d67S3VersionKey11784134:
     Type: String
     Description: S3 key for asset version
-      "f44a5150baef8412516d14ba8a90fe64b75229ca539b113dbbb7e27440b7aa6c"
-  AssetParametersf44a5150baef8412516d14ba8a90fe64b75229ca539b113dbbb7e27440b7aa6cArtifactHashE7308C23:
+      "8bdb1aa271352a47871277127f871133ba78aa10b8b7b7444f33c16853b28d67"
+  AssetParameters8bdb1aa271352a47871277127f871133ba78aa10b8b7b7444f33c16853b28d67ArtifactHash641EFDFF:
     Type: String
     Description: Artifact hash for asset
-      "f44a5150baef8412516d14ba8a90fe64b75229ca539b113dbbb7e27440b7aa6c"
-=======
-  AssetParameters7abd1fafd87a608c055d7dcbe712a30009e59267d1b423086749cb59482ceb92S3BucketF79EABC1:
-    Type: String
-    Description: S3 bucket for asset
-      "7abd1fafd87a608c055d7dcbe712a30009e59267d1b423086749cb59482ceb92"
-  AssetParameters7abd1fafd87a608c055d7dcbe712a30009e59267d1b423086749cb59482ceb92S3VersionKeyEBE33688:
-    Type: String
-    Description: S3 key for asset version
-      "7abd1fafd87a608c055d7dcbe712a30009e59267d1b423086749cb59482ceb92"
-  AssetParameters7abd1fafd87a608c055d7dcbe712a30009e59267d1b423086749cb59482ceb92ArtifactHashAC43CB57:
-    Type: String
-    Description: Artifact hash for asset
-      "7abd1fafd87a608c055d7dcbe712a30009e59267d1b423086749cb59482ceb92"
->>>>>>> f514a13c
+      "8bdb1aa271352a47871277127f871133ba78aa10b8b7b7444f33c16853b28d67"
   AssetParametersdcc427ad1a9c4d2a63344256acec911f0ef035359b814054fe1485aeb59e789dS3Bucket8C070E54:
     Type: String
     Description: S3 bucket for asset
