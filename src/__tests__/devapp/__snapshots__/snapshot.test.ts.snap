--- conflicted
+++ resolved
@@ -1089,7 +1089,7 @@
                   - - Fn::GetAtt:
                         - ConstructHubPackageDataDC5EF35E
                         - Arn
-                    - /data/*/package.tgz
+                    - /data/*/assembly.json
           - Action:
               - s3:Abort*
               - s3:DeleteObject*
@@ -1105,7 +1105,7 @@
                   - - Fn::GetAtt:
                         - ConstructHubPackageDataDC5EF35E
                         - Arn
-                    - /data/*/assembly-*.json
+                    - /data/*/docs-*.md
         Version: 2012-10-17
       RouteTableIds:
         - Ref: ConstructHubVPCIsolatedSubnet1RouteTable750E6F36
@@ -1535,11 +1535,7 @@
     Properties:
       Code:
         S3Bucket:
-<<<<<<< HEAD
-          Ref: AssetParametersba4444222fa05047fe67aa68ca915baaff47de5d3d8c063edadb5b7146b892eaS3Bucket03A867A5
-=======
-          Ref: AssetParameters634261a6bff143c1e883db03827a072a81aee06b8467683d7745664e26ec6dc5S3Bucket4BF3BC1F
->>>>>>> 1519b3bb
+          Ref: AssetParameters33ecb7836a55476611905e6393a8f90526683110df7db23f90517421185ac16aS3Bucket34AA3CB1
         S3Key:
           Fn::Join:
             - ""
@@ -1547,20 +1543,12 @@
                   - 0
                   - Fn::Split:
                       - "||"
-<<<<<<< HEAD
-                      - Ref: AssetParametersba4444222fa05047fe67aa68ca915baaff47de5d3d8c063edadb5b7146b892eaS3VersionKeyC53D0DC5
-=======
-                      - Ref: AssetParameters634261a6bff143c1e883db03827a072a81aee06b8467683d7745664e26ec6dc5S3VersionKey6A2E450D
->>>>>>> 1519b3bb
+                      - Ref: AssetParameters33ecb7836a55476611905e6393a8f90526683110df7db23f90517421185ac16aS3VersionKey6C36EE16
               - Fn::Select:
                   - 1
                   - Fn::Split:
                       - "||"
-<<<<<<< HEAD
-                      - Ref: AssetParametersba4444222fa05047fe67aa68ca915baaff47de5d3d8c063edadb5b7146b892eaS3VersionKeyC53D0DC5
-=======
-                      - Ref: AssetParameters634261a6bff143c1e883db03827a072a81aee06b8467683d7745664e26ec6dc5S3VersionKey6A2E450D
->>>>>>> 1519b3bb
+                      - Ref: AssetParameters33ecb7836a55476611905e6393a8f90526683110df7db23f90517421185ac16aS3VersionKey6C36EE16
       Role:
         Fn::GetAtt:
           - ConstructHubTransliteratorServiceRole0F8A20C8
@@ -1573,7 +1561,7 @@
       Description: Creates transliterated assemblies from jsii-enabled npm packages
       Environment:
         Variables:
-<<<<<<< HEAD
+          HEADER_SPAN: "true"
           CODE_ARTIFACT_API_ENDPOINT:
             Fn::Select:
               - 1
@@ -1596,9 +1584,6 @@
             Fn::GetAtt:
               - ConstructHubCodeArtifactGetEndpoint9A458FEF
               - repositoryEndpoint
-=======
-          HEADER_SPAN: "true"
->>>>>>> 1519b3bb
       Handler: index.handler
       MemorySize: 10240
       Runtime: nodejs14.x
@@ -1924,7 +1909,7 @@
         Fn::Join:
           - ""
           - - Ref: AWS::Region
-            - devConstruubWebAppResponseFunction3452125C
+            - devConstrubWebAppResponseFunction3452125C
       AutoPublish: true
       FunctionCode: >-
         "use strict";
@@ -1948,7 +1933,7 @@
           Fn::Join:
             - ""
             - - Ref: AWS::Region
-              - devConstruubWebAppResponseFunction3452125C
+              - devConstrubWebAppResponseFunction3452125C
         Runtime: cloudfront-js-1.0
   ConstructHubWebAppDistributionOrigin1S3Origin694AF937:
     Type: AWS::CloudFront::CloudFrontOriginAccessIdentity
@@ -2060,7 +2045,7 @@
           - CustomCDKBucketDeployment8693BB64968944B69AAFB0CC9EB8756C81C01536
           - Arn
       SourceBucketNames:
-        - Ref: AssetParameters4b6912ddd2c1a25ba0a24866b345a27cf12c6de77a300acbf24ad516b2b7ad47S3Bucket5F22CB7E
+        - Ref: AssetParametersb175d8adef3f5690da68fb639708436639a876ea84c5b74975a37cd644bc6d91S3Bucket7E2DA7AC
       SourceObjectKeys:
         - Fn::Join:
             - ""
@@ -2068,12 +2053,12 @@
                   - 0
                   - Fn::Split:
                       - "||"
-                      - Ref: AssetParameters4b6912ddd2c1a25ba0a24866b345a27cf12c6de77a300acbf24ad516b2b7ad47S3VersionKey851EF575
+                      - Ref: AssetParametersb175d8adef3f5690da68fb639708436639a876ea84c5b74975a37cd644bc6d91S3VersionKeyDEDF4AE1
               - Fn::Select:
                   - 1
                   - Fn::Split:
                       - "||"
-                      - Ref: AssetParameters4b6912ddd2c1a25ba0a24866b345a27cf12c6de77a300acbf24ad516b2b7ad47S3VersionKey851EF575
+                      - Ref: AssetParametersb175d8adef3f5690da68fb639708436639a876ea84c5b74975a37cd644bc6d91S3VersionKeyDEDF4AE1
       DestinationBucketName:
         Ref: ConstructHubWebAppWebsiteBucket4B2B9DB2
       Prune: true
@@ -2367,13 +2352,13 @@
                   - - "arn:"
                     - Ref: AWS::Partition
                     - ":s3:::"
-                    - Ref: AssetParameters4b6912ddd2c1a25ba0a24866b345a27cf12c6de77a300acbf24ad516b2b7ad47S3Bucket5F22CB7E
+                    - Ref: AssetParametersb175d8adef3f5690da68fb639708436639a876ea84c5b74975a37cd644bc6d91S3Bucket7E2DA7AC
               - Fn::Join:
                   - ""
                   - - "arn:"
                     - Ref: AWS::Partition
                     - ":s3:::"
-                    - Ref: AssetParameters4b6912ddd2c1a25ba0a24866b345a27cf12c6de77a300acbf24ad516b2b7ad47S3Bucket5F22CB7E
+                    - Ref: AssetParametersb175d8adef3f5690da68fb639708436639a876ea84c5b74975a37cd644bc6d91S3Bucket7E2DA7AC
                     - /*
           - Action:
               - s3:GetObject*
@@ -2450,7 +2435,6 @@
     Export:
       Name: ConstructHubDomainName
 Parameters:
-<<<<<<< HEAD
   AssetParametersf3d3a3cc7f26921b237eff24fc5dd7aef8f0465a1f376b8f7918eb3d4b3e8797S3BucketBEE108A9:
     Type: String
     Description: S3 bucket for asset
@@ -2463,10 +2447,7 @@
     Type: String
     Description: Artifact hash for asset
       "f3d3a3cc7f26921b237eff24fc5dd7aef8f0465a1f376b8f7918eb3d4b3e8797"
-  AssetParameters3e02956cc32cf10dd2b4bc9b8ce10b11fd2bf864ae97f32e5d3df6b7284d0236S3BucketD05214B3:
-=======
   AssetParametersffbb5da08de4835dea38bfafa377e066ebbaa9026c70f9b3ea2ccff8b7328abcS3Bucket37E50D3E:
->>>>>>> 1519b3bb
     Type: String
     Description: S3 bucket for asset
       "ffbb5da08de4835dea38bfafa377e066ebbaa9026c70f9b3ea2ccff8b7328abc"
@@ -2489,35 +2470,19 @@
   AssetParameters23b0c5db5913bc5f849ba17c51cc0d8d221a3c9adc5b76ec33e25bc2bbd9d149ArtifactHashDC998D14:
     Type: String
     Description: Artifact hash for asset
-<<<<<<< HEAD
-      "0dfb0b3b18599bad760f45b02537f770c6d07bfba2daa5407d82b6306d92963d"
-  AssetParametersba4444222fa05047fe67aa68ca915baaff47de5d3d8c063edadb5b7146b892eaS3Bucket03A867A5:
+      "23b0c5db5913bc5f849ba17c51cc0d8d221a3c9adc5b76ec33e25bc2bbd9d149"
+  AssetParameters33ecb7836a55476611905e6393a8f90526683110df7db23f90517421185ac16aS3Bucket34AA3CB1:
     Type: String
     Description: S3 bucket for asset
-      "ba4444222fa05047fe67aa68ca915baaff47de5d3d8c063edadb5b7146b892ea"
-  AssetParametersba4444222fa05047fe67aa68ca915baaff47de5d3d8c063edadb5b7146b892eaS3VersionKeyC53D0DC5:
+      "33ecb7836a55476611905e6393a8f90526683110df7db23f90517421185ac16a"
+  AssetParameters33ecb7836a55476611905e6393a8f90526683110df7db23f90517421185ac16aS3VersionKey6C36EE16:
     Type: String
     Description: S3 key for asset version
-      "ba4444222fa05047fe67aa68ca915baaff47de5d3d8c063edadb5b7146b892ea"
-  AssetParametersba4444222fa05047fe67aa68ca915baaff47de5d3d8c063edadb5b7146b892eaArtifactHashE807E7D1:
+      "33ecb7836a55476611905e6393a8f90526683110df7db23f90517421185ac16a"
+  AssetParameters33ecb7836a55476611905e6393a8f90526683110df7db23f90517421185ac16aArtifactHashFEBA34D9:
     Type: String
     Description: Artifact hash for asset
-      "ba4444222fa05047fe67aa68ca915baaff47de5d3d8c063edadb5b7146b892ea"
-=======
-      "23b0c5db5913bc5f849ba17c51cc0d8d221a3c9adc5b76ec33e25bc2bbd9d149"
-  AssetParameters634261a6bff143c1e883db03827a072a81aee06b8467683d7745664e26ec6dc5S3Bucket4BF3BC1F:
-    Type: String
-    Description: S3 bucket for asset
-      "634261a6bff143c1e883db03827a072a81aee06b8467683d7745664e26ec6dc5"
-  AssetParameters634261a6bff143c1e883db03827a072a81aee06b8467683d7745664e26ec6dc5S3VersionKey6A2E450D:
-    Type: String
-    Description: S3 key for asset version
-      "634261a6bff143c1e883db03827a072a81aee06b8467683d7745664e26ec6dc5"
-  AssetParameters634261a6bff143c1e883db03827a072a81aee06b8467683d7745664e26ec6dc5ArtifactHashFB55062B:
-    Type: String
-    Description: Artifact hash for asset
-      "634261a6bff143c1e883db03827a072a81aee06b8467683d7745664e26ec6dc5"
->>>>>>> 1519b3bb
+      "33ecb7836a55476611905e6393a8f90526683110df7db23f90517421185ac16a"
   AssetParameters67b7823b74bc135986aa72f889d6a8da058d0c4a20cbc2dfc6f78995fdd2fc24S3Bucket4D46ABB5:
     Type: String
     Description: S3 bucket for asset
@@ -2578,18 +2543,18 @@
     Type: String
     Description: Artifact hash for asset
       "c24b999656e4fe6c609c31bae56a1cf4717a405619c3aa6ba1bc686b8c2c86cf"
-  AssetParameters4b6912ddd2c1a25ba0a24866b345a27cf12c6de77a300acbf24ad516b2b7ad47S3Bucket5F22CB7E:
+  AssetParametersb175d8adef3f5690da68fb639708436639a876ea84c5b74975a37cd644bc6d91S3Bucket7E2DA7AC:
     Type: String
     Description: S3 bucket for asset
-      "4b6912ddd2c1a25ba0a24866b345a27cf12c6de77a300acbf24ad516b2b7ad47"
-  AssetParameters4b6912ddd2c1a25ba0a24866b345a27cf12c6de77a300acbf24ad516b2b7ad47S3VersionKey851EF575:
+      "b175d8adef3f5690da68fb639708436639a876ea84c5b74975a37cd644bc6d91"
+  AssetParametersb175d8adef3f5690da68fb639708436639a876ea84c5b74975a37cd644bc6d91S3VersionKeyDEDF4AE1:
     Type: String
     Description: S3 key for asset version
-      "4b6912ddd2c1a25ba0a24866b345a27cf12c6de77a300acbf24ad516b2b7ad47"
-  AssetParameters4b6912ddd2c1a25ba0a24866b345a27cf12c6de77a300acbf24ad516b2b7ad47ArtifactHash56F3F204:
+      "b175d8adef3f5690da68fb639708436639a876ea84c5b74975a37cd644bc6d91"
+  AssetParametersb175d8adef3f5690da68fb639708436639a876ea84c5b74975a37cd644bc6d91ArtifactHash2FEFFD84:
     Type: String
     Description: Artifact hash for asset
-      "4b6912ddd2c1a25ba0a24866b345a27cf12c6de77a300acbf24ad516b2b7ad47"
+      "b175d8adef3f5690da68fb639708436639a876ea84c5b74975a37cd644bc6d91"
   AssetParameters59be5a60739e4f0f9b881492bce41ccffa8d47d16b0a4d640db1bb8200f48bd5S3BucketFA2341B6:
     Type: String
     Description: S3 bucket for asset
