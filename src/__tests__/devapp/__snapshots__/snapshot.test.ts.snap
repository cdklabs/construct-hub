--- conflicted
+++ resolved
@@ -4813,11 +4813,7 @@
                   - repositoryEndpoint
           Essential: true
           Image:
-<<<<<<< HEAD
             Fn::Sub: \${AWS::AccountId}.dkr.ecr.\${AWS::Region}.\${AWS::URLSuffix}/cdk-hnb659fds-container-assets-\${AWS::AccountId}-\${AWS::Region}:a743365236505e4442c1d3ccfbe6c823f16a8d55d0d680cc877ab19b6a071db5
-=======
-            Fn::Sub: \${AWS::AccountId}.dkr.ecr.\${AWS::Region}.\${AWS::URLSuffix}/cdk-hnb659fds-container-assets-\${AWS::AccountId}-\${AWS::Region}:0a20ffd52d19f164a2d33fa04f7801a8a283ad814c179ebf116afc852d45968e
->>>>>>> 9ccf645c
           LogConfiguration:
             LogDriver: awslogs
             Options:
