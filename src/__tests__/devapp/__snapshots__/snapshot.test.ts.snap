--- conflicted
+++ resolved
@@ -1328,11 +1328,7 @@
           - CustomCDKBucketDeployment8693BB64968944B69AAFB0CC9EB8756C81C01536
           - Arn
       SourceBucketNames:
-<<<<<<< HEAD
-        - Ref: AssetParameters4694533f135966fac1af35c4f46172e8838690b8d6711ca91b7046b975ff8f1bS3BucketD8F4119A
-=======
-        - Ref: AssetParameters558d823cfaadb5cf0bad7144beea8f716a4b18b52457c979efb06abc75cd3c23S3BucketF4864FA6
->>>>>>> 61e8a232
+        - Ref: AssetParameters8b15d2f1c5f4c960ba457278e8e5bb8dfcbe0517a83da92143a06ad26b7a0dddS3Bucket064AF287
       SourceObjectKeys:
         - Fn::Join:
             - ""
@@ -1340,20 +1336,12 @@
                   - 0
                   - Fn::Split:
                       - "||"
-<<<<<<< HEAD
-                      - Ref: AssetParameters4694533f135966fac1af35c4f46172e8838690b8d6711ca91b7046b975ff8f1bS3VersionKey73C03635
-=======
-                      - Ref: AssetParameters558d823cfaadb5cf0bad7144beea8f716a4b18b52457c979efb06abc75cd3c23S3VersionKeyF8887FFC
->>>>>>> 61e8a232
+                      - Ref: AssetParameters8b15d2f1c5f4c960ba457278e8e5bb8dfcbe0517a83da92143a06ad26b7a0dddS3VersionKeyA2B24E5F
               - Fn::Select:
                   - 1
                   - Fn::Split:
                       - "||"
-<<<<<<< HEAD
-                      - Ref: AssetParameters4694533f135966fac1af35c4f46172e8838690b8d6711ca91b7046b975ff8f1bS3VersionKey73C03635
-=======
-                      - Ref: AssetParameters558d823cfaadb5cf0bad7144beea8f716a4b18b52457c979efb06abc75cd3c23S3VersionKeyF8887FFC
->>>>>>> 61e8a232
+                      - Ref: AssetParameters8b15d2f1c5f4c960ba457278e8e5bb8dfcbe0517a83da92143a06ad26b7a0dddS3VersionKeyA2B24E5F
       DestinationBucketName:
         Ref: ConstructHubWebAppWebsiteBucket4B2B9DB2
       Prune: true
@@ -1561,21 +1549,13 @@
                   - - "arn:"
                     - Ref: AWS::Partition
                     - ":s3:::"
-<<<<<<< HEAD
-                    - Ref: AssetParameters4694533f135966fac1af35c4f46172e8838690b8d6711ca91b7046b975ff8f1bS3BucketD8F4119A
-=======
-                    - Ref: AssetParameters558d823cfaadb5cf0bad7144beea8f716a4b18b52457c979efb06abc75cd3c23S3BucketF4864FA6
->>>>>>> 61e8a232
+                    - Ref: AssetParameters8b15d2f1c5f4c960ba457278e8e5bb8dfcbe0517a83da92143a06ad26b7a0dddS3Bucket064AF287
               - Fn::Join:
                   - ""
                   - - "arn:"
                     - Ref: AWS::Partition
                     - ":s3:::"
-<<<<<<< HEAD
-                    - Ref: AssetParameters4694533f135966fac1af35c4f46172e8838690b8d6711ca91b7046b975ff8f1bS3BucketD8F4119A
-=======
-                    - Ref: AssetParameters558d823cfaadb5cf0bad7144beea8f716a4b18b52457c979efb06abc75cd3c23S3BucketF4864FA6
->>>>>>> 61e8a232
+                    - Ref: AssetParameters8b15d2f1c5f4c960ba457278e8e5bb8dfcbe0517a83da92143a06ad26b7a0dddS3Bucket064AF287
                     - /*
           - Action:
               - s3:GetObject*
@@ -1736,33 +1716,18 @@
     Type: String
     Description: Artifact hash for asset
       "c24b999656e4fe6c609c31bae56a1cf4717a405619c3aa6ba1bc686b8c2c86cf"
-<<<<<<< HEAD
-  AssetParameters4694533f135966fac1af35c4f46172e8838690b8d6711ca91b7046b975ff8f1bS3BucketD8F4119A:
+  AssetParameters8b15d2f1c5f4c960ba457278e8e5bb8dfcbe0517a83da92143a06ad26b7a0dddS3Bucket064AF287:
     Type: String
     Description: S3 bucket for asset
-      "4694533f135966fac1af35c4f46172e8838690b8d6711ca91b7046b975ff8f1b"
-  AssetParameters4694533f135966fac1af35c4f46172e8838690b8d6711ca91b7046b975ff8f1bS3VersionKey73C03635:
+      "8b15d2f1c5f4c960ba457278e8e5bb8dfcbe0517a83da92143a06ad26b7a0ddd"
+  AssetParameters8b15d2f1c5f4c960ba457278e8e5bb8dfcbe0517a83da92143a06ad26b7a0dddS3VersionKeyA2B24E5F:
     Type: String
     Description: S3 key for asset version
-      "4694533f135966fac1af35c4f46172e8838690b8d6711ca91b7046b975ff8f1b"
-  AssetParameters4694533f135966fac1af35c4f46172e8838690b8d6711ca91b7046b975ff8f1bArtifactHash88075B15:
+      "8b15d2f1c5f4c960ba457278e8e5bb8dfcbe0517a83da92143a06ad26b7a0ddd"
+  AssetParameters8b15d2f1c5f4c960ba457278e8e5bb8dfcbe0517a83da92143a06ad26b7a0dddArtifactHashDEEDC1D2:
     Type: String
     Description: Artifact hash for asset
-      "4694533f135966fac1af35c4f46172e8838690b8d6711ca91b7046b975ff8f1b"
-=======
-  AssetParameters558d823cfaadb5cf0bad7144beea8f716a4b18b52457c979efb06abc75cd3c23S3BucketF4864FA6:
-    Type: String
-    Description: S3 bucket for asset
-      "558d823cfaadb5cf0bad7144beea8f716a4b18b52457c979efb06abc75cd3c23"
-  AssetParameters558d823cfaadb5cf0bad7144beea8f716a4b18b52457c979efb06abc75cd3c23S3VersionKeyF8887FFC:
-    Type: String
-    Description: S3 key for asset version
-      "558d823cfaadb5cf0bad7144beea8f716a4b18b52457c979efb06abc75cd3c23"
-  AssetParameters558d823cfaadb5cf0bad7144beea8f716a4b18b52457c979efb06abc75cd3c23ArtifactHash907C4234:
-    Type: String
-    Description: Artifact hash for asset
-      "558d823cfaadb5cf0bad7144beea8f716a4b18b52457c979efb06abc75cd3c23"
->>>>>>> 61e8a232
+      "8b15d2f1c5f4c960ba457278e8e5bb8dfcbe0517a83da92143a06ad26b7a0ddd"
   AssetParameters59be5a60739e4f0f9b881492bce41ccffa8d47d16b0a4d640db1bb8200f48bd5S3BucketFA2341B6:
     Type: String
     Description: S3 bucket for asset
