--- conflicted
+++ resolved
@@ -1331,11 +1331,7 @@
     Properties:
       Code:
         S3Bucket:
-<<<<<<< HEAD
-          Ref: AssetParameters695ccc0aa20f6087325b397aa42262f845eda865c76aeae21bee279903ad71a1S3BucketEF294402
-=======
-          Ref: AssetParametersd25d779bb4da829a7dd5e15d3f6aed7d32fb6b4c693cd9ea4ce919e518f786cbS3Bucket74C5D007
->>>>>>> fed0d033
+          Ref: AssetParameters809531852639a68119c43ce922cb874bdd8a13bf6a2ae48a97e51f0420755c46S3Bucket74C7566A
         S3Key:
           Fn::Join:
             - ""
@@ -1343,20 +1339,12 @@
                   - 0
                   - Fn::Split:
                       - "||"
-<<<<<<< HEAD
-                      - Ref: AssetParameters695ccc0aa20f6087325b397aa42262f845eda865c76aeae21bee279903ad71a1S3VersionKeyA89431BD
-=======
-                      - Ref: AssetParametersd25d779bb4da829a7dd5e15d3f6aed7d32fb6b4c693cd9ea4ce919e518f786cbS3VersionKey8349E427
->>>>>>> fed0d033
+                      - Ref: AssetParameters809531852639a68119c43ce922cb874bdd8a13bf6a2ae48a97e51f0420755c46S3VersionKey20358883
               - Fn::Select:
                   - 1
                   - Fn::Split:
                       - "||"
-<<<<<<< HEAD
-                      - Ref: AssetParameters695ccc0aa20f6087325b397aa42262f845eda865c76aeae21bee279903ad71a1S3VersionKeyA89431BD
-=======
-                      - Ref: AssetParametersd25d779bb4da829a7dd5e15d3f6aed7d32fb6b4c693cd9ea4ce919e518f786cbS3VersionKey8349E427
->>>>>>> fed0d033
+                      - Ref: AssetParameters809531852639a68119c43ce922cb874bdd8a13bf6a2ae48a97e51f0420755c46S3VersionKey20358883
       Role:
         Fn::GetAtt:
           - ConstructHubOrchestrationCatalogBuilderServiceRole851C750C
@@ -1515,11 +1503,7 @@
     Properties:
       Code:
         S3Bucket:
-<<<<<<< HEAD
-          Ref: AssetParametersb80198c4af5dcfcf566fbc0427bacbf079fbb051f9cb05aa3d2eb43d570d5557S3Bucket63665D18
-=======
-          Ref: AssetParameters51b62a58623b4981489597820118aeca89c58c2c6c12340c0cfbef37eefdc748S3Bucket778BD559
->>>>>>> fed0d033
+          Ref: AssetParameters7379fd84eff0b591867de2678a7733efa22e810bf064da0c1d0ef6e0c30cc74eS3BucketB29D99C7
         S3Key:
           Fn::Join:
             - ""
@@ -1527,20 +1511,12 @@
                   - 0
                   - Fn::Split:
                       - "||"
-<<<<<<< HEAD
-                      - Ref: AssetParametersb80198c4af5dcfcf566fbc0427bacbf079fbb051f9cb05aa3d2eb43d570d5557S3VersionKey360A8CA5
-=======
-                      - Ref: AssetParameters51b62a58623b4981489597820118aeca89c58c2c6c12340c0cfbef37eefdc748S3VersionKeyD847F614
->>>>>>> fed0d033
+                      - Ref: AssetParameters7379fd84eff0b591867de2678a7733efa22e810bf064da0c1d0ef6e0c30cc74eS3VersionKey15B55BAA
               - Fn::Select:
                   - 1
                   - Fn::Split:
                       - "||"
-<<<<<<< HEAD
-                      - Ref: AssetParametersb80198c4af5dcfcf566fbc0427bacbf079fbb051f9cb05aa3d2eb43d570d5557S3VersionKey360A8CA5
-=======
-                      - Ref: AssetParameters51b62a58623b4981489597820118aeca89c58c2c6c12340c0cfbef37eefdc748S3VersionKeyD847F614
->>>>>>> fed0d033
+                      - Ref: AssetParameters7379fd84eff0b591867de2678a7733efa22e810bf064da0c1d0ef6e0c30cc74eS3VersionKey15B55BAA
       Role:
         Fn::GetAtt:
           - ConstructHubOrchestrationDocGenpythonServiceRoleD16CBDB2
@@ -1716,11 +1692,7 @@
     Properties:
       Code:
         S3Bucket:
-<<<<<<< HEAD
-          Ref: AssetParametersb80198c4af5dcfcf566fbc0427bacbf079fbb051f9cb05aa3d2eb43d570d5557S3Bucket63665D18
-=======
-          Ref: AssetParameters51b62a58623b4981489597820118aeca89c58c2c6c12340c0cfbef37eefdc748S3Bucket778BD559
->>>>>>> fed0d033
+          Ref: AssetParameters7379fd84eff0b591867de2678a7733efa22e810bf064da0c1d0ef6e0c30cc74eS3BucketB29D99C7
         S3Key:
           Fn::Join:
             - ""
@@ -1728,20 +1700,12 @@
                   - 0
                   - Fn::Split:
                       - "||"
-<<<<<<< HEAD
-                      - Ref: AssetParametersb80198c4af5dcfcf566fbc0427bacbf079fbb051f9cb05aa3d2eb43d570d5557S3VersionKey360A8CA5
-=======
-                      - Ref: AssetParameters51b62a58623b4981489597820118aeca89c58c2c6c12340c0cfbef37eefdc748S3VersionKeyD847F614
->>>>>>> fed0d033
+                      - Ref: AssetParameters7379fd84eff0b591867de2678a7733efa22e810bf064da0c1d0ef6e0c30cc74eS3VersionKey15B55BAA
               - Fn::Select:
                   - 1
                   - Fn::Split:
                       - "||"
-<<<<<<< HEAD
-                      - Ref: AssetParametersb80198c4af5dcfcf566fbc0427bacbf079fbb051f9cb05aa3d2eb43d570d5557S3VersionKey360A8CA5
-=======
-                      - Ref: AssetParameters51b62a58623b4981489597820118aeca89c58c2c6c12340c0cfbef37eefdc748S3VersionKeyD847F614
->>>>>>> fed0d033
+                      - Ref: AssetParameters7379fd84eff0b591867de2678a7733efa22e810bf064da0c1d0ef6e0c30cc74eS3VersionKey15B55BAA
       Role:
         Fn::GetAtt:
           - ConstructHubOrchestrationDocGentypescriptServiceRoleB56C2B19
@@ -2048,11 +2012,7 @@
     Properties:
       Code:
         S3Bucket:
-<<<<<<< HEAD
-          Ref: AssetParameters19c253c362d78e2170ba37bab1bb2d77a7566ea2392011c5a6932073e3bd3060S3BucketFDF589E8
-=======
-          Ref: AssetParametersae104fc5e14d55d629bafa2b11ff35360f63bf704251dd1c34d022b521b48cadS3Bucket550CD1BF
->>>>>>> fed0d033
+          Ref: AssetParameters516cab73c91fb1a1a9ada8da3852fead6468a28305ca5c46b319b4f98cc36fe9S3Bucket781BDABF
         S3Key:
           Fn::Join:
             - ""
@@ -2060,20 +2020,12 @@
                   - 0
                   - Fn::Split:
                       - "||"
-<<<<<<< HEAD
-                      - Ref: AssetParameters19c253c362d78e2170ba37bab1bb2d77a7566ea2392011c5a6932073e3bd3060S3VersionKey0CB27E81
-=======
-                      - Ref: AssetParametersae104fc5e14d55d629bafa2b11ff35360f63bf704251dd1c34d022b521b48cadS3VersionKeyA7ED4077
->>>>>>> fed0d033
+                      - Ref: AssetParameters516cab73c91fb1a1a9ada8da3852fead6468a28305ca5c46b319b4f98cc36fe9S3VersionKey31C2F325
               - Fn::Select:
                   - 1
                   - Fn::Split:
                       - "||"
-<<<<<<< HEAD
-                      - Ref: AssetParameters19c253c362d78e2170ba37bab1bb2d77a7566ea2392011c5a6932073e3bd3060S3VersionKey0CB27E81
-=======
-                      - Ref: AssetParametersae104fc5e14d55d629bafa2b11ff35360f63bf704251dd1c34d022b521b48cadS3VersionKeyA7ED4077
->>>>>>> fed0d033
+                      - Ref: AssetParameters516cab73c91fb1a1a9ada8da3852fead6468a28305ca5c46b319b4f98cc36fe9S3VersionKey31C2F325
       Role:
         Fn::GetAtt:
           - ConstructHubOrchestrationReprocessAllServiceRoleE23FF434
@@ -2206,11 +2158,7 @@
     Properties:
       Code:
         S3Bucket:
-<<<<<<< HEAD
-          Ref: AssetParametersdb3d271c9b6dc32444c2577e3a4c37f6ad96024ce7db03eb8a960ac377928252S3BucketB95E1649
-=======
-          Ref: AssetParametersa5a774904aa0b813df27c051692df584f3994e6dcd79ce6c2b7f29903680ae98S3Bucket4E5987BE
->>>>>>> fed0d033
+          Ref: AssetParameterseebf8380c4fec48b5355ef68b364f1ca13012662430177814d17e97dc3f19a05S3Bucket316434E8
         S3Key:
           Fn::Join:
             - ""
@@ -2218,20 +2166,12 @@
                   - 0
                   - Fn::Split:
                       - "||"
-<<<<<<< HEAD
-                      - Ref: AssetParametersdb3d271c9b6dc32444c2577e3a4c37f6ad96024ce7db03eb8a960ac377928252S3VersionKey2C632176
-=======
-                      - Ref: AssetParametersa5a774904aa0b813df27c051692df584f3994e6dcd79ce6c2b7f29903680ae98S3VersionKey7F8E5D7B
->>>>>>> fed0d033
+                      - Ref: AssetParameterseebf8380c4fec48b5355ef68b364f1ca13012662430177814d17e97dc3f19a05S3VersionKey512FE4EF
               - Fn::Select:
                   - 1
                   - Fn::Split:
                       - "||"
-<<<<<<< HEAD
-                      - Ref: AssetParametersdb3d271c9b6dc32444c2577e3a4c37f6ad96024ce7db03eb8a960ac377928252S3VersionKey2C632176
-=======
-                      - Ref: AssetParametersa5a774904aa0b813df27c051692df584f3994e6dcd79ce6c2b7f29903680ae98S3VersionKey7F8E5D7B
->>>>>>> fed0d033
+                      - Ref: AssetParameterseebf8380c4fec48b5355ef68b364f1ca13012662430177814d17e97dc3f19a05S3VersionKey512FE4EF
       Role:
         Fn::GetAtt:
           - ConstructHubIngestionServiceRole6380BAB6
@@ -2371,11 +2311,7 @@
     Properties:
       Code:
         S3Bucket:
-<<<<<<< HEAD
-          Ref: AssetParameters59d62379a8feb5959cfdbb60eb7433d5bf416584092413e6cd3f8cddc9d17158S3Bucket8124F51C
-=======
-          Ref: AssetParameters0b6cfd7f8040131cb67c5b783d6d401887905b5f22073fee5aac5cfb3cf5fa3dS3BucketEA514A26
->>>>>>> fed0d033
+          Ref: AssetParametersa25fa2777473b6894ec29a4cafe92d58829dcb876d9be72aef232b3abbc88eceS3Bucket7E891C93
         S3Key:
           Fn::Join:
             - ""
@@ -2383,20 +2319,12 @@
                   - 0
                   - Fn::Split:
                       - "||"
-<<<<<<< HEAD
-                      - Ref: AssetParameters59d62379a8feb5959cfdbb60eb7433d5bf416584092413e6cd3f8cddc9d17158S3VersionKey80262D06
-=======
-                      - Ref: AssetParameters0b6cfd7f8040131cb67c5b783d6d401887905b5f22073fee5aac5cfb3cf5fa3dS3VersionKeyB273EE76
->>>>>>> fed0d033
+                      - Ref: AssetParametersa25fa2777473b6894ec29a4cafe92d58829dcb876d9be72aef232b3abbc88eceS3VersionKeyC3F65FED
               - Fn::Select:
                   - 1
                   - Fn::Split:
                       - "||"
-<<<<<<< HEAD
-                      - Ref: AssetParameters59d62379a8feb5959cfdbb60eb7433d5bf416584092413e6cd3f8cddc9d17158S3VersionKey80262D06
-=======
-                      - Ref: AssetParameters0b6cfd7f8040131cb67c5b783d6d401887905b5f22073fee5aac5cfb3cf5fa3dS3VersionKeyB273EE76
->>>>>>> fed0d033
+                      - Ref: AssetParametersa25fa2777473b6894ec29a4cafe92d58829dcb876d9be72aef232b3abbc88eceS3VersionKeyC3F65FED
       Role:
         Fn::GetAtt:
           - ConstructHubDiscoveryServiceRole1B3CFF96
@@ -2516,11 +2444,7 @@
     Properties:
       Code:
         S3Bucket:
-<<<<<<< HEAD
-          Ref: AssetParametersaf9dead816d553255b3b2af0359ef6782aecbecd0fa3fb9d94a4e8cf8c11670cS3Bucket0097CC5B
-=======
-          Ref: AssetParametersd496765b1b0d32ab390299c6f54614b76309b2a9bf573ff997c88a25d1a8479aS3BucketF5825DCD
->>>>>>> fed0d033
+          Ref: AssetParametersad83fed51ffbd85eed2d12479f475b703938e840541446c3cc6e2edd1a3f0b2cS3BucketCD8DFC1A
         S3Key:
           Fn::Join:
             - ""
@@ -2528,20 +2452,12 @@
                   - 0
                   - Fn::Split:
                       - "||"
-<<<<<<< HEAD
-                      - Ref: AssetParametersaf9dead816d553255b3b2af0359ef6782aecbecd0fa3fb9d94a4e8cf8c11670cS3VersionKeyDD342F78
-=======
-                      - Ref: AssetParametersd496765b1b0d32ab390299c6f54614b76309b2a9bf573ff997c88a25d1a8479aS3VersionKey30CD2C88
->>>>>>> fed0d033
+                      - Ref: AssetParametersad83fed51ffbd85eed2d12479f475b703938e840541446c3cc6e2edd1a3f0b2cS3VersionKey0F98DF50
               - Fn::Select:
                   - 1
                   - Fn::Split:
                       - "||"
-<<<<<<< HEAD
-                      - Ref: AssetParametersaf9dead816d553255b3b2af0359ef6782aecbecd0fa3fb9d94a4e8cf8c11670cS3VersionKeyDD342F78
-=======
-                      - Ref: AssetParametersd496765b1b0d32ab390299c6f54614b76309b2a9bf573ff997c88a25d1a8479aS3VersionKey30CD2C88
->>>>>>> fed0d033
+                      - Ref: AssetParametersad83fed51ffbd85eed2d12479f475b703938e840541446c3cc6e2edd1a3f0b2cS3VersionKey0F98DF50
       Role:
         Fn::GetAtt:
           - ConstructHubInventoryCanaryServiceRole7684EDDE
@@ -2610,29 +2526,29 @@
               Language:
               typescript"}},{"type":"metric","width":6,"height":6,"x":0,"y":9,"properties":{"view":"timeSeries","title":"Packages","region":"'
             - Ref: AWS::Region
-            - '","stacked":true,"metrics":[["ConstructHub/Inventory","SupportedPackageCount","Language","typescript",{"color":"#2ca02c","label":"Available","stat":"Maximum"}],["ConstructHub/Inventory","UnsupportedPackageCount","Language","typescript",{"color":"#9467bd","label":"Unsupported","stat":"Maximum"}],["ConstructHub/Inventory","MissingPackageCount","Language","typescript",{"color":"#d62728","label":"Missing","stat":"Maximum"}]],"yAxis":{"left":{"min":0}}}},{"type":"metric","width":6,"height":6,"x":6,"y":9,"properties":{"view":"timeSeries","title":"Package
+            - '","stacked":true,"metrics":[["ConstructHub/Inventory","SupportedPackageCount","Language","typescript",{"color":"#2ca02c","label":"Available","stat":"Maximum"}],["ConstructHub/Inventory","UnsupportedPackageCount","Language","typescript",{"color":"#9467bd","label":"Unsupported","stat":"Maximum"}],["ConstructHub/Inventory","MissingPackageCount","Language","typescript",{"color":"#d62728","label":"Missing","stat":"Maximum"}]],"yAxis":{"left":{"showUnits":false}}}},{"type":"metric","width":6,"height":6,"x":6,"y":9,"properties":{"view":"timeSeries","title":"Package
               Major Versions","region":"'
             - Ref: AWS::Region
-            - '","stacked":true,"metrics":[["ConstructHub/Inventory","SupportedMajorVersionCount","Language","typescript",{"color":"#2ca02c","label":"Available","stat":"Maximum"}],["ConstructHub/Inventory","UnsupportedMajorVersionCount","Language","typescript",{"color":"#9467bd","label":"Unsupported","stat":"Maximum"}],["ConstructHub/Inventory","MissingMajorVersionCount","Language","typescript",{"color":"#d62728","label":"Missing","stat":"Maximum"}]],"yAxis":{"left":{"min":0}}}},{"type":"metric","width":6,"height":6,"x":12,"y":9,"properties":{"view":"timeSeries","title":"Package
+            - '","stacked":true,"metrics":[["ConstructHub/Inventory","SupportedMajorVersionCount","Language","typescript",{"color":"#2ca02c","label":"Available","stat":"Maximum"}],["ConstructHub/Inventory","UnsupportedMajorVersionCount","Language","typescript",{"color":"#9467bd","label":"Unsupported","stat":"Maximum"}],["ConstructHub/Inventory","MissingMajorVersionCount","Language","typescript",{"color":"#d62728","label":"Missing","stat":"Maximum"}]],"yAxis":{"left":{"showUnits":false}}}},{"type":"metric","width":6,"height":6,"x":12,"y":9,"properties":{"view":"timeSeries","title":"Package
               Versions","region":"'
             - Ref: AWS::Region
-            - '","stacked":true,"metrics":[["ConstructHub/Inventory","SupportedPackageVersionCount","Language","typescript",{"color":"#2ca02c","label":"Available","stat":"Maximum"}],["ConstructHub/Inventory","UnsupportedPackageVersionCount","Language","typescript",{"color":"#9467bd","label":"Unsupported","stat":"Maximum"}],["ConstructHub/Inventory","MissingPackageVersionCount","Language","typescript",{"color":"#d62728","label":"Missing","stat":"Maximum"}]],"yAxis":{"left":{"min":0}}}},{"type":"metric","width":6,"height":6,"x":18,"y":9,"properties":{"view":"timeSeries","title":"Package
+            - '","stacked":true,"metrics":[["ConstructHub/Inventory","SupportedPackageVersionCount","Language","typescript",{"color":"#2ca02c","label":"Available","stat":"Maximum"}],["ConstructHub/Inventory","UnsupportedPackageVersionCount","Language","typescript",{"color":"#9467bd","label":"Unsupported","stat":"Maximum"}],["ConstructHub/Inventory","MissingPackageVersionCount","Language","typescript",{"color":"#d62728","label":"Missing","stat":"Maximum"}]],"yAxis":{"left":{"showUnits":false}}}},{"type":"metric","width":6,"height":6,"x":18,"y":9,"properties":{"view":"timeSeries","title":"Package
               Version Submodules","region":"'
             - Ref: AWS::Region
-            - '","stacked":true,"metrics":[["ConstructHub/Inventory","SupportedSubmoduleCount","Language","typescript",{"color":"#2ca02c","label":"Available","stat":"Maximum"}],["ConstructHub/Inventory","UnsupportedSubmoduleCount","Language","typescript",{"color":"#9467bd","label":"Unsupported","stat":"Maximum"}],["ConstructHub/Inventory","MissingSubmoduleCount","Language","typescript",{"color":"#d62728","label":"Missing","stat":"Maximum"}]],"yAxis":{"left":{"min":0}}}},{"type":"text","width":24,"height":1,"x":0,"y":15,"properties":{"markdown":"##
+            - '","stacked":true,"metrics":[["ConstructHub/Inventory","SupportedSubmoduleCount","Language","typescript",{"color":"#2ca02c","label":"Available","stat":"Maximum"}],["ConstructHub/Inventory","UnsupportedSubmoduleCount","Language","typescript",{"color":"#9467bd","label":"Unsupported","stat":"Maximum"}],["ConstructHub/Inventory","MissingSubmoduleCount","Language","typescript",{"color":"#d62728","label":"Missing","stat":"Maximum"}]],"yAxis":{"left":{"showUnits":false}}}},{"type":"text","width":24,"height":1,"x":0,"y":15,"properties":{"markdown":"##
               Language:
               python"}},{"type":"metric","width":6,"height":6,"x":0,"y":16,"properties":{"view":"timeSeries","title":"Packages","region":"'
             - Ref: AWS::Region
-            - '","stacked":true,"metrics":[["ConstructHub/Inventory","SupportedPackageCount","Language","python",{"color":"#2ca02c","label":"Available","stat":"Maximum"}],["ConstructHub/Inventory","UnsupportedPackageCount","Language","python",{"color":"#9467bd","label":"Unsupported","stat":"Maximum"}],["ConstructHub/Inventory","MissingPackageCount","Language","python",{"color":"#d62728","label":"Missing","stat":"Maximum"}]],"yAxis":{"left":{"min":0}}}},{"type":"metric","width":6,"height":6,"x":6,"y":16,"properties":{"view":"timeSeries","title":"Package
+            - '","stacked":true,"metrics":[["ConstructHub/Inventory","SupportedPackageCount","Language","python",{"color":"#2ca02c","label":"Available","stat":"Maximum"}],["ConstructHub/Inventory","UnsupportedPackageCount","Language","python",{"color":"#9467bd","label":"Unsupported","stat":"Maximum"}],["ConstructHub/Inventory","MissingPackageCount","Language","python",{"color":"#d62728","label":"Missing","stat":"Maximum"}]],"yAxis":{"left":{"showUnits":false}}}},{"type":"metric","width":6,"height":6,"x":6,"y":16,"properties":{"view":"timeSeries","title":"Package
               Major Versions","region":"'
             - Ref: AWS::Region
-            - '","stacked":true,"metrics":[["ConstructHub/Inventory","SupportedMajorVersionCount","Language","python",{"color":"#2ca02c","label":"Available","stat":"Maximum"}],["ConstructHub/Inventory","UnsupportedMajorVersionCount","Language","python",{"color":"#9467bd","label":"Unsupported","stat":"Maximum"}],["ConstructHub/Inventory","MissingMajorVersionCount","Language","python",{"color":"#d62728","label":"Missing","stat":"Maximum"}]],"yAxis":{"left":{"min":0}}}},{"type":"metric","width":6,"height":6,"x":12,"y":16,"properties":{"view":"timeSeries","title":"Package
+            - '","stacked":true,"metrics":[["ConstructHub/Inventory","SupportedMajorVersionCount","Language","python",{"color":"#2ca02c","label":"Available","stat":"Maximum"}],["ConstructHub/Inventory","UnsupportedMajorVersionCount","Language","python",{"color":"#9467bd","label":"Unsupported","stat":"Maximum"}],["ConstructHub/Inventory","MissingMajorVersionCount","Language","python",{"color":"#d62728","label":"Missing","stat":"Maximum"}]],"yAxis":{"left":{"showUnits":false}}}},{"type":"metric","width":6,"height":6,"x":12,"y":16,"properties":{"view":"timeSeries","title":"Package
               Versions","region":"'
             - Ref: AWS::Region
-            - '","stacked":true,"metrics":[["ConstructHub/Inventory","SupportedPackageVersionCount","Language","python",{"color":"#2ca02c","label":"Available","stat":"Maximum"}],["ConstructHub/Inventory","UnsupportedPackageVersionCount","Language","python",{"color":"#9467bd","label":"Unsupported","stat":"Maximum"}],["ConstructHub/Inventory","MissingPackageVersionCount","Language","python",{"color":"#d62728","label":"Missing","stat":"Maximum"}]],"yAxis":{"left":{"min":0}}}},{"type":"metric","width":6,"height":6,"x":18,"y":16,"properties":{"view":"timeSeries","title":"Package
+            - '","stacked":true,"metrics":[["ConstructHub/Inventory","SupportedPackageVersionCount","Language","python",{"color":"#2ca02c","label":"Available","stat":"Maximum"}],["ConstructHub/Inventory","UnsupportedPackageVersionCount","Language","python",{"color":"#9467bd","label":"Unsupported","stat":"Maximum"}],["ConstructHub/Inventory","MissingPackageVersionCount","Language","python",{"color":"#d62728","label":"Missing","stat":"Maximum"}]],"yAxis":{"left":{"showUnits":false}}}},{"type":"metric","width":6,"height":6,"x":18,"y":16,"properties":{"view":"timeSeries","title":"Package
               Version Submodules","region":"'
             - Ref: AWS::Region
-            - '","stacked":true,"metrics":[["ConstructHub/Inventory","SupportedSubmoduleCount","Language","python",{"color":"#2ca02c","label":"Available","stat":"Maximum"}],["ConstructHub/Inventory","UnsupportedSubmoduleCount","Language","python",{"color":"#9467bd","label":"Unsupported","stat":"Maximum"}],["ConstructHub/Inventory","MissingSubmoduleCount","Language","python",{"color":"#d62728","label":"Missing","stat":"Maximum"}]],"yAxis":{"left":{"min":0}}}},{"type":"text","width":24,"height":2,"x":0,"y":22,"properties":{"markdown":"#
+            - '","stacked":true,"metrics":[["ConstructHub/Inventory","SupportedSubmoduleCount","Language","python",{"color":"#2ca02c","label":"Available","stat":"Maximum"}],["ConstructHub/Inventory","UnsupportedSubmoduleCount","Language","python",{"color":"#9467bd","label":"Unsupported","stat":"Maximum"}],["ConstructHub/Inventory","MissingSubmoduleCount","Language","python",{"color":"#d62728","label":"Missing","stat":"Maximum"}]],"yAxis":{"left":{"showUnits":false}}}},{"type":"text","width":24,"height":2,"x":0,"y":22,"properties":{"markdown":"#
               Discovery Function\\n\\n[button:Search Log
               Group](/cloudwatch/home#logsV2:log-groups/log-group/$252Faws$252flambda$252f'
             - Ref: ConstructHubDiscoveryD6EEC2B8
@@ -3435,33 +3351,18 @@
     Type: String
     Description: Artifact hash for asset
       "f3d3a3cc7f26921b237eff24fc5dd7aef8f0465a1f376b8f7918eb3d4b3e8797"
-<<<<<<< HEAD
-  AssetParameters695ccc0aa20f6087325b397aa42262f845eda865c76aeae21bee279903ad71a1S3BucketEF294402:
+  AssetParameters809531852639a68119c43ce922cb874bdd8a13bf6a2ae48a97e51f0420755c46S3Bucket74C7566A:
     Type: String
     Description: S3 bucket for asset
-      "695ccc0aa20f6087325b397aa42262f845eda865c76aeae21bee279903ad71a1"
-  AssetParameters695ccc0aa20f6087325b397aa42262f845eda865c76aeae21bee279903ad71a1S3VersionKeyA89431BD:
+      "809531852639a68119c43ce922cb874bdd8a13bf6a2ae48a97e51f0420755c46"
+  AssetParameters809531852639a68119c43ce922cb874bdd8a13bf6a2ae48a97e51f0420755c46S3VersionKey20358883:
     Type: String
     Description: S3 key for asset version
-      "695ccc0aa20f6087325b397aa42262f845eda865c76aeae21bee279903ad71a1"
-  AssetParameters695ccc0aa20f6087325b397aa42262f845eda865c76aeae21bee279903ad71a1ArtifactHashB7CA7198:
+      "809531852639a68119c43ce922cb874bdd8a13bf6a2ae48a97e51f0420755c46"
+  AssetParameters809531852639a68119c43ce922cb874bdd8a13bf6a2ae48a97e51f0420755c46ArtifactHash1825D77A:
     Type: String
     Description: Artifact hash for asset
-      "695ccc0aa20f6087325b397aa42262f845eda865c76aeae21bee279903ad71a1"
-=======
-  AssetParametersd25d779bb4da829a7dd5e15d3f6aed7d32fb6b4c693cd9ea4ce919e518f786cbS3Bucket74C5D007:
-    Type: String
-    Description: S3 bucket for asset
-      "d25d779bb4da829a7dd5e15d3f6aed7d32fb6b4c693cd9ea4ce919e518f786cb"
-  AssetParametersd25d779bb4da829a7dd5e15d3f6aed7d32fb6b4c693cd9ea4ce919e518f786cbS3VersionKey8349E427:
-    Type: String
-    Description: S3 key for asset version
-      "d25d779bb4da829a7dd5e15d3f6aed7d32fb6b4c693cd9ea4ce919e518f786cb"
-  AssetParametersd25d779bb4da829a7dd5e15d3f6aed7d32fb6b4c693cd9ea4ce919e518f786cbArtifactHash969E563B:
-    Type: String
-    Description: Artifact hash for asset
-      "d25d779bb4da829a7dd5e15d3f6aed7d32fb6b4c693cd9ea4ce919e518f786cb"
->>>>>>> fed0d033
+      "809531852639a68119c43ce922cb874bdd8a13bf6a2ae48a97e51f0420755c46"
   AssetParameters67b7823b74bc135986aa72f889d6a8da058d0c4a20cbc2dfc6f78995fdd2fc24S3Bucket4D46ABB5:
     Type: String
     Description: S3 bucket for asset
@@ -3474,35 +3375,19 @@
     Type: String
     Description: Artifact hash for asset
       "67b7823b74bc135986aa72f889d6a8da058d0c4a20cbc2dfc6f78995fdd2fc24"
-<<<<<<< HEAD
-  AssetParametersb80198c4af5dcfcf566fbc0427bacbf079fbb051f9cb05aa3d2eb43d570d5557S3Bucket63665D18:
+  AssetParameters7379fd84eff0b591867de2678a7733efa22e810bf064da0c1d0ef6e0c30cc74eS3BucketB29D99C7:
     Type: String
     Description: S3 bucket for asset
-      "b80198c4af5dcfcf566fbc0427bacbf079fbb051f9cb05aa3d2eb43d570d5557"
-  AssetParametersb80198c4af5dcfcf566fbc0427bacbf079fbb051f9cb05aa3d2eb43d570d5557S3VersionKey360A8CA5:
+      "7379fd84eff0b591867de2678a7733efa22e810bf064da0c1d0ef6e0c30cc74e"
+  AssetParameters7379fd84eff0b591867de2678a7733efa22e810bf064da0c1d0ef6e0c30cc74eS3VersionKey15B55BAA:
     Type: String
     Description: S3 key for asset version
-      "b80198c4af5dcfcf566fbc0427bacbf079fbb051f9cb05aa3d2eb43d570d5557"
-  AssetParametersb80198c4af5dcfcf566fbc0427bacbf079fbb051f9cb05aa3d2eb43d570d5557ArtifactHashB6A1B548:
+      "7379fd84eff0b591867de2678a7733efa22e810bf064da0c1d0ef6e0c30cc74e"
+  AssetParameters7379fd84eff0b591867de2678a7733efa22e810bf064da0c1d0ef6e0c30cc74eArtifactHash8E86E95B:
     Type: String
     Description: Artifact hash for asset
-      "b80198c4af5dcfcf566fbc0427bacbf079fbb051f9cb05aa3d2eb43d570d5557"
-  AssetParameters6af9b1657437e8486777a113ea9fedeca24ca7c17cc7d67fa3d78ca6fd7affb0S3BucketE303749C:
-=======
-  AssetParameters51b62a58623b4981489597820118aeca89c58c2c6c12340c0cfbef37eefdc748S3Bucket778BD559:
-    Type: String
-    Description: S3 bucket for asset
-      "51b62a58623b4981489597820118aeca89c58c2c6c12340c0cfbef37eefdc748"
-  AssetParameters51b62a58623b4981489597820118aeca89c58c2c6c12340c0cfbef37eefdc748S3VersionKeyD847F614:
-    Type: String
-    Description: S3 key for asset version
-      "51b62a58623b4981489597820118aeca89c58c2c6c12340c0cfbef37eefdc748"
-  AssetParameters51b62a58623b4981489597820118aeca89c58c2c6c12340c0cfbef37eefdc748ArtifactHash36F17D18:
-    Type: String
-    Description: Artifact hash for asset
-      "51b62a58623b4981489597820118aeca89c58c2c6c12340c0cfbef37eefdc748"
+      "7379fd84eff0b591867de2678a7733efa22e810bf064da0c1d0ef6e0c30cc74e"
   AssetParametersaed78bc431dd6cdac01afad951cec010f57f9d972c3f748c3ceeb5ca096544fdS3Bucket2D90B8C0:
->>>>>>> fed0d033
     Type: String
     Description: S3 bucket for asset
       "aed78bc431dd6cdac01afad951cec010f57f9d972c3f748c3ceeb5ca096544fd"
@@ -3513,107 +3398,55 @@
   AssetParametersaed78bc431dd6cdac01afad951cec010f57f9d972c3f748c3ceeb5ca096544fdArtifactHash7600F3BF:
     Type: String
     Description: Artifact hash for asset
-<<<<<<< HEAD
-      "6af9b1657437e8486777a113ea9fedeca24ca7c17cc7d67fa3d78ca6fd7affb0"
-  AssetParameters19c253c362d78e2170ba37bab1bb2d77a7566ea2392011c5a6932073e3bd3060S3BucketFDF589E8:
+      "aed78bc431dd6cdac01afad951cec010f57f9d972c3f748c3ceeb5ca096544fd"
+  AssetParameters516cab73c91fb1a1a9ada8da3852fead6468a28305ca5c46b319b4f98cc36fe9S3Bucket781BDABF:
     Type: String
     Description: S3 bucket for asset
-      "19c253c362d78e2170ba37bab1bb2d77a7566ea2392011c5a6932073e3bd3060"
-  AssetParameters19c253c362d78e2170ba37bab1bb2d77a7566ea2392011c5a6932073e3bd3060S3VersionKey0CB27E81:
+      "516cab73c91fb1a1a9ada8da3852fead6468a28305ca5c46b319b4f98cc36fe9"
+  AssetParameters516cab73c91fb1a1a9ada8da3852fead6468a28305ca5c46b319b4f98cc36fe9S3VersionKey31C2F325:
     Type: String
     Description: S3 key for asset version
-      "19c253c362d78e2170ba37bab1bb2d77a7566ea2392011c5a6932073e3bd3060"
-  AssetParameters19c253c362d78e2170ba37bab1bb2d77a7566ea2392011c5a6932073e3bd3060ArtifactHashB6EE242F:
+      "516cab73c91fb1a1a9ada8da3852fead6468a28305ca5c46b319b4f98cc36fe9"
+  AssetParameters516cab73c91fb1a1a9ada8da3852fead6468a28305ca5c46b319b4f98cc36fe9ArtifactHash41DE1E42:
     Type: String
     Description: Artifact hash for asset
-      "19c253c362d78e2170ba37bab1bb2d77a7566ea2392011c5a6932073e3bd3060"
-  AssetParametersdb3d271c9b6dc32444c2577e3a4c37f6ad96024ce7db03eb8a960ac377928252S3BucketB95E1649:
+      "516cab73c91fb1a1a9ada8da3852fead6468a28305ca5c46b319b4f98cc36fe9"
+  AssetParameterseebf8380c4fec48b5355ef68b364f1ca13012662430177814d17e97dc3f19a05S3Bucket316434E8:
     Type: String
     Description: S3 bucket for asset
-      "db3d271c9b6dc32444c2577e3a4c37f6ad96024ce7db03eb8a960ac377928252"
-  AssetParametersdb3d271c9b6dc32444c2577e3a4c37f6ad96024ce7db03eb8a960ac377928252S3VersionKey2C632176:
+      "eebf8380c4fec48b5355ef68b364f1ca13012662430177814d17e97dc3f19a05"
+  AssetParameterseebf8380c4fec48b5355ef68b364f1ca13012662430177814d17e97dc3f19a05S3VersionKey512FE4EF:
     Type: String
     Description: S3 key for asset version
-      "db3d271c9b6dc32444c2577e3a4c37f6ad96024ce7db03eb8a960ac377928252"
-  AssetParametersdb3d271c9b6dc32444c2577e3a4c37f6ad96024ce7db03eb8a960ac377928252ArtifactHashCE66AE51:
+      "eebf8380c4fec48b5355ef68b364f1ca13012662430177814d17e97dc3f19a05"
+  AssetParameterseebf8380c4fec48b5355ef68b364f1ca13012662430177814d17e97dc3f19a05ArtifactHash41760E5F:
     Type: String
     Description: Artifact hash for asset
-      "db3d271c9b6dc32444c2577e3a4c37f6ad96024ce7db03eb8a960ac377928252"
-  AssetParameters59d62379a8feb5959cfdbb60eb7433d5bf416584092413e6cd3f8cddc9d17158S3Bucket8124F51C:
+      "eebf8380c4fec48b5355ef68b364f1ca13012662430177814d17e97dc3f19a05"
+  AssetParametersa25fa2777473b6894ec29a4cafe92d58829dcb876d9be72aef232b3abbc88eceS3Bucket7E891C93:
     Type: String
     Description: S3 bucket for asset
-      "59d62379a8feb5959cfdbb60eb7433d5bf416584092413e6cd3f8cddc9d17158"
-  AssetParameters59d62379a8feb5959cfdbb60eb7433d5bf416584092413e6cd3f8cddc9d17158S3VersionKey80262D06:
+      "a25fa2777473b6894ec29a4cafe92d58829dcb876d9be72aef232b3abbc88ece"
+  AssetParametersa25fa2777473b6894ec29a4cafe92d58829dcb876d9be72aef232b3abbc88eceS3VersionKeyC3F65FED:
     Type: String
     Description: S3 key for asset version
-      "59d62379a8feb5959cfdbb60eb7433d5bf416584092413e6cd3f8cddc9d17158"
-  AssetParameters59d62379a8feb5959cfdbb60eb7433d5bf416584092413e6cd3f8cddc9d17158ArtifactHashDCE6934E:
+      "a25fa2777473b6894ec29a4cafe92d58829dcb876d9be72aef232b3abbc88ece"
+  AssetParametersa25fa2777473b6894ec29a4cafe92d58829dcb876d9be72aef232b3abbc88eceArtifactHashF9E29BD1:
     Type: String
     Description: Artifact hash for asset
-      "59d62379a8feb5959cfdbb60eb7433d5bf416584092413e6cd3f8cddc9d17158"
-  AssetParametersaf9dead816d553255b3b2af0359ef6782aecbecd0fa3fb9d94a4e8cf8c11670cS3Bucket0097CC5B:
+      "a25fa2777473b6894ec29a4cafe92d58829dcb876d9be72aef232b3abbc88ece"
+  AssetParametersad83fed51ffbd85eed2d12479f475b703938e840541446c3cc6e2edd1a3f0b2cS3BucketCD8DFC1A:
     Type: String
     Description: S3 bucket for asset
-      "af9dead816d553255b3b2af0359ef6782aecbecd0fa3fb9d94a4e8cf8c11670c"
-  AssetParametersaf9dead816d553255b3b2af0359ef6782aecbecd0fa3fb9d94a4e8cf8c11670cS3VersionKeyDD342F78:
+      "ad83fed51ffbd85eed2d12479f475b703938e840541446c3cc6e2edd1a3f0b2c"
+  AssetParametersad83fed51ffbd85eed2d12479f475b703938e840541446c3cc6e2edd1a3f0b2cS3VersionKey0F98DF50:
     Type: String
     Description: S3 key for asset version
-      "af9dead816d553255b3b2af0359ef6782aecbecd0fa3fb9d94a4e8cf8c11670c"
-  AssetParametersaf9dead816d553255b3b2af0359ef6782aecbecd0fa3fb9d94a4e8cf8c11670cArtifactHash5DFB0BE8:
+      "ad83fed51ffbd85eed2d12479f475b703938e840541446c3cc6e2edd1a3f0b2c"
+  AssetParametersad83fed51ffbd85eed2d12479f475b703938e840541446c3cc6e2edd1a3f0b2cArtifactHash9665E5DB:
     Type: String
     Description: Artifact hash for asset
-      "af9dead816d553255b3b2af0359ef6782aecbecd0fa3fb9d94a4e8cf8c11670c"
-=======
-      "aed78bc431dd6cdac01afad951cec010f57f9d972c3f748c3ceeb5ca096544fd"
-  AssetParametersae104fc5e14d55d629bafa2b11ff35360f63bf704251dd1c34d022b521b48cadS3Bucket550CD1BF:
-    Type: String
-    Description: S3 bucket for asset
-      "ae104fc5e14d55d629bafa2b11ff35360f63bf704251dd1c34d022b521b48cad"
-  AssetParametersae104fc5e14d55d629bafa2b11ff35360f63bf704251dd1c34d022b521b48cadS3VersionKeyA7ED4077:
-    Type: String
-    Description: S3 key for asset version
-      "ae104fc5e14d55d629bafa2b11ff35360f63bf704251dd1c34d022b521b48cad"
-  AssetParametersae104fc5e14d55d629bafa2b11ff35360f63bf704251dd1c34d022b521b48cadArtifactHash5903FC88:
-    Type: String
-    Description: Artifact hash for asset
-      "ae104fc5e14d55d629bafa2b11ff35360f63bf704251dd1c34d022b521b48cad"
-  AssetParametersa5a774904aa0b813df27c051692df584f3994e6dcd79ce6c2b7f29903680ae98S3Bucket4E5987BE:
-    Type: String
-    Description: S3 bucket for asset
-      "a5a774904aa0b813df27c051692df584f3994e6dcd79ce6c2b7f29903680ae98"
-  AssetParametersa5a774904aa0b813df27c051692df584f3994e6dcd79ce6c2b7f29903680ae98S3VersionKey7F8E5D7B:
-    Type: String
-    Description: S3 key for asset version
-      "a5a774904aa0b813df27c051692df584f3994e6dcd79ce6c2b7f29903680ae98"
-  AssetParametersa5a774904aa0b813df27c051692df584f3994e6dcd79ce6c2b7f29903680ae98ArtifactHash074461D5:
-    Type: String
-    Description: Artifact hash for asset
-      "a5a774904aa0b813df27c051692df584f3994e6dcd79ce6c2b7f29903680ae98"
-  AssetParameters0b6cfd7f8040131cb67c5b783d6d401887905b5f22073fee5aac5cfb3cf5fa3dS3BucketEA514A26:
-    Type: String
-    Description: S3 bucket for asset
-      "0b6cfd7f8040131cb67c5b783d6d401887905b5f22073fee5aac5cfb3cf5fa3d"
-  AssetParameters0b6cfd7f8040131cb67c5b783d6d401887905b5f22073fee5aac5cfb3cf5fa3dS3VersionKeyB273EE76:
-    Type: String
-    Description: S3 key for asset version
-      "0b6cfd7f8040131cb67c5b783d6d401887905b5f22073fee5aac5cfb3cf5fa3d"
-  AssetParameters0b6cfd7f8040131cb67c5b783d6d401887905b5f22073fee5aac5cfb3cf5fa3dArtifactHash75CF509A:
-    Type: String
-    Description: Artifact hash for asset
-      "0b6cfd7f8040131cb67c5b783d6d401887905b5f22073fee5aac5cfb3cf5fa3d"
-  AssetParametersd496765b1b0d32ab390299c6f54614b76309b2a9bf573ff997c88a25d1a8479aS3BucketF5825DCD:
-    Type: String
-    Description: S3 bucket for asset
-      "d496765b1b0d32ab390299c6f54614b76309b2a9bf573ff997c88a25d1a8479a"
-  AssetParametersd496765b1b0d32ab390299c6f54614b76309b2a9bf573ff997c88a25d1a8479aS3VersionKey30CD2C88:
-    Type: String
-    Description: S3 key for asset version
-      "d496765b1b0d32ab390299c6f54614b76309b2a9bf573ff997c88a25d1a8479a"
-  AssetParametersd496765b1b0d32ab390299c6f54614b76309b2a9bf573ff997c88a25d1a8479aArtifactHashADA47EB6:
-    Type: String
-    Description: Artifact hash for asset
-      "d496765b1b0d32ab390299c6f54614b76309b2a9bf573ff997c88a25d1a8479a"
->>>>>>> fed0d033
+      "ad83fed51ffbd85eed2d12479f475b703938e840541446c3cc6e2edd1a3f0b2c"
   AssetParametersab7165ea861865a93ca2649ba71de4c5b4fc6a6633b7e02789f72549b8465746S3Bucket81575F72:
     Type: String
     Description: S3 bucket for asset
