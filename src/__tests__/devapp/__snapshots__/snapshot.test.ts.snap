// Jest Snapshot v1, https://goo.gl/fbAQLP

exports[`golden snapshot 1`] = `
Resources:
  TopicBFC7AF6E:
    Type: AWS::SNS::Topic
  ConstructHubMonitoringWatchfulDashboardB8493D55:
    Type: AWS::CloudWatch::Dashboard
    Properties:
      DashboardBody:
        Fn::Join:
          - ""
          - - '{"widgets":[{"type":"text","width":24,"height":2,"x":0,"y":0,"properties":{"markdown":"#
              Ingestion Function\\n\\n[button:AWS Lambda
              Console](https://console.aws.amazon.com/lambda/home?region='
            - Ref: AWS::Region
            - "#/functions/"
            - Ref: ConstructHubIngestion407909CE
            - ?tab=graph) [button:CloudWatch
              Logs](https://console.aws.amazon.com/cloudwatch/home?region=
            - Ref: AWS::Region
            - "#logEventViewer:group=/aws/lambda/"
            - Ref: ConstructHubIngestion407909CE
            - )"}},{"type":"metric","width":6,"height":6,"x":0,"y":2,"properties":{"view":"timeSeries","title":"Invocations/5min","region":"
            - Ref: AWS::Region
            - '","metrics":[["AWS/Lambda","Invocations","FunctionName","'
            - Ref: ConstructHubIngestion407909CE
            - '",{"stat":"Sum"}]],"yAxis":{}}},{"type":"metric","width":6,"height":6,"x":6,"y":2,"properties":{"view":"timeSeries","title":"Errors/5min","region":"'
            - Ref: AWS::Region
            - '","metrics":[["AWS/Lambda","Errors","FunctionName","'
            - Ref: ConstructHubIngestion407909CE
            - '",{"stat":"Sum"}]],"annotations":{"horizontal":[{"label":"Errors
              > 0 for 3 datapoints within 15
              minutes","value":0,"yAxis":"left"}]},"yAxis":{}}},{"type":"metric","width":6,"height":6,"x":12,"y":2,"properties":{"view":"timeSeries","title":"Throttles/5min","region":"'
            - Ref: AWS::Region
            - '","metrics":[["AWS/Lambda","Throttles","FunctionName","'
            - Ref: ConstructHubIngestion407909CE
            - '",{"stat":"Sum"}]],"annotations":{"horizontal":[{"label":"Throttles
              > 0 for 3 datapoints within 15
              minutes","value":0,"yAxis":"left"}]},"yAxis":{}}},{"type":"metric","width":6,"height":6,"x":18,"y":2,"properties":{"view":"timeSeries","title":"Duration/5min","region":"'
            - Ref: AWS::Region
            - '","metrics":[["AWS/Lambda","Duration","FunctionName","'
            - Ref: ConstructHubIngestion407909CE
            - '",{"label":"p99","stat":"p99"}]],"annotations":{"horizontal":[{"label":"p99
              > 720000 for 3 datapoints within 15
              minutes","value":720000,"yAxis":"left"}]},"yAxis":{}}},{"type":"text","width":24,"height":2,"x":0,"y":8,"properties":{"markdown":"#
              Discovery Function\\n\\n[button:AWS Lambda
              Console](https://console.aws.amazon.com/lambda/home?region='
            - Ref: AWS::Region
            - "#/functions/"
            - Ref: ConstructHubDiscoveryD6EEC2B8
            - ?tab=graph) [button:CloudWatch
              Logs](https://console.aws.amazon.com/cloudwatch/home?region=
            - Ref: AWS::Region
            - "#logEventViewer:group=/aws/lambda/"
            - Ref: ConstructHubDiscoveryD6EEC2B8
            - )"}},{"type":"metric","width":6,"height":6,"x":0,"y":10,"properties":{"view":"timeSeries","title":"Invocations/5min","region":"
            - Ref: AWS::Region
            - '","metrics":[["AWS/Lambda","Invocations","FunctionName","'
            - Ref: ConstructHubDiscoveryD6EEC2B8
            - '",{"stat":"Sum"}]],"yAxis":{}}},{"type":"metric","width":6,"height":6,"x":6,"y":10,"properties":{"view":"timeSeries","title":"Errors/5min","region":"'
            - Ref: AWS::Region
            - '","metrics":[["AWS/Lambda","Errors","FunctionName","'
            - Ref: ConstructHubDiscoveryD6EEC2B8
            - '",{"stat":"Sum"}]],"annotations":{"horizontal":[{"label":"Errors
              > 0 for 3 datapoints within 15
              minutes","value":0,"yAxis":"left"}]},"yAxis":{}}},{"type":"metric","width":6,"height":6,"x":12,"y":10,"properties":{"view":"timeSeries","title":"Throttles/5min","region":"'
            - Ref: AWS::Region
            - '","metrics":[["AWS/Lambda","Throttles","FunctionName","'
            - Ref: ConstructHubDiscoveryD6EEC2B8
            - '",{"stat":"Sum"}]],"annotations":{"horizontal":[{"label":"Throttles
              > 0 for 3 datapoints within 15
              minutes","value":0,"yAxis":"left"}]},"yAxis":{}}},{"type":"metric","width":6,"height":6,"x":18,"y":10,"properties":{"view":"timeSeries","title":"Duration/5min","region":"'
            - Ref: AWS::Region
            - '","metrics":[["AWS/Lambda","Duration","FunctionName","'
            - Ref: ConstructHubDiscoveryD6EEC2B8
            - '",{"label":"p99","stat":"p99"}]],"annotations":{"horizontal":[{"label":"p99
              > 720000 for 3 datapoints within 15
              minutes","value":720000,"yAxis":"left"}]},"yAxis":{}}},{"type":"text","width":24,"height":2,"x":0,"y":16,"properties":{"markdown":"#
              Transliterator Function\\n\\n[button:AWS Lambda
              Console](https://console.aws.amazon.com/lambda/home?region='
            - Ref: AWS::Region
            - "#/functions/"
            - Ref: ConstructHubTransliterator9C48708A
            - ?tab=graph) [button:CloudWatch
              Logs](https://console.aws.amazon.com/cloudwatch/home?region=
            - Ref: AWS::Region
            - "#logEventViewer:group=/aws/lambda/"
            - Ref: ConstructHubTransliterator9C48708A
            - )"}},{"type":"metric","width":6,"height":6,"x":0,"y":18,"properties":{"view":"timeSeries","title":"Invocations/5min","region":"
            - Ref: AWS::Region
            - '","metrics":[["AWS/Lambda","Invocations","FunctionName","'
            - Ref: ConstructHubTransliterator9C48708A
            - '",{"stat":"Sum"}]],"yAxis":{}}},{"type":"metric","width":6,"height":6,"x":6,"y":18,"properties":{"view":"timeSeries","title":"Errors/5min","region":"'
            - Ref: AWS::Region
            - '","metrics":[["AWS/Lambda","Errors","FunctionName","'
            - Ref: ConstructHubTransliterator9C48708A
            - '",{"stat":"Sum"}]],"annotations":{"horizontal":[{"label":"Errors
              > 0 for 3 datapoints within 15
              minutes","value":0,"yAxis":"left"}]},"yAxis":{}}},{"type":"metric","width":6,"height":6,"x":12,"y":18,"properties":{"view":"timeSeries","title":"Throttles/5min","region":"'
            - Ref: AWS::Region
            - '","metrics":[["AWS/Lambda","Throttles","FunctionName","'
            - Ref: ConstructHubTransliterator9C48708A
            - '",{"stat":"Sum"}]],"annotations":{"horizontal":[{"label":"Throttles
              > 0 for 3 datapoints within 15
              minutes","value":0,"yAxis":"left"}]},"yAxis":{}}},{"type":"metric","width":6,"height":6,"x":18,"y":18,"properties":{"view":"timeSeries","title":"Duration/5min","region":"'
            - Ref: AWS::Region
            - '","metrics":[["AWS/Lambda","Duration","FunctionName","'
            - Ref: ConstructHubTransliterator9C48708A
            - '",{"label":"p99","stat":"p99"}]],"annotations":{"horizontal":[{"label":"p99
              > 720000 for 3 datapoints within 15
              minutes","value":720000,"yAxis":"left"}]},"yAxis":{}}},{"type":"text","width":24,"height":2,"x":0,"y":24,"properties":{"markdown":"#
              Catalog Builder Function\\n\\n[button:AWS Lambda
              Console](https://console.aws.amazon.com/lambda/home?region='
            - Ref: AWS::Region
            - "#/functions/"
            - Ref: ConstructHubCatalogBuilder5A9DE4AF
            - ?tab=graph) [button:CloudWatch
              Logs](https://console.aws.amazon.com/cloudwatch/home?region=
            - Ref: AWS::Region
            - "#logEventViewer:group=/aws/lambda/"
            - Ref: ConstructHubCatalogBuilder5A9DE4AF
            - )"}},{"type":"metric","width":6,"height":6,"x":0,"y":26,"properties":{"view":"timeSeries","title":"Invocations/5min","region":"
            - Ref: AWS::Region
            - '","metrics":[["AWS/Lambda","Invocations","FunctionName","'
            - Ref: ConstructHubCatalogBuilder5A9DE4AF
            - '",{"stat":"Sum"}]],"yAxis":{}}},{"type":"metric","width":6,"height":6,"x":6,"y":26,"properties":{"view":"timeSeries","title":"Errors/5min","region":"'
            - Ref: AWS::Region
            - '","metrics":[["AWS/Lambda","Errors","FunctionName","'
            - Ref: ConstructHubCatalogBuilder5A9DE4AF
            - '",{"stat":"Sum"}]],"annotations":{"horizontal":[{"label":"Errors
              > 0 for 3 datapoints within 15
              minutes","value":0,"yAxis":"left"}]},"yAxis":{}}},{"type":"metric","width":6,"height":6,"x":12,"y":26,"properties":{"view":"timeSeries","title":"Throttles/5min","region":"'
            - Ref: AWS::Region
            - '","metrics":[["AWS/Lambda","Throttles","FunctionName","'
            - Ref: ConstructHubCatalogBuilder5A9DE4AF
            - '",{"stat":"Sum"}]],"annotations":{"horizontal":[{"label":"Throttles
              > 0 for 3 datapoints within 15
              minutes","value":0,"yAxis":"left"}]},"yAxis":{}}},{"type":"metric","width":6,"height":6,"x":18,"y":26,"properties":{"view":"timeSeries","title":"Duration/5min","region":"'
            - Ref: AWS::Region
            - '","metrics":[["AWS/Lambda","Duration","FunctionName","'
            - Ref: ConstructHubCatalogBuilder5A9DE4AF
            - '",{"label":"p99","stat":"p99"}]],"annotations":{"horizontal":[{"label":"p99
              > 720000 for 3 datapoints within 15
              minutes","value":720000,"yAxis":"left"}]},"yAxis":{}}}]}'
      DashboardName: construct-hub
  ConstructHubMonitoringWatchfuldevConstructHubIngestion6BEB6ABAErrorsAlarmBE537614:
    Type: AWS::CloudWatch::Alarm
    Properties:
      ComparisonOperator: GreaterThanThreshold
      EvaluationPeriods: 3
      AlarmActions:
        - Ref: TopicBFC7AF6E
      AlarmDescription: Over 0 errors per minute
      Dimensions:
        - Name: FunctionName
          Value:
            Ref: ConstructHubIngestion407909CE
      MetricName: Errors
      Namespace: AWS/Lambda
      Period: 300
      Statistic: Sum
      Threshold: 0
  ConstructHubMonitoringWatchfuldevConstructHubIngestion6BEB6ABAThrottlesAlarm76839343:
    Type: AWS::CloudWatch::Alarm
    Properties:
      ComparisonOperator: GreaterThanThreshold
      EvaluationPeriods: 3
      AlarmActions:
        - Ref: TopicBFC7AF6E
      AlarmDescription: Over 0 throttles per minute
      Dimensions:
        - Name: FunctionName
          Value:
            Ref: ConstructHubIngestion407909CE
      MetricName: Throttles
      Namespace: AWS/Lambda
      Period: 300
      Statistic: Sum
      Threshold: 0
  ConstructHubMonitoringWatchfuldevConstructHubIngestion6BEB6ABADurationAlarm23308F3B:
    Type: AWS::CloudWatch::Alarm
    Properties:
      ComparisonOperator: GreaterThanThreshold
      EvaluationPeriods: 3
      AlarmActions:
        - Ref: TopicBFC7AF6E
      AlarmDescription: p99 latency >= 720s (80%)
      Metrics:
        - Id: m1
          Label: p99
          MetricStat:
            Metric:
              Dimensions:
                - Name: FunctionName
                  Value:
                    Ref: ConstructHubIngestion407909CE
              MetricName: Duration
              Namespace: AWS/Lambda
            Period: 300
            Stat: p99
          ReturnData: true
      Threshold: 720000
  ConstructHubMonitoringWatchfuldevConstructHubDiscovery67F2A541ErrorsAlarm1D897383:
    Type: AWS::CloudWatch::Alarm
    Properties:
      ComparisonOperator: GreaterThanThreshold
      EvaluationPeriods: 3
      AlarmActions:
        - Ref: TopicBFC7AF6E
      AlarmDescription: Over 0 errors per minute
      Dimensions:
        - Name: FunctionName
          Value:
            Ref: ConstructHubDiscoveryD6EEC2B8
      MetricName: Errors
      Namespace: AWS/Lambda
      Period: 300
      Statistic: Sum
      Threshold: 0
  ConstructHubMonitoringWatchfuldevConstructHubDiscovery67F2A541ThrottlesAlarmFB98FA43:
    Type: AWS::CloudWatch::Alarm
    Properties:
      ComparisonOperator: GreaterThanThreshold
      EvaluationPeriods: 3
      AlarmActions:
        - Ref: TopicBFC7AF6E
      AlarmDescription: Over 0 throttles per minute
      Dimensions:
        - Name: FunctionName
          Value:
            Ref: ConstructHubDiscoveryD6EEC2B8
      MetricName: Throttles
      Namespace: AWS/Lambda
      Period: 300
      Statistic: Sum
      Threshold: 0
  ConstructHubMonitoringWatchfuldevConstructHubDiscovery67F2A541DurationAlarmCFA098E6:
    Type: AWS::CloudWatch::Alarm
    Properties:
      ComparisonOperator: GreaterThanThreshold
      EvaluationPeriods: 3
      AlarmActions:
        - Ref: TopicBFC7AF6E
      AlarmDescription: p99 latency >= 720s (80%)
      Metrics:
        - Id: m1
          Label: p99
          MetricStat:
            Metric:
              Dimensions:
                - Name: FunctionName
                  Value:
                    Ref: ConstructHubDiscoveryD6EEC2B8
              MetricName: Duration
              Namespace: AWS/Lambda
            Period: 300
            Stat: p99
          ReturnData: true
      Threshold: 720000
  ConstructHubMonitoringWatchfuldevConstructHubTransliteratorAD6126BBErrorsAlarm76421A95:
    Type: AWS::CloudWatch::Alarm
    Properties:
      ComparisonOperator: GreaterThanThreshold
      EvaluationPeriods: 3
      AlarmActions:
        - Ref: TopicBFC7AF6E
      AlarmDescription: Over 0 errors per minute
      Dimensions:
        - Name: FunctionName
          Value:
            Ref: ConstructHubTransliterator9C48708A
      MetricName: Errors
      Namespace: AWS/Lambda
      Period: 300
      Statistic: Sum
      Threshold: 0
  ConstructHubMonitoringWatchfuldevConstructHubTransliteratorAD6126BBThrottlesAlarmFB70296D:
    Type: AWS::CloudWatch::Alarm
    Properties:
      ComparisonOperator: GreaterThanThreshold
      EvaluationPeriods: 3
      AlarmActions:
        - Ref: TopicBFC7AF6E
      AlarmDescription: Over 0 throttles per minute
      Dimensions:
        - Name: FunctionName
          Value:
            Ref: ConstructHubTransliterator9C48708A
      MetricName: Throttles
      Namespace: AWS/Lambda
      Period: 300
      Statistic: Sum
      Threshold: 0
  ConstructHubMonitoringWatchfuldevConstructHubTransliteratorAD6126BBDurationAlarm9ED1318E:
    Type: AWS::CloudWatch::Alarm
    Properties:
      ComparisonOperator: GreaterThanThreshold
      EvaluationPeriods: 3
      AlarmActions:
        - Ref: TopicBFC7AF6E
      AlarmDescription: p99 latency >= 720s (80%)
      Metrics:
        - Id: m1
          Label: p99
          MetricStat:
            Metric:
              Dimensions:
                - Name: FunctionName
                  Value:
                    Ref: ConstructHubTransliterator9C48708A
              MetricName: Duration
              Namespace: AWS/Lambda
            Period: 300
            Stat: p99
          ReturnData: true
      Threshold: 720000
  ConstructHubMonitoringWatchfuldevConstructHubCatalogBuilder53DE8DEDErrorsAlarm1F6C5779:
    Type: AWS::CloudWatch::Alarm
    Properties:
      ComparisonOperator: GreaterThanThreshold
      EvaluationPeriods: 3
      AlarmActions:
        - Ref: TopicBFC7AF6E
      AlarmDescription: Over 0 errors per minute
      Dimensions:
        - Name: FunctionName
          Value:
            Ref: ConstructHubCatalogBuilder5A9DE4AF
      MetricName: Errors
      Namespace: AWS/Lambda
      Period: 300
      Statistic: Sum
      Threshold: 0
  ConstructHubMonitoringWatchfuldevConstructHubCatalogBuilder53DE8DEDThrottlesAlarmD1E8E835:
    Type: AWS::CloudWatch::Alarm
    Properties:
      ComparisonOperator: GreaterThanThreshold
      EvaluationPeriods: 3
      AlarmActions:
        - Ref: TopicBFC7AF6E
      AlarmDescription: Over 0 throttles per minute
      Dimensions:
        - Name: FunctionName
          Value:
            Ref: ConstructHubCatalogBuilder5A9DE4AF
      MetricName: Throttles
      Namespace: AWS/Lambda
      Period: 300
      Statistic: Sum
      Threshold: 0
  ConstructHubMonitoringWatchfuldevConstructHubCatalogBuilder53DE8DEDDurationAlarm46022BB6:
    Type: AWS::CloudWatch::Alarm
    Properties:
      ComparisonOperator: GreaterThanThreshold
      EvaluationPeriods: 3
      AlarmActions:
        - Ref: TopicBFC7AF6E
      AlarmDescription: p99 latency >= 720s (80%)
      Metrics:
        - Id: m1
          Label: p99
          MetricStat:
            Metric:
              Dimensions:
                - Name: FunctionName
                  Value:
                    Ref: ConstructHubCatalogBuilder5A9DE4AF
              MetricName: Duration
              Namespace: AWS/Lambda
            Period: 300
            Stat: p99
          ReturnData: true
      Threshold: 720000
  ConstructHubMonitoringDashboard78E057C8:
    Type: AWS::CloudWatch::Dashboard
    Properties:
      DashboardBody:
        Fn::Join:
          - ""
          - - '{"widgets":[{"type":"metric","width":24,"height":6,"x":0,"y":0,"properties":{"view":"timeSeries","title":"Home
              Page Canary","region":"'
            - Ref: AWS::Region
            - '","annotations":{"alarms":["'
            - Fn::GetAtt:
                - ConstructHubMonitoringWebCanaryHomePageErrorsE7BB4002
                - Arn
            - '"]},"yAxis":{}}}]}'
      DashboardName: construct-hub-high-severity
  ConstructHubMonitoringWebCanaryHomePageHttpGetFunctionServiceRole9AAAD93C:
    Type: AWS::IAM::Role
    Properties:
      AssumeRolePolicyDocument:
        Statement:
          - Action: sts:AssumeRole
            Effect: Allow
            Principal:
              Service: lambda.amazonaws.com
        Version: 2012-10-17
      ManagedPolicyArns:
        - Fn::Join:
            - ""
            - - "arn:"
              - Ref: AWS::Partition
              - :iam::aws:policy/service-role/AWSLambdaBasicExecutionRole
  ConstructHubMonitoringWebCanaryHomePageHttpGetFunctionF27ADDC8:
    Type: AWS::Lambda::Function
    Properties:
      Code:
        S3Bucket:
          Ref: AssetParameters59be5a60739e4f0f9b881492bce41ccffa8d47d16b0a4d640db1bb8200f48bd5S3BucketFA2341B6
        S3Key:
          Fn::Join:
            - ""
            - - Fn::Select:
                  - 0
                  - Fn::Split:
                      - "||"
                      - Ref: AssetParameters59be5a60739e4f0f9b881492bce41ccffa8d47d16b0a4d640db1bb8200f48bd5S3VersionKeyB4EE9C49
              - Fn::Select:
                  - 1
                  - Fn::Split:
                      - "||"
                      - Ref: AssetParameters59be5a60739e4f0f9b881492bce41ccffa8d47d16b0a4d640db1bb8200f48bd5S3VersionKeyB4EE9C49
      Role:
        Fn::GetAtt:
          - ConstructHubMonitoringWebCanaryHomePageHttpGetFunctionServiceRole9AAAD93C
          - Arn
      Description:
        Fn::Join:
          - ""
          - - HTTP GET https://
            - Fn::GetAtt:
                - ConstructHubWebAppDistribution1F181DC9
                - DomainName
            - ": Home Page"
      Environment:
        Variables:
          URL:
            Fn::Join:
              - ""
              - - https://
                - Fn::GetAtt:
                    - ConstructHubWebAppDistribution1F181DC9
                    - DomainName
      Handler: index.handler
      Runtime: nodejs14.x
    DependsOn:
      - ConstructHubMonitoringWebCanaryHomePageHttpGetFunctionServiceRole9AAAD93C
  ConstructHubMonitoringWebCanaryHomePageRuleE14F9F4E:
    Type: AWS::Events::Rule
    Properties:
      ScheduleExpression: rate(1 minute)
      State: ENABLED
      Targets:
        - Arn:
            Fn::GetAtt:
              - ConstructHubMonitoringWebCanaryHomePageHttpGetFunctionF27ADDC8
              - Arn
          Id: Target0
  ConstructHubMonitoringWebCanaryHomePageRuleAllowEventRuledevConstructHubMonitoringWebCanaryHomePageHttpGetFunction62E39E56A2CA6F6B:
    Type: AWS::Lambda::Permission
    Properties:
      Action: lambda:InvokeFunction
      FunctionName:
        Fn::GetAtt:
          - ConstructHubMonitoringWebCanaryHomePageHttpGetFunctionF27ADDC8
          - Arn
      Principal: events.amazonaws.com
      SourceArn:
        Fn::GetAtt:
          - ConstructHubMonitoringWebCanaryHomePageRuleE14F9F4E
          - Arn
  ConstructHubMonitoringWebCanaryHomePageErrorsE7BB4002:
    Type: AWS::CloudWatch::Alarm
    Properties:
      ComparisonOperator: GreaterThanOrEqualToThreshold
      EvaluationPeriods: 1
      AlarmActions:
        - Ref: TopicBFC7AF6E
      AlarmDescription:
        Fn::Join:
          - ""
          - - 80% error rate for https://
            - Fn::GetAtt:
                - ConstructHubWebAppDistribution1F181DC9
                - DomainName
            - " (Home Page)"
      Metrics:
        - Id: m1
          Label:
            Fn::Join:
              - ""
              - - https://
                - Fn::GetAtt:
                    - ConstructHubWebAppDistribution1F181DC9
                    - DomainName
                - " Errors"
          MetricStat:
            Metric:
              Dimensions:
                - Name: FunctionName
                  Value:
                    Ref: ConstructHubMonitoringWebCanaryHomePageHttpGetFunctionF27ADDC8
              MetricName: Errors
              Namespace: AWS/Lambda
            Period: 300
            Stat: Sum
          ReturnData: true
      Threshold: 4
      TreatMissingData: breaching
  ConstructHubPackageDataDC5EF35E:
    Type: AWS::S3::Bucket
    Properties:
      BucketEncryption:
        ServerSideEncryptionConfiguration:
          - ServerSideEncryptionByDefault:
              SSEAlgorithm: AES256
      LifecycleConfiguration:
        Rules:
          - AbortIncompleteMultipartUpload:
              DaysAfterInitiation: 1
            Status: Enabled
          - NoncurrentVersionTransitions:
              - StorageClass: STANDARD_IA
                TransitionInDays: 31
            Status: Enabled
          - NoncurrentVersionExpirationInDays: 90
            Status: Enabled
      PublicAccessBlockConfiguration:
        BlockPublicAcls: true
        BlockPublicPolicy: true
        IgnorePublicAcls: true
        RestrictPublicBuckets: true
      VersioningConfiguration:
        Status: Enabled
    UpdateReplacePolicy: Retain
    DeletionPolicy: Retain
  ConstructHubPackageDataNotifications81B45141:
    Type: Custom::S3BucketNotifications
    Properties:
      ServiceToken:
        Fn::GetAtt:
          - BucketNotificationsHandler050a0587b7544547bf325f094a3db8347ECC3691
          - Arn
      BucketName:
        Ref: ConstructHubPackageDataDC5EF35E
      NotificationConfiguration:
        LambdaFunctionConfigurations:
          - Events:
              - s3:ObjectCreated:*
            Filter:
              Key:
                FilterRules:
                  - Name: suffix
                    Value: /package.tgz
                  - Name: prefix
                    Value: data/
            LambdaFunctionArn:
              Fn::GetAtt:
                - ConstructHubTransliterator9C48708A
                - Arn
          - Events:
              - s3:ObjectCreated:*
            Filter:
              Key:
                FilterRules:
                  - Name: suffix
                    Value: /assembly.json
                  - Name: prefix
                    Value: data/
            LambdaFunctionArn:
              Fn::GetAtt:
                - ConstructHubCatalogBuilder5A9DE4AF
                - Arn
    DependsOn:
      - ConstructHubPackageDataAllowBucketNotificationsTodevConstructHubCatalogBuilder53DE8DED8B97EA0E
      - ConstructHubPackageDataAllowBucketNotificationsTodevConstructHubTransliteratorAD6126BBCD7107E5
  ConstructHubPackageDataAllowBucketNotificationsTodevConstructHubTransliteratorAD6126BBCD7107E5:
    Type: AWS::Lambda::Permission
    Properties:
      Action: lambda:InvokeFunction
      FunctionName:
        Fn::GetAtt:
          - ConstructHubTransliterator9C48708A
          - Arn
      Principal: s3.amazonaws.com
      SourceAccount:
        Ref: AWS::AccountId
      SourceArn:
        Fn::GetAtt:
          - ConstructHubPackageDataDC5EF35E
          - Arn
  ConstructHubPackageDataAllowBucketNotificationsTodevConstructHubCatalogBuilder53DE8DED8B97EA0E:
    Type: AWS::Lambda::Permission
    Properties:
      Action: lambda:InvokeFunction
      FunctionName:
        Fn::GetAtt:
          - ConstructHubCatalogBuilder5A9DE4AF
          - Arn
      Principal: s3.amazonaws.com
      SourceAccount:
        Ref: AWS::AccountId
      SourceArn:
        Fn::GetAtt:
          - ConstructHubPackageDataDC5EF35E
          - Arn
  ConstructHubPackageDataPolicy4615475A:
    Type: AWS::S3::BucketPolicy
    Properties:
      Bucket:
        Ref: ConstructHubPackageDataDC5EF35E
      PolicyDocument:
        Statement:
          - Action: s3:GetObject
            Effect: Allow
            Principal:
              CanonicalUser:
                Fn::GetAtt:
                  - ConstructHubWebAppDistributionOrigin2S3OriginDA7E7FF4
                  - S3CanonicalUserId
            Resource:
              Fn::Join:
                - ""
                - - Fn::GetAtt:
                      - ConstructHubPackageDataDC5EF35E
                      - Arn
                  - /*
        Version: 2012-10-17
  ConstructHubIngestionQueue1AD94CA3:
    Type: AWS::SQS::Queue
    Properties:
      KmsMasterKeyId: alias/aws/sqs
      VisibilityTimeout: 900
    UpdateReplacePolicy: Delete
    DeletionPolicy: Delete
  ConstructHubIngestionServiceRole6380BAB6:
    Type: AWS::IAM::Role
    Properties:
      AssumeRolePolicyDocument:
        Statement:
          - Action: sts:AssumeRole
            Effect: Allow
            Principal:
              Service: lambda.amazonaws.com
        Version: 2012-10-17
      ManagedPolicyArns:
        - Fn::Join:
            - ""
            - - "arn:"
              - Ref: AWS::Partition
              - :iam::aws:policy/service-role/AWSLambdaBasicExecutionRole
  ConstructHubIngestionServiceRoleDefaultPolicyC0D2B6F2:
    Type: AWS::IAM::Policy
    Properties:
      PolicyDocument:
        Statement:
          - Action: sqs:SendMessage
            Effect: Allow
            Resource:
              Fn::GetAtt:
                - ConstructHubIngestionDeadLetterQueueFC1025F8
                - Arn
          - Action:
              - s3:DeleteObject*
              - s3:PutObject*
              - s3:Abort*
            Effect: Allow
            Resource:
              - Fn::GetAtt:
                  - ConstructHubPackageDataDC5EF35E
                  - Arn
              - Fn::Join:
                  - ""
                  - - Fn::GetAtt:
                        - ConstructHubPackageDataDC5EF35E
                        - Arn
                    - /*
          - Action:
              - sqs:ReceiveMessage
              - sqs:ChangeMessageVisibility
              - sqs:GetQueueUrl
              - sqs:DeleteMessage
              - sqs:GetQueueAttributes
            Effect: Allow
            Resource:
              Fn::GetAtt:
                - ConstructHubIngestionQueue1AD94CA3
                - Arn
          - Action:
              - s3:GetObject*
              - s3:GetBucket*
              - s3:List*
            Effect: Allow
            Resource:
              - Fn::GetAtt:
                  - ConstructHubDiscoveryStagingBucket1F2F7AE8
                  - Arn
              - Fn::Join:
                  - ""
                  - - Fn::GetAtt:
                        - ConstructHubDiscoveryStagingBucket1F2F7AE8
                        - Arn
                    - /*
        Version: 2012-10-17
      PolicyName: ConstructHubIngestionServiceRoleDefaultPolicyC0D2B6F2
      Roles:
        - Ref: ConstructHubIngestionServiceRole6380BAB6
  ConstructHubIngestionDeadLetterQueueFC1025F8:
    Type: AWS::SQS::Queue
    Properties:
      MessageRetentionPeriod: 1209600
    UpdateReplacePolicy: Delete
    DeletionPolicy: Delete
  ConstructHubIngestion407909CE:
    Type: AWS::Lambda::Function
    Properties:
      Code:
        S3Bucket:
          Ref: AssetParameters7aa4bde43421e88bcfa842774b274273404e08e5b0c2a0629f75823b64e30bd7S3Bucket7DE6AC3B
        S3Key:
          Fn::Join:
            - ""
            - - Fn::Select:
                  - 0
                  - Fn::Split:
                      - "||"
                      - Ref: AssetParameters7aa4bde43421e88bcfa842774b274273404e08e5b0c2a0629f75823b64e30bd7S3VersionKey7158E438
              - Fn::Select:
                  - 1
                  - Fn::Split:
                      - "||"
                      - Ref: AssetParameters7aa4bde43421e88bcfa842774b274273404e08e5b0c2a0629f75823b64e30bd7S3VersionKey7158E438
      Role:
        Fn::GetAtt:
          - ConstructHubIngestionServiceRole6380BAB6
          - Arn
      DeadLetterConfig:
        TargetArn:
          Fn::GetAtt:
            - ConstructHubIngestionDeadLetterQueueFC1025F8
            - Arn
      Description: Ingests new package versions into the Construct Hub
      Environment:
        Variables:
          BUCKET_NAME:
            Ref: ConstructHubPackageDataDC5EF35E
      Handler: index.handler
      MemorySize: 10240
      Runtime: nodejs14.x
      Timeout: 900
    DependsOn:
      - ConstructHubIngestionServiceRoleDefaultPolicyC0D2B6F2
      - ConstructHubIngestionServiceRole6380BAB6
  ConstructHubIngestionEventInvokeConfig47AAD616:
    Type: AWS::Lambda::EventInvokeConfig
    Properties:
      FunctionName:
        Ref: ConstructHubIngestion407909CE
      Qualifier: $LATEST
      MaximumRetryAttempts: 2
  ConstructHubIngestionSqsEventSourcedevConstructHubIngestionQueue9A801AAF9844496F:
    Type: AWS::Lambda::EventSourceMapping
    Properties:
      FunctionName:
        Ref: ConstructHubIngestion407909CE
      BatchSize: 1
      EventSourceArn:
        Fn::GetAtt:
          - ConstructHubIngestionQueue1AD94CA3
          - Arn
  ConstructHubIngestionDLQAlarm83BD1903:
    Type: AWS::CloudWatch::Alarm
    Properties:
      ComparisonOperator: GreaterThanOrEqualToThreshold
      EvaluationPeriods: 1
      AlarmDescription: The ingestion function failed for one or more packages
      Dimensions:
        - Name: QueueName
          Value:
            Fn::GetAtt:
              - ConstructHubIngestionDeadLetterQueueFC1025F8
              - QueueName
      MetricName: ApproximateNumberOfMessagesVisible
      Namespace: AWS/SQS
      Period: 300
      Statistic: Maximum
      Threshold: 1
  ConstructHubDiscoveryStagingBucket1F2F7AE8:
    Type: AWS::S3::Bucket
    Properties:
      LifecycleConfiguration:
        Rules:
          - ExpirationInDays: 30
            Prefix: staged/
            Status: Enabled
      PublicAccessBlockConfiguration:
        BlockPublicAcls: true
        BlockPublicPolicy: true
        IgnorePublicAcls: true
        RestrictPublicBuckets: true
    UpdateReplacePolicy: Retain
    DeletionPolicy: Retain
  ConstructHubDiscoveryServiceRole1B3CFF96:
    Type: AWS::IAM::Role
    Properties:
      AssumeRolePolicyDocument:
        Statement:
          - Action: sts:AssumeRole
            Effect: Allow
            Principal:
              Service: lambda.amazonaws.com
        Version: 2012-10-17
      ManagedPolicyArns:
        - Fn::Join:
            - ""
            - - "arn:"
              - Ref: AWS::Partition
              - :iam::aws:policy/service-role/AWSLambdaBasicExecutionRole
  ConstructHubDiscoveryServiceRoleDefaultPolicy9D5F91B3:
    Type: AWS::IAM::Policy
    Properties:
      PolicyDocument:
        Statement:
          - Action:
              - s3:GetObject*
              - s3:GetBucket*
              - s3:List*
              - s3:DeleteObject*
              - s3:PutObject*
              - s3:Abort*
            Effect: Allow
            Resource:
              - Fn::GetAtt:
                  - ConstructHubDiscoveryStagingBucket1F2F7AE8
                  - Arn
              - Fn::Join:
                  - ""
                  - - Fn::GetAtt:
                        - ConstructHubDiscoveryStagingBucket1F2F7AE8
                        - Arn
                    - /*
          - Action:
              - sqs:SendMessage
              - sqs:GetQueueAttributes
              - sqs:GetQueueUrl
            Effect: Allow
            Resource:
              Fn::GetAtt:
                - ConstructHubIngestionQueue1AD94CA3
                - Arn
        Version: 2012-10-17
      PolicyName: ConstructHubDiscoveryServiceRoleDefaultPolicy9D5F91B3
      Roles:
        - Ref: ConstructHubDiscoveryServiceRole1B3CFF96
  ConstructHubDiscoveryD6EEC2B8:
    Type: AWS::Lambda::Function
    Properties:
      Code:
        S3Bucket:
          Ref: AssetParametersa3d13916fdb6321f8e433bfcbbaaf0ce37d7484a6d75635fdbaceebe8bbe46ffS3BucketEF8F1FA8
        S3Key:
          Fn::Join:
            - ""
            - - Fn::Select:
                  - 0
                  - Fn::Split:
                      - "||"
                      - Ref: AssetParametersa3d13916fdb6321f8e433bfcbbaaf0ce37d7484a6d75635fdbaceebe8bbe46ffS3VersionKey0B0E7067
              - Fn::Select:
                  - 1
                  - Fn::Split:
                      - "||"
                      - Ref: AssetParametersa3d13916fdb6321f8e433bfcbbaaf0ce37d7484a6d75635fdbaceebe8bbe46ffS3VersionKey0B0E7067
      Role:
        Fn::GetAtt:
          - ConstructHubDiscoveryServiceRole1B3CFF96
          - Arn
      Description: Periodically query npm.js index for new construct libraries
      Environment:
        Variables:
          BUCKET_NAME:
            Ref: ConstructHubDiscoveryStagingBucket1F2F7AE8
          QUEUE_URL:
            Ref: ConstructHubIngestionQueue1AD94CA3
      Handler: index.handler
      MemorySize: 10240
      ReservedConcurrentExecutions: 1
      Runtime: nodejs14.x
      Timeout: 900
    DependsOn:
      - ConstructHubDiscoveryServiceRoleDefaultPolicy9D5F91B3
      - ConstructHubDiscoveryServiceRole1B3CFF96
  ConstructHubDiscoveryScheduleRule90EE2E2A:
    Type: AWS::Events::Rule
    Properties:
      ScheduleExpression: rate(15 minutes)
      State: ENABLED
      Targets:
        - Arn:
            Fn::GetAtt:
              - ConstructHubDiscoveryD6EEC2B8
              - Arn
          Id: Target0
  ConstructHubDiscoveryScheduleRuleAllowEventRuledevConstructHubDiscovery67F2A54169E41C36:
    Type: AWS::Lambda::Permission
    Properties:
      Action: lambda:InvokeFunction
      FunctionName:
        Fn::GetAtt:
          - ConstructHubDiscoveryD6EEC2B8
          - Arn
      Principal: events.amazonaws.com
      SourceArn:
        Fn::GetAtt:
          - ConstructHubDiscoveryScheduleRule90EE2E2A
          - Arn
  ConstructHubDiscoveryErrorsAlarmDEA85148:
    Type: AWS::CloudWatch::Alarm
    Properties:
      ComparisonOperator: GreaterThanOrEqualToThreshold
      EvaluationPeriods: 1
      AlarmDescription: The discovery function (on npmjs.com) failed to run
      Dimensions:
        - Name: FunctionName
          Value:
            Ref: ConstructHubDiscoveryD6EEC2B8
      MetricName: Errors
      Namespace: AWS/Lambda
      Period: 900
      Statistic: Sum
      Threshold: 1
  ConstructHubDiscoveryNoInvocationsAlarm6F5E3A99:
    Type: AWS::CloudWatch::Alarm
    Properties:
      ComparisonOperator: LessThanThreshold
      EvaluationPeriods: 1
      AlarmDescription: The discovery function (on npmjs.com) is not running as scheduled
      Dimensions:
        - Name: FunctionName
          Value:
            Ref: ConstructHubDiscoveryD6EEC2B8
      MetricName: Invocations
      Namespace: AWS/Lambda
      Period: 900
      Statistic: Sum
      Threshold: 1
  ConstructHubTransliteratorServiceRole0F8A20C8:
    Type: AWS::IAM::Role
    Properties:
      AssumeRolePolicyDocument:
        Statement:
          - Action: sts:AssumeRole
            Effect: Allow
            Principal:
              Service: lambda.amazonaws.com
        Version: 2012-10-17
      ManagedPolicyArns:
        - Fn::Join:
            - ""
            - - "arn:"
              - Ref: AWS::Partition
              - :iam::aws:policy/service-role/AWSLambdaBasicExecutionRole
  ConstructHubTransliteratorServiceRoleDefaultPolicyB9C4BE06:
    Type: AWS::IAM::Policy
    Properties:
      PolicyDocument:
        Statement:
          - Action: sqs:SendMessage
            Effect: Allow
            Resource:
              Fn::GetAtt:
                - ConstructHubTransliteratorDeadLetterQueue5544BC9A
                - Arn
          - Action:
              - s3:GetObject*
              - s3:GetBucket*
              - s3:List*
              - s3:DeleteObject*
              - s3:PutObject*
              - s3:Abort*
            Effect: Allow
            Resource:
              - Fn::GetAtt:
                  - ConstructHubPackageDataDC5EF35E
                  - Arn
              - Fn::Join:
                  - ""
                  - - Fn::GetAtt:
                        - ConstructHubPackageDataDC5EF35E
                        - Arn
                    - /*
        Version: 2012-10-17
      PolicyName: ConstructHubTransliteratorServiceRoleDefaultPolicyB9C4BE06
      Roles:
        - Ref: ConstructHubTransliteratorServiceRole0F8A20C8
  ConstructHubTransliteratorDeadLetterQueue5544BC9A:
    Type: AWS::SQS::Queue
    Properties:
      MessageRetentionPeriod: 1209600
    UpdateReplacePolicy: Delete
    DeletionPolicy: Delete
  ConstructHubTransliterator9C48708A:
    Type: AWS::Lambda::Function
    Properties:
      Code:
        S3Bucket:
          Ref: AssetParametersf571294ae268bb9a6c61cd3df245c69279d4fcc5e481065702bcd6aa484199aeS3Bucket94B451B0
        S3Key:
          Fn::Join:
            - ""
            - - Fn::Select:
                  - 0
                  - Fn::Split:
                      - "||"
                      - Ref: AssetParametersf571294ae268bb9a6c61cd3df245c69279d4fcc5e481065702bcd6aa484199aeS3VersionKey99ABE95F
              - Fn::Select:
                  - 1
                  - Fn::Split:
                      - "||"
                      - Ref: AssetParametersf571294ae268bb9a6c61cd3df245c69279d4fcc5e481065702bcd6aa484199aeS3VersionKey99ABE95F
      Role:
        Fn::GetAtt:
          - ConstructHubTransliteratorServiceRole0F8A20C8
          - Arn
      DeadLetterConfig:
        TargetArn:
          Fn::GetAtt:
            - ConstructHubTransliteratorDeadLetterQueue5544BC9A
            - Arn
      Description: Creates transliterated assemblies from jsii-enabled npm packages
      Handler: index.handler
      MemorySize: 10240
      Runtime: nodejs14.x
      Timeout: 900
    DependsOn:
      - ConstructHubTransliteratorServiceRoleDefaultPolicyB9C4BE06
      - ConstructHubTransliteratorServiceRole0F8A20C8
  ConstructHubTransliteratorLogRetention25A9F47C:
    Type: Custom::LogRetention
    Properties:
      ServiceToken:
        Fn::GetAtt:
          - LogRetentionaae0aa3c5b4d4f87b02d85b201efdd8aFD4BFC8A
          - Arn
      LogGroupName:
        Fn::Join:
          - ""
          - - /aws/lambda/
            - Ref: ConstructHubTransliterator9C48708A
      RetentionInDays: 3653
  ConstructHubTransliteratorEventInvokeConfig999CBA91:
    Type: AWS::Lambda::EventInvokeConfig
    Properties:
      FunctionName:
        Ref: ConstructHubTransliterator9C48708A
      Qualifier: $LATEST
      MaximumRetryAttempts: 2
  ConstructHubTransliteratorDLQAlarmA93C182B:
    Type: AWS::CloudWatch::Alarm
    Properties:
      ComparisonOperator: GreaterThanOrEqualToThreshold
      EvaluationPeriods: 1
      AlarmDescription: The transliteration function failed for one or more packages
      Dimensions:
        - Name: QueueName
          Value:
            Fn::GetAtt:
              - ConstructHubTransliteratorDeadLetterQueue5544BC9A
              - QueueName
      MetricName: ApproximateNumberOfMessagesVisible
      Namespace: AWS/SQS
      Period: 300
      Statistic: Maximum
      Threshold: 1
  ConstructHubCatalogBuilderServiceRole7EB4C395:
    Type: AWS::IAM::Role
    Properties:
      AssumeRolePolicyDocument:
        Statement:
          - Action: sts:AssumeRole
            Effect: Allow
            Principal:
              Service: lambda.amazonaws.com
        Version: 2012-10-17
      ManagedPolicyArns:
        - Fn::Join:
            - ""
            - - "arn:"
              - Ref: AWS::Partition
              - :iam::aws:policy/service-role/AWSLambdaBasicExecutionRole
  ConstructHubCatalogBuilderServiceRoleDefaultPolicyF51442BC:
    Type: AWS::IAM::Policy
    Properties:
      PolicyDocument:
        Statement:
          - Action: sqs:SendMessage
            Effect: Allow
            Resource:
              Fn::GetAtt:
                - ConstructHubCatalogBuilderDeadLetterQueue1D42C407
                - Arn
          - Action:
              - s3:GetObject*
              - s3:GetBucket*
              - s3:List*
              - s3:DeleteObject*
              - s3:PutObject*
              - s3:Abort*
            Effect: Allow
            Resource:
              - Fn::GetAtt:
                  - ConstructHubPackageDataDC5EF35E
                  - Arn
              - Fn::Join:
                  - ""
                  - - Fn::GetAtt:
                        - ConstructHubPackageDataDC5EF35E
                        - Arn
                    - /*
        Version: 2012-10-17
      PolicyName: ConstructHubCatalogBuilderServiceRoleDefaultPolicyF51442BC
      Roles:
        - Ref: ConstructHubCatalogBuilderServiceRole7EB4C395
  ConstructHubCatalogBuilderDeadLetterQueue1D42C407:
    Type: AWS::SQS::Queue
    Properties:
      MessageRetentionPeriod: 1209600
    UpdateReplacePolicy: Delete
    DeletionPolicy: Delete
  ConstructHubCatalogBuilder5A9DE4AF:
    Type: AWS::Lambda::Function
    Properties:
      Code:
        S3Bucket:
          Ref: AssetParameters6669a79705ce7c49be098161b633cd6b126f9aa97e5e35896cf94f00c4135c45S3BucketBF7901DF
        S3Key:
          Fn::Join:
            - ""
            - - Fn::Select:
                  - 0
                  - Fn::Split:
                      - "||"
                      - Ref: AssetParameters6669a79705ce7c49be098161b633cd6b126f9aa97e5e35896cf94f00c4135c45S3VersionKeyBD8BA804
              - Fn::Select:
                  - 1
                  - Fn::Split:
                      - "||"
                      - Ref: AssetParameters6669a79705ce7c49be098161b633cd6b126f9aa97e5e35896cf94f00c4135c45S3VersionKeyBD8BA804
      Role:
        Fn::GetAtt:
          - ConstructHubCatalogBuilderServiceRole7EB4C395
          - Arn
      DeadLetterConfig:
        TargetArn:
          Fn::GetAtt:
            - ConstructHubCatalogBuilderDeadLetterQueue1D42C407
            - Arn
      Description:
        Fn::Join:
          - ""
          - - "Creates the catalog.json object in "
            - Ref: ConstructHubPackageDataDC5EF35E
      Environment:
        Variables:
          BUCKET_NAME:
            Ref: ConstructHubPackageDataDC5EF35E
      Handler: index.handler
      MemorySize: 10240
      ReservedConcurrentExecutions: 1
      Runtime: nodejs14.x
      Timeout: 900
    DependsOn:
      - ConstructHubCatalogBuilderServiceRoleDefaultPolicyF51442BC
      - ConstructHubCatalogBuilderServiceRole7EB4C395
  ConstructHubCatalogBuilderLogRetentionD5D7858F:
    Type: Custom::LogRetention
    Properties:
      ServiceToken:
        Fn::GetAtt:
          - LogRetentionaae0aa3c5b4d4f87b02d85b201efdd8aFD4BFC8A
          - Arn
      LogGroupName:
        Fn::Join:
          - ""
          - - /aws/lambda/
            - Ref: ConstructHubCatalogBuilder5A9DE4AF
      RetentionInDays: 3653
  ConstructHubCatalogBuilderDLQAlarm9D928A2B:
    Type: AWS::CloudWatch::Alarm
    Properties:
      ComparisonOperator: GreaterThanOrEqualToThreshold
      EvaluationPeriods: 1
      AlarmDescription: The catalog builder function failed to run
      Dimensions:
        - Name: QueueName
          Value:
            Fn::GetAtt:
              - ConstructHubCatalogBuilderDeadLetterQueue1D42C407
              - QueueName
      MetricName: ApproximateNumberOfMessagesVisible
      Namespace: AWS/SQS
      Period: 300
      Statistic: Maximum
      Threshold: 1
  ConstructHubWebAppWebsiteBucket4B2B9DB2:
    Type: AWS::S3::Bucket
    Properties:
      PublicAccessBlockConfiguration:
        BlockPublicAcls: true
        BlockPublicPolicy: true
        IgnorePublicAcls: true
        RestrictPublicBuckets: true
    UpdateReplacePolicy: Retain
    DeletionPolicy: Retain
  ConstructHubWebAppWebsiteBucketPolicy17174C06:
    Type: AWS::S3::BucketPolicy
    Properties:
      Bucket:
        Ref: ConstructHubWebAppWebsiteBucket4B2B9DB2
      PolicyDocument:
        Statement:
          - Action: s3:GetObject
            Effect: Allow
            Principal:
              CanonicalUser:
                Fn::GetAtt:
                  - ConstructHubWebAppDistributionOrigin1S3Origin694AF937
                  - S3CanonicalUserId
            Resource:
              Fn::Join:
                - ""
                - - Fn::GetAtt:
                      - ConstructHubWebAppWebsiteBucket4B2B9DB2
                      - Arn
                  - /*
        Version: 2012-10-17
  ConstructHubWebAppResponseFunction4C2BF3E9:
    Type: AWS::CloudFront::Function
    Properties:
      Name:
        Fn::Join:
          - ""
          - - Ref: AWS::Region
            - devConstrubWebAppResponseFunction3452125C
      AutoPublish: true
      FunctionCode: >-
        "use strict";

        function handler(event) {
            var response = event.response;
            var headers = response.headers;
            headers['x-frame-options'] = { value: 'deny' };
            headers['x-xss-protection'] = { value: '1; mode=block' };
            headers['x-content-type-options'] = { value: 'nosniff' };
            headers['strict-transport-security'] = { value: 'max-age=47304000; includeSubDomains' };
            headers['content-security-policy'] = {
                value: 'default-src \\'none\\'; img-src \\'self\\' https://img.shields.io; script-src \\'self\\'; style-src \\'unsafe-inline\\' \\'self\\'; object-src \\'none\\'; connect-src \\'self\\'; manifest-src \\'self\\'; font-src \\'self\\'; frame-src \\'none\\'',
            };
            return response;
        }

        //# sourceMappingURL=data:application/json;base64,eyJ2ZXJzaW9uIjozLCJmaWxlIjoicmVzcG9uc2UtZnVuY3Rpb24uanMiLCJzb3VyY2VSb290IjoiIiwic291cmNlcyI6WyIuLi8uLi8uLi9zcmMvd2ViYXBwL3Jlc3BvbnNlLWZ1bmN0aW9uL3Jlc3BvbnNlLWZ1bmN0aW9uLnRzIl0sIm5hbWVzIjpbXSwibWFwcGluZ3MiOiI7QUFTQSxTQUFTLE9BQU8sQ0FBQyxLQUF5QjtJQUN4QyxJQUFJLFFBQVEsR0FBRyxLQUFLLENBQUMsUUFBUSxDQUFDO0lBQzlCLElBQUksT0FBTyxHQUFHLFFBQVEsQ0FBQyxPQUFPLENBQUM7SUFFL0IsT0FBTyxDQUFDLGlCQUFpQixDQUFDLEdBQUcsRUFBRSxLQUFLLEVBQUUsTUFBTSxFQUFFLENBQUM7SUFDL0MsT0FBTyxDQUFDLGtCQUFrQixDQUFDLEdBQUcsRUFBRSxLQUFLLEVBQUUsZUFBZSxFQUFFLENBQUM7SUFDekQsT0FBTyxDQUFDLHdCQUF3QixDQUFDLEdBQUcsRUFBRSxLQUFLLEVBQUUsU0FBUyxFQUFFLENBQUM7SUFDekQsT0FBTyxDQUFDLDJCQUEyQixDQUFDLEdBQUcsRUFBRSxLQUFLLEVBQUUscUNBQXFDLEVBQUUsQ0FBQztJQUN4RixPQUFPLENBQUMseUJBQXlCLENBQUMsR0FBRztRQUNuQyxLQUFLLEVBQ0gsbU9BQW1PO0tBQ3RPLENBQUM7SUFFRixPQUFPLFFBQVEsQ0FBQztBQUNsQixDQUFDIiwic291cmNlc0NvbnRlbnQiOlsiaW50ZXJmYWNlIENsb3VkRnJvbnRSZXNwb25zZSB7XG4gIHJlc3BvbnNlOiBhbnk7XG4gIGhlYWRlcnM6IHtcbiAgICBba2V5OiBzdHJpbmddOiB7XG4gICAgICB2YWx1ZTogc3RyaW5nO1xuICAgIH07XG4gIH07XG59XG5cbmZ1bmN0aW9uIGhhbmRsZXIoZXZlbnQ6IENsb3VkRnJvbnRSZXNwb25zZSkge1xuICB2YXIgcmVzcG9uc2UgPSBldmVudC5yZXNwb25zZTtcbiAgdmFyIGhlYWRlcnMgPSByZXNwb25zZS5oZWFkZXJzO1xuXG4gIGhlYWRlcnNbJ3gtZnJhbWUtb3B0aW9ucyddID0geyB2YWx1ZTogJ2RlbnknIH07XG4gIGhlYWRlcnNbJ3gteHNzLXByb3RlY3Rpb24nXSA9IHsgdmFsdWU6ICcxOyBtb2RlPWJsb2NrJyB9O1xuICBoZWFkZXJzWyd4LWNvbnRlbnQtdHlwZS1vcHRpb25zJ10gPSB7IHZhbHVlOiAnbm9zbmlmZicgfTtcbiAgaGVhZGVyc1snc3RyaWN0LXRyYW5zcG9ydC1zZWN1cml0eSddID0geyB2YWx1ZTogJ21heC1hZ2U9NDczMDQwMDA7IGluY2x1ZGVTdWJEb21haW5zJyB9O1xuICBoZWFkZXJzWydjb250ZW50LXNlY3VyaXR5LXBvbGljeSddID0ge1xuICAgIHZhbHVlOlxuICAgICAgJ2RlZmF1bHQtc3JjIFxcJ25vbmVcXCc7IGltZy1zcmMgXFwnc2VsZlxcJyBodHRwczovL2ltZy5zaGllbGRzLmlvOyBzY3JpcHQtc3JjIFxcJ3NlbGZcXCc7IHN0eWxlLXNyYyBcXCd1bnNhZmUtaW5saW5lXFwnIFxcJ3NlbGZcXCc7IG9iamVjdC1zcmMgXFwnbm9uZVxcJzsgY29ubmVjdC1zcmMgXFwnc2VsZlxcJzsgbWFuaWZlc3Qtc3JjIFxcJ3NlbGZcXCc7IGZvbnQtc3JjIFxcJ3NlbGZcXCc7IGZyYW1lLXNyYyBcXCdub25lXFwnJyxcbiAgfTtcblxuICByZXR1cm4gcmVzcG9uc2U7XG59XG4iXX0=
      FunctionConfig:
        Comment:
          Fn::Join:
            - ""
            - - Ref: AWS::Region
              - devConstrubWebAppResponseFunction3452125C
        Runtime: cloudfront-js-1.0
  ConstructHubWebAppDistributionOrigin1S3Origin694AF937:
    Type: AWS::CloudFront::CloudFrontOriginAccessIdentity
    Properties:
      CloudFrontOriginAccessIdentityConfig:
        Comment: Identity for devConstructHubWebAppDistributionOrigin1FBBA04AE
  ConstructHubWebAppDistribution1F181DC9:
    Type: AWS::CloudFront::Distribution
    Properties:
      DistributionConfig:
        CacheBehaviors:
          - CachePolicyId: 658327ea-f89d-4fab-a63d-7e88639e58f6
            Compress: true
            FunctionAssociations:
              - EventType: viewer-response
                FunctionARN:
                  Fn::GetAtt:
                    - ConstructHubWebAppResponseFunction4C2BF3E9
                    - FunctionARN
            PathPattern: /data/*
            TargetOriginId: devConstructHubWebAppDistributionOrigin2A726FD66
            ViewerProtocolPolicy: allow-all
          - CachePolicyId: 658327ea-f89d-4fab-a63d-7e88639e58f6
            Compress: true
            FunctionAssociations:
              - EventType: viewer-response
                FunctionARN:
                  Fn::GetAtt:
                    - ConstructHubWebAppResponseFunction4C2BF3E9
                    - FunctionARN
            PathPattern: /catalog.json
            TargetOriginId: devConstructHubWebAppDistributionOrigin2A726FD66
            ViewerProtocolPolicy: allow-all
        CustomErrorResponses:
          - ErrorCode: 404
            ResponseCode: 200
            ResponsePagePath: /index.html
          - ErrorCode: 403
            ResponseCode: 200
            ResponsePagePath: /index.html
        DefaultCacheBehavior:
          CachePolicyId: 658327ea-f89d-4fab-a63d-7e88639e58f6
          Compress: true
          FunctionAssociations:
            - EventType: viewer-response
              FunctionARN:
                Fn::GetAtt:
                  - ConstructHubWebAppResponseFunction4C2BF3E9
                  - FunctionARN
          TargetOriginId: devConstructHubWebAppDistributionOrigin1FBBA04AE
          ViewerProtocolPolicy: allow-all
        DefaultRootObject: index.html
        Enabled: true
        HttpVersion: http2
        IPV6Enabled: true
        Origins:
          - DomainName:
              Fn::GetAtt:
                - ConstructHubWebAppWebsiteBucket4B2B9DB2
                - RegionalDomainName
            Id: devConstructHubWebAppDistributionOrigin1FBBA04AE
            S3OriginConfig:
              OriginAccessIdentity:
                Fn::Join:
                  - ""
                  - - origin-access-identity/cloudfront/
                    - Ref: ConstructHubWebAppDistributionOrigin1S3Origin694AF937
          - DomainName:
              Fn::GetAtt:
                - ConstructHubPackageDataDC5EF35E
                - RegionalDomainName
            Id: devConstructHubWebAppDistributionOrigin2A726FD66
            S3OriginConfig:
              OriginAccessIdentity:
                Fn::Join:
                  - ""
                  - - origin-access-identity/cloudfront/
                    - Ref: ConstructHubWebAppDistributionOrigin2S3OriginDA7E7FF4
  ConstructHubWebAppDistributionOrigin2S3OriginDA7E7FF4:
    Type: AWS::CloudFront::CloudFrontOriginAccessIdentity
    Properties:
      CloudFrontOriginAccessIdentityConfig:
        Comment: Identity for devConstructHubWebAppDistributionOrigin2A726FD66
  ConstructHubWebAppDeployWebsiteAwsCliLayer23CFFBC1:
    Type: AWS::Lambda::LayerVersion
    Properties:
      Content:
        S3Bucket:
          Ref: AssetParameterse9882ab123687399f934da0d45effe675ecc8ce13b40cb946f3e1d6141fe8d68S3BucketAEADE8C7
        S3Key:
          Fn::Join:
            - ""
            - - Fn::Select:
                  - 0
                  - Fn::Split:
                      - "||"
                      - Ref: AssetParameterse9882ab123687399f934da0d45effe675ecc8ce13b40cb946f3e1d6141fe8d68S3VersionKeyE415415F
              - Fn::Select:
                  - 1
                  - Fn::Split:
                      - "||"
                      - Ref: AssetParameterse9882ab123687399f934da0d45effe675ecc8ce13b40cb946f3e1d6141fe8d68S3VersionKeyE415415F
      Description: /opt/awscli/aws
  ConstructHubWebAppDeployWebsiteCustomResourceE6DF98C9:
    Type: Custom::CDKBucketDeployment
    Properties:
      ServiceToken:
        Fn::GetAtt:
          - CustomCDKBucketDeployment8693BB64968944B69AAFB0CC9EB8756C81C01536
          - Arn
      SourceBucketNames:
<<<<<<< HEAD
        - Ref: AssetParameters71d02eed4dfd31d77115bf5fd41c5c0a2b0633edf4d869855d765ddfa32f5696S3BucketD60D0828
=======
        - Ref: AssetParameters44340721dbfd13cca547992fe942f67137fa5d5e2b00029886703d95029fb992S3Bucket6E154218
>>>>>>> 5162985b
      SourceObjectKeys:
        - Fn::Join:
            - ""
            - - Fn::Select:
                  - 0
                  - Fn::Split:
                      - "||"
<<<<<<< HEAD
                      - Ref: AssetParameters71d02eed4dfd31d77115bf5fd41c5c0a2b0633edf4d869855d765ddfa32f5696S3VersionKey91ED7D67
=======
                      - Ref: AssetParameters44340721dbfd13cca547992fe942f67137fa5d5e2b00029886703d95029fb992S3VersionKey451F1636
>>>>>>> 5162985b
              - Fn::Select:
                  - 1
                  - Fn::Split:
                      - "||"
<<<<<<< HEAD
                      - Ref: AssetParameters71d02eed4dfd31d77115bf5fd41c5c0a2b0633edf4d869855d765ddfa32f5696S3VersionKey91ED7D67
=======
                      - Ref: AssetParameters44340721dbfd13cca547992fe942f67137fa5d5e2b00029886703d95029fb992S3VersionKey451F1636
>>>>>>> 5162985b
      DestinationBucketName:
        Ref: ConstructHubWebAppWebsiteBucket4B2B9DB2
      Prune: true
      DistributionId:
        Ref: ConstructHubWebAppDistribution1F181DC9
    UpdateReplacePolicy: Delete
    DeletionPolicy: Delete
  LogRetentionaae0aa3c5b4d4f87b02d85b201efdd8aServiceRole9741ECFB:
    Type: AWS::IAM::Role
    Properties:
      AssumeRolePolicyDocument:
        Statement:
          - Action: sts:AssumeRole
            Effect: Allow
            Principal:
              Service: lambda.amazonaws.com
        Version: 2012-10-17
      ManagedPolicyArns:
        - Fn::Join:
            - ""
            - - "arn:"
              - Ref: AWS::Partition
              - :iam::aws:policy/service-role/AWSLambdaBasicExecutionRole
  LogRetentionaae0aa3c5b4d4f87b02d85b201efdd8aServiceRoleDefaultPolicyADDA7DEB:
    Type: AWS::IAM::Policy
    Properties:
      PolicyDocument:
        Statement:
          - Action:
              - logs:PutRetentionPolicy
              - logs:DeleteRetentionPolicy
            Effect: Allow
            Resource: "*"
        Version: 2012-10-17
      PolicyName: LogRetentionaae0aa3c5b4d4f87b02d85b201efdd8aServiceRoleDefaultPolicyADDA7DEB
      Roles:
        - Ref: LogRetentionaae0aa3c5b4d4f87b02d85b201efdd8aServiceRole9741ECFB
  LogRetentionaae0aa3c5b4d4f87b02d85b201efdd8aFD4BFC8A:
    Type: AWS::Lambda::Function
    Properties:
      Handler: index.handler
      Runtime: nodejs12.x
      Code:
        S3Bucket:
          Ref: AssetParameters67b7823b74bc135986aa72f889d6a8da058d0c4a20cbc2dfc6f78995fdd2fc24S3Bucket4D46ABB5
        S3Key:
          Fn::Join:
            - ""
            - - Fn::Select:
                  - 0
                  - Fn::Split:
                      - "||"
                      - Ref: AssetParameters67b7823b74bc135986aa72f889d6a8da058d0c4a20cbc2dfc6f78995fdd2fc24S3VersionKeyB0F28861
              - Fn::Select:
                  - 1
                  - Fn::Split:
                      - "||"
                      - Ref: AssetParameters67b7823b74bc135986aa72f889d6a8da058d0c4a20cbc2dfc6f78995fdd2fc24S3VersionKeyB0F28861
      Role:
        Fn::GetAtt:
          - LogRetentionaae0aa3c5b4d4f87b02d85b201efdd8aServiceRole9741ECFB
          - Arn
    DependsOn:
      - LogRetentionaae0aa3c5b4d4f87b02d85b201efdd8aServiceRoleDefaultPolicyADDA7DEB
      - LogRetentionaae0aa3c5b4d4f87b02d85b201efdd8aServiceRole9741ECFB
  BucketNotificationsHandler050a0587b7544547bf325f094a3db834RoleB6FB88EC:
    Type: AWS::IAM::Role
    Properties:
      AssumeRolePolicyDocument:
        Statement:
          - Action: sts:AssumeRole
            Effect: Allow
            Principal:
              Service: lambda.amazonaws.com
        Version: 2012-10-17
      ManagedPolicyArns:
        - Fn::Join:
            - ""
            - - "arn:"
              - Ref: AWS::Partition
              - :iam::aws:policy/service-role/AWSLambdaBasicExecutionRole
  BucketNotificationsHandler050a0587b7544547bf325f094a3db834RoleDefaultPolicy2CF63D36:
    Type: AWS::IAM::Policy
    Properties:
      PolicyDocument:
        Statement:
          - Action: s3:PutBucketNotification
            Effect: Allow
            Resource: "*"
        Version: 2012-10-17
      PolicyName: BucketNotificationsHandler050a0587b7544547bf325f094a3db834RoleDefaultPolicy2CF63D36
      Roles:
        - Ref: BucketNotificationsHandler050a0587b7544547bf325f094a3db834RoleB6FB88EC
  BucketNotificationsHandler050a0587b7544547bf325f094a3db8347ECC3691:
    Type: AWS::Lambda::Function
    Properties:
      Description: AWS CloudFormation handler for "Custom::S3BucketNotifications"
        resources (@aws-cdk/aws-s3)
      Code:
        ZipFile: >-
          exports.handler = (event, context) => {
              // eslint-disable-next-line @typescript-eslint/no-require-imports, import/no-extraneous-dependencies
              const s3 = new (require('aws-sdk').S3)();
              // eslint-disable-next-line @typescript-eslint/no-require-imports
              const https = require('https');
              // eslint-disable-next-line @typescript-eslint/no-require-imports
              const url = require('url');
              log(JSON.stringify(event, undefined, 2));
              const props = event.ResourceProperties;
              if (event.RequestType === 'Delete') {
                  props.NotificationConfiguration = {}; // this is how you clean out notifications
              }
              const req = {
                  Bucket: props.BucketName,
                  NotificationConfiguration: props.NotificationConfiguration,
              };
              return s3.putBucketNotificationConfiguration(req, (err, data) => {
                  log({ err, data });
                  if (err) {
                      return submitResponse('FAILED', err.message + \`\\nMore information in CloudWatch Log Stream: \${context.logStreamName}\`);
                  }
                  else {
                      return submitResponse('SUCCESS');
                  }
              });
              function log(obj) {
                  console.error(event.RequestId, event.StackId, event.LogicalResourceId, obj);
              }
              // eslint-disable-next-line max-len
              // adapted from https://docs.aws.amazon.com/AWSCloudFormation/latest/UserGuide/aws-properties-lambda-function-code.html#cfn-lambda-function-code-cfnresponsemodule
              // to allow sending an error message as a reason.
              function submitResponse(responseStatus, reason) {
                  const responseBody = JSON.stringify({
                      Status: responseStatus,
                      Reason: reason || 'See the details in CloudWatch Log Stream: ' + context.logStreamName,
                      PhysicalResourceId: event.PhysicalResourceId || event.LogicalResourceId,
                      StackId: event.StackId,
                      RequestId: event.RequestId,
                      LogicalResourceId: event.LogicalResourceId,
                      NoEcho: false,
                  });
                  log({ responseBody });
                  const parsedUrl = url.parse(event.ResponseURL);
                  const options = {
                      hostname: parsedUrl.hostname,
                      port: 443,
                      path: parsedUrl.path,
                      method: 'PUT',
                      headers: {
                          'content-type': '',
                          'content-length': responseBody.length,
                      },
                  };
                  const request = https.request(options, (r) => {
                      log({ statusCode: r.statusCode, statusMessage: r.statusMessage });
                      context.done();
                  });
                  request.on('error', (error) => {
                      log({ sendError: error });
                      context.done();
                  });
                  request.write(responseBody);
                  request.end();
              }
          };
      Handler: index.handler
      Role:
        Fn::GetAtt:
          - BucketNotificationsHandler050a0587b7544547bf325f094a3db834RoleB6FB88EC
          - Arn
      Runtime: nodejs12.x
      Timeout: 300
    DependsOn:
      - BucketNotificationsHandler050a0587b7544547bf325f094a3db834RoleDefaultPolicy2CF63D36
      - BucketNotificationsHandler050a0587b7544547bf325f094a3db834RoleB6FB88EC
  CustomCDKBucketDeployment8693BB64968944B69AAFB0CC9EB8756CServiceRole89A01265:
    Type: AWS::IAM::Role
    Properties:
      AssumeRolePolicyDocument:
        Statement:
          - Action: sts:AssumeRole
            Effect: Allow
            Principal:
              Service: lambda.amazonaws.com
        Version: 2012-10-17
      ManagedPolicyArns:
        - Fn::Join:
            - ""
            - - "arn:"
              - Ref: AWS::Partition
              - :iam::aws:policy/service-role/AWSLambdaBasicExecutionRole
  CustomCDKBucketDeployment8693BB64968944B69AAFB0CC9EB8756CServiceRoleDefaultPolicy88902FDF:
    Type: AWS::IAM::Policy
    Properties:
      PolicyDocument:
        Statement:
          - Action:
              - s3:GetObject*
              - s3:GetBucket*
              - s3:List*
            Effect: Allow
            Resource:
              - Fn::Join:
                  - ""
                  - - "arn:"
                    - Ref: AWS::Partition
                    - ":s3:::"
<<<<<<< HEAD
                    - Ref: AssetParameters71d02eed4dfd31d77115bf5fd41c5c0a2b0633edf4d869855d765ddfa32f5696S3BucketD60D0828
=======
                    - Ref: AssetParameters44340721dbfd13cca547992fe942f67137fa5d5e2b00029886703d95029fb992S3Bucket6E154218
>>>>>>> 5162985b
              - Fn::Join:
                  - ""
                  - - "arn:"
                    - Ref: AWS::Partition
                    - ":s3:::"
<<<<<<< HEAD
                    - Ref: AssetParameters71d02eed4dfd31d77115bf5fd41c5c0a2b0633edf4d869855d765ddfa32f5696S3BucketD60D0828
=======
                    - Ref: AssetParameters44340721dbfd13cca547992fe942f67137fa5d5e2b00029886703d95029fb992S3Bucket6E154218
>>>>>>> 5162985b
                    - /*
          - Action:
              - s3:GetObject*
              - s3:GetBucket*
              - s3:List*
              - s3:DeleteObject*
              - s3:PutObject*
              - s3:Abort*
            Effect: Allow
            Resource:
              - Fn::GetAtt:
                  - ConstructHubWebAppWebsiteBucket4B2B9DB2
                  - Arn
              - Fn::Join:
                  - ""
                  - - Fn::GetAtt:
                        - ConstructHubWebAppWebsiteBucket4B2B9DB2
                        - Arn
                    - /*
          - Action:
              - cloudfront:GetInvalidation
              - cloudfront:CreateInvalidation
            Effect: Allow
            Resource: "*"
        Version: 2012-10-17
      PolicyName: CustomCDKBucketDeployment8693BB64968944B69AAFB0CC9EB8756CServiceRoleDefaultPolicy88902FDF
      Roles:
        - Ref: CustomCDKBucketDeployment8693BB64968944B69AAFB0CC9EB8756CServiceRole89A01265
  CustomCDKBucketDeployment8693BB64968944B69AAFB0CC9EB8756C81C01536:
    Type: AWS::Lambda::Function
    Properties:
      Code:
        S3Bucket:
          Ref: AssetParametersc24b999656e4fe6c609c31bae56a1cf4717a405619c3aa6ba1bc686b8c2c86cfS3Bucket55EFA30C
        S3Key:
          Fn::Join:
            - ""
            - - Fn::Select:
                  - 0
                  - Fn::Split:
                      - "||"
                      - Ref: AssetParametersc24b999656e4fe6c609c31bae56a1cf4717a405619c3aa6ba1bc686b8c2c86cfS3VersionKey60329B70
              - Fn::Select:
                  - 1
                  - Fn::Split:
                      - "||"
                      - Ref: AssetParametersc24b999656e4fe6c609c31bae56a1cf4717a405619c3aa6ba1bc686b8c2c86cfS3VersionKey60329B70
      Role:
        Fn::GetAtt:
          - CustomCDKBucketDeployment8693BB64968944B69AAFB0CC9EB8756CServiceRole89A01265
          - Arn
      Handler: index.handler
      Layers:
        - Ref: ConstructHubWebAppDeployWebsiteAwsCliLayer23CFFBC1
      Runtime: python3.6
      Timeout: 900
    DependsOn:
      - CustomCDKBucketDeployment8693BB64968944B69AAFB0CC9EB8756CServiceRoleDefaultPolicy88902FDF
      - CustomCDKBucketDeployment8693BB64968944B69AAFB0CC9EB8756CServiceRole89A01265
Outputs:
  ConstructHubMonitoringWatchfulWatchfulDashboard75D318D0:
    Value:
      Fn::Join:
        - ""
        - - https://console.aws.amazon.com/cloudwatch/home?region=
          - Ref: AWS::Region
          - "#dashboards:name="
          - Ref: ConstructHubMonitoringWatchfulDashboardB8493D55
  ConstructHubWebAppDomainNameDC10F8DD:
    Value:
      Fn::GetAtt:
        - ConstructHubWebAppDistribution1F181DC9
        - DomainName
    Export:
      Name: ConstructHubDomainName
Parameters:
  AssetParameters7aa4bde43421e88bcfa842774b274273404e08e5b0c2a0629f75823b64e30bd7S3Bucket7DE6AC3B:
    Type: String
    Description: S3 bucket for asset
      "7aa4bde43421e88bcfa842774b274273404e08e5b0c2a0629f75823b64e30bd7"
  AssetParameters7aa4bde43421e88bcfa842774b274273404e08e5b0c2a0629f75823b64e30bd7S3VersionKey7158E438:
    Type: String
    Description: S3 key for asset version
      "7aa4bde43421e88bcfa842774b274273404e08e5b0c2a0629f75823b64e30bd7"
  AssetParameters7aa4bde43421e88bcfa842774b274273404e08e5b0c2a0629f75823b64e30bd7ArtifactHashD8BAE8A1:
    Type: String
    Description: Artifact hash for asset
      "7aa4bde43421e88bcfa842774b274273404e08e5b0c2a0629f75823b64e30bd7"
  AssetParametersa3d13916fdb6321f8e433bfcbbaaf0ce37d7484a6d75635fdbaceebe8bbe46ffS3BucketEF8F1FA8:
    Type: String
    Description: S3 bucket for asset
      "a3d13916fdb6321f8e433bfcbbaaf0ce37d7484a6d75635fdbaceebe8bbe46ff"
  AssetParametersa3d13916fdb6321f8e433bfcbbaaf0ce37d7484a6d75635fdbaceebe8bbe46ffS3VersionKey0B0E7067:
    Type: String
    Description: S3 key for asset version
      "a3d13916fdb6321f8e433bfcbbaaf0ce37d7484a6d75635fdbaceebe8bbe46ff"
  AssetParametersa3d13916fdb6321f8e433bfcbbaaf0ce37d7484a6d75635fdbaceebe8bbe46ffArtifactHash817B54E3:
    Type: String
    Description: Artifact hash for asset
      "a3d13916fdb6321f8e433bfcbbaaf0ce37d7484a6d75635fdbaceebe8bbe46ff"
  AssetParametersf571294ae268bb9a6c61cd3df245c69279d4fcc5e481065702bcd6aa484199aeS3Bucket94B451B0:
    Type: String
    Description: S3 bucket for asset
      "f571294ae268bb9a6c61cd3df245c69279d4fcc5e481065702bcd6aa484199ae"
  AssetParametersf571294ae268bb9a6c61cd3df245c69279d4fcc5e481065702bcd6aa484199aeS3VersionKey99ABE95F:
    Type: String
    Description: S3 key for asset version
      "f571294ae268bb9a6c61cd3df245c69279d4fcc5e481065702bcd6aa484199ae"
  AssetParametersf571294ae268bb9a6c61cd3df245c69279d4fcc5e481065702bcd6aa484199aeArtifactHash4774913A:
    Type: String
    Description: Artifact hash for asset
      "f571294ae268bb9a6c61cd3df245c69279d4fcc5e481065702bcd6aa484199ae"
  AssetParameters67b7823b74bc135986aa72f889d6a8da058d0c4a20cbc2dfc6f78995fdd2fc24S3Bucket4D46ABB5:
    Type: String
    Description: S3 bucket for asset
      "67b7823b74bc135986aa72f889d6a8da058d0c4a20cbc2dfc6f78995fdd2fc24"
  AssetParameters67b7823b74bc135986aa72f889d6a8da058d0c4a20cbc2dfc6f78995fdd2fc24S3VersionKeyB0F28861:
    Type: String
    Description: S3 key for asset version
      "67b7823b74bc135986aa72f889d6a8da058d0c4a20cbc2dfc6f78995fdd2fc24"
  AssetParameters67b7823b74bc135986aa72f889d6a8da058d0c4a20cbc2dfc6f78995fdd2fc24ArtifactHashBA91B77F:
    Type: String
    Description: Artifact hash for asset
      "67b7823b74bc135986aa72f889d6a8da058d0c4a20cbc2dfc6f78995fdd2fc24"
  AssetParameters6669a79705ce7c49be098161b633cd6b126f9aa97e5e35896cf94f00c4135c45S3BucketBF7901DF:
    Type: String
    Description: S3 bucket for asset
      "6669a79705ce7c49be098161b633cd6b126f9aa97e5e35896cf94f00c4135c45"
  AssetParameters6669a79705ce7c49be098161b633cd6b126f9aa97e5e35896cf94f00c4135c45S3VersionKeyBD8BA804:
    Type: String
    Description: S3 key for asset version
      "6669a79705ce7c49be098161b633cd6b126f9aa97e5e35896cf94f00c4135c45"
  AssetParameters6669a79705ce7c49be098161b633cd6b126f9aa97e5e35896cf94f00c4135c45ArtifactHashC649E97F:
    Type: String
    Description: Artifact hash for asset
      "6669a79705ce7c49be098161b633cd6b126f9aa97e5e35896cf94f00c4135c45"
  AssetParameterse9882ab123687399f934da0d45effe675ecc8ce13b40cb946f3e1d6141fe8d68S3BucketAEADE8C7:
    Type: String
    Description: S3 bucket for asset
      "e9882ab123687399f934da0d45effe675ecc8ce13b40cb946f3e1d6141fe8d68"
  AssetParameterse9882ab123687399f934da0d45effe675ecc8ce13b40cb946f3e1d6141fe8d68S3VersionKeyE415415F:
    Type: String
    Description: S3 key for asset version
      "e9882ab123687399f934da0d45effe675ecc8ce13b40cb946f3e1d6141fe8d68"
  AssetParameterse9882ab123687399f934da0d45effe675ecc8ce13b40cb946f3e1d6141fe8d68ArtifactHashD9A515C3:
    Type: String
    Description: Artifact hash for asset
      "e9882ab123687399f934da0d45effe675ecc8ce13b40cb946f3e1d6141fe8d68"
  AssetParametersc24b999656e4fe6c609c31bae56a1cf4717a405619c3aa6ba1bc686b8c2c86cfS3Bucket55EFA30C:
    Type: String
    Description: S3 bucket for asset
      "c24b999656e4fe6c609c31bae56a1cf4717a405619c3aa6ba1bc686b8c2c86cf"
  AssetParametersc24b999656e4fe6c609c31bae56a1cf4717a405619c3aa6ba1bc686b8c2c86cfS3VersionKey60329B70:
    Type: String
    Description: S3 key for asset version
      "c24b999656e4fe6c609c31bae56a1cf4717a405619c3aa6ba1bc686b8c2c86cf"
  AssetParametersc24b999656e4fe6c609c31bae56a1cf4717a405619c3aa6ba1bc686b8c2c86cfArtifactHash85F58E48:
    Type: String
    Description: Artifact hash for asset
      "c24b999656e4fe6c609c31bae56a1cf4717a405619c3aa6ba1bc686b8c2c86cf"
<<<<<<< HEAD
  AssetParameters71d02eed4dfd31d77115bf5fd41c5c0a2b0633edf4d869855d765ddfa32f5696S3BucketD60D0828:
    Type: String
    Description: S3 bucket for asset
      "71d02eed4dfd31d77115bf5fd41c5c0a2b0633edf4d869855d765ddfa32f5696"
  AssetParameters71d02eed4dfd31d77115bf5fd41c5c0a2b0633edf4d869855d765ddfa32f5696S3VersionKey91ED7D67:
    Type: String
    Description: S3 key for asset version
      "71d02eed4dfd31d77115bf5fd41c5c0a2b0633edf4d869855d765ddfa32f5696"
  AssetParameters71d02eed4dfd31d77115bf5fd41c5c0a2b0633edf4d869855d765ddfa32f5696ArtifactHashA62FDFF4:
    Type: String
    Description: Artifact hash for asset
      "71d02eed4dfd31d77115bf5fd41c5c0a2b0633edf4d869855d765ddfa32f5696"
=======
  AssetParameters44340721dbfd13cca547992fe942f67137fa5d5e2b00029886703d95029fb992S3Bucket6E154218:
    Type: String
    Description: S3 bucket for asset
      "44340721dbfd13cca547992fe942f67137fa5d5e2b00029886703d95029fb992"
  AssetParameters44340721dbfd13cca547992fe942f67137fa5d5e2b00029886703d95029fb992S3VersionKey451F1636:
    Type: String
    Description: S3 key for asset version
      "44340721dbfd13cca547992fe942f67137fa5d5e2b00029886703d95029fb992"
  AssetParameters44340721dbfd13cca547992fe942f67137fa5d5e2b00029886703d95029fb992ArtifactHash34924665:
    Type: String
    Description: Artifact hash for asset
      "44340721dbfd13cca547992fe942f67137fa5d5e2b00029886703d95029fb992"
>>>>>>> 5162985b
  AssetParameters59be5a60739e4f0f9b881492bce41ccffa8d47d16b0a4d640db1bb8200f48bd5S3BucketFA2341B6:
    Type: String
    Description: S3 bucket for asset
      "59be5a60739e4f0f9b881492bce41ccffa8d47d16b0a4d640db1bb8200f48bd5"
  AssetParameters59be5a60739e4f0f9b881492bce41ccffa8d47d16b0a4d640db1bb8200f48bd5S3VersionKeyB4EE9C49:
    Type: String
    Description: S3 key for asset version
      "59be5a60739e4f0f9b881492bce41ccffa8d47d16b0a4d640db1bb8200f48bd5"
  AssetParameters59be5a60739e4f0f9b881492bce41ccffa8d47d16b0a4d640db1bb8200f48bd5ArtifactHash76FE5C86:
    Type: String
    Description: Artifact hash for asset
      "59be5a60739e4f0f9b881492bce41ccffa8d47d16b0a4d640db1bb8200f48bd5"

`;<|MERGE_RESOLUTION|>--- conflicted
+++ resolved
@@ -1379,11 +1379,7 @@
           - CustomCDKBucketDeployment8693BB64968944B69AAFB0CC9EB8756C81C01536
           - Arn
       SourceBucketNames:
-<<<<<<< HEAD
-        - Ref: AssetParameters71d02eed4dfd31d77115bf5fd41c5c0a2b0633edf4d869855d765ddfa32f5696S3BucketD60D0828
-=======
-        - Ref: AssetParameters44340721dbfd13cca547992fe942f67137fa5d5e2b00029886703d95029fb992S3Bucket6E154218
->>>>>>> 5162985b
+        - Ref: AssetParameters5f5ebd10bfb2eb193a2f4d62f76de9f39a12b26ec7425952a4be3300c2a84183S3Bucket00504CE9
       SourceObjectKeys:
         - Fn::Join:
             - ""
@@ -1391,20 +1387,12 @@
                   - 0
                   - Fn::Split:
                       - "||"
-<<<<<<< HEAD
-                      - Ref: AssetParameters71d02eed4dfd31d77115bf5fd41c5c0a2b0633edf4d869855d765ddfa32f5696S3VersionKey91ED7D67
-=======
-                      - Ref: AssetParameters44340721dbfd13cca547992fe942f67137fa5d5e2b00029886703d95029fb992S3VersionKey451F1636
->>>>>>> 5162985b
+                      - Ref: AssetParameters5f5ebd10bfb2eb193a2f4d62f76de9f39a12b26ec7425952a4be3300c2a84183S3VersionKey4E1155AC
               - Fn::Select:
                   - 1
                   - Fn::Split:
                       - "||"
-<<<<<<< HEAD
-                      - Ref: AssetParameters71d02eed4dfd31d77115bf5fd41c5c0a2b0633edf4d869855d765ddfa32f5696S3VersionKey91ED7D67
-=======
-                      - Ref: AssetParameters44340721dbfd13cca547992fe942f67137fa5d5e2b00029886703d95029fb992S3VersionKey451F1636
->>>>>>> 5162985b
+                      - Ref: AssetParameters5f5ebd10bfb2eb193a2f4d62f76de9f39a12b26ec7425952a4be3300c2a84183S3VersionKey4E1155AC
       DestinationBucketName:
         Ref: ConstructHubWebAppWebsiteBucket4B2B9DB2
       Prune: true
@@ -1612,21 +1600,13 @@
                   - - "arn:"
                     - Ref: AWS::Partition
                     - ":s3:::"
-<<<<<<< HEAD
-                    - Ref: AssetParameters71d02eed4dfd31d77115bf5fd41c5c0a2b0633edf4d869855d765ddfa32f5696S3BucketD60D0828
-=======
-                    - Ref: AssetParameters44340721dbfd13cca547992fe942f67137fa5d5e2b00029886703d95029fb992S3Bucket6E154218
->>>>>>> 5162985b
+                    - Ref: AssetParameters5f5ebd10bfb2eb193a2f4d62f76de9f39a12b26ec7425952a4be3300c2a84183S3Bucket00504CE9
               - Fn::Join:
                   - ""
                   - - "arn:"
                     - Ref: AWS::Partition
                     - ":s3:::"
-<<<<<<< HEAD
-                    - Ref: AssetParameters71d02eed4dfd31d77115bf5fd41c5c0a2b0633edf4d869855d765ddfa32f5696S3BucketD60D0828
-=======
-                    - Ref: AssetParameters44340721dbfd13cca547992fe942f67137fa5d5e2b00029886703d95029fb992S3Bucket6E154218
->>>>>>> 5162985b
+                    - Ref: AssetParameters5f5ebd10bfb2eb193a2f4d62f76de9f39a12b26ec7425952a4be3300c2a84183S3Bucket00504CE9
                     - /*
           - Action:
               - s3:GetObject*
@@ -1787,33 +1767,18 @@
     Type: String
     Description: Artifact hash for asset
       "c24b999656e4fe6c609c31bae56a1cf4717a405619c3aa6ba1bc686b8c2c86cf"
-<<<<<<< HEAD
-  AssetParameters71d02eed4dfd31d77115bf5fd41c5c0a2b0633edf4d869855d765ddfa32f5696S3BucketD60D0828:
+  AssetParameters5f5ebd10bfb2eb193a2f4d62f76de9f39a12b26ec7425952a4be3300c2a84183S3Bucket00504CE9:
     Type: String
     Description: S3 bucket for asset
-      "71d02eed4dfd31d77115bf5fd41c5c0a2b0633edf4d869855d765ddfa32f5696"
-  AssetParameters71d02eed4dfd31d77115bf5fd41c5c0a2b0633edf4d869855d765ddfa32f5696S3VersionKey91ED7D67:
+      "5f5ebd10bfb2eb193a2f4d62f76de9f39a12b26ec7425952a4be3300c2a84183"
+  AssetParameters5f5ebd10bfb2eb193a2f4d62f76de9f39a12b26ec7425952a4be3300c2a84183S3VersionKey4E1155AC:
     Type: String
     Description: S3 key for asset version
-      "71d02eed4dfd31d77115bf5fd41c5c0a2b0633edf4d869855d765ddfa32f5696"
-  AssetParameters71d02eed4dfd31d77115bf5fd41c5c0a2b0633edf4d869855d765ddfa32f5696ArtifactHashA62FDFF4:
+      "5f5ebd10bfb2eb193a2f4d62f76de9f39a12b26ec7425952a4be3300c2a84183"
+  AssetParameters5f5ebd10bfb2eb193a2f4d62f76de9f39a12b26ec7425952a4be3300c2a84183ArtifactHashBBE19D08:
     Type: String
     Description: Artifact hash for asset
-      "71d02eed4dfd31d77115bf5fd41c5c0a2b0633edf4d869855d765ddfa32f5696"
-=======
-  AssetParameters44340721dbfd13cca547992fe942f67137fa5d5e2b00029886703d95029fb992S3Bucket6E154218:
-    Type: String
-    Description: S3 bucket for asset
-      "44340721dbfd13cca547992fe942f67137fa5d5e2b00029886703d95029fb992"
-  AssetParameters44340721dbfd13cca547992fe942f67137fa5d5e2b00029886703d95029fb992S3VersionKey451F1636:
-    Type: String
-    Description: S3 key for asset version
-      "44340721dbfd13cca547992fe942f67137fa5d5e2b00029886703d95029fb992"
-  AssetParameters44340721dbfd13cca547992fe942f67137fa5d5e2b00029886703d95029fb992ArtifactHash34924665:
-    Type: String
-    Description: Artifact hash for asset
-      "44340721dbfd13cca547992fe942f67137fa5d5e2b00029886703d95029fb992"
->>>>>>> 5162985b
+      "5f5ebd10bfb2eb193a2f4d62f76de9f39a12b26ec7425952a4be3300c2a84183"
   AssetParameters59be5a60739e4f0f9b881492bce41ccffa8d47d16b0a4d640db1bb8200f48bd5S3BucketFA2341B6:
     Type: String
     Description: S3 bucket for asset
