--- conflicted
+++ resolved
@@ -1328,11 +1328,7 @@
           - CustomCDKBucketDeployment8693BB64968944B69AAFB0CC9EB8756C81C01536
           - Arn
       SourceBucketNames:
-<<<<<<< HEAD
-        - Ref: AssetParametersaa7ef836821ff249ca06dcc60da31813b1c7b9ca8d247d411f0a73d1662e0c1aS3Bucket3E730C21
-=======
-        - Ref: AssetParameters29bb14653190b35e969c4b42f716c9ce356ab993294102950e341460f958901dS3BucketE7A9BEB2
->>>>>>> 360b10d1
+        - Ref: AssetParameters558d823cfaadb5cf0bad7144beea8f716a4b18b52457c979efb06abc75cd3c23S3BucketF4864FA6
       SourceObjectKeys:
         - Fn::Join:
             - ""
@@ -1340,20 +1336,12 @@
                   - 0
                   - Fn::Split:
                       - "||"
-<<<<<<< HEAD
-                      - Ref: AssetParametersaa7ef836821ff249ca06dcc60da31813b1c7b9ca8d247d411f0a73d1662e0c1aS3VersionKey95B547EB
-=======
-                      - Ref: AssetParameters29bb14653190b35e969c4b42f716c9ce356ab993294102950e341460f958901dS3VersionKeyF5F46F57
->>>>>>> 360b10d1
+                      - Ref: AssetParameters558d823cfaadb5cf0bad7144beea8f716a4b18b52457c979efb06abc75cd3c23S3VersionKeyF8887FFC
               - Fn::Select:
                   - 1
                   - Fn::Split:
                       - "||"
-<<<<<<< HEAD
-                      - Ref: AssetParametersaa7ef836821ff249ca06dcc60da31813b1c7b9ca8d247d411f0a73d1662e0c1aS3VersionKey95B547EB
-=======
-                      - Ref: AssetParameters29bb14653190b35e969c4b42f716c9ce356ab993294102950e341460f958901dS3VersionKeyF5F46F57
->>>>>>> 360b10d1
+                      - Ref: AssetParameters558d823cfaadb5cf0bad7144beea8f716a4b18b52457c979efb06abc75cd3c23S3VersionKeyF8887FFC
       DestinationBucketName:
         Ref: ConstructHubWebAppWebsiteBucket4B2B9DB2
       Prune: true
@@ -1561,21 +1549,13 @@
                   - - "arn:"
                     - Ref: AWS::Partition
                     - ":s3:::"
-<<<<<<< HEAD
-                    - Ref: AssetParametersaa7ef836821ff249ca06dcc60da31813b1c7b9ca8d247d411f0a73d1662e0c1aS3Bucket3E730C21
-=======
-                    - Ref: AssetParameters29bb14653190b35e969c4b42f716c9ce356ab993294102950e341460f958901dS3BucketE7A9BEB2
->>>>>>> 360b10d1
+                    - Ref: AssetParameters558d823cfaadb5cf0bad7144beea8f716a4b18b52457c979efb06abc75cd3c23S3BucketF4864FA6
               - Fn::Join:
                   - ""
                   - - "arn:"
                     - Ref: AWS::Partition
                     - ":s3:::"
-<<<<<<< HEAD
-                    - Ref: AssetParametersaa7ef836821ff249ca06dcc60da31813b1c7b9ca8d247d411f0a73d1662e0c1aS3Bucket3E730C21
-=======
-                    - Ref: AssetParameters29bb14653190b35e969c4b42f716c9ce356ab993294102950e341460f958901dS3BucketE7A9BEB2
->>>>>>> 360b10d1
+                    - Ref: AssetParameters558d823cfaadb5cf0bad7144beea8f716a4b18b52457c979efb06abc75cd3c23S3BucketF4864FA6
                     - /*
           - Action:
               - s3:GetObject*
@@ -1736,35 +1716,19 @@
     Type: String
     Description: Artifact hash for asset
       "c24b999656e4fe6c609c31bae56a1cf4717a405619c3aa6ba1bc686b8c2c86cf"
-<<<<<<< HEAD
-  AssetParametersaa7ef836821ff249ca06dcc60da31813b1c7b9ca8d247d411f0a73d1662e0c1aS3Bucket3E730C21:
+  AssetParameters558d823cfaadb5cf0bad7144beea8f716a4b18b52457c979efb06abc75cd3c23S3BucketF4864FA6:
     Type: String
     Description: S3 bucket for asset
-      "aa7ef836821ff249ca06dcc60da31813b1c7b9ca8d247d411f0a73d1662e0c1a"
-  AssetParametersaa7ef836821ff249ca06dcc60da31813b1c7b9ca8d247d411f0a73d1662e0c1aS3VersionKey95B547EB:
+      "558d823cfaadb5cf0bad7144beea8f716a4b18b52457c979efb06abc75cd3c23"
+  AssetParameters558d823cfaadb5cf0bad7144beea8f716a4b18b52457c979efb06abc75cd3c23S3VersionKeyF8887FFC:
     Type: String
     Description: S3 key for asset version
-      "aa7ef836821ff249ca06dcc60da31813b1c7b9ca8d247d411f0a73d1662e0c1a"
-  AssetParametersaa7ef836821ff249ca06dcc60da31813b1c7b9ca8d247d411f0a73d1662e0c1aArtifactHash53EAA72D:
+      "558d823cfaadb5cf0bad7144beea8f716a4b18b52457c979efb06abc75cd3c23"
+  AssetParameters558d823cfaadb5cf0bad7144beea8f716a4b18b52457c979efb06abc75cd3c23ArtifactHash907C4234:
     Type: String
     Description: Artifact hash for asset
-      "aa7ef836821ff249ca06dcc60da31813b1c7b9ca8d247d411f0a73d1662e0c1a"
-  AssetParametersdcc427ad1a9c4d2a63344256acec911f0ef035359b814054fe1485aeb59e789dS3Bucket8C070E54:
-=======
-  AssetParameters29bb14653190b35e969c4b42f716c9ce356ab993294102950e341460f958901dS3BucketE7A9BEB2:
-    Type: String
-    Description: S3 bucket for asset
-      "29bb14653190b35e969c4b42f716c9ce356ab993294102950e341460f958901d"
-  AssetParameters29bb14653190b35e969c4b42f716c9ce356ab993294102950e341460f958901dS3VersionKeyF5F46F57:
-    Type: String
-    Description: S3 key for asset version
-      "29bb14653190b35e969c4b42f716c9ce356ab993294102950e341460f958901d"
-  AssetParameters29bb14653190b35e969c4b42f716c9ce356ab993294102950e341460f958901dArtifactHash6D47D415:
-    Type: String
-    Description: Artifact hash for asset
-      "29bb14653190b35e969c4b42f716c9ce356ab993294102950e341460f958901d"
+      "558d823cfaadb5cf0bad7144beea8f716a4b18b52457c979efb06abc75cd3c23"
   AssetParameters59be5a60739e4f0f9b881492bce41ccffa8d47d16b0a4d640db1bb8200f48bd5S3BucketFA2341B6:
->>>>>>> 360b10d1
     Type: String
     Description: S3 bucket for asset
       "59be5a60739e4f0f9b881492bce41ccffa8d47d16b0a4d640db1bb8200f48bd5"
