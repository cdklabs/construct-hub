// Jest Snapshot v1, https://goo.gl/fbAQLP

exports[`golden snapshot 1`] = `
Resources:
  ConstructHubMonitoringWatchfulDashboardB8493D55:
    Type: AWS::CloudWatch::Dashboard
    Properties:
      DashboardBody:
        Fn::Join:
          - ""
          - - '{"widgets":[{"type":"text","width":24,"height":2,"x":0,"y":0,"properties":{"markdown":"#
              Deny List - Prune Function\\n\\n[button:AWS Lambda
              Console](https://console.aws.amazon.com/lambda/home?region='
            - Ref: AWS::Region
            - "#/functions/"
            - Ref: ConstructHubDenyListPrunePruneHandler30B33551
            - ?tab=graph) [button:CloudWatch
              Logs](https://console.aws.amazon.com/cloudwatch/home?region=
            - Ref: AWS::Region
            - "#logEventViewer:group=/aws/lambda/"
            - Ref: ConstructHubDenyListPrunePruneHandler30B33551
            - )"}},{"type":"metric","width":6,"height":6,"x":0,"y":2,"properties":{"view":"timeSeries","title":"Invocations/5min","region":"
            - Ref: AWS::Region
            - '","metrics":[["AWS/Lambda","Invocations","FunctionName","'
            - Ref: ConstructHubDenyListPrunePruneHandler30B33551
            - '",{"stat":"Sum"}]],"yAxis":{}}},{"type":"metric","width":6,"height":6,"x":6,"y":2,"properties":{"view":"timeSeries","title":"Errors/5min","region":"'
            - Ref: AWS::Region
            - '","metrics":[["AWS/Lambda","Errors","FunctionName","'
            - Ref: ConstructHubDenyListPrunePruneHandler30B33551
            - '",{"stat":"Sum"}]],"annotations":{"horizontal":[{"label":"Errors
              > 0 for 3 datapoints within 15
              minutes","value":0,"yAxis":"left"}]},"yAxis":{}}},{"type":"metric","width":6,"height":6,"x":12,"y":2,"properties":{"view":"timeSeries","title":"Throttles/5min","region":"'
            - Ref: AWS::Region
            - '","metrics":[["AWS/Lambda","Throttles","FunctionName","'
            - Ref: ConstructHubDenyListPrunePruneHandler30B33551
            - '",{"stat":"Sum"}]],"annotations":{"horizontal":[{"label":"Throttles
              > 0 for 3 datapoints within 15
              minutes","value":0,"yAxis":"left"}]},"yAxis":{}}},{"type":"metric","width":6,"height":6,"x":18,"y":2,"properties":{"view":"timeSeries","title":"Duration/5min","region":"'
            - Ref: AWS::Region
            - '","metrics":[["AWS/Lambda","Duration","FunctionName","'
            - Ref: ConstructHubDenyListPrunePruneHandler30B33551
            - '",{"label":"p99","stat":"p99"}]],"annotations":{"horizontal":[{"label":"p99
              > 720000 for 3 datapoints within 15
              minutes","value":720000,"yAxis":"left"}]},"yAxis":{}}},{"type":"text","width":24,"height":2,"x":0,"y":8,"properties":{"markdown":"#
              Deny List - Prune Delete Function\\n\\n[button:AWS Lambda
              Console](https://console.aws.amazon.com/lambda/home?region='
            - Ref: AWS::Region
            - "#/functions/"
            - Ref: ConstructHubDenyListPrunePruneQueueHandlerF7EB599B
            - ?tab=graph) [button:CloudWatch
              Logs](https://console.aws.amazon.com/cloudwatch/home?region=
            - Ref: AWS::Region
            - "#logEventViewer:group=/aws/lambda/"
            - Ref: ConstructHubDenyListPrunePruneQueueHandlerF7EB599B
            - )"}},{"type":"metric","width":6,"height":6,"x":0,"y":10,"properties":{"view":"timeSeries","title":"Invocations/5min","region":"
            - Ref: AWS::Region
            - '","metrics":[["AWS/Lambda","Invocations","FunctionName","'
            - Ref: ConstructHubDenyListPrunePruneQueueHandlerF7EB599B
            - '",{"stat":"Sum"}]],"yAxis":{}}},{"type":"metric","width":6,"height":6,"x":6,"y":10,"properties":{"view":"timeSeries","title":"Errors/5min","region":"'
            - Ref: AWS::Region
            - '","metrics":[["AWS/Lambda","Errors","FunctionName","'
            - Ref: ConstructHubDenyListPrunePruneQueueHandlerF7EB599B
            - '",{"stat":"Sum"}]],"annotations":{"horizontal":[{"label":"Errors
              > 0 for 3 datapoints within 15
              minutes","value":0,"yAxis":"left"}]},"yAxis":{}}},{"type":"metric","width":6,"height":6,"x":12,"y":10,"properties":{"view":"timeSeries","title":"Throttles/5min","region":"'
            - Ref: AWS::Region
            - '","metrics":[["AWS/Lambda","Throttles","FunctionName","'
            - Ref: ConstructHubDenyListPrunePruneQueueHandlerF7EB599B
            - '",{"stat":"Sum"}]],"annotations":{"horizontal":[{"label":"Throttles
              > 0 for 3 datapoints within 15
              minutes","value":0,"yAxis":"left"}]},"yAxis":{}}},{"type":"metric","width":6,"height":6,"x":18,"y":10,"properties":{"view":"timeSeries","title":"Duration/5min","region":"'
            - Ref: AWS::Region
            - '","metrics":[["AWS/Lambda","Duration","FunctionName","'
            - Ref: ConstructHubDenyListPrunePruneQueueHandlerF7EB599B
            - '",{"label":"p99","stat":"p99"}]],"annotations":{"horizontal":[{"label":"p99
              > 48000 for 3 datapoints within 15
              minutes","value":48000,"yAxis":"left"}]},"yAxis":{}}}]}'
  ConstructHubMonitoringWatchfuldevConstructHubDenyListPrunePruneHandler8F0BBF5EErrorsAlarm615741A8:
    Type: AWS::CloudWatch::Alarm
    Properties:
      ComparisonOperator: GreaterThanThreshold
      EvaluationPeriods: 3
      AlarmActions: []
      AlarmDescription: Over 0 errors per minute
      Dimensions:
        - Name: FunctionName
          Value:
            Ref: ConstructHubDenyListPrunePruneHandler30B33551
      MetricName: Errors
      Namespace: AWS/Lambda
      Period: 300
      Statistic: Sum
      Threshold: 0
  ConstructHubMonitoringWatchfuldevConstructHubDenyListPrunePruneHandler8F0BBF5EThrottlesAlarm310F7D39:
    Type: AWS::CloudWatch::Alarm
    Properties:
      ComparisonOperator: GreaterThanThreshold
      EvaluationPeriods: 3
      AlarmActions: []
      AlarmDescription: Over 0 throttles per minute
      Dimensions:
        - Name: FunctionName
          Value:
            Ref: ConstructHubDenyListPrunePruneHandler30B33551
      MetricName: Throttles
      Namespace: AWS/Lambda
      Period: 300
      Statistic: Sum
      Threshold: 0
  ConstructHubMonitoringWatchfuldevConstructHubDenyListPrunePruneHandler8F0BBF5EDurationAlarm073AF5CE:
    Type: AWS::CloudWatch::Alarm
    Properties:
      ComparisonOperator: GreaterThanThreshold
      EvaluationPeriods: 3
      AlarmActions: []
      AlarmDescription: p99 latency >= 720s (80%)
      Metrics:
        - Id: m1
          Label: p99
          MetricStat:
            Metric:
              Dimensions:
                - Name: FunctionName
                  Value:
                    Ref: ConstructHubDenyListPrunePruneHandler30B33551
              MetricName: Duration
              Namespace: AWS/Lambda
            Period: 300
            Stat: p99
          ReturnData: true
      Threshold: 720000
  ConstructHubMonitoringWatchfuldevConstructHubDenyListPrunePruneQueueHandlerB847E57CErrorsAlarmCAA191E1:
    Type: AWS::CloudWatch::Alarm
    Properties:
      ComparisonOperator: GreaterThanThreshold
      EvaluationPeriods: 3
      AlarmActions: []
      AlarmDescription: Over 0 errors per minute
      Dimensions:
        - Name: FunctionName
          Value:
            Ref: ConstructHubDenyListPrunePruneQueueHandlerF7EB599B
      MetricName: Errors
      Namespace: AWS/Lambda
      Period: 300
      Statistic: Sum
      Threshold: 0
  ConstructHubMonitoringWatchfuldevConstructHubDenyListPrunePruneQueueHandlerB847E57CThrottlesAlarm19D4ADCD:
    Type: AWS::CloudWatch::Alarm
    Properties:
      ComparisonOperator: GreaterThanThreshold
      EvaluationPeriods: 3
      AlarmActions: []
      AlarmDescription: Over 0 throttles per minute
      Dimensions:
        - Name: FunctionName
          Value:
            Ref: ConstructHubDenyListPrunePruneQueueHandlerF7EB599B
      MetricName: Throttles
      Namespace: AWS/Lambda
      Period: 300
      Statistic: Sum
      Threshold: 0
  ConstructHubMonitoringWatchfuldevConstructHubDenyListPrunePruneQueueHandlerB847E57CDurationAlarm09AF9418:
    Type: AWS::CloudWatch::Alarm
    Properties:
      ComparisonOperator: GreaterThanThreshold
      EvaluationPeriods: 3
      AlarmActions: []
      AlarmDescription: p99 latency >= 48s (80%)
      Metrics:
        - Id: m1
          Label: p99
          MetricStat:
            Metric:
              Dimensions:
                - Name: FunctionName
                  Value:
                    Ref: ConstructHubDenyListPrunePruneQueueHandlerF7EB599B
              MetricName: Duration
              Namespace: AWS/Lambda
            Period: 300
            Stat: p99
          ReturnData: true
      Threshold: 48000
  ConstructHubMonitoringHighSeverityDashboard8761DBAC:
    Type: AWS::CloudWatch::Dashboard
    Properties:
      DashboardBody:
        Fn::Join:
          - ""
          - - '{"widgets":[{"type":"metric","width":24,"height":6,"x":0,"y":0,"properties":{"view":"timeSeries","title":"Backend
              Orchestration Dead-Letter Queue is not empty","region":"'
            - Ref: AWS::Region
            - '","annotations":{"alarms":["'
            - Fn::GetAtt:
                - ConstructHubOrchestrationDLQAlarm85EE7509
                - Arn
            - '"]},"yAxis":{}}},{"type":"metric","width":24,"height":6,"x":0,"y":6,"properties":{"view":"timeSeries","title":"Catalog
              Size Shrunk","region":"'
            - Ref: AWS::Region
            - '","annotations":{"alarms":["'
            - Fn::GetAtt:
                - ConstructHubOrchestrationCatalogBuilderShrinkingCatalogAlarm48329E25
                - Arn
            - '"]},"yAxis":{}}},{"type":"metric","width":24,"height":6,"x":0,"y":12,"properties":{"view":"timeSeries","title":"Backend
              Orchestration Failed","region":"'
            - Ref: AWS::Region
            - '","annotations":{"alarms":["'
            - Fn::GetAtt:
                - ConstructHubOrchestrationOrchestrationFailed5AF50838
                - Arn
            - '"]},"yAxis":{}}},{"type":"metric","width":24,"height":6,"x":0,"y":18,"properties":{"view":"timeSeries","title":"Ingestion
              failures","region":"'
            - Ref: AWS::Region
            - '","annotations":{"alarms":["'
            - Fn::GetAtt:
                - ConstructHubIngestionFailureAlarm9D0028DD
                - Arn
            - '"]},"yAxis":{}}},{"type":"metric","width":24,"height":6,"x":0,"y":24,"properties":{"view":"timeSeries","title":"Home
              Page Canary","region":"'
            - Ref: AWS::Region
            - '","annotations":{"alarms":["'
            - Fn::GetAtt:
                - ConstructHubMonitoringWebCanaryHomePageErrorsE7BB4002
                - Arn
            - '"]},"yAxis":{}}},{"type":"metric","width":24,"height":6,"x":0,"y":30,"properties":{"view":"timeSeries","title":"NpmJs/Follower
              Failures","region":"'
            - Ref: AWS::Region
            - '","annotations":{"alarms":["'
            - Fn::GetAtt:
                - ConstructHubSourcesNpmJsFollowerFailures86BCBA0D
                - Arn
            - '"]},"yAxis":{}}},{"type":"metric","width":24,"height":6,"x":0,"y":36,"properties":{"view":"timeSeries","title":"NpmJs/Follower
              Not Running","region":"'
            - Ref: AWS::Region
            - '","annotations":{"alarms":["'
            - Fn::GetAtt:
                - ConstructHubSourcesNpmJsFollowerNotRunningCEAF0E1E
                - Arn
            - '"]},"yAxis":{}}},{"type":"metric","width":24,"height":6,"x":0,"y":42,"properties":{"view":"timeSeries","title":"New
              version visibility SLA breached","region":"'
            - Ref: AWS::Region
            - '","annotations":{"alarms":["'
            - Fn::GetAtt:
                - ConstructHubSourcesNpmJsCanaryAlarmBE2B479E
                - Arn
            - '"]},"yAxis":{}}},{"type":"metric","width":24,"height":6,"x":0,"y":48,"properties":{"view":"timeSeries","title":"Inventory
              Canary is not Running","region":"'
            - Ref: AWS::Region
            - '","annotations":{"alarms":["'
            - Fn::GetAtt:
                - ConstructHubInventoryCanaryNotRunningAF44D71C
                - Arn
            - '"]},"yAxis":{}}},{"type":"metric","width":24,"height":6,"x":0,"y":54,"properties":{"view":"timeSeries","title":"Inventory
              Canary is failing","region":"'
            - Ref: AWS::Region
            - '","annotations":{"alarms":["'
            - Fn::GetAtt:
                - ConstructHubInventoryCanaryFailures5BDA8051
                - Arn
            - '"]},"yAxis":{}}}]}'
  ConstructHubMonitoringWebCanaryHomePageHttpGetFunctionServiceRole9AAAD93C:
    Type: AWS::IAM::Role
    Properties:
      AssumeRolePolicyDocument:
        Statement:
          - Action: sts:AssumeRole
            Effect: Allow
            Principal:
              Service: lambda.amazonaws.com
        Version: 2012-10-17
      ManagedPolicyArns:
        - Fn::Join:
            - ""
            - - "arn:"
              - Ref: AWS::Partition
              - :iam::aws:policy/service-role/AWSLambdaBasicExecutionRole
  ConstructHubMonitoringWebCanaryHomePageHttpGetFunctionF27ADDC8:
    Type: AWS::Lambda::Function
    Properties:
      Code:
        S3Bucket:
          Ref: AssetParameters279fd2112714c5ff533229d87cd07cf180cd66497415bb8191cce00927a69290S3Bucket1654D5BE
        S3Key:
          Fn::Join:
            - ""
            - - Fn::Select:
                  - 0
                  - Fn::Split:
                      - "||"
                      - Ref: AssetParameters279fd2112714c5ff533229d87cd07cf180cd66497415bb8191cce00927a69290S3VersionKeyEDBBA873
              - Fn::Select:
                  - 1
                  - Fn::Split:
                      - "||"
                      - Ref: AssetParameters279fd2112714c5ff533229d87cd07cf180cd66497415bb8191cce00927a69290S3VersionKeyEDBBA873
      Role:
        Fn::GetAtt:
          - ConstructHubMonitoringWebCanaryHomePageHttpGetFunctionServiceRole9AAAD93C
          - Arn
      Description:
        Fn::Join:
          - ""
          - - HTTP GET https://
            - Fn::GetAtt:
                - ConstructHubWebAppDistribution1F181DC9
                - DomainName
            - ": Home Page"
      Environment:
        Variables:
          URL:
            Fn::Join:
              - ""
              - - https://
                - Fn::GetAtt:
                    - ConstructHubWebAppDistribution1F181DC9
                    - DomainName
      Handler: index.handler
      Runtime: nodejs14.x
    DependsOn:
      - ConstructHubMonitoringWebCanaryHomePageHttpGetFunctionServiceRole9AAAD93C
  ConstructHubMonitoringWebCanaryHomePageRuleE14F9F4E:
    Type: AWS::Events::Rule
    Properties:
      ScheduleExpression: rate(1 minute)
      State: ENABLED
      Targets:
        - Arn:
            Fn::GetAtt:
              - ConstructHubMonitoringWebCanaryHomePageHttpGetFunctionF27ADDC8
              - Arn
          Id: Target0
  ConstructHubMonitoringWebCanaryHomePageRuleAllowEventRuledevConstructHubMonitoringWebCanaryHomePageHttpGetFunction62E39E56A2CA6F6B:
    Type: AWS::Lambda::Permission
    Properties:
      Action: lambda:InvokeFunction
      FunctionName:
        Fn::GetAtt:
          - ConstructHubMonitoringWebCanaryHomePageHttpGetFunctionF27ADDC8
          - Arn
      Principal: events.amazonaws.com
      SourceArn:
        Fn::GetAtt:
          - ConstructHubMonitoringWebCanaryHomePageRuleE14F9F4E
          - Arn
  ConstructHubMonitoringWebCanaryHomePageErrorsE7BB4002:
    Type: AWS::CloudWatch::Alarm
    Properties:
      ComparisonOperator: GreaterThanOrEqualToThreshold
      EvaluationPeriods: 1
      AlarmDescription:
        Fn::Join:
          - ""
          - - 80% error rate for https://
            - Fn::GetAtt:
                - ConstructHubWebAppDistribution1F181DC9
                - DomainName
            - " (Home Page)"
      Metrics:
        - Id: m1
          Label:
            Fn::Join:
              - ""
              - - https://
                - Fn::GetAtt:
                    - ConstructHubWebAppDistribution1F181DC9
                    - DomainName
                - " Errors"
          MetricStat:
            Metric:
              Dimensions:
                - Name: FunctionName
                  Value:
                    Ref: ConstructHubMonitoringWebCanaryHomePageHttpGetFunctionF27ADDC8
              MetricName: Errors
              Namespace: AWS/Lambda
            Period: 300
            Stat: Sum
          ReturnData: true
      Threshold: 4
      TreatMissingData: breaching
  ConstructHubPackageDataDC5EF35E:
    Type: AWS::S3::Bucket
    Properties:
      BucketEncryption:
        ServerSideEncryptionConfiguration:
          - ServerSideEncryptionByDefault:
              SSEAlgorithm: AES256
      LifecycleConfiguration:
        Rules:
          - AbortIncompleteMultipartUpload:
              DaysAfterInitiation: 1
            Status: Enabled
          - NoncurrentVersionTransitions:
              - StorageClass: STANDARD_IA
                TransitionInDays: 31
            Status: Enabled
          - ExpiredObjectDeleteMarker: true
            NoncurrentVersionExpirationInDays: 90
            Status: Enabled
          - NoncurrentVersionExpirationInDays: 7
            Prefix: catalog.json
            Status: Enabled
      PublicAccessBlockConfiguration:
        BlockPublicAcls: true
        BlockPublicPolicy: true
        IgnorePublicAcls: true
        RestrictPublicBuckets: true
      VersioningConfiguration:
        Status: Enabled
    UpdateReplacePolicy: Retain
    DeletionPolicy: Retain
  ConstructHubPackageDataPolicy4615475A:
    Type: AWS::S3::BucketPolicy
    Properties:
      Bucket:
        Ref: ConstructHubPackageDataDC5EF35E
      PolicyDocument:
        Statement:
          - Action: s3:*
            Condition:
              Bool:
                aws:SecureTransport: "false"
            Effect: Deny
            Principal:
              AWS: "*"
            Resource:
              - Fn::GetAtt:
                  - ConstructHubPackageDataDC5EF35E
                  - Arn
              - Fn::Join:
                  - ""
                  - - Fn::GetAtt:
                        - ConstructHubPackageDataDC5EF35E
                        - Arn
                    - /*
          - Action: s3:GetObject
            Effect: Allow
            Principal:
              CanonicalUser:
                Fn::GetAtt:
                  - ConstructHubWebAppDistributionOrigin2S3OriginDA7E7FF4
                  - S3CanonicalUserId
            Resource:
              Fn::Join:
                - ""
                - - Fn::GetAtt:
                      - ConstructHubPackageDataDC5EF35E
                      - Arn
                  - /*
        Version: 2012-10-17
  ConstructHubFailoverPackageDataBA7D3B85:
    Type: AWS::S3::Bucket
    Properties:
      BucketEncryption:
        ServerSideEncryptionConfiguration:
          - ServerSideEncryptionByDefault:
              SSEAlgorithm: AES256
      LifecycleConfiguration:
        Rules:
          - AbortIncompleteMultipartUpload:
              DaysAfterInitiation: 1
            Status: Enabled
          - NoncurrentVersionTransitions:
              - StorageClass: STANDARD_IA
                TransitionInDays: 31
            Status: Enabled
          - ExpiredObjectDeleteMarker: true
            NoncurrentVersionExpirationInDays: 90
            Status: Enabled
          - NoncurrentVersionExpirationInDays: 7
            Prefix: catalog.json
            Status: Enabled
      PublicAccessBlockConfiguration:
        BlockPublicAcls: true
        BlockPublicPolicy: true
        IgnorePublicAcls: true
        RestrictPublicBuckets: true
      Tags:
        - Key: failover
          Value: "true"
      VersioningConfiguration:
        Status: Enabled
    UpdateReplacePolicy: Retain
    DeletionPolicy: Retain
  ConstructHubFailoverPackageDataPolicy89BCDF76:
    Type: AWS::S3::BucketPolicy
    Properties:
      Bucket:
        Ref: ConstructHubFailoverPackageDataBA7D3B85
      PolicyDocument:
        Statement:
          - Action: s3:*
            Condition:
              Bool:
                aws:SecureTransport: "false"
            Effect: Deny
            Principal:
              AWS: "*"
            Resource:
              - Fn::GetAtt:
                  - ConstructHubFailoverPackageDataBA7D3B85
                  - Arn
              - Fn::Join:
                  - ""
                  - - Fn::GetAtt:
                        - ConstructHubFailoverPackageDataBA7D3B85
                        - Arn
                    - /*
        Version: 2012-10-17
  ConstructHubCodeArtifactDomainFC30B796:
    Type: AWS::CodeArtifact::Domain
    Properties:
      DomainName: c8ee88ce536499d20d7846c6677adca6490a3f89f9
  ConstructHubCodeArtifactPublishing143CC07C:
    Type: AWS::CodeArtifact::Repository
    Properties:
      DomainName:
        Fn::GetAtt:
          - ConstructHubCodeArtifactDomainFC30B796
          - Name
      RepositoryName: c8ee88ce536499d20d7846c6677adca6490a3f89f9-publish-overlay
      Description: Publishing repository
  ConstructHubCodeArtifact1188409E:
    Type: AWS::CodeArtifact::Repository
    Properties:
      DomainName:
        Fn::GetAtt:
          - ConstructHubCodeArtifactDomainFC30B796
          - Name
      RepositoryName: c8ee88ce536499d20d7846c6677adca6490a3f89f9
      Description: Proxy to npmjs.com for ConstructHub
      Upstreams:
        - Fn::GetAtt:
            - ConstructHubCodeArtifactUpstreampublicnpmjs5122981E
            - Name
        - Fn::GetAtt:
            - ConstructHubCodeArtifactPublishing143CC07C
            - Name
  ConstructHubCodeArtifactDescribeDomainCustomResourcePolicy1A93C60C:
    Type: AWS::IAM::Policy
    Properties:
      PolicyDocument:
        Statement:
          - Action: codeartifact:DescribeDomain
            Effect: Allow
            Resource:
              Fn::GetAtt:
                - ConstructHubCodeArtifactDomainFC30B796
                - Arn
        Version: 2012-10-17
      PolicyName: ConstructHubCodeArtifactDescribeDomainCustomResourcePolicy1A93C60C
      Roles:
        - Ref: AWS679f53fac002430cb0da5b7982bd2287ServiceRoleC1EA0FF2
  ConstructHubCodeArtifactDescribeDomain6ABCBF4B:
    Type: Custom::CoreArtifactDomainDescription
    Properties:
      ServiceToken:
        Fn::GetAtt:
          - AWS679f53fac002430cb0da5b7982bd22872D164C4C
          - Arn
      Create:
        Fn::Join:
          - ""
          - - '{"service":"CodeArtifact","action":"describeDomain","parameters":{"domain":"'
            - Fn::GetAtt:
                - ConstructHubCodeArtifact1188409E
                - DomainName
            - '","domainOwner":"'
            - Fn::GetAtt:
                - ConstructHubCodeArtifact1188409E
                - DomainOwner
            - '"},"physicalResourceId":{"responsePath":"domain.s3BucketArn"}}'
      InstallLatestAwsSdk: true
    DependsOn:
      - ConstructHubCodeArtifactDescribeDomainCustomResourcePolicy1A93C60C
    UpdateReplacePolicy: Delete
    DeletionPolicy: Delete
  ConstructHubCodeArtifactGetEndpointCustomResourcePolicy4FC951E9:
    Type: AWS::IAM::Policy
    Properties:
      PolicyDocument:
        Statement:
          - Action: codeartifact:GetRepositoryEndpoint
            Effect: Allow
            Resource:
              Fn::GetAtt:
                - ConstructHubCodeArtifact1188409E
                - Arn
        Version: 2012-10-17
      PolicyName: ConstructHubCodeArtifactGetEndpointCustomResourcePolicy4FC951E9
      Roles:
        - Ref: AWS679f53fac002430cb0da5b7982bd2287ServiceRoleC1EA0FF2
  ConstructHubCodeArtifactGetEndpoint9A458FEF:
    Type: Custom::CodeArtifactNpmRepositoryEndpoint
    Properties:
      ServiceToken:
        Fn::GetAtt:
          - AWS679f53fac002430cb0da5b7982bd22872D164C4C
          - Arn
      Create:
        Fn::Join:
          - ""
          - - '{"service":"CodeArtifact","action":"getRepositoryEndpoint","parameters":{"domain":"'
            - Fn::GetAtt:
                - ConstructHubCodeArtifact1188409E
                - DomainName
            - '","domainOwner":"'
            - Fn::GetAtt:
                - ConstructHubCodeArtifact1188409E
                - DomainOwner
            - '","format":"npm","repository":"'
            - Fn::GetAtt:
                - ConstructHubCodeArtifact1188409E
                - Name
            - '"},"physicalResourceId":{"responsePath":"repositoryEndpoint"}}'
      Update:
        Fn::Join:
          - ""
          - - '{"service":"CodeArtifact","action":"getRepositoryEndpoint","parameters":{"domain":"'
            - Fn::GetAtt:
                - ConstructHubCodeArtifact1188409E
                - DomainName
            - '","domainOwner":"'
            - Fn::GetAtt:
                - ConstructHubCodeArtifact1188409E
                - DomainOwner
            - '","format":"npm","repository":"'
            - Fn::GetAtt:
                - ConstructHubCodeArtifact1188409E
                - Name
            - '"},"physicalResourceId":{"responsePath":"repositoryEndpoint"}}'
      InstallLatestAwsSdk: true
    DependsOn:
      - ConstructHubCodeArtifactGetEndpointCustomResourcePolicy4FC951E9
    UpdateReplacePolicy: Delete
    DeletionPolicy: Delete
  ConstructHubCodeArtifactGetPublishingEndpointCustomResourcePolicyE039B00F:
    Type: AWS::IAM::Policy
    Properties:
      PolicyDocument:
        Statement:
          - Action: codeartifact:GetRepositoryEndpoint
            Effect: Allow
            Resource:
              Fn::GetAtt:
                - ConstructHubCodeArtifactPublishing143CC07C
                - Arn
        Version: 2012-10-17
      PolicyName: ConstructHubCodeArtifactGetPublishingEndpointCustomResourcePolicyE039B00F
      Roles:
        - Ref: AWS679f53fac002430cb0da5b7982bd2287ServiceRoleC1EA0FF2
  ConstructHubCodeArtifactGetPublishingEndpoint6394DEF7:
    Type: Custom::CodeArtifactNpmRepositoryEndpoint
    Properties:
      ServiceToken:
        Fn::GetAtt:
          - AWS679f53fac002430cb0da5b7982bd22872D164C4C
          - Arn
      Create:
        Fn::Join:
          - ""
          - - '{"service":"CodeArtifact","action":"getRepositoryEndpoint","parameters":{"domain":"'
            - Fn::GetAtt:
                - ConstructHubCodeArtifact1188409E
                - DomainName
            - '","domainOwner":"'
            - Fn::GetAtt:
                - ConstructHubCodeArtifact1188409E
                - DomainOwner
            - '","format":"npm","repository":"'
            - Fn::GetAtt:
                - ConstructHubCodeArtifactPublishing143CC07C
                - Name
            - '"},"physicalResourceId":{"responsePath":"repositoryEndpoint"}}'
      Update:
        Fn::Join:
          - ""
          - - '{"service":"CodeArtifact","action":"getRepositoryEndpoint","parameters":{"domain":"'
            - Fn::GetAtt:
                - ConstructHubCodeArtifact1188409E
                - DomainName
            - '","domainOwner":"'
            - Fn::GetAtt:
                - ConstructHubCodeArtifact1188409E
                - DomainOwner
            - '","format":"npm","repository":"'
            - Fn::GetAtt:
                - ConstructHubCodeArtifactPublishing143CC07C
                - Name
            - '"},"physicalResourceId":{"responsePath":"repositoryEndpoint"}}'
      InstallLatestAwsSdk: true
    DependsOn:
      - ConstructHubCodeArtifactGetPublishingEndpointCustomResourcePolicyE039B00F
    UpdateReplacePolicy: Delete
    DeletionPolicy: Delete
  ConstructHubCodeArtifactUpstreampublicnpmjs5122981E:
    Type: AWS::CodeArtifact::Repository
    Properties:
      DomainName:
        Fn::GetAtt:
          - ConstructHubCodeArtifactDomainFC30B796
          - Name
      RepositoryName: c8ee88ce536499d20d7846c6677adca6490a3f89f9-npmjs
      Description: Upstream with external connection to public:npmjs
      ExternalConnections:
        - public:npmjs
  ConstructHubVPC16ECCEA2:
    Type: AWS::EC2::VPC
    Properties:
      CidrBlock: 10.0.0.0/16
      EnableDnsHostnames: true
      EnableDnsSupport: true
      InstanceTenancy: default
      Tags:
        - Key: Name
          Value: dev/ConstructHub/VPC
  ConstructHubVPCIsolatedSubnet1SubnetEA28FD1A:
    Type: AWS::EC2::Subnet
    Properties:
      CidrBlock: 10.0.128.0/19
      VpcId:
        Ref: ConstructHubVPC16ECCEA2
      AvailabilityZone:
        Fn::Select:
          - 0
          - Fn::GetAZs: ""
      MapPublicIpOnLaunch: false
      Tags:
        - Key: aws-cdk:subnet-name
          Value: Isolated
        - Key: aws-cdk:subnet-type
          Value: Isolated
        - Key: Name
          Value: dev/ConstructHub/VPC/IsolatedSubnet1
  ConstructHubVPCIsolatedSubnet1RouteTable750E6F36:
    Type: AWS::EC2::RouteTable
    Properties:
      VpcId:
        Ref: ConstructHubVPC16ECCEA2
      Tags:
        - Key: Name
          Value: dev/ConstructHub/VPC/IsolatedSubnet1
  ConstructHubVPCIsolatedSubnet1RouteTableAssociation3F8E4C37:
    Type: AWS::EC2::SubnetRouteTableAssociation
    Properties:
      RouteTableId:
        Ref: ConstructHubVPCIsolatedSubnet1RouteTable750E6F36
      SubnetId:
        Ref: ConstructHubVPCIsolatedSubnet1SubnetEA28FD1A
  ConstructHubVPCIsolatedSubnet2Subnet483D4302:
    Type: AWS::EC2::Subnet
    Properties:
      CidrBlock: 10.0.160.0/19
      VpcId:
        Ref: ConstructHubVPC16ECCEA2
      AvailabilityZone:
        Fn::Select:
          - 1
          - Fn::GetAZs: ""
      MapPublicIpOnLaunch: false
      Tags:
        - Key: aws-cdk:subnet-name
          Value: Isolated
        - Key: aws-cdk:subnet-type
          Value: Isolated
        - Key: Name
          Value: dev/ConstructHub/VPC/IsolatedSubnet2
  ConstructHubVPCIsolatedSubnet2RouteTable18129C5D:
    Type: AWS::EC2::RouteTable
    Properties:
      VpcId:
        Ref: ConstructHubVPC16ECCEA2
      Tags:
        - Key: Name
          Value: dev/ConstructHub/VPC/IsolatedSubnet2
  ConstructHubVPCIsolatedSubnet2RouteTableAssociationF8AD0E0F:
    Type: AWS::EC2::SubnetRouteTableAssociation
    Properties:
      RouteTableId:
        Ref: ConstructHubVPCIsolatedSubnet2RouteTable18129C5D
      SubnetId:
        Ref: ConstructHubVPCIsolatedSubnet2Subnet483D4302
  ConstructHubVPCIGW935F4C28:
    Type: AWS::EC2::InternetGateway
    Properties:
      Tags:
        - Key: Name
          Value: dev/ConstructHub/VPC
  ConstructHubVPCVPCGWDF75BD8E:
    Type: AWS::EC2::VPCGatewayAttachment
    Properties:
      VpcId:
        Ref: ConstructHubVPC16ECCEA2
      InternetGatewayId:
        Ref: ConstructHubVPCIGW935F4C28
  ConstructHubVPCCodeArtifactAPISecurityGroupBE06BEF9:
    Type: AWS::EC2::SecurityGroup
    Properties:
      GroupDescription: dev/ConstructHub/VPC/CodeArtifact.API/SecurityGroup
      SecurityGroupEgress:
        - CidrIp: 0.0.0.0/0
          Description: Allow all outbound traffic by default
          IpProtocol: "-1"
      SecurityGroupIngress:
        - CidrIp:
            Fn::GetAtt:
              - ConstructHubVPC16ECCEA2
              - CidrBlock
          Description:
            Fn::Join:
              - ""
              - - "from "
                - Fn::GetAtt:
                    - ConstructHubVPC16ECCEA2
                    - CidrBlock
                - :443
          FromPort: 443
          IpProtocol: tcp
          ToPort: 443
      Tags:
        - Key: Name
          Value: dev/ConstructHub/VPC
      VpcId:
        Ref: ConstructHubVPC16ECCEA2
  ConstructHubVPCCodeArtifactAPI954CFDE1:
    Type: AWS::EC2::VPCEndpoint
    Properties:
      ServiceName:
        Fn::Join:
          - ""
          - - com.amazonaws.
            - Ref: AWS::Region
            - .codeartifact.api
      VpcId:
        Ref: ConstructHubVPC16ECCEA2
      PolicyDocument:
        Statement:
          - Action: sts:GetServiceBearerToken
            Condition:
              StringEquals:
                sts:AWSServiceName: codeartifact.amazonaws.com
            Effect: Allow
            Principal:
              AWS:
                Fn::GetAtt:
                  - ConstructHubOrchestrationTransliteratorTaskDefinitionTaskRoleD060AB1A
                  - Arn
            Resource: "*"
          - Action:
              - codeartifact:GetAuthorizationToken
              - codeartifact:GetRepositoryEndpoint
            Effect: Allow
            Principal:
              AWS:
                Fn::GetAtt:
                  - ConstructHubOrchestrationTransliteratorTaskDefinitionTaskRoleD060AB1A
                  - Arn
            Resource:
              - Fn::GetAtt:
                  - ConstructHubCodeArtifactDomainFC30B796
                  - Arn
              - Fn::GetAtt:
                  - ConstructHubCodeArtifact1188409E
                  - Arn
        Version: 2012-10-17
      PrivateDnsEnabled: false
      SecurityGroupIds:
        - Fn::GetAtt:
            - ConstructHubVPCCodeArtifactAPISecurityGroupBE06BEF9
            - GroupId
      SubnetIds:
        - Ref: ConstructHubVPCIsolatedSubnet1SubnetEA28FD1A
        - Ref: ConstructHubVPCIsolatedSubnet2Subnet483D4302
      VpcEndpointType: Interface
  ConstructHubVPCCodeArtifactSecurityGroupBCADE40D:
    Type: AWS::EC2::SecurityGroup
    Properties:
      GroupDescription: dev/ConstructHub/VPC/CodeArtifact/SecurityGroup
      SecurityGroupEgress:
        - CidrIp: 0.0.0.0/0
          Description: Allow all outbound traffic by default
          IpProtocol: "-1"
      SecurityGroupIngress:
        - CidrIp:
            Fn::GetAtt:
              - ConstructHubVPC16ECCEA2
              - CidrBlock
          Description:
            Fn::Join:
              - ""
              - - "from "
                - Fn::GetAtt:
                    - ConstructHubVPC16ECCEA2
                    - CidrBlock
                - :443
          FromPort: 443
          IpProtocol: tcp
          ToPort: 443
      Tags:
        - Key: Name
          Value: dev/ConstructHub/VPC
      VpcId:
        Ref: ConstructHubVPC16ECCEA2
  ConstructHubVPCCodeArtifactBD6E076F:
    Type: AWS::EC2::VPCEndpoint
    Properties:
      ServiceName:
        Fn::Join:
          - ""
          - - com.amazonaws.
            - Ref: AWS::Region
            - .codeartifact.repositories
      VpcId:
        Ref: ConstructHubVPC16ECCEA2
      PolicyDocument:
        Statement:
          - Action: codeartifact:ReadFromRepository
            Effect: Allow
            Principal:
              AWS:
                Fn::GetAtt:
                  - ConstructHubOrchestrationTransliteratorTaskDefinitionTaskRoleD060AB1A
                  - Arn
            Resource:
              Fn::GetAtt:
                - ConstructHubCodeArtifact1188409E
                - Arn
        Version: 2012-10-17
      PrivateDnsEnabled: true
      SecurityGroupIds:
        - Fn::GetAtt:
            - ConstructHubVPCCodeArtifactSecurityGroupBCADE40D
            - GroupId
      SubnetIds:
        - Ref: ConstructHubVPCIsolatedSubnet1SubnetEA28FD1A
        - Ref: ConstructHubVPCIsolatedSubnet2Subnet483D4302
      VpcEndpointType: Interface
  ConstructHubVPCCloudWatchLogsSecurityGroupA76B1F47:
    Type: AWS::EC2::SecurityGroup
    Properties:
      GroupDescription: dev/ConstructHub/VPC/CloudWatch.Logs/SecurityGroup
      SecurityGroupEgress:
        - CidrIp: 0.0.0.0/0
          Description: Allow all outbound traffic by default
          IpProtocol: "-1"
      SecurityGroupIngress:
        - CidrIp:
            Fn::GetAtt:
              - ConstructHubVPC16ECCEA2
              - CidrBlock
          Description:
            Fn::Join:
              - ""
              - - "from "
                - Fn::GetAtt:
                    - ConstructHubVPC16ECCEA2
                    - CidrBlock
                - :443
          FromPort: 443
          IpProtocol: tcp
          ToPort: 443
      Tags:
        - Key: Name
          Value: dev/ConstructHub/VPC
      VpcId:
        Ref: ConstructHubVPC16ECCEA2
  ConstructHubVPCCloudWatchLogsDF3CC579:
    Type: AWS::EC2::VPCEndpoint
    Properties:
      ServiceName:
        Fn::Join:
          - ""
          - - com.amazonaws.
            - Ref: AWS::Region
            - .logs
      VpcId:
        Ref: ConstructHubVPC16ECCEA2
      PolicyDocument:
        Statement:
          - Action:
              - logs:CreateLogStream
              - logs:PutLogEvents
            Effect: Allow
            Principal:
              AWS:
                Fn::GetAtt:
                  - ConstructHubOrchestrationTransliteratorTaskDefinitionExecutionRoleB2DBF946
                  - Arn
            Resource:
              - Fn::Join:
                  - ""
                  - - "arn:"
                    - Ref: AWS::Partition
                    - ":logs:"
                    - Ref: AWS::Region
                    - ":"
                    - Ref: AWS::AccountId
                    - ":log-group:"
                    - Ref: ConstructHubOrchestrationTransliteratorLogGroupEE16EE8B
              - Fn::Join:
                  - ""
                  - - "arn:"
                    - Ref: AWS::Partition
                    - ":logs:"
                    - Ref: AWS::Region
                    - ":"
                    - Ref: AWS::AccountId
                    - ":log-group:"
                    - Ref: ConstructHubOrchestrationTransliteratorLogGroupEE16EE8B
                    - :log-stream:*
            Sid: Allow-Logging
        Version: 2012-10-17
      PrivateDnsEnabled: true
      SecurityGroupIds:
        - Fn::GetAtt:
            - ConstructHubVPCCloudWatchLogsSecurityGroupA76B1F47
            - GroupId
      SubnetIds:
        - Ref: ConstructHubVPCIsolatedSubnet1SubnetEA28FD1A
        - Ref: ConstructHubVPCIsolatedSubnet2Subnet483D4302
      VpcEndpointType: Interface
  ConstructHubVPCECRAPISecurityGroup8D2AF9AB:
    Type: AWS::EC2::SecurityGroup
    Properties:
      GroupDescription: dev/ConstructHub/VPC/ECR.API/SecurityGroup
      SecurityGroupEgress:
        - CidrIp: 0.0.0.0/0
          Description: Allow all outbound traffic by default
          IpProtocol: "-1"
      SecurityGroupIngress:
        - CidrIp:
            Fn::GetAtt:
              - ConstructHubVPC16ECCEA2
              - CidrBlock
          Description:
            Fn::Join:
              - ""
              - - "from "
                - Fn::GetAtt:
                    - ConstructHubVPC16ECCEA2
                    - CidrBlock
                - :443
          FromPort: 443
          IpProtocol: tcp
          ToPort: 443
      Tags:
        - Key: Name
          Value: dev/ConstructHub/VPC
      VpcId:
        Ref: ConstructHubVPC16ECCEA2
  ConstructHubVPCECRAPI4A1FDD7F:
    Type: AWS::EC2::VPCEndpoint
    Properties:
      ServiceName:
        Fn::Join:
          - ""
          - - com.amazonaws.
            - Ref: AWS::Region
            - .ecr.api
      VpcId:
        Ref: ConstructHubVPC16ECCEA2
      PolicyDocument:
        Statement:
          - Action: ecr:GetAuthorizationToken
            Effect: Allow
            Principal:
              AWS:
                Fn::GetAtt:
                  - ConstructHubOrchestrationTransliteratorTaskDefinitionExecutionRoleB2DBF946
                  - Arn
            Resource: "*"
            Sid: Allow-ECR-ReadOnly
        Version: 2012-10-17
      PrivateDnsEnabled: true
      SecurityGroupIds:
        - Fn::GetAtt:
            - ConstructHubVPCECRAPISecurityGroup8D2AF9AB
            - GroupId
      SubnetIds:
        - Ref: ConstructHubVPCIsolatedSubnet1SubnetEA28FD1A
        - Ref: ConstructHubVPCIsolatedSubnet2Subnet483D4302
      VpcEndpointType: Interface
  ConstructHubVPCECRDockerSecurityGroup551A7124:
    Type: AWS::EC2::SecurityGroup
    Properties:
      GroupDescription: dev/ConstructHub/VPC/ECR.Docker/SecurityGroup
      SecurityGroupEgress:
        - CidrIp: 0.0.0.0/0
          Description: Allow all outbound traffic by default
          IpProtocol: "-1"
      SecurityGroupIngress:
        - CidrIp:
            Fn::GetAtt:
              - ConstructHubVPC16ECCEA2
              - CidrBlock
          Description:
            Fn::Join:
              - ""
              - - "from "
                - Fn::GetAtt:
                    - ConstructHubVPC16ECCEA2
                    - CidrBlock
                - :443
          FromPort: 443
          IpProtocol: tcp
          ToPort: 443
      Tags:
        - Key: Name
          Value: dev/ConstructHub/VPC
      VpcId:
        Ref: ConstructHubVPC16ECCEA2
  ConstructHubVPCECRDocker6B2F6942:
    Type: AWS::EC2::VPCEndpoint
    Properties:
      ServiceName:
        Fn::Join:
          - ""
          - - com.amazonaws.
            - Ref: AWS::Region
            - .ecr.dkr
      VpcId:
        Ref: ConstructHubVPC16ECCEA2
      PolicyDocument:
        Statement:
          - Action:
              - ecr:BatchCheckLayerAvailability
              - ecr:GetDownloadUrlForLayer
              - ecr:BatchGetImage
            Effect: Allow
            Principal:
              AWS:
                Fn::GetAtt:
                  - ConstructHubOrchestrationTransliteratorTaskDefinitionExecutionRoleB2DBF946
                  - Arn
            Resource:
              Fn::Join:
                - ""
                - - "arn:"
                  - Ref: AWS::Partition
                  - ":ecr:"
                  - Ref: AWS::Region
                  - ":"
                  - Ref: AWS::AccountId
                  - :repository/*
            Sid: Allow-ECR-ReadOnly
        Version: 2012-10-17
      PrivateDnsEnabled: true
      SecurityGroupIds:
        - Fn::GetAtt:
            - ConstructHubVPCECRDockerSecurityGroup551A7124
            - GroupId
      SubnetIds:
        - Ref: ConstructHubVPCIsolatedSubnet1SubnetEA28FD1A
        - Ref: ConstructHubVPCIsolatedSubnet2Subnet483D4302
      VpcEndpointType: Interface
  ConstructHubVPCS319E90CB6:
    Type: AWS::EC2::VPCEndpoint
    Properties:
      ServiceName:
        Fn::Join:
          - ""
          - - com.amazonaws.
            - Ref: AWS::Region
            - .s3
      VpcId:
        Ref: ConstructHubVPC16ECCEA2
      PolicyDocument:
        Statement:
          - Action: s3:GetObject
            Effect: Allow
            Principal:
              AWS: "*"
            Resource:
              - Fn::Join:
                  - ""
                  - - Fn::GetAtt:
                        - ConstructHubCodeArtifactDescribeDomain6ABCBF4B
                        - domain.s3BucketArn
                    - /*
              - Fn::Join:
                  - ""
                  - - arn:aws:s3:::prod-
                    - Ref: AWS::Region
                    - -starport-layer-bucket/*
            Sid: Allow-CodeArtifact-and-ECR
          - Action:
              - s3:GetObject*
              - s3:GetBucket*
              - s3:List*
            Effect: Allow
            Principal:
              AWS: "*"
            Resource:
              - Fn::GetAtt:
                  - ConstructHubPackageDataDC5EF35E
                  - Arn
              - Fn::Join:
                  - ""
                  - - Fn::GetAtt:
                        - ConstructHubPackageDataDC5EF35E
                        - Arn
                    - /data/*/assembly.json
          - Action:
              - s3:GetObject*
              - s3:GetBucket*
              - s3:List*
            Effect: Allow
            Principal:
              AWS: "*"
            Resource:
              - Fn::GetAtt:
                  - ConstructHubPackageDataDC5EF35E
                  - Arn
              - Fn::Join:
                  - ""
                  - - Fn::GetAtt:
                        - ConstructHubPackageDataDC5EF35E
                        - Arn
                    - /data/*/package.tgz
          - Action:
              - s3:Abort*
              - s3:DeleteObject*
              - s3:PutObject*
            Effect: Allow
            Principal:
              AWS: "*"
            Resource:
              - Fn::GetAtt:
                  - ConstructHubPackageDataDC5EF35E
                  - Arn
              - Fn::Join:
                  - ""
                  - - Fn::GetAtt:
                        - ConstructHubPackageDataDC5EF35E
                        - Arn
                    - /data/*/uninstallable
          - Action: s3:DeleteObject*
            Effect: Allow
            Principal:
              AWS: "*"
            Resource:
              Fn::Join:
                - ""
                - - Fn::GetAtt:
                      - ConstructHubPackageDataDC5EF35E
                      - Arn
                  - /data/*/uninstallable
          - Action:
              - s3:Abort*
              - s3:DeleteObject*
              - s3:PutObject*
            Effect: Allow
            Principal:
              AWS: "*"
            Resource:
              - Fn::GetAtt:
                  - ConstructHubPackageDataDC5EF35E
                  - Arn
              - Fn::Join:
                  - ""
                  - - Fn::GetAtt:
                        - ConstructHubPackageDataDC5EF35E
                        - Arn
                    - /data/*/docs-typescript.md
          - Action:
              - s3:Abort*
              - s3:DeleteObject*
              - s3:PutObject*
            Effect: Allow
            Principal:
              AWS: "*"
            Resource:
              - Fn::GetAtt:
                  - ConstructHubPackageDataDC5EF35E
                  - Arn
              - Fn::Join:
                  - ""
                  - - Fn::GetAtt:
                        - ConstructHubPackageDataDC5EF35E
                        - Arn
                    - /data/*/docs-*-typescript.md
          - Action:
              - s3:Abort*
              - s3:DeleteObject*
              - s3:PutObject*
            Effect: Allow
            Principal:
              AWS: "*"
            Resource:
              - Fn::GetAtt:
                  - ConstructHubPackageDataDC5EF35E
                  - Arn
              - Fn::Join:
                  - ""
                  - - Fn::GetAtt:
                        - ConstructHubPackageDataDC5EF35E
                        - Arn
                    - /data/*/docs-typescript.md.not-supported
          - Action:
              - s3:Abort*
              - s3:DeleteObject*
              - s3:PutObject*
            Effect: Allow
            Principal:
              AWS: "*"
            Resource:
              - Fn::GetAtt:
                  - ConstructHubPackageDataDC5EF35E
                  - Arn
              - Fn::Join:
                  - ""
                  - - Fn::GetAtt:
                        - ConstructHubPackageDataDC5EF35E
                        - Arn
                    - /data/*/docs-*-typescript.md.not-supported
          - Action:
              - s3:Abort*
              - s3:DeleteObject*
              - s3:PutObject*
            Effect: Allow
            Principal:
              AWS: "*"
            Resource:
              - Fn::GetAtt:
                  - ConstructHubPackageDataDC5EF35E
                  - Arn
              - Fn::Join:
                  - ""
                  - - Fn::GetAtt:
                        - ConstructHubPackageDataDC5EF35E
                        - Arn
                    - /data/*/docs-typescript.md.corruptassembly
          - Action:
              - s3:Abort*
              - s3:DeleteObject*
              - s3:PutObject*
            Effect: Allow
            Principal:
              AWS: "*"
            Resource:
              - Fn::GetAtt:
                  - ConstructHubPackageDataDC5EF35E
                  - Arn
              - Fn::Join:
                  - ""
                  - - Fn::GetAtt:
                        - ConstructHubPackageDataDC5EF35E
                        - Arn
                    - /data/*/docs-*-typescript.md.corruptassembly
          - Action: s3:DeleteObject*
            Effect: Allow
            Principal:
              AWS: "*"
            Resource:
              Fn::Join:
                - ""
                - - Fn::GetAtt:
                      - ConstructHubPackageDataDC5EF35E
                      - Arn
                  - /data/*/docs-typescript.md.corruptassembly
          - Action: s3:DeleteObject*
            Effect: Allow
            Principal:
              AWS: "*"
            Resource:
              Fn::Join:
                - ""
                - - Fn::GetAtt:
                      - ConstructHubPackageDataDC5EF35E
                      - Arn
                  - /data/*/docs-*-typescript.md.corruptassembly
          - Action:
              - s3:Abort*
              - s3:DeleteObject*
              - s3:PutObject*
            Effect: Allow
            Principal:
              AWS: "*"
            Resource:
              - Fn::GetAtt:
                  - ConstructHubPackageDataDC5EF35E
                  - Arn
              - Fn::Join:
                  - ""
                  - - Fn::GetAtt:
                        - ConstructHubPackageDataDC5EF35E
                        - Arn
                    - /data/*/docs-python.md
          - Action:
              - s3:Abort*
              - s3:DeleteObject*
              - s3:PutObject*
            Effect: Allow
            Principal:
              AWS: "*"
            Resource:
              - Fn::GetAtt:
                  - ConstructHubPackageDataDC5EF35E
                  - Arn
              - Fn::Join:
                  - ""
                  - - Fn::GetAtt:
                        - ConstructHubPackageDataDC5EF35E
                        - Arn
                    - /data/*/docs-*-python.md
          - Action:
              - s3:Abort*
              - s3:DeleteObject*
              - s3:PutObject*
            Effect: Allow
            Principal:
              AWS: "*"
            Resource:
              - Fn::GetAtt:
                  - ConstructHubPackageDataDC5EF35E
                  - Arn
              - Fn::Join:
                  - ""
                  - - Fn::GetAtt:
                        - ConstructHubPackageDataDC5EF35E
                        - Arn
                    - /data/*/docs-python.md.not-supported
          - Action:
              - s3:Abort*
              - s3:DeleteObject*
              - s3:PutObject*
            Effect: Allow
            Principal:
              AWS: "*"
            Resource:
              - Fn::GetAtt:
                  - ConstructHubPackageDataDC5EF35E
                  - Arn
              - Fn::Join:
                  - ""
                  - - Fn::GetAtt:
                        - ConstructHubPackageDataDC5EF35E
                        - Arn
                    - /data/*/docs-*-python.md.not-supported
          - Action:
              - s3:Abort*
              - s3:DeleteObject*
              - s3:PutObject*
            Effect: Allow
            Principal:
              AWS: "*"
            Resource:
              - Fn::GetAtt:
                  - ConstructHubPackageDataDC5EF35E
                  - Arn
              - Fn::Join:
                  - ""
                  - - Fn::GetAtt:
                        - ConstructHubPackageDataDC5EF35E
                        - Arn
                    - /data/*/docs-python.md.corruptassembly
          - Action:
              - s3:Abort*
              - s3:DeleteObject*
              - s3:PutObject*
            Effect: Allow
            Principal:
              AWS: "*"
            Resource:
              - Fn::GetAtt:
                  - ConstructHubPackageDataDC5EF35E
                  - Arn
              - Fn::Join:
                  - ""
                  - - Fn::GetAtt:
                        - ConstructHubPackageDataDC5EF35E
                        - Arn
                    - /data/*/docs-*-python.md.corruptassembly
          - Action: s3:DeleteObject*
            Effect: Allow
            Principal:
              AWS: "*"
            Resource:
              Fn::Join:
                - ""
                - - Fn::GetAtt:
                      - ConstructHubPackageDataDC5EF35E
                      - Arn
                  - /data/*/docs-python.md.corruptassembly
          - Action: s3:DeleteObject*
            Effect: Allow
            Principal:
              AWS: "*"
            Resource:
              Fn::Join:
                - ""
                - - Fn::GetAtt:
                      - ConstructHubPackageDataDC5EF35E
                      - Arn
                  - /data/*/docs-*-python.md.corruptassembly
          - Action:
              - s3:Abort*
              - s3:DeleteObject*
              - s3:PutObject*
            Effect: Allow
            Principal:
              AWS: "*"
            Resource:
              - Fn::GetAtt:
                  - ConstructHubPackageDataDC5EF35E
                  - Arn
              - Fn::Join:
                  - ""
                  - - Fn::GetAtt:
                        - ConstructHubPackageDataDC5EF35E
                        - Arn
                    - /data/*/docs-java.md
          - Action:
              - s3:Abort*
              - s3:DeleteObject*
              - s3:PutObject*
            Effect: Allow
            Principal:
              AWS: "*"
            Resource:
              - Fn::GetAtt:
                  - ConstructHubPackageDataDC5EF35E
                  - Arn
              - Fn::Join:
                  - ""
                  - - Fn::GetAtt:
                        - ConstructHubPackageDataDC5EF35E
                        - Arn
                    - /data/*/docs-*-java.md
          - Action:
              - s3:Abort*
              - s3:DeleteObject*
              - s3:PutObject*
            Effect: Allow
            Principal:
              AWS: "*"
            Resource:
              - Fn::GetAtt:
                  - ConstructHubPackageDataDC5EF35E
                  - Arn
              - Fn::Join:
                  - ""
                  - - Fn::GetAtt:
                        - ConstructHubPackageDataDC5EF35E
                        - Arn
                    - /data/*/docs-java.md.not-supported
          - Action:
              - s3:Abort*
              - s3:DeleteObject*
              - s3:PutObject*
            Effect: Allow
            Principal:
              AWS: "*"
            Resource:
              - Fn::GetAtt:
                  - ConstructHubPackageDataDC5EF35E
                  - Arn
              - Fn::Join:
                  - ""
                  - - Fn::GetAtt:
                        - ConstructHubPackageDataDC5EF35E
                        - Arn
                    - /data/*/docs-*-java.md.not-supported
          - Action:
              - s3:Abort*
              - s3:DeleteObject*
              - s3:PutObject*
            Effect: Allow
            Principal:
              AWS: "*"
            Resource:
              - Fn::GetAtt:
                  - ConstructHubPackageDataDC5EF35E
                  - Arn
              - Fn::Join:
                  - ""
                  - - Fn::GetAtt:
                        - ConstructHubPackageDataDC5EF35E
                        - Arn
                    - /data/*/docs-java.md.corruptassembly
          - Action:
              - s3:Abort*
              - s3:DeleteObject*
              - s3:PutObject*
            Effect: Allow
            Principal:
              AWS: "*"
            Resource:
              - Fn::GetAtt:
                  - ConstructHubPackageDataDC5EF35E
                  - Arn
              - Fn::Join:
                  - ""
                  - - Fn::GetAtt:
                        - ConstructHubPackageDataDC5EF35E
                        - Arn
                    - /data/*/docs-*-java.md.corruptassembly
          - Action: s3:DeleteObject*
            Effect: Allow
            Principal:
              AWS: "*"
            Resource:
              Fn::Join:
                - ""
                - - Fn::GetAtt:
                      - ConstructHubPackageDataDC5EF35E
                      - Arn
                  - /data/*/docs-java.md.corruptassembly
          - Action: s3:DeleteObject*
            Effect: Allow
            Principal:
              AWS: "*"
            Resource:
              Fn::Join:
                - ""
                - - Fn::GetAtt:
                      - ConstructHubPackageDataDC5EF35E
                      - Arn
                  - /data/*/docs-*-java.md.corruptassembly
          - Action:
              - s3:Abort*
              - s3:DeleteObject*
              - s3:PutObject*
            Effect: Allow
            Principal:
              AWS: "*"
            Resource:
              - Fn::GetAtt:
                  - ConstructHubPackageDataDC5EF35E
                  - Arn
              - Fn::Join:
                  - ""
                  - - Fn::GetAtt:
                        - ConstructHubPackageDataDC5EF35E
                        - Arn
                    - /data/*/docs-csharp.md
          - Action:
              - s3:Abort*
              - s3:DeleteObject*
              - s3:PutObject*
            Effect: Allow
            Principal:
              AWS: "*"
            Resource:
              - Fn::GetAtt:
                  - ConstructHubPackageDataDC5EF35E
                  - Arn
              - Fn::Join:
                  - ""
                  - - Fn::GetAtt:
                        - ConstructHubPackageDataDC5EF35E
                        - Arn
                    - /data/*/docs-*-csharp.md
          - Action:
              - s3:Abort*
              - s3:DeleteObject*
              - s3:PutObject*
            Effect: Allow
            Principal:
              AWS: "*"
            Resource:
              - Fn::GetAtt:
                  - ConstructHubPackageDataDC5EF35E
                  - Arn
              - Fn::Join:
                  - ""
                  - - Fn::GetAtt:
                        - ConstructHubPackageDataDC5EF35E
                        - Arn
                    - /data/*/docs-csharp.md.not-supported
          - Action:
              - s3:Abort*
              - s3:DeleteObject*
              - s3:PutObject*
            Effect: Allow
            Principal:
              AWS: "*"
            Resource:
              - Fn::GetAtt:
                  - ConstructHubPackageDataDC5EF35E
                  - Arn
              - Fn::Join:
                  - ""
                  - - Fn::GetAtt:
                        - ConstructHubPackageDataDC5EF35E
                        - Arn
                    - /data/*/docs-*-csharp.md.not-supported
          - Action:
              - s3:Abort*
              - s3:DeleteObject*
              - s3:PutObject*
            Effect: Allow
            Principal:
              AWS: "*"
            Resource:
              - Fn::GetAtt:
                  - ConstructHubPackageDataDC5EF35E
                  - Arn
              - Fn::Join:
                  - ""
                  - - Fn::GetAtt:
                        - ConstructHubPackageDataDC5EF35E
                        - Arn
                    - /data/*/docs-csharp.md.corruptassembly
          - Action:
              - s3:Abort*
              - s3:DeleteObject*
              - s3:PutObject*
            Effect: Allow
            Principal:
              AWS: "*"
            Resource:
              - Fn::GetAtt:
                  - ConstructHubPackageDataDC5EF35E
                  - Arn
              - Fn::Join:
                  - ""
                  - - Fn::GetAtt:
                        - ConstructHubPackageDataDC5EF35E
                        - Arn
                    - /data/*/docs-*-csharp.md.corruptassembly
          - Action: s3:DeleteObject*
            Effect: Allow
            Principal:
              AWS: "*"
            Resource:
              Fn::Join:
                - ""
                - - Fn::GetAtt:
                      - ConstructHubPackageDataDC5EF35E
                      - Arn
                  - /data/*/docs-csharp.md.corruptassembly
          - Action: s3:DeleteObject*
            Effect: Allow
            Principal:
              AWS: "*"
            Resource:
              Fn::Join:
                - ""
                - - Fn::GetAtt:
                      - ConstructHubPackageDataDC5EF35E
                      - Arn
                  - /data/*/docs-*-csharp.md.corruptassembly
        Version: 2012-10-17
      RouteTableIds:
        - Ref: ConstructHubVPCIsolatedSubnet1RouteTable750E6F36
        - Ref: ConstructHubVPCIsolatedSubnet2RouteTable18129C5D
      VpcEndpointType: Gateway
  ConstructHubVPCStepFunctionsSecurityGroup1757018B:
    Type: AWS::EC2::SecurityGroup
    Properties:
      GroupDescription: dev/ConstructHub/VPC/StepFunctions/SecurityGroup
      SecurityGroupEgress:
        - CidrIp: 0.0.0.0/0
          Description: Allow all outbound traffic by default
          IpProtocol: "-1"
      SecurityGroupIngress:
        - CidrIp:
            Fn::GetAtt:
              - ConstructHubVPC16ECCEA2
              - CidrBlock
          Description:
            Fn::Join:
              - ""
              - - "from "
                - Fn::GetAtt:
                    - ConstructHubVPC16ECCEA2
                    - CidrBlock
                - :443
          FromPort: 443
          IpProtocol: tcp
          ToPort: 443
      Tags:
        - Key: Name
          Value: dev/ConstructHub/VPC
      VpcId:
        Ref: ConstructHubVPC16ECCEA2
  ConstructHubVPCStepFunctionsBE8464F5:
    Type: AWS::EC2::VPCEndpoint
    Properties:
      ServiceName:
        Fn::Join:
          - ""
          - - com.amazonaws.
            - Ref: AWS::Region
            - .states
      VpcId:
        Ref: ConstructHubVPC16ECCEA2
      PolicyDocument:
        Statement:
          - Action:
              - states:SendTaskFailure
              - states:SendTaskHeartbeat
              - states:SendTaskSuccess
            Effect: Allow
            Principal:
              AWS:
                Fn::GetAtt:
                  - ConstructHubOrchestrationTransliteratorTaskDefinitionTaskRoleD060AB1A
                  - Arn
            Resource: "*"
            Sid: Allow-StepFunctions-Callbacks
        Version: 2012-10-17
      PrivateDnsEnabled: true
      SecurityGroupIds:
        - Fn::GetAtt:
            - ConstructHubVPCStepFunctionsSecurityGroup1757018B
            - GroupId
      SubnetIds:
        - Ref: ConstructHubVPCIsolatedSubnet1SubnetEA28FD1A
        - Ref: ConstructHubVPCIsolatedSubnet2Subnet483D4302
      VpcEndpointType: Interface
  ConstructHubDenyListBucketNotifications2269EB2A:
    Type: Custom::S3BucketNotifications
    Properties:
      ServiceToken:
        Fn::GetAtt:
          - BucketNotificationsHandler050a0587b7544547bf325f094a3db8347ECC3691
          - Arn
      BucketName:
        Ref: ConstructHubDenyListBucket1B3C2C2E
      NotificationConfiguration:
        LambdaFunctionConfigurations:
          - Events:
              - s3:ObjectCreated:*
            Filter:
              Key:
                FilterRules:
                  - Name: suffix
                    Value: deny-list.json
                  - Name: prefix
                    Value: deny-list.json
            LambdaFunctionArn:
              Fn::GetAtt:
                - ConstructHubDenyListPrunePruneHandler30B33551
                - Arn
      Managed: true
    DependsOn:
      - ConstructHubDenyListBucketAllowBucketNotificationsTodevConstructHubDenyListPrunePruneHandler8F0BBF5E2222C5D6
  ConstructHubDenyListBucket1B3C2C2E:
    Type: AWS::S3::Bucket
    Properties:
      BucketEncryption:
        ServerSideEncryptionConfiguration:
          - ServerSideEncryptionByDefault:
              SSEAlgorithm: AES256
      PublicAccessBlockConfiguration:
        BlockPublicAcls: true
        BlockPublicPolicy: true
        IgnorePublicAcls: true
        RestrictPublicBuckets: true
      Tags:
        - Key: aws-cdk:auto-delete-objects
          Value: "true"
      VersioningConfiguration:
        Status: Enabled
    UpdateReplacePolicy: Delete
    DeletionPolicy: Delete
  ConstructHubDenyListBucketPolicyA1878E10:
    Type: AWS::S3::BucketPolicy
    Properties:
      Bucket:
        Ref: ConstructHubDenyListBucket1B3C2C2E
      PolicyDocument:
        Statement:
          - Action: s3:*
            Condition:
              Bool:
                aws:SecureTransport: "false"
            Effect: Deny
            Principal:
              AWS: "*"
            Resource:
              - Fn::GetAtt:
                  - ConstructHubDenyListBucket1B3C2C2E
                  - Arn
              - Fn::Join:
                  - ""
                  - - Fn::GetAtt:
                        - ConstructHubDenyListBucket1B3C2C2E
                        - Arn
                    - /*
          - Action:
              - s3:GetBucket*
              - s3:List*
              - s3:DeleteObject*
            Effect: Allow
            Principal:
              AWS:
                Fn::GetAtt:
                  - CustomS3AutoDeleteObjectsCustomResourceProviderRole3B1BD092
                  - Arn
            Resource:
              - Fn::GetAtt:
                  - ConstructHubDenyListBucket1B3C2C2E
                  - Arn
              - Fn::Join:
                  - ""
                  - - Fn::GetAtt:
                        - ConstructHubDenyListBucket1B3C2C2E
                        - Arn
                    - /*
        Version: 2012-10-17
  ConstructHubDenyListBucketAutoDeleteObjectsCustomResource997A3642:
    Type: Custom::S3AutoDeleteObjects
    Properties:
      ServiceToken:
        Fn::GetAtt:
          - CustomS3AutoDeleteObjectsCustomResourceProviderHandler9D90184F
          - Arn
      BucketName:
        Ref: ConstructHubDenyListBucket1B3C2C2E
    DependsOn:
      - ConstructHubDenyListBucketPolicyA1878E10
    UpdateReplacePolicy: Delete
    DeletionPolicy: Delete
  ConstructHubDenyListBucketAllowBucketNotificationsTodevConstructHubDenyListPrunePruneHandler8F0BBF5E2222C5D6:
    Type: AWS::Lambda::Permission
    Properties:
      Action: lambda:InvokeFunction
      FunctionName:
        Fn::GetAtt:
          - ConstructHubDenyListPrunePruneHandler30B33551
          - Arn
      Principal: s3.amazonaws.com
      SourceAccount:
        Ref: AWS::AccountId
      SourceArn:
        Fn::GetAtt:
          - ConstructHubDenyListBucket1B3C2C2E
          - Arn
  ConstructHubDenyListFailoverBucketBF1E05AD:
    Type: AWS::S3::Bucket
    Properties:
      BucketEncryption:
        ServerSideEncryptionConfiguration:
          - ServerSideEncryptionByDefault:
              SSEAlgorithm: AES256
      PublicAccessBlockConfiguration:
        BlockPublicAcls: true
        BlockPublicPolicy: true
        IgnorePublicAcls: true
        RestrictPublicBuckets: true
      Tags:
        - Key: aws-cdk:auto-delete-objects
          Value: "true"
        - Key: failover
          Value: "true"
      VersioningConfiguration:
        Status: Enabled
    UpdateReplacePolicy: Delete
    DeletionPolicy: Delete
  ConstructHubDenyListFailoverBucketPolicy3B552017:
    Type: AWS::S3::BucketPolicy
    Properties:
      Bucket:
        Ref: ConstructHubDenyListFailoverBucketBF1E05AD
      PolicyDocument:
        Statement:
          - Action: s3:*
            Condition:
              Bool:
                aws:SecureTransport: "false"
            Effect: Deny
            Principal:
              AWS: "*"
            Resource:
              - Fn::GetAtt:
                  - ConstructHubDenyListFailoverBucketBF1E05AD
                  - Arn
              - Fn::Join:
                  - ""
                  - - Fn::GetAtt:
                        - ConstructHubDenyListFailoverBucketBF1E05AD
                        - Arn
                    - /*
          - Action:
              - s3:GetBucket*
              - s3:List*
              - s3:DeleteObject*
            Effect: Allow
            Principal:
              AWS:
                Fn::GetAtt:
                  - CustomS3AutoDeleteObjectsCustomResourceProviderRole3B1BD092
                  - Arn
            Resource:
              - Fn::GetAtt:
                  - ConstructHubDenyListFailoverBucketBF1E05AD
                  - Arn
              - Fn::Join:
                  - ""
                  - - Fn::GetAtt:
                        - ConstructHubDenyListFailoverBucketBF1E05AD
                        - Arn
                    - /*
        Version: 2012-10-17
  ConstructHubDenyListFailoverBucketAutoDeleteObjectsCustomResource5A026600:
    Type: Custom::S3AutoDeleteObjects
    Properties:
      ServiceToken:
        Fn::GetAtt:
          - CustomS3AutoDeleteObjectsCustomResourceProviderHandler9D90184F
          - Arn
      BucketName:
        Ref: ConstructHubDenyListFailoverBucketBF1E05AD
    DependsOn:
      - ConstructHubDenyListFailoverBucketPolicy3B552017
    UpdateReplacePolicy: Delete
    DeletionPolicy: Delete
  ConstructHubDenyListBucketDeploymentAwsCliLayerEAC3D4DA:
    Type: AWS::Lambda::LayerVersion
    Properties:
      Content:
        S3Bucket:
          Ref: AssetParameterse9882ab123687399f934da0d45effe675ecc8ce13b40cb946f3e1d6141fe8d68S3BucketAEADE8C7
        S3Key:
          Fn::Join:
            - ""
            - - Fn::Select:
                  - 0
                  - Fn::Split:
                      - "||"
                      - Ref: AssetParameterse9882ab123687399f934da0d45effe675ecc8ce13b40cb946f3e1d6141fe8d68S3VersionKeyE415415F
              - Fn::Select:
                  - 1
                  - Fn::Split:
                      - "||"
                      - Ref: AssetParameterse9882ab123687399f934da0d45effe675ecc8ce13b40cb946f3e1d6141fe8d68S3VersionKeyE415415F
      Description: /opt/awscli/aws
  ConstructHubDenyListBucketDeploymentCustomResourceF835956B:
    Type: Custom::CDKBucketDeployment
    Properties:
      ServiceToken:
        Fn::GetAtt:
          - CustomCDKBucketDeployment8693BB64968944B69AAFB0CC9EB8756C81C01536
          - Arn
      SourceBucketNames:
        - Ref: AssetParameters6f1f07e70de63d5afdbcab762f8f867a2aedb494b30cd360d5deb518d3914263S3Bucket55D036C4
      SourceObjectKeys:
        - Fn::Join:
            - ""
            - - Fn::Select:
                  - 0
                  - Fn::Split:
                      - "||"
                      - Ref: AssetParameters6f1f07e70de63d5afdbcab762f8f867a2aedb494b30cd360d5deb518d3914263S3VersionKey1CB8DF17
              - Fn::Select:
                  - 1
                  - Fn::Split:
                      - "||"
                      - Ref: AssetParameters6f1f07e70de63d5afdbcab762f8f867a2aedb494b30cd360d5deb518d3914263S3VersionKey1CB8DF17
      DestinationBucketName:
        Ref: ConstructHubDenyListBucket1B3C2C2E
      RetainOnDelete: true
      Prune: true
    DependsOn:
      - ConstructHubDenyListBucketNotifications2269EB2A
    UpdateReplacePolicy: Delete
    DeletionPolicy: Delete
  ConstructHubDenyListPruneDeleteQueueBBF60185:
    Type: AWS::SQS::Queue
    Properties:
      VisibilityTimeout: 120
    UpdateReplacePolicy: Delete
    DeletionPolicy: Delete
  ConstructHubDenyListPrunePruneHandlerServiceRole58BDE1FE:
    Type: AWS::IAM::Role
    Properties:
      AssumeRolePolicyDocument:
        Statement:
          - Action: sts:AssumeRole
            Effect: Allow
            Principal:
              Service: lambda.amazonaws.com
        Version: 2012-10-17
      ManagedPolicyArns:
        - Fn::Join:
            - ""
            - - "arn:"
              - Ref: AWS::Partition
              - :iam::aws:policy/service-role/AWSLambdaBasicExecutionRole
  ConstructHubDenyListPrunePruneHandlerServiceRoleDefaultPolicy416BC8DA:
    Type: AWS::IAM::Policy
    Properties:
      PolicyDocument:
        Statement:
          - Action:
              - sqs:SendMessage
              - sqs:GetQueueAttributes
              - sqs:GetQueueUrl
            Effect: Allow
            Resource:
              Fn::GetAtt:
                - ConstructHubDenyListPruneDeleteQueueBBF60185
                - Arn
          - Action:
              - s3:GetObject*
              - s3:GetBucket*
              - s3:List*
            Effect: Allow
            Resource:
              - Fn::GetAtt:
                  - ConstructHubPackageDataDC5EF35E
                  - Arn
              - Fn::Join:
                  - ""
                  - - Fn::GetAtt:
                        - ConstructHubPackageDataDC5EF35E
                        - Arn
                    - /*
          - Action:
              - s3:GetObject*
              - s3:GetBucket*
              - s3:List*
            Effect: Allow
            Resource:
              - Fn::GetAtt:
                  - ConstructHubDenyListBucket1B3C2C2E
                  - Arn
              - Fn::Join:
                  - ""
                  - - Fn::GetAtt:
                        - ConstructHubDenyListBucket1B3C2C2E
                        - Arn
                    - /*
          - Action: lambda:InvokeFunction
            Effect: Allow
            Resource:
              Fn::GetAtt:
                - ConstructHubOrchestrationCatalogBuilder7C964951
                - Arn
        Version: 2012-10-17
      PolicyName: ConstructHubDenyListPrunePruneHandlerServiceRoleDefaultPolicy416BC8DA
      Roles:
        - Ref: ConstructHubDenyListPrunePruneHandlerServiceRole58BDE1FE
  ConstructHubDenyListPrunePruneHandler30B33551:
    Type: AWS::Lambda::Function
    Properties:
      Code:
        S3Bucket:
          Ref: AssetParameters29a939b5ec6587cbfbe4a47d213848c116b2d78f9dbd86c65d7a43783e69367dS3BucketCF6BD31E
        S3Key:
          Fn::Join:
            - ""
            - - Fn::Select:
                  - 0
                  - Fn::Split:
                      - "||"
                      - Ref: AssetParameters29a939b5ec6587cbfbe4a47d213848c116b2d78f9dbd86c65d7a43783e69367dS3VersionKeyF5B31BB8
              - Fn::Select:
                  - 1
                  - Fn::Split:
                      - "||"
                      - Ref: AssetParameters29a939b5ec6587cbfbe4a47d213848c116b2d78f9dbd86c65d7a43783e69367dS3VersionKeyF5B31BB8
      Role:
        Fn::GetAtt:
          - ConstructHubDenyListPrunePruneHandlerServiceRole58BDE1FE
          - Arn
      Description: backend/deny-list/prune-handler.lambda.ts
      Environment:
        Variables:
          PACKAGE_DATA_BUCKET_NAME:
            Ref: ConstructHubPackageDataDC5EF35E
          PACKAGE_DATA_KEY_PREFIX: data/
          PRUNE_QUEUE_URL:
            Ref: ConstructHubDenyListPruneDeleteQueueBBF60185
          DENY_LIST_BUCKET_NAME:
            Ref: ConstructHubDenyListBucket1B3C2C2E
          DENY_LIST_OBJECT_KEY: deny-list.json
          ON_CHANGE_FUNCTION_NAME:
            Fn::GetAtt:
              - ConstructHubOrchestrationCatalogBuilder7C964951
              - Arn
      Handler: index.handler
      Runtime: nodejs14.x
      Timeout: 900
    DependsOn:
      - ConstructHubDenyListPrunePruneHandlerServiceRoleDefaultPolicy416BC8DA
      - ConstructHubDenyListPrunePruneHandlerServiceRole58BDE1FE
  ConstructHubDenyListPrunePruneQueueHandlerServiceRoleC10AC418:
    Type: AWS::IAM::Role
    Properties:
      AssumeRolePolicyDocument:
        Statement:
          - Action: sts:AssumeRole
            Effect: Allow
            Principal:
              Service: lambda.amazonaws.com
        Version: 2012-10-17
      ManagedPolicyArns:
        - Fn::Join:
            - ""
            - - "arn:"
              - Ref: AWS::Partition
              - :iam::aws:policy/service-role/AWSLambdaBasicExecutionRole
  ConstructHubDenyListPrunePruneQueueHandlerServiceRoleDefaultPolicy8AA78393:
    Type: AWS::IAM::Policy
    Properties:
      PolicyDocument:
        Statement:
          - Action: s3:DeleteObject*
            Effect: Allow
            Resource:
              Fn::Join:
                - ""
                - - Fn::GetAtt:
                      - ConstructHubPackageDataDC5EF35E
                      - Arn
                  - /*
          - Action:
              - sqs:ReceiveMessage
              - sqs:ChangeMessageVisibility
              - sqs:GetQueueUrl
              - sqs:DeleteMessage
              - sqs:GetQueueAttributes
            Effect: Allow
            Resource:
              Fn::GetAtt:
                - ConstructHubDenyListPruneDeleteQueueBBF60185
                - Arn
        Version: 2012-10-17
      PolicyName: ConstructHubDenyListPrunePruneQueueHandlerServiceRoleDefaultPolicy8AA78393
      Roles:
        - Ref: ConstructHubDenyListPrunePruneQueueHandlerServiceRoleC10AC418
  ConstructHubDenyListPrunePruneQueueHandlerF7EB599B:
    Type: AWS::Lambda::Function
    Properties:
      Code:
        S3Bucket:
          Ref: AssetParametersf48a57855b9215d276824d60336ec8a3f6c5ee595499a28309a24fc59cf387b3S3BucketAC5DE359
        S3Key:
          Fn::Join:
            - ""
            - - Fn::Select:
                  - 0
                  - Fn::Split:
                      - "||"
                      - Ref: AssetParametersf48a57855b9215d276824d60336ec8a3f6c5ee595499a28309a24fc59cf387b3S3VersionKey503D22DC
              - Fn::Select:
                  - 1
                  - Fn::Split:
                      - "||"
                      - Ref: AssetParametersf48a57855b9215d276824d60336ec8a3f6c5ee595499a28309a24fc59cf387b3S3VersionKey503D22DC
      Role:
        Fn::GetAtt:
          - ConstructHubDenyListPrunePruneQueueHandlerServiceRoleC10AC418
          - Arn
      Description: backend/deny-list/prune-queue-handler.lambda.ts
      Environment:
        Variables:
          PACKAGE_DATA_BUCKET_NAME:
            Ref: ConstructHubPackageDataDC5EF35E
      Handler: index.handler
      Runtime: nodejs14.x
      Timeout: 60
    DependsOn:
      - ConstructHubDenyListPrunePruneQueueHandlerServiceRoleDefaultPolicy8AA78393
      - ConstructHubDenyListPrunePruneQueueHandlerServiceRoleC10AC418
  ConstructHubDenyListPrunePruneQueueHandlerSqsEventSourcedevConstructHubDenyListPruneDeleteQueue5B9B1B667049B35D:
    Type: AWS::Lambda::EventSourceMapping
    Properties:
      FunctionName:
        Ref: ConstructHubDenyListPrunePruneQueueHandlerF7EB599B
      EventSourceArn:
        Fn::GetAtt:
          - ConstructHubDenyListPruneDeleteQueueBBF60185
          - Arn
  ConstructHubDenyListPeriodicPruneA981153D:
    Type: AWS::Events::Rule
    Properties:
      ScheduleExpression: rate(5 minutes)
      State: ENABLED
      Targets:
        - Arn:
            Fn::GetAtt:
              - ConstructHubDenyListPrunePruneHandler30B33551
              - Arn
          Id: Target0
  ConstructHubDenyListPeriodicPruneAllowEventRuledevConstructHubDenyListPrunePruneHandler8F0BBF5E7B81288F:
    Type: AWS::Lambda::Permission
    Properties:
      Action: lambda:InvokeFunction
      FunctionName:
        Fn::GetAtt:
          - ConstructHubDenyListPrunePruneHandler30B33551
          - Arn
      Principal: events.amazonaws.com
      SourceArn:
        Fn::GetAtt:
          - ConstructHubDenyListPeriodicPruneA981153D
          - Arn
  ConstructHubStatsServiceRole48DCA379:
    Type: AWS::IAM::Role
    Properties:
      AssumeRolePolicyDocument:
        Statement:
          - Action: sts:AssumeRole
            Effect: Allow
            Principal:
              Service: lambda.amazonaws.com
        Version: 2012-10-17
      ManagedPolicyArns:
        - Fn::Join:
            - ""
            - - "arn:"
              - Ref: AWS::Partition
              - :iam::aws:policy/service-role/AWSLambdaBasicExecutionRole
  ConstructHubStatsServiceRoleDefaultPolicyE1D7A4CA:
    Type: AWS::IAM::Policy
    Properties:
      PolicyDocument:
        Statement:
          - Action:
              - xray:PutTraceSegments
              - xray:PutTelemetryRecords
            Effect: Allow
            Resource: "*"
          - Action:
              - s3:GetObject*
              - s3:GetBucket*
              - s3:List*
              - s3:DeleteObject*
              - s3:PutObject*
              - s3:Abort*
            Effect: Allow
            Resource:
              - Fn::GetAtt:
                  - ConstructHubPackageDataDC5EF35E
                  - Arn
              - Fn::Join:
                  - ""
                  - - Fn::GetAtt:
                        - ConstructHubPackageDataDC5EF35E
                        - Arn
                    - /*
        Version: 2012-10-17
      PolicyName: ConstructHubStatsServiceRoleDefaultPolicyE1D7A4CA
      Roles:
        - Ref: ConstructHubStatsServiceRole48DCA379
  ConstructHubStats61DB07B1:
    Type: AWS::Lambda::Function
    Properties:
      Code:
        S3Bucket:
          Ref: AssetParameterse412624ebea43d6ff008bd3a11c2cdcc8c381face8af84ae946c335fa2eb251dS3BucketF9FD5AEE
        S3Key:
          Fn::Join:
            - ""
            - - Fn::Select:
                  - 0
                  - Fn::Split:
                      - "||"
                      - Ref: AssetParameterse412624ebea43d6ff008bd3a11c2cdcc8c381face8af84ae946c335fa2eb251dS3VersionKeyDB53F373
              - Fn::Select:
                  - 1
                  - Fn::Split:
                      - "||"
                      - Ref: AssetParameterse412624ebea43d6ff008bd3a11c2cdcc8c381face8af84ae946c335fa2eb251dS3VersionKeyDB53F373
      Role:
        Fn::GetAtt:
          - ConstructHubStatsServiceRole48DCA379
          - Arn
      Description:
        Fn::Join:
          - ""
          - - "Creates the stats.json object in "
            - Ref: ConstructHubPackageDataDC5EF35E
      Environment:
        Variables:
          CATALOG_BUCKET_NAME:
            Ref: ConstructHubPackageDataDC5EF35E
          CATALOG_OBJECT_KEY: catalog.json
          STATS_BUCKET_NAME:
            Ref: ConstructHubPackageDataDC5EF35E
          STATS_OBJECT_KEY: stats.json
      Handler: index.handler
      MemorySize: 256
      ReservedConcurrentExecutions: 1
      Runtime: nodejs14.x
      Timeout: 900
      TracingConfig:
        Mode: PassThrough
    DependsOn:
      - ConstructHubStatsServiceRoleDefaultPolicyE1D7A4CA
      - ConstructHubStatsServiceRole48DCA379
  ConstructHubStatsLogRetentionDD577705:
    Type: Custom::LogRetention
    Properties:
      ServiceToken:
        Fn::GetAtt:
          - LogRetentionaae0aa3c5b4d4f87b02d85b201efdd8aFD4BFC8A
          - Arn
      LogGroupName:
        Fn::Join:
          - ""
          - - /aws/lambda/
            - Ref: ConstructHubStats61DB07B1
      RetentionInDays: 7
  ConstructHubStatsRuleEEDEC976:
    Type: AWS::Events::Rule
    Properties:
      ScheduleExpression: rate(1 day)
      State: ENABLED
      Targets:
        - Arn:
            Fn::GetAtt:
              - ConstructHubStats61DB07B1
              - Arn
          Id: Target0
  ConstructHubStatsRuleAllowEventRuledevConstructHubStats61F2462D22B8F59B:
    Type: AWS::Lambda::Permission
    Properties:
      Action: lambda:InvokeFunction
      FunctionName:
        Fn::GetAtt:
          - ConstructHubStats61DB07B1
          - Arn
      Principal: events.amazonaws.com
      SourceArn:
        Fn::GetAtt:
          - ConstructHubStatsRuleEEDEC976
          - Arn
  ConstructHubPackageStatsFailures833C3D9B:
    Type: AWS::CloudWatch::Alarm
    Properties:
      ComparisonOperator: GreaterThanOrEqualToThreshold
      EvaluationPeriods: 1
      AlarmDescription:
        Fn::Join:
          - ""
          - - >-
              The package stats function failed!


              RunBook: https://github.com/cdklabs/construct-hub/blob/main/docs/operator-runbook.md


              Direct link to Lambda function: /lambda/home#/functions/
            - Ref: ConstructHubStats61DB07B1
      AlarmName: dev/ConstructHub/PackageStats/Failures
      Dimensions:
        - Name: FunctionName
          Value:
            Ref: ConstructHubStats61DB07B1
      MetricName: Errors
      Namespace: AWS/Lambda
      Period: 300
      Statistic: Sum
      Threshold: 1
      TreatMissingData: missing
  ConstructHubVersionTrackerServiceRole721EE863:
    Type: AWS::IAM::Role
    Properties:
      AssumeRolePolicyDocument:
        Statement:
          - Action: sts:AssumeRole
            Effect: Allow
            Principal:
              Service: lambda.amazonaws.com
        Version: 2012-10-17
      ManagedPolicyArns:
        - Fn::Join:
            - ""
            - - "arn:"
              - Ref: AWS::Partition
              - :iam::aws:policy/service-role/AWSLambdaBasicExecutionRole
  ConstructHubVersionTrackerServiceRoleDefaultPolicy4D5DE93F:
    Type: AWS::IAM::Policy
    Properties:
      PolicyDocument:
        Statement:
          - Action:
              - xray:PutTraceSegments
              - xray:PutTelemetryRecords
            Effect: Allow
            Resource: "*"
          - Action:
              - s3:GetObject*
              - s3:GetBucket*
              - s3:List*
              - s3:DeleteObject*
              - s3:PutObject*
              - s3:Abort*
            Effect: Allow
            Resource:
              - Fn::GetAtt:
                  - ConstructHubPackageDataDC5EF35E
                  - Arn
              - Fn::Join:
                  - ""
                  - - Fn::GetAtt:
                        - ConstructHubPackageDataDC5EF35E
                        - Arn
                    - /*
        Version: 2012-10-17
      PolicyName: ConstructHubVersionTrackerServiceRoleDefaultPolicy4D5DE93F
      Roles:
        - Ref: ConstructHubVersionTrackerServiceRole721EE863
  ConstructHubVersionTrackerD5E8AEAE:
    Type: AWS::Lambda::Function
    Properties:
      Code:
        S3Bucket:
          Ref: AssetParameters6c97c8ab29a1e01b382324883cbe7afdb43c0c6bed4c5a686f5a01e1021f636dS3BucketECBEFA8D
        S3Key:
          Fn::Join:
            - ""
            - - Fn::Select:
                  - 0
                  - Fn::Split:
                      - "||"
                      - Ref: AssetParameters6c97c8ab29a1e01b382324883cbe7afdb43c0c6bed4c5a686f5a01e1021f636dS3VersionKeyB255B727
              - Fn::Select:
                  - 1
                  - Fn::Split:
                      - "||"
                      - Ref: AssetParameters6c97c8ab29a1e01b382324883cbe7afdb43c0c6bed4c5a686f5a01e1021f636dS3VersionKeyB255B727
      Role:
        Fn::GetAtt:
          - ConstructHubVersionTrackerServiceRole721EE863
          - Arn
      Description:
        Fn::Join:
          - ""
          - - "[dev/ConstructHub/VersionTracker] Creates the all-versions.json
              in "
            - Ref: ConstructHubPackageDataDC5EF35E
      Environment:
        Variables:
          PACKAGE_DATA_BUCKET_NAME:
            Ref: ConstructHubPackageDataDC5EF35E
          PACKAGE_DATA_KEY_PREFIX: data/
          VERSION_TRACKER_BUCKET_NAME:
            Ref: ConstructHubPackageDataDC5EF35E
          VERSION_TRACKER_OBJECT_KEY: all-versions.json
      Handler: index.handler
      MemorySize: 10240
      ReservedConcurrentExecutions: 1
      Runtime: nodejs14.x
      Timeout: 60
      TracingConfig:
        Mode: Active
    DependsOn:
      - ConstructHubVersionTrackerServiceRoleDefaultPolicy4D5DE93F
      - ConstructHubVersionTrackerServiceRole721EE863
  ConstructHubVersionTrackerLogRetention6BB4E813:
    Type: Custom::LogRetention
    Properties:
      ServiceToken:
        Fn::GetAtt:
          - LogRetentionaae0aa3c5b4d4f87b02d85b201efdd8aFD4BFC8A
          - Arn
      LogGroupName:
        Fn::Join:
          - ""
          - - /aws/lambda/
            - Ref: ConstructHubVersionTrackerD5E8AEAE
      RetentionInDays: 7
  ConstructHubVersionTrackerRuleD147E5BF:
    Type: AWS::Events::Rule
    Properties:
      ScheduleExpression: rate(1 minute)
      State: ENABLED
      Targets:
        - Arn:
            Fn::GetAtt:
              - ConstructHubVersionTrackerD5E8AEAE
              - Arn
          Id: Target0
    DependsOn:
      - ConstructHubVersionTrackerServiceRoleDefaultPolicy4D5DE93F
  ConstructHubVersionTrackerRuleAllowEventRuledevConstructHubVersionTrackerEE852993B699C72E:
    Type: AWS::Lambda::Permission
    Properties:
      Action: lambda:InvokeFunction
      FunctionName:
        Fn::GetAtt:
          - ConstructHubVersionTrackerD5E8AEAE
          - Arn
      Principal: events.amazonaws.com
      SourceArn:
        Fn::GetAtt:
          - ConstructHubVersionTrackerRuleD147E5BF
          - Arn
    DependsOn:
      - ConstructHubVersionTrackerServiceRoleDefaultPolicy4D5DE93F
  ConstructHubVersionTrackerFailures00296806:
    Type: AWS::CloudWatch::Alarm
    Properties:
      ComparisonOperator: GreaterThanOrEqualToThreshold
      EvaluationPeriods: 3
      AlarmDescription:
        Fn::Join:
          - ""
          - - >-
              The version tracker function failed!


              RunBook: https://github.com/cdklabs/construct-hub/blob/main/docs/operator-runbook.md


              Direct link to Lambda function: /lambda/home#/functions/
            - Ref: ConstructHubVersionTrackerD5E8AEAE
      AlarmName: dev/ConstructHub/VersionTracker/Failures
      Dimensions:
        - Name: FunctionName
          Value:
            Ref: ConstructHubVersionTrackerD5E8AEAE
      MetricName: Errors
      Namespace: AWS/Lambda
      Period: 300
      Statistic: Sum
      Threshold: 1
      TreatMissingData: missing
  ConstructHubVersionTrackerNotRunning2FBC5BDA:
    Type: AWS::CloudWatch::Alarm
    Properties:
      ComparisonOperator: LessThanThreshold
      EvaluationPeriods: 2
      AlarmDescription:
        Fn::Join:
          - ""
          - - >-
              The version tracker function is not running!


              RunBook: https://github.com/cdklabs/construct-hub/blob/main/docs/operator-runbook.md


              Direct link to Lambda function: /lambda/home#/functions/
            - Ref: ConstructHubVersionTrackerD5E8AEAE
      AlarmName: dev/ConstructHub/VersionTracker/NotRunning
      Dimensions:
        - Name: FunctionName
          Value:
            Ref: ConstructHubVersionTrackerD5E8AEAE
      MetricName: Invocations
      Namespace: AWS/Lambda
      Period: 60
      Statistic: Sum
      Threshold: 1
      TreatMissingData: breaching
  ConstructHubOrchestrationDLQ9C6D9BD4:
    Type: AWS::SQS::Queue
    Properties:
      KmsMasterKeyId: alias/aws/sqs
      MessageRetentionPeriod: 1209600
      VisibilityTimeout: 900
    UpdateReplacePolicy: Delete
    DeletionPolicy: Delete
  ConstructHubOrchestrationDLQAlarm85EE7509:
    Type: AWS::CloudWatch::Alarm
    Properties:
      ComparisonOperator: GreaterThanOrEqualToThreshold
      EvaluationPeriods: 1
      AlarmDescription:
        Fn::Join:
          - ""
          - - >-
              Backend orchestration dead-letter queue is not empty.


              RunBook: https://github.com/cdklabs/construct-hub/blob/main/docs/operator-runbook.md


              Direct link to queue: /sqs/v2/home#/queues/https%3A%2F%2Fsqs.
            - Ref: AWS::Region
            - .amazonaws.com%2F
            - Ref: AWS::AccountId
            - "%2F"
            - Fn::GetAtt:
                - ConstructHubOrchestrationDLQ9C6D9BD4
                - QueueName
            - >-
              
              Warning: State Machines executions that sent messages to the DLQ will not show as "failed".
      AlarmName: dev/ConstructHub/Orchestration/DLQ/NotEmpty
      Metrics:
        - Expression: m1 + m2
          Id: expr_1
          Label: Dead-Letter Queue not empty
        - Id: m1
          MetricStat:
            Metric:
              Dimensions:
                - Name: QueueName
                  Value:
                    Fn::GetAtt:
                      - ConstructHubOrchestrationDLQ9C6D9BD4
                      - QueueName
              MetricName: ApproximateNumberOfMessagesVisible
              Namespace: AWS/SQS
            Period: 300
            Stat: Maximum
          ReturnData: false
        - Id: m2
          MetricStat:
            Metric:
              Dimensions:
                - Name: QueueName
                  Value:
                    Fn::GetAtt:
                      - ConstructHubOrchestrationDLQ9C6D9BD4
                      - QueueName
              MetricName: ApproximateNumberOfMessagesNotVisible
              Namespace: AWS/SQS
            Period: 300
            Stat: Maximum
          ReturnData: false
      Threshold: 1
  ConstructHubOrchestrationCatalogBuilderServiceRole851C750C:
    Type: AWS::IAM::Role
    Properties:
      AssumeRolePolicyDocument:
        Statement:
          - Action: sts:AssumeRole
            Effect: Allow
            Principal:
              Service: lambda.amazonaws.com
        Version: 2012-10-17
      ManagedPolicyArns:
        - Fn::Join:
            - ""
            - - "arn:"
              - Ref: AWS::Partition
              - :iam::aws:policy/service-role/AWSLambdaBasicExecutionRole
  ConstructHubOrchestrationCatalogBuilderServiceRoleDefaultPolicyDA5D5AA5:
    Type: AWS::IAM::Policy
    Properties:
      PolicyDocument:
        Statement:
          - Action:
              - xray:PutTraceSegments
              - xray:PutTelemetryRecords
            Effect: Allow
            Resource: "*"
          - Action: lambda:InvokeFunction
            Effect: Allow
            Resource:
              Fn::Join:
                - ""
                - - "arn:"
                  - Ref: AWS::Partition
                  - ":lambda:"
                  - Ref: AWS::Region
                  - ":"
                  - Ref: AWS::AccountId
                  - :function:*
          - Action:
              - s3:GetObject*
              - s3:GetBucket*
              - s3:List*
            Effect: Allow
            Resource:
              - Fn::GetAtt:
                  - ConstructHubDenyListBucket1B3C2C2E
                  - Arn
              - Fn::Join:
                  - ""
                  - - Fn::GetAtt:
                        - ConstructHubDenyListBucket1B3C2C2E
                        - Arn
                    - /*
          - Action:
              - s3:GetObject*
              - s3:GetBucket*
              - s3:List*
              - s3:DeleteObject*
              - s3:PutObject*
              - s3:Abort*
            Effect: Allow
            Resource:
              - Fn::GetAtt:
                  - ConstructHubPackageDataDC5EF35E
                  - Arn
              - Fn::Join:
                  - ""
                  - - Fn::GetAtt:
                        - ConstructHubPackageDataDC5EF35E
                        - Arn
                    - /*
        Version: 2012-10-17
      PolicyName: ConstructHubOrchestrationCatalogBuilderServiceRoleDefaultPolicyDA5D5AA5
      Roles:
        - Ref: ConstructHubOrchestrationCatalogBuilderServiceRole851C750C
  ConstructHubOrchestrationCatalogBuilder7C964951:
    Type: AWS::Lambda::Function
    Properties:
      Code:
        S3Bucket:
          Ref: AssetParameters243ea3a2a25c8c00e6b1b6fc7fa77630066ece795627e2fbf4579d6a2e87ca37S3Bucket0E64CB26
        S3Key:
          Fn::Join:
            - ""
            - - Fn::Select:
                  - 0
                  - Fn::Split:
                      - "||"
                      - Ref: AssetParameters243ea3a2a25c8c00e6b1b6fc7fa77630066ece795627e2fbf4579d6a2e87ca37S3VersionKey0EFE8C14
              - Fn::Select:
                  - 1
                  - Fn::Split:
                      - "||"
                      - Ref: AssetParameters243ea3a2a25c8c00e6b1b6fc7fa77630066ece795627e2fbf4579d6a2e87ca37S3VersionKey0EFE8C14
      Role:
        Fn::GetAtt:
          - ConstructHubOrchestrationCatalogBuilderServiceRole851C750C
          - Arn
      Description:
        Fn::Join:
          - ""
          - - "Creates the catalog.json object in "
            - Ref: ConstructHubPackageDataDC5EF35E
      Environment:
        Variables:
          BUCKET_NAME:
            Ref: ConstructHubPackageDataDC5EF35E
          AWS_EMF_ENVIRONMENT: Local
          DENY_LIST_BUCKET_NAME:
            Ref: ConstructHubDenyListBucket1B3C2C2E
          DENY_LIST_OBJECT_KEY: deny-list.json
      Handler: index.handler
      MemorySize: 10240
      ReservedConcurrentExecutions: 1
      Runtime: nodejs14.x
      Timeout: 900
      TracingConfig:
        Mode: PassThrough
    DependsOn:
      - ConstructHubOrchestrationCatalogBuilderServiceRoleDefaultPolicyDA5D5AA5
      - ConstructHubOrchestrationCatalogBuilderServiceRole851C750C
  ConstructHubOrchestrationCatalogBuilderLogRetention04ED6996:
    Type: Custom::LogRetention
    Properties:
      ServiceToken:
        Fn::GetAtt:
          - LogRetentionaae0aa3c5b4d4f87b02d85b201efdd8aFD4BFC8A
          - Arn
      LogGroupName:
        Fn::Join:
          - ""
          - - /aws/lambda/
            - Ref: ConstructHubOrchestrationCatalogBuilder7C964951
      RetentionInDays: 7
  ConstructHubOrchestrationCatalogBuilderShrinkingCatalogAlarm48329E25:
    Type: AWS::CloudWatch::Alarm
    Properties:
      ComparisonOperator: LessThanThreshold
      EvaluationPeriods: 1
      AlarmDescription:
        Fn::Join:
          - ""
          - - >-
              The number of packages registered in the catalog.json object has
              shrunk by more than 5

              elements. There might be a mass extinction event going on. This should be investigated

              as soon as possible.


              Catalog.json: /s3/object/
            - Ref: ConstructHubPackageDataDC5EF35E
            - |-
              ?prefix=catalog.json
              Catalog Builder: /lambda/home#/functions/
            - Ref: ConstructHubOrchestrationCatalogBuilder7C964951
            - >-
              

              RUNBOOK: https://github.com/cdklabs/construct-hub/blob/main/docs/operator-runbook.md
      AlarmName: dev/ConstructHub/Orchestration/CatalogBuilder/ShrinkingCatalog
      Metrics:
        - Expression: DIFF(FILL(m1, REPEAT))
          Id: expr_1
        - Id: m1
          MetricStat:
            Metric:
              MetricName: RegisteredPackagesMajorVersion
              Namespace: ConstructHub/CatalogBuilder
            Period: 900
            Stat: Maximum
          ReturnData: false
      Threshold: -5
  ConstructHubOrchestrationNeedsCatalogUpdateServiceRoleE6BF31C3:
    Type: AWS::IAM::Role
    Properties:
      AssumeRolePolicyDocument:
        Statement:
          - Action: sts:AssumeRole
            Effect: Allow
            Principal:
              Service: lambda.amazonaws.com
        Version: 2012-10-17
      ManagedPolicyArns:
        - Fn::Join:
            - ""
            - - "arn:"
              - Ref: AWS::Partition
              - :iam::aws:policy/service-role/AWSLambdaBasicExecutionRole
  ConstructHubOrchestrationNeedsCatalogUpdateServiceRoleDefaultPolicy4B4DEDD9:
    Type: AWS::IAM::Policy
    Properties:
      PolicyDocument:
        Statement:
          - Action:
              - s3:GetObject*
              - s3:GetBucket*
              - s3:List*
            Effect: Allow
            Resource:
              - Fn::GetAtt:
                  - ConstructHubPackageDataDC5EF35E
                  - Arn
              - Fn::Join:
                  - ""
                  - - Fn::GetAtt:
                        - ConstructHubPackageDataDC5EF35E
                        - Arn
                    - /*
        Version: 2012-10-17
      PolicyName: ConstructHubOrchestrationNeedsCatalogUpdateServiceRoleDefaultPolicy4B4DEDD9
      Roles:
        - Ref: ConstructHubOrchestrationNeedsCatalogUpdateServiceRoleE6BF31C3
  ConstructHubOrchestrationNeedsCatalogUpdate5D7370DC:
    Type: AWS::Lambda::Function
    Properties:
      Code:
        S3Bucket:
          Ref: AssetParametersbc868dbc4f8baca7641cff6ff87e39a439b4069956da9c57866835478b4abb47S3Bucket1FF5D583
        S3Key:
          Fn::Join:
            - ""
            - - Fn::Select:
                  - 0
                  - Fn::Split:
                      - "||"
                      - Ref: AssetParametersbc868dbc4f8baca7641cff6ff87e39a439b4069956da9c57866835478b4abb47S3VersionKey6CE27F2F
              - Fn::Select:
                  - 1
                  - Fn::Split:
                      - "||"
                      - Ref: AssetParametersbc868dbc4f8baca7641cff6ff87e39a439b4069956da9c57866835478b4abb47S3VersionKey6CE27F2F
      Role:
        Fn::GetAtt:
          - ConstructHubOrchestrationNeedsCatalogUpdateServiceRoleE6BF31C3
          - Arn
      Description: "[ConstructHub/Orchestration/NeedsCatalogUpdate] Determines whether
        a package version requires a catalog update"
      Environment:
        Variables:
          CATALOG_BUCKET_NAME:
            Ref: ConstructHubPackageDataDC5EF35E
          CATALOG_OBJECT_KEY: catalog.json
      Handler: index.handler
      MemorySize: 1024
      Runtime: nodejs14.x
      Timeout: 60
    DependsOn:
      - ConstructHubOrchestrationNeedsCatalogUpdateServiceRoleDefaultPolicy4B4DEDD9
      - ConstructHubOrchestrationNeedsCatalogUpdateServiceRoleE6BF31C3
  ConstructHubOrchestrationCluster3D6F0081:
    Type: AWS::ECS::Cluster
    Properties:
      ClusterSettings:
        - Name: containerInsights
          Value: enabled
  ConstructHubOrchestrationCluster4C9C8AA6:
    Type: AWS::ECS::ClusterCapacityProviderAssociations
    Properties:
      CapacityProviders:
        - FARGATE
        - FARGATE_SPOT
      Cluster:
        Ref: ConstructHubOrchestrationCluster3D6F0081
      DefaultCapacityProviderStrategy: []
  ConstructHubOrchestrationTransliteratorLogGroupEE16EE8B:
    Type: AWS::Logs::LogGroup
    Properties:
      RetentionInDays: 7
    UpdateReplacePolicy: Retain
    DeletionPolicy: Retain
  ConstructHubOrchestrationTransliteratorTaskDefinitionTaskRoleD060AB1A:
    Type: AWS::IAM::Role
    Properties:
      AssumeRolePolicyDocument:
        Statement:
          - Action: sts:AssumeRole
            Effect: Allow
            Principal:
              Service: ecs-tasks.amazonaws.com
        Version: 2012-10-17
  ConstructHubOrchestrationTransliteratorTaskDefinitionTaskRoleDefaultPolicyE0EED0F8:
    Type: AWS::IAM::Policy
    Properties:
      PolicyDocument:
        Statement:
          - Action:
              - states:SendTaskFailure
              - states:SendTaskHeartbeat
              - states:SendTaskSuccess
            Effect: Allow
            Resource: "*"
          - Action: sts:GetServiceBearerToken
            Condition:
              StringEquals:
                sts:AWSServiceName: codeartifact.amazonaws.com
            Effect: Allow
            Resource: "*"
          - Action:
              - codeartifact:GetAuthorizationToken
              - codeartifact:GetRepositoryEndpoint
              - codeartifact:ReadFromRepository
            Effect: Allow
            Resource:
              - Fn::GetAtt:
                  - ConstructHubCodeArtifactDomainFC30B796
                  - Arn
              - Fn::GetAtt:
                  - ConstructHubCodeArtifact1188409E
                  - Arn
              - Fn::GetAtt:
                  - ConstructHubCodeArtifactPublishing143CC07C
                  - Arn
          - Action:
              - s3:GetObject*
              - s3:GetBucket*
              - s3:List*
            Effect: Allow
            Resource:
              - Fn::GetAtt:
                  - ConstructHubPackageDataDC5EF35E
                  - Arn
              - Fn::Join:
                  - ""
                  - - Fn::GetAtt:
                        - ConstructHubPackageDataDC5EF35E
                        - Arn
                    - /data/*/assembly.json
          - Action:
              - s3:GetObject*
              - s3:GetBucket*
              - s3:List*
            Effect: Allow
            Resource:
              - Fn::GetAtt:
                  - ConstructHubPackageDataDC5EF35E
                  - Arn
              - Fn::Join:
                  - ""
                  - - Fn::GetAtt:
                        - ConstructHubPackageDataDC5EF35E
                        - Arn
                    - /data/*/package.tgz
          - Action:
              - s3:DeleteObject*
              - s3:PutObject*
              - s3:Abort*
            Effect: Allow
            Resource:
              - Fn::GetAtt:
                  - ConstructHubPackageDataDC5EF35E
                  - Arn
              - Fn::Join:
                  - ""
                  - - Fn::GetAtt:
                        - ConstructHubPackageDataDC5EF35E
                        - Arn
                    - /data/*/uninstallable
          - Action: s3:DeleteObject*
            Effect: Allow
            Resource:
              Fn::Join:
                - ""
                - - Fn::GetAtt:
                      - ConstructHubPackageDataDC5EF35E
                      - Arn
                  - /data/*/uninstallable
          - Action:
              - s3:DeleteObject*
              - s3:PutObject*
              - s3:Abort*
            Effect: Allow
            Resource:
              - Fn::GetAtt:
                  - ConstructHubPackageDataDC5EF35E
                  - Arn
              - Fn::Join:
                  - ""
                  - - Fn::GetAtt:
                        - ConstructHubPackageDataDC5EF35E
                        - Arn
                    - /data/*/docs-typescript.md
          - Action:
              - s3:DeleteObject*
              - s3:PutObject*
              - s3:Abort*
            Effect: Allow
            Resource:
              - Fn::GetAtt:
                  - ConstructHubPackageDataDC5EF35E
                  - Arn
              - Fn::Join:
                  - ""
                  - - Fn::GetAtt:
                        - ConstructHubPackageDataDC5EF35E
                        - Arn
                    - /data/*/docs-*-typescript.md
          - Action:
              - s3:DeleteObject*
              - s3:PutObject*
              - s3:Abort*
            Effect: Allow
            Resource:
              - Fn::GetAtt:
                  - ConstructHubPackageDataDC5EF35E
                  - Arn
              - Fn::Join:
                  - ""
                  - - Fn::GetAtt:
                        - ConstructHubPackageDataDC5EF35E
                        - Arn
                    - /data/*/docs-typescript.md.not-supported
          - Action:
              - s3:DeleteObject*
              - s3:PutObject*
              - s3:Abort*
            Effect: Allow
            Resource:
              - Fn::GetAtt:
                  - ConstructHubPackageDataDC5EF35E
                  - Arn
              - Fn::Join:
                  - ""
                  - - Fn::GetAtt:
                        - ConstructHubPackageDataDC5EF35E
                        - Arn
                    - /data/*/docs-*-typescript.md.not-supported
          - Action:
              - s3:DeleteObject*
              - s3:PutObject*
              - s3:Abort*
            Effect: Allow
            Resource:
              - Fn::GetAtt:
                  - ConstructHubPackageDataDC5EF35E
                  - Arn
              - Fn::Join:
                  - ""
                  - - Fn::GetAtt:
                        - ConstructHubPackageDataDC5EF35E
                        - Arn
                    - /data/*/docs-typescript.md.corruptassembly
          - Action:
              - s3:DeleteObject*
              - s3:PutObject*
              - s3:Abort*
            Effect: Allow
            Resource:
              - Fn::GetAtt:
                  - ConstructHubPackageDataDC5EF35E
                  - Arn
              - Fn::Join:
                  - ""
                  - - Fn::GetAtt:
                        - ConstructHubPackageDataDC5EF35E
                        - Arn
                    - /data/*/docs-*-typescript.md.corruptassembly
          - Action: s3:DeleteObject*
            Effect: Allow
            Resource:
              Fn::Join:
                - ""
                - - Fn::GetAtt:
                      - ConstructHubPackageDataDC5EF35E
                      - Arn
                  - /data/*/docs-typescript.md.corruptassembly
          - Action: s3:DeleteObject*
            Effect: Allow
            Resource:
              Fn::Join:
                - ""
                - - Fn::GetAtt:
                      - ConstructHubPackageDataDC5EF35E
                      - Arn
                  - /data/*/docs-*-typescript.md.corruptassembly
          - Action:
              - s3:DeleteObject*
              - s3:PutObject*
              - s3:Abort*
            Effect: Allow
            Resource:
              - Fn::GetAtt:
                  - ConstructHubPackageDataDC5EF35E
                  - Arn
              - Fn::Join:
                  - ""
                  - - Fn::GetAtt:
                        - ConstructHubPackageDataDC5EF35E
                        - Arn
                    - /data/*/docs-python.md
          - Action:
              - s3:DeleteObject*
              - s3:PutObject*
              - s3:Abort*
            Effect: Allow
            Resource:
              - Fn::GetAtt:
                  - ConstructHubPackageDataDC5EF35E
                  - Arn
              - Fn::Join:
                  - ""
                  - - Fn::GetAtt:
                        - ConstructHubPackageDataDC5EF35E
                        - Arn
                    - /data/*/docs-*-python.md
          - Action:
              - s3:DeleteObject*
              - s3:PutObject*
              - s3:Abort*
            Effect: Allow
            Resource:
              - Fn::GetAtt:
                  - ConstructHubPackageDataDC5EF35E
                  - Arn
              - Fn::Join:
                  - ""
                  - - Fn::GetAtt:
                        - ConstructHubPackageDataDC5EF35E
                        - Arn
                    - /data/*/docs-python.md.not-supported
          - Action:
              - s3:DeleteObject*
              - s3:PutObject*
              - s3:Abort*
            Effect: Allow
            Resource:
              - Fn::GetAtt:
                  - ConstructHubPackageDataDC5EF35E
                  - Arn
              - Fn::Join:
                  - ""
                  - - Fn::GetAtt:
                        - ConstructHubPackageDataDC5EF35E
                        - Arn
                    - /data/*/docs-*-python.md.not-supported
          - Action:
              - s3:DeleteObject*
              - s3:PutObject*
              - s3:Abort*
            Effect: Allow
            Resource:
              - Fn::GetAtt:
                  - ConstructHubPackageDataDC5EF35E
                  - Arn
              - Fn::Join:
                  - ""
                  - - Fn::GetAtt:
                        - ConstructHubPackageDataDC5EF35E
                        - Arn
                    - /data/*/docs-python.md.corruptassembly
          - Action:
              - s3:DeleteObject*
              - s3:PutObject*
              - s3:Abort*
            Effect: Allow
            Resource:
              - Fn::GetAtt:
                  - ConstructHubPackageDataDC5EF35E
                  - Arn
              - Fn::Join:
                  - ""
                  - - Fn::GetAtt:
                        - ConstructHubPackageDataDC5EF35E
                        - Arn
                    - /data/*/docs-*-python.md.corruptassembly
          - Action: s3:DeleteObject*
            Effect: Allow
            Resource:
              Fn::Join:
                - ""
                - - Fn::GetAtt:
                      - ConstructHubPackageDataDC5EF35E
                      - Arn
                  - /data/*/docs-python.md.corruptassembly
          - Action: s3:DeleteObject*
            Effect: Allow
            Resource:
              Fn::Join:
                - ""
                - - Fn::GetAtt:
                      - ConstructHubPackageDataDC5EF35E
                      - Arn
                  - /data/*/docs-*-python.md.corruptassembly
          - Action:
              - s3:DeleteObject*
              - s3:PutObject*
              - s3:Abort*
            Effect: Allow
            Resource:
              - Fn::GetAtt:
                  - ConstructHubPackageDataDC5EF35E
                  - Arn
              - Fn::Join:
                  - ""
                  - - Fn::GetAtt:
                        - ConstructHubPackageDataDC5EF35E
                        - Arn
                    - /data/*/docs-java.md
          - Action:
              - s3:DeleteObject*
              - s3:PutObject*
              - s3:Abort*
            Effect: Allow
            Resource:
              - Fn::GetAtt:
                  - ConstructHubPackageDataDC5EF35E
                  - Arn
              - Fn::Join:
                  - ""
                  - - Fn::GetAtt:
                        - ConstructHubPackageDataDC5EF35E
                        - Arn
                    - /data/*/docs-*-java.md
          - Action:
              - s3:DeleteObject*
              - s3:PutObject*
              - s3:Abort*
            Effect: Allow
            Resource:
              - Fn::GetAtt:
                  - ConstructHubPackageDataDC5EF35E
                  - Arn
              - Fn::Join:
                  - ""
                  - - Fn::GetAtt:
                        - ConstructHubPackageDataDC5EF35E
                        - Arn
                    - /data/*/docs-java.md.not-supported
          - Action:
              - s3:DeleteObject*
              - s3:PutObject*
              - s3:Abort*
            Effect: Allow
            Resource:
              - Fn::GetAtt:
                  - ConstructHubPackageDataDC5EF35E
                  - Arn
              - Fn::Join:
                  - ""
                  - - Fn::GetAtt:
                        - ConstructHubPackageDataDC5EF35E
                        - Arn
                    - /data/*/docs-*-java.md.not-supported
          - Action:
              - s3:DeleteObject*
              - s3:PutObject*
              - s3:Abort*
            Effect: Allow
            Resource:
              - Fn::GetAtt:
                  - ConstructHubPackageDataDC5EF35E
                  - Arn
              - Fn::Join:
                  - ""
                  - - Fn::GetAtt:
                        - ConstructHubPackageDataDC5EF35E
                        - Arn
                    - /data/*/docs-java.md.corruptassembly
          - Action:
              - s3:DeleteObject*
              - s3:PutObject*
              - s3:Abort*
            Effect: Allow
            Resource:
              - Fn::GetAtt:
                  - ConstructHubPackageDataDC5EF35E
                  - Arn
              - Fn::Join:
                  - ""
                  - - Fn::GetAtt:
                        - ConstructHubPackageDataDC5EF35E
                        - Arn
                    - /data/*/docs-*-java.md.corruptassembly
          - Action: s3:DeleteObject*
            Effect: Allow
            Resource:
              Fn::Join:
                - ""
                - - Fn::GetAtt:
                      - ConstructHubPackageDataDC5EF35E
                      - Arn
                  - /data/*/docs-java.md.corruptassembly
          - Action: s3:DeleteObject*
            Effect: Allow
            Resource:
              Fn::Join:
                - ""
                - - Fn::GetAtt:
                      - ConstructHubPackageDataDC5EF35E
                      - Arn
                  - /data/*/docs-*-java.md.corruptassembly
          - Action:
              - s3:DeleteObject*
              - s3:PutObject*
              - s3:Abort*
            Effect: Allow
            Resource:
              - Fn::GetAtt:
                  - ConstructHubPackageDataDC5EF35E
                  - Arn
              - Fn::Join:
                  - ""
                  - - Fn::GetAtt:
                        - ConstructHubPackageDataDC5EF35E
                        - Arn
                    - /data/*/docs-csharp.md
          - Action:
              - s3:DeleteObject*
              - s3:PutObject*
              - s3:Abort*
            Effect: Allow
            Resource:
              - Fn::GetAtt:
                  - ConstructHubPackageDataDC5EF35E
                  - Arn
              - Fn::Join:
                  - ""
                  - - Fn::GetAtt:
                        - ConstructHubPackageDataDC5EF35E
                        - Arn
                    - /data/*/docs-*-csharp.md
          - Action:
              - s3:DeleteObject*
              - s3:PutObject*
              - s3:Abort*
            Effect: Allow
            Resource:
              - Fn::GetAtt:
                  - ConstructHubPackageDataDC5EF35E
                  - Arn
              - Fn::Join:
                  - ""
                  - - Fn::GetAtt:
                        - ConstructHubPackageDataDC5EF35E
                        - Arn
                    - /data/*/docs-csharp.md.not-supported
          - Action:
              - s3:DeleteObject*
              - s3:PutObject*
              - s3:Abort*
            Effect: Allow
            Resource:
              - Fn::GetAtt:
                  - ConstructHubPackageDataDC5EF35E
                  - Arn
              - Fn::Join:
                  - ""
                  - - Fn::GetAtt:
                        - ConstructHubPackageDataDC5EF35E
                        - Arn
                    - /data/*/docs-*-csharp.md.not-supported
          - Action:
              - s3:DeleteObject*
              - s3:PutObject*
              - s3:Abort*
            Effect: Allow
            Resource:
              - Fn::GetAtt:
                  - ConstructHubPackageDataDC5EF35E
                  - Arn
              - Fn::Join:
                  - ""
                  - - Fn::GetAtt:
                        - ConstructHubPackageDataDC5EF35E
                        - Arn
                    - /data/*/docs-csharp.md.corruptassembly
          - Action:
              - s3:DeleteObject*
              - s3:PutObject*
              - s3:Abort*
            Effect: Allow
            Resource:
              - Fn::GetAtt:
                  - ConstructHubPackageDataDC5EF35E
                  - Arn
              - Fn::Join:
                  - ""
                  - - Fn::GetAtt:
                        - ConstructHubPackageDataDC5EF35E
                        - Arn
                    - /data/*/docs-*-csharp.md.corruptassembly
          - Action: s3:DeleteObject*
            Effect: Allow
            Resource:
              Fn::Join:
                - ""
                - - Fn::GetAtt:
                      - ConstructHubPackageDataDC5EF35E
                      - Arn
                  - /data/*/docs-csharp.md.corruptassembly
          - Action: s3:DeleteObject*
            Effect: Allow
            Resource:
              Fn::Join:
                - ""
                - - Fn::GetAtt:
                      - ConstructHubPackageDataDC5EF35E
                      - Arn
                  - /data/*/docs-*-csharp.md.corruptassembly
        Version: 2012-10-17
      PolicyName: ConstructHubOrchestrationTransliteratorTaskDefinitionTaskRoleDefaultPolicyE0EED0F8
      Roles:
        - Ref: ConstructHubOrchestrationTransliteratorTaskDefinitionTaskRoleD060AB1A
  ConstructHubOrchestrationTransliteratorTaskDefinition45CDA566:
    Type: AWS::ECS::TaskDefinition
    Properties:
      ContainerDefinitions:
        - Environment:
            - Name: HEADER_SPAN
              Value: "true"
            - Name: AWS_EMF_ENVIRONMENT
              Value: Local
            - Name: CODE_ARTIFACT_API_ENDPOINT
              Value:
                Fn::Select:
                  - 1
                  - Fn::Split:
                      - ":"
                      - Fn::Select:
                          - 0
                          - Fn::GetAtt:
                              - ConstructHubVPCCodeArtifactAPI954CFDE1
                              - DnsEntries
            - Name: CODE_ARTIFACT_DOMAIN_NAME
              Value:
                Fn::GetAtt:
                  - ConstructHubCodeArtifact1188409E
                  - DomainName
            - Name: CODE_ARTIFACT_DOMAIN_OWNER
              Value:
                Fn::GetAtt:
                  - ConstructHubCodeArtifact1188409E
                  - DomainOwner
            - Name: CODE_ARTIFACT_REPOSITORY_ENDPOINT
              Value:
                Fn::GetAtt:
                  - ConstructHubCodeArtifactGetEndpoint9A458FEF
                  - repositoryEndpoint
          Essential: true
          Image:
            Fn::Join:
              - ""
              - - Ref: AWS::AccountId
                - .dkr.ecr.
                - Ref: AWS::Region
                - .
                - Ref: AWS::URLSuffix
                - /aws-cdk/assets:cfa0ed0486f81bad9f1da6a5d0bd2c82029b0d686f7e58461eead4f8567f5342
          LogConfiguration:
            LogDriver: awslogs
            Options:
              awslogs-group:
                Ref: ConstructHubOrchestrationTransliteratorLogGroupEE16EE8B
              awslogs-stream-prefix: transliterator
              awslogs-region:
                Ref: AWS::Region
          Name: Resource
      Cpu: "4096"
      ExecutionRoleArn:
        Fn::GetAtt:
          - ConstructHubOrchestrationTransliteratorTaskDefinitionExecutionRoleB2DBF946
          - Arn
      Family: devConstructHubOrchestrationTransliteratorTaskDefinitionBB251CCC
      Memory: "8192"
      NetworkMode: awsvpc
      RequiresCompatibilities:
        - FARGATE
      TaskRoleArn:
        Fn::GetAtt:
          - ConstructHubOrchestrationTransliteratorTaskDefinitionTaskRoleD060AB1A
          - Arn
  ConstructHubOrchestrationTransliteratorTaskDefinitionExecutionRoleB2DBF946:
    Type: AWS::IAM::Role
    Properties:
      AssumeRolePolicyDocument:
        Statement:
          - Action: sts:AssumeRole
            Effect: Allow
            Principal:
              Service: ecs-tasks.amazonaws.com
        Version: 2012-10-17
  ConstructHubOrchestrationTransliteratorTaskDefinitionExecutionRoleDefaultPolicyBDBF6E5D:
    Type: AWS::IAM::Policy
    Properties:
      PolicyDocument:
        Statement:
          - Action:
              - ecr:BatchCheckLayerAvailability
              - ecr:GetDownloadUrlForLayer
              - ecr:BatchGetImage
            Effect: Allow
            Resource:
              Fn::Join:
                - ""
                - - "arn:"
                  - Ref: AWS::Partition
                  - ":ecr:"
                  - Ref: AWS::Region
                  - ":"
                  - Ref: AWS::AccountId
                  - :repository/aws-cdk/assets
          - Action: ecr:GetAuthorizationToken
            Effect: Allow
            Resource: "*"
          - Action:
              - logs:CreateLogStream
              - logs:PutLogEvents
            Effect: Allow
            Resource:
              Fn::GetAtt:
                - ConstructHubOrchestrationTransliteratorLogGroupEE16EE8B
                - Arn
        Version: 2012-10-17
      PolicyName: ConstructHubOrchestrationTransliteratorTaskDefinitionExecutionRoleDefaultPolicyBDBF6E5D
      Roles:
        - Ref: ConstructHubOrchestrationTransliteratorTaskDefinitionExecutionRoleB2DBF946
  ConstructHubOrchestrationGeneratedocsSecurityGroupC584DAC2:
    Type: AWS::EC2::SecurityGroup
    Properties:
      GroupDescription: dev/ConstructHub/Orchestration/Generate docs/SecurityGroup
      SecurityGroupEgress:
        - CidrIp: 0.0.0.0/0
          Description: Allow all outbound traffic by default
          IpProtocol: "-1"
      VpcId:
        Ref: ConstructHubVPC16ECCEA2
  ConstructHubOrchestrationRoleF4CF6987:
    Type: AWS::IAM::Role
    Properties:
      AssumeRolePolicyDocument:
        Statement:
          - Action: sts:AssumeRole
            Effect: Allow
            Principal:
              Service:
                Fn::Join:
                  - ""
                  - - states.
                    - Ref: AWS::Region
                    - .amazonaws.com
        Version: 2012-10-17
    DependsOn:
      - ConstructHubVPCIGW935F4C28
  ConstructHubOrchestrationRoleDefaultPolicyEACD181F:
    Type: AWS::IAM::Policy
    Properties:
      PolicyDocument:
        Statement:
          - Action:
              - xray:PutTraceSegments
              - xray:PutTelemetryRecords
              - xray:GetSamplingRules
              - xray:GetSamplingTargets
            Effect: Allow
            Resource: "*"
          - Action: ecs:RunTask
            Effect: Allow
            Resource:
              Fn::Join:
                - ""
                - - "arn:"
                  - Fn::Select:
                      - 1
                      - Fn::Split:
                          - ":"
                          - Ref: ConstructHubOrchestrationTransliteratorTaskDefinition45CDA566
                  - ":"
                  - Fn::Select:
                      - 2
                      - Fn::Split:
                          - ":"
                          - Ref: ConstructHubOrchestrationTransliteratorTaskDefinition45CDA566
                  - ":"
                  - Fn::Select:
                      - 3
                      - Fn::Split:
                          - ":"
                          - Ref: ConstructHubOrchestrationTransliteratorTaskDefinition45CDA566
                  - ":"
                  - Fn::Select:
                      - 4
                      - Fn::Split:
                          - ":"
                          - Ref: ConstructHubOrchestrationTransliteratorTaskDefinition45CDA566
                  - ":"
                  - Fn::Select:
                      - 0
                      - Fn::Split:
                          - /
                          - Fn::Select:
                              - 5
                              - Fn::Split:
                                  - ":"
                                  - Ref: ConstructHubOrchestrationTransliteratorTaskDefinition45CDA566
                  - /
                  - Fn::Select:
                      - 1
                      - Fn::Split:
                          - /
                          - Fn::Select:
                              - 5
                              - Fn::Split:
                                  - ":"
                                  - Ref: ConstructHubOrchestrationTransliteratorTaskDefinition45CDA566
          - Action:
              - ecs:StopTask
              - ecs:DescribeTasks
            Effect: Allow
            Resource: "*"
          - Action: iam:PassRole
            Effect: Allow
            Resource:
              - Fn::GetAtt:
                  - ConstructHubOrchestrationTransliteratorTaskDefinitionTaskRoleD060AB1A
                  - Arn
              - Fn::GetAtt:
                  - ConstructHubOrchestrationTransliteratorTaskDefinitionExecutionRoleB2DBF946
                  - Arn
          - Action: lambda:InvokeFunction
            Effect: Allow
            Resource:
              Fn::GetAtt:
                - ConstructHubOrchestrationNeedsCatalogUpdate5D7370DC
                - Arn
          - Action: lambda:InvokeFunction
            Effect: Allow
            Resource:
              Fn::GetAtt:
                - ConstructHubOrchestrationCatalogBuilder7C964951
                - Arn
          - Action: sqs:SendMessage
            Effect: Allow
            Resource:
              Fn::GetAtt:
                - ConstructHubOrchestrationDLQ9C6D9BD4
                - Arn
        Version: 2012-10-17
      PolicyName: ConstructHubOrchestrationRoleDefaultPolicyEACD181F
      Roles:
        - Ref: ConstructHubOrchestrationRoleF4CF6987
    DependsOn:
      - ConstructHubVPCIGW935F4C28
  ConstructHubOrchestration39161A46:
    Type: AWS::StepFunctions::StateMachine
    Properties:
      RoleArn:
        Fn::GetAtt:
          - ConstructHubOrchestrationRoleF4CF6987
          - Arn
      DefinitionString:
        Fn::Join:
          - ""
          - - '{"StartAt":"Track Execution Infos","States":{"Track Execution
              Infos":{"Type":"Pass","ResultPath":"$.$TaskExecution","InputPath":"$$.Execution","Parameters":{"Id.$":"$.Id","Name.$":"$.Name","RoleArn.$":"$.RoleArn","StartTime.$":"$.StartTime"},"Next":"Prepare
              doc-gen ECS Command"},"Prepare doc-gen ECS
              Command":{"Type":"Pass","ResultPath":"$.docGen","Parameters":{"command.$":"States.Array(States.JsonToString($))"},"Next":"Generate
              docs"},"Generate docs":{"Next":"Check whether catalog needs
              udpating","Retry":[{"ErrorEquals":["jsii-docgen.NoSpaceLeftOnDevice"],"MaxAttempts":0},{"ErrorEquals":["ECS.AmazonECSException","ECS.InvalidParameterException","jsii-docgen.NpmError.E429","jsii-codgen.NpmError.EPROTO"],"IntervalSeconds":60,"MaxAttempts":30,"BackoffRate":1.1},{"ErrorEquals":["jsii-docgen.NpmError.ETARGET"],"IntervalSeconds":300,"MaxAttempts":3,"BackoffRate":2},{"ErrorEquals":["States.ALL"],"MaxAttempts":3}],"Catch":[{"ErrorEquals":["UnprocessablePackageError"],"Next":"Ignore"},{"ErrorEquals":["States.Timeout"],"ResultPath":"$.error","Next":"Send
              to Dead Letter
              Queue"},{"ErrorEquals":["ECS.AmazonECSException","ECS.InvalidParameterException"],"ResultPath":"$.error","Next":"Send
              to Dead Letter
              Queue"},{"ErrorEquals":["States.TaskFailed"],"ResultPath":"$.error","Next":"Send
              to Dead Letter
              Queue"},{"ErrorEquals":["States.ALL"],"ResultPath":"$.error","Next":"Send
              to Dead Letter
              Queue"}],"Type":"Task","TimeoutSeconds":3600,"HeartbeatSeconds":300,"InputPath":"$.docGen.command","ResultPath":"$.docGenOutput","Resource":"arn:'
            - Ref: AWS::Partition
            - :states:::ecs:runTask.waitForTaskToken","Parameters":{"Cluster":"
            - Fn::GetAtt:
                - ConstructHubOrchestrationCluster3D6F0081
                - Arn
            - '","TaskDefinition":"devConstructHubOrchestrationTransliteratorTaskDefinitionBB251CCC","NetworkConfiguration":{"AwsvpcConfiguration":{"Subnets":["'
            - Ref: ConstructHubVPCIsolatedSubnet1SubnetEA28FD1A
            - '","'
            - Ref: ConstructHubVPCIsolatedSubnet2Subnet483D4302
            - '"],"SecurityGroups":["'
            - Fn::GetAtt:
                - ConstructHubOrchestrationGeneratedocsSecurityGroupC584DAC2
                - GroupId
            - '"]}},"Overrides":{"ContainerOverrides":[{"Name":"Resource","Command.$":"$","Environment":[{"Name":"SFN_TASK_TOKEN","Value.$":"$$.Task.Token"}]}]},"LaunchType":"FARGATE","PlatformVersion":"1.4.0"}},"Check
              whether catalog needs udpating":{"Next":"Is catalog update
              needed?","Retry":[{"ErrorEquals":["Lambda.ServiceException","Lambda.AWSLambdaException","Lambda.SdkClientException"],"IntervalSeconds":2,"MaxAttempts":6,"BackoffRate":2},{"ErrorEquals":["Lambda.TooManyRequestsException"],"IntervalSeconds":60,"MaxAttempts":30,"BackoffRate":1.1}],"Catch":[{"ErrorEquals":["Lambda.TooManyRequestsException"],"ResultPath":"$.error","Next":"Send
              to Dead Letter
              Queue"},{"ErrorEquals":["States.TaskFailed"],"ResultPath":"$.error","Next":"Send
              to Dead Letter
              Queue"},{"ErrorEquals":["States.ALL"],"ResultPath":"$.error","Next":"Send
              to Dead Letter
              Queue"}],"Type":"Task","ResultPath":"$.catalogNeedsUpdating","Resource":"'
            - Fn::GetAtt:
                - ConstructHubOrchestrationNeedsCatalogUpdate5D7370DC
                - Arn
            - '"},"Is catalog update
              needed?":{"Type":"Choice","Choices":[{"Variable":"$.catalogNeedsUpdating","BooleanEquals":true,"Next":"Add
              to
              catalog.json"}],"Default":"Done"},"Done":{"Type":"Succeed"},"Add
              to
              catalog.json":{"End":true,"Retry":[{"ErrorEquals":["Lambda.ServiceException","Lambda.AWSLambdaException","Lambda.SdkClientException"],"IntervalSeconds":2,"MaxAttempts":6,"BackoffRate":2},{"ErrorEquals":["Lambda.TooManyRequestsException"],"IntervalSeconds":60,"MaxAttempts":30,"BackoffRate":1.1}],"Catch":[{"ErrorEquals":["Lambda.TooManyRequestsException"],"ResultPath":"$.error","Next":"Send
              to Dead Letter
              Queue"},{"ErrorEquals":["States.TaskFailed"],"ResultPath":"$.error","Next":"Send
              to Dead Letter
              Queue"},{"ErrorEquals":["States.ALL"],"ResultPath":"$.error","Next":"Send
              to Dead Letter
              Queue"}],"Type":"Task","ResultPath":"$.catalogBuilderOutput","ResultSelector":{"ETag.$":"$.Payload.ETag","VersionId.$":"$.Payload.VersionId"},"Resource":"arn:'
            - Ref: AWS::Partition
            - :states:::lambda:invoke","Parameters":{"FunctionName":"
            - Fn::GetAtt:
                - ConstructHubOrchestrationCatalogBuilder7C964951
                - Arn
            - '","Payload.$":"$"}},"Send to Dead Letter Queue":{"Next":"Sent to
              DLQ","Type":"Task","ResultPath":null,"Resource":"arn:'
            - Ref: AWS::Partition
            - :states:::sqs:sendMessage","Parameters":{"QueueUrl":"
            - Ref: ConstructHubOrchestrationDLQ9C6D9BD4
            - '","MessageBody.$":"$"}},"Sent to
              DLQ":{"Type":"Succeed"},"Ignore":{"Type":"Pass","End":true}},"TimeoutSeconds":86400}'
      StateMachineName: dev.ConstructHub.Orchestration
      TracingConfiguration:
        Enabled: true
    DependsOn:
      - ConstructHubOrchestrationRoleDefaultPolicyEACD181F
      - ConstructHubOrchestrationRoleF4CF6987
      - ConstructHubVPCIGW935F4C28
  ConstructHubOrchestrationOrchestrationFailed5AF50838:
    Type: AWS::CloudWatch::Alarm
    Properties:
      ComparisonOperator: GreaterThanOrEqualToThreshold
      EvaluationPeriods: 1
      AlarmDescription:
        Fn::Join:
          - ""
          - - >-
              Backend orchestration failed!


              RunBook: https://github.com/cdklabs/construct-hub/blob/main/docs/operator-runbook.md


              Direct link to state machine: /states/home#/statemachines/view/
            - Ref: ConstructHubOrchestration39161A46
            - >-
              
              Warning: messages that resulted in a failed exectuion will NOT be in the DLQ!
      AlarmName: dev/ConstructHub/Orchestration/Resource/ExecutionsFailed
      Dimensions:
        - Name: StateMachineArn
          Value:
            Ref: ConstructHubOrchestration39161A46
      MetricName: ExecutionsFailed
      Namespace: AWS/States
      Period: 300
      Statistic: Sum
      Threshold: 1
  ConstructHubOrchestrationRedriveServiceRoleB84EFF33:
    Type: AWS::IAM::Role
    Properties:
      AssumeRolePolicyDocument:
        Statement:
          - Action: sts:AssumeRole
            Effect: Allow
            Principal:
              Service: lambda.amazonaws.com
        Version: 2012-10-17
      ManagedPolicyArns:
        - Fn::Join:
            - ""
            - - "arn:"
              - Ref: AWS::Partition
              - :iam::aws:policy/service-role/AWSLambdaBasicExecutionRole
  ConstructHubOrchestrationRedriveServiceRoleDefaultPolicyC018F436:
    Type: AWS::IAM::Policy
    Properties:
      PolicyDocument:
        Statement:
          - Action:
              - xray:PutTraceSegments
              - xray:PutTelemetryRecords
            Effect: Allow
            Resource: "*"
          - Action: states:StartExecution
            Effect: Allow
            Resource:
              Ref: ConstructHubOrchestration39161A46
          - Action:
              - sqs:ReceiveMessage
              - sqs:ChangeMessageVisibility
              - sqs:GetQueueUrl
              - sqs:DeleteMessage
              - sqs:GetQueueAttributes
            Effect: Allow
            Resource:
              Fn::GetAtt:
                - ConstructHubOrchestrationDLQ9C6D9BD4
                - Arn
        Version: 2012-10-17
      PolicyName: ConstructHubOrchestrationRedriveServiceRoleDefaultPolicyC018F436
      Roles:
        - Ref: ConstructHubOrchestrationRedriveServiceRoleB84EFF33
  ConstructHubOrchestrationRedrive8DDBA67E:
    Type: AWS::Lambda::Function
    Properties:
      Code:
        S3Bucket:
          Ref: AssetParametersc3688bf6120f43d8a726b84bed5c80c0dd528f4bfecb3d7ea6a8c9434d082352S3Bucket88B9B4C2
        S3Key:
          Fn::Join:
            - ""
            - - Fn::Select:
                  - 0
                  - Fn::Split:
                      - "||"
                      - Ref: AssetParametersc3688bf6120f43d8a726b84bed5c80c0dd528f4bfecb3d7ea6a8c9434d082352S3VersionKey7CC7CE0A
              - Fn::Select:
                  - 1
                  - Fn::Split:
                      - "||"
                      - Ref: AssetParametersc3688bf6120f43d8a726b84bed5c80c0dd528f4bfecb3d7ea6a8c9434d082352S3VersionKey7CC7CE0A
      Role:
        Fn::GetAtt:
          - ConstructHubOrchestrationRedriveServiceRoleB84EFF33
          - Arn
      Description: "[ConstructHub/Redrive] Manually redrives all messages from the
        backend dead letter queue"
      Environment:
        Variables:
          STATE_MACHINE_ARN:
            Ref: ConstructHubOrchestration39161A46
          QUEUE_URL:
            Ref: ConstructHubOrchestrationDLQ9C6D9BD4
      Handler: index.handler
      MemorySize: 1024
      Runtime: nodejs14.x
      Timeout: 900
      TracingConfig:
        Mode: Active
    DependsOn:
      - ConstructHubOrchestrationRedriveServiceRoleDefaultPolicyC018F436
      - ConstructHubOrchestrationRedriveServiceRoleB84EFF33
  ConstructHubOrchestrationRegenerateAllDocumentationPerPackageRoleD7CCFA73:
    Type: AWS::IAM::Role
    Properties:
      AssumeRolePolicyDocument:
        Statement:
          - Action: sts:AssumeRole
            Effect: Allow
            Principal:
              Service:
                Fn::Join:
                  - ""
                  - - states.
                    - Ref: AWS::Region
                    - .amazonaws.com
        Version: 2012-10-17
  ConstructHubOrchestrationRegenerateAllDocumentationPerPackageRoleDefaultPolicy001A4726:
    Type: AWS::IAM::Policy
    Properties:
      PolicyDocument:
        Statement:
          - Action:
              - xray:PutTraceSegments
              - xray:PutTelemetryRecords
              - xray:GetSamplingRules
              - xray:GetSamplingTargets
            Effect: Allow
            Resource: "*"
          - Action: s3:ListBucket
            Effect: Allow
            Resource:
              Fn::GetAtt:
                - ConstructHubPackageDataDC5EF35E
                - Arn
          - Action: states:StartExecution
            Effect: Allow
            Resource:
              Ref: ConstructHubOrchestration39161A46
          - Action:
              - s3:GetObject*
              - s3:GetBucket*
              - s3:List*
            Effect: Allow
            Resource:
              - Fn::GetAtt:
                  - ConstructHubPackageDataDC5EF35E
                  - Arn
              - Fn::Join:
                  - ""
                  - - Fn::GetAtt:
                        - ConstructHubPackageDataDC5EF35E
                        - Arn
                    - /*
        Version: 2012-10-17
      PolicyName: ConstructHubOrchestrationRegenerateAllDocumentationPerPackageRoleDefaultPolicy001A4726
      Roles:
        - Ref: ConstructHubOrchestrationRegenerateAllDocumentationPerPackageRoleD7CCFA73
  ConstructHubOrchestrationRegenerateAllDocumentationPerPackage9CF0FFB7:
    Type: AWS::StepFunctions::StateMachine
    Properties:
      RoleArn:
        Fn::GetAtt:
          - ConstructHubOrchestrationRegenerateAllDocumentationPerPackageRoleD7CCFA73
          - Arn
      DefinitionString:
        Fn::Join:
          - ""
          - - '{"StartAt":"Get package versions page","States":{"Get package
              versions
              page":{"Type":"Choice","Choices":[{"Variable":"$.response.NextContinuationToken","IsPresent":true,"Next":"Next
              versions page"}],"Default":"First versions page"},"Has more
              versions?":{"Type":"Choice","Choices":[{"Variable":"$.response.NextContinuationToken","IsPresent":true,"Next":"Get
              package versions page"}],"Default":"Success"},"For each key
              prefix":{"Type":"Map","ResultPath":null,"Next":"Has more
              versions?","Iterator":{"StartAt":"Start Orchestration
              Workflow","States":{"Start Orchestration
              Workflow":{"End":true,"Retry":[{"ErrorEquals":["StepFunctions.ExecutionLimitExceeded"]}],"Type":"Task","Resource":"arn:'
            - Ref: AWS::Partition
            - :states:::states:startExecution","Parameters":{"Input":{"bucket":"
            - Ref: ConstructHubPackageDataDC5EF35E
            - "\\",\\"assembly\\":{\\"key.$\\":\\"States.Format('{}assembly.json',
              $.Prefix)\\"},\\"metadata\\":{\\"key.$\\":\\"States.Format('{}metadata.\\
              json',
              $.Prefix)\\"},\\"package\\":{\\"key.$\\":\\"States.Format('{}package.tg\\
              z',
              $.Prefix)\\"},\\"AWS_STEP_FUNCTIONS_STARTED_BY_EXECUTION_ID.$\\":\\"$\\
              $.Execution.Id\\"},\\"StateMachineArn\\":\\""
            - Ref: ConstructHubOrchestration39161A46
            - '"}}}},"ItemsPath":"$.response.CommonPrefixes"},"First versions
              page":{"Next":"For each key
              prefix","Retry":[{"ErrorEquals":["S3.SdkClientException"]}],"Type":"Task","ResultPath":"$.response","Resource":"arn:'
            - Ref: AWS::Partition
            - :states:::aws-sdk:s3:listObjectsV2","Parameters":{"Bucket":"
            - Ref: ConstructHubPackageDataDC5EF35E
            - '","Delimiter":"/","Prefix.$":"$.Prefix"}},"Next versions
              page":{"Next":"For each key
              prefix","Retry":[{"ErrorEquals":["S3.SdkClientException"]}],"Type":"Task","ResultPath":"$.response","Resource":"arn:'
            - Ref: AWS::Partition
            - :states:::aws-sdk:s3:listObjectsV2","Parameters":{"Bucket":"
            - Ref: ConstructHubPackageDataDC5EF35E
            - '","ContinuationToken.$":"$.response.NextContinuationToken","Delimiter":"/","Prefix.$":"$.Prefix"}},"Success":{"Type":"Succeed"}},"TimeoutSeconds":3600}'
      TracingConfiguration:
        Enabled: true
    DependsOn:
      - ConstructHubOrchestrationRegenerateAllDocumentationPerPackageRoleDefaultPolicy001A4726
      - ConstructHubOrchestrationRegenerateAllDocumentationPerPackageRoleD7CCFA73
  ConstructHubOrchestrationRegenerateAllDocumentationRole1C7D3B5F:
    Type: AWS::IAM::Role
    Properties:
      AssumeRolePolicyDocument:
        Statement:
          - Action: sts:AssumeRole
            Effect: Allow
            Principal:
              Service:
                Fn::Join:
                  - ""
                  - - states.
                    - Ref: AWS::Region
                    - .amazonaws.com
        Version: 2012-10-17
  ConstructHubOrchestrationRegenerateAllDocumentationRoleDefaultPolicy2F4FBD86:
    Type: AWS::IAM::Policy
    Properties:
      PolicyDocument:
        Statement:
          - Action:
              - xray:PutTraceSegments
              - xray:PutTelemetryRecords
              - xray:GetSamplingRules
              - xray:GetSamplingTargets
            Effect: Allow
            Resource: "*"
          - Action: s3:ListBucket
            Effect: Allow
            Resource:
              Fn::GetAtt:
                - ConstructHubPackageDataDC5EF35E
                - Arn
          - Action: states:StartExecution
            Effect: Allow
            Resource:
              Ref: ConstructHubOrchestrationRegenerateAllDocumentationPerPackage9CF0FFB7
          - Action:
              - states:DescribeExecution
              - states:StopExecution
            Effect: Allow
            Resource:
              Fn::Join:
                - ""
                - - "arn:"
                  - Ref: AWS::Partition
                  - ":states:"
                  - Ref: AWS::Region
                  - ":"
                  - Ref: AWS::AccountId
                  - ":execution:"
                  - Fn::Select:
                      - 6
                      - Fn::Split:
                          - ":"
                          - Ref: ConstructHubOrchestrationRegenerateAllDocumentationPerPackage9CF0FFB7
                  - "*"
          - Action:
              - events:PutTargets
              - events:PutRule
              - events:DescribeRule
            Effect: Allow
            Resource:
              Fn::Join:
                - ""
                - - "arn:"
                  - Ref: AWS::Partition
                  - ":events:"
                  - Ref: AWS::Region
                  - ":"
                  - Ref: AWS::AccountId
                  - :rule/StepFunctionsGetEventsForStepFunctionsExecutionRule
          - Action:
              - s3:GetObject*
              - s3:GetBucket*
              - s3:List*
            Effect: Allow
            Resource:
              - Fn::GetAtt:
                  - ConstructHubPackageDataDC5EF35E
                  - Arn
              - Fn::Join:
                  - ""
                  - - Fn::GetAtt:
                        - ConstructHubPackageDataDC5EF35E
                        - Arn
                    - /*
        Version: 2012-10-17
      PolicyName: ConstructHubOrchestrationRegenerateAllDocumentationRoleDefaultPolicy2F4FBD86
      Roles:
        - Ref: ConstructHubOrchestrationRegenerateAllDocumentationRole1C7D3B5F
  ConstructHubOrchestrationRegenerateAllDocumentationE9FAB254:
    Type: AWS::StepFunctions::StateMachine
    Properties:
      RoleArn:
        Fn::GetAtt:
          - ConstructHubOrchestrationRegenerateAllDocumentationRole1C7D3B5F
          - Arn
      DefinitionString:
        Fn::Join:
          - ""
          - - '{"StartAt":"Get prefix page","States":{"Get prefix
              page":{"Type":"Choice","Choices":[{"Variable":"$.response.NextContinuationToken","IsPresent":true,"Next":"Next
              prefixes page"}],"Default":"First prefix page"},"Has more
              prefixes?":{"Type":"Choice","Choices":[{"Variable":"$.response.NextContinuationToken","IsPresent":true,"Next":"Get
              prefix page"}],"Default":"Done"},"For each
              prefix":{"Type":"Map","ResultPath":null,"Next":"Has more
              prefixes?","Iterator":{"StartAt":"Is this a @scope--
              prefix?","States":{"Is this a @scope--
              prefix?":{"Type":"Choice","Choices":[{"Variable":"$.Prefix","StringMatches":"data/@*","Next":"Get
              @scope page"}],"Default":"Process unscoped package"},"Process
              unscoped
              package":{"End":true,"Retry":[{"ErrorEquals":["StepFunctions.ExecutionLimitExceeded"]}],"Type":"Task","Resource":"arn:'
            - Ref: AWS::Partition
            - :states:::states:startExecution.sync:2","Parameters":{"Input":{"Prefix.$":"$.Prefix","AWS_STEP_FUNCTIONS_STARTED_BY_EXECUTION_ID.$":"$$.Execution.Id"},"StateMachineArn":"
            - Ref: ConstructHubOrchestrationRegenerateAllDocumentationPerPackage9CF0FFB7
            - '"}},"Get @scope
              page":{"Type":"Choice","Choices":[{"Variable":"$.response.NextContinuationToken","IsPresent":true,"Next":"Next
              @scope page"}],"Default":"First @scope page"},"Has more
              packages?":{"Type":"Choice","Choices":[{"Variable":"$.response.NextContinuationToken","IsPresent":true,"Next":"Get
              @scope page"}],"Default":"All Done"},"For each
              @scope--pkg":{"Type":"Map","ResultPath":null,"Next":"Has more
              packages?","Iterator":{"StartAt":"Process scoped
              package","States":{"Process scoped
              package":{"End":true,"Retry":[{"ErrorEquals":["StepFunctions.ExecutionLimitExceeded"]}],"Type":"Task","Resource":"arn:'
            - Ref: AWS::Partition
            - :states:::states:startExecution.sync:2","Parameters":{"Input":{"Prefix.$":"$.Prefix","AWS_STEP_FUNCTIONS_STARTED_BY_EXECUTION_ID.$":"$$.Execution.Id"},"StateMachineArn":"
            - Ref: ConstructHubOrchestrationRegenerateAllDocumentationPerPackage9CF0FFB7
            - '"}}}},"ItemsPath":"$.response.CommonPrefixes"},"First @scope
              page":{"Next":"For each
              @scope--pkg","Retry":[{"ErrorEquals":["S3.SdkClientException"]}],"Type":"Task","ResultPath":"$.response","Resource":"arn:'
            - Ref: AWS::Partition
            - :states:::aws-sdk:s3:listObjectsV2","Parameters":{"Bucket":"
            - Ref: ConstructHubPackageDataDC5EF35E
            - '","Delimiter":"/","Prefix.$":"$.Prefix"}},"Next @scope
              page":{"Next":"For each
              @scope--pkg","Retry":[{"ErrorEquals":["S3.SdkClientException"]}],"Type":"Task","ResultPath":"$.response","Resource":"arn:'
            - Ref: AWS::Partition
            - :states:::aws-sdk:s3:listObjectsV2","Parameters":{"Bucket":"
            - Ref: ConstructHubPackageDataDC5EF35E
            - '","ContinuationToken.$":"$.response.NextContinuationToken","Delimiter":"/","Prefix.$":"$.Prefix"}},"All
              Done":{"Type":"Succeed"}}},"ItemsPath":"$.response.CommonPrefixes"},"First
              prefix page":{"Next":"For each
              prefix","Retry":[{"ErrorEquals":["S3.SdkClientException"]}],"Type":"Task","ResultPath":"$.response","Resource":"arn:'
            - Ref: AWS::Partition
            - :states:::aws-sdk:s3:listObjectsV2","Parameters":{"Bucket":"
            - Ref: ConstructHubPackageDataDC5EF35E
            - '","Delimiter":"/","Prefix":"data/"}},"Next prefixes
              page":{"Next":"For each
              prefix","Retry":[{"ErrorEquals":["S3.SdkClientException"]}],"Type":"Task","ResultPath":"$.response","Resource":"arn:'
            - Ref: AWS::Partition
            - :states:::aws-sdk:s3:listObjectsV2","Parameters":{"Bucket":"
            - Ref: ConstructHubPackageDataDC5EF35E
            - '","ContinuationToken.$":"$.response.NextContinuationToken","Delimiter":"/","Prefix":"data/"}},"Done":{"Type":"Succeed"}},"TimeoutSeconds":14400}'
      StateMachineName: dev.ConstructHub.Orchestration.RegenerateAllDocumentation
      TracingConfiguration:
        Enabled: true
    DependsOn:
      - ConstructHubOrchestrationRegenerateAllDocumentationRoleDefaultPolicy2F4FBD86
      - ConstructHubOrchestrationRegenerateAllDocumentationRole1C7D3B5F
  ConstructHubIngestionDLQ3E96A5F2:
    Type: AWS::SQS::Queue
    Properties:
      KmsMasterKeyId: alias/aws/sqs
      MessageRetentionPeriod: 1209600
      VisibilityTimeout: 900
    UpdateReplacePolicy: Delete
    DeletionPolicy: Delete
  ConstructHubIngestionQueue1AD94CA3:
    Type: AWS::SQS::Queue
    Properties:
      KmsMasterKeyId: alias/aws/sqs
      MessageRetentionPeriod: 1209600
      RedrivePolicy:
        deadLetterTargetArn:
          Fn::GetAtt:
            - ConstructHubIngestionDLQ3E96A5F2
            - Arn
        maxReceiveCount: 5
      VisibilityTimeout: 900
    UpdateReplacePolicy: Delete
    DeletionPolicy: Delete
  ConstructHubIngestionConfigBucket0F0ED0B6:
    Type: AWS::S3::Bucket
    Properties:
      PublicAccessBlockConfiguration:
        BlockPublicAcls: true
        BlockPublicPolicy: true
        IgnorePublicAcls: true
        RestrictPublicBuckets: true
      VersioningConfiguration:
        Status: Enabled
    UpdateReplacePolicy: Retain
    DeletionPolicy: Retain
  ConstructHubIngestionConfigBucketPolicyF096914C:
    Type: AWS::S3::BucketPolicy
    Properties:
      Bucket:
        Ref: ConstructHubIngestionConfigBucket0F0ED0B6
      PolicyDocument:
        Statement:
          - Action: s3:*
            Condition:
              Bool:
                aws:SecureTransport: "false"
            Effect: Deny
            Principal:
              AWS: "*"
            Resource:
              - Fn::GetAtt:
                  - ConstructHubIngestionConfigBucket0F0ED0B6
                  - Arn
              - Fn::Join:
                  - ""
                  - - Fn::GetAtt:
                        - ConstructHubIngestionConfigBucket0F0ED0B6
                        - Arn
                    - /*
        Version: 2012-10-17
  ConstructHubIngestionFailoverConfigBucket079F82C3:
    Type: AWS::S3::Bucket
    Properties:
      PublicAccessBlockConfiguration:
        BlockPublicAcls: true
        BlockPublicPolicy: true
        IgnorePublicAcls: true
        RestrictPublicBuckets: true
      Tags:
        - Key: failover
          Value: "true"
      VersioningConfiguration:
        Status: Enabled
    UpdateReplacePolicy: Retain
    DeletionPolicy: Retain
  ConstructHubIngestionFailoverConfigBucketPolicyD45F3F6D:
    Type: AWS::S3::BucketPolicy
    Properties:
      Bucket:
        Ref: ConstructHubIngestionFailoverConfigBucket079F82C3
      PolicyDocument:
        Statement:
          - Action: s3:*
            Condition:
              Bool:
                aws:SecureTransport: "false"
            Effect: Deny
            Principal:
              AWS: "*"
            Resource:
              - Fn::GetAtt:
                  - ConstructHubIngestionFailoverConfigBucket079F82C3
                  - Arn
              - Fn::Join:
                  - ""
                  - - Fn::GetAtt:
                        - ConstructHubIngestionFailoverConfigBucket079F82C3
                        - Arn
                    - /*
        Version: 2012-10-17
  ConstructHubIngestionDeployIngestionConfigurationAwsCliLayerF77955C2:
    Type: AWS::Lambda::LayerVersion
    Properties:
      Content:
        S3Bucket:
          Ref: AssetParameterse9882ab123687399f934da0d45effe675ecc8ce13b40cb946f3e1d6141fe8d68S3BucketAEADE8C7
        S3Key:
          Fn::Join:
            - ""
            - - Fn::Select:
                  - 0
                  - Fn::Split:
                      - "||"
                      - Ref: AssetParameterse9882ab123687399f934da0d45effe675ecc8ce13b40cb946f3e1d6141fe8d68S3VersionKeyE415415F
              - Fn::Select:
                  - 1
                  - Fn::Split:
                      - "||"
                      - Ref: AssetParameterse9882ab123687399f934da0d45effe675ecc8ce13b40cb946f3e1d6141fe8d68S3VersionKeyE415415F
      Description: /opt/awscli/aws
  ConstructHubIngestionDeployIngestionConfigurationCustomResourceD7F243C1:
    Type: Custom::CDKBucketDeployment
    Properties:
      ServiceToken:
        Fn::GetAtt:
          - CustomCDKBucketDeployment8693BB64968944B69AAFB0CC9EB8756C81C01536
          - Arn
      SourceBucketNames:
        - Ref: AssetParameters47bf8999eebfc83277afa6bc20714fa109b9a3d93750c02c4e867abef0be8391S3BucketA84BBDBA
      SourceObjectKeys:
        - Fn::Join:
            - ""
            - - Fn::Select:
                  - 0
                  - Fn::Split:
                      - "||"
                      - Ref: AssetParameters47bf8999eebfc83277afa6bc20714fa109b9a3d93750c02c4e867abef0be8391S3VersionKey8D24EC56
              - Fn::Select:
                  - 1
                  - Fn::Split:
                      - "||"
                      - Ref: AssetParameters47bf8999eebfc83277afa6bc20714fa109b9a3d93750c02c4e867abef0be8391S3VersionKey8D24EC56
      DestinationBucketName:
        Ref: ConstructHubIngestionConfigBucket0F0ED0B6
      Prune: true
    UpdateReplacePolicy: Delete
    DeletionPolicy: Delete
  ConstructHubIngestionServiceRole6380BAB6:
    Type: AWS::IAM::Role
    Properties:
      AssumeRolePolicyDocument:
        Statement:
          - Action: sts:AssumeRole
            Effect: Allow
            Principal:
              Service: lambda.amazonaws.com
        Version: 2012-10-17
      ManagedPolicyArns:
        - Fn::Join:
            - ""
            - - "arn:"
              - Ref: AWS::Partition
              - :iam::aws:policy/service-role/AWSLambdaBasicExecutionRole
  ConstructHubIngestionServiceRoleDefaultPolicyC0D2B6F2:
    Type: AWS::IAM::Policy
    Properties:
      PolicyDocument:
        Statement:
          - Action:
              - xray:PutTraceSegments
              - xray:PutTelemetryRecords
            Effect: Allow
            Resource: "*"
          - Action:
              - s3:GetObject*
              - s3:GetBucket*
              - s3:List*
            Effect: Allow
            Resource:
              - Fn::GetAtt:
                  - ConstructHubIngestionConfigBucket0F0ED0B6
                  - Arn
              - Fn::Join:
                  - ""
                  - - Fn::GetAtt:
                        - ConstructHubIngestionConfigBucket0F0ED0B6
                        - Arn
                    - /*
          - Action:
              - s3:DeleteObject*
              - s3:PutObject*
              - s3:Abort*
            Effect: Allow
            Resource:
              - Fn::GetAtt:
                  - ConstructHubPackageDataDC5EF35E
                  - Arn
              - Fn::Join:
                  - ""
                  - - Fn::GetAtt:
                        - ConstructHubPackageDataDC5EF35E
                        - Arn
                    - /*
          - Action: sts:GetServiceBearerToken
            Condition:
              StringEquals:
                sts:AWSServiceName: codeartifact.amazonaws.com
            Effect: Allow
            Resource: "*"
          - Action:
              - codeartifact:GetAuthorizationToken
              - codeartifact:GetRepositoryEndpoint
              - codeartifact:ReadFromRepository
            Effect: Allow
            Resource:
              - Fn::GetAtt:
                  - ConstructHubCodeArtifactDomainFC30B796
                  - Arn
              - Fn::GetAtt:
                  - ConstructHubCodeArtifact1188409E
                  - Arn
              - Fn::GetAtt:
                  - ConstructHubCodeArtifactPublishing143CC07C
                  - Arn
          - Action:
              - codeartifact:PublishPackageVersion
              - codeartifact:PutPackageMetadata
            Effect: Allow
            Resource:
              Fn::Join:
                - ""
                - - "arn:"
                  - Ref: AWS::Partition
                  - ":codeartifact:"
                  - Ref: AWS::Region
                  - ":"
                  - Ref: AWS::AccountId
                  - :package/
                  - Fn::GetAtt:
                      - ConstructHubCodeArtifact1188409E
                      - DomainName
                  - /
                  - Fn::GetAtt:
                      - ConstructHubCodeArtifactPublishing143CC07C
                      - Name
                  - /npm/*
          - Action: states:StartExecution
            Effect: Allow
            Resource:
              Ref: ConstructHubOrchestration39161A46
          - Action:
              - sqs:ReceiveMessage
              - sqs:ChangeMessageVisibility
              - sqs:GetQueueUrl
              - sqs:DeleteMessage
              - sqs:GetQueueAttributes
            Effect: Allow
            Resource:
              Fn::GetAtt:
                - ConstructHubIngestionQueue1AD94CA3
                - Arn
          - Action:
              - sqs:ReceiveMessage
              - sqs:ChangeMessageVisibility
              - sqs:GetQueueUrl
              - sqs:DeleteMessage
              - sqs:GetQueueAttributes
            Effect: Allow
            Resource:
              Fn::GetAtt:
                - ConstructHubIngestionDLQ3E96A5F2
                - Arn
          - Action:
              - s3:GetObject*
              - s3:GetBucket*
              - s3:List*
            Effect: Allow
            Resource:
              - Fn::GetAtt:
                  - ConstructHubPackageDataDC5EF35E
                  - Arn
              - Fn::Join:
                  - ""
                  - - Fn::GetAtt:
                        - ConstructHubPackageDataDC5EF35E
                        - Arn
                    - /data/*/package.tgz
          - Action:
              - sqs:ReceiveMessage
              - sqs:ChangeMessageVisibility
              - sqs:GetQueueUrl
              - sqs:DeleteMessage
              - sqs:GetQueueAttributes
            Effect: Allow
            Resource:
              Fn::GetAtt:
                - ConstructHubIngestionReprocessQueueADCE803E
                - Arn
          - Action:
              - s3:GetObject*
              - s3:GetBucket*
              - s3:List*
            Effect: Allow
            Resource:
              - Fn::GetAtt:
                  - ConstructHubSourcesNpmJsStagingBucketB286F0E6
                  - Arn
              - Fn::Join:
                  - ""
                  - - Fn::GetAtt:
                        - ConstructHubSourcesNpmJsStagingBucketB286F0E6
                        - Arn
                    - /*
        Version: 2012-10-17
      PolicyName: ConstructHubIngestionServiceRoleDefaultPolicyC0D2B6F2
      Roles:
        - Ref: ConstructHubIngestionServiceRole6380BAB6
  ConstructHubIngestion407909CE:
    Type: AWS::Lambda::Function
    Properties:
      Code:
        S3Bucket:
<<<<<<< HEAD
          Ref: AssetParameters0751a2feccebb4ba10a0c4e603122efb1795f721961a91aaa3a2c339dd501224S3Bucket207BF07A
=======
          Ref: AssetParameters16306a577bf95471479d23c9f3baf5d3bb37546dab956bfde2de0658c4977a75S3BucketCD3DDC35
>>>>>>> 3182f3be
        S3Key:
          Fn::Join:
            - ""
            - - Fn::Select:
                  - 0
                  - Fn::Split:
                      - "||"
<<<<<<< HEAD
                      - Ref: AssetParameters0751a2feccebb4ba10a0c4e603122efb1795f721961a91aaa3a2c339dd501224S3VersionKey78B3D8D3
=======
                      - Ref: AssetParameters16306a577bf95471479d23c9f3baf5d3bb37546dab956bfde2de0658c4977a75S3VersionKey39640F78
>>>>>>> 3182f3be
              - Fn::Select:
                  - 1
                  - Fn::Split:
                      - "||"
<<<<<<< HEAD
                      - Ref: AssetParameters0751a2feccebb4ba10a0c4e603122efb1795f721961a91aaa3a2c339dd501224S3VersionKey78B3D8D3
=======
                      - Ref: AssetParameters16306a577bf95471479d23c9f3baf5d3bb37546dab956bfde2de0658c4977a75S3VersionKey39640F78
>>>>>>> 3182f3be
      Role:
        Fn::GetAtt:
          - ConstructHubIngestionServiceRole6380BAB6
          - Arn
      Description: "[ConstructHub/Ingestion] Ingests new package versions into the
        Construct Hub"
      Environment:
        Variables:
          AWS_EMF_ENVIRONMENT: Local
          BUCKET_NAME:
            Ref: ConstructHubPackageDataDC5EF35E
          CONFIG_BUCKET_NAME:
            Ref: ConstructHubIngestionConfigBucket0F0ED0B6
          CONFIG_FILE_KEY: config.json
          STATE_MACHINE_ARN:
            Ref: ConstructHubOrchestration39161A46
          CODE_ARTIFACT_REPOSITORY_ENDPOINT:
            Fn::GetAtt:
              - ConstructHubCodeArtifactGetPublishingEndpoint6394DEF7
              - repositoryEndpoint
          CODE_ARTIFACT_DOMAIN_NAME:
            Fn::GetAtt:
              - ConstructHubCodeArtifact1188409E
              - DomainName
          CODE_ARTIFACT_DOMAIN_OWNER:
            Fn::GetAtt:
              - ConstructHubCodeArtifact1188409E
              - DomainOwner
      Handler: index.handler
      MemorySize: 10240
      Runtime: nodejs14.x
      Timeout: 900
      TracingConfig:
        Mode: Active
    DependsOn:
      - ConstructHubIngestionServiceRoleDefaultPolicyC0D2B6F2
      - ConstructHubIngestionServiceRole6380BAB6
  ConstructHubIngestionLogRetention98263C90:
    Type: Custom::LogRetention
    Properties:
      ServiceToken:
        Fn::GetAtt:
          - LogRetentionaae0aa3c5b4d4f87b02d85b201efdd8aFD4BFC8A
          - Arn
      LogGroupName:
        Fn::Join:
          - ""
          - - /aws/lambda/
            - Ref: ConstructHubIngestion407909CE
      RetentionInDays: 7
  ConstructHubIngestionSqsEventSourcedevConstructHubIngestionQueue9A801AAF9844496F:
    Type: AWS::Lambda::EventSourceMapping
    Properties:
      FunctionName:
        Ref: ConstructHubIngestion407909CE
      BatchSize: 1
      EventSourceArn:
        Fn::GetAtt:
          - ConstructHubIngestionQueue1AD94CA3
          - Arn
  ConstructHubIngestionSqsEventSourcedevConstructHubIngestionDLQ79BE912AA5AF0394:
    Type: AWS::Lambda::EventSourceMapping
    Properties:
      FunctionName:
        Ref: ConstructHubIngestion407909CE
      BatchSize: 1
      Enabled: false
      EventSourceArn:
        Fn::GetAtt:
          - ConstructHubIngestionDLQ3E96A5F2
          - Arn
  ConstructHubIngestionSqsEventSourcedevConstructHubIngestionReprocessQueueF70FBCD54436FF12:
    Type: AWS::Lambda::EventSourceMapping
    Properties:
      FunctionName:
        Ref: ConstructHubIngestion407909CE
      BatchSize: 1
      EventSourceArn:
        Fn::GetAtt:
          - ConstructHubIngestionReprocessQueueADCE803E
          - Arn
  ConstructHubIngestionReprocessQueueADCE803E:
    Type: AWS::SQS::Queue
    Properties:
      KmsMasterKeyId: alias/aws/sqs
      MessageRetentionPeriod: 1209600
      RedrivePolicy:
        deadLetterTargetArn:
          Fn::GetAtt:
            - ConstructHubIngestionDLQ3E96A5F2
            - Arn
        maxReceiveCount: 5
      VisibilityTimeout: 900
    UpdateReplacePolicy: Delete
    DeletionPolicy: Delete
  ConstructHubIngestionReprocessWorkflowFunctionServiceRoleA59056B1:
    Type: AWS::IAM::Role
    Properties:
      AssumeRolePolicyDocument:
        Statement:
          - Action: sts:AssumeRole
            Effect: Allow
            Principal:
              Service: lambda.amazonaws.com
        Version: 2012-10-17
      ManagedPolicyArns:
        - Fn::Join:
            - ""
            - - "arn:"
              - Ref: AWS::Partition
              - :iam::aws:policy/service-role/AWSLambdaBasicExecutionRole
  ConstructHubIngestionReprocessWorkflowFunctionServiceRoleDefaultPolicyF528A135:
    Type: AWS::IAM::Policy
    Properties:
      PolicyDocument:
        Statement:
          - Action:
              - xray:PutTraceSegments
              - xray:PutTelemetryRecords
            Effect: Allow
            Resource: "*"
          - Action:
              - sqs:SendMessage
              - sqs:GetQueueAttributes
              - sqs:GetQueueUrl
            Effect: Allow
            Resource:
              Fn::GetAtt:
                - ConstructHubIngestionReprocessQueueADCE803E
                - Arn
          - Action:
              - s3:GetObject*
              - s3:GetBucket*
              - s3:List*
            Effect: Allow
            Resource:
              - Fn::GetAtt:
                  - ConstructHubPackageDataDC5EF35E
                  - Arn
              - Fn::Join:
                  - ""
                  - - Fn::GetAtt:
                        - ConstructHubPackageDataDC5EF35E
                        - Arn
                    - /data/*/metadata.json
          - Action:
              - s3:GetObject*
              - s3:GetBucket*
              - s3:List*
            Effect: Allow
            Resource:
              - Fn::GetAtt:
                  - ConstructHubPackageDataDC5EF35E
                  - Arn
              - Fn::Join:
                  - ""
                  - - Fn::GetAtt:
                        - ConstructHubPackageDataDC5EF35E
                        - Arn
                    - /data/*/package.tgz
        Version: 2012-10-17
      PolicyName: ConstructHubIngestionReprocessWorkflowFunctionServiceRoleDefaultPolicyF528A135
      Roles:
        - Ref: ConstructHubIngestionReprocessWorkflowFunctionServiceRoleA59056B1
  ConstructHubIngestionReprocessWorkflowFunction47A2DE6E:
    Type: AWS::Lambda::Function
    Properties:
      Code:
        S3Bucket:
          Ref: AssetParametersa93bf07638dc803bad6da2bdb1aaf5772c4d2d36cf34be9ebf0cad552d878c1eS3Bucket60EF243A
        S3Key:
          Fn::Join:
            - ""
            - - Fn::Select:
                  - 0
                  - Fn::Split:
                      - "||"
                      - Ref: AssetParametersa93bf07638dc803bad6da2bdb1aaf5772c4d2d36cf34be9ebf0cad552d878c1eS3VersionKeyF6D9952D
              - Fn::Select:
                  - 1
                  - Fn::Split:
                      - "||"
                      - Ref: AssetParametersa93bf07638dc803bad6da2bdb1aaf5772c4d2d36cf34be9ebf0cad552d878c1eS3VersionKeyF6D9952D
      Role:
        Fn::GetAtt:
          - ConstructHubIngestionReprocessWorkflowFunctionServiceRoleA59056B1
          - Arn
      Description: "[ConstructHub/Ingestion/ReIngest] The function used to reprocess
        packages through ingestion"
      Environment:
        Variables:
          BUCKET_NAME:
            Ref: ConstructHubPackageDataDC5EF35E
          QUEUE_URL:
            Ref: ConstructHubIngestionReprocessQueueADCE803E
      Handler: index.handler
      MemorySize: 10240
      Runtime: nodejs14.x
      Timeout: 180
      TracingConfig:
        Mode: Active
    DependsOn:
      - ConstructHubIngestionReprocessWorkflowFunctionServiceRoleDefaultPolicyF528A135
      - ConstructHubIngestionReprocessWorkflowFunctionServiceRoleA59056B1
  ConstructHubIngestionReprocessWorkflowStateMachineRoleA07E1479:
    Type: AWS::IAM::Role
    Properties:
      AssumeRolePolicyDocument:
        Statement:
          - Action: sts:AssumeRole
            Effect: Allow
            Principal:
              Service:
                Fn::Join:
                  - ""
                  - - states.
                    - Ref: AWS::Region
                    - .amazonaws.com
        Version: 2012-10-17
  ConstructHubIngestionReprocessWorkflowStateMachineRoleDefaultPolicy3A21E747:
    Type: AWS::IAM::Policy
    Properties:
      PolicyDocument:
        Statement:
          - Action: s3:ListBucket
            Effect: Allow
            Resource:
              Fn::GetAtt:
                - ConstructHubPackageDataDC5EF35E
                - Arn
          - Action: states:StartExecution
            Effect: Allow
            Resource:
              Fn::Join:
                - ""
                - - "arn:"
                  - Ref: AWS::Partition
                  - ":states:"
                  - Ref: AWS::Region
                  - ":"
                  - Ref: AWS::AccountId
                  - :stateMachine:dev.ConstructHub.Ingestion.ReprocessWorkflow
          - Action: lambda:InvokeFunction
            Effect: Allow
            Resource:
              Fn::GetAtt:
                - ConstructHubIngestionReprocessWorkflowFunction47A2DE6E
                - Arn
          - Action:
              - s3:GetObject*
              - s3:GetBucket*
              - s3:List*
            Effect: Allow
            Resource:
              - Fn::GetAtt:
                  - ConstructHubPackageDataDC5EF35E
                  - Arn
              - Fn::Join:
                  - ""
                  - - Fn::GetAtt:
                        - ConstructHubPackageDataDC5EF35E
                        - Arn
                    - /*
          - Action:
              - sqs:SendMessage
              - sqs:GetQueueAttributes
              - sqs:GetQueueUrl
            Effect: Allow
            Resource:
              Fn::GetAtt:
                - ConstructHubIngestionReprocessQueueADCE803E
                - Arn
        Version: 2012-10-17
      PolicyName: ConstructHubIngestionReprocessWorkflowStateMachineRoleDefaultPolicy3A21E747
      Roles:
        - Ref: ConstructHubIngestionReprocessWorkflowStateMachineRoleA07E1479
  ConstructHubIngestionReprocessWorkflowStateMachine3708141C:
    Type: AWS::StepFunctions::StateMachine
    Properties:
      RoleArn:
        Fn::GetAtt:
          - ConstructHubIngestionReprocessWorkflowStateMachineRoleA07E1479
          - Arn
      DefinitionString:
        Fn::Join:
          - ""
          - - '{"StartAt":"Has a ContinuationToken?","States":{"Has a
              ContinuationToken?":{"Type":"Choice","Choices":[{"Variable":"$.ContinuationToken","IsPresent":true,"Next":"S3.ListObjectsV2(NextPage)"}],"Default":"S3.ListObjectsV2(FirstPage)"},"S3.ListObjectsV2(FirstPage)":{"Next":"Is
              there
              more?","Retry":[{"ErrorEquals":["S3.SdkClientException"]}],"Type":"Task","ResultPath":"$.response","Resource":"arn:'
            - Ref: AWS::Partition
            - :states:::aws-sdk:s3:listObjectsV2","Parameters":{"Bucket":"
            - Ref: ConstructHubPackageDataDC5EF35E
            - '","Prefix":"data/"}},"Is there
              more?":{"Type":"Choice","Choices":[{"Variable":"$.response.NextContinuationToken","IsPresent":true,"Next":"Continue
              as new"}],"Default":"Process
              Result"},"S3.ListObjectsV2(NextPage)":{"Next":"Is there
              more?","Retry":[{"ErrorEquals":["S3.SdkClientException"]}],"Type":"Task","ResultPath":"$.response","Resource":"arn:'
            - Ref: AWS::Partition
            - :states:::aws-sdk:s3:listObjectsV2","Parameters":{"Bucket":"
            - Ref: ConstructHubPackageDataDC5EF35E
            - '","ContinuationToken.$":"$.ContinuationToken","Prefix":"data/"}},"Process
              Result":{"Type":"Map","ResultPath":null,"End":true,"Iterator":{"StartAt":"Is
              metadata object?","States":{"Is metadata
              object?":{"Type":"Choice","Choices":[{"Variable":"$.Key","StringMatches":"*/metadata.json","Next":"Send
              for reprocessing"}],"Default":"Nothing to do"},"Nothing to
              do":{"Type":"Succeed"},"Send for
              reprocessing":{"End":true,"Retry":[{"ErrorEquals":["Lambda.ServiceException","Lambda.AWSLambdaException","Lambda.SdkClientException"],"IntervalSeconds":2,"MaxAttempts":6,"BackoffRate":2},{"ErrorEquals":["Lambda.TooManyRequestsException"],"IntervalSeconds":60,"MaxAttempts":30,"BackoffRate":1.1}],"Type":"Task","Resource":"arn:'
            - Ref: AWS::Partition
            - :states:::lambda:invoke","Parameters":{"FunctionName":"
            - Fn::GetAtt:
                - ConstructHubIngestionReprocessWorkflowFunction47A2DE6E
                - Arn
            - '","Payload.$":"$"}}}},"ItemsPath":"$.response.Contents"},"Continue
              as new":{"Next":"Process
              Result","Retry":[{"ErrorEquals":["StepFunctions.ExecutionLimitExceeded"]}],"Type":"Task","ResultPath":null,"Resource":"arn:'
            - Ref: AWS::Partition
            - ':states:::states:startExecution","Parameters":{"Input":{"ContinuationToken.$":"$.response.NextContinuationToken","AWS_STEP_FUNCTIONS_STARTED_BY_EXECUTION_ID.$":"$$.Execution.Id"},"StateMachineArn":"arn:'
            - Ref: AWS::Partition
            - ":states:"
            - Ref: AWS::Region
            - ":"
            - Ref: AWS::AccountId
            - :stateMachine:dev.ConstructHub.Ingestion.ReprocessWorkflow"}}},"TimeoutSeconds":3600}
      StateMachineName: dev.ConstructHub.Ingestion.ReprocessWorkflow
    DependsOn:
      - ConstructHubIngestionReprocessWorkflowStateMachineRoleDefaultPolicy3A21E747
      - ConstructHubIngestionReprocessWorkflowStateMachineRoleA07E1479
  ConstructHubIngestionDLQAlarm83BD1903:
    Type: AWS::CloudWatch::Alarm
    Properties:
      ComparisonOperator: GreaterThanOrEqualToThreshold
      EvaluationPeriods: 1
      AlarmDescription:
        Fn::Join:
          - ""
          - - >-
              The dead-letter queue for the Ingestion function is not empty!


              RunBook: https://github.com/cdklabs/construct-hub/blob/main/docs/operator-runbook.md


              Direct link to the queue: /sqs/v2/home#/queues/https%3A%2F%2Fsqs.
            - Ref: AWS::Region
            - .amazonaws.com%2F
            - Ref: AWS::AccountId
            - "%2F"
            - Fn::GetAtt:
                - ConstructHubIngestionDLQ3E96A5F2
                - QueueName
            - |-
              
              Direct link to the function: /lambda/home#/functions/
            - Ref: ConstructHubIngestion407909CE
      AlarmName: dev/ConstructHub/Ingestion/DLQNotEmpty
      Metrics:
        - Expression: m1 + m2
          Id: expr_1
        - Id: m1
          MetricStat:
            Metric:
              Dimensions:
                - Name: QueueName
                  Value:
                    Fn::GetAtt:
                      - ConstructHubIngestionDLQ3E96A5F2
                      - QueueName
              MetricName: ApproximateNumberOfMessagesVisible
              Namespace: AWS/SQS
            Period: 300
            Stat: Maximum
          ReturnData: false
        - Id: m2
          MetricStat:
            Metric:
              Dimensions:
                - Name: QueueName
                  Value:
                    Fn::GetAtt:
                      - ConstructHubIngestionDLQ3E96A5F2
                      - QueueName
              MetricName: ApproximateNumberOfMessagesNotVisible
              Namespace: AWS/SQS
            Period: 300
            Stat: Maximum
          ReturnData: false
      Threshold: 1
      TreatMissingData: notBreaching
  ConstructHubIngestionFailureAlarm9D0028DD:
    Type: AWS::CloudWatch::Alarm
    Properties:
      ComparisonOperator: GreaterThanOrEqualToThreshold
      EvaluationPeriods: 2
      AlarmDescription:
        Fn::Join:
          - ""
          - - >-
              The Ingestion function is failing!


              RunBook: https://github.com/cdklabs/construct-hub/blob/main/docs/operator-runbook.md


              Direct link to the function: /lambda/home#/functions/
            - Ref: ConstructHubIngestion407909CE
      AlarmName: dev/ConstructHub/Ingestion/Failure
      Dimensions:
        - Name: FunctionName
          Value:
            Ref: ConstructHubIngestion407909CE
      MetricName: Errors
      Namespace: AWS/Lambda
      Period: 300
      Statistic: Sum
      Threshold: 1
      TreatMissingData: notBreaching
  ConstructHubLicenseListBucket9334047F:
    Type: AWS::S3::Bucket
    Properties:
      BucketEncryption:
        ServerSideEncryptionConfiguration:
          - ServerSideEncryptionByDefault:
              SSEAlgorithm: AES256
      PublicAccessBlockConfiguration:
        BlockPublicAcls: true
        BlockPublicPolicy: true
        IgnorePublicAcls: true
        RestrictPublicBuckets: true
      VersioningConfiguration:
        Status: Enabled
    UpdateReplacePolicy: Retain
    DeletionPolicy: Retain
  ConstructHubLicenseListBucketPolicy817F92CD:
    Type: AWS::S3::BucketPolicy
    Properties:
      Bucket:
        Ref: ConstructHubLicenseListBucket9334047F
      PolicyDocument:
        Statement:
          - Action: s3:*
            Condition:
              Bool:
                aws:SecureTransport: "false"
            Effect: Deny
            Principal:
              AWS: "*"
            Resource:
              - Fn::GetAtt:
                  - ConstructHubLicenseListBucket9334047F
                  - Arn
              - Fn::Join:
                  - ""
                  - - Fn::GetAtt:
                        - ConstructHubLicenseListBucket9334047F
                        - Arn
                    - /*
        Version: 2012-10-17
  ConstructHubLicenseListFailoverBucketA96D2AAF:
    Type: AWS::S3::Bucket
    Properties:
      BucketEncryption:
        ServerSideEncryptionConfiguration:
          - ServerSideEncryptionByDefault:
              SSEAlgorithm: AES256
      PublicAccessBlockConfiguration:
        BlockPublicAcls: true
        BlockPublicPolicy: true
        IgnorePublicAcls: true
        RestrictPublicBuckets: true
      Tags:
        - Key: failover
          Value: "true"
      VersioningConfiguration:
        Status: Enabled
    UpdateReplacePolicy: Retain
    DeletionPolicy: Retain
  ConstructHubLicenseListFailoverBucketPolicy7F222A76:
    Type: AWS::S3::BucketPolicy
    Properties:
      Bucket:
        Ref: ConstructHubLicenseListFailoverBucketA96D2AAF
      PolicyDocument:
        Statement:
          - Action: s3:*
            Condition:
              Bool:
                aws:SecureTransport: "false"
            Effect: Deny
            Principal:
              AWS: "*"
            Resource:
              - Fn::GetAtt:
                  - ConstructHubLicenseListFailoverBucketA96D2AAF
                  - Arn
              - Fn::Join:
                  - ""
                  - - Fn::GetAtt:
                        - ConstructHubLicenseListFailoverBucketA96D2AAF
                        - Arn
                    - /*
        Version: 2012-10-17
  ConstructHubLicenseListAwsCliLayer59592811:
    Type: AWS::Lambda::LayerVersion
    Properties:
      Content:
        S3Bucket:
          Ref: AssetParameterse9882ab123687399f934da0d45effe675ecc8ce13b40cb946f3e1d6141fe8d68S3BucketAEADE8C7
        S3Key:
          Fn::Join:
            - ""
            - - Fn::Select:
                  - 0
                  - Fn::Split:
                      - "||"
                      - Ref: AssetParameterse9882ab123687399f934da0d45effe675ecc8ce13b40cb946f3e1d6141fe8d68S3VersionKeyE415415F
              - Fn::Select:
                  - 1
                  - Fn::Split:
                      - "||"
                      - Ref: AssetParameterse9882ab123687399f934da0d45effe675ecc8ce13b40cb946f3e1d6141fe8d68S3VersionKeyE415415F
      Description: /opt/awscli/aws
  ConstructHubLicenseListCustomResource323F0FD4:
    Type: Custom::CDKBucketDeployment
    Properties:
      ServiceToken:
        Fn::GetAtt:
          - CustomCDKBucketDeployment8693BB64968944B69AAFB0CC9EB8756C81C01536
          - Arn
      SourceBucketNames:
        - Ref: AssetParameters8d968e7576898e39de27ff4cf5f336e8f112a4de9757412123e2dd725f451900S3BucketB2DE6865
      SourceObjectKeys:
        - Fn::Join:
            - ""
            - - Fn::Select:
                  - 0
                  - Fn::Split:
                      - "||"
                      - Ref: AssetParameters8d968e7576898e39de27ff4cf5f336e8f112a4de9757412123e2dd725f451900S3VersionKeyD40FAA20
              - Fn::Select:
                  - 1
                  - Fn::Split:
                      - "||"
                      - Ref: AssetParameters8d968e7576898e39de27ff4cf5f336e8f112a4de9757412123e2dd725f451900S3VersionKeyD40FAA20
      DestinationBucketName:
        Ref: ConstructHubLicenseListBucket9334047F
      RetainOnDelete: true
      Prune: true
    UpdateReplacePolicy: Delete
    DeletionPolicy: Delete
  ConstructHubWebAppWebsiteBucket4B2B9DB2:
    Type: AWS::S3::Bucket
    Properties:
      PublicAccessBlockConfiguration:
        BlockPublicAcls: true
        BlockPublicPolicy: true
        IgnorePublicAcls: true
        RestrictPublicBuckets: true
    UpdateReplacePolicy: Retain
    DeletionPolicy: Retain
  ConstructHubWebAppWebsiteBucketPolicy17174C06:
    Type: AWS::S3::BucketPolicy
    Properties:
      Bucket:
        Ref: ConstructHubWebAppWebsiteBucket4B2B9DB2
      PolicyDocument:
        Statement:
          - Action: s3:*
            Condition:
              Bool:
                aws:SecureTransport: "false"
            Effect: Deny
            Principal:
              AWS: "*"
            Resource:
              - Fn::GetAtt:
                  - ConstructHubWebAppWebsiteBucket4B2B9DB2
                  - Arn
              - Fn::Join:
                  - ""
                  - - Fn::GetAtt:
                        - ConstructHubWebAppWebsiteBucket4B2B9DB2
                        - Arn
                    - /*
          - Action: s3:GetObject
            Effect: Allow
            Principal:
              CanonicalUser:
                Fn::GetAtt:
                  - ConstructHubWebAppDistributionOrigin1S3Origin694AF937
                  - S3CanonicalUserId
            Resource:
              Fn::Join:
                - ""
                - - Fn::GetAtt:
                      - ConstructHubWebAppWebsiteBucket4B2B9DB2
                      - Arn
                  - /*
        Version: 2012-10-17
  ConstructHubWebAppFailoverWebsiteBucketE69CC2C7:
    Type: AWS::S3::Bucket
    Properties:
      PublicAccessBlockConfiguration:
        BlockPublicAcls: true
        BlockPublicPolicy: true
        IgnorePublicAcls: true
        RestrictPublicBuckets: true
      Tags:
        - Key: failover
          Value: "true"
    UpdateReplacePolicy: Retain
    DeletionPolicy: Retain
  ConstructHubWebAppFailoverWebsiteBucketPolicy7303D09F:
    Type: AWS::S3::BucketPolicy
    Properties:
      Bucket:
        Ref: ConstructHubWebAppFailoverWebsiteBucketE69CC2C7
      PolicyDocument:
        Statement:
          - Action: s3:*
            Condition:
              Bool:
                aws:SecureTransport: "false"
            Effect: Deny
            Principal:
              AWS: "*"
            Resource:
              - Fn::GetAtt:
                  - ConstructHubWebAppFailoverWebsiteBucketE69CC2C7
                  - Arn
              - Fn::Join:
                  - ""
                  - - Fn::GetAtt:
                        - ConstructHubWebAppFailoverWebsiteBucketE69CC2C7
                        - Arn
                    - /*
        Version: 2012-10-17
  ConstructHubWebAppAddHeadersFunctionc8e10155f2162f48ff533f91d4832060d5a08c2d5c7E9FDB69:
    Type: AWS::CloudFront::Function
    Properties:
      Name: AddHeadersFunctionc8e10155f2162f48ff533f91d4832060d5a08c2d5c
      AutoPublish: true
      FunctionCode: >-
        "use strict";

        function handler(event) {
            var response = event.response;
            var headers = response.headers;
            headers['x-frame-options'] = { value: 'deny' };
            headers['x-xss-protection'] = { value: '1; mode=block' };
            headers['x-content-type-options'] = { value: 'nosniff' };
            headers['strict-transport-security'] = { value: 'max-age=47304000; includeSubDomains' };
            headers['content-security-policy'] = {
                value: [
                    "default-src 'self' 'unsafe-inline' https://*.awsstatic.com;",
                    "connect-src 'self' https://*.shortbread.aws.dev https://a0.awsstatic.com/ https://amazonwebservices.d2.sc.omtrdc.net https://aws.demdex.net https://dpm.demdex.net https://cm.everesttech.net;",
                    'frame-src https://aws.demdex.net https://dpm.demdex.net;',
                    "img-src 'self' https://* https://a0.awsstatic.com/ https://amazonwebservices.d2.sc.omtrdc.net https://aws.demdex.net https://dpm.demdex.net https://cm.everesttech.net;",
                    "object-src 'none';",
                    "style-src 'self' 'unsafe-inline';",
                ].join(' '),
            };
            return response;
        }

        //# sourceMappingURL=data:application/json;base64,eyJ2ZXJzaW9uIjozLCJmaWxlIjoicmVzcG9uc2UtZnVuY3Rpb24uanMiLCJzb3VyY2VSb290IjoiIiwic291cmNlcyI6WyIuLi8uLi8uLi9zcmMvd2ViYXBwL3Jlc3BvbnNlLWZ1bmN0aW9uL3Jlc3BvbnNlLWZ1bmN0aW9uLnRzIl0sIm5hbWVzIjpbXSwibWFwcGluZ3MiOiI7QUFTQSxTQUFTLE9BQU8sQ0FBQyxLQUF5QjtJQUN4QyxJQUFJLFFBQVEsR0FBRyxLQUFLLENBQUMsUUFBUSxDQUFDO0lBQzlCLElBQUksT0FBTyxHQUFHLFFBQVEsQ0FBQyxPQUFPLENBQUM7SUFFL0IsT0FBTyxDQUFDLGlCQUFpQixDQUFDLEdBQUcsRUFBRSxLQUFLLEVBQUUsTUFBTSxFQUFFLENBQUM7SUFDL0MsT0FBTyxDQUFDLGtCQUFrQixDQUFDLEdBQUcsRUFBRSxLQUFLLEVBQUUsZUFBZSxFQUFFLENBQUM7SUFDekQsT0FBTyxDQUFDLHdCQUF3QixDQUFDLEdBQUcsRUFBRSxLQUFLLEVBQUUsU0FBUyxFQUFFLENBQUM7SUFDekQsT0FBTyxDQUFDLDJCQUEyQixDQUFDLEdBQUcsRUFBRSxLQUFLLEVBQUUscUNBQXFDLEVBQUUsQ0FBQztJQUN4RixPQUFPLENBQUMseUJBQXlCLENBQUMsR0FBRztRQUNuQyxLQUFLLEVBQ0w7WUFDRSw2REFBNkQ7WUFDN0QsZ01BQWdNO1lBQ2hNLDBEQUEwRDtZQUMxRCx5S0FBeUs7WUFDekssb0JBQW9CO1lBQ3BCLG1DQUFtQztTQUNwQyxDQUFDLElBQUksQ0FBQyxHQUFHLENBQUM7S0FDWixDQUFDO0lBRUYsT0FBTyxRQUFRLENBQUM7QUFDbEIsQ0FBQyIsInNvdXJjZXNDb250ZW50IjpbImludGVyZmFjZSBDbG91ZEZyb250UmVzcG9uc2Uge1xuICByZXNwb25zZTogYW55O1xuICBoZWFkZXJzOiB7XG4gICAgW2tleTogc3RyaW5nXToge1xuICAgICAgdmFsdWU6IHN0cmluZztcbiAgICB9O1xuICB9O1xufVxuXG5mdW5jdGlvbiBoYW5kbGVyKGV2ZW50OiBDbG91ZEZyb250UmVzcG9uc2UpIHtcbiAgdmFyIHJlc3BvbnNlID0gZXZlbnQucmVzcG9uc2U7XG4gIHZhciBoZWFkZXJzID0gcmVzcG9uc2UuaGVhZGVycztcblxuICBoZWFkZXJzWyd4LWZyYW1lLW9wdGlvbnMnXSA9IHsgdmFsdWU6ICdkZW55JyB9O1xuICBoZWFkZXJzWyd4LXhzcy1wcm90ZWN0aW9uJ10gPSB7IHZhbHVlOiAnMTsgbW9kZT1ibG9jaycgfTtcbiAgaGVhZGVyc1sneC1jb250ZW50LXR5cGUtb3B0aW9ucyddID0geyB2YWx1ZTogJ25vc25pZmYnIH07XG4gIGhlYWRlcnNbJ3N0cmljdC10cmFuc3BvcnQtc2VjdXJpdHknXSA9IHsgdmFsdWU6ICdtYXgtYWdlPTQ3MzA0MDAwOyBpbmNsdWRlU3ViRG9tYWlucycgfTtcbiAgaGVhZGVyc1snY29udGVudC1zZWN1cml0eS1wb2xpY3knXSA9IHtcbiAgICB2YWx1ZTpcbiAgICBbXG4gICAgICBcImRlZmF1bHQtc3JjICdzZWxmJyAndW5zYWZlLWlubGluZScgaHR0cHM6Ly8qLmF3c3N0YXRpYy5jb207XCIsXG4gICAgICBcImNvbm5lY3Qtc3JjICdzZWxmJyBodHRwczovLyouc2hvcnRicmVhZC5hd3MuZGV2IGh0dHBzOi8vYTAuYXdzc3RhdGljLmNvbS8gaHR0cHM6Ly9hbWF6b253ZWJzZXJ2aWNlcy5kMi5zYy5vbXRyZGMubmV0IGh0dHBzOi8vYXdzLmRlbWRleC5uZXQgaHR0cHM6Ly9kcG0uZGVtZGV4Lm5ldCBodHRwczovL2NtLmV2ZXJlc3R0ZWNoLm5ldDtcIixcbiAgICAgICdmcmFtZS1zcmMgaHR0cHM6Ly9hd3MuZGVtZGV4Lm5ldCBodHRwczovL2RwbS5kZW1kZXgubmV0OycsXG4gICAgICBcImltZy1zcmMgJ3NlbGYnIGh0dHBzOi8vKiBodHRwczovL2EwLmF3c3N0YXRpYy5jb20vIGh0dHBzOi8vYW1hem9ud2Vic2VydmljZXMuZDIuc2Mub210cmRjLm5ldCBodHRwczovL2F3cy5kZW1kZXgubmV0IGh0dHBzOi8vZHBtLmRlbWRleC5uZXQgaHR0cHM6Ly9jbS5ldmVyZXN0dGVjaC5uZXQ7XCIsXG4gICAgICBcIm9iamVjdC1zcmMgJ25vbmUnO1wiLFxuICAgICAgXCJzdHlsZS1zcmMgJ3NlbGYnICd1bnNhZmUtaW5saW5lJztcIixcbiAgICBdLmpvaW4oJyAnKSxcbiAgfTtcblxuICByZXR1cm4gcmVzcG9uc2U7XG59XG4iXX0=
      FunctionConfig:
        Comment: AddHeadersFunctionc8e10155f2162f48ff533f91d4832060d5a08c2d5c
        Runtime: cloudfront-js-1.0
  ConstructHubWebAppDistributionOrigin1S3Origin694AF937:
    Type: AWS::CloudFront::CloudFrontOriginAccessIdentity
    Properties:
      CloudFrontOriginAccessIdentityConfig:
        Comment: Identity for devConstructHubWebAppDistributionOrigin1FBBA04AE
  ConstructHubWebAppDistribution1F181DC9:
    Type: AWS::CloudFront::Distribution
    Properties:
      DistributionConfig:
        CacheBehaviors:
          - CachePolicyId: 658327ea-f89d-4fab-a63d-7e88639e58f6
            Compress: true
            FunctionAssociations:
              - EventType: viewer-response
                FunctionARN:
                  Fn::GetAtt:
                    - ConstructHubWebAppAddHeadersFunctionc8e10155f2162f48ff533f91d4832060d5a08c2d5c7E9FDB69
                    - FunctionARN
            PathPattern: /data/*
            TargetOriginId: devConstructHubWebAppDistributionOrigin2A726FD66
            ViewerProtocolPolicy: allow-all
          - CachePolicyId: 658327ea-f89d-4fab-a63d-7e88639e58f6
            Compress: true
            FunctionAssociations:
              - EventType: viewer-response
                FunctionARN:
                  Fn::GetAtt:
                    - ConstructHubWebAppAddHeadersFunctionc8e10155f2162f48ff533f91d4832060d5a08c2d5c7E9FDB69
                    - FunctionARN
            PathPattern: /catalog.json
            TargetOriginId: devConstructHubWebAppDistributionOrigin2A726FD66
            ViewerProtocolPolicy: allow-all
          - CachePolicyId: 658327ea-f89d-4fab-a63d-7e88639e58f6
            Compress: true
            FunctionAssociations:
              - EventType: viewer-response
                FunctionARN:
                  Fn::GetAtt:
                    - ConstructHubWebAppAddHeadersFunctionc8e10155f2162f48ff533f91d4832060d5a08c2d5c7E9FDB69
                    - FunctionARN
            PathPattern: /all-versions.json
            TargetOriginId: devConstructHubWebAppDistributionOrigin2A726FD66
            ViewerProtocolPolicy: allow-all
          - CachePolicyId: 658327ea-f89d-4fab-a63d-7e88639e58f6
            Compress: true
            FunctionAssociations:
              - EventType: viewer-response
                FunctionARN:
                  Fn::GetAtt:
                    - ConstructHubWebAppAddHeadersFunctionc8e10155f2162f48ff533f91d4832060d5a08c2d5c7E9FDB69
                    - FunctionARN
            PathPattern: /stats.json
            TargetOriginId: devConstructHubWebAppDistributionOrigin2A726FD66
            ViewerProtocolPolicy: allow-all
        CustomErrorResponses:
          - ErrorCode: 404
            ResponseCode: 200
            ResponsePagePath: /index.html
          - ErrorCode: 403
            ResponseCode: 200
            ResponsePagePath: /index.html
        DefaultCacheBehavior:
          CachePolicyId: 658327ea-f89d-4fab-a63d-7e88639e58f6
          Compress: true
          FunctionAssociations:
            - EventType: viewer-response
              FunctionARN:
                Fn::GetAtt:
                  - ConstructHubWebAppAddHeadersFunctionc8e10155f2162f48ff533f91d4832060d5a08c2d5c7E9FDB69
                  - FunctionARN
          TargetOriginId: devConstructHubWebAppDistributionOrigin1FBBA04AE
          ViewerProtocolPolicy: allow-all
        DefaultRootObject: index.html
        Enabled: true
        HttpVersion: http2
        IPV6Enabled: true
        Origins:
          - DomainName:
              Fn::GetAtt:
                - ConstructHubWebAppWebsiteBucket4B2B9DB2
                - RegionalDomainName
            Id: devConstructHubWebAppDistributionOrigin1FBBA04AE
            S3OriginConfig:
              OriginAccessIdentity:
                Fn::Join:
                  - ""
                  - - origin-access-identity/cloudfront/
                    - Ref: ConstructHubWebAppDistributionOrigin1S3Origin694AF937
          - DomainName:
              Fn::GetAtt:
                - ConstructHubPackageDataDC5EF35E
                - RegionalDomainName
            Id: devConstructHubWebAppDistributionOrigin2A726FD66
            S3OriginConfig:
              OriginAccessIdentity:
                Fn::Join:
                  - ""
                  - - origin-access-identity/cloudfront/
                    - Ref: ConstructHubWebAppDistributionOrigin2S3OriginDA7E7FF4
  ConstructHubWebAppDistributionOrigin2S3OriginDA7E7FF4:
    Type: AWS::CloudFront::CloudFrontOriginAccessIdentity
    Properties:
      CloudFrontOriginAccessIdentityConfig:
        Comment: Identity for devConstructHubWebAppDistributionOrigin2A726FD66
  ConstructHubWebAppDeployWebsiteAwsCliLayer23CFFBC1:
    Type: AWS::Lambda::LayerVersion
    Properties:
      Content:
        S3Bucket:
          Ref: AssetParameterse9882ab123687399f934da0d45effe675ecc8ce13b40cb946f3e1d6141fe8d68S3BucketAEADE8C7
        S3Key:
          Fn::Join:
            - ""
            - - Fn::Select:
                  - 0
                  - Fn::Split:
                      - "||"
                      - Ref: AssetParameterse9882ab123687399f934da0d45effe675ecc8ce13b40cb946f3e1d6141fe8d68S3VersionKeyE415415F
              - Fn::Select:
                  - 1
                  - Fn::Split:
                      - "||"
                      - Ref: AssetParameterse9882ab123687399f934da0d45effe675ecc8ce13b40cb946f3e1d6141fe8d68S3VersionKeyE415415F
      Description: /opt/awscli/aws
  ConstructHubWebAppDeployWebsiteCustomResourceE6DF98C9:
    Type: Custom::CDKBucketDeployment
    Properties:
      ServiceToken:
        Fn::GetAtt:
          - CustomCDKBucketDeployment8693BB64968944B69AAFB0CC9EB8756C81C01536
          - Arn
      SourceBucketNames:
        - Ref: AssetParametersabc370d9ccaae51bee386c2a7b5944b4869ca6546ad559746c6f643abdb494ebS3BucketDE713356
      SourceObjectKeys:
        - Fn::Join:
            - ""
            - - Fn::Select:
                  - 0
                  - Fn::Split:
                      - "||"
                      - Ref: AssetParametersabc370d9ccaae51bee386c2a7b5944b4869ca6546ad559746c6f643abdb494ebS3VersionKeyFEC45042
              - Fn::Select:
                  - 1
                  - Fn::Split:
                      - "||"
                      - Ref: AssetParametersabc370d9ccaae51bee386c2a7b5944b4869ca6546ad559746c6f643abdb494ebS3VersionKeyFEC45042
      DestinationBucketName:
        Ref: ConstructHubWebAppWebsiteBucket4B2B9DB2
      Prune: false
      SystemMetadata:
        cache-control: public, max-age=300, must-revalidate, s-maxage=60, proxy-revalidate
      DistributionId:
        Ref: ConstructHubWebAppDistribution1F181DC9
    UpdateReplacePolicy: Delete
    DeletionPolicy: Delete
  ConstructHubWebAppDeployWebsiteConfigAwsCliLayer8DFDB17A:
    Type: AWS::Lambda::LayerVersion
    Properties:
      Content:
        S3Bucket:
          Ref: AssetParameterse9882ab123687399f934da0d45effe675ecc8ce13b40cb946f3e1d6141fe8d68S3BucketAEADE8C7
        S3Key:
          Fn::Join:
            - ""
            - - Fn::Select:
                  - 0
                  - Fn::Split:
                      - "||"
                      - Ref: AssetParameterse9882ab123687399f934da0d45effe675ecc8ce13b40cb946f3e1d6141fe8d68S3VersionKeyE415415F
              - Fn::Select:
                  - 1
                  - Fn::Split:
                      - "||"
                      - Ref: AssetParameterse9882ab123687399f934da0d45effe675ecc8ce13b40cb946f3e1d6141fe8d68S3VersionKeyE415415F
      Description: /opt/awscli/aws
  ConstructHubWebAppDeployWebsiteConfigCustomResource2D18C708:
    Type: Custom::CDKBucketDeployment
    Properties:
      ServiceToken:
        Fn::GetAtt:
          - CustomCDKBucketDeployment8693BB64968944B69AAFB0CC9EB8756C81C01536
          - Arn
      SourceBucketNames:
        - Ref: AssetParameters67f1cd57f6f69b034a07cfd2f1b8d1b44170389343dc7e8f495a548058176165S3Bucket5EADD10B
        - Ref: AssetParametersd7eba45c105712349db08f8edd1c547cd768fb9c92dadc0bfd2403ecc4127f96S3BucketEBD7DE4E
      SourceObjectKeys:
        - Fn::Join:
            - ""
            - - Fn::Select:
                  - 0
                  - Fn::Split:
                      - "||"
                      - Ref: AssetParameters67f1cd57f6f69b034a07cfd2f1b8d1b44170389343dc7e8f495a548058176165S3VersionKey0993F3F9
              - Fn::Select:
                  - 1
                  - Fn::Split:
                      - "||"
                      - Ref: AssetParameters67f1cd57f6f69b034a07cfd2f1b8d1b44170389343dc7e8f495a548058176165S3VersionKey0993F3F9
        - Fn::Join:
            - ""
            - - Fn::Select:
                  - 0
                  - Fn::Split:
                      - "||"
                      - Ref: AssetParametersd7eba45c105712349db08f8edd1c547cd768fb9c92dadc0bfd2403ecc4127f96S3VersionKey2B839AE6
              - Fn::Select:
                  - 1
                  - Fn::Split:
                      - "||"
                      - Ref: AssetParametersd7eba45c105712349db08f8edd1c547cd768fb9c92dadc0bfd2403ecc4127f96S3VersionKey2B839AE6
      DestinationBucketName:
        Ref: ConstructHubWebAppWebsiteBucket4B2B9DB2
      Prune: false
      SystemMetadata:
        cache-control: public, max-age=300, must-revalidate, s-maxage=60, proxy-revalidate
      DistributionId:
        Ref: ConstructHubWebAppDistribution1F181DC9
    UpdateReplacePolicy: Delete
    DeletionPolicy: Delete
  ConstructHubSourcesNpmJsStagingBucketB286F0E6:
    Type: AWS::S3::Bucket
    Properties:
      LifecycleConfiguration:
        Rules:
          - ExpirationInDays: 30
            Prefix: staged/
            Status: Enabled
      PublicAccessBlockConfiguration:
        BlockPublicAcls: true
        BlockPublicPolicy: true
        IgnorePublicAcls: true
        RestrictPublicBuckets: true
    UpdateReplacePolicy: Retain
    DeletionPolicy: Retain
  ConstructHubSourcesNpmJsStagingBucketPolicy06788ED9:
    Type: AWS::S3::BucketPolicy
    Properties:
      Bucket:
        Ref: ConstructHubSourcesNpmJsStagingBucketB286F0E6
      PolicyDocument:
        Statement:
          - Action: s3:*
            Condition:
              Bool:
                aws:SecureTransport: "false"
            Effect: Deny
            Principal:
              AWS: "*"
            Resource:
              - Fn::GetAtt:
                  - ConstructHubSourcesNpmJsStagingBucketB286F0E6
                  - Arn
              - Fn::Join:
                  - ""
                  - - Fn::GetAtt:
                        - ConstructHubSourcesNpmJsStagingBucketB286F0E6
                        - Arn
                    - /*
        Version: 2012-10-17
  ConstructHubSourcesFailoverNpmJsStagingBucketF46C2C42:
    Type: AWS::S3::Bucket
    Properties:
      LifecycleConfiguration:
        Rules:
          - ExpirationInDays: 30
            Prefix: staged/
            Status: Enabled
      PublicAccessBlockConfiguration:
        BlockPublicAcls: true
        BlockPublicPolicy: true
        IgnorePublicAcls: true
        RestrictPublicBuckets: true
      Tags:
        - Key: failover
          Value: "true"
    UpdateReplacePolicy: Retain
    DeletionPolicy: Retain
  ConstructHubSourcesFailoverNpmJsStagingBucketPolicy00182F29:
    Type: AWS::S3::BucketPolicy
    Properties:
      Bucket:
        Ref: ConstructHubSourcesFailoverNpmJsStagingBucketF46C2C42
      PolicyDocument:
        Statement:
          - Action: s3:*
            Condition:
              Bool:
                aws:SecureTransport: "false"
            Effect: Deny
            Principal:
              AWS: "*"
            Resource:
              - Fn::GetAtt:
                  - ConstructHubSourcesFailoverNpmJsStagingBucketF46C2C42
                  - Arn
              - Fn::Join:
                  - ""
                  - - Fn::GetAtt:
                        - ConstructHubSourcesFailoverNpmJsStagingBucketF46C2C42
                        - Arn
                    - /*
        Version: 2012-10-17
  ConstructHubSourcesStagerDLQ80BD2600:
    Type: AWS::SQS::Queue
    Properties:
      KmsMasterKeyId: alias/aws/sqs
      MessageRetentionPeriod: 1209600
      VisibilityTimeout: 900
    UpdateReplacePolicy: Delete
    DeletionPolicy: Delete
  ConstructHubSourcesNpmJsStageAndNotifyServiceRoleD5BB5B50:
    Type: AWS::IAM::Role
    Properties:
      AssumeRolePolicyDocument:
        Statement:
          - Action: sts:AssumeRole
            Effect: Allow
            Principal:
              Service: lambda.amazonaws.com
        Version: 2012-10-17
      ManagedPolicyArns:
        - Fn::Join:
            - ""
            - - "arn:"
              - Ref: AWS::Partition
              - :iam::aws:policy/service-role/AWSLambdaBasicExecutionRole
  ConstructHubSourcesNpmJsStageAndNotifyServiceRoleDefaultPolicyF7D8382F:
    Type: AWS::IAM::Policy
    Properties:
      PolicyDocument:
        Statement:
          - Action: sqs:SendMessage
            Effect: Allow
            Resource:
              Fn::GetAtt:
                - ConstructHubSourcesStagerDLQ80BD2600
                - Arn
          - Action:
              - xray:PutTraceSegments
              - xray:PutTelemetryRecords
            Effect: Allow
            Resource: "*"
          - Action:
              - s3:GetObject*
              - s3:GetBucket*
              - s3:List*
              - s3:DeleteObject*
              - s3:PutObject*
              - s3:Abort*
            Effect: Allow
            Resource:
              - Fn::GetAtt:
                  - ConstructHubSourcesNpmJsStagingBucketB286F0E6
                  - Arn
              - Fn::Join:
                  - ""
                  - - Fn::GetAtt:
                        - ConstructHubSourcesNpmJsStagingBucketB286F0E6
                        - Arn
                    - /*
          - Action:
              - s3:GetObject*
              - s3:GetBucket*
              - s3:List*
            Effect: Allow
            Resource:
              - Fn::GetAtt:
                  - ConstructHubDenyListBucket1B3C2C2E
                  - Arn
              - Fn::Join:
                  - ""
                  - - Fn::GetAtt:
                        - ConstructHubDenyListBucket1B3C2C2E
                        - Arn
                    - /*
          - Action:
              - sqs:SendMessage
              - sqs:GetQueueAttributes
              - sqs:GetQueueUrl
            Effect: Allow
            Resource:
              Fn::GetAtt:
                - ConstructHubIngestionQueue1AD94CA3
                - Arn
          - Action:
              - sqs:ReceiveMessage
              - sqs:ChangeMessageVisibility
              - sqs:GetQueueUrl
              - sqs:DeleteMessage
              - sqs:GetQueueAttributes
            Effect: Allow
            Resource:
              Fn::GetAtt:
                - ConstructHubSourcesStagerDLQ80BD2600
                - Arn
        Version: 2012-10-17
      PolicyName: ConstructHubSourcesNpmJsStageAndNotifyServiceRoleDefaultPolicyF7D8382F
      Roles:
        - Ref: ConstructHubSourcesNpmJsStageAndNotifyServiceRoleD5BB5B50
  ConstructHubSourcesNpmJsStageAndNotify591C0CFA:
    Type: AWS::Lambda::Function
    Properties:
      Code:
        S3Bucket:
          Ref: AssetParametersc53d53601d0a4e09c5ea57a931f9aae4af0a2f29c9cc2fe942679ed70a49e45aS3Bucket391A4CA6
        S3Key:
          Fn::Join:
            - ""
            - - Fn::Select:
                  - 0
                  - Fn::Split:
                      - "||"
                      - Ref: AssetParametersc53d53601d0a4e09c5ea57a931f9aae4af0a2f29c9cc2fe942679ed70a49e45aS3VersionKey30195BAB
              - Fn::Select:
                  - 1
                  - Fn::Split:
                      - "||"
                      - Ref: AssetParametersc53d53601d0a4e09c5ea57a931f9aae4af0a2f29c9cc2fe942679ed70a49e45aS3VersionKey30195BAB
      Role:
        Fn::GetAtt:
          - ConstructHubSourcesNpmJsStageAndNotifyServiceRoleD5BB5B50
          - Arn
      DeadLetterConfig:
        TargetArn:
          Fn::GetAtt:
            - ConstructHubSourcesStagerDLQ80BD2600
            - Arn
      Description: "[dev/ConstructHub/Sources/NpmJS-StageAndNotify] Stages tarballs to
        S3 and notifies ConstructHub"
      Environment:
        Variables:
          AWS_EMF_ENVIRONMENT: Local
          BUCKET_NAME:
            Ref: ConstructHubSourcesNpmJsStagingBucketB286F0E6
          QUEUE_URL:
            Ref: ConstructHubIngestionQueue1AD94CA3
          DENY_LIST_BUCKET_NAME:
            Ref: ConstructHubDenyListBucket1B3C2C2E
          DENY_LIST_OBJECT_KEY: deny-list.json
      Handler: index.handler
      MemorySize: 10024
      Runtime: nodejs14.x
      Timeout: 300
      TracingConfig:
        Mode: Active
    DependsOn:
      - ConstructHubSourcesNpmJsStageAndNotifyServiceRoleDefaultPolicyF7D8382F
      - ConstructHubSourcesNpmJsStageAndNotifyServiceRoleD5BB5B50
  ConstructHubSourcesNpmJsStageAndNotifyEventInvokeConfigF58F658E:
    Type: AWS::Lambda::EventInvokeConfig
    Properties:
      FunctionName:
        Ref: ConstructHubSourcesNpmJsStageAndNotify591C0CFA
      Qualifier: $LATEST
      MaximumRetryAttempts: 2
  ConstructHubSourcesNpmJsStageAndNotifySqsEventSourcedevConstructHubSourcesStagerDLQ8B15A0A12A3B8A16:
    Type: AWS::Lambda::EventSourceMapping
    Properties:
      FunctionName:
        Ref: ConstructHubSourcesNpmJsStageAndNotify591C0CFA
      BatchSize: 1
      Enabled: false
      EventSourceArn:
        Fn::GetAtt:
          - ConstructHubSourcesStagerDLQ80BD2600
          - Arn
  ConstructHubSourcesNpmJsServiceRoleAC3F7AA6:
    Type: AWS::IAM::Role
    Properties:
      AssumeRolePolicyDocument:
        Statement:
          - Action: sts:AssumeRole
            Effect: Allow
            Principal:
              Service: lambda.amazonaws.com
        Version: 2012-10-17
      ManagedPolicyArns:
        - Fn::Join:
            - ""
            - - "arn:"
              - Ref: AWS::Partition
              - :iam::aws:policy/service-role/AWSLambdaBasicExecutionRole
    DependsOn:
      - ConstructHubLicenseListAwsCliLayer59592811
      - ConstructHubLicenseListCustomResource323F0FD4
  ConstructHubSourcesNpmJsServiceRoleDefaultPolicy65FBFA22:
    Type: AWS::IAM::Policy
    Properties:
      PolicyDocument:
        Statement:
          - Action:
              - xray:PutTraceSegments
              - xray:PutTelemetryRecords
            Effect: Allow
            Resource: "*"
          - Action:
              - s3:GetObject*
              - s3:GetBucket*
              - s3:List*
              - s3:DeleteObject*
              - s3:PutObject*
              - s3:Abort*
            Effect: Allow
            Resource:
              - Fn::GetAtt:
                  - ConstructHubSourcesNpmJsStagingBucketB286F0E6
                  - Arn
              - Fn::Join:
                  - ""
                  - - Fn::GetAtt:
                        - ConstructHubSourcesNpmJsStagingBucketB286F0E6
                        - Arn
                    - /couchdb-last-transaction-id.2
          - Action:
              - s3:GetObject*
              - s3:GetBucket*
              - s3:List*
            Effect: Allow
            Resource:
              - Fn::GetAtt:
                  - ConstructHubDenyListBucket1B3C2C2E
                  - Arn
              - Fn::Join:
                  - ""
                  - - Fn::GetAtt:
                        - ConstructHubDenyListBucket1B3C2C2E
                        - Arn
                    - /*
          - Action:
              - s3:GetObject*
              - s3:GetBucket*
              - s3:List*
            Effect: Allow
            Resource:
              - Fn::GetAtt:
                  - ConstructHubLicenseListBucket9334047F
                  - Arn
              - Fn::Join:
                  - ""
                  - - Fn::GetAtt:
                        - ConstructHubLicenseListBucket9334047F
                        - Arn
                    - /*
          - Action: lambda:InvokeFunction
            Effect: Allow
            Resource:
              Fn::GetAtt:
                - ConstructHubSourcesNpmJsStageAndNotify591C0CFA
                - Arn
        Version: 2012-10-17
      PolicyName: ConstructHubSourcesNpmJsServiceRoleDefaultPolicy65FBFA22
      Roles:
        - Ref: ConstructHubSourcesNpmJsServiceRoleAC3F7AA6
    DependsOn:
      - ConstructHubLicenseListAwsCliLayer59592811
      - ConstructHubLicenseListCustomResource323F0FD4
  ConstructHubSourcesNpmJs15A77D2D:
    Type: AWS::Lambda::Function
    Properties:
      Code:
        S3Bucket:
          Ref: AssetParametersa2d404d68d23e4d568e3182f04a0a30d0ebdac491f750eee49b8f3a022614892S3Bucket4D0690AF
        S3Key:
          Fn::Join:
            - ""
            - - Fn::Select:
                  - 0
                  - Fn::Split:
                      - "||"
                      - Ref: AssetParametersa2d404d68d23e4d568e3182f04a0a30d0ebdac491f750eee49b8f3a022614892S3VersionKeyC037ECE8
              - Fn::Select:
                  - 1
                  - Fn::Split:
                      - "||"
                      - Ref: AssetParametersa2d404d68d23e4d568e3182f04a0a30d0ebdac491f750eee49b8f3a022614892S3VersionKeyC037ECE8
      Role:
        Fn::GetAtt:
          - ConstructHubSourcesNpmJsServiceRoleAC3F7AA6
          - Arn
      Description: "[dev/ConstructHub/Sources/NpmJs] Periodically query npmjs.com
        index for new packages"
      Environment:
        Variables:
          AWS_EMF_ENVIRONMENT: Local
          BUCKET_NAME:
            Ref: ConstructHubSourcesNpmJsStagingBucketB286F0E6
          FUNCTION_NAME:
            Ref: ConstructHubSourcesNpmJsStageAndNotify591C0CFA
          DENY_LIST_BUCKET_NAME:
            Ref: ConstructHubDenyListBucket1B3C2C2E
          DENY_LIST_OBJECT_KEY: deny-list.json
          LICENSE_LIST_BUCKET_NAME:
            Ref: ConstructHubLicenseListBucket9334047F
          LICENSE_LIST_OBJECT_KEY: allowed-licenses.json
      Handler: index.handler
      MemorySize: 10024
      ReservedConcurrentExecutions: 1
      Runtime: nodejs14.x
      Timeout: 300
      TracingConfig:
        Mode: Active
    DependsOn:
      - ConstructHubLicenseListAwsCliLayer59592811
      - ConstructHubLicenseListCustomResource323F0FD4
      - ConstructHubSourcesNpmJsServiceRoleDefaultPolicy65FBFA22
      - ConstructHubSourcesNpmJsServiceRoleAC3F7AA6
  ConstructHubSourcesNpmJsCanaryServiceRoleC4CBCDA2:
    Type: AWS::IAM::Role
    Properties:
      AssumeRolePolicyDocument:
        Statement:
          - Action: sts:AssumeRole
            Effect: Allow
            Principal:
              Service: lambda.amazonaws.com
        Version: 2012-10-17
      ManagedPolicyArns:
        - Fn::Join:
            - ""
            - - "arn:"
              - Ref: AWS::Partition
              - :iam::aws:policy/service-role/AWSLambdaBasicExecutionRole
    DependsOn:
      - ConstructHubLicenseListAwsCliLayer59592811
      - ConstructHubLicenseListCustomResource323F0FD4
  ConstructHubSourcesNpmJsCanaryServiceRoleDefaultPolicy630F813B:
    Type: AWS::IAM::Policy
    Properties:
      PolicyDocument:
        Statement:
          - Action:
              - s3:GetObject*
              - s3:GetBucket*
              - s3:List*
              - s3:DeleteObject*
              - s3:PutObject*
              - s3:Abort*
            Effect: Allow
            Resource:
              - Fn::GetAtt:
                  - ConstructHubSourcesNpmJsStagingBucketB286F0E6
                  - Arn
              - Fn::Join:
                  - ""
                  - - Fn::GetAtt:
                        - ConstructHubSourcesNpmJsStagingBucketB286F0E6
                        - Arn
                    - /package-canary/*.state.json
        Version: 2012-10-17
      PolicyName: ConstructHubSourcesNpmJsCanaryServiceRoleDefaultPolicy630F813B
      Roles:
        - Ref: ConstructHubSourcesNpmJsCanaryServiceRoleC4CBCDA2
    DependsOn:
      - ConstructHubLicenseListAwsCliLayer59592811
      - ConstructHubLicenseListCustomResource323F0FD4
  ConstructHubSourcesNpmJsCanary5558FC45:
    Type: AWS::Lambda::Function
    Properties:
      Code:
        S3Bucket:
          Ref: AssetParametersa47a3c27fb84753c75984e38da1ad29c0de93840c091836930d3379927d28e98S3Bucket720D0429
        S3Key:
          Fn::Join:
            - ""
            - - Fn::Select:
                  - 0
                  - Fn::Split:
                      - "||"
                      - Ref: AssetParametersa47a3c27fb84753c75984e38da1ad29c0de93840c091836930d3379927d28e98S3VersionKeyCC842992
              - Fn::Select:
                  - 1
                  - Fn::Split:
                      - "||"
                      - Ref: AssetParametersa47a3c27fb84753c75984e38da1ad29c0de93840c091836930d3379927d28e98S3VersionKeyCC842992
      Role:
        Fn::GetAtt:
          - ConstructHubSourcesNpmJsCanaryServiceRoleC4CBCDA2
          - Arn
      Description: "[dev/ConstructHub/Sources/NpmJs/PackageCanary] Monitors
        construct-hub-probe versions availability"
      Environment:
        Variables:
          AWS_EMF_ENVIRONMENT: Local
          CONSTRUCT_HUB_BASE_URL:
            Fn::Join:
              - ""
              - - https://
                - Fn::GetAtt:
                    - ConstructHubWebAppDistribution1F181DC9
                    - DomainName
          PACKAGE_CANARY_BUCKET_NAME:
            Ref: ConstructHubSourcesNpmJsStagingBucketB286F0E6
          PACKAGE_NAME: construct-hub-probe
      Handler: index.handler
      MemorySize: 10024
      Runtime: nodejs14.x
      Timeout: 60
    DependsOn:
      - ConstructHubLicenseListAwsCliLayer59592811
      - ConstructHubLicenseListCustomResource323F0FD4
      - ConstructHubSourcesNpmJsCanaryServiceRoleDefaultPolicy630F813B
      - ConstructHubSourcesNpmJsCanaryServiceRoleC4CBCDA2
  ConstructHubSourcesNpmJsCanarySchedule4D94219F:
    Type: AWS::Events::Rule
    Properties:
      Description: Scheduled executions of the NpmJS package canary
      ScheduleExpression: rate(1 minute)
      State: ENABLED
      Targets:
        - Arn:
            Fn::GetAtt:
              - ConstructHubSourcesNpmJsCanary5558FC45
              - Arn
          Id: Target0
    DependsOn:
      - ConstructHubLicenseListAwsCliLayer59592811
      - ConstructHubLicenseListCustomResource323F0FD4
      - ConstructHubSourcesNpmJsCanaryServiceRoleDefaultPolicy630F813B
  ConstructHubSourcesNpmJsCanaryScheduleAllowEventRuledevConstructHubSourcesNpmJsCanaryC48E9D5AD1BB0C82:
    Type: AWS::Lambda::Permission
    Properties:
      Action: lambda:InvokeFunction
      FunctionName:
        Fn::GetAtt:
          - ConstructHubSourcesNpmJsCanary5558FC45
          - Arn
      Principal: events.amazonaws.com
      SourceArn:
        Fn::GetAtt:
          - ConstructHubSourcesNpmJsCanarySchedule4D94219F
          - Arn
    DependsOn:
      - ConstructHubLicenseListAwsCliLayer59592811
      - ConstructHubLicenseListCustomResource323F0FD4
      - ConstructHubSourcesNpmJsCanaryServiceRoleDefaultPolicy630F813B
  ConstructHubSourcesNpmJsCanaryAlarmBE2B479E:
    Type: AWS::CloudWatch::Alarm
    Properties:
      ComparisonOperator: GreaterThanThreshold
      EvaluationPeriods: 2
      AlarmDescription: >-
        New versions of construct-hub-probe have been published over 5 minutes
        ago and are still not visible in construct hub

        Runbook: https://github.com/cdklabs/construct-hub/blob/main/docs/operator-runbook.md
      AlarmName: dev/ConstructHub/Sources/NpmJs/Canary/SLA-Breached
      Metrics:
        - Expression: MAX([mDwell, mTTC])
          Id: expr_1
        - Id: mDwell
          MetricStat:
            Metric:
              MetricName: DwellTime
              Namespace: ConstructHub/PackageCanary
            Period: 60
            Stat: Maximum
          ReturnData: false
        - Id: mTTC
          MetricStat:
            Metric:
              MetricName: TimeToCatalog
              Namespace: ConstructHub/PackageCanary
            Period: 60
            Stat: Maximum
          ReturnData: false
      Threshold: 300
      TreatMissingData: breaching
    DependsOn:
      - ConstructHubLicenseListAwsCliLayer59592811
      - ConstructHubLicenseListCustomResource323F0FD4
  ConstructHubSourcesNpmJsSchedule34031870:
    Type: AWS::Events::Rule
    Properties:
      Description: dev/ConstructHub/Sources/NpmJs/Schedule
      ScheduleExpression: rate(5 minutes)
      State: ENABLED
      Targets:
        - Arn:
            Fn::GetAtt:
              - ConstructHubSourcesNpmJs15A77D2D
              - Arn
          Id: Target0
    DependsOn:
      - ConstructHubSourcesNpmJsFollowerFailures86BCBA0D
  ConstructHubSourcesNpmJsScheduleAllowEventRuledevConstructHubSourcesNpmJs94EFF1D850C1F076:
    Type: AWS::Lambda::Permission
    Properties:
      Action: lambda:InvokeFunction
      FunctionName:
        Fn::GetAtt:
          - ConstructHubSourcesNpmJs15A77D2D
          - Arn
      Principal: events.amazonaws.com
      SourceArn:
        Fn::GetAtt:
          - ConstructHubSourcesNpmJsSchedule34031870
          - Arn
    DependsOn:
      - ConstructHubSourcesNpmJsFollowerFailures86BCBA0D
  ConstructHubSourcesNpmJsFollowerFailures86BCBA0D:
    Type: AWS::CloudWatch::Alarm
    Properties:
      ComparisonOperator: GreaterThanOrEqualToThreshold
      EvaluationPeriods: 3
      AlarmDescription:
        Fn::Join:
          - ""
          - - >-
              The NpmJs follower function failed!


              RunBook: https://github.com/cdklabs/construct-hub/blob/main/docs/operator-runbook.md


              Direct link to Lambda function: /lambda/home#/functions/
            - Ref: ConstructHubSourcesNpmJs15A77D2D
      AlarmName: dev/ConstructHub/Sources/NpmJs/Follower/Failures
      Dimensions:
        - Name: FunctionName
          Value:
            Ref: ConstructHubSourcesNpmJs15A77D2D
      MetricName: Errors
      Namespace: AWS/Lambda
      Period: 300
      Statistic: Sum
      Threshold: 1
      TreatMissingData: missing
  ConstructHubSourcesNpmJsFollowerNotRunningCEAF0E1E:
    Type: AWS::CloudWatch::Alarm
    Properties:
      ComparisonOperator: LessThanThreshold
      EvaluationPeriods: 2
      AlarmDescription:
        Fn::Join:
          - ""
          - - >-
              The NpmJs follower function is not running!


              RunBook: https://github.com/cdklabs/construct-hub/blob/main/docs/operator-runbook.md


              Direct link to Lambda function: /lambda/home#/functions/
            - Ref: ConstructHubSourcesNpmJs15A77D2D
      AlarmName: dev/ConstructHub/Sources/NpmJs/Follower/NotRunning
      Dimensions:
        - Name: FunctionName
          Value:
            Ref: ConstructHubSourcesNpmJs15A77D2D
      MetricName: Invocations
      Namespace: AWS/Lambda
      Period: 300
      Statistic: Sum
      Threshold: 1
      TreatMissingData: breaching
    DependsOn:
      - ConstructHubSourcesNpmJsScheduleAllowEventRuledevConstructHubSourcesNpmJs94EFF1D850C1F076
      - ConstructHubSourcesNpmJsSchedule34031870
  ConstructHubSourcesNpmJsFollowerNoChanges2CB08C93:
    Type: AWS::CloudWatch::Alarm
    Properties:
      ComparisonOperator: LessThanThreshold
      EvaluationPeriods: 2
      AlarmDescription:
        Fn::Join:
          - ""
          - - >-
              The NpmJs follower function is no discovering any changes from
              CouchDB!


              RunBook: https://github.com/cdklabs/construct-hub/blob/main/docs/operator-runbook.md


              Direct link to Lambda function: /lambda/home#/functions/
            - Ref: ConstructHubSourcesNpmJs15A77D2D
      AlarmName: dev/ConstructHub/Sources/NpmJs/Follower/NoChanges
      MetricName: ChangeCount
      Namespace: ConstructHub/PackageSource/NpmJs/Follower
      Period: 300
      Statistic: Sum
      Threshold: 1
      TreatMissingData: breaching
  ConstructHubSourcesdevConstructHubSourcesNpmJsStagerDLQNotEmpty3777A4EA:
    Type: AWS::CloudWatch::Alarm
    Properties:
      ComparisonOperator: GreaterThanOrEqualToThreshold
      EvaluationPeriods: 1
      AlarmDescription:
        Fn::Join:
          - ""
          - - "The NpmJS package stager is failing - its dead letter queue is
              not empty/n/nLink to the lambda function:
              /lambda/home#/functions/"
            - Ref: ConstructHubSourcesNpmJsStageAndNotify591C0CFA
            - "/nLink to the dead letter queue:
              /sqs/v2/home#/queues/https%3A%2F%2Fsqs."
            - Ref: AWS::Region
            - .amazonaws.com%2F
            - Ref: AWS::AccountId
            - "%2F"
            - Fn::GetAtt:
                - ConstructHubSourcesStagerDLQ80BD2600
                - QueueName
            - "/n/nRunbook:
              https://github.com/cdklabs/construct-hub/blob/main/docs/operator-\\
              runbook.md"
      AlarmName: dev/ConstructHub/Sources/NpmJs/Stager/DLQNotEmpty
      Metrics:
        - Expression: mVisible + mHidden
          Id: expr_1
        - Id: mVisible
          MetricStat:
            Metric:
              Dimensions:
                - Name: QueueName
                  Value:
                    Fn::GetAtt:
                      - ConstructHubSourcesStagerDLQ80BD2600
                      - QueueName
              MetricName: ApproximateNumberOfMessagesVisible
              Namespace: AWS/SQS
            Period: 300
            Stat: Maximum
          ReturnData: false
        - Id: mHidden
          MetricStat:
            Metric:
              Dimensions:
                - Name: QueueName
                  Value:
                    Fn::GetAtt:
                      - ConstructHubSourcesStagerDLQ80BD2600
                      - QueueName
              MetricName: ApproximateNumberOfMessagesNotVisible
              Namespace: AWS/SQS
            Period: 300
            Stat: Maximum
          ReturnData: false
      Threshold: 1
      TreatMissingData: notBreaching
  ConstructHubInventoryCanaryServiceRole7684EDDE:
    Type: AWS::IAM::Role
    Properties:
      AssumeRolePolicyDocument:
        Statement:
          - Action: sts:AssumeRole
            Effect: Allow
            Principal:
              Service: lambda.amazonaws.com
        Version: 2012-10-17
      ManagedPolicyArns:
        - Fn::Join:
            - ""
            - - "arn:"
              - Ref: AWS::Partition
              - :iam::aws:policy/service-role/AWSLambdaBasicExecutionRole
  ConstructHubInventoryCanaryServiceRoleDefaultPolicy144783F1:
    Type: AWS::IAM::Policy
    Properties:
      PolicyDocument:
        Statement:
          - Action:
              - s3:GetObject*
              - s3:GetBucket*
              - s3:List*
            Effect: Allow
            Resource:
              - Fn::GetAtt:
                  - ConstructHubPackageDataDC5EF35E
                  - Arn
              - Fn::Join:
                  - ""
                  - - Fn::GetAtt:
                        - ConstructHubPackageDataDC5EF35E
                        - Arn
                    - /*
          - Action:
              - s3:DeleteObject*
              - s3:PutObject*
              - s3:Abort*
            Effect: Allow
            Resource:
              - Fn::GetAtt:
                  - ConstructHubPackageDataDC5EF35E
                  - Arn
              - Fn::Join:
                  - ""
                  - - Fn::GetAtt:
                        - ConstructHubPackageDataDC5EF35E
                        - Arn
                    - /missing-objects/*-documentation.json
          - Action:
              - s3:DeleteObject*
              - s3:PutObject*
              - s3:Abort*
            Effect: Allow
            Resource:
              - Fn::GetAtt:
                  - ConstructHubPackageDataDC5EF35E
                  - Arn
              - Fn::Join:
                  - ""
                  - - Fn::GetAtt:
                        - ConstructHubPackageDataDC5EF35E
                        - Arn
                    - /corruptassembly-objects/*.json
          - Action:
              - s3:DeleteObject*
              - s3:PutObject*
              - s3:Abort*
            Effect: Allow
            Resource:
              - Fn::GetAtt:
                  - ConstructHubPackageDataDC5EF35E
                  - Arn
              - Fn::Join:
                  - ""
                  - - Fn::GetAtt:
                        - ConstructHubPackageDataDC5EF35E
                        - Arn
                    - /uninstallable-objects/data.json
        Version: 2012-10-17
      PolicyName: ConstructHubInventoryCanaryServiceRoleDefaultPolicy144783F1
      Roles:
        - Ref: ConstructHubInventoryCanaryServiceRole7684EDDE
  ConstructHubInventoryCanary63D899BC:
    Type: AWS::Lambda::Function
    Properties:
      Code:
        S3Bucket:
          Ref: AssetParametersfef6f06ea17ddc079aad9bf306b77955c690c706a44c65ad96073ed8cd34e0deS3Bucket45EB7C94
        S3Key:
          Fn::Join:
            - ""
            - - Fn::Select:
                  - 0
                  - Fn::Split:
                      - "||"
                      - Ref: AssetParametersfef6f06ea17ddc079aad9bf306b77955c690c706a44c65ad96073ed8cd34e0deS3VersionKeyBCD5D379
              - Fn::Select:
                  - 1
                  - Fn::Split:
                      - "||"
                      - Ref: AssetParametersfef6f06ea17ddc079aad9bf306b77955c690c706a44c65ad96073ed8cd34e0deS3VersionKeyBCD5D379
      Role:
        Fn::GetAtt:
          - ConstructHubInventoryCanaryServiceRole7684EDDE
          - Arn
      Description: "[ConstructHub/Inventory] A canary that periodically inspects the
        list of indexed packages"
      Environment:
        Variables:
          AWS_EMF_ENVIRONMENT: Local
          BUCKET_NAME:
            Ref: ConstructHubPackageDataDC5EF35E
      Handler: index.handler
      MemorySize: 10240
      Runtime: nodejs14.x
      Timeout: 300
    DependsOn:
      - ConstructHubInventoryCanaryServiceRoleDefaultPolicy144783F1
      - ConstructHubInventoryCanaryServiceRole7684EDDE
  ConstructHubInventoryCanaryLogRetention8B1B5364:
    Type: Custom::LogRetention
    Properties:
      ServiceToken:
        Fn::GetAtt:
          - LogRetentionaae0aa3c5b4d4f87b02d85b201efdd8aFD4BFC8A
          - Arn
      LogGroupName:
        Fn::Join:
          - ""
          - - /aws/lambda/
            - Ref: ConstructHubInventoryCanary63D899BC
      RetentionInDays: 7
  ConstructHubInventoryCanaryScheduleRule79F2F8D8:
    Type: AWS::Events::Rule
    Properties:
      ScheduleExpression: rate(5 minutes)
      State: ENABLED
      Targets:
        - Arn:
            Fn::GetAtt:
              - ConstructHubInventoryCanary63D899BC
              - Arn
          Id: Target0
    DependsOn:
      - ConstructHubInventoryCanaryServiceRoleDefaultPolicy144783F1
  ConstructHubInventoryCanaryScheduleRuleAllowEventRuledevConstructHubInventoryCanaryEF8B6D027C8F7E9D:
    Type: AWS::Lambda::Permission
    Properties:
      Action: lambda:InvokeFunction
      FunctionName:
        Fn::GetAtt:
          - ConstructHubInventoryCanary63D899BC
          - Arn
      Principal: events.amazonaws.com
      SourceArn:
        Fn::GetAtt:
          - ConstructHubInventoryCanaryScheduleRule79F2F8D8
          - Arn
    DependsOn:
      - ConstructHubInventoryCanaryServiceRoleDefaultPolicy144783F1
  ConstructHubInventoryCanaryNotRunningAF44D71C:
    Type: AWS::CloudWatch::Alarm
    Properties:
      ComparisonOperator: LessThanThreshold
      EvaluationPeriods: 1
      AlarmDescription:
        Fn::Join:
          - ""
          - - >-
              The inventory canary is not running!


              RunBook: https://github.com/cdklabs/construct-hub/blob/main/docs/operator-runbook.md


              Direct link to function: /lambda/home#/functions/
            - Ref: ConstructHubInventoryCanary63D899BC
      AlarmName: dev/ConstructHub/InventoryCanary/NotRunning
      Dimensions:
        - Name: FunctionName
          Value:
            Ref: ConstructHubInventoryCanary63D899BC
      MetricName: Invocations
      Namespace: AWS/Lambda
      Period: 300
      Statistic: Sum
      Threshold: 1
  ConstructHubInventoryCanaryFailures5BDA8051:
    Type: AWS::CloudWatch::Alarm
    Properties:
      ComparisonOperator: GreaterThanOrEqualToThreshold
      EvaluationPeriods: 2
      AlarmDescription:
        Fn::Join:
          - ""
          - - >-
              The inventory canary is failing!


              RunBook: https://github.com/cdklabs/construct-hub/blob/main/docs/operator-runbook.md


              Direct link to function: /lambda/home#/functions/
            - Ref: ConstructHubInventoryCanary63D899BC
      AlarmName: dev/ConstructHub/InventoryCanary/Failures
      Dimensions:
        - Name: FunctionName
          Value:
            Ref: ConstructHubInventoryCanary63D899BC
      MetricName: Errors
      Namespace: AWS/Lambda
      Period: 300
      Statistic: Sum
      Threshold: 1
  ConstructHubBackendDashboardReportsDFD170B1:
    Type: AWS::CloudWatch::Dashboard
    Properties:
      DashboardBody:
        Fn::Join:
          - ""
          - - '{"start":"-P1W","periodOverride":"auto","widgets":[{"type":"custom","width":24,"height":6,"x":0,"y":0,"properties":{"endpoint":"'
            - Fn::GetAtt:
                - PackageVersionsTableWidgetHandler5fa848259c1d5e388c0df69f05c016dfBE2C27C2
                - Arn
            - "\\",\\"params\\":{\\"key\\":\\"uninstallable-objects/data.json\\",\\"des\\
              cription\\":\\"These packages could not be installed. Note that
              currently they will also appear in the 'missing' documentation
              reports.\\\\n\\\\nThe specific error can be found in the package
              directory inside a file named
              'uninstallable'\\\\n\\"},\\"title\\":\\"Package Versions Report |
              Uninstallable\\",\\"updateOn\\":{\\"refresh\\":true,\\"resize\\":false,\\
              \\"timeRange\\":false}}},{\\"type\\":\\"custom\\",\\"width\\":24,\\"height\\
              \\":6,\\"x\\":0,\\"y\\":6,\\"properties\\":{\\"endpoint\\":\\""
            - Fn::GetAtt:
                - PackageVersionsTableWidgetHandler5fa848259c1d5e388c0df69f05c016dfBE2C27C2
                - Arn
            - '","params":{"key":"missing-objects/typescript-documentation.json","description":"These
              packages are missing typescript documentation.\\nApart from the
              uninstallable packages, this report should stay empty\\n\\nTo
              investigate inspect the orchestration DLQ.\\n"},"title":"Package
              Versions Report | Missing Documentation |
              _typescript_","updateOn":{"refresh":true,"resize":false,"timeRange":false}}},{"type":"custom","width":24,"height":6,"x":0,"y":12,"properties":{"endpoint":"'
            - Fn::GetAtt:
                - PackageVersionsTableWidgetHandler5fa848259c1d5e388c0df69f05c016dfBE2C27C2
                - Arn
            - "\\",\\"params\\":{\\"key\\":\\"corruptassembly-objects/typescript.json\\
              \\",\\"description\\":\\"These packages are missing typescript
              documentation because of a corrupted assembly.\\\\n\\\\nThe specific
              error can be found in the package directory inside files suffixed
              with '.corruptassembly'\\\\n\\"},\\"title\\":\\"Package Versions Report
              | Corrupt Assembly |
              _typescript_\\",\\"updateOn\\":{\\"refresh\\":true,\\"resize\\":false,\\"\\
              timeRange\\":false}}},{\\"type\\":\\"custom\\",\\"width\\":24,\\"height\\"\\
              :6,\\"x\\":0,\\"y\\":18,\\"properties\\":{\\"endpoint\\":\\""
            - Fn::GetAtt:
                - PackageVersionsTableWidgetHandler5fa848259c1d5e388c0df69f05c016dfBE2C27C2
                - Arn
            - '","params":{"key":"missing-objects/python-documentation.json","description":"These
              packages are missing python documentation.\\nApart from the
              uninstallable packages, this report should stay empty\\n\\nTo
              investigate inspect the orchestration DLQ.\\n"},"title":"Package
              Versions Report | Missing Documentation |
              _python_","updateOn":{"refresh":true,"resize":false,"timeRange":false}}},{"type":"custom","width":24,"height":6,"x":0,"y":24,"properties":{"endpoint":"'
            - Fn::GetAtt:
                - PackageVersionsTableWidgetHandler5fa848259c1d5e388c0df69f05c016dfBE2C27C2
                - Arn
            - "\\",\\"params\\":{\\"key\\":\\"corruptassembly-objects/python.json\\",\\
              \\"description\\":\\"These packages are missing python documentation
              because of a corrupted assembly.\\\\n\\\\nThe specific error can be
              found in the package directory inside files suffixed with
              '.corruptassembly'\\\\n\\"},\\"title\\":\\"Package Versions Report |
              Corrupt Assembly |
              _python_\\",\\"updateOn\\":{\\"refresh\\":true,\\"resize\\":false,\\"time\\
              Range\\":false}}},{\\"type\\":\\"custom\\",\\"width\\":24,\\"height\\":6,\\
              \\"x\\":0,\\"y\\":30,\\"properties\\":{\\"endpoint\\":\\""
            - Fn::GetAtt:
                - PackageVersionsTableWidgetHandler5fa848259c1d5e388c0df69f05c016dfBE2C27C2
                - Arn
            - '","params":{"key":"missing-objects/java-documentation.json","description":"These
              packages are missing java documentation.\\nApart from the
              uninstallable packages, this report should stay empty\\n\\nTo
              investigate inspect the orchestration DLQ.\\n"},"title":"Package
              Versions Report | Missing Documentation |
              _java_","updateOn":{"refresh":true,"resize":false,"timeRange":false}}},{"type":"custom","width":24,"height":6,"x":0,"y":36,"properties":{"endpoint":"'
            - Fn::GetAtt:
                - PackageVersionsTableWidgetHandler5fa848259c1d5e388c0df69f05c016dfBE2C27C2
                - Arn
            - "\\",\\"params\\":{\\"key\\":\\"corruptassembly-objects/java.json\\",\\"d\\
              escription\\":\\"These packages are missing java documentation
              because of a corrupted assembly.\\\\n\\\\nThe specific error can be
              found in the package directory inside files suffixed with
              '.corruptassembly'\\\\n\\"},\\"title\\":\\"Package Versions Report |
              Corrupt Assembly |
              _java_\\",\\"updateOn\\":{\\"refresh\\":true,\\"resize\\":false,\\"timeRa\\
              nge\\":false}}},{\\"type\\":\\"custom\\",\\"width\\":24,\\"height\\":6,\\"x\\
              \\":0,\\"y\\":42,\\"properties\\":{\\"endpoint\\":\\""
            - Fn::GetAtt:
                - PackageVersionsTableWidgetHandler5fa848259c1d5e388c0df69f05c016dfBE2C27C2
                - Arn
            - '","params":{"key":"missing-objects/csharp-documentation.json","description":"These
              packages are missing csharp documentation.\\nApart from the
              uninstallable packages, this report should stay empty\\n\\nTo
              investigate inspect the orchestration DLQ.\\n"},"title":"Package
              Versions Report | Missing Documentation |
              _csharp_","updateOn":{"refresh":true,"resize":false,"timeRange":false}}},{"type":"custom","width":24,"height":6,"x":0,"y":48,"properties":{"endpoint":"'
            - Fn::GetAtt:
                - PackageVersionsTableWidgetHandler5fa848259c1d5e388c0df69f05c016dfBE2C27C2
                - Arn
            - "\\",\\"params\\":{\\"key\\":\\"corruptassembly-objects/csharp.json\\",\\
              \\"description\\":\\"These packages are missing csharp documentation
              because of a corrupted assembly.\\\\n\\\\nThe specific error can be
              found in the package directory inside files suffixed with
              '.corruptassembly'\\\\n\\"},\\"title\\":\\"Package Versions Report |
              Corrupt Assembly |
              _csharp_\\",\\"updateOn\\":{\\"refresh\\":true,\\"resize\\":false,\\"time\\
              Range\\":false}}}]}"
      DashboardName: construct-hub-backend-reports
  ConstructHubBackendDashboardGraphs6A37B2BC:
    Type: AWS::CloudWatch::Dashboard
    Properties:
      DashboardBody:
        Fn::Join:
          - ""
          - - '{"start":"-P1W","periodOverride":"auto","widgets":[{"type":"text","width":24,"height":2,"x":0,"y":0,"properties":{"markdown":"#
              Catalog Overview\\n\\n[button:primary:Package Data](/s3/buckets/'
            - Ref: ConstructHubPackageDataDC5EF35E
            - )\\n[button:Catalog Builder](/lambda/home#/functions/
            - Ref: ConstructHubOrchestrationCatalogBuilder7C964951
            - )\\n[button:Inventory Canary](/lambda/home#/functions/
            - Ref: ConstructHubInventoryCanary63D899BC
            - )\\n[button:Search Canary Log
              Group](/cloudwatch/home#logsV2:log-groups/log-group/$252Faws$252flambda$252f
            - Ref: ConstructHubInventoryCanary63D899BC
            - /log-events)"}},{"type":"metric","width":12,"height":6,"x":0,"y":2,"properties":{"view":"timeSeries","title":"Catalog
              Size","region":"
            - Ref: AWS::Region
            - '","metrics":[["ConstructHub/Inventory","SubmoduleCount",{"label":"Submodules","stat":"Maximum"}],["ConstructHub/Inventory","PackageVersionCount",{"label":"Package
              Versions","stat":"Maximum"}],["ConstructHub/Inventory","PackageMajorVersionCount",{"label":"Package
              Majors","stat":"Maximum"}],["ConstructHub/Inventory","PackageCount",{"label":"Packages","stat":"Maximum"}]],"yAxis":{"left":{"min":0}}}},{"type":"metric","width":12,"height":6,"x":12,"y":2,"properties":{"view":"timeSeries","title":"Catalog
              Issues","region":"'
            - Ref: AWS::Region
            - '","metrics":[["ConstructHub/Inventory","UnknownObjectCount",{"label":"Unknown","stat":"Maximum"}],["ConstructHub/Inventory","MissingAssemblyCount",{"label":"Missing
              Assembly","stat":"Maximum"}],["ConstructHub/Inventory","MissingPackageMetadataCount",{"label":"Missing
              Metadata","stat":"Maximum"}],["ConstructHub/Inventory","MissingPackageTarballCount",{"label":"Missing
              Tarball","stat":"Maximum"}],["ConstructHub/Inventory","UninstallablePackageCount",{"label":"Uninstallable
              Package","stat":"Maximum"}],["ConstructHub/CatalogBuilder","MissingConstructFrameworkCount",{"label":"No
              Construct
              Framework","period":900,"stat":"Maximum","yAxis":"right"}],["ConstructHub/CatalogBuilder","MissingConstructFrameworkVersionCount",{"label":"No
              Construct Framework
              Version","period":900,"stat":"Maximum","yAxis":"right"}]],"yAxis":{"left":{"min":0},"right":{"min":0}}}},{"type":"text","width":24,"height":2,"x":0,"y":8,"properties":{"markdown":"#
              Documentation Generation\\n\\n[button:primary:Transliterator
              Logs](/cloudwatch/home#logsV2:log-groups/log-group/'
            - Fn::Join:
                - "%252"
                - Fn::Split:
                    - /
                    - Ref: ConstructHubOrchestrationTransliteratorLogGroupEE16EE8B
            - )\\n[button:Transliterator ECS Cluster](/ecs/home#/clusters/
            - Ref: ConstructHubOrchestrationCluster3D6F0081
            - /tasks)"}},{"type":"metric","width":12,"height":6,"x":0,"y":10,"properties":{"view":"timeSeries","title":"Fargate
              Resources","region":"
            - Ref: AWS::Region
            - '","metrics":[["AWS/Usage","ResourceCount","Class","None","Resource","OnDemand","Service","Fargate","Type","Resource",{"label":"Fargate
              Usage
              (On-Demand)","stat":"Maximum","id":"mFargateUsage"}],[{"label":"Fargate
              Quota
              (On-Demand)","expression":"SERVICE_QUOTA(mFargateUsage)"}],[{"label":"CPU
              Utilization","expression":"100 * FILL(mCpuUtilized, 0) /
              FILL(mCpuReserved,
              REPEAT)","yAxis":"right"}],["ECS/ContainerInsights","CpuReserved","ClusterName","'
            - Ref: ConstructHubOrchestrationCluster3D6F0081
            - '",{"stat":"Maximum","visible":false,"id":"mCpuReserved"}],["ECS/ContainerInsights","CpuUtilized","ClusterName","'
            - Ref: ConstructHubOrchestrationCluster3D6F0081
            - '",{"stat":"Maximum","visible":false,"id":"mCpuUtilized"}],[{"label":"Memory
              Utilization","expression":"100 * FILL(mMemoryUtilized, 0) /
              FILL(mMemoryReserved,
              REPEAT)","yAxis":"right"}],["ECS/ContainerInsights","MemoryReserved","ClusterName","'
            - Ref: ConstructHubOrchestrationCluster3D6F0081
            - '",{"stat":"Maximum","visible":false,"id":"mMemoryReserved"}],["ECS/ContainerInsights","MemoryUtilized","ClusterName","'
            - Ref: ConstructHubOrchestrationCluster3D6F0081
            - '",{"stat":"Maximum","visible":false,"id":"mMemoryUtilized"}]],"yAxis":{"left":{"min":0},"right":{"label":"Percent","min":0,"max":100,"showUnits":false}}}},{"type":"metric","width":12,"height":6,"x":12,"y":10,"properties":{"view":"timeSeries","title":"ECS
              Resources","region":"'
            - Ref: AWS::Region
            - '","metrics":[[{"label":"Received
              Bytes","expression":"FILL(m67cc14db3275d4a2af71847df2ebb376a00b015f62c4ff9d1aedb9bc615a6cf0,
              0)"}],["ECS/ContainerInsights","NetworkRxBytes","ClusterName","'
            - Ref: ConstructHubOrchestrationCluster3D6F0081
            - '",{"label":"Received
              Bytes","stat":"Maximum","visible":false,"id":"m67cc14db3275d4a2af71847df2ebb376a00b015f62c4ff9d1aedb9bc615a6cf0"}],[{"label":"Transmitted
              Bytes","expression":"FILL(md6781afc8bf73de5587d36039d8226d1c0fe0b50a1c949759d3d8d8cd2e3f6d1,
              0)"}],["ECS/ContainerInsights","NetworkTxBytes","ClusterName","'
            - Ref: ConstructHubOrchestrationCluster3D6F0081
            - '",{"label":"Transmitted
              Bytes","stat":"Maximum","visible":false,"id":"md6781afc8bf73de5587d36039d8226d1c0fe0b50a1c949759d3d8d8cd2e3f6d1"}],[{"label":"Task
              Count","expression":"FILL(mbb258976f5c025a7dff5289417a6b07619e000e4af1a427fecc57b31586fd6dd,
              0)","yAxis":"right"}],["ECS/ContainerInsights","TaskCount","ClusterName","'
            - Ref: ConstructHubOrchestrationCluster3D6F0081
            - '",{"label":"Task
              Count","stat":"Sum","visible":false,"id":"mbb258976f5c025a7dff5289417a6b07619e000e4af1a427fecc57b31586fd6dd"}]],"yAxis":{"left":{"min":0},"right":{"min":0}}}},{"type":"text","width":24,"height":1,"x":0,"y":16,"properties":{"markdown":"##
              Language:
              typescript"}},{"type":"metric","width":12,"height":6,"x":0,"y":17,"properties":{"view":"pie","title":"Package
              Versions","region":"'
            - Ref: AWS::Region
            - '","metrics":[["ConstructHub/Inventory","SupportedPackageVersionCount","Language","typescript",{"color":"#2ca02c","label":"Available","stat":"Maximum"}],["ConstructHub/Inventory","CorruptAssemblyPackageVersionCount","Language","typescript",{"color":"#3542D7","label":"Corrupt
              Assembly","stat":"Maximum"}],["ConstructHub/Inventory","UnsupportedPackageVersionCount","Language","typescript",{"color":"#9467bd","label":"Unsupported","stat":"Maximum"}],["ConstructHub/Inventory","MissingPackageVersionCount","Language","typescript",{"color":"#d62728","label":"Missing","stat":"Maximum"}]],"yAxis":{"left":{"showUnits":false}}}},{"type":"metric","width":12,"height":6,"x":12,"y":17,"properties":{"view":"pie","title":"Package
              Version Submodules","region":"'
            - Ref: AWS::Region
            - '","metrics":[["ConstructHub/Inventory","SupportedSubmoduleCount","Language","typescript",{"color":"#2ca02c","label":"Available","stat":"Maximum"}],["ConstructHub/Inventory","CorruptAssemblySubmoduleCount","Language","typescript",{"color":"#3542D7","label":"Corrupt
              Assembly","stat":"Maximum"}],["ConstructHub/Inventory","UnsupportedSubmoduleCount","Language","typescript",{"color":"#9467bd","label":"Unsupported","stat":"Maximum"}],["ConstructHub/Inventory","MissingSubmoduleCount","Language","typescript",{"color":"#d62728","label":"Missing","stat":"Maximum"}]],"yAxis":{"left":{"showUnits":false}}}},{"type":"text","width":24,"height":1,"x":0,"y":23,"properties":{"markdown":"##
              Language:
              python"}},{"type":"metric","width":12,"height":6,"x":0,"y":24,"properties":{"view":"pie","title":"Package
              Versions","region":"'
            - Ref: AWS::Region
            - '","metrics":[["ConstructHub/Inventory","SupportedPackageVersionCount","Language","python",{"color":"#2ca02c","label":"Available","stat":"Maximum"}],["ConstructHub/Inventory","CorruptAssemblyPackageVersionCount","Language","python",{"color":"#3542D7","label":"Corrupt
              Assembly","stat":"Maximum"}],["ConstructHub/Inventory","UnsupportedPackageVersionCount","Language","python",{"color":"#9467bd","label":"Unsupported","stat":"Maximum"}],["ConstructHub/Inventory","MissingPackageVersionCount","Language","python",{"color":"#d62728","label":"Missing","stat":"Maximum"}]],"yAxis":{"left":{"showUnits":false}}}},{"type":"metric","width":12,"height":6,"x":12,"y":24,"properties":{"view":"pie","title":"Package
              Version Submodules","region":"'
            - Ref: AWS::Region
            - '","metrics":[["ConstructHub/Inventory","SupportedSubmoduleCount","Language","python",{"color":"#2ca02c","label":"Available","stat":"Maximum"}],["ConstructHub/Inventory","CorruptAssemblySubmoduleCount","Language","python",{"color":"#3542D7","label":"Corrupt
              Assembly","stat":"Maximum"}],["ConstructHub/Inventory","UnsupportedSubmoduleCount","Language","python",{"color":"#9467bd","label":"Unsupported","stat":"Maximum"}],["ConstructHub/Inventory","MissingSubmoduleCount","Language","python",{"color":"#d62728","label":"Missing","stat":"Maximum"}]],"yAxis":{"left":{"showUnits":false}}}},{"type":"text","width":24,"height":1,"x":0,"y":30,"properties":{"markdown":"##
              Language:
              java"}},{"type":"metric","width":12,"height":6,"x":0,"y":31,"properties":{"view":"pie","title":"Package
              Versions","region":"'
            - Ref: AWS::Region
            - '","metrics":[["ConstructHub/Inventory","SupportedPackageVersionCount","Language","java",{"color":"#2ca02c","label":"Available","stat":"Maximum"}],["ConstructHub/Inventory","CorruptAssemblyPackageVersionCount","Language","java",{"color":"#3542D7","label":"Corrupt
              Assembly","stat":"Maximum"}],["ConstructHub/Inventory","UnsupportedPackageVersionCount","Language","java",{"color":"#9467bd","label":"Unsupported","stat":"Maximum"}],["ConstructHub/Inventory","MissingPackageVersionCount","Language","java",{"color":"#d62728","label":"Missing","stat":"Maximum"}]],"yAxis":{"left":{"showUnits":false}}}},{"type":"metric","width":12,"height":6,"x":12,"y":31,"properties":{"view":"pie","title":"Package
              Version Submodules","region":"'
            - Ref: AWS::Region
            - '","metrics":[["ConstructHub/Inventory","SupportedSubmoduleCount","Language","java",{"color":"#2ca02c","label":"Available","stat":"Maximum"}],["ConstructHub/Inventory","CorruptAssemblySubmoduleCount","Language","java",{"color":"#3542D7","label":"Corrupt
              Assembly","stat":"Maximum"}],["ConstructHub/Inventory","UnsupportedSubmoduleCount","Language","java",{"color":"#9467bd","label":"Unsupported","stat":"Maximum"}],["ConstructHub/Inventory","MissingSubmoduleCount","Language","java",{"color":"#d62728","label":"Missing","stat":"Maximum"}]],"yAxis":{"left":{"showUnits":false}}}},{"type":"text","width":24,"height":1,"x":0,"y":37,"properties":{"markdown":"##
              Language:
              csharp"}},{"type":"metric","width":12,"height":6,"x":0,"y":38,"properties":{"view":"pie","title":"Package
              Versions","region":"'
            - Ref: AWS::Region
            - '","metrics":[["ConstructHub/Inventory","SupportedPackageVersionCount","Language","csharp",{"color":"#2ca02c","label":"Available","stat":"Maximum"}],["ConstructHub/Inventory","CorruptAssemblyPackageVersionCount","Language","csharp",{"color":"#3542D7","label":"Corrupt
              Assembly","stat":"Maximum"}],["ConstructHub/Inventory","UnsupportedPackageVersionCount","Language","csharp",{"color":"#9467bd","label":"Unsupported","stat":"Maximum"}],["ConstructHub/Inventory","MissingPackageVersionCount","Language","csharp",{"color":"#d62728","label":"Missing","stat":"Maximum"}]],"yAxis":{"left":{"showUnits":false}}}},{"type":"metric","width":12,"height":6,"x":12,"y":38,"properties":{"view":"pie","title":"Package
              Version Submodules","region":"'
            - Ref: AWS::Region
            - '","metrics":[["ConstructHub/Inventory","SupportedSubmoduleCount","Language","csharp",{"color":"#2ca02c","label":"Available","stat":"Maximum"}],["ConstructHub/Inventory","CorruptAssemblySubmoduleCount","Language","csharp",{"color":"#3542D7","label":"Corrupt
              Assembly","stat":"Maximum"}],["ConstructHub/Inventory","UnsupportedSubmoduleCount","Language","csharp",{"color":"#9467bd","label":"Unsupported","stat":"Maximum"}],["ConstructHub/Inventory","MissingSubmoduleCount","Language","csharp",{"color":"#d62728","label":"Missing","stat":"Maximum"}]],"yAxis":{"left":{"showUnits":false}}}},{"type":"text","width":24,"height":2,"x":0,"y":44,"properties":{"markdown":"#
              dev/ConstructHub/Sources/NpmJs\\n\\n[button:primary:NpmJs
              Follower](/lambda/home#/functions/'
            - Ref: ConstructHubSourcesNpmJs15A77D2D
            - )\\n[button:Marker Object](/s3/object/
            - Ref: ConstructHubSourcesNpmJsStagingBucketB286F0E6
            - ?prefix=couchdb-last-transaction-id.2)\\n[button:Stager](/lambda/home#/functions/
            - Ref: ConstructHubSourcesNpmJsStageAndNotify591C0CFA
            - )\\n[button:Stager DLQ](/sqs/v2/home#/queues/https%3A%2F%2Fsqs.
            - Ref: AWS::Region
            - .amazonaws.com%2F
            - Ref: AWS::AccountId
            - "%2F"
            - Fn::GetAtt:
                - ConstructHubSourcesStagerDLQ80BD2600
                - QueueName
            - )"}},{"type":"metric","width":12,"height":6,"x":0,"y":46,"properties":{"view":"timeSeries","title":"Follower
              Health","region":"
            - Ref: AWS::Region
            - '","metrics":[[{"label":"Invocations","expression":"FILL(m9ff955bd33652ecefb4dd9402064988aa5e418fcf59360156ff8c9e38dbde5e2,
              0)"}],["AWS/Lambda","Invocations","FunctionName","'
            - Ref: ConstructHubSourcesNpmJs15A77D2D
            - '",{"label":"Invocations","stat":"Sum","visible":false,"id":"m9ff955bd33652ecefb4dd9402064988aa5e418fcf59360156ff8c9e38dbde5e2"}],[{"label":"Errors","expression":"FILL(m3aa18789f406dc22d5fd69d6a8b1ae08cbc04aabfde21bee51e16796b37a2e55,
              0)"}],["AWS/Lambda","Errors","FunctionName","'
            - Ref: ConstructHubSourcesNpmJs15A77D2D
            - '",{"label":"Errors","stat":"Sum","visible":false,"id":"m3aa18789f406dc22d5fd69d6a8b1ae08cbc04aabfde21bee51e16796b37a2e55"}],["ConstructHub/PackageSource/NpmJs/Follower","RemainingTime",{"label":"Remaining
              Time","stat":"Minimum","yAxis":"right"}]],"yAxis":{"left":{"min":0},"right":{"min":0}},"period":300}},{"type":"metric","width":12,"height":6,"x":12,"y":46,"properties":{"view":"timeSeries","title":"Stager
              Health","region":"'
            - Ref: AWS::Region
            - '","metrics":[[{"label":"Invocations","expression":"FILL(m9ff955bd33652ecefb4dd9402064988aa5e418fcf59360156ff8c9e38dbde5e2,
              0)"}],["AWS/Lambda","Invocations","FunctionName","'
            - Ref: ConstructHubSourcesNpmJsStageAndNotify591C0CFA
            - '",{"label":"Invocations","stat":"Sum","visible":false,"id":"m9ff955bd33652ecefb4dd9402064988aa5e418fcf59360156ff8c9e38dbde5e2"}],[{"label":"Errors","expression":"FILL(m3aa18789f406dc22d5fd69d6a8b1ae08cbc04aabfde21bee51e16796b37a2e55,
              0)"}],["AWS/Lambda","Errors","FunctionName","'
            - Ref: ConstructHubSourcesNpmJsStageAndNotify591C0CFA
            - '",{"label":"Errors","stat":"Sum","visible":false,"id":"m3aa18789f406dc22d5fd69d6a8b1ae08cbc04aabfde21bee51e16796b37a2e55"}],["AWS/Lambda","Duration","FunctionName","'
            - Ref: ConstructHubSourcesNpmJsStageAndNotify591C0CFA
            - '",{"label":"Duration","yAxis":"right"}]],"yAxis":{"left":{"min":0},"right":{"min":0}},"period":300}},{"type":"metric","width":12,"height":6,"x":0,"y":52,"properties":{"view":"timeSeries","title":"CouchDB
              Follower","region":"'
            - Ref: AWS::Region
            - '","metrics":[[{"label":"Change
              Count","expression":"FILL(mf6a938229aec623f5cf21e3ae3401901e7f7c6ebd5774ab6ac6e74af83efd121,
              0)"}],["ConstructHub/PackageSource/NpmJs/Follower","ChangeCount",{"label":"Change
              Count","stat":"Sum","visible":false,"id":"mf6a938229aec623f5cf21e3ae3401901e7f7c6ebd5774ab6ac6e74af83efd121"}],[{"label":"Unprocessable","expression":"FILL(m5b235d813bd8ded65d7de9a1345c9b49a8cf2af40e7e98ddbb8cb73e00783a8a,
              0)"}],["ConstructHub/PackageSource/NpmJs/Follower","UnprocessableEntity",{"label":"Unprocessable","stat":"Sum","visible":false,"id":"m5b235d813bd8ded65d7de9a1345c9b49a8cf2af40e7e98ddbb8cb73e00783a8a"}],[{"label":"Lag
              to
              npmjs.com","expression":"FILL(m4d6c513faac55be4bca785e8587a9a145b65f5fe675318c9c5c52f3ada197b7b,
              REPEAT)","yAxis":"right"}],["ConstructHub/PackageSource/NpmJs/Follower","NpmJsChangeAge",{"label":"Lag
              to
              npmjs.com","stat":"Minimum","visible":false,"id":"m4d6c513faac55be4bca785e8587a9a145b65f5fe675318c9c5c52f3ada197b7b"}],[{"label":"Package
              Version
              Age","expression":"FILL(mec485aa83505431ed7a356970082cd4815c310504ff176dd3eeb241ae7bbf0c4,
              REPEAT)","yAxis":"right"}],["ConstructHub/PackageSource/NpmJs/Follower","PackageVersionAge",{"label":"Package
              Version
              Age","stat":"Maximum","visible":false,"id":"mec485aa83505431ed7a356970082cd4815c310504ff176dd3eeb241ae7bbf0c4"}]],"yAxis":{"left":{"min":0},"right":{"label":"Milliseconds","min":0,"showUnits":false}},"period":300}},{"type":"metric","width":12,"height":6,"x":12,"y":52,"properties":{"view":"timeSeries","title":"CouchDB
              Changes","region":"'
            - Ref: AWS::Region
            - '","metrics":[[{"label":"Last Sequence
              Number","expression":"FILL(mcc89a801dd7db60ea52e74b9851bd34a3899e7a26323ac98feb632cdf70c2500,
              REPEAT)"}],["ConstructHub/PackageSource/NpmJs/Follower","LastSeq",{"label":"Last
              Sequence
              Number","stat":"Maximum","visible":false,"id":"mcc89a801dd7db60ea52e74b9851bd34a3899e7a26323ac98feb632cdf70c2500"}]],"yAxis":{},"period":300}},{"type":"metric","width":12,"height":6,"x":0,"y":58,"properties":{"view":"timeSeries","title":"Stager
              Dead-Letter Queue","region":"'
            - Ref: AWS::Region
            - '","metrics":[[{"label":"Visible
              Messages","expression":"FILL(m96c7bb4160011a049b6b07c0feab8fb02e5a8d4aa466939592829f864dde6400,
              0)"}],["AWS/SQS","ApproximateNumberOfMessagesVisible","QueueName","'
            - Fn::GetAtt:
                - ConstructHubSourcesStagerDLQ80BD2600
                - QueueName
            - '",{"label":"Visible
              Messages","stat":"Maximum","visible":false,"id":"m96c7bb4160011a049b6b07c0feab8fb02e5a8d4aa466939592829f864dde6400"}],[{"label":"Invisible
              Messages","expression":"FILL(mf74066283a392fc98a0cd7a405f2aa9b5af544d3a87542f06fff7fd069fd8578,
              0)"}],["AWS/SQS","ApproximateNumberOfMessagesNotVisible","QueueName","'
            - Fn::GetAtt:
                - ConstructHubSourcesStagerDLQ80BD2600
                - QueueName
            - '",{"label":"Invisible
              Messages","stat":"Maximum","visible":false,"id":"mf74066283a392fc98a0cd7a405f2aa9b5af544d3a87542f06fff7fd069fd8578"}],["AWS/SQS","ApproximateAgeOfOldestMessage","QueueName","'
            - Fn::GetAtt:
                - ConstructHubSourcesStagerDLQ80BD2600
                - QueueName
            - '",{"label":"Oldest
              Message","stat":"Maximum","yAxis":"right"}]],"yAxis":{"left":{"min":0},"right":{"min":0}},"period":60}},{"type":"metric","width":12,"height":6,"x":12,"y":58,"properties":{"view":"timeSeries","title":"Package
              Canary","region":"'
            - Ref: AWS::Region
            - '","metrics":[["ConstructHub/PackageCanary","DwellTime",{"label":"Dwell
              Time","period":60,"stat":"Maximum"}],["ConstructHub/PackageCanary","TimeToCatalog",{"label":"Time
              to
              Catalog","period":60,"stat":"Maximum"}],["ConstructHub/PackageCanary","TrackedVersionCount",{"label":"Tracked
              Version
              Count","period":60,"stat":"Maximum","yAxis":"right"}]],"annotations":{"horizontal":[{"color":"#ff0000","label":"SLA
              (5
              minutes)","value":300,"yAxis":"left"}]},"yAxis":{"left":{"min":0},"right":{"min":0}}}},{"type":"text","width":24,"height":2,"x":0,"y":64,"properties":{"markdown":"#
              Ingestion Function\\n\\n[button:Ingestion
              Function](/lambda/home#/functions/'
            - Ref: ConstructHubIngestion407909CE
            - )\\n[button:primary:Search Log
              Group](/cloudwatch/home#logsV2:log-groups/log-group/$252Faws$252flambda$252f
            - Ref: ConstructHubIngestion407909CE
            - /log-events)\\n[button:DLQ](/sqs/v2/home#/queues/https%3A%2F%2Fsqs.
            - Ref: AWS::Region
            - .amazonaws.com%2F
            - Ref: AWS::AccountId
            - "%2F"
            - Fn::GetAtt:
                - ConstructHubIngestionDLQ3E96A5F2
                - QueueName
            - )"}},{"type":"metric","width":12,"height":6,"x":0,"y":66,"properties":{"view":"timeSeries","title":"Function
              Health","region":"
            - Ref: AWS::Region
            - '","metrics":[[{"label":"Invocations","expression":"FILL(m9ff955bd33652ecefb4dd9402064988aa5e418fcf59360156ff8c9e38dbde5e2,
              0)"}],["AWS/Lambda","Invocations","FunctionName","'
            - Ref: ConstructHubIngestion407909CE
            - '",{"label":"Invocations","stat":"Sum","visible":false,"id":"m9ff955bd33652ecefb4dd9402064988aa5e418fcf59360156ff8c9e38dbde5e2"}],[{"label":"Errors","expression":"FILL(m3aa18789f406dc22d5fd69d6a8b1ae08cbc04aabfde21bee51e16796b37a2e55,
              0)"}],["AWS/Lambda","Errors","FunctionName","'
            - Ref: ConstructHubIngestion407909CE
            - '",{"label":"Errors","stat":"Sum","visible":false,"id":"m3aa18789f406dc22d5fd69d6a8b1ae08cbc04aabfde21bee51e16796b37a2e55"}]],"yAxis":{"left":{"min":0}},"period":60}},{"type":"metric","width":12,"height":6,"x":12,"y":66,"properties":{"view":"timeSeries","title":"Input
              Queue","region":"'
            - Ref: AWS::Region
            - '","metrics":[["AWS/SQS","ApproximateNumberOfMessagesVisible","QueueName","'
            - Fn::GetAtt:
                - ConstructHubIngestionQueue1AD94CA3
                - QueueName
            - '",{"label":"Visible
              Messages","period":60,"stat":"Maximum"}],["AWS/SQS","ApproximateNumberOfMessagesNotVisible","QueueName","'
            - Fn::GetAtt:
                - ConstructHubIngestionQueue1AD94CA3
                - QueueName
            - '",{"label":"Hidden
              Messages","period":60,"stat":"Maximum"}],["AWS/SQS","ApproximateAgeOfOldestMessage","QueueName","'
            - Fn::GetAtt:
                - ConstructHubIngestionQueue1AD94CA3
                - QueueName
            - '",{"label":"Oldest Message
              Age","period":60,"stat":"Maximum","yAxis":"right"}]],"annotations":{"horizontal":[{"color":"#ffa500","label":"10
              Minutes","value":600,"yAxis":"right"}]},"yAxis":{"left":{"min":0},"right":{"min":0}},"period":60}},{"type":"metric","width":12,"height":6,"x":0,"y":72,"properties":{"view":"timeSeries","title":"Input
              Quality","region":"'
            - Ref: AWS::Region
            - '","stacked":true,"metrics":[[{"label":"Invalid
              Assemblies","expression":"FILL(m0c5f10aa73687a21aa44b8985d19311246bca6c2cd1b2256b9f3e78c71e94fa3,
              0)"}],["ConstructHub/Ingestion","InvalidAssembly",{"label":"Invalid
              Assemblies","stat":"Sum","visible":false,"id":"m0c5f10aa73687a21aa44b8985d19311246bca6c2cd1b2256b9f3e78c71e94fa3"}],[{"label":"Invalid
              Tarball","expression":"FILL(m3a39d9b0bf974255f27dc95e44c8574bdfce2b97e49a7504346a77c5c9f6a3e1,
              0)"}],["ConstructHub/Ingestion","InvalidTarball",{"label":"Invalid
              Tarball","stat":"Sum","visible":false,"id":"m3a39d9b0bf974255f27dc95e44c8574bdfce2b97e49a7504346a77c5c9f6a3e1"}],[{"label":"Ineligible
              License","expression":"FILL(me19ae9c3f20ae715e3462f9402684a3817282218f36e69494a60bc251e3435a6,
              0)"}],["ConstructHub/Ingestion","IneligibleLicense",{"label":"Ineligible
              License","stat":"Sum","visible":false,"id":"me19ae9c3f20ae715e3462f9402684a3817282218f36e69494a60bc251e3435a6"}],[{"label":"Mismatched
              Identity","expression":"FILL(m7c1d407f17f8d2452a0bf87ac06fdd032de385a2758254f4192d6e17ed40d44b,
              0)"}],["ConstructHub/Ingestion","MismatchedIdentityRejections",{"label":"Mismatched
              Identity","stat":"Sum","visible":false,"id":"m7c1d407f17f8d2452a0bf87ac06fdd032de385a2758254f4192d6e17ed40d44b"}],[{"label":"Found
              License
              file","expression":"FILL(m7084dfec3c5bab86694d7ae438460f471c174a94bc67c9c9738e3ab60246b661,
              0)"}],["ConstructHub/Ingestion","FoundLicenseFile",{"label":"Found
              License
              file","stat":"Sum","visible":false,"id":"m7084dfec3c5bab86694d7ae438460f471c174a94bc67c9c9738e3ab60246b661"}]],"yAxis":{"left":{"label":"Count","min":0,"showUnits":false}}}},{"type":"metric","width":12,"height":6,"x":12,"y":72,"properties":{"view":"timeSeries","title":"Dead
              Letters","region":"'
            - Ref: AWS::Region
            - '","metrics":[["AWS/SQS","ApproximateNumberOfMessagesVisible","QueueName","'
            - Fn::GetAtt:
                - ConstructHubIngestionDLQ3E96A5F2
                - QueueName
            - '",{"label":"Visible
              Messages","stat":"Maximum"}],["AWS/SQS","ApproximateNumberOfMessagesNotVisible","QueueName","'
            - Fn::GetAtt:
                - ConstructHubIngestionDLQ3E96A5F2
                - QueueName
            - '",{"label":"Invisible
              Messages","stat":"Maximum"}],["AWS/SQS","ApproximateAgeOfOldestMessage","QueueName","'
            - Fn::GetAtt:
                - ConstructHubIngestionDLQ3E96A5F2
                - QueueName
            - '",{"label":"Oldest Message
              Age","stat":"Maximum","yAxis":"right"}]],"annotations":{"horizontal":[{"color":"#ff7f0e","label":"10
              days","value":864000,"yAxis":"right"},{"color":"#ff0000","label":"14
              days (DLQ
              Retention)","value":1209600,"yAxis":"right"}]},"yAxis":{"left":{"min":0},"right":{"min":0}},"period":60}},{"type":"text","width":24,"height":2,"x":0,"y":78,"properties":{"markdown":"#
              Orchestration\\n\\n[button:primary:State
              Machine](/states/home#/statemachines/view/'
            - Ref: ConstructHubOrchestration39161A46
            - )\\n[button:DLQ](/sqs/v2/home#/queues/https%3A%2F%2Fsqs.
            - Ref: AWS::Region
            - .amazonaws.com%2F
            - Ref: AWS::AccountId
            - "%2F"
            - Fn::GetAtt:
                - ConstructHubOrchestrationDLQ9C6D9BD4
                - QueueName
            - )\\n[button:Redrive DLQ](/lambda/home#/functions/
            - Ref: ConstructHubOrchestrationRedrive8DDBA67E
            - )\\n[button:Regenerate All
              Documentation](/states/home#/statemachines/view/
            - Ref: ConstructHubOrchestrationRegenerateAllDocumentationE9FAB254
            - )"}},{"type":"metric","width":12,"height":6,"x":0,"y":80,"properties":{"view":"timeSeries","title":"State
              Machine Executions","region":"
            - Ref: AWS::Region
            - '","metrics":[[{"label":"Started","expression":"FILL(m392141ff4cfa3bbe1889b2db42bcf20599513e199a0b9fb8dc736cde893c1d7c,
              0)"}],["AWS/States","ExecutionsStarted","StateMachineArn","'
            - Ref: ConstructHubOrchestration39161A46
            - '",{"label":"Started","stat":"Sum","visible":false,"id":"m392141ff4cfa3bbe1889b2db42bcf20599513e199a0b9fb8dc736cde893c1d7c"}],[{"label":"Succeeded","expression":"FILL(md1b80634be6e2f057c84f44fab13979a6445395ea2dc357cd12d0ba9f504e6d1,
              0)"}],["AWS/States","ExecutionsSucceeded","StateMachineArn","'
            - Ref: ConstructHubOrchestration39161A46
            - '",{"label":"Succeeded","stat":"Sum","visible":false,"id":"md1b80634be6e2f057c84f44fab13979a6445395ea2dc357cd12d0ba9f504e6d1"}],[{"label":"Aborted","expression":"FILL(m7c13255adf2b6d90baaa9e4e952e72ce260730c93b662336d01e3342f6255e08,
              0)"}],["AWS/States","ExecutionsAborted","StateMachineArn","'
            - Ref: ConstructHubOrchestration39161A46
            - '",{"label":"Aborted","stat":"Sum","visible":false,"id":"m7c13255adf2b6d90baaa9e4e952e72ce260730c93b662336d01e3342f6255e08"}],[{"label":"Failed","expression":"FILL(m503cb5a7568675222eb2ac827982f88ad300c986505dabfafe1707080946e597,
              0)"}],["AWS/States","ExecutionsFailed","StateMachineArn","'
            - Ref: ConstructHubOrchestration39161A46
            - '",{"label":"Failed","stat":"Sum","visible":false,"id":"m503cb5a7568675222eb2ac827982f88ad300c986505dabfafe1707080946e597"}],[{"label":"Throttled","expression":"FILL(m278670a6ffa3ce32fec8fcb73c1cfdc4c965389617e2387ab5852ebb00b2a81f,
              0)"}],["AWS/States","ExecutionThrottled","StateMachineArn","'
            - Ref: ConstructHubOrchestration39161A46
            - '",{"label":"Throttled","stat":"Sum","visible":false,"id":"m278670a6ffa3ce32fec8fcb73c1cfdc4c965389617e2387ab5852ebb00b2a81f"}],[{"label":"Timed
              Out","expression":"FILL(m106d91118c893ec9037d16448722184f1ebdcca08a617e1f13758151a8c85a21,
              0)"}],["AWS/States","ExecutionsTimedOut","StateMachineArn","'
            - Ref: ConstructHubOrchestration39161A46
            - '",{"label":"Timed
              Out","stat":"Sum","visible":false,"id":"m106d91118c893ec9037d16448722184f1ebdcca08a617e1f13758151a8c85a21"}],["AWS/States","ExecutionTime","StateMachineArn","'
            - Ref: ConstructHubOrchestration39161A46
            - '",{"label":"Duration","yAxis":"right"}]],"yAxis":{"left":{"min":0},"right":{"min":0}}}},{"type":"metric","width":12,"height":6,"x":12,"y":80,"properties":{"view":"timeSeries","title":"Dead
              Letter Queue","region":"'
            - Ref: AWS::Region
            - '","metrics":[["AWS/SQS","ApproximateNumberOfMessagesVisible","QueueName","'
            - Fn::GetAtt:
                - ConstructHubOrchestrationDLQ9C6D9BD4
                - QueueName
            - '",{"label":"Visible
              Messages","stat":"Maximum"}],["AWS/SQS","ApproximateNumberOfMessagesNotVisible","QueueName","'
            - Fn::GetAtt:
                - ConstructHubOrchestrationDLQ9C6D9BD4
                - QueueName
            - '",{"label":"Invisible
              Messages","stat":"Maximum"}],["AWS/SQS","ApproximateAgeOfOldestMessage","QueueName","'
            - Fn::GetAtt:
                - ConstructHubOrchestrationDLQ9C6D9BD4
                - QueueName
            - '",{"label":"Oldest Message
              Age","stat":"Maximum","yAxis":"right"}]],"annotations":{"horizontal":[{"color":"#ff7f0e","label":"10
              days","value":864000,"yAxis":"right"},{"color":"#ff0000","label":"14
              days (DLQ
              Retention)","value":1209600,"yAxis":"right"}]},"yAxis":{"left":{"min":0},"right":{"min":0}},"period":60}},{"type":"text","width":24,"height":2,"x":0,"y":86,"properties":{"markdown":"#
              Deny List\\n\\n[button:primary:Deny List Object](/s3/object/'
            - Ref: ConstructHubDenyListBucket1B3C2C2E
            - ?prefix=deny-list.json)\\n[button:Prune
              Function](/lambda/home#/functions/
            - Ref: ConstructHubDenyListPrunePruneHandler30B33551
            - )\\n[button:Prune
              Logs](/cloudwatch/home#logsV2:log-groups/log-group/$252Faws$252flambda$252f
            - Ref: ConstructHubDenyListPrunePruneHandler30B33551
            - /log-events)\\n[button:Delete
              Queue](/sqs/v2/home#/queues/https%3A%2F%2Fsqs.
            - Ref: AWS::Region
            - .amazonaws.com%2F
            - Ref: AWS::AccountId
            - "%2F"
            - Fn::GetAtt:
                - ConstructHubDenyListPruneDeleteQueueBBF60185
                - QueueName
            - )\\n[button:Delete
              Logs](/cloudwatch/home#logsV2:log-groups/log-group/$252Faws$252flambda$252f
            - Ref: ConstructHubDenyListPrunePruneQueueHandlerF7EB599B
            - /log-events)"}},{"type":"metric","width":12,"height":6,"x":0,"y":88,"properties":{"view":"timeSeries","title":"Deny
              List","region":"
            - Ref: AWS::Region
            - '","metrics":[[{"label":"Rules","expression":"FILL(m41327b0edbbef1ca627d9503d1b9b9fab401700118519537b58e0557adee7e4f,
              REPEAT)"}],["ConstructHub/DenyList","DenyListRuleCount",{"label":"Rules","stat":"Maximum","visible":false,"id":"m41327b0edbbef1ca627d9503d1b9b9fab401700118519537b58e0557adee7e4f"}],["AWS/SQS","NumberOfMessagesDeleted","QueueName","'
            - Fn::GetAtt:
                - ConstructHubDenyListPruneDeleteQueueBBF60185
                - QueueName
            - '",{"label":"Deleted
              Files","stat":"Sum"}]],"yAxis":{"left":{"min":0}},"period":300}},{"type":"metric","width":12,"height":6,"x":12,"y":88,"properties":{"view":"timeSeries","title":"Prune
              Function Health","region":"'
            - Ref: AWS::Region
            - '","metrics":[[{"label":"Invocations","expression":"FILL(m9ff955bd33652ecefb4dd9402064988aa5e418fcf59360156ff8c9e38dbde5e2,
              0)"}],["AWS/Lambda","Invocations","FunctionName","'
            - Ref: ConstructHubDenyListPrunePruneHandler30B33551
            - '",{"label":"Invocations","stat":"Sum","visible":false,"id":"m9ff955bd33652ecefb4dd9402064988aa5e418fcf59360156ff8c9e38dbde5e2"}],[{"label":"Errors","expression":"FILL(m3aa18789f406dc22d5fd69d6a8b1ae08cbc04aabfde21bee51e16796b37a2e55,
              0)"}],["AWS/Lambda","Errors","FunctionName","'
            - Ref: ConstructHubDenyListPrunePruneHandler30B33551
            - '",{"label":"Errors","stat":"Sum","visible":false,"id":"m3aa18789f406dc22d5fd69d6a8b1ae08cbc04aabfde21bee51e16796b37a2e55"}]],"yAxis":{"left":{"min":0}},"period":300}},{"type":"text","width":24,"height":2,"x":0,"y":94,"properties":{"markdown":"#
              Package Stats\\n\\n[button:primary:Package Stats
              Object](/s3/object/'
            - Ref: ConstructHubPackageDataDC5EF35E
            - ?prefix=stats.json)\\n[button:Package Stats
              Function](/lambda/home#/functions/
            - Ref: ConstructHubStats61DB07B1
            - )\\n[button:Package Stats
              Logs](/cloudwatch/home#logsV2:log-groups/log-group/$252Faws$252flambda$252f
            - Ref: ConstructHubStats61DB07B1
            - /log-events)"}},{"type":"metric","width":12,"height":6,"x":0,"y":96,"properties":{"view":"timeSeries","title":"Number
              of Package Stats Recorded","region":"
            - Ref: AWS::Region
            - '","metrics":[[{"label":"Packages with
              stats","expression":"FILL(m47411943a6e8f8e16a1dd905ff43cab11425b802c4d32615e081cab30c15f29f,
              REPEAT)"}],["ConstructHub/PackageStats","RegisteredPackagesWithStats",{"label":"Packages
              with
              stats","stat":"Maximum","visible":false,"id":"m47411943a6e8f8e16a1dd905ff43cab11425b802c4d32615e081cab30c15f29f"}]],"yAxis":{"left":{"min":0}}}},{"type":"metric","width":12,"height":6,"x":12,"y":96,"properties":{"view":"timeSeries","title":"Invocation
              Duration","region":"'
            - Ref: AWS::Region
            - '","metrics":[["AWS/Lambda","Duration","FunctionName","'
            - Ref: ConstructHubStats61DB07B1
            - '",{"label":"Duration"}]],"annotations":{"horizontal":[{"color":"#ffa500","label":"15
              minutes (Lambda
              timeout)","value":900,"yAxis":"right"}]},"yAxis":{"left":{"min":0}}}},{"type":"text","width":24,"height":2,"x":0,"y":102,"properties":{"markdown":"#
              Version Tracker\\n\\n[button:primary:Versions Object](/s3/object/'
            - Ref: ConstructHubPackageDataDC5EF35E
            - ?prefix=all-versions.json)\\n[button:Version Tracker
              Function](/lambda/home#/functions/
            - Ref: ConstructHubVersionTrackerD5E8AEAE
            - )\\n[button:Version Tracker
              Logs](/cloudwatch/home#logsV2:log-groups/log-group/$252Faws$252flambda$252f
            - Ref: ConstructHubVersionTrackerD5E8AEAE
            - /log-events)"}},{"type":"metric","width":12,"height":6,"x":0,"y":104,"properties":{"view":"timeSeries","title":"Number
              of Package Versions Recorded","region":"
            - Ref: AWS::Region
            - '","metrics":[[{"label":"Package versions
              recorded","expression":"FILL(m343ebb2e5802fe223e549d8262d8d0c364846e0276426bc0a2d872e83bd8e63d,
              REPEAT)"}],["ConstructHub/VersionTracker","TrackedVersionsCount",{"label":"Package
              versions
              recorded","stat":"Maximum","visible":false,"id":"m343ebb2e5802fe223e549d8262d8d0c364846e0276426bc0a2d872e83bd8e63d"}]],"yAxis":{"left":{"min":0}}}},{"type":"metric","width":12,"height":6,"x":12,"y":104,"properties":{"view":"timeSeries","title":"Invocation
              Duration","region":"'
            - Ref: AWS::Region
            - '","metrics":[["AWS/Lambda","Duration","FunctionName","'
            - Ref: ConstructHubVersionTrackerD5E8AEAE
            - '",{"label":"Duration"}]],"annotations":{"horizontal":[{"color":"#ffa500","label":"1
              minutes (Lambda
              timeout)","value":60,"yAxis":"right"}]},"yAxis":{"left":{"min":0}}}}]}'
      DashboardName: construct-hub-backend-graphs
  AWS679f53fac002430cb0da5b7982bd2287ServiceRoleC1EA0FF2:
    Type: AWS::IAM::Role
    Properties:
      AssumeRolePolicyDocument:
        Statement:
          - Action: sts:AssumeRole
            Effect: Allow
            Principal:
              Service: lambda.amazonaws.com
        Version: 2012-10-17
      ManagedPolicyArns:
        - Fn::Join:
            - ""
            - - "arn:"
              - Ref: AWS::Partition
              - :iam::aws:policy/service-role/AWSLambdaBasicExecutionRole
  AWS679f53fac002430cb0da5b7982bd22872D164C4C:
    Type: AWS::Lambda::Function
    Properties:
      Code:
        S3Bucket:
          Ref: AssetParameters4074092ab8b435c90a773e082601fa36def54c91cadfae59451bd0beda547cbcS3Bucket02FC0B28
        S3Key:
          Fn::Join:
            - ""
            - - Fn::Select:
                  - 0
                  - Fn::Split:
                      - "||"
                      - Ref: AssetParameters4074092ab8b435c90a773e082601fa36def54c91cadfae59451bd0beda547cbcS3VersionKey547E84F8
              - Fn::Select:
                  - 1
                  - Fn::Split:
                      - "||"
                      - Ref: AssetParameters4074092ab8b435c90a773e082601fa36def54c91cadfae59451bd0beda547cbcS3VersionKey547E84F8
      Role:
        Fn::GetAtt:
          - AWS679f53fac002430cb0da5b7982bd2287ServiceRoleC1EA0FF2
          - Arn
      Handler: index.handler
      Runtime: nodejs12.x
      Timeout: 120
    DependsOn:
      - AWS679f53fac002430cb0da5b7982bd2287ServiceRoleC1EA0FF2
  CustomS3AutoDeleteObjectsCustomResourceProviderRole3B1BD092:
    Type: AWS::IAM::Role
    Properties:
      AssumeRolePolicyDocument:
        Version: 2012-10-17
        Statement:
          - Action: sts:AssumeRole
            Effect: Allow
            Principal:
              Service: lambda.amazonaws.com
      ManagedPolicyArns:
        - Fn::Sub: arn:\${AWS::Partition}:iam::aws:policy/service-role/AWSLambdaBasicExecutionRole
  CustomS3AutoDeleteObjectsCustomResourceProviderHandler9D90184F:
    Type: AWS::Lambda::Function
    Properties:
      Code:
        S3Bucket:
          Ref: AssetParameters1f7e277bd526ebce1983fa1e7a84a5281ec533d9187caaebb773681bbf7bf4c1S3Bucket4842F32D
        S3Key:
          Fn::Join:
            - ""
            - - Fn::Select:
                  - 0
                  - Fn::Split:
                      - "||"
                      - Ref: AssetParameters1f7e277bd526ebce1983fa1e7a84a5281ec533d9187caaebb773681bbf7bf4c1S3VersionKeyD0A0B57A
              - Fn::Select:
                  - 1
                  - Fn::Split:
                      - "||"
                      - Ref: AssetParameters1f7e277bd526ebce1983fa1e7a84a5281ec533d9187caaebb773681bbf7bf4c1S3VersionKeyD0A0B57A
      Timeout: 900
      MemorySize: 128
      Handler: __entrypoint__.handler
      Role:
        Fn::GetAtt:
          - CustomS3AutoDeleteObjectsCustomResourceProviderRole3B1BD092
          - Arn
      Runtime: nodejs12.x
      Description:
        Fn::Join:
          - ""
          - - "Lambda function for auto-deleting objects in "
            - Ref: ConstructHubDenyListBucket1B3C2C2E
            - " S3 bucket."
    DependsOn:
      - CustomS3AutoDeleteObjectsCustomResourceProviderRole3B1BD092
  CustomCDKBucketDeployment8693BB64968944B69AAFB0CC9EB8756CServiceRole89A01265:
    Type: AWS::IAM::Role
    Properties:
      AssumeRolePolicyDocument:
        Statement:
          - Action: sts:AssumeRole
            Effect: Allow
            Principal:
              Service: lambda.amazonaws.com
        Version: 2012-10-17
      ManagedPolicyArns:
        - Fn::Join:
            - ""
            - - "arn:"
              - Ref: AWS::Partition
              - :iam::aws:policy/service-role/AWSLambdaBasicExecutionRole
  CustomCDKBucketDeployment8693BB64968944B69AAFB0CC9EB8756CServiceRoleDefaultPolicy88902FDF:
    Type: AWS::IAM::Policy
    Properties:
      PolicyDocument:
        Statement:
          - Action:
              - s3:GetObject*
              - s3:GetBucket*
              - s3:List*
            Effect: Allow
            Resource:
              - Fn::Join:
                  - ""
                  - - "arn:"
                    - Ref: AWS::Partition
                    - ":s3:::"
                    - Ref: AssetParameters6f1f07e70de63d5afdbcab762f8f867a2aedb494b30cd360d5deb518d3914263S3Bucket55D036C4
              - Fn::Join:
                  - ""
                  - - "arn:"
                    - Ref: AWS::Partition
                    - ":s3:::"
                    - Ref: AssetParameters6f1f07e70de63d5afdbcab762f8f867a2aedb494b30cd360d5deb518d3914263S3Bucket55D036C4
                    - /*
          - Action:
              - s3:GetObject*
              - s3:GetBucket*
              - s3:List*
              - s3:DeleteObject*
              - s3:PutObject*
              - s3:Abort*
            Effect: Allow
            Resource:
              - Fn::GetAtt:
                  - ConstructHubDenyListBucket1B3C2C2E
                  - Arn
              - Fn::Join:
                  - ""
                  - - Fn::GetAtt:
                        - ConstructHubDenyListBucket1B3C2C2E
                        - Arn
                    - /*
          - Action:
              - s3:GetObject*
              - s3:GetBucket*
              - s3:List*
            Effect: Allow
            Resource:
              - Fn::Join:
                  - ""
                  - - "arn:"
                    - Ref: AWS::Partition
                    - ":s3:::"
                    - Ref: AssetParameters47bf8999eebfc83277afa6bc20714fa109b9a3d93750c02c4e867abef0be8391S3BucketA84BBDBA
              - Fn::Join:
                  - ""
                  - - "arn:"
                    - Ref: AWS::Partition
                    - ":s3:::"
                    - Ref: AssetParameters47bf8999eebfc83277afa6bc20714fa109b9a3d93750c02c4e867abef0be8391S3BucketA84BBDBA
                    - /*
          - Action:
              - s3:GetObject*
              - s3:GetBucket*
              - s3:List*
              - s3:DeleteObject*
              - s3:PutObject*
              - s3:Abort*
            Effect: Allow
            Resource:
              - Fn::GetAtt:
                  - ConstructHubIngestionConfigBucket0F0ED0B6
                  - Arn
              - Fn::Join:
                  - ""
                  - - Fn::GetAtt:
                        - ConstructHubIngestionConfigBucket0F0ED0B6
                        - Arn
                    - /*
          - Action:
              - s3:GetObject*
              - s3:GetBucket*
              - s3:List*
            Effect: Allow
            Resource:
              - Fn::Join:
                  - ""
                  - - "arn:"
                    - Ref: AWS::Partition
                    - ":s3:::"
                    - Ref: AssetParameters8d968e7576898e39de27ff4cf5f336e8f112a4de9757412123e2dd725f451900S3BucketB2DE6865
              - Fn::Join:
                  - ""
                  - - "arn:"
                    - Ref: AWS::Partition
                    - ":s3:::"
                    - Ref: AssetParameters8d968e7576898e39de27ff4cf5f336e8f112a4de9757412123e2dd725f451900S3BucketB2DE6865
                    - /*
          - Action:
              - s3:GetObject*
              - s3:GetBucket*
              - s3:List*
              - s3:DeleteObject*
              - s3:PutObject*
              - s3:Abort*
            Effect: Allow
            Resource:
              - Fn::GetAtt:
                  - ConstructHubLicenseListBucket9334047F
                  - Arn
              - Fn::Join:
                  - ""
                  - - Fn::GetAtt:
                        - ConstructHubLicenseListBucket9334047F
                        - Arn
                    - /*
          - Action:
              - s3:GetObject*
              - s3:GetBucket*
              - s3:List*
            Effect: Allow
            Resource:
              - Fn::Join:
                  - ""
                  - - "arn:"
                    - Ref: AWS::Partition
                    - ":s3:::"
                    - Ref: AssetParametersabc370d9ccaae51bee386c2a7b5944b4869ca6546ad559746c6f643abdb494ebS3BucketDE713356
              - Fn::Join:
                  - ""
                  - - "arn:"
                    - Ref: AWS::Partition
                    - ":s3:::"
                    - Ref: AssetParametersabc370d9ccaae51bee386c2a7b5944b4869ca6546ad559746c6f643abdb494ebS3BucketDE713356
                    - /*
          - Action:
              - s3:GetObject*
              - s3:GetBucket*
              - s3:List*
              - s3:DeleteObject*
              - s3:PutObject*
              - s3:Abort*
            Effect: Allow
            Resource:
              - Fn::GetAtt:
                  - ConstructHubWebAppWebsiteBucket4B2B9DB2
                  - Arn
              - Fn::Join:
                  - ""
                  - - Fn::GetAtt:
                        - ConstructHubWebAppWebsiteBucket4B2B9DB2
                        - Arn
                    - /*
          - Action:
              - cloudfront:GetInvalidation
              - cloudfront:CreateInvalidation
            Effect: Allow
            Resource: "*"
          - Action:
              - s3:GetObject*
              - s3:GetBucket*
              - s3:List*
            Effect: Allow
            Resource:
              - Fn::Join:
                  - ""
                  - - "arn:"
                    - Ref: AWS::Partition
                    - ":s3:::"
                    - Ref: AssetParameters67f1cd57f6f69b034a07cfd2f1b8d1b44170389343dc7e8f495a548058176165S3Bucket5EADD10B
              - Fn::Join:
                  - ""
                  - - "arn:"
                    - Ref: AWS::Partition
                    - ":s3:::"
                    - Ref: AssetParameters67f1cd57f6f69b034a07cfd2f1b8d1b44170389343dc7e8f495a548058176165S3Bucket5EADD10B
                    - /*
          - Action:
              - s3:GetObject*
              - s3:GetBucket*
              - s3:List*
            Effect: Allow
            Resource:
              - Fn::Join:
                  - ""
                  - - "arn:"
                    - Ref: AWS::Partition
                    - ":s3:::"
                    - Ref: AssetParametersd7eba45c105712349db08f8edd1c547cd768fb9c92dadc0bfd2403ecc4127f96S3BucketEBD7DE4E
              - Fn::Join:
                  - ""
                  - - "arn:"
                    - Ref: AWS::Partition
                    - ":s3:::"
                    - Ref: AssetParametersd7eba45c105712349db08f8edd1c547cd768fb9c92dadc0bfd2403ecc4127f96S3BucketEBD7DE4E
                    - /*
        Version: 2012-10-17
      PolicyName: CustomCDKBucketDeployment8693BB64968944B69AAFB0CC9EB8756CServiceRoleDefaultPolicy88902FDF
      Roles:
        - Ref: CustomCDKBucketDeployment8693BB64968944B69AAFB0CC9EB8756CServiceRole89A01265
  CustomCDKBucketDeployment8693BB64968944B69AAFB0CC9EB8756C81C01536:
    Type: AWS::Lambda::Function
    Properties:
      Code:
        S3Bucket:
          Ref: AssetParametersa3058ccb468d757ebb89df5363a1c20f5307c6911136f29d00e1a68c9b2aa7e8S3BucketD1AD544E
        S3Key:
          Fn::Join:
            - ""
            - - Fn::Select:
                  - 0
                  - Fn::Split:
                      - "||"
                      - Ref: AssetParametersa3058ccb468d757ebb89df5363a1c20f5307c6911136f29d00e1a68c9b2aa7e8S3VersionKey93A19D70
              - Fn::Select:
                  - 1
                  - Fn::Split:
                      - "||"
                      - Ref: AssetParametersa3058ccb468d757ebb89df5363a1c20f5307c6911136f29d00e1a68c9b2aa7e8S3VersionKey93A19D70
      Role:
        Fn::GetAtt:
          - CustomCDKBucketDeployment8693BB64968944B69AAFB0CC9EB8756CServiceRole89A01265
          - Arn
      Handler: index.handler
      Layers:
        - Ref: ConstructHubDenyListBucketDeploymentAwsCliLayerEAC3D4DA
      Runtime: python3.7
      Timeout: 900
    DependsOn:
      - CustomCDKBucketDeployment8693BB64968944B69AAFB0CC9EB8756CServiceRoleDefaultPolicy88902FDF
      - CustomCDKBucketDeployment8693BB64968944B69AAFB0CC9EB8756CServiceRole89A01265
  BucketNotificationsHandler050a0587b7544547bf325f094a3db834RoleB6FB88EC:
    Type: AWS::IAM::Role
    Properties:
      AssumeRolePolicyDocument:
        Statement:
          - Action: sts:AssumeRole
            Effect: Allow
            Principal:
              Service: lambda.amazonaws.com
        Version: 2012-10-17
      ManagedPolicyArns:
        - Fn::Join:
            - ""
            - - "arn:"
              - Ref: AWS::Partition
              - :iam::aws:policy/service-role/AWSLambdaBasicExecutionRole
  BucketNotificationsHandler050a0587b7544547bf325f094a3db834RoleDefaultPolicy2CF63D36:
    Type: AWS::IAM::Policy
    Properties:
      PolicyDocument:
        Statement:
          - Action: s3:PutBucketNotification
            Effect: Allow
            Resource: "*"
        Version: 2012-10-17
      PolicyName: BucketNotificationsHandler050a0587b7544547bf325f094a3db834RoleDefaultPolicy2CF63D36
      Roles:
        - Ref: BucketNotificationsHandler050a0587b7544547bf325f094a3db834RoleB6FB88EC
  BucketNotificationsHandler050a0587b7544547bf325f094a3db8347ECC3691:
    Type: AWS::Lambda::Function
    Properties:
      Description: AWS CloudFormation handler for "Custom::S3BucketNotifications"
        resources (@aws-cdk/aws-s3)
      Code:
        ZipFile: >
          import boto3  # type: ignore

          import json

          import logging

          import urllib.request


          s3 = boto3.client("s3")


          CONFIGURATION_TYPES = ["TopicConfigurations", "QueueConfigurations", "LambdaFunctionConfigurations"]


          def handler(event: dict, context):
              response_status = "SUCCESS"
              error_message = ""
              try:
                  props = event["ResourceProperties"]
                  bucket = props["BucketName"]
                  notification_configuration = props["NotificationConfiguration"]
                  request_type = event["RequestType"]
                  managed = props.get('Managed', 'true').lower() == 'true'
                  stack_id = event['StackId']

                  if managed:
                    config = handle_managed(request_type, notification_configuration)
                  else:
                    config = handle_unmanaged(bucket, stack_id, request_type, notification_configuration)

                  put_bucket_notification_configuration(bucket, config)
              except Exception as e:
                  logging.exception("Failed to put bucket notification configuration")
                  response_status = "FAILED"
                  error_message = f"Error: {str(e)}. "
              finally:
                  submit_response(event, context, response_status, error_message)


          def handle_managed(request_type, notification_configuration):
            if request_type == 'Delete':
              return {}
            return notification_configuration


          def handle_unmanaged(bucket, stack_id, request_type, notification_configuration):

            # find external notifications
            external_notifications = find_external_notifications(bucket, stack_id)

            # if delete, that's all we need
            if request_type == 'Delete':
              return external_notifications

            def with_id(notification):
              notification['Id'] = f"{stack_id}-{hash(json.dumps(notification, sort_keys=True))}"
              return notification

            # otherwise, merge external with incoming config and augment with id
            notifications = {}
            for t in CONFIGURATION_TYPES:
              external = external_notifications.get(t, [])
              incoming = [with_id(n) for n in notification_configuration.get(t, [])]
              notifications[t] = external + incoming
            return notifications


          def find_external_notifications(bucket, stack_id):
            existing_notifications = get_bucket_notification_configuration(bucket)
            external_notifications = {}
            for t in CONFIGURATION_TYPES:
              # if the notification was created by us, we know what id to expect
              # so we can filter by it.
              external_notifications[t] = [n for n in existing_notifications.get(t, []) if not n['Id'].startswith(f"{stack_id}-")]

            return external_notifications


          def get_bucket_notification_configuration(bucket):
            return s3.get_bucket_notification_configuration(Bucket=bucket)


          def put_bucket_notification_configuration(bucket, notification_configuration):
            s3.put_bucket_notification_configuration(Bucket=bucket, NotificationConfiguration=notification_configuration)


          def submit_response(event: dict, context, response_status: str, error_message: str):
              response_body = json.dumps(
                  {
                      "Status": response_status,
                      "Reason": f"{error_message}See the details in CloudWatch Log Stream: {context.log_stream_name}",
                      "PhysicalResourceId": event.get("PhysicalResourceId") or event["LogicalResourceId"],
                      "StackId": event["StackId"],
                      "RequestId": event["RequestId"],
                      "LogicalResourceId": event["LogicalResourceId"],
                      "NoEcho": False,
                  }
              ).encode("utf-8")
              headers = {"content-type": "", "content-length": str(len(response_body))}
              try:
                  req = urllib.request.Request(url=event["ResponseURL"], headers=headers, data=response_body, method="PUT")
                  with urllib.request.urlopen(req) as response:
                      print(response.read().decode("utf-8"))
                  print("Status code: " + response.reason)
              except Exception as e:
                  print("send(..) failed executing request.urlopen(..): " + str(e))
      Handler: index.handler
      Role:
        Fn::GetAtt:
          - BucketNotificationsHandler050a0587b7544547bf325f094a3db834RoleB6FB88EC
          - Arn
      Runtime: python3.7
      Timeout: 300
    DependsOn:
      - BucketNotificationsHandler050a0587b7544547bf325f094a3db834RoleDefaultPolicy2CF63D36
      - BucketNotificationsHandler050a0587b7544547bf325f094a3db834RoleB6FB88EC
  LogRetentionaae0aa3c5b4d4f87b02d85b201efdd8aServiceRole9741ECFB:
    Type: AWS::IAM::Role
    Properties:
      AssumeRolePolicyDocument:
        Statement:
          - Action: sts:AssumeRole
            Effect: Allow
            Principal:
              Service: lambda.amazonaws.com
        Version: 2012-10-17
      ManagedPolicyArns:
        - Fn::Join:
            - ""
            - - "arn:"
              - Ref: AWS::Partition
              - :iam::aws:policy/service-role/AWSLambdaBasicExecutionRole
  LogRetentionaae0aa3c5b4d4f87b02d85b201efdd8aServiceRoleDefaultPolicyADDA7DEB:
    Type: AWS::IAM::Policy
    Properties:
      PolicyDocument:
        Statement:
          - Action:
              - logs:PutRetentionPolicy
              - logs:DeleteRetentionPolicy
            Effect: Allow
            Resource: "*"
        Version: 2012-10-17
      PolicyName: LogRetentionaae0aa3c5b4d4f87b02d85b201efdd8aServiceRoleDefaultPolicyADDA7DEB
      Roles:
        - Ref: LogRetentionaae0aa3c5b4d4f87b02d85b201efdd8aServiceRole9741ECFB
  LogRetentionaae0aa3c5b4d4f87b02d85b201efdd8aFD4BFC8A:
    Type: AWS::Lambda::Function
    Properties:
      Handler: index.handler
      Runtime: nodejs14.x
      Code:
        S3Bucket:
          Ref: AssetParametersb120b13d9d868c7622e7db1b68bae4c0f82ffd0227b8c15f2cef38e186ff3827S3Bucket2070BA0A
        S3Key:
          Fn::Join:
            - ""
            - - Fn::Select:
                  - 0
                  - Fn::Split:
                      - "||"
                      - Ref: AssetParametersb120b13d9d868c7622e7db1b68bae4c0f82ffd0227b8c15f2cef38e186ff3827S3VersionKeyB95D17C3
              - Fn::Select:
                  - 1
                  - Fn::Split:
                      - "||"
                      - Ref: AssetParametersb120b13d9d868c7622e7db1b68bae4c0f82ffd0227b8c15f2cef38e186ff3827S3VersionKeyB95D17C3
      Role:
        Fn::GetAtt:
          - LogRetentionaae0aa3c5b4d4f87b02d85b201efdd8aServiceRole9741ECFB
          - Arn
    DependsOn:
      - LogRetentionaae0aa3c5b4d4f87b02d85b201efdd8aServiceRoleDefaultPolicyADDA7DEB
      - LogRetentionaae0aa3c5b4d4f87b02d85b201efdd8aServiceRole9741ECFB
  PackageVersionsTableWidgetHandler5fa848259c1d5e388c0df69f05c016dfServiceRole060BA12C:
    Type: AWS::IAM::Role
    Properties:
      AssumeRolePolicyDocument:
        Statement:
          - Action: sts:AssumeRole
            Effect: Allow
            Principal:
              Service: lambda.amazonaws.com
        Version: 2012-10-17
      ManagedPolicyArns:
        - Fn::Join:
            - ""
            - - "arn:"
              - Ref: AWS::Partition
              - :iam::aws:policy/service-role/AWSLambdaBasicExecutionRole
      Tags:
        - Key: function-purpose
          Value: cloudwatch-custom-widget
  PackageVersionsTableWidgetHandler5fa848259c1d5e388c0df69f05c016dfServiceRoleDefaultPolicy873D958D:
    Type: AWS::IAM::Policy
    Properties:
      PolicyDocument:
        Statement:
          - Action:
              - s3:GetObject*
              - s3:GetBucket*
              - s3:List*
            Effect: Allow
            Resource:
              - Fn::GetAtt:
                  - ConstructHubPackageDataDC5EF35E
                  - Arn
              - Fn::Join:
                  - ""
                  - - Fn::GetAtt:
                        - ConstructHubPackageDataDC5EF35E
                        - Arn
                    - /uninstallable-objects/data.json
          - Action:
              - s3:GetObject*
              - s3:GetBucket*
              - s3:List*
            Effect: Allow
            Resource:
              - Fn::GetAtt:
                  - ConstructHubPackageDataDC5EF35E
                  - Arn
              - Fn::Join:
                  - ""
                  - - Fn::GetAtt:
                        - ConstructHubPackageDataDC5EF35E
                        - Arn
                    - /missing-objects/typescript-documentation.json
          - Action:
              - s3:GetObject*
              - s3:GetBucket*
              - s3:List*
            Effect: Allow
            Resource:
              - Fn::GetAtt:
                  - ConstructHubPackageDataDC5EF35E
                  - Arn
              - Fn::Join:
                  - ""
                  - - Fn::GetAtt:
                        - ConstructHubPackageDataDC5EF35E
                        - Arn
                    - /corruptassembly-objects/typescript.json
          - Action:
              - s3:GetObject*
              - s3:GetBucket*
              - s3:List*
            Effect: Allow
            Resource:
              - Fn::GetAtt:
                  - ConstructHubPackageDataDC5EF35E
                  - Arn
              - Fn::Join:
                  - ""
                  - - Fn::GetAtt:
                        - ConstructHubPackageDataDC5EF35E
                        - Arn
                    - /missing-objects/python-documentation.json
          - Action:
              - s3:GetObject*
              - s3:GetBucket*
              - s3:List*
            Effect: Allow
            Resource:
              - Fn::GetAtt:
                  - ConstructHubPackageDataDC5EF35E
                  - Arn
              - Fn::Join:
                  - ""
                  - - Fn::GetAtt:
                        - ConstructHubPackageDataDC5EF35E
                        - Arn
                    - /corruptassembly-objects/python.json
          - Action:
              - s3:GetObject*
              - s3:GetBucket*
              - s3:List*
            Effect: Allow
            Resource:
              - Fn::GetAtt:
                  - ConstructHubPackageDataDC5EF35E
                  - Arn
              - Fn::Join:
                  - ""
                  - - Fn::GetAtt:
                        - ConstructHubPackageDataDC5EF35E
                        - Arn
                    - /missing-objects/java-documentation.json
          - Action:
              - s3:GetObject*
              - s3:GetBucket*
              - s3:List*
            Effect: Allow
            Resource:
              - Fn::GetAtt:
                  - ConstructHubPackageDataDC5EF35E
                  - Arn
              - Fn::Join:
                  - ""
                  - - Fn::GetAtt:
                        - ConstructHubPackageDataDC5EF35E
                        - Arn
                    - /corruptassembly-objects/java.json
          - Action:
              - s3:GetObject*
              - s3:GetBucket*
              - s3:List*
            Effect: Allow
            Resource:
              - Fn::GetAtt:
                  - ConstructHubPackageDataDC5EF35E
                  - Arn
              - Fn::Join:
                  - ""
                  - - Fn::GetAtt:
                        - ConstructHubPackageDataDC5EF35E
                        - Arn
                    - /missing-objects/csharp-documentation.json
          - Action:
              - s3:GetObject*
              - s3:GetBucket*
              - s3:List*
            Effect: Allow
            Resource:
              - Fn::GetAtt:
                  - ConstructHubPackageDataDC5EF35E
                  - Arn
              - Fn::Join:
                  - ""
                  - - Fn::GetAtt:
                        - ConstructHubPackageDataDC5EF35E
                        - Arn
                    - /corruptassembly-objects/csharp.json
        Version: 2012-10-17
      PolicyName: PackageVersionsTableWidgetHandler5fa848259c1d5e388c0df69f05c016dfServiceRoleDefaultPolicy873D958D
      Roles:
        - Ref: PackageVersionsTableWidgetHandler5fa848259c1d5e388c0df69f05c016dfServiceRole060BA12C
  PackageVersionsTableWidgetHandler5fa848259c1d5e388c0df69f05c016dfBE2C27C2:
    Type: AWS::Lambda::Function
    Properties:
      Code:
        S3Bucket:
          Ref: AssetParameterse687a0161ef0e3b068744f45584e356e732c6e145f2d40c818b1269ca081a87dS3BucketA7D5ED64
        S3Key:
          Fn::Join:
            - ""
            - - Fn::Select:
                  - 0
                  - Fn::Split:
                      - "||"
                      - Ref: AssetParameterse687a0161ef0e3b068744f45584e356e732c6e145f2d40c818b1269ca081a87dS3VersionKey1CA8C533
              - Fn::Select:
                  - 1
                  - Fn::Split:
                      - "||"
                      - Ref: AssetParameterse687a0161ef0e3b068744f45584e356e732c6e145f2d40c818b1269ca081a87dS3VersionKey1CA8C533
      Role:
        Fn::GetAtt:
          - PackageVersionsTableWidgetHandler5fa848259c1d5e388c0df69f05c016dfServiceRole060BA12C
          - Arn
      Description: "[ConstructHub/MissingDocumentationWidget] Is a custom CloudWatch
        widget handler"
      Environment:
        Variables:
          BUCKET_NAME:
            Ref: ConstructHubPackageDataDC5EF35E
          OBJECT_KEY: uninstallable-objects/data.json
      Handler: index.handler
      MemorySize: 1024
      Runtime: nodejs14.x
      Tags:
        - Key: function-purpose
          Value: cloudwatch-custom-widget
      Timeout: 15
    DependsOn:
      - PackageVersionsTableWidgetHandler5fa848259c1d5e388c0df69f05c016dfServiceRoleDefaultPolicy873D958D
      - PackageVersionsTableWidgetHandler5fa848259c1d5e388c0df69f05c016dfServiceRole060BA12C
Outputs:
  ConstructHubMonitoringWatchfulWatchfulDashboard75D318D0:
    Value:
      Fn::Join:
        - ""
        - - https://console.aws.amazon.com/cloudwatch/home?region=
          - Ref: AWS::Region
          - "#dashboards:name="
          - Ref: ConstructHubMonitoringWatchfulDashboardB8493D55
  ConstructHubSnapshotCommandDD3886DA:
    Description: Snapshot dev/ConstructHub/PackageData
    Value:
      Fn::Join:
        - ""
        - - aws s3 sync s3://
          - Ref: ConstructHubPackageDataDC5EF35E
          - " s3://"
          - Ref: ConstructHubFailoverPackageDataBA7D3B85
  ConstructHubDenyListSnapshotCommand3E133B03:
    Description: Snapshot dev/ConstructHub/DenyList/Bucket
    Value:
      Fn::Join:
        - ""
        - - aws s3 sync s3://
          - Ref: ConstructHubDenyListBucket1B3C2C2E
          - " s3://"
          - Ref: ConstructHubDenyListFailoverBucketBF1E05AD
  ConstructHubIngestionSnapshotCommand746AF5B0:
    Description: Snapshot dev/ConstructHub/Ingestion/ConfigBucket
    Value:
      Fn::Join:
        - ""
        - - aws s3 sync s3://
          - Ref: ConstructHubIngestionConfigBucket0F0ED0B6
          - " s3://"
          - Ref: ConstructHubIngestionFailoverConfigBucket079F82C3
  ConstructHubLicenseListSnapshotCommandB9EA2EF4:
    Description: Snapshot dev/ConstructHub/LicenseList/Bucket
    Value:
      Fn::Join:
        - ""
        - - aws s3 sync s3://
          - Ref: ConstructHubLicenseListBucket9334047F
          - " s3://"
          - Ref: ConstructHubLicenseListFailoverBucketA96D2AAF
  ConstructHubWebAppSnapshotCommandC5AF418E:
    Description: Snapshot dev/ConstructHub/WebApp/WebsiteBucket
    Value:
      Fn::Join:
        - ""
        - - aws s3 sync s3://
          - Ref: ConstructHubWebAppWebsiteBucket4B2B9DB2
          - " s3://"
          - Ref: ConstructHubWebAppFailoverWebsiteBucketE69CC2C7
  ConstructHubWebAppDomainNameDC10F8DD:
    Value:
      Fn::GetAtt:
        - ConstructHubWebAppDistribution1F181DC9
        - DomainName
    Export:
      Name: ConstructHubDomainName
  ConstructHubSourcesSnapshotCommandB1EF760F:
    Description: Snapshot dev/ConstructHub/Sources/NpmJs--StagingBucket
    Value:
      Fn::Join:
        - ""
        - - aws s3 sync s3://
          - Ref: ConstructHubSourcesNpmJsStagingBucketB286F0E6
          - " s3://"
          - Ref: ConstructHubSourcesFailoverNpmJsStagingBucketF46C2C42
Parameters:
  AssetParameters4074092ab8b435c90a773e082601fa36def54c91cadfae59451bd0beda547cbcS3Bucket02FC0B28:
    Type: String
    Description: S3 bucket for asset
      "4074092ab8b435c90a773e082601fa36def54c91cadfae59451bd0beda547cbc"
  AssetParameters4074092ab8b435c90a773e082601fa36def54c91cadfae59451bd0beda547cbcS3VersionKey547E84F8:
    Type: String
    Description: S3 key for asset version
      "4074092ab8b435c90a773e082601fa36def54c91cadfae59451bd0beda547cbc"
  AssetParameters4074092ab8b435c90a773e082601fa36def54c91cadfae59451bd0beda547cbcArtifactHashF236251A:
    Type: String
    Description: Artifact hash for asset
      "4074092ab8b435c90a773e082601fa36def54c91cadfae59451bd0beda547cbc"
  AssetParameters1f7e277bd526ebce1983fa1e7a84a5281ec533d9187caaebb773681bbf7bf4c1S3Bucket4842F32D:
    Type: String
    Description: S3 bucket for asset
      "1f7e277bd526ebce1983fa1e7a84a5281ec533d9187caaebb773681bbf7bf4c1"
  AssetParameters1f7e277bd526ebce1983fa1e7a84a5281ec533d9187caaebb773681bbf7bf4c1S3VersionKeyD0A0B57A:
    Type: String
    Description: S3 key for asset version
      "1f7e277bd526ebce1983fa1e7a84a5281ec533d9187caaebb773681bbf7bf4c1"
  AssetParameters1f7e277bd526ebce1983fa1e7a84a5281ec533d9187caaebb773681bbf7bf4c1ArtifactHash0128B949:
    Type: String
    Description: Artifact hash for asset
      "1f7e277bd526ebce1983fa1e7a84a5281ec533d9187caaebb773681bbf7bf4c1"
  AssetParameterse9882ab123687399f934da0d45effe675ecc8ce13b40cb946f3e1d6141fe8d68S3BucketAEADE8C7:
    Type: String
    Description: S3 bucket for asset
      "e9882ab123687399f934da0d45effe675ecc8ce13b40cb946f3e1d6141fe8d68"
  AssetParameterse9882ab123687399f934da0d45effe675ecc8ce13b40cb946f3e1d6141fe8d68S3VersionKeyE415415F:
    Type: String
    Description: S3 key for asset version
      "e9882ab123687399f934da0d45effe675ecc8ce13b40cb946f3e1d6141fe8d68"
  AssetParameterse9882ab123687399f934da0d45effe675ecc8ce13b40cb946f3e1d6141fe8d68ArtifactHashD9A515C3:
    Type: String
    Description: Artifact hash for asset
      "e9882ab123687399f934da0d45effe675ecc8ce13b40cb946f3e1d6141fe8d68"
  AssetParametersa3058ccb468d757ebb89df5363a1c20f5307c6911136f29d00e1a68c9b2aa7e8S3BucketD1AD544E:
    Type: String
    Description: S3 bucket for asset
      "a3058ccb468d757ebb89df5363a1c20f5307c6911136f29d00e1a68c9b2aa7e8"
  AssetParametersa3058ccb468d757ebb89df5363a1c20f5307c6911136f29d00e1a68c9b2aa7e8S3VersionKey93A19D70:
    Type: String
    Description: S3 key for asset version
      "a3058ccb468d757ebb89df5363a1c20f5307c6911136f29d00e1a68c9b2aa7e8"
  AssetParametersa3058ccb468d757ebb89df5363a1c20f5307c6911136f29d00e1a68c9b2aa7e8ArtifactHash238275D6:
    Type: String
    Description: Artifact hash for asset
      "a3058ccb468d757ebb89df5363a1c20f5307c6911136f29d00e1a68c9b2aa7e8"
  AssetParameters6f1f07e70de63d5afdbcab762f8f867a2aedb494b30cd360d5deb518d3914263S3Bucket55D036C4:
    Type: String
    Description: S3 bucket for asset
      "6f1f07e70de63d5afdbcab762f8f867a2aedb494b30cd360d5deb518d3914263"
  AssetParameters6f1f07e70de63d5afdbcab762f8f867a2aedb494b30cd360d5deb518d3914263S3VersionKey1CB8DF17:
    Type: String
    Description: S3 key for asset version
      "6f1f07e70de63d5afdbcab762f8f867a2aedb494b30cd360d5deb518d3914263"
  AssetParameters6f1f07e70de63d5afdbcab762f8f867a2aedb494b30cd360d5deb518d3914263ArtifactHashEC19001D:
    Type: String
    Description: Artifact hash for asset
      "6f1f07e70de63d5afdbcab762f8f867a2aedb494b30cd360d5deb518d3914263"
  AssetParameters29a939b5ec6587cbfbe4a47d213848c116b2d78f9dbd86c65d7a43783e69367dS3BucketCF6BD31E:
    Type: String
    Description: S3 bucket for asset
      "29a939b5ec6587cbfbe4a47d213848c116b2d78f9dbd86c65d7a43783e69367d"
  AssetParameters29a939b5ec6587cbfbe4a47d213848c116b2d78f9dbd86c65d7a43783e69367dS3VersionKeyF5B31BB8:
    Type: String
    Description: S3 key for asset version
      "29a939b5ec6587cbfbe4a47d213848c116b2d78f9dbd86c65d7a43783e69367d"
  AssetParameters29a939b5ec6587cbfbe4a47d213848c116b2d78f9dbd86c65d7a43783e69367dArtifactHashA80EE447:
    Type: String
    Description: Artifact hash for asset
      "29a939b5ec6587cbfbe4a47d213848c116b2d78f9dbd86c65d7a43783e69367d"
  AssetParametersf48a57855b9215d276824d60336ec8a3f6c5ee595499a28309a24fc59cf387b3S3BucketAC5DE359:
    Type: String
    Description: S3 bucket for asset
      "f48a57855b9215d276824d60336ec8a3f6c5ee595499a28309a24fc59cf387b3"
  AssetParametersf48a57855b9215d276824d60336ec8a3f6c5ee595499a28309a24fc59cf387b3S3VersionKey503D22DC:
    Type: String
    Description: S3 key for asset version
      "f48a57855b9215d276824d60336ec8a3f6c5ee595499a28309a24fc59cf387b3"
  AssetParametersf48a57855b9215d276824d60336ec8a3f6c5ee595499a28309a24fc59cf387b3ArtifactHash11DB5971:
    Type: String
    Description: Artifact hash for asset
      "f48a57855b9215d276824d60336ec8a3f6c5ee595499a28309a24fc59cf387b3"
  AssetParameterse412624ebea43d6ff008bd3a11c2cdcc8c381face8af84ae946c335fa2eb251dS3BucketF9FD5AEE:
    Type: String
    Description: S3 bucket for asset
      "e412624ebea43d6ff008bd3a11c2cdcc8c381face8af84ae946c335fa2eb251d"
  AssetParameterse412624ebea43d6ff008bd3a11c2cdcc8c381face8af84ae946c335fa2eb251dS3VersionKeyDB53F373:
    Type: String
    Description: S3 key for asset version
      "e412624ebea43d6ff008bd3a11c2cdcc8c381face8af84ae946c335fa2eb251d"
  AssetParameterse412624ebea43d6ff008bd3a11c2cdcc8c381face8af84ae946c335fa2eb251dArtifactHash5ED10A81:
    Type: String
    Description: Artifact hash for asset
      "e412624ebea43d6ff008bd3a11c2cdcc8c381face8af84ae946c335fa2eb251d"
  AssetParametersb120b13d9d868c7622e7db1b68bae4c0f82ffd0227b8c15f2cef38e186ff3827S3Bucket2070BA0A:
    Type: String
    Description: S3 bucket for asset
      "b120b13d9d868c7622e7db1b68bae4c0f82ffd0227b8c15f2cef38e186ff3827"
  AssetParametersb120b13d9d868c7622e7db1b68bae4c0f82ffd0227b8c15f2cef38e186ff3827S3VersionKeyB95D17C3:
    Type: String
    Description: S3 key for asset version
      "b120b13d9d868c7622e7db1b68bae4c0f82ffd0227b8c15f2cef38e186ff3827"
  AssetParametersb120b13d9d868c7622e7db1b68bae4c0f82ffd0227b8c15f2cef38e186ff3827ArtifactHash1355580A:
    Type: String
    Description: Artifact hash for asset
      "b120b13d9d868c7622e7db1b68bae4c0f82ffd0227b8c15f2cef38e186ff3827"
  AssetParameters6c97c8ab29a1e01b382324883cbe7afdb43c0c6bed4c5a686f5a01e1021f636dS3BucketECBEFA8D:
    Type: String
    Description: S3 bucket for asset
      "6c97c8ab29a1e01b382324883cbe7afdb43c0c6bed4c5a686f5a01e1021f636d"
  AssetParameters6c97c8ab29a1e01b382324883cbe7afdb43c0c6bed4c5a686f5a01e1021f636dS3VersionKeyB255B727:
    Type: String
    Description: S3 key for asset version
      "6c97c8ab29a1e01b382324883cbe7afdb43c0c6bed4c5a686f5a01e1021f636d"
  AssetParameters6c97c8ab29a1e01b382324883cbe7afdb43c0c6bed4c5a686f5a01e1021f636dArtifactHash3734B89D:
    Type: String
    Description: Artifact hash for asset
      "6c97c8ab29a1e01b382324883cbe7afdb43c0c6bed4c5a686f5a01e1021f636d"
  AssetParameters243ea3a2a25c8c00e6b1b6fc7fa77630066ece795627e2fbf4579d6a2e87ca37S3Bucket0E64CB26:
    Type: String
    Description: S3 bucket for asset
      "243ea3a2a25c8c00e6b1b6fc7fa77630066ece795627e2fbf4579d6a2e87ca37"
  AssetParameters243ea3a2a25c8c00e6b1b6fc7fa77630066ece795627e2fbf4579d6a2e87ca37S3VersionKey0EFE8C14:
    Type: String
    Description: S3 key for asset version
      "243ea3a2a25c8c00e6b1b6fc7fa77630066ece795627e2fbf4579d6a2e87ca37"
  AssetParameters243ea3a2a25c8c00e6b1b6fc7fa77630066ece795627e2fbf4579d6a2e87ca37ArtifactHashE47AAEB7:
    Type: String
    Description: Artifact hash for asset
      "243ea3a2a25c8c00e6b1b6fc7fa77630066ece795627e2fbf4579d6a2e87ca37"
  AssetParametersbc868dbc4f8baca7641cff6ff87e39a439b4069956da9c57866835478b4abb47S3Bucket1FF5D583:
    Type: String
    Description: S3 bucket for asset
      "bc868dbc4f8baca7641cff6ff87e39a439b4069956da9c57866835478b4abb47"
  AssetParametersbc868dbc4f8baca7641cff6ff87e39a439b4069956da9c57866835478b4abb47S3VersionKey6CE27F2F:
    Type: String
    Description: S3 key for asset version
      "bc868dbc4f8baca7641cff6ff87e39a439b4069956da9c57866835478b4abb47"
  AssetParametersbc868dbc4f8baca7641cff6ff87e39a439b4069956da9c57866835478b4abb47ArtifactHashFE7DAED1:
    Type: String
    Description: Artifact hash for asset
      "bc868dbc4f8baca7641cff6ff87e39a439b4069956da9c57866835478b4abb47"
  AssetParametersc3688bf6120f43d8a726b84bed5c80c0dd528f4bfecb3d7ea6a8c9434d082352S3Bucket88B9B4C2:
    Type: String
    Description: S3 bucket for asset
      "c3688bf6120f43d8a726b84bed5c80c0dd528f4bfecb3d7ea6a8c9434d082352"
  AssetParametersc3688bf6120f43d8a726b84bed5c80c0dd528f4bfecb3d7ea6a8c9434d082352S3VersionKey7CC7CE0A:
    Type: String
    Description: S3 key for asset version
      "c3688bf6120f43d8a726b84bed5c80c0dd528f4bfecb3d7ea6a8c9434d082352"
  AssetParametersc3688bf6120f43d8a726b84bed5c80c0dd528f4bfecb3d7ea6a8c9434d082352ArtifactHashC8440E12:
    Type: String
    Description: Artifact hash for asset
<<<<<<< HEAD
      "c6c19038840e20da75d4f968cced71b0ab2dc4340c2f9adbeb438394ef6edb1a"
  AssetParameters47bf8999eebfc83277afa6bc20714fa109b9a3d93750c02c4e867abef0be8391S3BucketA84BBDBA:
=======
      "c3688bf6120f43d8a726b84bed5c80c0dd528f4bfecb3d7ea6a8c9434d082352"
  AssetParametersb69f8e77829ba765ee3a37c088671f56d5982ab8e2a57c2f3103bea15181e67bS3BucketCECA6DD1:
>>>>>>> 3182f3be
    Type: String
    Description: S3 bucket for asset
      "47bf8999eebfc83277afa6bc20714fa109b9a3d93750c02c4e867abef0be8391"
  AssetParameters47bf8999eebfc83277afa6bc20714fa109b9a3d93750c02c4e867abef0be8391S3VersionKey8D24EC56:
    Type: String
    Description: S3 key for asset version
      "47bf8999eebfc83277afa6bc20714fa109b9a3d93750c02c4e867abef0be8391"
  AssetParameters47bf8999eebfc83277afa6bc20714fa109b9a3d93750c02c4e867abef0be8391ArtifactHashC78843D6:
    Type: String
    Description: Artifact hash for asset
<<<<<<< HEAD
      "47bf8999eebfc83277afa6bc20714fa109b9a3d93750c02c4e867abef0be8391"
  AssetParameters0751a2feccebb4ba10a0c4e603122efb1795f721961a91aaa3a2c339dd501224S3Bucket207BF07A:
    Type: String
    Description: S3 bucket for asset
      "0751a2feccebb4ba10a0c4e603122efb1795f721961a91aaa3a2c339dd501224"
  AssetParameters0751a2feccebb4ba10a0c4e603122efb1795f721961a91aaa3a2c339dd501224S3VersionKey78B3D8D3:
    Type: String
    Description: S3 key for asset version
      "0751a2feccebb4ba10a0c4e603122efb1795f721961a91aaa3a2c339dd501224"
  AssetParameters0751a2feccebb4ba10a0c4e603122efb1795f721961a91aaa3a2c339dd501224ArtifactHash42E72067:
    Type: String
    Description: Artifact hash for asset
      "0751a2feccebb4ba10a0c4e603122efb1795f721961a91aaa3a2c339dd501224"
  AssetParameters6cd6aafdf7324f0cd45a6e28e0588dd7aff4690dbda0a05a04cb6b3f702bbf25S3BucketB60D3DBC:
=======
      "b69f8e77829ba765ee3a37c088671f56d5982ab8e2a57c2f3103bea15181e67b"
  AssetParameters16306a577bf95471479d23c9f3baf5d3bb37546dab956bfde2de0658c4977a75S3BucketCD3DDC35:
    Type: String
    Description: S3 bucket for asset
      "16306a577bf95471479d23c9f3baf5d3bb37546dab956bfde2de0658c4977a75"
  AssetParameters16306a577bf95471479d23c9f3baf5d3bb37546dab956bfde2de0658c4977a75S3VersionKey39640F78:
    Type: String
    Description: S3 key for asset version
      "16306a577bf95471479d23c9f3baf5d3bb37546dab956bfde2de0658c4977a75"
  AssetParameters16306a577bf95471479d23c9f3baf5d3bb37546dab956bfde2de0658c4977a75ArtifactHashDA6883E5:
    Type: String
    Description: Artifact hash for asset
      "16306a577bf95471479d23c9f3baf5d3bb37546dab956bfde2de0658c4977a75"
  AssetParametersa93bf07638dc803bad6da2bdb1aaf5772c4d2d36cf34be9ebf0cad552d878c1eS3Bucket60EF243A:
>>>>>>> 3182f3be
    Type: String
    Description: S3 bucket for asset
      "a93bf07638dc803bad6da2bdb1aaf5772c4d2d36cf34be9ebf0cad552d878c1e"
  AssetParametersa93bf07638dc803bad6da2bdb1aaf5772c4d2d36cf34be9ebf0cad552d878c1eS3VersionKeyF6D9952D:
    Type: String
    Description: S3 key for asset version
      "a93bf07638dc803bad6da2bdb1aaf5772c4d2d36cf34be9ebf0cad552d878c1e"
  AssetParametersa93bf07638dc803bad6da2bdb1aaf5772c4d2d36cf34be9ebf0cad552d878c1eArtifactHash86EB7B96:
    Type: String
    Description: Artifact hash for asset
      "a93bf07638dc803bad6da2bdb1aaf5772c4d2d36cf34be9ebf0cad552d878c1e"
  AssetParameters8d968e7576898e39de27ff4cf5f336e8f112a4de9757412123e2dd725f451900S3BucketB2DE6865:
    Type: String
    Description: S3 bucket for asset
      "8d968e7576898e39de27ff4cf5f336e8f112a4de9757412123e2dd725f451900"
  AssetParameters8d968e7576898e39de27ff4cf5f336e8f112a4de9757412123e2dd725f451900S3VersionKeyD40FAA20:
    Type: String
    Description: S3 key for asset version
      "8d968e7576898e39de27ff4cf5f336e8f112a4de9757412123e2dd725f451900"
  AssetParameters8d968e7576898e39de27ff4cf5f336e8f112a4de9757412123e2dd725f451900ArtifactHash121EF458:
    Type: String
    Description: Artifact hash for asset
      "8d968e7576898e39de27ff4cf5f336e8f112a4de9757412123e2dd725f451900"
  AssetParametersabc370d9ccaae51bee386c2a7b5944b4869ca6546ad559746c6f643abdb494ebS3BucketDE713356:
    Type: String
    Description: S3 bucket for asset
      "abc370d9ccaae51bee386c2a7b5944b4869ca6546ad559746c6f643abdb494eb"
  AssetParametersabc370d9ccaae51bee386c2a7b5944b4869ca6546ad559746c6f643abdb494ebS3VersionKeyFEC45042:
    Type: String
    Description: S3 key for asset version
      "abc370d9ccaae51bee386c2a7b5944b4869ca6546ad559746c6f643abdb494eb"
  AssetParametersabc370d9ccaae51bee386c2a7b5944b4869ca6546ad559746c6f643abdb494ebArtifactHash04D8A546:
    Type: String
    Description: Artifact hash for asset
<<<<<<< HEAD
      "a939355187621d4c4aa3f65883d122c151452cac5b207f5967c0ba54b54af1e0"
  AssetParameters67f1cd57f6f69b034a07cfd2f1b8d1b44170389343dc7e8f495a548058176165S3Bucket5EADD10B:
=======
      "abc370d9ccaae51bee386c2a7b5944b4869ca6546ad559746c6f643abdb494eb"
  AssetParameters219b0e6bde7859b1caead1a417b318db5db660d51d0e582d6a303062ee4eae16S3BucketA2579CB9:
>>>>>>> 3182f3be
    Type: String
    Description: S3 bucket for asset
      "67f1cd57f6f69b034a07cfd2f1b8d1b44170389343dc7e8f495a548058176165"
  AssetParameters67f1cd57f6f69b034a07cfd2f1b8d1b44170389343dc7e8f495a548058176165S3VersionKey0993F3F9:
    Type: String
    Description: S3 key for asset version
      "67f1cd57f6f69b034a07cfd2f1b8d1b44170389343dc7e8f495a548058176165"
  AssetParameters67f1cd57f6f69b034a07cfd2f1b8d1b44170389343dc7e8f495a548058176165ArtifactHash3A8681D6:
    Type: String
    Description: Artifact hash for asset
      "67f1cd57f6f69b034a07cfd2f1b8d1b44170389343dc7e8f495a548058176165"
  AssetParametersd7eba45c105712349db08f8edd1c547cd768fb9c92dadc0bfd2403ecc4127f96S3BucketEBD7DE4E:
    Type: String
    Description: S3 bucket for asset
      "d7eba45c105712349db08f8edd1c547cd768fb9c92dadc0bfd2403ecc4127f96"
  AssetParametersd7eba45c105712349db08f8edd1c547cd768fb9c92dadc0bfd2403ecc4127f96S3VersionKey2B839AE6:
    Type: String
    Description: S3 key for asset version
      "d7eba45c105712349db08f8edd1c547cd768fb9c92dadc0bfd2403ecc4127f96"
  AssetParametersd7eba45c105712349db08f8edd1c547cd768fb9c92dadc0bfd2403ecc4127f96ArtifactHashA9044145:
    Type: String
    Description: Artifact hash for asset
      "d7eba45c105712349db08f8edd1c547cd768fb9c92dadc0bfd2403ecc4127f96"
  AssetParameters279fd2112714c5ff533229d87cd07cf180cd66497415bb8191cce00927a69290S3Bucket1654D5BE:
    Type: String
    Description: S3 bucket for asset
      "279fd2112714c5ff533229d87cd07cf180cd66497415bb8191cce00927a69290"
  AssetParameters279fd2112714c5ff533229d87cd07cf180cd66497415bb8191cce00927a69290S3VersionKeyEDBBA873:
    Type: String
    Description: S3 key for asset version
      "279fd2112714c5ff533229d87cd07cf180cd66497415bb8191cce00927a69290"
  AssetParameters279fd2112714c5ff533229d87cd07cf180cd66497415bb8191cce00927a69290ArtifactHashC6FBEA3D:
    Type: String
    Description: Artifact hash for asset
      "279fd2112714c5ff533229d87cd07cf180cd66497415bb8191cce00927a69290"
  AssetParametersc53d53601d0a4e09c5ea57a931f9aae4af0a2f29c9cc2fe942679ed70a49e45aS3Bucket391A4CA6:
    Type: String
    Description: S3 bucket for asset
      "c53d53601d0a4e09c5ea57a931f9aae4af0a2f29c9cc2fe942679ed70a49e45a"
  AssetParametersc53d53601d0a4e09c5ea57a931f9aae4af0a2f29c9cc2fe942679ed70a49e45aS3VersionKey30195BAB:
    Type: String
    Description: S3 key for asset version
      "c53d53601d0a4e09c5ea57a931f9aae4af0a2f29c9cc2fe942679ed70a49e45a"
  AssetParametersc53d53601d0a4e09c5ea57a931f9aae4af0a2f29c9cc2fe942679ed70a49e45aArtifactHash604201FB:
    Type: String
    Description: Artifact hash for asset
      "c53d53601d0a4e09c5ea57a931f9aae4af0a2f29c9cc2fe942679ed70a49e45a"
  AssetParametersa2d404d68d23e4d568e3182f04a0a30d0ebdac491f750eee49b8f3a022614892S3Bucket4D0690AF:
    Type: String
    Description: S3 bucket for asset
      "a2d404d68d23e4d568e3182f04a0a30d0ebdac491f750eee49b8f3a022614892"
  AssetParametersa2d404d68d23e4d568e3182f04a0a30d0ebdac491f750eee49b8f3a022614892S3VersionKeyC037ECE8:
    Type: String
    Description: S3 key for asset version
      "a2d404d68d23e4d568e3182f04a0a30d0ebdac491f750eee49b8f3a022614892"
  AssetParametersa2d404d68d23e4d568e3182f04a0a30d0ebdac491f750eee49b8f3a022614892ArtifactHash7965BC66:
    Type: String
    Description: Artifact hash for asset
      "a2d404d68d23e4d568e3182f04a0a30d0ebdac491f750eee49b8f3a022614892"
  AssetParametersa47a3c27fb84753c75984e38da1ad29c0de93840c091836930d3379927d28e98S3Bucket720D0429:
    Type: String
    Description: S3 bucket for asset
      "a47a3c27fb84753c75984e38da1ad29c0de93840c091836930d3379927d28e98"
  AssetParametersa47a3c27fb84753c75984e38da1ad29c0de93840c091836930d3379927d28e98S3VersionKeyCC842992:
    Type: String
    Description: S3 key for asset version
      "a47a3c27fb84753c75984e38da1ad29c0de93840c091836930d3379927d28e98"
  AssetParametersa47a3c27fb84753c75984e38da1ad29c0de93840c091836930d3379927d28e98ArtifactHashF09331A5:
    Type: String
    Description: Artifact hash for asset
      "a47a3c27fb84753c75984e38da1ad29c0de93840c091836930d3379927d28e98"
  AssetParametersfef6f06ea17ddc079aad9bf306b77955c690c706a44c65ad96073ed8cd34e0deS3Bucket45EB7C94:
    Type: String
    Description: S3 bucket for asset
      "fef6f06ea17ddc079aad9bf306b77955c690c706a44c65ad96073ed8cd34e0de"
  AssetParametersfef6f06ea17ddc079aad9bf306b77955c690c706a44c65ad96073ed8cd34e0deS3VersionKeyBCD5D379:
    Type: String
    Description: S3 key for asset version
      "fef6f06ea17ddc079aad9bf306b77955c690c706a44c65ad96073ed8cd34e0de"
  AssetParametersfef6f06ea17ddc079aad9bf306b77955c690c706a44c65ad96073ed8cd34e0deArtifactHash8670589B:
    Type: String
    Description: Artifact hash for asset
      "fef6f06ea17ddc079aad9bf306b77955c690c706a44c65ad96073ed8cd34e0de"
  AssetParameterse687a0161ef0e3b068744f45584e356e732c6e145f2d40c818b1269ca081a87dS3BucketA7D5ED64:
    Type: String
    Description: S3 bucket for asset
      "e687a0161ef0e3b068744f45584e356e732c6e145f2d40c818b1269ca081a87d"
  AssetParameterse687a0161ef0e3b068744f45584e356e732c6e145f2d40c818b1269ca081a87dS3VersionKey1CA8C533:
    Type: String
    Description: S3 key for asset version
      "e687a0161ef0e3b068744f45584e356e732c6e145f2d40c818b1269ca081a87d"
  AssetParameterse687a0161ef0e3b068744f45584e356e732c6e145f2d40c818b1269ca081a87dArtifactHash2F5A0B5D:
    Type: String
    Description: Artifact hash for asset
      "e687a0161ef0e3b068744f45584e356e732c6e145f2d40c818b1269ca081a87d"

`;<|MERGE_RESOLUTION|>--- conflicted
+++ resolved
@@ -2141,7 +2141,7 @@
     Properties:
       Code:
         S3Bucket:
-          Ref: AssetParameters29a939b5ec6587cbfbe4a47d213848c116b2d78f9dbd86c65d7a43783e69367dS3BucketCF6BD31E
+          Ref: AssetParameters0edbbb44613023a77585118431d6bd8ea563339a4a8c46acc86c66284255fad9S3BucketBA8DA733
         S3Key:
           Fn::Join:
             - ""
@@ -2149,12 +2149,12 @@
                   - 0
                   - Fn::Split:
                       - "||"
-                      - Ref: AssetParameters29a939b5ec6587cbfbe4a47d213848c116b2d78f9dbd86c65d7a43783e69367dS3VersionKeyF5B31BB8
+                      - Ref: AssetParameters0edbbb44613023a77585118431d6bd8ea563339a4a8c46acc86c66284255fad9S3VersionKeyFDF52437
               - Fn::Select:
                   - 1
                   - Fn::Split:
                       - "||"
-                      - Ref: AssetParameters29a939b5ec6587cbfbe4a47d213848c116b2d78f9dbd86c65d7a43783e69367dS3VersionKeyF5B31BB8
+                      - Ref: AssetParameters0edbbb44613023a77585118431d6bd8ea563339a4a8c46acc86c66284255fad9S3VersionKeyFDF52437
       Role:
         Fn::GetAtt:
           - ConstructHubDenyListPrunePruneHandlerServiceRole58BDE1FE
@@ -2230,7 +2230,7 @@
     Properties:
       Code:
         S3Bucket:
-          Ref: AssetParametersf48a57855b9215d276824d60336ec8a3f6c5ee595499a28309a24fc59cf387b3S3BucketAC5DE359
+          Ref: AssetParameters05fc44b7067de3c7c80efc65857efbca626a669b107bc5169f68db4e8e98a39cS3Bucket7F3A5840
         S3Key:
           Fn::Join:
             - ""
@@ -2238,12 +2238,12 @@
                   - 0
                   - Fn::Split:
                       - "||"
-                      - Ref: AssetParametersf48a57855b9215d276824d60336ec8a3f6c5ee595499a28309a24fc59cf387b3S3VersionKey503D22DC
+                      - Ref: AssetParameters05fc44b7067de3c7c80efc65857efbca626a669b107bc5169f68db4e8e98a39cS3VersionKeyEBF73F61
               - Fn::Select:
                   - 1
                   - Fn::Split:
                       - "||"
-                      - Ref: AssetParametersf48a57855b9215d276824d60336ec8a3f6c5ee595499a28309a24fc59cf387b3S3VersionKey503D22DC
+                      - Ref: AssetParameters05fc44b7067de3c7c80efc65857efbca626a669b107bc5169f68db4e8e98a39cS3VersionKeyEBF73F61
       Role:
         Fn::GetAtt:
           - ConstructHubDenyListPrunePruneQueueHandlerServiceRoleC10AC418
@@ -2345,7 +2345,7 @@
     Properties:
       Code:
         S3Bucket:
-          Ref: AssetParameterse412624ebea43d6ff008bd3a11c2cdcc8c381face8af84ae946c335fa2eb251dS3BucketF9FD5AEE
+          Ref: AssetParameters5ae6fbb741b11c2d4fc96a4035cdb3a590aad831ccdce7c17a73e120b9d0d41bS3BucketE91BA9C5
         S3Key:
           Fn::Join:
             - ""
@@ -2353,12 +2353,12 @@
                   - 0
                   - Fn::Split:
                       - "||"
-                      - Ref: AssetParameterse412624ebea43d6ff008bd3a11c2cdcc8c381face8af84ae946c335fa2eb251dS3VersionKeyDB53F373
+                      - Ref: AssetParameters5ae6fbb741b11c2d4fc96a4035cdb3a590aad831ccdce7c17a73e120b9d0d41bS3VersionKey11A3A1C2
               - Fn::Select:
                   - 1
                   - Fn::Split:
                       - "||"
-                      - Ref: AssetParameterse412624ebea43d6ff008bd3a11c2cdcc8c381face8af84ae946c335fa2eb251dS3VersionKeyDB53F373
+                      - Ref: AssetParameters5ae6fbb741b11c2d4fc96a4035cdb3a590aad831ccdce7c17a73e120b9d0d41bS3VersionKey11A3A1C2
       Role:
         Fn::GetAtt:
           - ConstructHubStatsServiceRole48DCA379
@@ -2504,7 +2504,7 @@
     Properties:
       Code:
         S3Bucket:
-          Ref: AssetParameters6c97c8ab29a1e01b382324883cbe7afdb43c0c6bed4c5a686f5a01e1021f636dS3BucketECBEFA8D
+          Ref: AssetParameters1b8a0f2ba2b44c5d9b86b21f17bfd75f5871142b9dcb0b94e4733b817b4440c4S3BucketFF487E0F
         S3Key:
           Fn::Join:
             - ""
@@ -2512,12 +2512,12 @@
                   - 0
                   - Fn::Split:
                       - "||"
-                      - Ref: AssetParameters6c97c8ab29a1e01b382324883cbe7afdb43c0c6bed4c5a686f5a01e1021f636dS3VersionKeyB255B727
+                      - Ref: AssetParameters1b8a0f2ba2b44c5d9b86b21f17bfd75f5871142b9dcb0b94e4733b817b4440c4S3VersionKey7B65BAB2
               - Fn::Select:
                   - 1
                   - Fn::Split:
                       - "||"
-                      - Ref: AssetParameters6c97c8ab29a1e01b382324883cbe7afdb43c0c6bed4c5a686f5a01e1021f636dS3VersionKeyB255B727
+                      - Ref: AssetParameters1b8a0f2ba2b44c5d9b86b21f17bfd75f5871142b9dcb0b94e4733b817b4440c4S3VersionKey7B65BAB2
       Role:
         Fn::GetAtt:
           - ConstructHubVersionTrackerServiceRole721EE863
@@ -2791,7 +2791,7 @@
     Properties:
       Code:
         S3Bucket:
-          Ref: AssetParameters243ea3a2a25c8c00e6b1b6fc7fa77630066ece795627e2fbf4579d6a2e87ca37S3Bucket0E64CB26
+          Ref: AssetParameterse1297c951c947587c3ae88e413655f7f667e1ebba7367b702006f7153c3cc379S3Bucket147C5D1B
         S3Key:
           Fn::Join:
             - ""
@@ -2799,12 +2799,12 @@
                   - 0
                   - Fn::Split:
                       - "||"
-                      - Ref: AssetParameters243ea3a2a25c8c00e6b1b6fc7fa77630066ece795627e2fbf4579d6a2e87ca37S3VersionKey0EFE8C14
+                      - Ref: AssetParameterse1297c951c947587c3ae88e413655f7f667e1ebba7367b702006f7153c3cc379S3VersionKey563FCF71
               - Fn::Select:
                   - 1
                   - Fn::Split:
                       - "||"
-                      - Ref: AssetParameters243ea3a2a25c8c00e6b1b6fc7fa77630066ece795627e2fbf4579d6a2e87ca37S3VersionKey0EFE8C14
+                      - Ref: AssetParameterse1297c951c947587c3ae88e413655f7f667e1ebba7367b702006f7153c3cc379S3VersionKey563FCF71
       Role:
         Fn::GetAtt:
           - ConstructHubOrchestrationCatalogBuilderServiceRole851C750C
@@ -2930,7 +2930,7 @@
     Properties:
       Code:
         S3Bucket:
-          Ref: AssetParametersbc868dbc4f8baca7641cff6ff87e39a439b4069956da9c57866835478b4abb47S3Bucket1FF5D583
+          Ref: AssetParameters1ce67f3cfb855b795b6861d20e218d92110e74e2fcf01bc52b80d09b05fde797S3Bucket93DB3135
         S3Key:
           Fn::Join:
             - ""
@@ -2938,12 +2938,12 @@
                   - 0
                   - Fn::Split:
                       - "||"
-                      - Ref: AssetParametersbc868dbc4f8baca7641cff6ff87e39a439b4069956da9c57866835478b4abb47S3VersionKey6CE27F2F
+                      - Ref: AssetParameters1ce67f3cfb855b795b6861d20e218d92110e74e2fcf01bc52b80d09b05fde797S3VersionKeyB63ADE89
               - Fn::Select:
                   - 1
                   - Fn::Split:
                       - "||"
-                      - Ref: AssetParametersbc868dbc4f8baca7641cff6ff87e39a439b4069956da9c57866835478b4abb47S3VersionKey6CE27F2F
+                      - Ref: AssetParameters1ce67f3cfb855b795b6861d20e218d92110e74e2fcf01bc52b80d09b05fde797S3VersionKeyB63ADE89
       Role:
         Fn::GetAtt:
           - ConstructHubOrchestrationNeedsCatalogUpdateServiceRoleE6BF31C3
@@ -3559,7 +3559,7 @@
                 - Ref: AWS::Region
                 - .
                 - Ref: AWS::URLSuffix
-                - /aws-cdk/assets:cfa0ed0486f81bad9f1da6a5d0bd2c82029b0d686f7e58461eead4f8567f5342
+                - /aws-cdk/assets:5024a6e0a403d679d114461d90ac96ab535fe62506f80f27d8c7092b0d6139ad
           LogConfiguration:
             LogDriver: awslogs
             Options:
@@ -3914,7 +3914,7 @@
     Properties:
       Code:
         S3Bucket:
-          Ref: AssetParametersc3688bf6120f43d8a726b84bed5c80c0dd528f4bfecb3d7ea6a8c9434d082352S3Bucket88B9B4C2
+          Ref: AssetParametersc6c19038840e20da75d4f968cced71b0ab2dc4340c2f9adbeb438394ef6edb1aS3Bucket048BA441
         S3Key:
           Fn::Join:
             - ""
@@ -3922,12 +3922,12 @@
                   - 0
                   - Fn::Split:
                       - "||"
-                      - Ref: AssetParametersc3688bf6120f43d8a726b84bed5c80c0dd528f4bfecb3d7ea6a8c9434d082352S3VersionKey7CC7CE0A
+                      - Ref: AssetParametersc6c19038840e20da75d4f968cced71b0ab2dc4340c2f9adbeb438394ef6edb1aS3VersionKey67366625
               - Fn::Select:
                   - 1
                   - Fn::Split:
                       - "||"
-                      - Ref: AssetParametersc3688bf6120f43d8a726b84bed5c80c0dd528f4bfecb3d7ea6a8c9434d082352S3VersionKey7CC7CE0A
+                      - Ref: AssetParametersc6c19038840e20da75d4f968cced71b0ab2dc4340c2f9adbeb438394ef6edb1aS3VersionKey67366625
       Role:
         Fn::GetAtt:
           - ConstructHubOrchestrationRedriveServiceRoleB84EFF33
@@ -4535,11 +4535,7 @@
     Properties:
       Code:
         S3Bucket:
-<<<<<<< HEAD
           Ref: AssetParameters0751a2feccebb4ba10a0c4e603122efb1795f721961a91aaa3a2c339dd501224S3Bucket207BF07A
-=======
-          Ref: AssetParameters16306a577bf95471479d23c9f3baf5d3bb37546dab956bfde2de0658c4977a75S3BucketCD3DDC35
->>>>>>> 3182f3be
         S3Key:
           Fn::Join:
             - ""
@@ -4547,20 +4543,12 @@
                   - 0
                   - Fn::Split:
                       - "||"
-<<<<<<< HEAD
                       - Ref: AssetParameters0751a2feccebb4ba10a0c4e603122efb1795f721961a91aaa3a2c339dd501224S3VersionKey78B3D8D3
-=======
-                      - Ref: AssetParameters16306a577bf95471479d23c9f3baf5d3bb37546dab956bfde2de0658c4977a75S3VersionKey39640F78
->>>>>>> 3182f3be
               - Fn::Select:
                   - 1
                   - Fn::Split:
                       - "||"
-<<<<<<< HEAD
                       - Ref: AssetParameters0751a2feccebb4ba10a0c4e603122efb1795f721961a91aaa3a2c339dd501224S3VersionKey78B3D8D3
-=======
-                      - Ref: AssetParameters16306a577bf95471479d23c9f3baf5d3bb37546dab956bfde2de0658c4977a75S3VersionKey39640F78
->>>>>>> 3182f3be
       Role:
         Fn::GetAtt:
           - ConstructHubIngestionServiceRole6380BAB6
@@ -4730,7 +4718,7 @@
     Properties:
       Code:
         S3Bucket:
-          Ref: AssetParametersa93bf07638dc803bad6da2bdb1aaf5772c4d2d36cf34be9ebf0cad552d878c1eS3Bucket60EF243A
+          Ref: AssetParameters6cd6aafdf7324f0cd45a6e28e0588dd7aff4690dbda0a05a04cb6b3f702bbf25S3BucketB60D3DBC
         S3Key:
           Fn::Join:
             - ""
@@ -4738,12 +4726,12 @@
                   - 0
                   - Fn::Split:
                       - "||"
-                      - Ref: AssetParametersa93bf07638dc803bad6da2bdb1aaf5772c4d2d36cf34be9ebf0cad552d878c1eS3VersionKeyF6D9952D
+                      - Ref: AssetParameters6cd6aafdf7324f0cd45a6e28e0588dd7aff4690dbda0a05a04cb6b3f702bbf25S3VersionKey0E5B582F
               - Fn::Select:
                   - 1
                   - Fn::Split:
                       - "||"
-                      - Ref: AssetParametersa93bf07638dc803bad6da2bdb1aaf5772c4d2d36cf34be9ebf0cad552d878c1eS3VersionKeyF6D9952D
+                      - Ref: AssetParameters6cd6aafdf7324f0cd45a6e28e0588dd7aff4690dbda0a05a04cb6b3f702bbf25S3VersionKey0E5B582F
       Role:
         Fn::GetAtt:
           - ConstructHubIngestionReprocessWorkflowFunctionServiceRoleA59056B1
@@ -5362,7 +5350,7 @@
           - CustomCDKBucketDeployment8693BB64968944B69AAFB0CC9EB8756C81C01536
           - Arn
       SourceBucketNames:
-        - Ref: AssetParametersabc370d9ccaae51bee386c2a7b5944b4869ca6546ad559746c6f643abdb494ebS3BucketDE713356
+        - Ref: AssetParametersa939355187621d4c4aa3f65883d122c151452cac5b207f5967c0ba54b54af1e0S3Bucket106A8DD2
       SourceObjectKeys:
         - Fn::Join:
             - ""
@@ -5370,12 +5358,12 @@
                   - 0
                   - Fn::Split:
                       - "||"
-                      - Ref: AssetParametersabc370d9ccaae51bee386c2a7b5944b4869ca6546ad559746c6f643abdb494ebS3VersionKeyFEC45042
+                      - Ref: AssetParametersa939355187621d4c4aa3f65883d122c151452cac5b207f5967c0ba54b54af1e0S3VersionKeyDBD2B252
               - Fn::Select:
                   - 1
                   - Fn::Split:
                       - "||"
-                      - Ref: AssetParametersabc370d9ccaae51bee386c2a7b5944b4869ca6546ad559746c6f643abdb494ebS3VersionKeyFEC45042
+                      - Ref: AssetParametersa939355187621d4c4aa3f65883d122c151452cac5b207f5967c0ba54b54af1e0S3VersionKeyDBD2B252
       DestinationBucketName:
         Ref: ConstructHubWebAppWebsiteBucket4B2B9DB2
       Prune: false
@@ -5414,7 +5402,6 @@
           - Arn
       SourceBucketNames:
         - Ref: AssetParameters67f1cd57f6f69b034a07cfd2f1b8d1b44170389343dc7e8f495a548058176165S3Bucket5EADD10B
-        - Ref: AssetParametersd7eba45c105712349db08f8edd1c547cd768fb9c92dadc0bfd2403ecc4127f96S3BucketEBD7DE4E
       SourceObjectKeys:
         - Fn::Join:
             - ""
@@ -5428,18 +5415,6 @@
                   - Fn::Split:
                       - "||"
                       - Ref: AssetParameters67f1cd57f6f69b034a07cfd2f1b8d1b44170389343dc7e8f495a548058176165S3VersionKey0993F3F9
-        - Fn::Join:
-            - ""
-            - - Fn::Select:
-                  - 0
-                  - Fn::Split:
-                      - "||"
-                      - Ref: AssetParametersd7eba45c105712349db08f8edd1c547cd768fb9c92dadc0bfd2403ecc4127f96S3VersionKey2B839AE6
-              - Fn::Select:
-                  - 1
-                  - Fn::Split:
-                      - "||"
-                      - Ref: AssetParametersd7eba45c105712349db08f8edd1c547cd768fb9c92dadc0bfd2403ecc4127f96S3VersionKey2B839AE6
       DestinationBucketName:
         Ref: ConstructHubWebAppWebsiteBucket4B2B9DB2
       Prune: false
@@ -5634,7 +5609,7 @@
     Properties:
       Code:
         S3Bucket:
-          Ref: AssetParametersc53d53601d0a4e09c5ea57a931f9aae4af0a2f29c9cc2fe942679ed70a49e45aS3Bucket391A4CA6
+          Ref: AssetParameters0c1f2823005f5fcc50c5090ef8f20982fe0437f1ab276dfb167e2001275b6572S3Bucket75DC4BC7
         S3Key:
           Fn::Join:
             - ""
@@ -5642,12 +5617,12 @@
                   - 0
                   - Fn::Split:
                       - "||"
-                      - Ref: AssetParametersc53d53601d0a4e09c5ea57a931f9aae4af0a2f29c9cc2fe942679ed70a49e45aS3VersionKey30195BAB
+                      - Ref: AssetParameters0c1f2823005f5fcc50c5090ef8f20982fe0437f1ab276dfb167e2001275b6572S3VersionKeyE7FA0802
               - Fn::Select:
                   - 1
                   - Fn::Split:
                       - "||"
-                      - Ref: AssetParametersc53d53601d0a4e09c5ea57a931f9aae4af0a2f29c9cc2fe942679ed70a49e45aS3VersionKey30195BAB
+                      - Ref: AssetParameters0c1f2823005f5fcc50c5090ef8f20982fe0437f1ab276dfb167e2001275b6572S3VersionKeyE7FA0802
       Role:
         Fn::GetAtt:
           - ConstructHubSourcesNpmJsStageAndNotifyServiceRoleD5BB5B50
@@ -5791,7 +5766,7 @@
     Properties:
       Code:
         S3Bucket:
-          Ref: AssetParametersa2d404d68d23e4d568e3182f04a0a30d0ebdac491f750eee49b8f3a022614892S3Bucket4D0690AF
+          Ref: AssetParameters7c5d1ef63fd6f2a52911f63d688d0db6f4fc1f5fcbb8ac05ae9270c107d0570dS3Bucket5ABB91B2
         S3Key:
           Fn::Join:
             - ""
@@ -5799,12 +5774,12 @@
                   - 0
                   - Fn::Split:
                       - "||"
-                      - Ref: AssetParametersa2d404d68d23e4d568e3182f04a0a30d0ebdac491f750eee49b8f3a022614892S3VersionKeyC037ECE8
+                      - Ref: AssetParameters7c5d1ef63fd6f2a52911f63d688d0db6f4fc1f5fcbb8ac05ae9270c107d0570dS3VersionKey33F7D986
               - Fn::Select:
                   - 1
                   - Fn::Split:
                       - "||"
-                      - Ref: AssetParametersa2d404d68d23e4d568e3182f04a0a30d0ebdac491f750eee49b8f3a022614892S3VersionKeyC037ECE8
+                      - Ref: AssetParameters7c5d1ef63fd6f2a52911f63d688d0db6f4fc1f5fcbb8ac05ae9270c107d0570dS3VersionKey33F7D986
       Role:
         Fn::GetAtt:
           - ConstructHubSourcesNpmJsServiceRoleAC3F7AA6
@@ -5890,7 +5865,7 @@
     Properties:
       Code:
         S3Bucket:
-          Ref: AssetParametersa47a3c27fb84753c75984e38da1ad29c0de93840c091836930d3379927d28e98S3Bucket720D0429
+          Ref: AssetParameterse5da51e376b2e041a03f4397a638d986e8ab89d0b1d2d751830d477413a9ae64S3Bucket9D05A1A7
         S3Key:
           Fn::Join:
             - ""
@@ -5898,12 +5873,12 @@
                   - 0
                   - Fn::Split:
                       - "||"
-                      - Ref: AssetParametersa47a3c27fb84753c75984e38da1ad29c0de93840c091836930d3379927d28e98S3VersionKeyCC842992
+                      - Ref: AssetParameterse5da51e376b2e041a03f4397a638d986e8ab89d0b1d2d751830d477413a9ae64S3VersionKeyA652C777
               - Fn::Select:
                   - 1
                   - Fn::Split:
                       - "||"
-                      - Ref: AssetParametersa47a3c27fb84753c75984e38da1ad29c0de93840c091836930d3379927d28e98S3VersionKeyCC842992
+                      - Ref: AssetParameterse5da51e376b2e041a03f4397a638d986e8ab89d0b1d2d751830d477413a9ae64S3VersionKeyA652C777
       Role:
         Fn::GetAtt:
           - ConstructHubSourcesNpmJsCanaryServiceRoleC4CBCDA2
@@ -6261,7 +6236,7 @@
     Properties:
       Code:
         S3Bucket:
-          Ref: AssetParametersfef6f06ea17ddc079aad9bf306b77955c690c706a44c65ad96073ed8cd34e0deS3Bucket45EB7C94
+          Ref: AssetParameters90b6ae6ef88b0c29b161762d5d0922d0ec8fa18b6c07435785d986da63f28ca1S3Bucket3548CACC
         S3Key:
           Fn::Join:
             - ""
@@ -6269,12 +6244,12 @@
                   - 0
                   - Fn::Split:
                       - "||"
-                      - Ref: AssetParametersfef6f06ea17ddc079aad9bf306b77955c690c706a44c65ad96073ed8cd34e0deS3VersionKeyBCD5D379
+                      - Ref: AssetParameters90b6ae6ef88b0c29b161762d5d0922d0ec8fa18b6c07435785d986da63f28ca1S3VersionKey9C7629CA
               - Fn::Select:
                   - 1
                   - Fn::Split:
                       - "||"
-                      - Ref: AssetParametersfef6f06ea17ddc079aad9bf306b77955c690c706a44c65ad96073ed8cd34e0deS3VersionKeyBCD5D379
+                      - Ref: AssetParameters90b6ae6ef88b0c29b161762d5d0922d0ec8fa18b6c07435785d986da63f28ca1S3VersionKey9C7629CA
       Role:
         Fn::GetAtt:
           - ConstructHubInventoryCanaryServiceRole7684EDDE
@@ -7174,13 +7149,13 @@
                   - - "arn:"
                     - Ref: AWS::Partition
                     - ":s3:::"
-                    - Ref: AssetParametersabc370d9ccaae51bee386c2a7b5944b4869ca6546ad559746c6f643abdb494ebS3BucketDE713356
+                    - Ref: AssetParametersa939355187621d4c4aa3f65883d122c151452cac5b207f5967c0ba54b54af1e0S3Bucket106A8DD2
               - Fn::Join:
                   - ""
                   - - "arn:"
                     - Ref: AWS::Partition
                     - ":s3:::"
-                    - Ref: AssetParametersabc370d9ccaae51bee386c2a7b5944b4869ca6546ad559746c6f643abdb494ebS3BucketDE713356
+                    - Ref: AssetParametersa939355187621d4c4aa3f65883d122c151452cac5b207f5967c0ba54b54af1e0S3Bucket106A8DD2
                     - /*
           - Action:
               - s3:GetObject*
@@ -7223,25 +7198,6 @@
                     - Ref: AWS::Partition
                     - ":s3:::"
                     - Ref: AssetParameters67f1cd57f6f69b034a07cfd2f1b8d1b44170389343dc7e8f495a548058176165S3Bucket5EADD10B
-                    - /*
-          - Action:
-              - s3:GetObject*
-              - s3:GetBucket*
-              - s3:List*
-            Effect: Allow
-            Resource:
-              - Fn::Join:
-                  - ""
-                  - - "arn:"
-                    - Ref: AWS::Partition
-                    - ":s3:::"
-                    - Ref: AssetParametersd7eba45c105712349db08f8edd1c547cd768fb9c92dadc0bfd2403ecc4127f96S3BucketEBD7DE4E
-              - Fn::Join:
-                  - ""
-                  - - "arn:"
-                    - Ref: AWS::Partition
-                    - ":s3:::"
-                    - Ref: AssetParametersd7eba45c105712349db08f8edd1c547cd768fb9c92dadc0bfd2403ecc4127f96S3BucketEBD7DE4E
                     - /*
         Version: 2012-10-17
       PolicyName: CustomCDKBucketDeployment8693BB64968944B69AAFB0CC9EB8756CServiceRoleDefaultPolicy88902FDF
@@ -7656,7 +7612,7 @@
     Properties:
       Code:
         S3Bucket:
-          Ref: AssetParameterse687a0161ef0e3b068744f45584e356e732c6e145f2d40c818b1269ca081a87dS3BucketA7D5ED64
+          Ref: AssetParametersa3f7445152d284d36688f775257efb8ba86fa184721ca15a6a00033fbdcdd3f6S3Bucket5D6309AB
         S3Key:
           Fn::Join:
             - ""
@@ -7664,12 +7620,12 @@
                   - 0
                   - Fn::Split:
                       - "||"
-                      - Ref: AssetParameterse687a0161ef0e3b068744f45584e356e732c6e145f2d40c818b1269ca081a87dS3VersionKey1CA8C533
+                      - Ref: AssetParametersa3f7445152d284d36688f775257efb8ba86fa184721ca15a6a00033fbdcdd3f6S3VersionKeyDC289FDB
               - Fn::Select:
                   - 1
                   - Fn::Split:
                       - "||"
-                      - Ref: AssetParameterse687a0161ef0e3b068744f45584e356e732c6e145f2d40c818b1269ca081a87dS3VersionKey1CA8C533
+                      - Ref: AssetParametersa3f7445152d284d36688f775257efb8ba86fa184721ca15a6a00033fbdcdd3f6S3VersionKeyDC289FDB
       Role:
         Fn::GetAtt:
           - PackageVersionsTableWidgetHandler5fa848259c1d5e388c0df69f05c016dfServiceRole060BA12C
@@ -7822,42 +7778,42 @@
     Type: String
     Description: Artifact hash for asset
       "6f1f07e70de63d5afdbcab762f8f867a2aedb494b30cd360d5deb518d3914263"
-  AssetParameters29a939b5ec6587cbfbe4a47d213848c116b2d78f9dbd86c65d7a43783e69367dS3BucketCF6BD31E:
+  AssetParameters0edbbb44613023a77585118431d6bd8ea563339a4a8c46acc86c66284255fad9S3BucketBA8DA733:
     Type: String
     Description: S3 bucket for asset
-      "29a939b5ec6587cbfbe4a47d213848c116b2d78f9dbd86c65d7a43783e69367d"
-  AssetParameters29a939b5ec6587cbfbe4a47d213848c116b2d78f9dbd86c65d7a43783e69367dS3VersionKeyF5B31BB8:
+      "0edbbb44613023a77585118431d6bd8ea563339a4a8c46acc86c66284255fad9"
+  AssetParameters0edbbb44613023a77585118431d6bd8ea563339a4a8c46acc86c66284255fad9S3VersionKeyFDF52437:
     Type: String
     Description: S3 key for asset version
-      "29a939b5ec6587cbfbe4a47d213848c116b2d78f9dbd86c65d7a43783e69367d"
-  AssetParameters29a939b5ec6587cbfbe4a47d213848c116b2d78f9dbd86c65d7a43783e69367dArtifactHashA80EE447:
+      "0edbbb44613023a77585118431d6bd8ea563339a4a8c46acc86c66284255fad9"
+  AssetParameters0edbbb44613023a77585118431d6bd8ea563339a4a8c46acc86c66284255fad9ArtifactHash90DBDB72:
     Type: String
     Description: Artifact hash for asset
-      "29a939b5ec6587cbfbe4a47d213848c116b2d78f9dbd86c65d7a43783e69367d"
-  AssetParametersf48a57855b9215d276824d60336ec8a3f6c5ee595499a28309a24fc59cf387b3S3BucketAC5DE359:
+      "0edbbb44613023a77585118431d6bd8ea563339a4a8c46acc86c66284255fad9"
+  AssetParameters05fc44b7067de3c7c80efc65857efbca626a669b107bc5169f68db4e8e98a39cS3Bucket7F3A5840:
     Type: String
     Description: S3 bucket for asset
-      "f48a57855b9215d276824d60336ec8a3f6c5ee595499a28309a24fc59cf387b3"
-  AssetParametersf48a57855b9215d276824d60336ec8a3f6c5ee595499a28309a24fc59cf387b3S3VersionKey503D22DC:
+      "05fc44b7067de3c7c80efc65857efbca626a669b107bc5169f68db4e8e98a39c"
+  AssetParameters05fc44b7067de3c7c80efc65857efbca626a669b107bc5169f68db4e8e98a39cS3VersionKeyEBF73F61:
     Type: String
     Description: S3 key for asset version
-      "f48a57855b9215d276824d60336ec8a3f6c5ee595499a28309a24fc59cf387b3"
-  AssetParametersf48a57855b9215d276824d60336ec8a3f6c5ee595499a28309a24fc59cf387b3ArtifactHash11DB5971:
+      "05fc44b7067de3c7c80efc65857efbca626a669b107bc5169f68db4e8e98a39c"
+  AssetParameters05fc44b7067de3c7c80efc65857efbca626a669b107bc5169f68db4e8e98a39cArtifactHash25544976:
     Type: String
     Description: Artifact hash for asset
-      "f48a57855b9215d276824d60336ec8a3f6c5ee595499a28309a24fc59cf387b3"
-  AssetParameterse412624ebea43d6ff008bd3a11c2cdcc8c381face8af84ae946c335fa2eb251dS3BucketF9FD5AEE:
+      "05fc44b7067de3c7c80efc65857efbca626a669b107bc5169f68db4e8e98a39c"
+  AssetParameters5ae6fbb741b11c2d4fc96a4035cdb3a590aad831ccdce7c17a73e120b9d0d41bS3BucketE91BA9C5:
     Type: String
     Description: S3 bucket for asset
-      "e412624ebea43d6ff008bd3a11c2cdcc8c381face8af84ae946c335fa2eb251d"
-  AssetParameterse412624ebea43d6ff008bd3a11c2cdcc8c381face8af84ae946c335fa2eb251dS3VersionKeyDB53F373:
+      "5ae6fbb741b11c2d4fc96a4035cdb3a590aad831ccdce7c17a73e120b9d0d41b"
+  AssetParameters5ae6fbb741b11c2d4fc96a4035cdb3a590aad831ccdce7c17a73e120b9d0d41bS3VersionKey11A3A1C2:
     Type: String
     Description: S3 key for asset version
-      "e412624ebea43d6ff008bd3a11c2cdcc8c381face8af84ae946c335fa2eb251d"
-  AssetParameterse412624ebea43d6ff008bd3a11c2cdcc8c381face8af84ae946c335fa2eb251dArtifactHash5ED10A81:
+      "5ae6fbb741b11c2d4fc96a4035cdb3a590aad831ccdce7c17a73e120b9d0d41b"
+  AssetParameters5ae6fbb741b11c2d4fc96a4035cdb3a590aad831ccdce7c17a73e120b9d0d41bArtifactHashF900CBD7:
     Type: String
     Description: Artifact hash for asset
-      "e412624ebea43d6ff008bd3a11c2cdcc8c381face8af84ae946c335fa2eb251d"
+      "5ae6fbb741b11c2d4fc96a4035cdb3a590aad831ccdce7c17a73e120b9d0d41b"
   AssetParametersb120b13d9d868c7622e7db1b68bae4c0f82ffd0227b8c15f2cef38e186ff3827S3Bucket2070BA0A:
     Type: String
     Description: S3 bucket for asset
@@ -7870,60 +7826,55 @@
     Type: String
     Description: Artifact hash for asset
       "b120b13d9d868c7622e7db1b68bae4c0f82ffd0227b8c15f2cef38e186ff3827"
-  AssetParameters6c97c8ab29a1e01b382324883cbe7afdb43c0c6bed4c5a686f5a01e1021f636dS3BucketECBEFA8D:
+  AssetParameters1b8a0f2ba2b44c5d9b86b21f17bfd75f5871142b9dcb0b94e4733b817b4440c4S3BucketFF487E0F:
     Type: String
     Description: S3 bucket for asset
-      "6c97c8ab29a1e01b382324883cbe7afdb43c0c6bed4c5a686f5a01e1021f636d"
-  AssetParameters6c97c8ab29a1e01b382324883cbe7afdb43c0c6bed4c5a686f5a01e1021f636dS3VersionKeyB255B727:
+      "1b8a0f2ba2b44c5d9b86b21f17bfd75f5871142b9dcb0b94e4733b817b4440c4"
+  AssetParameters1b8a0f2ba2b44c5d9b86b21f17bfd75f5871142b9dcb0b94e4733b817b4440c4S3VersionKey7B65BAB2:
     Type: String
     Description: S3 key for asset version
-      "6c97c8ab29a1e01b382324883cbe7afdb43c0c6bed4c5a686f5a01e1021f636d"
-  AssetParameters6c97c8ab29a1e01b382324883cbe7afdb43c0c6bed4c5a686f5a01e1021f636dArtifactHash3734B89D:
+      "1b8a0f2ba2b44c5d9b86b21f17bfd75f5871142b9dcb0b94e4733b817b4440c4"
+  AssetParameters1b8a0f2ba2b44c5d9b86b21f17bfd75f5871142b9dcb0b94e4733b817b4440c4ArtifactHashDA52B915:
     Type: String
     Description: Artifact hash for asset
-      "6c97c8ab29a1e01b382324883cbe7afdb43c0c6bed4c5a686f5a01e1021f636d"
-  AssetParameters243ea3a2a25c8c00e6b1b6fc7fa77630066ece795627e2fbf4579d6a2e87ca37S3Bucket0E64CB26:
+      "1b8a0f2ba2b44c5d9b86b21f17bfd75f5871142b9dcb0b94e4733b817b4440c4"
+  AssetParameterse1297c951c947587c3ae88e413655f7f667e1ebba7367b702006f7153c3cc379S3Bucket147C5D1B:
     Type: String
     Description: S3 bucket for asset
-      "243ea3a2a25c8c00e6b1b6fc7fa77630066ece795627e2fbf4579d6a2e87ca37"
-  AssetParameters243ea3a2a25c8c00e6b1b6fc7fa77630066ece795627e2fbf4579d6a2e87ca37S3VersionKey0EFE8C14:
+      "e1297c951c947587c3ae88e413655f7f667e1ebba7367b702006f7153c3cc379"
+  AssetParameterse1297c951c947587c3ae88e413655f7f667e1ebba7367b702006f7153c3cc379S3VersionKey563FCF71:
     Type: String
     Description: S3 key for asset version
-      "243ea3a2a25c8c00e6b1b6fc7fa77630066ece795627e2fbf4579d6a2e87ca37"
-  AssetParameters243ea3a2a25c8c00e6b1b6fc7fa77630066ece795627e2fbf4579d6a2e87ca37ArtifactHashE47AAEB7:
+      "e1297c951c947587c3ae88e413655f7f667e1ebba7367b702006f7153c3cc379"
+  AssetParameterse1297c951c947587c3ae88e413655f7f667e1ebba7367b702006f7153c3cc379ArtifactHashB4C4EF71:
     Type: String
     Description: Artifact hash for asset
-      "243ea3a2a25c8c00e6b1b6fc7fa77630066ece795627e2fbf4579d6a2e87ca37"
-  AssetParametersbc868dbc4f8baca7641cff6ff87e39a439b4069956da9c57866835478b4abb47S3Bucket1FF5D583:
+      "e1297c951c947587c3ae88e413655f7f667e1ebba7367b702006f7153c3cc379"
+  AssetParameters1ce67f3cfb855b795b6861d20e218d92110e74e2fcf01bc52b80d09b05fde797S3Bucket93DB3135:
     Type: String
     Description: S3 bucket for asset
-      "bc868dbc4f8baca7641cff6ff87e39a439b4069956da9c57866835478b4abb47"
-  AssetParametersbc868dbc4f8baca7641cff6ff87e39a439b4069956da9c57866835478b4abb47S3VersionKey6CE27F2F:
+      "1ce67f3cfb855b795b6861d20e218d92110e74e2fcf01bc52b80d09b05fde797"
+  AssetParameters1ce67f3cfb855b795b6861d20e218d92110e74e2fcf01bc52b80d09b05fde797S3VersionKeyB63ADE89:
     Type: String
     Description: S3 key for asset version
-      "bc868dbc4f8baca7641cff6ff87e39a439b4069956da9c57866835478b4abb47"
-  AssetParametersbc868dbc4f8baca7641cff6ff87e39a439b4069956da9c57866835478b4abb47ArtifactHashFE7DAED1:
+      "1ce67f3cfb855b795b6861d20e218d92110e74e2fcf01bc52b80d09b05fde797"
+  AssetParameters1ce67f3cfb855b795b6861d20e218d92110e74e2fcf01bc52b80d09b05fde797ArtifactHashFDFCE3EE:
     Type: String
     Description: Artifact hash for asset
-      "bc868dbc4f8baca7641cff6ff87e39a439b4069956da9c57866835478b4abb47"
-  AssetParametersc3688bf6120f43d8a726b84bed5c80c0dd528f4bfecb3d7ea6a8c9434d082352S3Bucket88B9B4C2:
+      "1ce67f3cfb855b795b6861d20e218d92110e74e2fcf01bc52b80d09b05fde797"
+  AssetParametersc6c19038840e20da75d4f968cced71b0ab2dc4340c2f9adbeb438394ef6edb1aS3Bucket048BA441:
     Type: String
     Description: S3 bucket for asset
-      "c3688bf6120f43d8a726b84bed5c80c0dd528f4bfecb3d7ea6a8c9434d082352"
-  AssetParametersc3688bf6120f43d8a726b84bed5c80c0dd528f4bfecb3d7ea6a8c9434d082352S3VersionKey7CC7CE0A:
+      "c6c19038840e20da75d4f968cced71b0ab2dc4340c2f9adbeb438394ef6edb1a"
+  AssetParametersc6c19038840e20da75d4f968cced71b0ab2dc4340c2f9adbeb438394ef6edb1aS3VersionKey67366625:
     Type: String
     Description: S3 key for asset version
-      "c3688bf6120f43d8a726b84bed5c80c0dd528f4bfecb3d7ea6a8c9434d082352"
-  AssetParametersc3688bf6120f43d8a726b84bed5c80c0dd528f4bfecb3d7ea6a8c9434d082352ArtifactHashC8440E12:
+      "c6c19038840e20da75d4f968cced71b0ab2dc4340c2f9adbeb438394ef6edb1a"
+  AssetParametersc6c19038840e20da75d4f968cced71b0ab2dc4340c2f9adbeb438394ef6edb1aArtifactHashEF0B1CB8:
     Type: String
     Description: Artifact hash for asset
-<<<<<<< HEAD
       "c6c19038840e20da75d4f968cced71b0ab2dc4340c2f9adbeb438394ef6edb1a"
   AssetParameters47bf8999eebfc83277afa6bc20714fa109b9a3d93750c02c4e867abef0be8391S3BucketA84BBDBA:
-=======
-      "c3688bf6120f43d8a726b84bed5c80c0dd528f4bfecb3d7ea6a8c9434d082352"
-  AssetParametersb69f8e77829ba765ee3a37c088671f56d5982ab8e2a57c2f3103bea15181e67bS3BucketCECA6DD1:
->>>>>>> 3182f3be
     Type: String
     Description: S3 bucket for asset
       "47bf8999eebfc83277afa6bc20714fa109b9a3d93750c02c4e867abef0be8391"
@@ -7934,7 +7885,6 @@
   AssetParameters47bf8999eebfc83277afa6bc20714fa109b9a3d93750c02c4e867abef0be8391ArtifactHashC78843D6:
     Type: String
     Description: Artifact hash for asset
-<<<<<<< HEAD
       "47bf8999eebfc83277afa6bc20714fa109b9a3d93750c02c4e867abef0be8391"
   AssetParameters0751a2feccebb4ba10a0c4e603122efb1795f721961a91aaa3a2c339dd501224S3Bucket207BF07A:
     Type: String
@@ -7949,33 +7899,17 @@
     Description: Artifact hash for asset
       "0751a2feccebb4ba10a0c4e603122efb1795f721961a91aaa3a2c339dd501224"
   AssetParameters6cd6aafdf7324f0cd45a6e28e0588dd7aff4690dbda0a05a04cb6b3f702bbf25S3BucketB60D3DBC:
-=======
-      "b69f8e77829ba765ee3a37c088671f56d5982ab8e2a57c2f3103bea15181e67b"
-  AssetParameters16306a577bf95471479d23c9f3baf5d3bb37546dab956bfde2de0658c4977a75S3BucketCD3DDC35:
     Type: String
     Description: S3 bucket for asset
-      "16306a577bf95471479d23c9f3baf5d3bb37546dab956bfde2de0658c4977a75"
-  AssetParameters16306a577bf95471479d23c9f3baf5d3bb37546dab956bfde2de0658c4977a75S3VersionKey39640F78:
+      "6cd6aafdf7324f0cd45a6e28e0588dd7aff4690dbda0a05a04cb6b3f702bbf25"
+  AssetParameters6cd6aafdf7324f0cd45a6e28e0588dd7aff4690dbda0a05a04cb6b3f702bbf25S3VersionKey0E5B582F:
     Type: String
     Description: S3 key for asset version
-      "16306a577bf95471479d23c9f3baf5d3bb37546dab956bfde2de0658c4977a75"
-  AssetParameters16306a577bf95471479d23c9f3baf5d3bb37546dab956bfde2de0658c4977a75ArtifactHashDA6883E5:
+      "6cd6aafdf7324f0cd45a6e28e0588dd7aff4690dbda0a05a04cb6b3f702bbf25"
+  AssetParameters6cd6aafdf7324f0cd45a6e28e0588dd7aff4690dbda0a05a04cb6b3f702bbf25ArtifactHashCB2D5ECC:
     Type: String
     Description: Artifact hash for asset
-      "16306a577bf95471479d23c9f3baf5d3bb37546dab956bfde2de0658c4977a75"
-  AssetParametersa93bf07638dc803bad6da2bdb1aaf5772c4d2d36cf34be9ebf0cad552d878c1eS3Bucket60EF243A:
->>>>>>> 3182f3be
-    Type: String
-    Description: S3 bucket for asset
-      "a93bf07638dc803bad6da2bdb1aaf5772c4d2d36cf34be9ebf0cad552d878c1e"
-  AssetParametersa93bf07638dc803bad6da2bdb1aaf5772c4d2d36cf34be9ebf0cad552d878c1eS3VersionKeyF6D9952D:
-    Type: String
-    Description: S3 key for asset version
-      "a93bf07638dc803bad6da2bdb1aaf5772c4d2d36cf34be9ebf0cad552d878c1e"
-  AssetParametersa93bf07638dc803bad6da2bdb1aaf5772c4d2d36cf34be9ebf0cad552d878c1eArtifactHash86EB7B96:
-    Type: String
-    Description: Artifact hash for asset
-      "a93bf07638dc803bad6da2bdb1aaf5772c4d2d36cf34be9ebf0cad552d878c1e"
+      "6cd6aafdf7324f0cd45a6e28e0588dd7aff4690dbda0a05a04cb6b3f702bbf25"
   AssetParameters8d968e7576898e39de27ff4cf5f336e8f112a4de9757412123e2dd725f451900S3BucketB2DE6865:
     Type: String
     Description: S3 bucket for asset
@@ -7988,24 +7922,19 @@
     Type: String
     Description: Artifact hash for asset
       "8d968e7576898e39de27ff4cf5f336e8f112a4de9757412123e2dd725f451900"
-  AssetParametersabc370d9ccaae51bee386c2a7b5944b4869ca6546ad559746c6f643abdb494ebS3BucketDE713356:
+  AssetParametersa939355187621d4c4aa3f65883d122c151452cac5b207f5967c0ba54b54af1e0S3Bucket106A8DD2:
     Type: String
     Description: S3 bucket for asset
-      "abc370d9ccaae51bee386c2a7b5944b4869ca6546ad559746c6f643abdb494eb"
-  AssetParametersabc370d9ccaae51bee386c2a7b5944b4869ca6546ad559746c6f643abdb494ebS3VersionKeyFEC45042:
+      "a939355187621d4c4aa3f65883d122c151452cac5b207f5967c0ba54b54af1e0"
+  AssetParametersa939355187621d4c4aa3f65883d122c151452cac5b207f5967c0ba54b54af1e0S3VersionKeyDBD2B252:
     Type: String
     Description: S3 key for asset version
-      "abc370d9ccaae51bee386c2a7b5944b4869ca6546ad559746c6f643abdb494eb"
-  AssetParametersabc370d9ccaae51bee386c2a7b5944b4869ca6546ad559746c6f643abdb494ebArtifactHash04D8A546:
+      "a939355187621d4c4aa3f65883d122c151452cac5b207f5967c0ba54b54af1e0"
+  AssetParametersa939355187621d4c4aa3f65883d122c151452cac5b207f5967c0ba54b54af1e0ArtifactHash0E5999FB:
     Type: String
     Description: Artifact hash for asset
-<<<<<<< HEAD
       "a939355187621d4c4aa3f65883d122c151452cac5b207f5967c0ba54b54af1e0"
   AssetParameters67f1cd57f6f69b034a07cfd2f1b8d1b44170389343dc7e8f495a548058176165S3Bucket5EADD10B:
-=======
-      "abc370d9ccaae51bee386c2a7b5944b4869ca6546ad559746c6f643abdb494eb"
-  AssetParameters219b0e6bde7859b1caead1a417b318db5db660d51d0e582d6a303062ee4eae16S3BucketA2579CB9:
->>>>>>> 3182f3be
     Type: String
     Description: S3 bucket for asset
       "67f1cd57f6f69b034a07cfd2f1b8d1b44170389343dc7e8f495a548058176165"
@@ -8017,18 +7946,6 @@
     Type: String
     Description: Artifact hash for asset
       "67f1cd57f6f69b034a07cfd2f1b8d1b44170389343dc7e8f495a548058176165"
-  AssetParametersd7eba45c105712349db08f8edd1c547cd768fb9c92dadc0bfd2403ecc4127f96S3BucketEBD7DE4E:
-    Type: String
-    Description: S3 bucket for asset
-      "d7eba45c105712349db08f8edd1c547cd768fb9c92dadc0bfd2403ecc4127f96"
-  AssetParametersd7eba45c105712349db08f8edd1c547cd768fb9c92dadc0bfd2403ecc4127f96S3VersionKey2B839AE6:
-    Type: String
-    Description: S3 key for asset version
-      "d7eba45c105712349db08f8edd1c547cd768fb9c92dadc0bfd2403ecc4127f96"
-  AssetParametersd7eba45c105712349db08f8edd1c547cd768fb9c92dadc0bfd2403ecc4127f96ArtifactHashA9044145:
-    Type: String
-    Description: Artifact hash for asset
-      "d7eba45c105712349db08f8edd1c547cd768fb9c92dadc0bfd2403ecc4127f96"
   AssetParameters279fd2112714c5ff533229d87cd07cf180cd66497415bb8191cce00927a69290S3Bucket1654D5BE:
     Type: String
     Description: S3 bucket for asset
@@ -8041,65 +7958,65 @@
     Type: String
     Description: Artifact hash for asset
       "279fd2112714c5ff533229d87cd07cf180cd66497415bb8191cce00927a69290"
-  AssetParametersc53d53601d0a4e09c5ea57a931f9aae4af0a2f29c9cc2fe942679ed70a49e45aS3Bucket391A4CA6:
+  AssetParameters0c1f2823005f5fcc50c5090ef8f20982fe0437f1ab276dfb167e2001275b6572S3Bucket75DC4BC7:
     Type: String
     Description: S3 bucket for asset
-      "c53d53601d0a4e09c5ea57a931f9aae4af0a2f29c9cc2fe942679ed70a49e45a"
-  AssetParametersc53d53601d0a4e09c5ea57a931f9aae4af0a2f29c9cc2fe942679ed70a49e45aS3VersionKey30195BAB:
+      "0c1f2823005f5fcc50c5090ef8f20982fe0437f1ab276dfb167e2001275b6572"
+  AssetParameters0c1f2823005f5fcc50c5090ef8f20982fe0437f1ab276dfb167e2001275b6572S3VersionKeyE7FA0802:
     Type: String
     Description: S3 key for asset version
-      "c53d53601d0a4e09c5ea57a931f9aae4af0a2f29c9cc2fe942679ed70a49e45a"
-  AssetParametersc53d53601d0a4e09c5ea57a931f9aae4af0a2f29c9cc2fe942679ed70a49e45aArtifactHash604201FB:
+      "0c1f2823005f5fcc50c5090ef8f20982fe0437f1ab276dfb167e2001275b6572"
+  AssetParameters0c1f2823005f5fcc50c5090ef8f20982fe0437f1ab276dfb167e2001275b6572ArtifactHash62D2EC70:
     Type: String
     Description: Artifact hash for asset
-      "c53d53601d0a4e09c5ea57a931f9aae4af0a2f29c9cc2fe942679ed70a49e45a"
-  AssetParametersa2d404d68d23e4d568e3182f04a0a30d0ebdac491f750eee49b8f3a022614892S3Bucket4D0690AF:
+      "0c1f2823005f5fcc50c5090ef8f20982fe0437f1ab276dfb167e2001275b6572"
+  AssetParameters7c5d1ef63fd6f2a52911f63d688d0db6f4fc1f5fcbb8ac05ae9270c107d0570dS3Bucket5ABB91B2:
     Type: String
     Description: S3 bucket for asset
-      "a2d404d68d23e4d568e3182f04a0a30d0ebdac491f750eee49b8f3a022614892"
-  AssetParametersa2d404d68d23e4d568e3182f04a0a30d0ebdac491f750eee49b8f3a022614892S3VersionKeyC037ECE8:
+      "7c5d1ef63fd6f2a52911f63d688d0db6f4fc1f5fcbb8ac05ae9270c107d0570d"
+  AssetParameters7c5d1ef63fd6f2a52911f63d688d0db6f4fc1f5fcbb8ac05ae9270c107d0570dS3VersionKey33F7D986:
     Type: String
     Description: S3 key for asset version
-      "a2d404d68d23e4d568e3182f04a0a30d0ebdac491f750eee49b8f3a022614892"
-  AssetParametersa2d404d68d23e4d568e3182f04a0a30d0ebdac491f750eee49b8f3a022614892ArtifactHash7965BC66:
+      "7c5d1ef63fd6f2a52911f63d688d0db6f4fc1f5fcbb8ac05ae9270c107d0570d"
+  AssetParameters7c5d1ef63fd6f2a52911f63d688d0db6f4fc1f5fcbb8ac05ae9270c107d0570dArtifactHash0FD9AC91:
     Type: String
     Description: Artifact hash for asset
-      "a2d404d68d23e4d568e3182f04a0a30d0ebdac491f750eee49b8f3a022614892"
-  AssetParametersa47a3c27fb84753c75984e38da1ad29c0de93840c091836930d3379927d28e98S3Bucket720D0429:
+      "7c5d1ef63fd6f2a52911f63d688d0db6f4fc1f5fcbb8ac05ae9270c107d0570d"
+  AssetParameterse5da51e376b2e041a03f4397a638d986e8ab89d0b1d2d751830d477413a9ae64S3Bucket9D05A1A7:
     Type: String
     Description: S3 bucket for asset
-      "a47a3c27fb84753c75984e38da1ad29c0de93840c091836930d3379927d28e98"
-  AssetParametersa47a3c27fb84753c75984e38da1ad29c0de93840c091836930d3379927d28e98S3VersionKeyCC842992:
+      "e5da51e376b2e041a03f4397a638d986e8ab89d0b1d2d751830d477413a9ae64"
+  AssetParameterse5da51e376b2e041a03f4397a638d986e8ab89d0b1d2d751830d477413a9ae64S3VersionKeyA652C777:
     Type: String
     Description: S3 key for asset version
-      "a47a3c27fb84753c75984e38da1ad29c0de93840c091836930d3379927d28e98"
-  AssetParametersa47a3c27fb84753c75984e38da1ad29c0de93840c091836930d3379927d28e98ArtifactHashF09331A5:
+      "e5da51e376b2e041a03f4397a638d986e8ab89d0b1d2d751830d477413a9ae64"
+  AssetParameterse5da51e376b2e041a03f4397a638d986e8ab89d0b1d2d751830d477413a9ae64ArtifactHash9919B57A:
     Type: String
     Description: Artifact hash for asset
-      "a47a3c27fb84753c75984e38da1ad29c0de93840c091836930d3379927d28e98"
-  AssetParametersfef6f06ea17ddc079aad9bf306b77955c690c706a44c65ad96073ed8cd34e0deS3Bucket45EB7C94:
+      "e5da51e376b2e041a03f4397a638d986e8ab89d0b1d2d751830d477413a9ae64"
+  AssetParameters90b6ae6ef88b0c29b161762d5d0922d0ec8fa18b6c07435785d986da63f28ca1S3Bucket3548CACC:
     Type: String
     Description: S3 bucket for asset
-      "fef6f06ea17ddc079aad9bf306b77955c690c706a44c65ad96073ed8cd34e0de"
-  AssetParametersfef6f06ea17ddc079aad9bf306b77955c690c706a44c65ad96073ed8cd34e0deS3VersionKeyBCD5D379:
+      "90b6ae6ef88b0c29b161762d5d0922d0ec8fa18b6c07435785d986da63f28ca1"
+  AssetParameters90b6ae6ef88b0c29b161762d5d0922d0ec8fa18b6c07435785d986da63f28ca1S3VersionKey9C7629CA:
     Type: String
     Description: S3 key for asset version
-      "fef6f06ea17ddc079aad9bf306b77955c690c706a44c65ad96073ed8cd34e0de"
-  AssetParametersfef6f06ea17ddc079aad9bf306b77955c690c706a44c65ad96073ed8cd34e0deArtifactHash8670589B:
+      "90b6ae6ef88b0c29b161762d5d0922d0ec8fa18b6c07435785d986da63f28ca1"
+  AssetParameters90b6ae6ef88b0c29b161762d5d0922d0ec8fa18b6c07435785d986da63f28ca1ArtifactHash6C8FE354:
     Type: String
     Description: Artifact hash for asset
-      "fef6f06ea17ddc079aad9bf306b77955c690c706a44c65ad96073ed8cd34e0de"
-  AssetParameterse687a0161ef0e3b068744f45584e356e732c6e145f2d40c818b1269ca081a87dS3BucketA7D5ED64:
+      "90b6ae6ef88b0c29b161762d5d0922d0ec8fa18b6c07435785d986da63f28ca1"
+  AssetParametersa3f7445152d284d36688f775257efb8ba86fa184721ca15a6a00033fbdcdd3f6S3Bucket5D6309AB:
     Type: String
     Description: S3 bucket for asset
-      "e687a0161ef0e3b068744f45584e356e732c6e145f2d40c818b1269ca081a87d"
-  AssetParameterse687a0161ef0e3b068744f45584e356e732c6e145f2d40c818b1269ca081a87dS3VersionKey1CA8C533:
+      "a3f7445152d284d36688f775257efb8ba86fa184721ca15a6a00033fbdcdd3f6"
+  AssetParametersa3f7445152d284d36688f775257efb8ba86fa184721ca15a6a00033fbdcdd3f6S3VersionKeyDC289FDB:
     Type: String
     Description: S3 key for asset version
-      "e687a0161ef0e3b068744f45584e356e732c6e145f2d40c818b1269ca081a87d"
-  AssetParameterse687a0161ef0e3b068744f45584e356e732c6e145f2d40c818b1269ca081a87dArtifactHash2F5A0B5D:
+      "a3f7445152d284d36688f775257efb8ba86fa184721ca15a6a00033fbdcdd3f6"
+  AssetParametersa3f7445152d284d36688f775257efb8ba86fa184721ca15a6a00033fbdcdd3f6ArtifactHash1A3C7F1F:
     Type: String
     Description: Artifact hash for asset
-      "e687a0161ef0e3b068744f45584e356e732c6e145f2d40c818b1269ca081a87d"
+      "a3f7445152d284d36688f775257efb8ba86fa184721ca15a6a00033fbdcdd3f6"
 
 `;