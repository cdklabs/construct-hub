// Jest Snapshot v1, https://goo.gl/fbAQLP

exports[`golden snapshot 1`] = `
Resources:
  ConstructHubMonitoringWatchfulDashboardB8493D55:
    Type: AWS::CloudWatch::Dashboard
    Properties:
      DashboardBody:
        Fn::Join:
          - ""
          - - '{"widgets":[{"type":"text","width":24,"height":2,"x":0,"y":0,"properties":{"markdown":"#
              Deny List - Prune Function\\n\\n[button:AWS Lambda
              Console](https://console.aws.amazon.com/lambda/home?region='
            - Ref: AWS::Region
            - "#/functions/"
            - Ref: ConstructHubDenyListPrunePruneHandler30B33551
            - ?tab=graph) [button:CloudWatch
              Logs](https://console.aws.amazon.com/cloudwatch/home?region=
            - Ref: AWS::Region
            - "#logEventViewer:group=/aws/lambda/"
            - Ref: ConstructHubDenyListPrunePruneHandler30B33551
            - )"}},{"type":"metric","width":6,"height":6,"x":0,"y":2,"properties":{"view":"timeSeries","title":"Invocations/5min","region":"
            - Ref: AWS::Region
            - '","metrics":[["AWS/Lambda","Invocations","FunctionName","'
            - Ref: ConstructHubDenyListPrunePruneHandler30B33551
            - '",{"stat":"Sum"}]],"yAxis":{}}},{"type":"metric","width":6,"height":6,"x":6,"y":2,"properties":{"view":"timeSeries","title":"Errors/5min","region":"'
            - Ref: AWS::Region
            - '","metrics":[["AWS/Lambda","Errors","FunctionName","'
            - Ref: ConstructHubDenyListPrunePruneHandler30B33551
            - '",{"stat":"Sum"}]],"annotations":{"horizontal":[{"label":"Errors
              > 0 for 3 datapoints within 15
              minutes","value":0,"yAxis":"left"}]},"yAxis":{}}},{"type":"metric","width":6,"height":6,"x":12,"y":2,"properties":{"view":"timeSeries","title":"Throttles/5min","region":"'
            - Ref: AWS::Region
            - '","metrics":[["AWS/Lambda","Throttles","FunctionName","'
            - Ref: ConstructHubDenyListPrunePruneHandler30B33551
            - '",{"stat":"Sum"}]],"annotations":{"horizontal":[{"label":"Throttles
              > 0 for 3 datapoints within 15
              minutes","value":0,"yAxis":"left"}]},"yAxis":{}}},{"type":"metric","width":6,"height":6,"x":18,"y":2,"properties":{"view":"timeSeries","title":"Duration/5min","region":"'
            - Ref: AWS::Region
            - '","metrics":[["AWS/Lambda","Duration","FunctionName","'
            - Ref: ConstructHubDenyListPrunePruneHandler30B33551
            - '",{"label":"p99","stat":"p99"}]],"annotations":{"horizontal":[{"label":"p99
              > 720000 for 3 datapoints within 15
              minutes","value":720000,"yAxis":"left"}]},"yAxis":{}}},{"type":"text","width":24,"height":2,"x":0,"y":8,"properties":{"markdown":"#
              Deny List - Prune Delete Function\\n\\n[button:AWS Lambda
              Console](https://console.aws.amazon.com/lambda/home?region='
            - Ref: AWS::Region
            - "#/functions/"
            - Ref: ConstructHubDenyListPrunePruneQueueHandlerF7EB599B
            - ?tab=graph) [button:CloudWatch
              Logs](https://console.aws.amazon.com/cloudwatch/home?region=
            - Ref: AWS::Region
            - "#logEventViewer:group=/aws/lambda/"
            - Ref: ConstructHubDenyListPrunePruneQueueHandlerF7EB599B
            - )"}},{"type":"metric","width":6,"height":6,"x":0,"y":10,"properties":{"view":"timeSeries","title":"Invocations/5min","region":"
            - Ref: AWS::Region
            - '","metrics":[["AWS/Lambda","Invocations","FunctionName","'
            - Ref: ConstructHubDenyListPrunePruneQueueHandlerF7EB599B
            - '",{"stat":"Sum"}]],"yAxis":{}}},{"type":"metric","width":6,"height":6,"x":6,"y":10,"properties":{"view":"timeSeries","title":"Errors/5min","region":"'
            - Ref: AWS::Region
            - '","metrics":[["AWS/Lambda","Errors","FunctionName","'
            - Ref: ConstructHubDenyListPrunePruneQueueHandlerF7EB599B
            - '",{"stat":"Sum"}]],"annotations":{"horizontal":[{"label":"Errors
              > 0 for 3 datapoints within 15
              minutes","value":0,"yAxis":"left"}]},"yAxis":{}}},{"type":"metric","width":6,"height":6,"x":12,"y":10,"properties":{"view":"timeSeries","title":"Throttles/5min","region":"'
            - Ref: AWS::Region
            - '","metrics":[["AWS/Lambda","Throttles","FunctionName","'
            - Ref: ConstructHubDenyListPrunePruneQueueHandlerF7EB599B
            - '",{"stat":"Sum"}]],"annotations":{"horizontal":[{"label":"Throttles
              > 0 for 3 datapoints within 15
              minutes","value":0,"yAxis":"left"}]},"yAxis":{}}},{"type":"metric","width":6,"height":6,"x":18,"y":10,"properties":{"view":"timeSeries","title":"Duration/5min","region":"'
            - Ref: AWS::Region
            - '","metrics":[["AWS/Lambda","Duration","FunctionName","'
            - Ref: ConstructHubDenyListPrunePruneQueueHandlerF7EB599B
            - '",{"label":"p99","stat":"p99"}]],"annotations":{"horizontal":[{"label":"p99
              > 48000 for 3 datapoints within 15
              minutes","value":48000,"yAxis":"left"}]},"yAxis":{}}}]}'
  ConstructHubMonitoringWatchfuldevConstructHubDenyListPrunePruneHandler8F0BBF5EErrorsAlarm615741A8:
    Type: AWS::CloudWatch::Alarm
    Properties:
      ComparisonOperator: GreaterThanThreshold
      EvaluationPeriods: 3
      AlarmActions: []
      AlarmDescription: Over 0 errors per minute
      Dimensions:
        - Name: FunctionName
          Value:
            Ref: ConstructHubDenyListPrunePruneHandler30B33551
      MetricName: Errors
      Namespace: AWS/Lambda
      Period: 300
      Statistic: Sum
      Threshold: 0
  ConstructHubMonitoringWatchfuldevConstructHubDenyListPrunePruneHandler8F0BBF5EThrottlesAlarm310F7D39:
    Type: AWS::CloudWatch::Alarm
    Properties:
      ComparisonOperator: GreaterThanThreshold
      EvaluationPeriods: 3
      AlarmActions: []
      AlarmDescription: Over 0 throttles per minute
      Dimensions:
        - Name: FunctionName
          Value:
            Ref: ConstructHubDenyListPrunePruneHandler30B33551
      MetricName: Throttles
      Namespace: AWS/Lambda
      Period: 300
      Statistic: Sum
      Threshold: 0
  ConstructHubMonitoringWatchfuldevConstructHubDenyListPrunePruneHandler8F0BBF5EDurationAlarm073AF5CE:
    Type: AWS::CloudWatch::Alarm
    Properties:
      ComparisonOperator: GreaterThanThreshold
      EvaluationPeriods: 3
      AlarmActions: []
      AlarmDescription: p99 latency >= 720s (80%)
      Metrics:
        - Id: m1
          Label: p99
          MetricStat:
            Metric:
              Dimensions:
                - Name: FunctionName
                  Value:
                    Ref: ConstructHubDenyListPrunePruneHandler30B33551
              MetricName: Duration
              Namespace: AWS/Lambda
            Period: 300
            Stat: p99
          ReturnData: true
      Threshold: 720000
  ConstructHubMonitoringWatchfuldevConstructHubDenyListPrunePruneQueueHandlerB847E57CErrorsAlarmCAA191E1:
    Type: AWS::CloudWatch::Alarm
    Properties:
      ComparisonOperator: GreaterThanThreshold
      EvaluationPeriods: 3
      AlarmActions: []
      AlarmDescription: Over 0 errors per minute
      Dimensions:
        - Name: FunctionName
          Value:
            Ref: ConstructHubDenyListPrunePruneQueueHandlerF7EB599B
      MetricName: Errors
      Namespace: AWS/Lambda
      Period: 300
      Statistic: Sum
      Threshold: 0
  ConstructHubMonitoringWatchfuldevConstructHubDenyListPrunePruneQueueHandlerB847E57CThrottlesAlarm19D4ADCD:
    Type: AWS::CloudWatch::Alarm
    Properties:
      ComparisonOperator: GreaterThanThreshold
      EvaluationPeriods: 3
      AlarmActions: []
      AlarmDescription: Over 0 throttles per minute
      Dimensions:
        - Name: FunctionName
          Value:
            Ref: ConstructHubDenyListPrunePruneQueueHandlerF7EB599B
      MetricName: Throttles
      Namespace: AWS/Lambda
      Period: 300
      Statistic: Sum
      Threshold: 0
  ConstructHubMonitoringWatchfuldevConstructHubDenyListPrunePruneQueueHandlerB847E57CDurationAlarm09AF9418:
    Type: AWS::CloudWatch::Alarm
    Properties:
      ComparisonOperator: GreaterThanThreshold
      EvaluationPeriods: 3
      AlarmActions: []
      AlarmDescription: p99 latency >= 48s (80%)
      Metrics:
        - Id: m1
          Label: p99
          MetricStat:
            Metric:
              Dimensions:
                - Name: FunctionName
                  Value:
                    Ref: ConstructHubDenyListPrunePruneQueueHandlerF7EB599B
              MetricName: Duration
              Namespace: AWS/Lambda
            Period: 300
            Stat: p99
          ReturnData: true
      Threshold: 48000
  ConstructHubMonitoringHighSeverityDashboard8761DBAC:
    Type: AWS::CloudWatch::Dashboard
    Properties:
      DashboardBody:
        Fn::Join:
          - ""
          - - '{"widgets":[{"type":"metric","width":24,"height":6,"x":0,"y":0,"properties":{"view":"timeSeries","title":"Backend
              Orchestration Dead-Letter Queue is not empty","region":"'
            - Ref: AWS::Region
            - '","annotations":{"alarms":["'
            - Fn::GetAtt:
                - ConstructHubOrchestrationDLQAlarm85EE7509
                - Arn
            - '"]},"yAxis":{}}},{"type":"metric","width":24,"height":6,"x":0,"y":6,"properties":{"view":"timeSeries","title":"Catalog
              Size Shrunk","region":"'
            - Ref: AWS::Region
            - '","annotations":{"alarms":["'
            - Fn::GetAtt:
                - ConstructHubOrchestrationCatalogBuilderShrinkingCatalogAlarm48329E25
                - Arn
            - '"]},"yAxis":{}}},{"type":"metric","width":24,"height":6,"x":0,"y":12,"properties":{"view":"timeSeries","title":"Backend
              Orchestration Failed","region":"'
            - Ref: AWS::Region
            - '","annotations":{"alarms":["'
            - Fn::GetAtt:
                - ConstructHubOrchestrationOrchestrationFailed5AF50838
                - Arn
            - '"]},"yAxis":{}}},{"type":"metric","width":24,"height":6,"x":0,"y":18,"properties":{"view":"timeSeries","title":"Ingestion
              Dead-Letter Queue not empty","region":"'
            - Ref: AWS::Region
            - '","annotations":{"alarms":["'
            - Fn::GetAtt:
                - ConstructHubIngestionDLQAlarm83BD1903
                - Arn
            - '"]},"yAxis":{}}},{"type":"metric","width":24,"height":6,"x":0,"y":24,"properties":{"view":"timeSeries","title":"Ingestion
              failures","region":"'
            - Ref: AWS::Region
            - '","annotations":{"alarms":["'
            - Fn::GetAtt:
                - ConstructHubIngestionFailureAlarm9D0028DD
                - Arn
            - '"]},"yAxis":{}}},{"type":"metric","width":24,"height":6,"x":0,"y":30,"properties":{"view":"timeSeries","title":"Home
              Page Canary","region":"'
            - Ref: AWS::Region
            - '","annotations":{"alarms":["'
            - Fn::GetAtt:
                - ConstructHubMonitoringWebCanaryHomePageErrorsE7BB4002
                - Arn
            - '"]},"yAxis":{}}},{"type":"metric","width":24,"height":6,"x":0,"y":36,"properties":{"view":"timeSeries","title":"NpmJs/Follower
              Failures","region":"'
            - Ref: AWS::Region
            - '","annotations":{"alarms":["'
            - Fn::GetAtt:
                - ConstructHubSourcesNpmJsFollowerFailures86BCBA0D
                - Arn
            - '"]},"yAxis":{}}},{"type":"metric","width":24,"height":6,"x":0,"y":42,"properties":{"view":"timeSeries","title":"NpmJs/Follower
              Not Running","region":"'
            - Ref: AWS::Region
            - '","annotations":{"alarms":["'
            - Fn::GetAtt:
                - ConstructHubSourcesNpmJsFollowerNotRunningCEAF0E1E
                - Arn
            - '"]},"yAxis":{}}},{"type":"metric","width":24,"height":6,"x":0,"y":48,"properties":{"view":"timeSeries","title":"NpmJs/Stager
              DLQ Not Empty","region":"'
            - Ref: AWS::Region
            - '","annotations":{"alarms":["'
            - Fn::GetAtt:
                - ConstructHubSourcesdevConstructHubSourcesNpmJsStagerDLQNotEmpty3777A4EA
                - Arn
            - '"]},"yAxis":{}}},{"type":"metric","width":24,"height":6,"x":0,"y":54,"properties":{"view":"timeSeries","title":"Inventory
              Canary is not Running","region":"'
            - Ref: AWS::Region
            - '","annotations":{"alarms":["'
            - Fn::GetAtt:
                - ConstructHubInventoryCanaryNotRunningAF44D71C
                - Arn
            - '"]},"yAxis":{}}},{"type":"metric","width":24,"height":6,"x":0,"y":60,"properties":{"view":"timeSeries","title":"Inventory
              Canary is failing","region":"'
            - Ref: AWS::Region
            - '","annotations":{"alarms":["'
            - Fn::GetAtt:
                - ConstructHubInventoryCanaryFailures5BDA8051
                - Arn
            - '"]},"yAxis":{}}}]}'
  ConstructHubMonitoringWebCanaryHomePageHttpGetFunctionServiceRole9AAAD93C:
    Type: AWS::IAM::Role
    Properties:
      AssumeRolePolicyDocument:
        Statement:
          - Action: sts:AssumeRole
            Effect: Allow
            Principal:
              Service: lambda.amazonaws.com
        Version: 2012-10-17
      ManagedPolicyArns:
        - Fn::Join:
            - ""
            - - "arn:"
              - Ref: AWS::Partition
              - :iam::aws:policy/service-role/AWSLambdaBasicExecutionRole
  ConstructHubMonitoringWebCanaryHomePageHttpGetFunctionF27ADDC8:
    Type: AWS::Lambda::Function
    Properties:
      Code:
        S3Bucket:
          Ref: AssetParameters300dcdaa422d39271d96186f681f304c36ea7eb0e3b18ce1d39466ca30b514b0S3Bucket8DDF415E
        S3Key:
          Fn::Join:
            - ""
            - - Fn::Select:
                  - 0
                  - Fn::Split:
                      - "||"
                      - Ref: AssetParameters300dcdaa422d39271d96186f681f304c36ea7eb0e3b18ce1d39466ca30b514b0S3VersionKey42D4A68B
              - Fn::Select:
                  - 1
                  - Fn::Split:
                      - "||"
                      - Ref: AssetParameters300dcdaa422d39271d96186f681f304c36ea7eb0e3b18ce1d39466ca30b514b0S3VersionKey42D4A68B
      Role:
        Fn::GetAtt:
          - ConstructHubMonitoringWebCanaryHomePageHttpGetFunctionServiceRole9AAAD93C
          - Arn
      Description:
        Fn::Join:
          - ""
          - - HTTP GET https://
            - Fn::GetAtt:
                - ConstructHubWebAppDistribution1F181DC9
                - DomainName
            - ": Home Page"
      Environment:
        Variables:
          URL:
            Fn::Join:
              - ""
              - - https://
                - Fn::GetAtt:
                    - ConstructHubWebAppDistribution1F181DC9
                    - DomainName
      Handler: index.handler
      Runtime: nodejs14.x
    DependsOn:
      - ConstructHubMonitoringWebCanaryHomePageHttpGetFunctionServiceRole9AAAD93C
  ConstructHubMonitoringWebCanaryHomePageRuleE14F9F4E:
    Type: AWS::Events::Rule
    Properties:
      ScheduleExpression: rate(1 minute)
      State: ENABLED
      Targets:
        - Arn:
            Fn::GetAtt:
              - ConstructHubMonitoringWebCanaryHomePageHttpGetFunctionF27ADDC8
              - Arn
          Id: Target0
  ConstructHubMonitoringWebCanaryHomePageRuleAllowEventRuledevConstructHubMonitoringWebCanaryHomePageHttpGetFunction62E39E56A2CA6F6B:
    Type: AWS::Lambda::Permission
    Properties:
      Action: lambda:InvokeFunction
      FunctionName:
        Fn::GetAtt:
          - ConstructHubMonitoringWebCanaryHomePageHttpGetFunctionF27ADDC8
          - Arn
      Principal: events.amazonaws.com
      SourceArn:
        Fn::GetAtt:
          - ConstructHubMonitoringWebCanaryHomePageRuleE14F9F4E
          - Arn
  ConstructHubMonitoringWebCanaryHomePageErrorsE7BB4002:
    Type: AWS::CloudWatch::Alarm
    Properties:
      ComparisonOperator: GreaterThanOrEqualToThreshold
      EvaluationPeriods: 1
      AlarmDescription:
        Fn::Join:
          - ""
          - - 80% error rate for https://
            - Fn::GetAtt:
                - ConstructHubWebAppDistribution1F181DC9
                - DomainName
            - " (Home Page)"
      Metrics:
        - Id: m1
          Label:
            Fn::Join:
              - ""
              - - https://
                - Fn::GetAtt:
                    - ConstructHubWebAppDistribution1F181DC9
                    - DomainName
                - " Errors"
          MetricStat:
            Metric:
              Dimensions:
                - Name: FunctionName
                  Value:
                    Ref: ConstructHubMonitoringWebCanaryHomePageHttpGetFunctionF27ADDC8
              MetricName: Errors
              Namespace: AWS/Lambda
            Period: 300
            Stat: Sum
          ReturnData: true
      Threshold: 4
      TreatMissingData: breaching
  ConstructHubPackageDataDC5EF35E:
    Type: AWS::S3::Bucket
    Properties:
      BucketEncryption:
        ServerSideEncryptionConfiguration:
          - ServerSideEncryptionByDefault:
              SSEAlgorithm: AES256
      LifecycleConfiguration:
        Rules:
          - AbortIncompleteMultipartUpload:
              DaysAfterInitiation: 1
            Status: Enabled
          - NoncurrentVersionTransitions:
              - StorageClass: STANDARD_IA
                TransitionInDays: 31
            Status: Enabled
          - ExpiredObjectDeleteMarker: true
            NoncurrentVersionExpirationInDays: 90
            Status: Enabled
          - NoncurrentVersionExpirationInDays: 7
            Prefix: catalog.json
            Status: Enabled
      PublicAccessBlockConfiguration:
        BlockPublicAcls: true
        BlockPublicPolicy: true
        IgnorePublicAcls: true
        RestrictPublicBuckets: true
      VersioningConfiguration:
        Status: Enabled
    UpdateReplacePolicy: Retain
    DeletionPolicy: Retain
  ConstructHubPackageDataPolicy4615475A:
    Type: AWS::S3::BucketPolicy
    Properties:
      Bucket:
        Ref: ConstructHubPackageDataDC5EF35E
      PolicyDocument:
        Statement:
          - Action: s3:*
            Condition:
              Bool:
                aws:SecureTransport: "false"
            Effect: Deny
            Principal:
              AWS: "*"
            Resource:
              - Fn::GetAtt:
                  - ConstructHubPackageDataDC5EF35E
                  - Arn
              - Fn::Join:
                  - ""
                  - - Fn::GetAtt:
                        - ConstructHubPackageDataDC5EF35E
                        - Arn
                    - /*
          - Action: s3:GetObject
            Effect: Allow
            Principal:
              CanonicalUser:
                Fn::GetAtt:
                  - ConstructHubWebAppDistributionOrigin2S3OriginDA7E7FF4
                  - S3CanonicalUserId
            Resource:
              Fn::Join:
                - ""
                - - Fn::GetAtt:
                      - ConstructHubPackageDataDC5EF35E
                      - Arn
                  - /*
        Version: 2012-10-17
  ConstructHubCodeArtifactDomainFC30B796:
    Type: AWS::CodeArtifact::Domain
    Properties:
      DomainName: c8ee88ce536499d20d7846c6677adca6490a3f89f9
  ConstructHubCodeArtifactPublishing143CC07C:
    Type: AWS::CodeArtifact::Repository
    Properties:
      DomainName:
        Fn::GetAtt:
          - ConstructHubCodeArtifactDomainFC30B796
          - Name
      RepositoryName: c8ee88ce536499d20d7846c6677adca6490a3f89f9-publish-overlay
      Description: Publishing repository
  ConstructHubCodeArtifact1188409E:
    Type: AWS::CodeArtifact::Repository
    Properties:
      DomainName:
        Fn::GetAtt:
          - ConstructHubCodeArtifactDomainFC30B796
          - Name
      RepositoryName: c8ee88ce536499d20d7846c6677adca6490a3f89f9
      Description: Proxy to npmjs.com for ConstructHub
      Upstreams:
        - Fn::GetAtt:
            - ConstructHubCodeArtifactUpstreampublicnpmjs5122981E
            - Name
        - Fn::GetAtt:
            - ConstructHubCodeArtifactPublishing143CC07C
            - Name
  ConstructHubCodeArtifactDescribeDomainCustomResourcePolicy1A93C60C:
    Type: AWS::IAM::Policy
    Properties:
      PolicyDocument:
        Statement:
          - Action: codeartifact:DescribeDomain
            Effect: Allow
            Resource:
              Fn::GetAtt:
                - ConstructHubCodeArtifactDomainFC30B796
                - Arn
        Version: 2012-10-17
      PolicyName: ConstructHubCodeArtifactDescribeDomainCustomResourcePolicy1A93C60C
      Roles:
        - Ref: AWS679f53fac002430cb0da5b7982bd2287ServiceRoleC1EA0FF2
  ConstructHubCodeArtifactDescribeDomain6ABCBF4B:
    Type: Custom::CoreArtifactDomainDescription
    Properties:
      ServiceToken:
        Fn::GetAtt:
          - AWS679f53fac002430cb0da5b7982bd22872D164C4C
          - Arn
      Create:
        Fn::Join:
          - ""
          - - '{"service":"CodeArtifact","action":"describeDomain","parameters":{"domain":"'
            - Fn::GetAtt:
                - ConstructHubCodeArtifact1188409E
                - DomainName
            - '","domainOwner":"'
            - Fn::GetAtt:
                - ConstructHubCodeArtifact1188409E
                - DomainOwner
            - '"},"physicalResourceId":{"responsePath":"domain.s3BucketArn"}}'
      InstallLatestAwsSdk: true
    DependsOn:
      - ConstructHubCodeArtifactDescribeDomainCustomResourcePolicy1A93C60C
    UpdateReplacePolicy: Delete
    DeletionPolicy: Delete
  ConstructHubCodeArtifactGetEndpointCustomResourcePolicy4FC951E9:
    Type: AWS::IAM::Policy
    Properties:
      PolicyDocument:
        Statement:
          - Action: codeartifact:GetRepositoryEndpoint
            Effect: Allow
            Resource:
              Fn::GetAtt:
                - ConstructHubCodeArtifact1188409E
                - Arn
        Version: 2012-10-17
      PolicyName: ConstructHubCodeArtifactGetEndpointCustomResourcePolicy4FC951E9
      Roles:
        - Ref: AWS679f53fac002430cb0da5b7982bd2287ServiceRoleC1EA0FF2
  ConstructHubCodeArtifactGetEndpoint9A458FEF:
    Type: Custom::CodeArtifactNpmRepositoryEndpoint
    Properties:
      ServiceToken:
        Fn::GetAtt:
          - AWS679f53fac002430cb0da5b7982bd22872D164C4C
          - Arn
      Create:
        Fn::Join:
          - ""
          - - '{"service":"CodeArtifact","action":"getRepositoryEndpoint","parameters":{"domain":"'
            - Fn::GetAtt:
                - ConstructHubCodeArtifact1188409E
                - DomainName
            - '","domainOwner":"'
            - Fn::GetAtt:
                - ConstructHubCodeArtifact1188409E
                - DomainOwner
            - '","format":"npm","repository":"'
            - Fn::GetAtt:
                - ConstructHubCodeArtifact1188409E
                - Name
            - '"},"physicalResourceId":{"responsePath":"repositoryEndpoint"}}'
      Update:
        Fn::Join:
          - ""
          - - '{"service":"CodeArtifact","action":"getRepositoryEndpoint","parameters":{"domain":"'
            - Fn::GetAtt:
                - ConstructHubCodeArtifact1188409E
                - DomainName
            - '","domainOwner":"'
            - Fn::GetAtt:
                - ConstructHubCodeArtifact1188409E
                - DomainOwner
            - '","format":"npm","repository":"'
            - Fn::GetAtt:
                - ConstructHubCodeArtifact1188409E
                - Name
            - '"},"physicalResourceId":{"responsePath":"repositoryEndpoint"}}'
      InstallLatestAwsSdk: true
    DependsOn:
      - ConstructHubCodeArtifactGetEndpointCustomResourcePolicy4FC951E9
    UpdateReplacePolicy: Delete
    DeletionPolicy: Delete
  ConstructHubCodeArtifactGetPublishingEndpointCustomResourcePolicyE039B00F:
    Type: AWS::IAM::Policy
    Properties:
      PolicyDocument:
        Statement:
          - Action: codeartifact:GetRepositoryEndpoint
            Effect: Allow
            Resource:
              Fn::GetAtt:
                - ConstructHubCodeArtifactPublishing143CC07C
                - Arn
        Version: 2012-10-17
      PolicyName: ConstructHubCodeArtifactGetPublishingEndpointCustomResourcePolicyE039B00F
      Roles:
        - Ref: AWS679f53fac002430cb0da5b7982bd2287ServiceRoleC1EA0FF2
  ConstructHubCodeArtifactGetPublishingEndpoint6394DEF7:
    Type: Custom::CodeArtifactNpmRepositoryEndpoint
    Properties:
      ServiceToken:
        Fn::GetAtt:
          - AWS679f53fac002430cb0da5b7982bd22872D164C4C
          - Arn
      Create:
        Fn::Join:
          - ""
          - - '{"service":"CodeArtifact","action":"getRepositoryEndpoint","parameters":{"domain":"'
            - Fn::GetAtt:
                - ConstructHubCodeArtifact1188409E
                - DomainName
            - '","domainOwner":"'
            - Fn::GetAtt:
                - ConstructHubCodeArtifact1188409E
                - DomainOwner
            - '","format":"npm","repository":"'
            - Fn::GetAtt:
                - ConstructHubCodeArtifactPublishing143CC07C
                - Name
            - '"},"physicalResourceId":{"responsePath":"repositoryEndpoint"}}'
      Update:
        Fn::Join:
          - ""
          - - '{"service":"CodeArtifact","action":"getRepositoryEndpoint","parameters":{"domain":"'
            - Fn::GetAtt:
                - ConstructHubCodeArtifact1188409E
                - DomainName
            - '","domainOwner":"'
            - Fn::GetAtt:
                - ConstructHubCodeArtifact1188409E
                - DomainOwner
            - '","format":"npm","repository":"'
            - Fn::GetAtt:
                - ConstructHubCodeArtifactPublishing143CC07C
                - Name
            - '"},"physicalResourceId":{"responsePath":"repositoryEndpoint"}}'
      InstallLatestAwsSdk: true
    DependsOn:
      - ConstructHubCodeArtifactGetPublishingEndpointCustomResourcePolicyE039B00F
    UpdateReplacePolicy: Delete
    DeletionPolicy: Delete
  ConstructHubCodeArtifactUpstreampublicnpmjs5122981E:
    Type: AWS::CodeArtifact::Repository
    Properties:
      DomainName:
        Fn::GetAtt:
          - ConstructHubCodeArtifactDomainFC30B796
          - Name
      RepositoryName: c8ee88ce536499d20d7846c6677adca6490a3f89f9-npmjs
      Description: Upstream with external connection to public:npmjs
      ExternalConnections:
        - public:npmjs
  ConstructHubVPC16ECCEA2:
    Type: AWS::EC2::VPC
    Properties:
      CidrBlock: 10.0.0.0/16
      EnableDnsHostnames: true
      EnableDnsSupport: true
      InstanceTenancy: default
      Tags:
        - Key: Name
          Value: dev/ConstructHub/VPC
  ConstructHubVPCIsolatedSubnet1SubnetEA28FD1A:
    Type: AWS::EC2::Subnet
    Properties:
      CidrBlock: 10.0.128.0/19
      VpcId:
        Ref: ConstructHubVPC16ECCEA2
      AvailabilityZone:
        Fn::Select:
          - 0
          - Fn::GetAZs: ""
      MapPublicIpOnLaunch: false
      Tags:
        - Key: aws-cdk:subnet-name
          Value: Isolated
        - Key: aws-cdk:subnet-type
          Value: Isolated
        - Key: Name
          Value: dev/ConstructHub/VPC/IsolatedSubnet1
  ConstructHubVPCIsolatedSubnet1RouteTable750E6F36:
    Type: AWS::EC2::RouteTable
    Properties:
      VpcId:
        Ref: ConstructHubVPC16ECCEA2
      Tags:
        - Key: Name
          Value: dev/ConstructHub/VPC/IsolatedSubnet1
  ConstructHubVPCIsolatedSubnet1RouteTableAssociation3F8E4C37:
    Type: AWS::EC2::SubnetRouteTableAssociation
    Properties:
      RouteTableId:
        Ref: ConstructHubVPCIsolatedSubnet1RouteTable750E6F36
      SubnetId:
        Ref: ConstructHubVPCIsolatedSubnet1SubnetEA28FD1A
  ConstructHubVPCIsolatedSubnet2Subnet483D4302:
    Type: AWS::EC2::Subnet
    Properties:
      CidrBlock: 10.0.160.0/19
      VpcId:
        Ref: ConstructHubVPC16ECCEA2
      AvailabilityZone:
        Fn::Select:
          - 1
          - Fn::GetAZs: ""
      MapPublicIpOnLaunch: false
      Tags:
        - Key: aws-cdk:subnet-name
          Value: Isolated
        - Key: aws-cdk:subnet-type
          Value: Isolated
        - Key: Name
          Value: dev/ConstructHub/VPC/IsolatedSubnet2
  ConstructHubVPCIsolatedSubnet2RouteTable18129C5D:
    Type: AWS::EC2::RouteTable
    Properties:
      VpcId:
        Ref: ConstructHubVPC16ECCEA2
      Tags:
        - Key: Name
          Value: dev/ConstructHub/VPC/IsolatedSubnet2
  ConstructHubVPCIsolatedSubnet2RouteTableAssociationF8AD0E0F:
    Type: AWS::EC2::SubnetRouteTableAssociation
    Properties:
      RouteTableId:
        Ref: ConstructHubVPCIsolatedSubnet2RouteTable18129C5D
      SubnetId:
        Ref: ConstructHubVPCIsolatedSubnet2Subnet483D4302
  ConstructHubVPCIGW935F4C28:
    Type: AWS::EC2::InternetGateway
    Properties:
      Tags:
        - Key: Name
          Value: dev/ConstructHub/VPC
  ConstructHubVPCVPCGWDF75BD8E:
    Type: AWS::EC2::VPCGatewayAttachment
    Properties:
      VpcId:
        Ref: ConstructHubVPC16ECCEA2
      InternetGatewayId:
        Ref: ConstructHubVPCIGW935F4C28
  ConstructHubVPCCodeArtifactAPISecurityGroupBE06BEF9:
    Type: AWS::EC2::SecurityGroup
    Properties:
      GroupDescription: dev/ConstructHub/VPC/CodeArtifact.API/SecurityGroup
      SecurityGroupEgress:
        - CidrIp: 0.0.0.0/0
          Description: Allow all outbound traffic by default
          IpProtocol: "-1"
      SecurityGroupIngress:
        - CidrIp:
            Fn::GetAtt:
              - ConstructHubVPC16ECCEA2
              - CidrBlock
          Description:
            Fn::Join:
              - ""
              - - "from "
                - Fn::GetAtt:
                    - ConstructHubVPC16ECCEA2
                    - CidrBlock
                - :443
          FromPort: 443
          IpProtocol: tcp
          ToPort: 443
      Tags:
        - Key: Name
          Value: dev/ConstructHub/VPC
      VpcId:
        Ref: ConstructHubVPC16ECCEA2
  ConstructHubVPCCodeArtifactAPI954CFDE1:
    Type: AWS::EC2::VPCEndpoint
    Properties:
      ServiceName:
        Fn::Join:
          - ""
          - - com.amazonaws.
            - Ref: AWS::Region
            - .codeartifact.api
      VpcId:
        Ref: ConstructHubVPC16ECCEA2
      PolicyDocument:
        Statement:
          - Action: sts:GetServiceBearerToken
            Condition:
              StringEquals:
                sts:AWSServiceName: codeartifact.amazonaws.com
            Effect: Allow
            Principal:
              AWS:
                Fn::GetAtt:
                  - ConstructHubOrchestrationTransliteratorTaskDefinitionTaskRoleD060AB1A
                  - Arn
            Resource: "*"
          - Action:
              - codeartifact:GetAuthorizationToken
              - codeartifact:GetRepositoryEndpoint
            Effect: Allow
            Principal:
              AWS:
                Fn::GetAtt:
                  - ConstructHubOrchestrationTransliteratorTaskDefinitionTaskRoleD060AB1A
                  - Arn
            Resource:
              - Fn::GetAtt:
                  - ConstructHubCodeArtifactDomainFC30B796
                  - Arn
              - Fn::GetAtt:
                  - ConstructHubCodeArtifact1188409E
                  - Arn
        Version: 2012-10-17
      PrivateDnsEnabled: false
      SecurityGroupIds:
        - Fn::GetAtt:
            - ConstructHubVPCCodeArtifactAPISecurityGroupBE06BEF9
            - GroupId
      SubnetIds:
        - Ref: ConstructHubVPCIsolatedSubnet1SubnetEA28FD1A
        - Ref: ConstructHubVPCIsolatedSubnet2Subnet483D4302
      VpcEndpointType: Interface
  ConstructHubVPCCodeArtifactSecurityGroupBCADE40D:
    Type: AWS::EC2::SecurityGroup
    Properties:
      GroupDescription: dev/ConstructHub/VPC/CodeArtifact/SecurityGroup
      SecurityGroupEgress:
        - CidrIp: 0.0.0.0/0
          Description: Allow all outbound traffic by default
          IpProtocol: "-1"
      SecurityGroupIngress:
        - CidrIp:
            Fn::GetAtt:
              - ConstructHubVPC16ECCEA2
              - CidrBlock
          Description:
            Fn::Join:
              - ""
              - - "from "
                - Fn::GetAtt:
                    - ConstructHubVPC16ECCEA2
                    - CidrBlock
                - :443
          FromPort: 443
          IpProtocol: tcp
          ToPort: 443
      Tags:
        - Key: Name
          Value: dev/ConstructHub/VPC
      VpcId:
        Ref: ConstructHubVPC16ECCEA2
  ConstructHubVPCCodeArtifactBD6E076F:
    Type: AWS::EC2::VPCEndpoint
    Properties:
      ServiceName:
        Fn::Join:
          - ""
          - - com.amazonaws.
            - Ref: AWS::Region
            - .codeartifact.repositories
      VpcId:
        Ref: ConstructHubVPC16ECCEA2
      PolicyDocument:
        Statement:
          - Action: codeartifact:ReadFromRepository
            Effect: Allow
            Principal:
              AWS:
                Fn::GetAtt:
                  - ConstructHubOrchestrationTransliteratorTaskDefinitionTaskRoleD060AB1A
                  - Arn
            Resource:
              Fn::GetAtt:
                - ConstructHubCodeArtifact1188409E
                - Arn
        Version: 2012-10-17
      PrivateDnsEnabled: true
      SecurityGroupIds:
        - Fn::GetAtt:
            - ConstructHubVPCCodeArtifactSecurityGroupBCADE40D
            - GroupId
      SubnetIds:
        - Ref: ConstructHubVPCIsolatedSubnet1SubnetEA28FD1A
        - Ref: ConstructHubVPCIsolatedSubnet2Subnet483D4302
      VpcEndpointType: Interface
  ConstructHubVPCCloudWatchLogsSecurityGroupA76B1F47:
    Type: AWS::EC2::SecurityGroup
    Properties:
      GroupDescription: dev/ConstructHub/VPC/CloudWatch.Logs/SecurityGroup
      SecurityGroupEgress:
        - CidrIp: 0.0.0.0/0
          Description: Allow all outbound traffic by default
          IpProtocol: "-1"
      SecurityGroupIngress:
        - CidrIp:
            Fn::GetAtt:
              - ConstructHubVPC16ECCEA2
              - CidrBlock
          Description:
            Fn::Join:
              - ""
              - - "from "
                - Fn::GetAtt:
                    - ConstructHubVPC16ECCEA2
                    - CidrBlock
                - :443
          FromPort: 443
          IpProtocol: tcp
          ToPort: 443
      Tags:
        - Key: Name
          Value: dev/ConstructHub/VPC
      VpcId:
        Ref: ConstructHubVPC16ECCEA2
  ConstructHubVPCCloudWatchLogsDF3CC579:
    Type: AWS::EC2::VPCEndpoint
    Properties:
      ServiceName:
        Fn::Join:
          - ""
          - - com.amazonaws.
            - Ref: AWS::Region
            - .logs
      VpcId:
        Ref: ConstructHubVPC16ECCEA2
      PolicyDocument:
        Statement:
          - Action:
              - logs:CreateLogStream
              - logs:PutLogEvents
            Effect: Allow
            Principal:
              AWS:
                Fn::GetAtt:
                  - ConstructHubOrchestrationTransliteratorTaskDefinitionExecutionRoleB2DBF946
                  - Arn
            Resource:
              - Fn::Join:
                  - ""
                  - - "arn:"
                    - Ref: AWS::Partition
                    - ":logs:"
                    - Ref: AWS::Region
                    - ":"
                    - Ref: AWS::AccountId
                    - ":log-group:"
                    - Ref: ConstructHubOrchestrationTransliteratorLogGroupEE16EE8B
              - Fn::Join:
                  - ""
                  - - "arn:"
                    - Ref: AWS::Partition
                    - ":logs:"
                    - Ref: AWS::Region
                    - ":"
                    - Ref: AWS::AccountId
                    - ":log-group:"
                    - Ref: ConstructHubOrchestrationTransliteratorLogGroupEE16EE8B
                    - :log-stream:*
            Sid: Allow-Logging
        Version: 2012-10-17
      PrivateDnsEnabled: true
      SecurityGroupIds:
        - Fn::GetAtt:
            - ConstructHubVPCCloudWatchLogsSecurityGroupA76B1F47
            - GroupId
      SubnetIds:
        - Ref: ConstructHubVPCIsolatedSubnet1SubnetEA28FD1A
        - Ref: ConstructHubVPCIsolatedSubnet2Subnet483D4302
      VpcEndpointType: Interface
  ConstructHubVPCECRAPISecurityGroup8D2AF9AB:
    Type: AWS::EC2::SecurityGroup
    Properties:
      GroupDescription: dev/ConstructHub/VPC/ECR.API/SecurityGroup
      SecurityGroupEgress:
        - CidrIp: 0.0.0.0/0
          Description: Allow all outbound traffic by default
          IpProtocol: "-1"
      SecurityGroupIngress:
        - CidrIp:
            Fn::GetAtt:
              - ConstructHubVPC16ECCEA2
              - CidrBlock
          Description:
            Fn::Join:
              - ""
              - - "from "
                - Fn::GetAtt:
                    - ConstructHubVPC16ECCEA2
                    - CidrBlock
                - :443
          FromPort: 443
          IpProtocol: tcp
          ToPort: 443
      Tags:
        - Key: Name
          Value: dev/ConstructHub/VPC
      VpcId:
        Ref: ConstructHubVPC16ECCEA2
  ConstructHubVPCECRAPI4A1FDD7F:
    Type: AWS::EC2::VPCEndpoint
    Properties:
      ServiceName:
        Fn::Join:
          - ""
          - - com.amazonaws.
            - Ref: AWS::Region
            - .ecr.api
      VpcId:
        Ref: ConstructHubVPC16ECCEA2
      PolicyDocument:
        Statement:
          - Action: ecr:GetAuthorizationToken
            Effect: Allow
            Principal:
              AWS:
                Fn::GetAtt:
                  - ConstructHubOrchestrationTransliteratorTaskDefinitionExecutionRoleB2DBF946
                  - Arn
            Resource: "*"
            Sid: Allow-ECR-ReadOnly
        Version: 2012-10-17
      PrivateDnsEnabled: true
      SecurityGroupIds:
        - Fn::GetAtt:
            - ConstructHubVPCECRAPISecurityGroup8D2AF9AB
            - GroupId
      SubnetIds:
        - Ref: ConstructHubVPCIsolatedSubnet1SubnetEA28FD1A
        - Ref: ConstructHubVPCIsolatedSubnet2Subnet483D4302
      VpcEndpointType: Interface
  ConstructHubVPCECRDockerSecurityGroup551A7124:
    Type: AWS::EC2::SecurityGroup
    Properties:
      GroupDescription: dev/ConstructHub/VPC/ECR.Docker/SecurityGroup
      SecurityGroupEgress:
        - CidrIp: 0.0.0.0/0
          Description: Allow all outbound traffic by default
          IpProtocol: "-1"
      SecurityGroupIngress:
        - CidrIp:
            Fn::GetAtt:
              - ConstructHubVPC16ECCEA2
              - CidrBlock
          Description:
            Fn::Join:
              - ""
              - - "from "
                - Fn::GetAtt:
                    - ConstructHubVPC16ECCEA2
                    - CidrBlock
                - :443
          FromPort: 443
          IpProtocol: tcp
          ToPort: 443
      Tags:
        - Key: Name
          Value: dev/ConstructHub/VPC
      VpcId:
        Ref: ConstructHubVPC16ECCEA2
  ConstructHubVPCECRDocker6B2F6942:
    Type: AWS::EC2::VPCEndpoint
    Properties:
      ServiceName:
        Fn::Join:
          - ""
          - - com.amazonaws.
            - Ref: AWS::Region
            - .ecr.dkr
      VpcId:
        Ref: ConstructHubVPC16ECCEA2
      PolicyDocument:
        Statement:
          - Action:
              - ecr:BatchCheckLayerAvailability
              - ecr:GetDownloadUrlForLayer
              - ecr:BatchGetImage
            Effect: Allow
            Principal:
              AWS:
                Fn::GetAtt:
                  - ConstructHubOrchestrationTransliteratorTaskDefinitionExecutionRoleB2DBF946
                  - Arn
            Resource:
              Fn::Join:
                - ""
                - - "arn:"
                  - Ref: AWS::Partition
                  - ":ecr:"
                  - Ref: AWS::Region
                  - ":"
                  - Ref: AWS::AccountId
                  - :repository/*
            Sid: Allow-ECR-ReadOnly
        Version: 2012-10-17
      PrivateDnsEnabled: true
      SecurityGroupIds:
        - Fn::GetAtt:
            - ConstructHubVPCECRDockerSecurityGroup551A7124
            - GroupId
      SubnetIds:
        - Ref: ConstructHubVPCIsolatedSubnet1SubnetEA28FD1A
        - Ref: ConstructHubVPCIsolatedSubnet2Subnet483D4302
      VpcEndpointType: Interface
  ConstructHubVPCS319E90CB6:
    Type: AWS::EC2::VPCEndpoint
    Properties:
      ServiceName:
        Fn::Join:
          - ""
          - - com.amazonaws.
            - Ref: AWS::Region
            - .s3
      VpcId:
        Ref: ConstructHubVPC16ECCEA2
      PolicyDocument:
        Statement:
          - Action: s3:GetObject
            Effect: Allow
            Principal:
              AWS: "*"
            Resource:
              - Fn::Join:
                  - ""
                  - - Fn::GetAtt:
                        - ConstructHubCodeArtifactDescribeDomain6ABCBF4B
                        - domain.s3BucketArn
                    - /*
              - Fn::Join:
                  - ""
                  - - arn:aws:s3:::prod-
                    - Ref: AWS::Region
                    - -starport-layer-bucket/*
            Sid: Allow-CodeArtifact-and-ECR
          - Action:
              - s3:GetObject*
              - s3:GetBucket*
              - s3:List*
            Effect: Allow
            Principal:
              AWS: "*"
            Resource:
              - Fn::GetAtt:
                  - ConstructHubPackageDataDC5EF35E
                  - Arn
              - Fn::Join:
                  - ""
                  - - Fn::GetAtt:
                        - ConstructHubPackageDataDC5EF35E
                        - Arn
                    - /data/*/assembly.json
          - Action:
              - s3:GetObject*
              - s3:GetBucket*
              - s3:List*
            Effect: Allow
            Principal:
              AWS: "*"
            Resource:
              - Fn::GetAtt:
                  - ConstructHubPackageDataDC5EF35E
                  - Arn
              - Fn::Join:
                  - ""
                  - - Fn::GetAtt:
                        - ConstructHubPackageDataDC5EF35E
                        - Arn
                    - /data/*/package.tgz
          - Action:
              - s3:Abort*
              - s3:DeleteObject*
              - s3:PutObject*
            Effect: Allow
            Principal:
              AWS: "*"
            Resource:
              - Fn::GetAtt:
                  - ConstructHubPackageDataDC5EF35E
                  - Arn
              - Fn::Join:
                  - ""
                  - - Fn::GetAtt:
                        - ConstructHubPackageDataDC5EF35E
                        - Arn
                    - /data/*/uninstallable
          - Action:
              - s3:Abort*
              - s3:DeleteObject*
              - s3:PutObject*
            Effect: Allow
            Principal:
              AWS: "*"
            Resource:
              - Fn::GetAtt:
                  - ConstructHubPackageDataDC5EF35E
                  - Arn
              - Fn::Join:
                  - ""
                  - - Fn::GetAtt:
                        - ConstructHubPackageDataDC5EF35E
                        - Arn
                    - /data/*/docs-typescript.md
          - Action:
              - s3:Abort*
              - s3:DeleteObject*
              - s3:PutObject*
            Effect: Allow
            Principal:
              AWS: "*"
            Resource:
              - Fn::GetAtt:
                  - ConstructHubPackageDataDC5EF35E
                  - Arn
              - Fn::Join:
                  - ""
                  - - Fn::GetAtt:
                        - ConstructHubPackageDataDC5EF35E
                        - Arn
                    - /data/*/docs-*-typescript.md
          - Action:
              - s3:Abort*
              - s3:DeleteObject*
              - s3:PutObject*
            Effect: Allow
            Principal:
              AWS: "*"
            Resource:
              - Fn::GetAtt:
                  - ConstructHubPackageDataDC5EF35E
                  - Arn
              - Fn::Join:
                  - ""
                  - - Fn::GetAtt:
                        - ConstructHubPackageDataDC5EF35E
                        - Arn
                    - /data/*/docs-typescript.md.not-supported
          - Action:
              - s3:Abort*
              - s3:DeleteObject*
              - s3:PutObject*
            Effect: Allow
            Principal:
              AWS: "*"
            Resource:
              - Fn::GetAtt:
                  - ConstructHubPackageDataDC5EF35E
                  - Arn
              - Fn::Join:
                  - ""
                  - - Fn::GetAtt:
                        - ConstructHubPackageDataDC5EF35E
                        - Arn
                    - /data/*/docs-*-typescript.md.not-supported
          - Action:
              - s3:Abort*
              - s3:DeleteObject*
              - s3:PutObject*
            Effect: Allow
            Principal:
              AWS: "*"
            Resource:
              - Fn::GetAtt:
                  - ConstructHubPackageDataDC5EF35E
                  - Arn
              - Fn::Join:
                  - ""
                  - - Fn::GetAtt:
                        - ConstructHubPackageDataDC5EF35E
                        - Arn
                    - /data/*/docs-typescript.md.corruptassembly
          - Action:
              - s3:Abort*
              - s3:DeleteObject*
              - s3:PutObject*
            Effect: Allow
            Principal:
              AWS: "*"
            Resource:
              - Fn::GetAtt:
                  - ConstructHubPackageDataDC5EF35E
                  - Arn
              - Fn::Join:
                  - ""
                  - - Fn::GetAtt:
                        - ConstructHubPackageDataDC5EF35E
                        - Arn
                    - /data/*/docs-*-typescript.md.corruptassembly
          - Action:
              - s3:Abort*
              - s3:DeleteObject*
              - s3:PutObject*
            Effect: Allow
            Principal:
              AWS: "*"
            Resource:
              - Fn::GetAtt:
                  - ConstructHubPackageDataDC5EF35E
                  - Arn
              - Fn::Join:
                  - ""
                  - - Fn::GetAtt:
                        - ConstructHubPackageDataDC5EF35E
                        - Arn
                    - /data/*/docs-python.md
          - Action:
              - s3:Abort*
              - s3:DeleteObject*
              - s3:PutObject*
            Effect: Allow
            Principal:
              AWS: "*"
            Resource:
              - Fn::GetAtt:
                  - ConstructHubPackageDataDC5EF35E
                  - Arn
              - Fn::Join:
                  - ""
                  - - Fn::GetAtt:
                        - ConstructHubPackageDataDC5EF35E
                        - Arn
                    - /data/*/docs-*-python.md
          - Action:
              - s3:Abort*
              - s3:DeleteObject*
              - s3:PutObject*
            Effect: Allow
            Principal:
              AWS: "*"
            Resource:
              - Fn::GetAtt:
                  - ConstructHubPackageDataDC5EF35E
                  - Arn
              - Fn::Join:
                  - ""
                  - - Fn::GetAtt:
                        - ConstructHubPackageDataDC5EF35E
                        - Arn
                    - /data/*/docs-python.md.not-supported
          - Action:
              - s3:Abort*
              - s3:DeleteObject*
              - s3:PutObject*
            Effect: Allow
            Principal:
              AWS: "*"
            Resource:
              - Fn::GetAtt:
                  - ConstructHubPackageDataDC5EF35E
                  - Arn
              - Fn::Join:
                  - ""
                  - - Fn::GetAtt:
                        - ConstructHubPackageDataDC5EF35E
                        - Arn
                    - /data/*/docs-*-python.md.not-supported
          - Action:
              - s3:Abort*
              - s3:DeleteObject*
              - s3:PutObject*
            Effect: Allow
            Principal:
              AWS: "*"
            Resource:
              - Fn::GetAtt:
                  - ConstructHubPackageDataDC5EF35E
                  - Arn
              - Fn::Join:
                  - ""
                  - - Fn::GetAtt:
                        - ConstructHubPackageDataDC5EF35E
                        - Arn
                    - /data/*/docs-python.md.corruptassembly
          - Action:
              - s3:Abort*
              - s3:DeleteObject*
              - s3:PutObject*
            Effect: Allow
            Principal:
              AWS: "*"
            Resource:
              - Fn::GetAtt:
                  - ConstructHubPackageDataDC5EF35E
                  - Arn
              - Fn::Join:
                  - ""
                  - - Fn::GetAtt:
                        - ConstructHubPackageDataDC5EF35E
                        - Arn
                    - /data/*/docs-*-python.md.corruptassembly
          - Action:
              - s3:Abort*
              - s3:DeleteObject*
              - s3:PutObject*
            Effect: Allow
            Principal:
              AWS: "*"
            Resource:
              - Fn::GetAtt:
                  - ConstructHubPackageDataDC5EF35E
                  - Arn
              - Fn::Join:
                  - ""
                  - - Fn::GetAtt:
                        - ConstructHubPackageDataDC5EF35E
                        - Arn
                    - /data/*/docs-java.md
          - Action:
              - s3:Abort*
              - s3:DeleteObject*
              - s3:PutObject*
            Effect: Allow
            Principal:
              AWS: "*"
            Resource:
              - Fn::GetAtt:
                  - ConstructHubPackageDataDC5EF35E
                  - Arn
              - Fn::Join:
                  - ""
                  - - Fn::GetAtt:
                        - ConstructHubPackageDataDC5EF35E
                        - Arn
                    - /data/*/docs-*-java.md
          - Action:
              - s3:Abort*
              - s3:DeleteObject*
              - s3:PutObject*
            Effect: Allow
            Principal:
              AWS: "*"
            Resource:
              - Fn::GetAtt:
                  - ConstructHubPackageDataDC5EF35E
                  - Arn
              - Fn::Join:
                  - ""
                  - - Fn::GetAtt:
                        - ConstructHubPackageDataDC5EF35E
                        - Arn
                    - /data/*/docs-java.md.not-supported
          - Action:
              - s3:Abort*
              - s3:DeleteObject*
              - s3:PutObject*
            Effect: Allow
            Principal:
              AWS: "*"
            Resource:
              - Fn::GetAtt:
                  - ConstructHubPackageDataDC5EF35E
                  - Arn
              - Fn::Join:
                  - ""
                  - - Fn::GetAtt:
                        - ConstructHubPackageDataDC5EF35E
                        - Arn
                    - /data/*/docs-*-java.md.not-supported
          - Action:
              - s3:Abort*
              - s3:DeleteObject*
              - s3:PutObject*
            Effect: Allow
            Principal:
              AWS: "*"
            Resource:
              - Fn::GetAtt:
                  - ConstructHubPackageDataDC5EF35E
                  - Arn
              - Fn::Join:
                  - ""
                  - - Fn::GetAtt:
                        - ConstructHubPackageDataDC5EF35E
                        - Arn
                    - /data/*/docs-java.md.corruptassembly
          - Action:
              - s3:Abort*
              - s3:DeleteObject*
              - s3:PutObject*
            Effect: Allow
            Principal:
              AWS: "*"
            Resource:
              - Fn::GetAtt:
                  - ConstructHubPackageDataDC5EF35E
                  - Arn
              - Fn::Join:
                  - ""
                  - - Fn::GetAtt:
                        - ConstructHubPackageDataDC5EF35E
                        - Arn
                    - /data/*/docs-*-java.md.corruptassembly
          - Action:
              - s3:Abort*
              - s3:DeleteObject*
              - s3:PutObject*
            Effect: Allow
            Principal:
              AWS: "*"
            Resource:
              - Fn::GetAtt:
                  - ConstructHubPackageDataDC5EF35E
                  - Arn
              - Fn::Join:
                  - ""
                  - - Fn::GetAtt:
                        - ConstructHubPackageDataDC5EF35E
                        - Arn
                    - /data/*/docs-csharp.md
          - Action:
              - s3:Abort*
              - s3:DeleteObject*
              - s3:PutObject*
            Effect: Allow
            Principal:
              AWS: "*"
            Resource:
              - Fn::GetAtt:
                  - ConstructHubPackageDataDC5EF35E
                  - Arn
              - Fn::Join:
                  - ""
                  - - Fn::GetAtt:
                        - ConstructHubPackageDataDC5EF35E
                        - Arn
                    - /data/*/docs-*-csharp.md
          - Action:
              - s3:Abort*
              - s3:DeleteObject*
              - s3:PutObject*
            Effect: Allow
            Principal:
              AWS: "*"
            Resource:
              - Fn::GetAtt:
                  - ConstructHubPackageDataDC5EF35E
                  - Arn
              - Fn::Join:
                  - ""
                  - - Fn::GetAtt:
                        - ConstructHubPackageDataDC5EF35E
                        - Arn
                    - /data/*/docs-csharp.md.not-supported
          - Action:
              - s3:Abort*
              - s3:DeleteObject*
              - s3:PutObject*
            Effect: Allow
            Principal:
              AWS: "*"
            Resource:
              - Fn::GetAtt:
                  - ConstructHubPackageDataDC5EF35E
                  - Arn
              - Fn::Join:
                  - ""
                  - - Fn::GetAtt:
                        - ConstructHubPackageDataDC5EF35E
                        - Arn
                    - /data/*/docs-*-csharp.md.not-supported
          - Action:
              - s3:Abort*
              - s3:DeleteObject*
              - s3:PutObject*
            Effect: Allow
            Principal:
              AWS: "*"
            Resource:
              - Fn::GetAtt:
                  - ConstructHubPackageDataDC5EF35E
                  - Arn
              - Fn::Join:
                  - ""
                  - - Fn::GetAtt:
                        - ConstructHubPackageDataDC5EF35E
                        - Arn
                    - /data/*/docs-csharp.md.corruptassembly
          - Action:
              - s3:Abort*
              - s3:DeleteObject*
              - s3:PutObject*
            Effect: Allow
            Principal:
              AWS: "*"
            Resource:
              - Fn::GetAtt:
                  - ConstructHubPackageDataDC5EF35E
                  - Arn
              - Fn::Join:
                  - ""
                  - - Fn::GetAtt:
                        - ConstructHubPackageDataDC5EF35E
                        - Arn
                    - /data/*/docs-*-csharp.md.corruptassembly
        Version: 2012-10-17
      RouteTableIds:
        - Ref: ConstructHubVPCIsolatedSubnet1RouteTable750E6F36
        - Ref: ConstructHubVPCIsolatedSubnet2RouteTable18129C5D
      VpcEndpointType: Gateway
  ConstructHubVPCStepFunctionsSecurityGroup1757018B:
    Type: AWS::EC2::SecurityGroup
    Properties:
      GroupDescription: dev/ConstructHub/VPC/StepFunctions/SecurityGroup
      SecurityGroupEgress:
        - CidrIp: 0.0.0.0/0
          Description: Allow all outbound traffic by default
          IpProtocol: "-1"
      SecurityGroupIngress:
        - CidrIp:
            Fn::GetAtt:
              - ConstructHubVPC16ECCEA2
              - CidrBlock
          Description:
            Fn::Join:
              - ""
              - - "from "
                - Fn::GetAtt:
                    - ConstructHubVPC16ECCEA2
                    - CidrBlock
                - :443
          FromPort: 443
          IpProtocol: tcp
          ToPort: 443
      Tags:
        - Key: Name
          Value: dev/ConstructHub/VPC
      VpcId:
        Ref: ConstructHubVPC16ECCEA2
  ConstructHubVPCStepFunctionsBE8464F5:
    Type: AWS::EC2::VPCEndpoint
    Properties:
      ServiceName:
        Fn::Join:
          - ""
          - - com.amazonaws.
            - Ref: AWS::Region
            - .states
      VpcId:
        Ref: ConstructHubVPC16ECCEA2
      PolicyDocument:
        Statement:
          - Action:
              - states:SendTaskFailure
              - states:SendTaskHeartbeat
              - states:SendTaskSuccess
            Effect: Allow
            Principal:
              AWS:
                Fn::GetAtt:
                  - ConstructHubOrchestrationTransliteratorTaskDefinitionTaskRoleD060AB1A
                  - Arn
            Resource: "*"
            Sid: Allow-StepFunctions-Callbacks
        Version: 2012-10-17
      PrivateDnsEnabled: true
      SecurityGroupIds:
        - Fn::GetAtt:
            - ConstructHubVPCStepFunctionsSecurityGroup1757018B
            - GroupId
      SubnetIds:
        - Ref: ConstructHubVPCIsolatedSubnet1SubnetEA28FD1A
        - Ref: ConstructHubVPCIsolatedSubnet2Subnet483D4302
      VpcEndpointType: Interface
  ConstructHubDenyListBucketNotifications2269EB2A:
    Type: Custom::S3BucketNotifications
    Properties:
      ServiceToken:
        Fn::GetAtt:
          - BucketNotificationsHandler050a0587b7544547bf325f094a3db8347ECC3691
          - Arn
      BucketName:
        Ref: ConstructHubDenyListBucket1B3C2C2E
      NotificationConfiguration:
        LambdaFunctionConfigurations:
          - Events:
              - s3:ObjectCreated:*
            Filter:
              Key:
                FilterRules:
                  - Name: suffix
                    Value: deny-list.json
                  - Name: prefix
                    Value: deny-list.json
            LambdaFunctionArn:
              Fn::GetAtt:
                - ConstructHubDenyListPrunePruneHandler30B33551
                - Arn
      Managed: true
    DependsOn:
      - ConstructHubDenyListBucketAllowBucketNotificationsTodevConstructHubDenyListPrunePruneHandler8F0BBF5E2222C5D6
  ConstructHubDenyListBucket1B3C2C2E:
    Type: AWS::S3::Bucket
    Properties:
      BucketEncryption:
        ServerSideEncryptionConfiguration:
          - ServerSideEncryptionByDefault:
              SSEAlgorithm: AES256
      PublicAccessBlockConfiguration:
        BlockPublicAcls: true
        BlockPublicPolicy: true
        IgnorePublicAcls: true
        RestrictPublicBuckets: true
      VersioningConfiguration:
        Status: Enabled
    UpdateReplacePolicy: Delete
    DeletionPolicy: Delete
  ConstructHubDenyListBucketPolicyA1878E10:
    Type: AWS::S3::BucketPolicy
    Properties:
      Bucket:
        Ref: ConstructHubDenyListBucket1B3C2C2E
      PolicyDocument:
        Statement:
          - Action: s3:*
            Condition:
              Bool:
                aws:SecureTransport: "false"
            Effect: Deny
            Principal:
              AWS: "*"
            Resource:
              - Fn::GetAtt:
                  - ConstructHubDenyListBucket1B3C2C2E
                  - Arn
              - Fn::Join:
                  - ""
                  - - Fn::GetAtt:
                        - ConstructHubDenyListBucket1B3C2C2E
                        - Arn
                    - /*
        Version: 2012-10-17
  ConstructHubDenyListBucketAllowBucketNotificationsTodevConstructHubDenyListPrunePruneHandler8F0BBF5E2222C5D6:
    Type: AWS::Lambda::Permission
    Properties:
      Action: lambda:InvokeFunction
      FunctionName:
        Fn::GetAtt:
          - ConstructHubDenyListPrunePruneHandler30B33551
          - Arn
      Principal: s3.amazonaws.com
      SourceAccount:
        Ref: AWS::AccountId
      SourceArn:
        Fn::GetAtt:
          - ConstructHubDenyListBucket1B3C2C2E
          - Arn
  ConstructHubDenyListBucketDeploymentAwsCliLayerEAC3D4DA:
    Type: AWS::Lambda::LayerVersion
    Properties:
      Content:
        S3Bucket:
          Ref: AssetParameterse9882ab123687399f934da0d45effe675ecc8ce13b40cb946f3e1d6141fe8d68S3BucketAEADE8C7
        S3Key:
          Fn::Join:
            - ""
            - - Fn::Select:
                  - 0
                  - Fn::Split:
                      - "||"
                      - Ref: AssetParameterse9882ab123687399f934da0d45effe675ecc8ce13b40cb946f3e1d6141fe8d68S3VersionKeyE415415F
              - Fn::Select:
                  - 1
                  - Fn::Split:
                      - "||"
                      - Ref: AssetParameterse9882ab123687399f934da0d45effe675ecc8ce13b40cb946f3e1d6141fe8d68S3VersionKeyE415415F
      Description: /opt/awscli/aws
  ConstructHubDenyListBucketDeploymentCustomResourceF835956B:
    Type: Custom::CDKBucketDeployment
    Properties:
      ServiceToken:
        Fn::GetAtt:
          - CustomCDKBucketDeployment8693BB64968944B69AAFB0CC9EB8756C81C01536
          - Arn
      SourceBucketNames:
        - Ref: AssetParameters6f1f07e70de63d5afdbcab762f8f867a2aedb494b30cd360d5deb518d3914263S3Bucket55D036C4
      SourceObjectKeys:
        - Fn::Join:
            - ""
            - - Fn::Select:
                  - 0
                  - Fn::Split:
                      - "||"
                      - Ref: AssetParameters6f1f07e70de63d5afdbcab762f8f867a2aedb494b30cd360d5deb518d3914263S3VersionKey1CB8DF17
              - Fn::Select:
                  - 1
                  - Fn::Split:
                      - "||"
                      - Ref: AssetParameters6f1f07e70de63d5afdbcab762f8f867a2aedb494b30cd360d5deb518d3914263S3VersionKey1CB8DF17
      DestinationBucketName:
        Ref: ConstructHubDenyListBucket1B3C2C2E
      RetainOnDelete: false
      Prune: true
    DependsOn:
      - ConstructHubDenyListBucketNotifications2269EB2A
    UpdateReplacePolicy: Delete
    DeletionPolicy: Delete
  ConstructHubDenyListPruneDeleteQueueBBF60185:
    Type: AWS::SQS::Queue
    Properties:
      VisibilityTimeout: 120
    UpdateReplacePolicy: Delete
    DeletionPolicy: Delete
  ConstructHubDenyListPrunePruneHandlerServiceRole58BDE1FE:
    Type: AWS::IAM::Role
    Properties:
      AssumeRolePolicyDocument:
        Statement:
          - Action: sts:AssumeRole
            Effect: Allow
            Principal:
              Service: lambda.amazonaws.com
        Version: 2012-10-17
      ManagedPolicyArns:
        - Fn::Join:
            - ""
            - - "arn:"
              - Ref: AWS::Partition
              - :iam::aws:policy/service-role/AWSLambdaBasicExecutionRole
  ConstructHubDenyListPrunePruneHandlerServiceRoleDefaultPolicy416BC8DA:
    Type: AWS::IAM::Policy
    Properties:
      PolicyDocument:
        Statement:
          - Action:
              - sqs:SendMessage
              - sqs:GetQueueAttributes
              - sqs:GetQueueUrl
            Effect: Allow
            Resource:
              Fn::GetAtt:
                - ConstructHubDenyListPruneDeleteQueueBBF60185
                - Arn
          - Action:
              - s3:GetObject*
              - s3:GetBucket*
              - s3:List*
            Effect: Allow
            Resource:
              - Fn::GetAtt:
                  - ConstructHubPackageDataDC5EF35E
                  - Arn
              - Fn::Join:
                  - ""
                  - - Fn::GetAtt:
                        - ConstructHubPackageDataDC5EF35E
                        - Arn
                    - /*
          - Action:
              - s3:GetObject*
              - s3:GetBucket*
              - s3:List*
            Effect: Allow
            Resource:
              - Fn::GetAtt:
                  - ConstructHubDenyListBucket1B3C2C2E
                  - Arn
              - Fn::Join:
                  - ""
                  - - Fn::GetAtt:
                        - ConstructHubDenyListBucket1B3C2C2E
                        - Arn
                    - /*
          - Action: lambda:InvokeFunction
            Effect: Allow
            Resource:
              Fn::GetAtt:
                - ConstructHubOrchestrationCatalogBuilder7C964951
                - Arn
        Version: 2012-10-17
      PolicyName: ConstructHubDenyListPrunePruneHandlerServiceRoleDefaultPolicy416BC8DA
      Roles:
        - Ref: ConstructHubDenyListPrunePruneHandlerServiceRole58BDE1FE
  ConstructHubDenyListPrunePruneHandler30B33551:
    Type: AWS::Lambda::Function
    Properties:
      Code:
        S3Bucket:
          Ref: AssetParameters3416b6d1c6347fa47603d8898795de205b2bd6b5dc24a30b7839eea2cb5f8903S3Bucket10E53ACF
        S3Key:
          Fn::Join:
            - ""
            - - Fn::Select:
                  - 0
                  - Fn::Split:
                      - "||"
                      - Ref: AssetParameters3416b6d1c6347fa47603d8898795de205b2bd6b5dc24a30b7839eea2cb5f8903S3VersionKey065264C0
              - Fn::Select:
                  - 1
                  - Fn::Split:
                      - "||"
                      - Ref: AssetParameters3416b6d1c6347fa47603d8898795de205b2bd6b5dc24a30b7839eea2cb5f8903S3VersionKey065264C0
      Role:
        Fn::GetAtt:
          - ConstructHubDenyListPrunePruneHandlerServiceRole58BDE1FE
          - Arn
      Description: backend/deny-list/prune-handler.lambda.ts
      Environment:
        Variables:
          PACKAGE_DATA_BUCKET_NAME:
            Ref: ConstructHubPackageDataDC5EF35E
          PACKAGE_DATA_KEY_PREFIX: data/
          PRUNE_QUEUE_URL:
            Ref: ConstructHubDenyListPruneDeleteQueueBBF60185
          DENY_LIST_BUCKET_NAME:
            Ref: ConstructHubDenyListBucket1B3C2C2E
          DENY_LIST_OBJECT_KEY: deny-list.json
          ON_CHANGE_FUNCTION_NAME:
            Fn::GetAtt:
              - ConstructHubOrchestrationCatalogBuilder7C964951
              - Arn
      Handler: index.handler
      Runtime: nodejs14.x
      Timeout: 900
    DependsOn:
      - ConstructHubDenyListPrunePruneHandlerServiceRoleDefaultPolicy416BC8DA
      - ConstructHubDenyListPrunePruneHandlerServiceRole58BDE1FE
  ConstructHubDenyListPrunePruneQueueHandlerServiceRoleC10AC418:
    Type: AWS::IAM::Role
    Properties:
      AssumeRolePolicyDocument:
        Statement:
          - Action: sts:AssumeRole
            Effect: Allow
            Principal:
              Service: lambda.amazonaws.com
        Version: 2012-10-17
      ManagedPolicyArns:
        - Fn::Join:
            - ""
            - - "arn:"
              - Ref: AWS::Partition
              - :iam::aws:policy/service-role/AWSLambdaBasicExecutionRole
  ConstructHubDenyListPrunePruneQueueHandlerServiceRoleDefaultPolicy8AA78393:
    Type: AWS::IAM::Policy
    Properties:
      PolicyDocument:
        Statement:
          - Action: s3:DeleteObject*
            Effect: Allow
            Resource:
              Fn::Join:
                - ""
                - - Fn::GetAtt:
                      - ConstructHubPackageDataDC5EF35E
                      - Arn
                  - /*
          - Action:
              - sqs:ReceiveMessage
              - sqs:ChangeMessageVisibility
              - sqs:GetQueueUrl
              - sqs:DeleteMessage
              - sqs:GetQueueAttributes
            Effect: Allow
            Resource:
              Fn::GetAtt:
                - ConstructHubDenyListPruneDeleteQueueBBF60185
                - Arn
        Version: 2012-10-17
      PolicyName: ConstructHubDenyListPrunePruneQueueHandlerServiceRoleDefaultPolicy8AA78393
      Roles:
        - Ref: ConstructHubDenyListPrunePruneQueueHandlerServiceRoleC10AC418
  ConstructHubDenyListPrunePruneQueueHandlerF7EB599B:
    Type: AWS::Lambda::Function
    Properties:
      Code:
        S3Bucket:
          Ref: AssetParametersc9433e23f9457653f88da348f4e3b6e25762f5a7a93dbb89fff04c19158084c2S3Bucket4F82A740
        S3Key:
          Fn::Join:
            - ""
            - - Fn::Select:
                  - 0
                  - Fn::Split:
                      - "||"
                      - Ref: AssetParametersc9433e23f9457653f88da348f4e3b6e25762f5a7a93dbb89fff04c19158084c2S3VersionKey1C48C47C
              - Fn::Select:
                  - 1
                  - Fn::Split:
                      - "||"
                      - Ref: AssetParametersc9433e23f9457653f88da348f4e3b6e25762f5a7a93dbb89fff04c19158084c2S3VersionKey1C48C47C
      Role:
        Fn::GetAtt:
          - ConstructHubDenyListPrunePruneQueueHandlerServiceRoleC10AC418
          - Arn
      Description: backend/deny-list/prune-queue-handler.lambda.ts
      Environment:
        Variables:
          PACKAGE_DATA_BUCKET_NAME:
            Ref: ConstructHubPackageDataDC5EF35E
      Handler: index.handler
      Runtime: nodejs14.x
      Timeout: 60
    DependsOn:
      - ConstructHubDenyListPrunePruneQueueHandlerServiceRoleDefaultPolicy8AA78393
      - ConstructHubDenyListPrunePruneQueueHandlerServiceRoleC10AC418
  ConstructHubDenyListPrunePruneQueueHandlerSqsEventSourcedevConstructHubDenyListPruneDeleteQueue5B9B1B667049B35D:
    Type: AWS::Lambda::EventSourceMapping
    Properties:
      FunctionName:
        Ref: ConstructHubDenyListPrunePruneQueueHandlerF7EB599B
      EventSourceArn:
        Fn::GetAtt:
          - ConstructHubDenyListPruneDeleteQueueBBF60185
          - Arn
  ConstructHubDenyListPeriodicPruneA981153D:
    Type: AWS::Events::Rule
    Properties:
      ScheduleExpression: rate(5 minutes)
      State: ENABLED
      Targets:
        - Arn:
            Fn::GetAtt:
              - ConstructHubDenyListPrunePruneHandler30B33551
              - Arn
          Id: Target0
  ConstructHubDenyListPeriodicPruneAllowEventRuledevConstructHubDenyListPrunePruneHandler8F0BBF5E7B81288F:
    Type: AWS::Lambda::Permission
    Properties:
      Action: lambda:InvokeFunction
      FunctionName:
        Fn::GetAtt:
          - ConstructHubDenyListPrunePruneHandler30B33551
          - Arn
      Principal: events.amazonaws.com
      SourceArn:
        Fn::GetAtt:
          - ConstructHubDenyListPeriodicPruneA981153D
          - Arn
  ConstructHubStatsServiceRole48DCA379:
    Type: AWS::IAM::Role
    Properties:
      AssumeRolePolicyDocument:
        Statement:
          - Action: sts:AssumeRole
            Effect: Allow
            Principal:
              Service: lambda.amazonaws.com
        Version: 2012-10-17
      ManagedPolicyArns:
        - Fn::Join:
            - ""
            - - "arn:"
              - Ref: AWS::Partition
              - :iam::aws:policy/service-role/AWSLambdaBasicExecutionRole
  ConstructHubStatsServiceRoleDefaultPolicyE1D7A4CA:
    Type: AWS::IAM::Policy
    Properties:
      PolicyDocument:
        Statement:
          - Action:
              - xray:PutTraceSegments
              - xray:PutTelemetryRecords
            Effect: Allow
            Resource: "*"
          - Action:
              - s3:GetObject*
              - s3:GetBucket*
              - s3:List*
              - s3:DeleteObject*
              - s3:PutObject*
              - s3:Abort*
            Effect: Allow
            Resource:
              - Fn::GetAtt:
                  - ConstructHubPackageDataDC5EF35E
                  - Arn
              - Fn::Join:
                  - ""
                  - - Fn::GetAtt:
                        - ConstructHubPackageDataDC5EF35E
                        - Arn
                    - /*
        Version: 2012-10-17
      PolicyName: ConstructHubStatsServiceRoleDefaultPolicyE1D7A4CA
      Roles:
        - Ref: ConstructHubStatsServiceRole48DCA379
  ConstructHubStats61DB07B1:
    Type: AWS::Lambda::Function
    Properties:
      Code:
        S3Bucket:
          Ref: AssetParameters822ff91b420b23a770d6bfa7ee7b7a59e67b9c572a7fc921524037c0a0ac050dS3Bucket6DF3F971
        S3Key:
          Fn::Join:
            - ""
            - - Fn::Select:
                  - 0
                  - Fn::Split:
                      - "||"
                      - Ref: AssetParameters822ff91b420b23a770d6bfa7ee7b7a59e67b9c572a7fc921524037c0a0ac050dS3VersionKeyA946CF4B
              - Fn::Select:
                  - 1
                  - Fn::Split:
                      - "||"
                      - Ref: AssetParameters822ff91b420b23a770d6bfa7ee7b7a59e67b9c572a7fc921524037c0a0ac050dS3VersionKeyA946CF4B
      Role:
        Fn::GetAtt:
          - ConstructHubStatsServiceRole48DCA379
          - Arn
      Description:
        Fn::Join:
          - ""
          - - "Creates the stats.json object in "
            - Ref: ConstructHubPackageDataDC5EF35E
      Environment:
        Variables:
          CATALOG_BUCKET_NAME:
            Ref: ConstructHubPackageDataDC5EF35E
          CATALOG_OBJECT_KEY: catalog.json
          STATS_BUCKET_NAME:
            Ref: ConstructHubPackageDataDC5EF35E
          STATS_OBJECT_KEY: stats.json
      Handler: index.handler
      MemorySize: 256
      ReservedConcurrentExecutions: 1
      Runtime: nodejs14.x
      Timeout: 900
      TracingConfig:
        Mode: PassThrough
    DependsOn:
      - ConstructHubStatsServiceRoleDefaultPolicyE1D7A4CA
      - ConstructHubStatsServiceRole48DCA379
  ConstructHubStatsLogRetentionDD577705:
    Type: Custom::LogRetention
    Properties:
      ServiceToken:
        Fn::GetAtt:
          - LogRetentionaae0aa3c5b4d4f87b02d85b201efdd8aFD4BFC8A
          - Arn
      LogGroupName:
        Fn::Join:
          - ""
          - - /aws/lambda/
            - Ref: ConstructHubStats61DB07B1
      RetentionInDays: 7
  ConstructHubStatsRuleEEDEC976:
    Type: AWS::Events::Rule
    Properties:
      ScheduleExpression: rate(1 day)
      State: ENABLED
      Targets:
        - Arn:
            Fn::GetAtt:
              - ConstructHubStats61DB07B1
              - Arn
          Id: Target0
  ConstructHubStatsRuleAllowEventRuledevConstructHubStats61F2462D22B8F59B:
    Type: AWS::Lambda::Permission
    Properties:
      Action: lambda:InvokeFunction
      FunctionName:
        Fn::GetAtt:
          - ConstructHubStats61DB07B1
          - Arn
      Principal: events.amazonaws.com
      SourceArn:
        Fn::GetAtt:
          - ConstructHubStatsRuleEEDEC976
          - Arn
  ConstructHubPackageStatsFailures833C3D9B:
    Type: AWS::CloudWatch::Alarm
    Properties:
      ComparisonOperator: GreaterThanOrEqualToThreshold
      EvaluationPeriods: 1
      AlarmDescription:
        Fn::Join:
          - ""
          - - >-
              The package stats function failed!


              RunBook: https://github.com/cdklabs/construct-hub/blob/main/docs/operator-runbook.md


              Direct link to Lambda function: /lambda/home#/functions/
            - Ref: ConstructHubStats61DB07B1
      AlarmName: dev/ConstructHub/PackageStats/Failures
      Dimensions:
        - Name: FunctionName
          Value:
            Ref: ConstructHubStats61DB07B1
      MetricName: Errors
      Namespace: AWS/Lambda
      Period: 300
      Statistic: Sum
      Threshold: 1
      TreatMissingData: missing
  ConstructHubOrchestrationDLQ9C6D9BD4:
    Type: AWS::SQS::Queue
    Properties:
      KmsMasterKeyId: alias/aws/sqs
      MessageRetentionPeriod: 1209600
      VisibilityTimeout: 900
    UpdateReplacePolicy: Delete
    DeletionPolicy: Delete
  ConstructHubOrchestrationDLQAlarm85EE7509:
    Type: AWS::CloudWatch::Alarm
    Properties:
      ComparisonOperator: GreaterThanOrEqualToThreshold
      EvaluationPeriods: 1
      AlarmDescription:
        Fn::Join:
          - ""
          - - >-
              Backend orchestration dead-letter queue is not empty.


              RunBook: https://github.com/cdklabs/construct-hub/blob/main/docs/operator-runbook.md


              Direct link to queue: /sqs/v2/home#/queues/https%3A%2F%2Fsqs.
            - Ref: AWS::Region
            - .amazonaws.com%2F
            - Ref: AWS::AccountId
            - "%2F"
            - Fn::GetAtt:
                - ConstructHubOrchestrationDLQ9C6D9BD4
                - QueueName
            - >-
              
              Warning: State Machines executions that sent messages to the DLQ will not show as "failed".
      AlarmName: dev/ConstructHub/Orchestration/DLQ/NotEmpty
      Metrics:
        - Expression: m1 + m2
          Id: expr_1
          Label: Dead-Letter Queue not empty
        - Id: m1
          MetricStat:
            Metric:
              Dimensions:
                - Name: QueueName
                  Value:
                    Fn::GetAtt:
                      - ConstructHubOrchestrationDLQ9C6D9BD4
                      - QueueName
              MetricName: ApproximateNumberOfMessagesVisible
              Namespace: AWS/SQS
            Period: 300
            Stat: Maximum
          ReturnData: false
        - Id: m2
          MetricStat:
            Metric:
              Dimensions:
                - Name: QueueName
                  Value:
                    Fn::GetAtt:
                      - ConstructHubOrchestrationDLQ9C6D9BD4
                      - QueueName
              MetricName: ApproximateNumberOfMessagesNotVisible
              Namespace: AWS/SQS
            Period: 300
            Stat: Maximum
          ReturnData: false
      Threshold: 1
  ConstructHubOrchestrationCatalogBuilderServiceRole851C750C:
    Type: AWS::IAM::Role
    Properties:
      AssumeRolePolicyDocument:
        Statement:
          - Action: sts:AssumeRole
            Effect: Allow
            Principal:
              Service: lambda.amazonaws.com
        Version: 2012-10-17
      ManagedPolicyArns:
        - Fn::Join:
            - ""
            - - "arn:"
              - Ref: AWS::Partition
              - :iam::aws:policy/service-role/AWSLambdaBasicExecutionRole
  ConstructHubOrchestrationCatalogBuilderServiceRoleDefaultPolicyDA5D5AA5:
    Type: AWS::IAM::Policy
    Properties:
      PolicyDocument:
        Statement:
          - Action:
              - xray:PutTraceSegments
              - xray:PutTelemetryRecords
            Effect: Allow
            Resource: "*"
          - Action: lambda:InvokeFunction
            Effect: Allow
            Resource:
              Fn::Join:
                - ""
                - - "arn:"
                  - Ref: AWS::Partition
                  - ":lambda:"
                  - Ref: AWS::Region
                  - ":"
                  - Ref: AWS::AccountId
                  - :function:*
          - Action:
              - s3:GetObject*
              - s3:GetBucket*
              - s3:List*
            Effect: Allow
            Resource:
              - Fn::GetAtt:
                  - ConstructHubDenyListBucket1B3C2C2E
                  - Arn
              - Fn::Join:
                  - ""
                  - - Fn::GetAtt:
                        - ConstructHubDenyListBucket1B3C2C2E
                        - Arn
                    - /*
          - Action:
              - s3:GetObject*
              - s3:GetBucket*
              - s3:List*
              - s3:DeleteObject*
              - s3:PutObject*
              - s3:Abort*
            Effect: Allow
            Resource:
              - Fn::GetAtt:
                  - ConstructHubPackageDataDC5EF35E
                  - Arn
              - Fn::Join:
                  - ""
                  - - Fn::GetAtt:
                        - ConstructHubPackageDataDC5EF35E
                        - Arn
                    - /*
        Version: 2012-10-17
      PolicyName: ConstructHubOrchestrationCatalogBuilderServiceRoleDefaultPolicyDA5D5AA5
      Roles:
        - Ref: ConstructHubOrchestrationCatalogBuilderServiceRole851C750C
  ConstructHubOrchestrationCatalogBuilder7C964951:
    Type: AWS::Lambda::Function
    Properties:
      Code:
        S3Bucket:
          Ref: AssetParametersb2b4c3eac8162e31b7469d49cd34d01c5fb8c56044c272cabeb9a1d40b864692S3BucketAA27F25B
        S3Key:
          Fn::Join:
            - ""
            - - Fn::Select:
                  - 0
                  - Fn::Split:
                      - "||"
                      - Ref: AssetParametersb2b4c3eac8162e31b7469d49cd34d01c5fb8c56044c272cabeb9a1d40b864692S3VersionKeyDB3A9E98
              - Fn::Select:
                  - 1
                  - Fn::Split:
                      - "||"
                      - Ref: AssetParametersb2b4c3eac8162e31b7469d49cd34d01c5fb8c56044c272cabeb9a1d40b864692S3VersionKeyDB3A9E98
      Role:
        Fn::GetAtt:
          - ConstructHubOrchestrationCatalogBuilderServiceRole851C750C
          - Arn
      Description:
        Fn::Join:
          - ""
          - - "Creates the catalog.json object in "
            - Ref: ConstructHubPackageDataDC5EF35E
      Environment:
        Variables:
          BUCKET_NAME:
            Ref: ConstructHubPackageDataDC5EF35E
          AWS_EMF_ENVIRONMENT: Local
          DENY_LIST_BUCKET_NAME:
            Ref: ConstructHubDenyListBucket1B3C2C2E
          DENY_LIST_OBJECT_KEY: deny-list.json
      Handler: index.handler
      MemorySize: 10240
      ReservedConcurrentExecutions: 1
      Runtime: nodejs14.x
      Timeout: 900
      TracingConfig:
        Mode: PassThrough
    DependsOn:
      - ConstructHubOrchestrationCatalogBuilderServiceRoleDefaultPolicyDA5D5AA5
      - ConstructHubOrchestrationCatalogBuilderServiceRole851C750C
  ConstructHubOrchestrationCatalogBuilderLogRetention04ED6996:
    Type: Custom::LogRetention
    Properties:
      ServiceToken:
        Fn::GetAtt:
          - LogRetentionaae0aa3c5b4d4f87b02d85b201efdd8aFD4BFC8A
          - Arn
      LogGroupName:
        Fn::Join:
          - ""
          - - /aws/lambda/
            - Ref: ConstructHubOrchestrationCatalogBuilder7C964951
      RetentionInDays: 7
  ConstructHubOrchestrationCatalogBuilderShrinkingCatalogAlarm48329E25:
    Type: AWS::CloudWatch::Alarm
    Properties:
      ComparisonOperator: LessThanThreshold
      EvaluationPeriods: 1
      AlarmDescription:
        Fn::Join:
          - ""
          - - >-
              The number of packages registered in the catalog.json object has
              shrunk by more than 5

              elements. There might be a mass extinction event going on. This should be investigated

              as soon as possible.


              Catalog.json: /s3/object/
            - Ref: ConstructHubPackageDataDC5EF35E
            - |-
              ?prefix=catalog.json
              Catalog Builder: /lambda/home#/functions/
            - Ref: ConstructHubOrchestrationCatalogBuilder7C964951
            - >-
              

              RUNBOOK: https://github.com/cdklabs/construct-hub/blob/main/docs/operator-runbook.md
      AlarmName: dev/ConstructHub/Orchestration/CatalogBuilder/ShrinkingCatalog
      Metrics:
        - Expression: DIFF(FILL(m1, REPEAT))
          Id: expr_1
        - Id: m1
          MetricStat:
            Metric:
              MetricName: RegisteredPackagesMajorVersion
              Namespace: ConstructHub/CatalogBuilder
            Period: 900
            Stat: Maximum
          ReturnData: false
      Threshold: -5
  ConstructHubOrchestrationNeedsCatalogUpdateServiceRoleE6BF31C3:
    Type: AWS::IAM::Role
    Properties:
      AssumeRolePolicyDocument:
        Statement:
          - Action: sts:AssumeRole
            Effect: Allow
            Principal:
              Service: lambda.amazonaws.com
        Version: 2012-10-17
      ManagedPolicyArns:
        - Fn::Join:
            - ""
            - - "arn:"
              - Ref: AWS::Partition
              - :iam::aws:policy/service-role/AWSLambdaBasicExecutionRole
  ConstructHubOrchestrationNeedsCatalogUpdateServiceRoleDefaultPolicy4B4DEDD9:
    Type: AWS::IAM::Policy
    Properties:
      PolicyDocument:
        Statement:
          - Action:
              - s3:GetObject*
              - s3:GetBucket*
              - s3:List*
            Effect: Allow
            Resource:
              - Fn::GetAtt:
                  - ConstructHubPackageDataDC5EF35E
                  - Arn
              - Fn::Join:
                  - ""
                  - - Fn::GetAtt:
                        - ConstructHubPackageDataDC5EF35E
                        - Arn
                    - /*
        Version: 2012-10-17
      PolicyName: ConstructHubOrchestrationNeedsCatalogUpdateServiceRoleDefaultPolicy4B4DEDD9
      Roles:
        - Ref: ConstructHubOrchestrationNeedsCatalogUpdateServiceRoleE6BF31C3
  ConstructHubOrchestrationNeedsCatalogUpdate5D7370DC:
    Type: AWS::Lambda::Function
    Properties:
      Code:
        S3Bucket:
          Ref: AssetParameters30658b4ec90126b04a0e784e16aa6ddf8317d4ea42db0c7fbd85f442f24017deS3Bucket664AED7E
        S3Key:
          Fn::Join:
            - ""
            - - Fn::Select:
                  - 0
                  - Fn::Split:
                      - "||"
                      - Ref: AssetParameters30658b4ec90126b04a0e784e16aa6ddf8317d4ea42db0c7fbd85f442f24017deS3VersionKeyACB80262
              - Fn::Select:
                  - 1
                  - Fn::Split:
                      - "||"
                      - Ref: AssetParameters30658b4ec90126b04a0e784e16aa6ddf8317d4ea42db0c7fbd85f442f24017deS3VersionKeyACB80262
      Role:
        Fn::GetAtt:
          - ConstructHubOrchestrationNeedsCatalogUpdateServiceRoleE6BF31C3
          - Arn
      Description: "[ConstructHub/Orchestration/NeedsCatalogUpdate] Determines whether
        a package version requires a catalog update"
      Environment:
        Variables:
          CATALOG_BUCKET_NAME:
            Ref: ConstructHubPackageDataDC5EF35E
          CATALOG_OBJECT_KEY: catalog.json
      Handler: index.handler
      MemorySize: 1024
      Runtime: nodejs14.x
      Timeout: 60
    DependsOn:
      - ConstructHubOrchestrationNeedsCatalogUpdateServiceRoleDefaultPolicy4B4DEDD9
      - ConstructHubOrchestrationNeedsCatalogUpdateServiceRoleE6BF31C3
  ConstructHubOrchestrationCluster3D6F0081:
    Type: AWS::ECS::Cluster
    Properties:
      ClusterSettings:
        - Name: containerInsights
          Value: enabled
  ConstructHubOrchestrationCluster4C9C8AA6:
    Type: AWS::ECS::ClusterCapacityProviderAssociations
    Properties:
      CapacityProviders:
        - FARGATE
        - FARGATE_SPOT
      Cluster:
        Ref: ConstructHubOrchestrationCluster3D6F0081
      DefaultCapacityProviderStrategy: []
  ConstructHubOrchestrationTransliteratorLogGroupEE16EE8B:
    Type: AWS::Logs::LogGroup
    Properties:
      RetentionInDays: 7
    UpdateReplacePolicy: Retain
    DeletionPolicy: Retain
  ConstructHubOrchestrationTransliteratorTaskDefinitionTaskRoleD060AB1A:
    Type: AWS::IAM::Role
    Properties:
      AssumeRolePolicyDocument:
        Statement:
          - Action: sts:AssumeRole
            Effect: Allow
            Principal:
              Service: ecs-tasks.amazonaws.com
        Version: 2012-10-17
  ConstructHubOrchestrationTransliteratorTaskDefinitionTaskRoleDefaultPolicyE0EED0F8:
    Type: AWS::IAM::Policy
    Properties:
      PolicyDocument:
        Statement:
          - Action:
              - states:SendTaskFailure
              - states:SendTaskHeartbeat
              - states:SendTaskSuccess
            Effect: Allow
            Resource: "*"
          - Action: sts:GetServiceBearerToken
            Condition:
              StringEquals:
                sts:AWSServiceName: codeartifact.amazonaws.com
            Effect: Allow
            Resource: "*"
          - Action:
              - codeartifact:GetAuthorizationToken
              - codeartifact:GetRepositoryEndpoint
              - codeartifact:ReadFromRepository
            Effect: Allow
            Resource:
              - Fn::GetAtt:
                  - ConstructHubCodeArtifactDomainFC30B796
                  - Arn
              - Fn::GetAtt:
                  - ConstructHubCodeArtifact1188409E
                  - Arn
              - Fn::GetAtt:
                  - ConstructHubCodeArtifactPublishing143CC07C
                  - Arn
          - Action:
              - s3:GetObject*
              - s3:GetBucket*
              - s3:List*
            Effect: Allow
            Resource:
              - Fn::GetAtt:
                  - ConstructHubPackageDataDC5EF35E
                  - Arn
              - Fn::Join:
                  - ""
                  - - Fn::GetAtt:
                        - ConstructHubPackageDataDC5EF35E
                        - Arn
                    - /data/*/assembly.json
          - Action:
              - s3:GetObject*
              - s3:GetBucket*
              - s3:List*
            Effect: Allow
            Resource:
              - Fn::GetAtt:
                  - ConstructHubPackageDataDC5EF35E
                  - Arn
              - Fn::Join:
                  - ""
                  - - Fn::GetAtt:
                        - ConstructHubPackageDataDC5EF35E
                        - Arn
                    - /data/*/package.tgz
          - Action:
              - s3:DeleteObject*
              - s3:PutObject*
              - s3:Abort*
            Effect: Allow
            Resource:
              - Fn::GetAtt:
                  - ConstructHubPackageDataDC5EF35E
                  - Arn
              - Fn::Join:
                  - ""
                  - - Fn::GetAtt:
                        - ConstructHubPackageDataDC5EF35E
                        - Arn
                    - /data/*/uninstallable
          - Action: s3:DeleteObject*
            Effect: Allow
            Resource:
              Fn::Join:
                - ""
                - - Fn::GetAtt:
                      - ConstructHubPackageDataDC5EF35E
                      - Arn
                  - /data/*/uninstallable
          - Action:
              - s3:DeleteObject*
              - s3:PutObject*
              - s3:Abort*
            Effect: Allow
            Resource:
              - Fn::GetAtt:
                  - ConstructHubPackageDataDC5EF35E
                  - Arn
              - Fn::Join:
                  - ""
                  - - Fn::GetAtt:
                        - ConstructHubPackageDataDC5EF35E
                        - Arn
                    - /data/*/docs-typescript.md
          - Action:
              - s3:DeleteObject*
              - s3:PutObject*
              - s3:Abort*
            Effect: Allow
            Resource:
              - Fn::GetAtt:
                  - ConstructHubPackageDataDC5EF35E
                  - Arn
              - Fn::Join:
                  - ""
                  - - Fn::GetAtt:
                        - ConstructHubPackageDataDC5EF35E
                        - Arn
                    - /data/*/docs-*-typescript.md
          - Action:
              - s3:DeleteObject*
              - s3:PutObject*
              - s3:Abort*
            Effect: Allow
            Resource:
              - Fn::GetAtt:
                  - ConstructHubPackageDataDC5EF35E
                  - Arn
              - Fn::Join:
                  - ""
                  - - Fn::GetAtt:
                        - ConstructHubPackageDataDC5EF35E
                        - Arn
                    - /data/*/docs-typescript.md.not-supported
          - Action:
              - s3:DeleteObject*
              - s3:PutObject*
              - s3:Abort*
            Effect: Allow
            Resource:
              - Fn::GetAtt:
                  - ConstructHubPackageDataDC5EF35E
                  - Arn
              - Fn::Join:
                  - ""
                  - - Fn::GetAtt:
                        - ConstructHubPackageDataDC5EF35E
                        - Arn
                    - /data/*/docs-*-typescript.md.not-supported
          - Action:
              - s3:DeleteObject*
              - s3:PutObject*
              - s3:Abort*
            Effect: Allow
            Resource:
              - Fn::GetAtt:
                  - ConstructHubPackageDataDC5EF35E
                  - Arn
              - Fn::Join:
                  - ""
                  - - Fn::GetAtt:
                        - ConstructHubPackageDataDC5EF35E
                        - Arn
                    - /data/*/docs-typescript.md.corruptassembly
          - Action:
              - s3:DeleteObject*
              - s3:PutObject*
              - s3:Abort*
            Effect: Allow
            Resource:
              - Fn::GetAtt:
                  - ConstructHubPackageDataDC5EF35E
                  - Arn
              - Fn::Join:
                  - ""
                  - - Fn::GetAtt:
                        - ConstructHubPackageDataDC5EF35E
                        - Arn
                    - /data/*/docs-*-typescript.md.corruptassembly
          - Action: s3:DeleteObject*
            Effect: Allow
            Resource:
              Fn::Join:
                - ""
                - - Fn::GetAtt:
                      - ConstructHubPackageDataDC5EF35E
                      - Arn
                  - /data/*/docs-typescript.md.corruptassembly
          - Action: s3:DeleteObject*
            Effect: Allow
            Resource:
              Fn::Join:
                - ""
                - - Fn::GetAtt:
                      - ConstructHubPackageDataDC5EF35E
                      - Arn
                  - /data/*/docs-*-typescript.md.corruptassembly
          - Action:
              - s3:DeleteObject*
              - s3:PutObject*
              - s3:Abort*
            Effect: Allow
            Resource:
              - Fn::GetAtt:
                  - ConstructHubPackageDataDC5EF35E
                  - Arn
              - Fn::Join:
                  - ""
                  - - Fn::GetAtt:
                        - ConstructHubPackageDataDC5EF35E
                        - Arn
                    - /data/*/docs-python.md
          - Action:
              - s3:DeleteObject*
              - s3:PutObject*
              - s3:Abort*
            Effect: Allow
            Resource:
              - Fn::GetAtt:
                  - ConstructHubPackageDataDC5EF35E
                  - Arn
              - Fn::Join:
                  - ""
                  - - Fn::GetAtt:
                        - ConstructHubPackageDataDC5EF35E
                        - Arn
                    - /data/*/docs-*-python.md
          - Action:
              - s3:DeleteObject*
              - s3:PutObject*
              - s3:Abort*
            Effect: Allow
            Resource:
              - Fn::GetAtt:
                  - ConstructHubPackageDataDC5EF35E
                  - Arn
              - Fn::Join:
                  - ""
                  - - Fn::GetAtt:
                        - ConstructHubPackageDataDC5EF35E
                        - Arn
                    - /data/*/docs-python.md.not-supported
          - Action:
              - s3:DeleteObject*
              - s3:PutObject*
              - s3:Abort*
            Effect: Allow
            Resource:
              - Fn::GetAtt:
                  - ConstructHubPackageDataDC5EF35E
                  - Arn
              - Fn::Join:
                  - ""
                  - - Fn::GetAtt:
                        - ConstructHubPackageDataDC5EF35E
                        - Arn
                    - /data/*/docs-*-python.md.not-supported
          - Action:
              - s3:DeleteObject*
              - s3:PutObject*
              - s3:Abort*
            Effect: Allow
            Resource:
              - Fn::GetAtt:
                  - ConstructHubPackageDataDC5EF35E
                  - Arn
              - Fn::Join:
                  - ""
                  - - Fn::GetAtt:
                        - ConstructHubPackageDataDC5EF35E
                        - Arn
                    - /data/*/docs-python.md.corruptassembly
          - Action:
              - s3:DeleteObject*
              - s3:PutObject*
              - s3:Abort*
            Effect: Allow
            Resource:
              - Fn::GetAtt:
                  - ConstructHubPackageDataDC5EF35E
                  - Arn
              - Fn::Join:
                  - ""
                  - - Fn::GetAtt:
                        - ConstructHubPackageDataDC5EF35E
                        - Arn
                    - /data/*/docs-*-python.md.corruptassembly
          - Action: s3:DeleteObject*
            Effect: Allow
            Resource:
              Fn::Join:
                - ""
                - - Fn::GetAtt:
                      - ConstructHubPackageDataDC5EF35E
                      - Arn
                  - /data/*/docs-python.md.corruptassembly
          - Action: s3:DeleteObject*
            Effect: Allow
            Resource:
              Fn::Join:
                - ""
                - - Fn::GetAtt:
                      - ConstructHubPackageDataDC5EF35E
                      - Arn
                  - /data/*/docs-*-python.md.corruptassembly
          - Action:
              - s3:DeleteObject*
              - s3:PutObject*
              - s3:Abort*
            Effect: Allow
            Resource:
              - Fn::GetAtt:
                  - ConstructHubPackageDataDC5EF35E
                  - Arn
              - Fn::Join:
                  - ""
                  - - Fn::GetAtt:
                        - ConstructHubPackageDataDC5EF35E
                        - Arn
                    - /data/*/docs-java.md
          - Action:
              - s3:DeleteObject*
              - s3:PutObject*
              - s3:Abort*
            Effect: Allow
            Resource:
              - Fn::GetAtt:
                  - ConstructHubPackageDataDC5EF35E
                  - Arn
              - Fn::Join:
                  - ""
                  - - Fn::GetAtt:
                        - ConstructHubPackageDataDC5EF35E
                        - Arn
                    - /data/*/docs-*-java.md
          - Action:
              - s3:DeleteObject*
              - s3:PutObject*
              - s3:Abort*
            Effect: Allow
            Resource:
              - Fn::GetAtt:
                  - ConstructHubPackageDataDC5EF35E
                  - Arn
              - Fn::Join:
                  - ""
                  - - Fn::GetAtt:
                        - ConstructHubPackageDataDC5EF35E
                        - Arn
                    - /data/*/docs-java.md.not-supported
          - Action:
              - s3:DeleteObject*
              - s3:PutObject*
              - s3:Abort*
            Effect: Allow
            Resource:
              - Fn::GetAtt:
                  - ConstructHubPackageDataDC5EF35E
                  - Arn
              - Fn::Join:
                  - ""
                  - - Fn::GetAtt:
                        - ConstructHubPackageDataDC5EF35E
                        - Arn
                    - /data/*/docs-*-java.md.not-supported
          - Action:
              - s3:DeleteObject*
              - s3:PutObject*
              - s3:Abort*
            Effect: Allow
            Resource:
              - Fn::GetAtt:
                  - ConstructHubPackageDataDC5EF35E
                  - Arn
              - Fn::Join:
                  - ""
                  - - Fn::GetAtt:
                        - ConstructHubPackageDataDC5EF35E
                        - Arn
                    - /data/*/docs-java.md.corruptassembly
          - Action:
              - s3:DeleteObject*
              - s3:PutObject*
              - s3:Abort*
            Effect: Allow
            Resource:
              - Fn::GetAtt:
                  - ConstructHubPackageDataDC5EF35E
                  - Arn
              - Fn::Join:
                  - ""
                  - - Fn::GetAtt:
                        - ConstructHubPackageDataDC5EF35E
                        - Arn
                    - /data/*/docs-*-java.md.corruptassembly
          - Action: s3:DeleteObject*
            Effect: Allow
            Resource:
              Fn::Join:
                - ""
                - - Fn::GetAtt:
                      - ConstructHubPackageDataDC5EF35E
                      - Arn
                  - /data/*/docs-java.md.corruptassembly
          - Action: s3:DeleteObject*
            Effect: Allow
            Resource:
              Fn::Join:
                - ""
                - - Fn::GetAtt:
                      - ConstructHubPackageDataDC5EF35E
                      - Arn
                  - /data/*/docs-*-java.md.corruptassembly
          - Action:
              - s3:DeleteObject*
              - s3:PutObject*
              - s3:Abort*
            Effect: Allow
            Resource:
              - Fn::GetAtt:
                  - ConstructHubPackageDataDC5EF35E
                  - Arn
              - Fn::Join:
                  - ""
                  - - Fn::GetAtt:
                        - ConstructHubPackageDataDC5EF35E
                        - Arn
                    - /data/*/docs-csharp.md
          - Action:
              - s3:DeleteObject*
              - s3:PutObject*
              - s3:Abort*
            Effect: Allow
            Resource:
              - Fn::GetAtt:
                  - ConstructHubPackageDataDC5EF35E
                  - Arn
              - Fn::Join:
                  - ""
                  - - Fn::GetAtt:
                        - ConstructHubPackageDataDC5EF35E
                        - Arn
                    - /data/*/docs-*-csharp.md
          - Action:
              - s3:DeleteObject*
              - s3:PutObject*
              - s3:Abort*
            Effect: Allow
            Resource:
              - Fn::GetAtt:
                  - ConstructHubPackageDataDC5EF35E
                  - Arn
              - Fn::Join:
                  - ""
                  - - Fn::GetAtt:
                        - ConstructHubPackageDataDC5EF35E
                        - Arn
                    - /data/*/docs-csharp.md.not-supported
          - Action:
              - s3:DeleteObject*
              - s3:PutObject*
              - s3:Abort*
            Effect: Allow
            Resource:
              - Fn::GetAtt:
                  - ConstructHubPackageDataDC5EF35E
                  - Arn
              - Fn::Join:
                  - ""
                  - - Fn::GetAtt:
                        - ConstructHubPackageDataDC5EF35E
                        - Arn
                    - /data/*/docs-*-csharp.md.not-supported
          - Action:
              - s3:DeleteObject*
              - s3:PutObject*
              - s3:Abort*
            Effect: Allow
            Resource:
              - Fn::GetAtt:
                  - ConstructHubPackageDataDC5EF35E
                  - Arn
              - Fn::Join:
                  - ""
                  - - Fn::GetAtt:
                        - ConstructHubPackageDataDC5EF35E
                        - Arn
                    - /data/*/docs-csharp.md.corruptassembly
          - Action:
              - s3:DeleteObject*
              - s3:PutObject*
              - s3:Abort*
            Effect: Allow
            Resource:
              - Fn::GetAtt:
                  - ConstructHubPackageDataDC5EF35E
                  - Arn
              - Fn::Join:
                  - ""
                  - - Fn::GetAtt:
                        - ConstructHubPackageDataDC5EF35E
                        - Arn
                    - /data/*/docs-*-csharp.md.corruptassembly
          - Action: s3:DeleteObject*
            Effect: Allow
            Resource:
              Fn::Join:
                - ""
                - - Fn::GetAtt:
                      - ConstructHubPackageDataDC5EF35E
                      - Arn
                  - /data/*/docs-csharp.md.corruptassembly
          - Action: s3:DeleteObject*
            Effect: Allow
            Resource:
              Fn::Join:
                - ""
                - - Fn::GetAtt:
                      - ConstructHubPackageDataDC5EF35E
                      - Arn
                  - /data/*/docs-*-csharp.md.corruptassembly
        Version: 2012-10-17
      PolicyName: ConstructHubOrchestrationTransliteratorTaskDefinitionTaskRoleDefaultPolicyE0EED0F8
      Roles:
        - Ref: ConstructHubOrchestrationTransliteratorTaskDefinitionTaskRoleD060AB1A
  ConstructHubOrchestrationTransliteratorTaskDefinition45CDA566:
    Type: AWS::ECS::TaskDefinition
    Properties:
      ContainerDefinitions:
        - Environment:
            - Name: HEADER_SPAN
              Value: "true"
            - Name: AWS_EMF_ENVIRONMENT
              Value: Local
            - Name: CODE_ARTIFACT_API_ENDPOINT
              Value:
                Fn::Select:
                  - 1
                  - Fn::Split:
                      - ":"
                      - Fn::Select:
                          - 0
                          - Fn::GetAtt:
                              - ConstructHubVPCCodeArtifactAPI954CFDE1
                              - DnsEntries
            - Name: CODE_ARTIFACT_DOMAIN_NAME
              Value:
                Fn::GetAtt:
                  - ConstructHubCodeArtifact1188409E
                  - DomainName
            - Name: CODE_ARTIFACT_DOMAIN_OWNER
              Value:
                Fn::GetAtt:
                  - ConstructHubCodeArtifact1188409E
                  - DomainOwner
            - Name: CODE_ARTIFACT_REPOSITORY_ENDPOINT
              Value:
                Fn::GetAtt:
                  - ConstructHubCodeArtifactGetEndpoint9A458FEF
                  - repositoryEndpoint
          Essential: true
          Image:
            Fn::Join:
              - ""
              - - Ref: AWS::AccountId
                - .dkr.ecr.
                - Ref: AWS::Region
                - .
                - Ref: AWS::URLSuffix
                - /aws-cdk/assets:9c82173f12eddd2bcaef7999fb6f14d8fede02208523e178d1e7b0ff35771997
          LogConfiguration:
            LogDriver: awslogs
            Options:
              awslogs-group:
                Ref: ConstructHubOrchestrationTransliteratorLogGroupEE16EE8B
              awslogs-stream-prefix: transliterator
              awslogs-region:
                Ref: AWS::Region
          Name: Resource
      Cpu: "4096"
      ExecutionRoleArn:
        Fn::GetAtt:
          - ConstructHubOrchestrationTransliteratorTaskDefinitionExecutionRoleB2DBF946
          - Arn
      Family: devConstructHubOrchestrationTransliteratorTaskDefinitionBB251CCC
      Memory: "8192"
      NetworkMode: awsvpc
      RequiresCompatibilities:
        - FARGATE
      TaskRoleArn:
        Fn::GetAtt:
          - ConstructHubOrchestrationTransliteratorTaskDefinitionTaskRoleD060AB1A
          - Arn
  ConstructHubOrchestrationTransliteratorTaskDefinitionExecutionRoleB2DBF946:
    Type: AWS::IAM::Role
    Properties:
      AssumeRolePolicyDocument:
        Statement:
          - Action: sts:AssumeRole
            Effect: Allow
            Principal:
              Service: ecs-tasks.amazonaws.com
        Version: 2012-10-17
  ConstructHubOrchestrationTransliteratorTaskDefinitionExecutionRoleDefaultPolicyBDBF6E5D:
    Type: AWS::IAM::Policy
    Properties:
      PolicyDocument:
        Statement:
          - Action:
              - ecr:BatchCheckLayerAvailability
              - ecr:GetDownloadUrlForLayer
              - ecr:BatchGetImage
            Effect: Allow
            Resource:
              Fn::Join:
                - ""
                - - "arn:"
                  - Ref: AWS::Partition
                  - ":ecr:"
                  - Ref: AWS::Region
                  - ":"
                  - Ref: AWS::AccountId
                  - :repository/aws-cdk/assets
          - Action: ecr:GetAuthorizationToken
            Effect: Allow
            Resource: "*"
          - Action:
              - logs:CreateLogStream
              - logs:PutLogEvents
            Effect: Allow
            Resource:
              Fn::GetAtt:
                - ConstructHubOrchestrationTransliteratorLogGroupEE16EE8B
                - Arn
        Version: 2012-10-17
      PolicyName: ConstructHubOrchestrationTransliteratorTaskDefinitionExecutionRoleDefaultPolicyBDBF6E5D
      Roles:
        - Ref: ConstructHubOrchestrationTransliteratorTaskDefinitionExecutionRoleB2DBF946
  ConstructHubOrchestrationGeneratedocsSecurityGroupC584DAC2:
    Type: AWS::EC2::SecurityGroup
    Properties:
      GroupDescription: dev/ConstructHub/Orchestration/Generate docs/SecurityGroup
      SecurityGroupEgress:
        - CidrIp: 0.0.0.0/0
          Description: Allow all outbound traffic by default
          IpProtocol: "-1"
      VpcId:
        Ref: ConstructHubVPC16ECCEA2
  ConstructHubOrchestrationRoleF4CF6987:
    Type: AWS::IAM::Role
    Properties:
      AssumeRolePolicyDocument:
        Statement:
          - Action: sts:AssumeRole
            Effect: Allow
            Principal:
              Service:
                Fn::Join:
                  - ""
                  - - states.
                    - Ref: AWS::Region
                    - .amazonaws.com
        Version: 2012-10-17
    DependsOn:
      - ConstructHubVPCIGW935F4C28
  ConstructHubOrchestrationRoleDefaultPolicyEACD181F:
    Type: AWS::IAM::Policy
    Properties:
      PolicyDocument:
        Statement:
          - Action:
              - xray:PutTraceSegments
              - xray:PutTelemetryRecords
              - xray:GetSamplingRules
              - xray:GetSamplingTargets
            Effect: Allow
            Resource: "*"
          - Action: ecs:RunTask
            Effect: Allow
            Resource:
              Fn::Join:
                - ""
                - - "arn:"
                  - Fn::Select:
                      - 1
                      - Fn::Split:
                          - ":"
                          - Ref: ConstructHubOrchestrationTransliteratorTaskDefinition45CDA566
                  - ":"
                  - Fn::Select:
                      - 2
                      - Fn::Split:
                          - ":"
                          - Ref: ConstructHubOrchestrationTransliteratorTaskDefinition45CDA566
                  - ":"
                  - Fn::Select:
                      - 3
                      - Fn::Split:
                          - ":"
                          - Ref: ConstructHubOrchestrationTransliteratorTaskDefinition45CDA566
                  - ":"
                  - Fn::Select:
                      - 4
                      - Fn::Split:
                          - ":"
                          - Ref: ConstructHubOrchestrationTransliteratorTaskDefinition45CDA566
                  - ":"
                  - Fn::Select:
                      - 0
                      - Fn::Split:
                          - /
                          - Fn::Select:
                              - 5
                              - Fn::Split:
                                  - ":"
                                  - Ref: ConstructHubOrchestrationTransliteratorTaskDefinition45CDA566
                  - /
                  - Fn::Select:
                      - 1
                      - Fn::Split:
                          - /
                          - Fn::Select:
                              - 5
                              - Fn::Split:
                                  - ":"
                                  - Ref: ConstructHubOrchestrationTransliteratorTaskDefinition45CDA566
          - Action:
              - ecs:StopTask
              - ecs:DescribeTasks
            Effect: Allow
            Resource: "*"
          - Action: iam:PassRole
            Effect: Allow
            Resource:
              - Fn::GetAtt:
                  - ConstructHubOrchestrationTransliteratorTaskDefinitionTaskRoleD060AB1A
                  - Arn
              - Fn::GetAtt:
                  - ConstructHubOrchestrationTransliteratorTaskDefinitionExecutionRoleB2DBF946
                  - Arn
          - Action: lambda:InvokeFunction
            Effect: Allow
            Resource:
              Fn::GetAtt:
                - ConstructHubOrchestrationNeedsCatalogUpdate5D7370DC
                - Arn
          - Action: lambda:InvokeFunction
            Effect: Allow
            Resource:
              Fn::GetAtt:
                - ConstructHubOrchestrationCatalogBuilder7C964951
                - Arn
          - Action: sqs:SendMessage
            Effect: Allow
            Resource:
              Fn::GetAtt:
                - ConstructHubOrchestrationDLQ9C6D9BD4
                - Arn
        Version: 2012-10-17
      PolicyName: ConstructHubOrchestrationRoleDefaultPolicyEACD181F
      Roles:
        - Ref: ConstructHubOrchestrationRoleF4CF6987
    DependsOn:
      - ConstructHubVPCIGW935F4C28
  ConstructHubOrchestration39161A46:
    Type: AWS::StepFunctions::StateMachine
    Properties:
      RoleArn:
        Fn::GetAtt:
          - ConstructHubOrchestrationRoleF4CF6987
          - Arn
      DefinitionString:
        Fn::Join:
          - ""
          - - '{"StartAt":"Track Execution Infos","States":{"Track Execution
              Infos":{"Type":"Pass","ResultPath":"$.$TaskExecution","InputPath":"$$.Execution","Parameters":{"Id.$":"$.Id","Name.$":"$.Name","RoleArn.$":"$.RoleArn","StartTime.$":"$.StartTime"},"Next":"Prepare
              doc-gen ECS Command"},"Prepare doc-gen ECS
              Command":{"Type":"Pass","ResultPath":"$.docGen","Parameters":{"command.$":"States.Array(States.JsonToString($))"},"Next":"Generate
              docs"},"Generate docs":{"Next":"Check whether catalog needs
              udpating","Retry":[{"ErrorEquals":["jsii-docgen.NoSpaceLeftOnDevice"],"MaxAttempts":0},{"ErrorEquals":["ECS.AmazonECSException","ECS.InvalidParameterException","jsii-docgen.NpmError.E429","jsii-codgen.NpmError.EPROTO"],"IntervalSeconds":60,"MaxAttempts":30,"BackoffRate":1.1},{"ErrorEquals":["jsii-docgen.NpmError.ETARGET"],"IntervalSeconds":300,"MaxAttempts":3,"BackoffRate":2},{"ErrorEquals":["States.ALL"],"MaxAttempts":3}],"Catch":[{"ErrorEquals":["UnprocessablePackageError"],"Next":"Ignore"},{"ErrorEquals":["States.Timeout"],"ResultPath":"$.error","Next":"Send
              to Dead Letter
              Queue"},{"ErrorEquals":["ECS.AmazonECSException","ECS.InvalidParameterException"],"ResultPath":"$.error","Next":"Send
              to Dead Letter
              Queue"},{"ErrorEquals":["States.TaskFailed"],"ResultPath":"$.error","Next":"Send
              to Dead Letter
              Queue"},{"ErrorEquals":["States.ALL"],"ResultPath":"$.error","Next":"Send
              to Dead Letter
              Queue"}],"Type":"Task","TimeoutSeconds":3600,"HeartbeatSeconds":300,"InputPath":"$.docGen.command","ResultPath":"$.docGenOutput","Resource":"arn:'
            - Ref: AWS::Partition
            - :states:::ecs:runTask.waitForTaskToken","Parameters":{"Cluster":"
            - Fn::GetAtt:
                - ConstructHubOrchestrationCluster3D6F0081
                - Arn
            - '","TaskDefinition":"devConstructHubOrchestrationTransliteratorTaskDefinitionBB251CCC","NetworkConfiguration":{"AwsvpcConfiguration":{"Subnets":["'
            - Ref: ConstructHubVPCIsolatedSubnet1SubnetEA28FD1A
            - '","'
            - Ref: ConstructHubVPCIsolatedSubnet2Subnet483D4302
            - '"],"SecurityGroups":["'
            - Fn::GetAtt:
                - ConstructHubOrchestrationGeneratedocsSecurityGroupC584DAC2
                - GroupId
            - '"]}},"Overrides":{"ContainerOverrides":[{"Name":"Resource","Command.$":"$","Environment":[{"Name":"SFN_TASK_TOKEN","Value.$":"$$.Task.Token"}]}]},"LaunchType":"FARGATE","PlatformVersion":"1.4.0"}},"Check
              whether catalog needs udpating":{"Next":"Is catalog update
              needed?","Retry":[{"ErrorEquals":["Lambda.ServiceException","Lambda.AWSLambdaException","Lambda.SdkClientException"],"IntervalSeconds":2,"MaxAttempts":6,"BackoffRate":2},{"ErrorEquals":["Lambda.TooManyRequestsException"],"IntervalSeconds":60,"MaxAttempts":30,"BackoffRate":1.1}],"Catch":[{"ErrorEquals":["Lambda.TooManyRequestsException"],"ResultPath":"$.error","Next":"Send
              to Dead Letter
              Queue"},{"ErrorEquals":["States.TaskFailed"],"ResultPath":"$.error","Next":"Send
              to Dead Letter
              Queue"},{"ErrorEquals":["States.ALL"],"ResultPath":"$.error","Next":"Send
              to Dead Letter
              Queue"}],"Type":"Task","ResultPath":"$.catalogNeedsUpdating","Resource":"'
            - Fn::GetAtt:
                - ConstructHubOrchestrationNeedsCatalogUpdate5D7370DC
                - Arn
            - '"},"Is catalog update
              needed?":{"Type":"Choice","Choices":[{"Variable":"$.catalogNeedsUpdating","BooleanEquals":true,"Next":"Add
              to
              catalog.json"}],"Default":"Done"},"Done":{"Type":"Succeed"},"Add
              to
              catalog.json":{"End":true,"Retry":[{"ErrorEquals":["Lambda.ServiceException","Lambda.AWSLambdaException","Lambda.SdkClientException"],"IntervalSeconds":2,"MaxAttempts":6,"BackoffRate":2},{"ErrorEquals":["Lambda.TooManyRequestsException"],"IntervalSeconds":60,"MaxAttempts":30,"BackoffRate":1.1}],"Catch":[{"ErrorEquals":["Lambda.TooManyRequestsException"],"ResultPath":"$.error","Next":"Send
              to Dead Letter
              Queue"},{"ErrorEquals":["States.TaskFailed"],"ResultPath":"$.error","Next":"Send
              to Dead Letter
              Queue"},{"ErrorEquals":["States.ALL"],"ResultPath":"$.error","Next":"Send
              to Dead Letter
              Queue"}],"Type":"Task","ResultPath":"$.catalogBuilderOutput","ResultSelector":{"ETag.$":"$.Payload.ETag","VersionId.$":"$.Payload.VersionId"},"Resource":"arn:'
            - Ref: AWS::Partition
            - :states:::lambda:invoke","Parameters":{"FunctionName":"
            - Fn::GetAtt:
                - ConstructHubOrchestrationCatalogBuilder7C964951
                - Arn
            - '","Payload.$":"$"}},"Send to Dead Letter Queue":{"Next":"Sent to
              DLQ","Type":"Task","ResultPath":null,"Resource":"arn:'
            - Ref: AWS::Partition
            - :states:::sqs:sendMessage","Parameters":{"QueueUrl":"
            - Ref: ConstructHubOrchestrationDLQ9C6D9BD4
            - '","MessageBody.$":"$"}},"Sent to
              DLQ":{"Type":"Succeed"},"Ignore":{"Type":"Pass","End":true}},"TimeoutSeconds":86400}'
      StateMachineName: dev.ConstructHub.Orchestration
      TracingConfiguration:
        Enabled: true
    DependsOn:
      - ConstructHubOrchestrationRoleDefaultPolicyEACD181F
      - ConstructHubOrchestrationRoleF4CF6987
      - ConstructHubVPCIGW935F4C28
  ConstructHubOrchestrationOrchestrationFailed5AF50838:
    Type: AWS::CloudWatch::Alarm
    Properties:
      ComparisonOperator: GreaterThanOrEqualToThreshold
      EvaluationPeriods: 1
      AlarmDescription:
        Fn::Join:
          - ""
          - - >-
              Backend orchestration failed!


              RunBook: https://github.com/cdklabs/construct-hub/blob/main/docs/operator-runbook.md


              Direct link to state machine: /states/home#/statemachines/view/
            - Ref: ConstructHubOrchestration39161A46
            - >-
              
              Warning: messages that resulted in a failed exectuion will NOT be in the DLQ!
      AlarmName: dev/ConstructHub/Orchestration/Resource/ExecutionsFailed
      Dimensions:
        - Name: StateMachineArn
          Value:
            Ref: ConstructHubOrchestration39161A46
      MetricName: ExecutionsFailed
      Namespace: AWS/States
      Period: 300
      Statistic: Sum
      Threshold: 1
  ConstructHubOrchestrationRedriveServiceRoleB84EFF33:
    Type: AWS::IAM::Role
    Properties:
      AssumeRolePolicyDocument:
        Statement:
          - Action: sts:AssumeRole
            Effect: Allow
            Principal:
              Service: lambda.amazonaws.com
        Version: 2012-10-17
      ManagedPolicyArns:
        - Fn::Join:
            - ""
            - - "arn:"
              - Ref: AWS::Partition
              - :iam::aws:policy/service-role/AWSLambdaBasicExecutionRole
  ConstructHubOrchestrationRedriveServiceRoleDefaultPolicyC018F436:
    Type: AWS::IAM::Policy
    Properties:
      PolicyDocument:
        Statement:
          - Action:
              - xray:PutTraceSegments
              - xray:PutTelemetryRecords
            Effect: Allow
            Resource: "*"
          - Action: states:StartExecution
            Effect: Allow
            Resource:
              Ref: ConstructHubOrchestration39161A46
          - Action:
              - sqs:ReceiveMessage
              - sqs:ChangeMessageVisibility
              - sqs:GetQueueUrl
              - sqs:DeleteMessage
              - sqs:GetQueueAttributes
            Effect: Allow
            Resource:
              Fn::GetAtt:
                - ConstructHubOrchestrationDLQ9C6D9BD4
                - Arn
        Version: 2012-10-17
      PolicyName: ConstructHubOrchestrationRedriveServiceRoleDefaultPolicyC018F436
      Roles:
        - Ref: ConstructHubOrchestrationRedriveServiceRoleB84EFF33
  ConstructHubOrchestrationRedrive8DDBA67E:
    Type: AWS::Lambda::Function
    Properties:
      Code:
        S3Bucket:
          Ref: AssetParameters7412ee3c3ed97354b11100cb1f73e96631635318730a2733203b58c986337b81S3BucketB60855C2
        S3Key:
          Fn::Join:
            - ""
            - - Fn::Select:
                  - 0
                  - Fn::Split:
                      - "||"
                      - Ref: AssetParameters7412ee3c3ed97354b11100cb1f73e96631635318730a2733203b58c986337b81S3VersionKeyF938270D
              - Fn::Select:
                  - 1
                  - Fn::Split:
                      - "||"
                      - Ref: AssetParameters7412ee3c3ed97354b11100cb1f73e96631635318730a2733203b58c986337b81S3VersionKeyF938270D
      Role:
        Fn::GetAtt:
          - ConstructHubOrchestrationRedriveServiceRoleB84EFF33
          - Arn
      Description: "[ConstructHub/Redrive] Manually redrives all messages from the
        backend dead letter queue"
      Environment:
        Variables:
          STATE_MACHINE_ARN:
            Ref: ConstructHubOrchestration39161A46
          QUEUE_URL:
            Ref: ConstructHubOrchestrationDLQ9C6D9BD4
      Handler: index.handler
      MemorySize: 1024
      Runtime: nodejs14.x
      Timeout: 900
      TracingConfig:
        Mode: Active
    DependsOn:
      - ConstructHubOrchestrationRedriveServiceRoleDefaultPolicyC018F436
      - ConstructHubOrchestrationRedriveServiceRoleB84EFF33
  ConstructHubOrchestrationRegenerateAllDocumentationPerPackageRoleD7CCFA73:
    Type: AWS::IAM::Role
    Properties:
      AssumeRolePolicyDocument:
        Statement:
          - Action: sts:AssumeRole
            Effect: Allow
            Principal:
              Service:
                Fn::Join:
                  - ""
                  - - states.
                    - Ref: AWS::Region
                    - .amazonaws.com
        Version: 2012-10-17
  ConstructHubOrchestrationRegenerateAllDocumentationPerPackageRoleDefaultPolicy001A4726:
    Type: AWS::IAM::Policy
    Properties:
      PolicyDocument:
        Statement:
          - Action:
              - xray:PutTraceSegments
              - xray:PutTelemetryRecords
              - xray:GetSamplingRules
              - xray:GetSamplingTargets
            Effect: Allow
            Resource: "*"
          - Action: s3:ListBucket
            Effect: Allow
            Resource:
              Fn::GetAtt:
                - ConstructHubPackageDataDC5EF35E
                - Arn
          - Action: states:StartExecution
            Effect: Allow
            Resource:
              Ref: ConstructHubOrchestration39161A46
          - Action:
              - s3:GetObject*
              - s3:GetBucket*
              - s3:List*
            Effect: Allow
            Resource:
              - Fn::GetAtt:
                  - ConstructHubPackageDataDC5EF35E
                  - Arn
              - Fn::Join:
                  - ""
                  - - Fn::GetAtt:
                        - ConstructHubPackageDataDC5EF35E
                        - Arn
                    - /*
        Version: 2012-10-17
      PolicyName: ConstructHubOrchestrationRegenerateAllDocumentationPerPackageRoleDefaultPolicy001A4726
      Roles:
        - Ref: ConstructHubOrchestrationRegenerateAllDocumentationPerPackageRoleD7CCFA73
  ConstructHubOrchestrationRegenerateAllDocumentationPerPackage9CF0FFB7:
    Type: AWS::StepFunctions::StateMachine
    Properties:
      RoleArn:
        Fn::GetAtt:
          - ConstructHubOrchestrationRegenerateAllDocumentationPerPackageRoleD7CCFA73
          - Arn
      DefinitionString:
        Fn::Join:
          - ""
          - - '{"StartAt":"Get package versions page","States":{"Get package
              versions
              page":{"Type":"Choice","Choices":[{"Variable":"$.response.NextContinuationToken","IsPresent":true,"Next":"Next
              versions page"}],"Default":"First versions page"},"Has more
              versions?":{"Type":"Choice","Choices":[{"Variable":"$.response.NextContinuationToken","IsPresent":true,"Next":"Get
              package versions page"}],"Default":"Success"},"For each key
              prefix":{"Type":"Map","ResultPath":null,"Next":"Has more
              versions?","Iterator":{"StartAt":"Start Orchestration
              Workflow","States":{"Start Orchestration
              Workflow":{"End":true,"Retry":[{"ErrorEquals":["StepFunctions.ExecutionLimitExceeded"]}],"Type":"Task","Resource":"arn:'
            - Ref: AWS::Partition
            - :states:::states:startExecution","Parameters":{"Input":{"bucket":"
            - Ref: ConstructHubPackageDataDC5EF35E
            - "\\",\\"assembly\\":{\\"key.$\\":\\"States.Format('{}assembly.json',
              $.Prefix)\\"},\\"metadata\\":{\\"key.$\\":\\"States.Format('{}metadata.\\
              json',
              $.Prefix)\\"},\\"package\\":{\\"key.$\\":\\"States.Format('{}package.tg\\
              z',
              $.Prefix)\\"},\\"AWS_STEP_FUNCTIONS_STARTED_BY_EXECUTION_ID.$\\":\\"$\\
              $.Execution.Id\\"},\\"StateMachineArn\\":\\""
            - Ref: ConstructHubOrchestration39161A46
            - '"}}}},"ItemsPath":"$.response.CommonPrefixes"},"First versions
              page":{"Next":"For each key
              prefix","Retry":[{"ErrorEquals":["S3.SdkClientException"]}],"Type":"Task","ResultPath":"$.response","Resource":"arn:'
            - Ref: AWS::Partition
            - :states:::aws-sdk:s3:listObjectsV2","Parameters":{"Bucket":"
            - Ref: ConstructHubPackageDataDC5EF35E
            - '","Delimiter":"/","Prefix.$":"$.Prefix"}},"Next versions
              page":{"Next":"For each key
              prefix","Retry":[{"ErrorEquals":["S3.SdkClientException"]}],"Type":"Task","ResultPath":"$.response","Resource":"arn:'
            - Ref: AWS::Partition
            - :states:::aws-sdk:s3:listObjectsV2","Parameters":{"Bucket":"
            - Ref: ConstructHubPackageDataDC5EF35E
            - '","ContinuationToken.$":"$.response.NextContinuationToken","Delimiter":"/","Prefix.$":"$.Prefix"}},"Success":{"Type":"Succeed"}},"TimeoutSeconds":3600}'
      TracingConfiguration:
        Enabled: true
    DependsOn:
      - ConstructHubOrchestrationRegenerateAllDocumentationPerPackageRoleDefaultPolicy001A4726
      - ConstructHubOrchestrationRegenerateAllDocumentationPerPackageRoleD7CCFA73
  ConstructHubOrchestrationRegenerateAllDocumentationRole1C7D3B5F:
    Type: AWS::IAM::Role
    Properties:
      AssumeRolePolicyDocument:
        Statement:
          - Action: sts:AssumeRole
            Effect: Allow
            Principal:
              Service:
                Fn::Join:
                  - ""
                  - - states.
                    - Ref: AWS::Region
                    - .amazonaws.com
        Version: 2012-10-17
  ConstructHubOrchestrationRegenerateAllDocumentationRoleDefaultPolicy2F4FBD86:
    Type: AWS::IAM::Policy
    Properties:
      PolicyDocument:
        Statement:
          - Action:
              - xray:PutTraceSegments
              - xray:PutTelemetryRecords
              - xray:GetSamplingRules
              - xray:GetSamplingTargets
            Effect: Allow
            Resource: "*"
          - Action: s3:ListBucket
            Effect: Allow
            Resource:
              Fn::GetAtt:
                - ConstructHubPackageDataDC5EF35E
                - Arn
          - Action: states:StartExecution
            Effect: Allow
            Resource:
              Ref: ConstructHubOrchestrationRegenerateAllDocumentationPerPackage9CF0FFB7
          - Action:
              - states:DescribeExecution
              - states:StopExecution
            Effect: Allow
            Resource:
              Fn::Join:
                - ""
                - - "arn:"
                  - Ref: AWS::Partition
                  - ":states:"
                  - Ref: AWS::Region
                  - ":"
                  - Ref: AWS::AccountId
                  - ":execution:"
                  - Fn::Select:
                      - 6
                      - Fn::Split:
                          - ":"
                          - Ref: ConstructHubOrchestrationRegenerateAllDocumentationPerPackage9CF0FFB7
                  - "*"
          - Action:
              - events:PutTargets
              - events:PutRule
              - events:DescribeRule
            Effect: Allow
            Resource:
              Fn::Join:
                - ""
                - - "arn:"
                  - Ref: AWS::Partition
                  - ":events:"
                  - Ref: AWS::Region
                  - ":"
                  - Ref: AWS::AccountId
                  - :rule/StepFunctionsGetEventsForStepFunctionsExecutionRule
          - Action:
              - s3:GetObject*
              - s3:GetBucket*
              - s3:List*
            Effect: Allow
            Resource:
              - Fn::GetAtt:
                  - ConstructHubPackageDataDC5EF35E
                  - Arn
              - Fn::Join:
                  - ""
                  - - Fn::GetAtt:
                        - ConstructHubPackageDataDC5EF35E
                        - Arn
                    - /*
        Version: 2012-10-17
      PolicyName: ConstructHubOrchestrationRegenerateAllDocumentationRoleDefaultPolicy2F4FBD86
      Roles:
        - Ref: ConstructHubOrchestrationRegenerateAllDocumentationRole1C7D3B5F
  ConstructHubOrchestrationRegenerateAllDocumentationE9FAB254:
    Type: AWS::StepFunctions::StateMachine
    Properties:
      RoleArn:
        Fn::GetAtt:
          - ConstructHubOrchestrationRegenerateAllDocumentationRole1C7D3B5F
          - Arn
      DefinitionString:
        Fn::Join:
          - ""
          - - '{"StartAt":"Get prefix page","States":{"Get prefix
              page":{"Type":"Choice","Choices":[{"Variable":"$.response.NextContinuationToken","IsPresent":true,"Next":"Next
              prefixes page"}],"Default":"First prefix page"},"Has more
              prefixes?":{"Type":"Choice","Choices":[{"Variable":"$.response.NextContinuationToken","IsPresent":true,"Next":"Get
              prefix page"}],"Default":"Done"},"For each
              prefix":{"Type":"Map","ResultPath":null,"Next":"Has more
              prefixes?","Iterator":{"StartAt":"Is this a @scope--
              prefix?","States":{"Is this a @scope--
              prefix?":{"Type":"Choice","Choices":[{"Variable":"$.Prefix","StringMatches":"data/@*","Next":"Get
              @scope page"}],"Default":"Process unscoped package"},"Process
              unscoped
              package":{"End":true,"Retry":[{"ErrorEquals":["StepFunctions.ExecutionLimitExceeded"]}],"Type":"Task","Resource":"arn:'
            - Ref: AWS::Partition
            - :states:::states:startExecution.sync:2","Parameters":{"Input":{"Prefix.$":"$.Prefix","AWS_STEP_FUNCTIONS_STARTED_BY_EXECUTION_ID.$":"$$.Execution.Id"},"StateMachineArn":"
            - Ref: ConstructHubOrchestrationRegenerateAllDocumentationPerPackage9CF0FFB7
            - '"}},"Get @scope
              page":{"Type":"Choice","Choices":[{"Variable":"$.response.NextContinuationToken","IsPresent":true,"Next":"Next
              @scope page"}],"Default":"First @scope page"},"Has more
              packages?":{"Type":"Choice","Choices":[{"Variable":"$.response.NextContinuationToken","IsPresent":true,"Next":"Get
              @scope page"}],"Default":"All Done"},"For each
              @scope--pkg":{"Type":"Map","ResultPath":null,"Next":"Has more
              packages?","Iterator":{"StartAt":"Process scoped
              package","States":{"Process scoped
              package":{"End":true,"Retry":[{"ErrorEquals":["StepFunctions.ExecutionLimitExceeded"]}],"Type":"Task","Resource":"arn:'
            - Ref: AWS::Partition
            - :states:::states:startExecution.sync:2","Parameters":{"Input":{"Prefix.$":"$.Prefix","AWS_STEP_FUNCTIONS_STARTED_BY_EXECUTION_ID.$":"$$.Execution.Id"},"StateMachineArn":"
            - Ref: ConstructHubOrchestrationRegenerateAllDocumentationPerPackage9CF0FFB7
            - '"}}}},"ItemsPath":"$.response.CommonPrefixes"},"First @scope
              page":{"Next":"For each
              @scope--pkg","Retry":[{"ErrorEquals":["S3.SdkClientException"]}],"Type":"Task","ResultPath":"$.response","Resource":"arn:'
            - Ref: AWS::Partition
            - :states:::aws-sdk:s3:listObjectsV2","Parameters":{"Bucket":"
            - Ref: ConstructHubPackageDataDC5EF35E
            - '","Delimiter":"/","Prefix.$":"$.Prefix"}},"Next @scope
              page":{"Next":"For each
              @scope--pkg","Retry":[{"ErrorEquals":["S3.SdkClientException"]}],"Type":"Task","ResultPath":"$.response","Resource":"arn:'
            - Ref: AWS::Partition
            - :states:::aws-sdk:s3:listObjectsV2","Parameters":{"Bucket":"
            - Ref: ConstructHubPackageDataDC5EF35E
            - '","ContinuationToken.$":"$.response.NextContinuationToken","Delimiter":"/","Prefix.$":"$.Prefix"}},"All
              Done":{"Type":"Succeed"}}},"ItemsPath":"$.response.CommonPrefixes"},"First
              prefix page":{"Next":"For each
              prefix","Retry":[{"ErrorEquals":["S3.SdkClientException"]}],"Type":"Task","ResultPath":"$.response","Resource":"arn:'
            - Ref: AWS::Partition
            - :states:::aws-sdk:s3:listObjectsV2","Parameters":{"Bucket":"
            - Ref: ConstructHubPackageDataDC5EF35E
            - '","Delimiter":"/","Prefix":"data/"}},"Next prefixes
              page":{"Next":"For each
              prefix","Retry":[{"ErrorEquals":["S3.SdkClientException"]}],"Type":"Task","ResultPath":"$.response","Resource":"arn:'
            - Ref: AWS::Partition
            - :states:::aws-sdk:s3:listObjectsV2","Parameters":{"Bucket":"
            - Ref: ConstructHubPackageDataDC5EF35E
            - '","ContinuationToken.$":"$.response.NextContinuationToken","Delimiter":"/","Prefix":"data/"}},"Done":{"Type":"Succeed"}},"TimeoutSeconds":14400}'
      StateMachineName: dev.ConstructHub.Orchestration.RegenerateAllDocumentation
      TracingConfiguration:
        Enabled: true
    DependsOn:
      - ConstructHubOrchestrationRegenerateAllDocumentationRoleDefaultPolicy2F4FBD86
      - ConstructHubOrchestrationRegenerateAllDocumentationRole1C7D3B5F
  ConstructHubIngestionDLQ3E96A5F2:
    Type: AWS::SQS::Queue
    Properties:
      KmsMasterKeyId: alias/aws/sqs
      MessageRetentionPeriod: 1209600
      VisibilityTimeout: 900
    UpdateReplacePolicy: Delete
    DeletionPolicy: Delete
  ConstructHubIngestionQueue1AD94CA3:
    Type: AWS::SQS::Queue
    Properties:
      KmsMasterKeyId: alias/aws/sqs
      MessageRetentionPeriod: 1209600
      RedrivePolicy:
        deadLetterTargetArn:
          Fn::GetAtt:
            - ConstructHubIngestionDLQ3E96A5F2
            - Arn
        maxReceiveCount: 5
      VisibilityTimeout: 900
    UpdateReplacePolicy: Delete
    DeletionPolicy: Delete
  ConstructHubIngestionConfigBucket0F0ED0B6:
    Type: AWS::S3::Bucket
    Properties:
      PublicAccessBlockConfiguration:
        BlockPublicAcls: true
        BlockPublicPolicy: true
        IgnorePublicAcls: true
        RestrictPublicBuckets: true
      VersioningConfiguration:
        Status: Enabled
    UpdateReplacePolicy: Retain
    DeletionPolicy: Retain
  ConstructHubIngestionConfigBucketPolicyF096914C:
    Type: AWS::S3::BucketPolicy
    Properties:
      Bucket:
        Ref: ConstructHubIngestionConfigBucket0F0ED0B6
      PolicyDocument:
        Statement:
          - Action: s3:*
            Condition:
              Bool:
                aws:SecureTransport: "false"
            Effect: Deny
            Principal:
              AWS: "*"
            Resource:
              - Fn::GetAtt:
                  - ConstructHubIngestionConfigBucket0F0ED0B6
                  - Arn
              - Fn::Join:
                  - ""
                  - - Fn::GetAtt:
                        - ConstructHubIngestionConfigBucket0F0ED0B6
                        - Arn
                    - /*
        Version: 2012-10-17
  ConstructHubIngestionDeployIngestionConfigurationAwsCliLayerF77955C2:
    Type: AWS::Lambda::LayerVersion
    Properties:
      Content:
        S3Bucket:
          Ref: AssetParameterse9882ab123687399f934da0d45effe675ecc8ce13b40cb946f3e1d6141fe8d68S3BucketAEADE8C7
        S3Key:
          Fn::Join:
            - ""
            - - Fn::Select:
                  - 0
                  - Fn::Split:
                      - "||"
                      - Ref: AssetParameterse9882ab123687399f934da0d45effe675ecc8ce13b40cb946f3e1d6141fe8d68S3VersionKeyE415415F
              - Fn::Select:
                  - 1
                  - Fn::Split:
                      - "||"
                      - Ref: AssetParameterse9882ab123687399f934da0d45effe675ecc8ce13b40cb946f3e1d6141fe8d68S3VersionKeyE415415F
      Description: /opt/awscli/aws
  ConstructHubIngestionDeployIngestionConfigurationCustomResourceD7F243C1:
    Type: Custom::CDKBucketDeployment
    Properties:
      ServiceToken:
        Fn::GetAtt:
          - CustomCDKBucketDeployment8693BB64968944B69AAFB0CC9EB8756C81C01536
          - Arn
      SourceBucketNames:
        - Ref: AssetParametersb69f8e77829ba765ee3a37c088671f56d5982ab8e2a57c2f3103bea15181e67bS3BucketCECA6DD1
      SourceObjectKeys:
        - Fn::Join:
            - ""
            - - Fn::Select:
                  - 0
                  - Fn::Split:
                      - "||"
                      - Ref: AssetParametersb69f8e77829ba765ee3a37c088671f56d5982ab8e2a57c2f3103bea15181e67bS3VersionKeyAD3D5992
              - Fn::Select:
                  - 1
                  - Fn::Split:
                      - "||"
                      - Ref: AssetParametersb69f8e77829ba765ee3a37c088671f56d5982ab8e2a57c2f3103bea15181e67bS3VersionKeyAD3D5992
      DestinationBucketName:
        Ref: ConstructHubIngestionConfigBucket0F0ED0B6
      Prune: true
    UpdateReplacePolicy: Delete
    DeletionPolicy: Delete
  ConstructHubIngestionServiceRole6380BAB6:
    Type: AWS::IAM::Role
    Properties:
      AssumeRolePolicyDocument:
        Statement:
          - Action: sts:AssumeRole
            Effect: Allow
            Principal:
              Service: lambda.amazonaws.com
        Version: 2012-10-17
      ManagedPolicyArns:
        - Fn::Join:
            - ""
            - - "arn:"
              - Ref: AWS::Partition
              - :iam::aws:policy/service-role/AWSLambdaBasicExecutionRole
  ConstructHubIngestionServiceRoleDefaultPolicyC0D2B6F2:
    Type: AWS::IAM::Policy
    Properties:
      PolicyDocument:
        Statement:
          - Action:
              - xray:PutTraceSegments
              - xray:PutTelemetryRecords
            Effect: Allow
            Resource: "*"
          - Action:
              - s3:GetObject*
              - s3:GetBucket*
              - s3:List*
            Effect: Allow
            Resource:
              - Fn::GetAtt:
                  - ConstructHubIngestionConfigBucket0F0ED0B6
                  - Arn
              - Fn::Join:
                  - ""
                  - - Fn::GetAtt:
                        - ConstructHubIngestionConfigBucket0F0ED0B6
                        - Arn
                    - /*
          - Action:
              - s3:DeleteObject*
              - s3:PutObject*
              - s3:Abort*
            Effect: Allow
            Resource:
              - Fn::GetAtt:
                  - ConstructHubPackageDataDC5EF35E
                  - Arn
              - Fn::Join:
                  - ""
                  - - Fn::GetAtt:
                        - ConstructHubPackageDataDC5EF35E
                        - Arn
                    - /*
          - Action: sts:GetServiceBearerToken
            Condition:
              StringEquals:
                sts:AWSServiceName: codeartifact.amazonaws.com
            Effect: Allow
            Resource: "*"
          - Action:
              - codeartifact:GetAuthorizationToken
              - codeartifact:GetRepositoryEndpoint
              - codeartifact:ReadFromRepository
            Effect: Allow
            Resource:
              - Fn::GetAtt:
                  - ConstructHubCodeArtifactDomainFC30B796
                  - Arn
              - Fn::GetAtt:
                  - ConstructHubCodeArtifact1188409E
                  - Arn
              - Fn::GetAtt:
                  - ConstructHubCodeArtifactPublishing143CC07C
                  - Arn
          - Action:
              - codeartifact:PublishPackageVersion
              - codeartifact:PutPackageMetadata
            Effect: Allow
            Resource:
              Fn::Join:
                - ""
                - - "arn:"
                  - Ref: AWS::Partition
                  - ":codeartifact:"
                  - Ref: AWS::Region
                  - ":"
                  - Ref: AWS::AccountId
                  - :package/
                  - Fn::GetAtt:
                      - ConstructHubCodeArtifact1188409E
                      - DomainName
                  - /
                  - Fn::GetAtt:
                      - ConstructHubCodeArtifactPublishing143CC07C
                      - Name
                  - /npm/*
          - Action: states:StartExecution
            Effect: Allow
            Resource:
              Ref: ConstructHubOrchestration39161A46
          - Action:
              - sqs:ReceiveMessage
              - sqs:ChangeMessageVisibility
              - sqs:GetQueueUrl
              - sqs:DeleteMessage
              - sqs:GetQueueAttributes
            Effect: Allow
            Resource:
              Fn::GetAtt:
                - ConstructHubIngestionQueue1AD94CA3
                - Arn
          - Action:
              - sqs:ReceiveMessage
              - sqs:ChangeMessageVisibility
              - sqs:GetQueueUrl
              - sqs:DeleteMessage
              - sqs:GetQueueAttributes
            Effect: Allow
            Resource:
              Fn::GetAtt:
                - ConstructHubIngestionDLQ3E96A5F2
                - Arn
          - Action:
              - s3:GetObject*
              - s3:GetBucket*
              - s3:List*
            Effect: Allow
            Resource:
              - Fn::GetAtt:
                  - ConstructHubPackageDataDC5EF35E
                  - Arn
              - Fn::Join:
                  - ""
                  - - Fn::GetAtt:
                        - ConstructHubPackageDataDC5EF35E
                        - Arn
                    - /data/*/package.tgz
          - Action:
              - sqs:ReceiveMessage
              - sqs:ChangeMessageVisibility
              - sqs:GetQueueUrl
              - sqs:DeleteMessage
              - sqs:GetQueueAttributes
            Effect: Allow
            Resource:
              Fn::GetAtt:
                - ConstructHubIngestionReprocessQueueADCE803E
                - Arn
          - Action:
              - s3:GetObject*
              - s3:GetBucket*
              - s3:List*
            Effect: Allow
            Resource:
              - Fn::GetAtt:
                  - ConstructHubSourcesNpmJsStagingBucketB286F0E6
                  - Arn
              - Fn::Join:
                  - ""
                  - - Fn::GetAtt:
                        - ConstructHubSourcesNpmJsStagingBucketB286F0E6
                        - Arn
                    - /*
        Version: 2012-10-17
      PolicyName: ConstructHubIngestionServiceRoleDefaultPolicyC0D2B6F2
      Roles:
        - Ref: ConstructHubIngestionServiceRole6380BAB6
  ConstructHubIngestion407909CE:
    Type: AWS::Lambda::Function
    Properties:
      Code:
        S3Bucket:
          Ref: AssetParameters36fdff7194ab7151b2c9746ada7c14f23c6458aae01f87fd1ed875481b7d337fS3BucketC24BE0E2
        S3Key:
          Fn::Join:
            - ""
            - - Fn::Select:
                  - 0
                  - Fn::Split:
                      - "||"
                      - Ref: AssetParameters36fdff7194ab7151b2c9746ada7c14f23c6458aae01f87fd1ed875481b7d337fS3VersionKey6F60C4B3
              - Fn::Select:
                  - 1
                  - Fn::Split:
                      - "||"
                      - Ref: AssetParameters36fdff7194ab7151b2c9746ada7c14f23c6458aae01f87fd1ed875481b7d337fS3VersionKey6F60C4B3
      Role:
        Fn::GetAtt:
          - ConstructHubIngestionServiceRole6380BAB6
          - Arn
      Description: "[ConstructHub/Ingestion] Ingests new package versions into the
        Construct Hub"
      Environment:
        Variables:
          AWS_EMF_ENVIRONMENT: Local
          BUCKET_NAME:
            Ref: ConstructHubPackageDataDC5EF35E
          CONFIG_BUCKET_NAME:
            Ref: ConstructHubIngestionConfigBucket0F0ED0B6
          CONFIG_FILE_KEY: config.json
          STATE_MACHINE_ARN:
            Ref: ConstructHubOrchestration39161A46
          CODE_ARTIFACT_REPOSITORY_ENDPOINT:
            Fn::GetAtt:
              - ConstructHubCodeArtifactGetPublishingEndpoint6394DEF7
              - repositoryEndpoint
          CODE_ARTIFACT_DOMAIN_NAME:
            Fn::GetAtt:
              - ConstructHubCodeArtifact1188409E
              - DomainName
          CODE_ARTIFACT_DOMAIN_OWNER:
            Fn::GetAtt:
              - ConstructHubCodeArtifact1188409E
              - DomainOwner
      Handler: index.handler
      MemorySize: 10240
      Runtime: nodejs14.x
      Timeout: 900
      TracingConfig:
        Mode: Active
    DependsOn:
      - ConstructHubIngestionServiceRoleDefaultPolicyC0D2B6F2
      - ConstructHubIngestionServiceRole6380BAB6
  ConstructHubIngestionLogRetention98263C90:
    Type: Custom::LogRetention
    Properties:
      ServiceToken:
        Fn::GetAtt:
          - LogRetentionaae0aa3c5b4d4f87b02d85b201efdd8aFD4BFC8A
          - Arn
      LogGroupName:
        Fn::Join:
          - ""
          - - /aws/lambda/
            - Ref: ConstructHubIngestion407909CE
      RetentionInDays: 7
  ConstructHubIngestionSqsEventSourcedevConstructHubIngestionQueue9A801AAF9844496F:
    Type: AWS::Lambda::EventSourceMapping
    Properties:
      FunctionName:
        Ref: ConstructHubIngestion407909CE
      BatchSize: 1
      EventSourceArn:
        Fn::GetAtt:
          - ConstructHubIngestionQueue1AD94CA3
          - Arn
  ConstructHubIngestionSqsEventSourcedevConstructHubIngestionDLQ79BE912AA5AF0394:
    Type: AWS::Lambda::EventSourceMapping
    Properties:
      FunctionName:
        Ref: ConstructHubIngestion407909CE
      BatchSize: 1
      Enabled: false
      EventSourceArn:
        Fn::GetAtt:
          - ConstructHubIngestionDLQ3E96A5F2
          - Arn
  ConstructHubIngestionSqsEventSourcedevConstructHubIngestionReprocessQueueF70FBCD54436FF12:
    Type: AWS::Lambda::EventSourceMapping
    Properties:
      FunctionName:
        Ref: ConstructHubIngestion407909CE
      BatchSize: 1
      EventSourceArn:
        Fn::GetAtt:
          - ConstructHubIngestionReprocessQueueADCE803E
          - Arn
  ConstructHubIngestionReprocessQueueADCE803E:
    Type: AWS::SQS::Queue
    Properties:
      KmsMasterKeyId: alias/aws/sqs
      MessageRetentionPeriod: 1209600
      RedrivePolicy:
        deadLetterTargetArn:
          Fn::GetAtt:
            - ConstructHubIngestionDLQ3E96A5F2
            - Arn
        maxReceiveCount: 5
      VisibilityTimeout: 900
    UpdateReplacePolicy: Delete
    DeletionPolicy: Delete
  ConstructHubIngestionReprocessWorkflowFunctionServiceRoleA59056B1:
    Type: AWS::IAM::Role
    Properties:
      AssumeRolePolicyDocument:
        Statement:
          - Action: sts:AssumeRole
            Effect: Allow
            Principal:
              Service: lambda.amazonaws.com
        Version: 2012-10-17
      ManagedPolicyArns:
        - Fn::Join:
            - ""
            - - "arn:"
              - Ref: AWS::Partition
              - :iam::aws:policy/service-role/AWSLambdaBasicExecutionRole
  ConstructHubIngestionReprocessWorkflowFunctionServiceRoleDefaultPolicyF528A135:
    Type: AWS::IAM::Policy
    Properties:
      PolicyDocument:
        Statement:
          - Action:
              - xray:PutTraceSegments
              - xray:PutTelemetryRecords
            Effect: Allow
            Resource: "*"
          - Action:
              - sqs:SendMessage
              - sqs:GetQueueAttributes
              - sqs:GetQueueUrl
            Effect: Allow
            Resource:
              Fn::GetAtt:
                - ConstructHubIngestionReprocessQueueADCE803E
                - Arn
          - Action:
              - s3:GetObject*
              - s3:GetBucket*
              - s3:List*
            Effect: Allow
            Resource:
              - Fn::GetAtt:
                  - ConstructHubPackageDataDC5EF35E
                  - Arn
              - Fn::Join:
                  - ""
                  - - Fn::GetAtt:
                        - ConstructHubPackageDataDC5EF35E
                        - Arn
                    - /data/*/metadata.json
          - Action:
              - s3:GetObject*
              - s3:GetBucket*
              - s3:List*
            Effect: Allow
            Resource:
              - Fn::GetAtt:
                  - ConstructHubPackageDataDC5EF35E
                  - Arn
              - Fn::Join:
                  - ""
                  - - Fn::GetAtt:
                        - ConstructHubPackageDataDC5EF35E
                        - Arn
                    - /data/*/package.tgz
        Version: 2012-10-17
      PolicyName: ConstructHubIngestionReprocessWorkflowFunctionServiceRoleDefaultPolicyF528A135
      Roles:
        - Ref: ConstructHubIngestionReprocessWorkflowFunctionServiceRoleA59056B1
  ConstructHubIngestionReprocessWorkflowFunction47A2DE6E:
    Type: AWS::Lambda::Function
    Properties:
      Code:
        S3Bucket:
          Ref: AssetParameters6539334465145d138a2ca35862ccb798cddf768799e264b5ec811f9b33c18c3cS3Bucket674182B9
        S3Key:
          Fn::Join:
            - ""
            - - Fn::Select:
                  - 0
                  - Fn::Split:
                      - "||"
                      - Ref: AssetParameters6539334465145d138a2ca35862ccb798cddf768799e264b5ec811f9b33c18c3cS3VersionKeyC7CC34A7
              - Fn::Select:
                  - 1
                  - Fn::Split:
                      - "||"
                      - Ref: AssetParameters6539334465145d138a2ca35862ccb798cddf768799e264b5ec811f9b33c18c3cS3VersionKeyC7CC34A7
      Role:
        Fn::GetAtt:
          - ConstructHubIngestionReprocessWorkflowFunctionServiceRoleA59056B1
          - Arn
      Description: "[ConstructHub/Ingestion/ReIngest] The function used to reprocess
        packages through ingestion"
      Environment:
        Variables:
          BUCKET_NAME:
            Ref: ConstructHubPackageDataDC5EF35E
          QUEUE_URL:
            Ref: ConstructHubIngestionReprocessQueueADCE803E
      Handler: index.handler
      MemorySize: 10240
      Runtime: nodejs14.x
      Timeout: 180
      TracingConfig:
        Mode: Active
    DependsOn:
      - ConstructHubIngestionReprocessWorkflowFunctionServiceRoleDefaultPolicyF528A135
      - ConstructHubIngestionReprocessWorkflowFunctionServiceRoleA59056B1
  ConstructHubIngestionReprocessWorkflowStateMachineRoleA07E1479:
    Type: AWS::IAM::Role
    Properties:
      AssumeRolePolicyDocument:
        Statement:
          - Action: sts:AssumeRole
            Effect: Allow
            Principal:
              Service:
                Fn::Join:
                  - ""
                  - - states.
                    - Ref: AWS::Region
                    - .amazonaws.com
        Version: 2012-10-17
  ConstructHubIngestionReprocessWorkflowStateMachineRoleDefaultPolicy3A21E747:
    Type: AWS::IAM::Policy
    Properties:
      PolicyDocument:
        Statement:
          - Action: s3:ListBucket
            Effect: Allow
            Resource:
              Fn::GetAtt:
                - ConstructHubPackageDataDC5EF35E
                - Arn
          - Action: states:StartExecution
            Effect: Allow
            Resource:
              Fn::Join:
                - ""
                - - "arn:"
                  - Ref: AWS::Partition
                  - ":states:"
                  - Ref: AWS::Region
                  - ":"
                  - Ref: AWS::AccountId
                  - :stateMachine:dev.ConstructHub.Ingestion.ReprocessWorkflow
          - Action: lambda:InvokeFunction
            Effect: Allow
            Resource:
              Fn::GetAtt:
                - ConstructHubIngestionReprocessWorkflowFunction47A2DE6E
                - Arn
          - Action:
              - s3:GetObject*
              - s3:GetBucket*
              - s3:List*
            Effect: Allow
            Resource:
              - Fn::GetAtt:
                  - ConstructHubPackageDataDC5EF35E
                  - Arn
              - Fn::Join:
                  - ""
                  - - Fn::GetAtt:
                        - ConstructHubPackageDataDC5EF35E
                        - Arn
                    - /*
          - Action:
              - sqs:SendMessage
              - sqs:GetQueueAttributes
              - sqs:GetQueueUrl
            Effect: Allow
            Resource:
              Fn::GetAtt:
                - ConstructHubIngestionReprocessQueueADCE803E
                - Arn
        Version: 2012-10-17
      PolicyName: ConstructHubIngestionReprocessWorkflowStateMachineRoleDefaultPolicy3A21E747
      Roles:
        - Ref: ConstructHubIngestionReprocessWorkflowStateMachineRoleA07E1479
  ConstructHubIngestionReprocessWorkflowStateMachine3708141C:
    Type: AWS::StepFunctions::StateMachine
    Properties:
      RoleArn:
        Fn::GetAtt:
          - ConstructHubIngestionReprocessWorkflowStateMachineRoleA07E1479
          - Arn
      DefinitionString:
        Fn::Join:
          - ""
          - - '{"StartAt":"Has a ContinuationToken?","States":{"Has a
              ContinuationToken?":{"Type":"Choice","Choices":[{"Variable":"$.ContinuationToken","IsPresent":true,"Next":"S3.ListObjectsV2(NextPage)"}],"Default":"S3.ListObjectsV2(FirstPage)"},"S3.ListObjectsV2(FirstPage)":{"Next":"Is
              there
              more?","Retry":[{"ErrorEquals":["S3.SdkClientException"]}],"Type":"Task","ResultPath":"$.response","Resource":"arn:'
            - Ref: AWS::Partition
            - :states:::aws-sdk:s3:listObjectsV2","Parameters":{"Bucket":"
            - Ref: ConstructHubPackageDataDC5EF35E
            - '","Prefix":"data/"}},"Is there
              more?":{"Type":"Choice","Choices":[{"Variable":"$.response.NextContinuationToken","IsPresent":true,"Next":"Continue
              as new"}],"Default":"Process
              Result"},"S3.ListObjectsV2(NextPage)":{"Next":"Is there
              more?","Retry":[{"ErrorEquals":["S3.SdkClientException"]}],"Type":"Task","ResultPath":"$.response","Resource":"arn:'
            - Ref: AWS::Partition
            - :states:::aws-sdk:s3:listObjectsV2","Parameters":{"Bucket":"
            - Ref: ConstructHubPackageDataDC5EF35E
            - '","ContinuationToken.$":"$.ContinuationToken","Prefix":"data/"}},"Process
              Result":{"Type":"Map","ResultPath":null,"End":true,"Iterator":{"StartAt":"Is
              metadata object?","States":{"Is metadata
              object?":{"Type":"Choice","Choices":[{"Variable":"$.Key","StringMatches":"*/metadata.json","Next":"Send
              for reprocessing"}],"Default":"Nothing to do"},"Nothing to
              do":{"Type":"Succeed"},"Send for
              reprocessing":{"End":true,"Retry":[{"ErrorEquals":["Lambda.ServiceException","Lambda.AWSLambdaException","Lambda.SdkClientException"],"IntervalSeconds":2,"MaxAttempts":6,"BackoffRate":2},{"ErrorEquals":["Lambda.TooManyRequestsException"],"IntervalSeconds":60,"MaxAttempts":30,"BackoffRate":1.1}],"Type":"Task","Resource":"arn:'
            - Ref: AWS::Partition
            - :states:::lambda:invoke","Parameters":{"FunctionName":"
            - Fn::GetAtt:
                - ConstructHubIngestionReprocessWorkflowFunction47A2DE6E
                - Arn
            - '","Payload.$":"$"}}}},"ItemsPath":"$.response.Contents"},"Continue
              as new":{"Next":"Process
              Result","Retry":[{"ErrorEquals":["StepFunctions.ExecutionLimitExceeded"]}],"Type":"Task","ResultPath":null,"Resource":"arn:'
            - Ref: AWS::Partition
            - ':states:::states:startExecution","Parameters":{"Input":{"ContinuationToken.$":"$.response.NextContinuationToken","AWS_STEP_FUNCTIONS_STARTED_BY_EXECUTION_ID.$":"$$.Execution.Id"},"StateMachineArn":"arn:'
            - Ref: AWS::Partition
            - ":states:"
            - Ref: AWS::Region
            - ":"
            - Ref: AWS::AccountId
            - :stateMachine:dev.ConstructHub.Ingestion.ReprocessWorkflow"}}},"TimeoutSeconds":3600}
      StateMachineName: dev.ConstructHub.Ingestion.ReprocessWorkflow
    DependsOn:
      - ConstructHubIngestionReprocessWorkflowStateMachineRoleDefaultPolicy3A21E747
      - ConstructHubIngestionReprocessWorkflowStateMachineRoleA07E1479
  ConstructHubIngestionDLQAlarm83BD1903:
    Type: AWS::CloudWatch::Alarm
    Properties:
      ComparisonOperator: GreaterThanOrEqualToThreshold
      EvaluationPeriods: 1
      AlarmDescription:
        Fn::Join:
          - ""
          - - >-
              The dead-letter queue for the Ingestion function is not empty!


              RunBook: https://github.com/cdklabs/construct-hub/blob/main/docs/operator-runbook.md


              Direct link to the queue: /sqs/v2/home#/queues/https%3A%2F%2Fsqs.
            - Ref: AWS::Region
            - .amazonaws.com%2F
            - Ref: AWS::AccountId
            - "%2F"
            - Fn::GetAtt:
                - ConstructHubIngestionDLQ3E96A5F2
                - QueueName
            - |-
              
              Direct link to the function: /lambda/home#/functions/
            - Ref: ConstructHubIngestion407909CE
      AlarmName: dev/ConstructHub/Ingestion/DLQNotEmpty
      Metrics:
        - Expression: m1 + m2
          Id: expr_1
        - Id: m1
          MetricStat:
            Metric:
              Dimensions:
                - Name: QueueName
                  Value:
                    Fn::GetAtt:
                      - ConstructHubIngestionDLQ3E96A5F2
                      - QueueName
              MetricName: ApproximateNumberOfMessagesVisible
              Namespace: AWS/SQS
            Period: 300
            Stat: Maximum
          ReturnData: false
        - Id: m2
          MetricStat:
            Metric:
              Dimensions:
                - Name: QueueName
                  Value:
                    Fn::GetAtt:
                      - ConstructHubIngestionDLQ3E96A5F2
                      - QueueName
              MetricName: ApproximateNumberOfMessagesNotVisible
              Namespace: AWS/SQS
            Period: 300
            Stat: Maximum
          ReturnData: false
      Threshold: 1
      TreatMissingData: notBreaching
  ConstructHubIngestionFailureAlarm9D0028DD:
    Type: AWS::CloudWatch::Alarm
    Properties:
      ComparisonOperator: GreaterThanOrEqualToThreshold
      EvaluationPeriods: 2
      AlarmDescription:
        Fn::Join:
          - ""
          - - >-
              The Ingestion function is failing!


              RunBook: https://github.com/cdklabs/construct-hub/blob/main/docs/operator-runbook.md


              Direct link to the function: /lambda/home#/functions/
            - Ref: ConstructHubIngestion407909CE
      AlarmName: dev/ConstructHub/Ingestion/Failure
      Dimensions:
        - Name: FunctionName
          Value:
            Ref: ConstructHubIngestion407909CE
      MetricName: Errors
      Namespace: AWS/Lambda
      Period: 300
      Statistic: Sum
      Threshold: 1
      TreatMissingData: notBreaching
  ConstructHubLicenseListBucket9334047F:
    Type: AWS::S3::Bucket
    Properties:
      BucketEncryption:
        ServerSideEncryptionConfiguration:
          - ServerSideEncryptionByDefault:
              SSEAlgorithm: AES256
      PublicAccessBlockConfiguration:
        BlockPublicAcls: true
        BlockPublicPolicy: true
        IgnorePublicAcls: true
        RestrictPublicBuckets: true
      VersioningConfiguration:
        Status: Enabled
    UpdateReplacePolicy: Delete
    DeletionPolicy: Delete
  ConstructHubLicenseListBucketPolicy817F92CD:
    Type: AWS::S3::BucketPolicy
    Properties:
      Bucket:
        Ref: ConstructHubLicenseListBucket9334047F
      PolicyDocument:
        Statement:
          - Action: s3:*
            Condition:
              Bool:
                aws:SecureTransport: "false"
            Effect: Deny
            Principal:
              AWS: "*"
            Resource:
              - Fn::GetAtt:
                  - ConstructHubLicenseListBucket9334047F
                  - Arn
              - Fn::Join:
                  - ""
                  - - Fn::GetAtt:
                        - ConstructHubLicenseListBucket9334047F
                        - Arn
                    - /*
        Version: 2012-10-17
  ConstructHubLicenseListAwsCliLayer59592811:
    Type: AWS::Lambda::LayerVersion
    Properties:
      Content:
        S3Bucket:
          Ref: AssetParameterse9882ab123687399f934da0d45effe675ecc8ce13b40cb946f3e1d6141fe8d68S3BucketAEADE8C7
        S3Key:
          Fn::Join:
            - ""
            - - Fn::Select:
                  - 0
                  - Fn::Split:
                      - "||"
                      - Ref: AssetParameterse9882ab123687399f934da0d45effe675ecc8ce13b40cb946f3e1d6141fe8d68S3VersionKeyE415415F
              - Fn::Select:
                  - 1
                  - Fn::Split:
                      - "||"
                      - Ref: AssetParameterse9882ab123687399f934da0d45effe675ecc8ce13b40cb946f3e1d6141fe8d68S3VersionKeyE415415F
      Description: /opt/awscli/aws
  ConstructHubLicenseListCustomResource323F0FD4:
    Type: Custom::CDKBucketDeployment
    Properties:
      ServiceToken:
        Fn::GetAtt:
          - CustomCDKBucketDeployment8693BB64968944B69AAFB0CC9EB8756C81C01536
          - Arn
      SourceBucketNames:
        - Ref: AssetParameters8d968e7576898e39de27ff4cf5f336e8f112a4de9757412123e2dd725f451900S3BucketB2DE6865
      SourceObjectKeys:
        - Fn::Join:
            - ""
            - - Fn::Select:
                  - 0
                  - Fn::Split:
                      - "||"
                      - Ref: AssetParameters8d968e7576898e39de27ff4cf5f336e8f112a4de9757412123e2dd725f451900S3VersionKeyD40FAA20
              - Fn::Select:
                  - 1
                  - Fn::Split:
                      - "||"
                      - Ref: AssetParameters8d968e7576898e39de27ff4cf5f336e8f112a4de9757412123e2dd725f451900S3VersionKeyD40FAA20
      DestinationBucketName:
        Ref: ConstructHubLicenseListBucket9334047F
      RetainOnDelete: false
      Prune: true
    UpdateReplacePolicy: Delete
    DeletionPolicy: Delete
  ConstructHubWebAppWebsiteBucket4B2B9DB2:
    Type: AWS::S3::Bucket
    Properties:
      PublicAccessBlockConfiguration:
        BlockPublicAcls: true
        BlockPublicPolicy: true
        IgnorePublicAcls: true
        RestrictPublicBuckets: true
    UpdateReplacePolicy: Retain
    DeletionPolicy: Retain
  ConstructHubWebAppWebsiteBucketPolicy17174C06:
    Type: AWS::S3::BucketPolicy
    Properties:
      Bucket:
        Ref: ConstructHubWebAppWebsiteBucket4B2B9DB2
      PolicyDocument:
        Statement:
          - Action: s3:*
            Condition:
              Bool:
                aws:SecureTransport: "false"
            Effect: Deny
            Principal:
              AWS: "*"
            Resource:
              - Fn::GetAtt:
                  - ConstructHubWebAppWebsiteBucket4B2B9DB2
                  - Arn
              - Fn::Join:
                  - ""
                  - - Fn::GetAtt:
                        - ConstructHubWebAppWebsiteBucket4B2B9DB2
                        - Arn
                    - /*
          - Action: s3:GetObject
            Effect: Allow
            Principal:
              CanonicalUser:
                Fn::GetAtt:
                  - ConstructHubWebAppDistributionOrigin1S3Origin694AF937
                  - S3CanonicalUserId
            Resource:
              Fn::Join:
                - ""
                - - Fn::GetAtt:
                      - ConstructHubWebAppWebsiteBucket4B2B9DB2
                      - Arn
                  - /*
          - Action: s3:GetObject
            Effect: Allow
            Principal:
              CanonicalUser:
                Fn::GetAtt:
                  - ConstructHubWebAppDistributionOrigin3S3Origin978233F9
                  - S3CanonicalUserId
            Resource:
              Fn::Join:
                - ""
                - - Fn::GetAtt:
                      - ConstructHubWebAppWebsiteBucket4B2B9DB2
                      - Arn
                  - /*
        Version: 2012-10-17
  ConstructHubWebAppAddHeadersFunctionc8e10155f2162f48ff533f91d4832060d5a08c2d5c7E9FDB69:
    Type: AWS::CloudFront::Function
    Properties:
      Name: AddHeadersFunctionc8e10155f2162f48ff533f91d4832060d5a08c2d5c
      AutoPublish: true
      FunctionCode: >-
        "use strict";

        // ignore "duplicate function implementation" conflict with other response functions

        // @ts-expect-error

        function handler(event) {
            var response = event.response;
            var headers = response.headers;
            headers['x-frame-options'] = { value: 'deny' };
            headers['x-xss-protection'] = { value: '1; mode=block' };
            headers['x-content-type-options'] = { value: 'nosniff' };
            headers['strict-transport-security'] = { value: 'max-age=47304000; includeSubDomains' };
            headers['content-security-policy'] = {
                value: [
                    "default-src 'self' 'unsafe-inline' https://*.awsstatic.com;",
                    "connect-src 'self' https://*.shortbread.aws.dev;",
                    "frame-src 'none';",
                    "img-src 'self' https://* http://*.omtrdc.net;",
                    "object-src 'none';",
                    "style-src 'self' 'unsafe-inline';",
                ].join(' '),
            };
            return response;
        }

        //# sourceMappingURL=data:application/json;base64,eyJ2ZXJzaW9uIjozLCJmaWxlIjoicmVzcG9uc2UtZnVuY3Rpb24uanMiLCJzb3VyY2VSb290IjoiIiwic291cmNlcyI6WyIuLi8uLi8uLi9zcmMvd2ViYXBwL3Jlc3BvbnNlLWZ1bmN0aW9uL3Jlc3BvbnNlLWZ1bmN0aW9uLnRzIl0sIm5hbWVzIjpbXSwibWFwcGluZ3MiOiI7QUFTQSxvRkFBb0Y7QUFDcEYsbUJBQW1CO0FBQ25CLFNBQVMsT0FBTyxDQUFDLEtBQXlCO0lBQ3hDLElBQUksUUFBUSxHQUFHLEtBQUssQ0FBQyxRQUFRLENBQUM7SUFDOUIsSUFBSSxPQUFPLEdBQUcsUUFBUSxDQUFDLE9BQU8sQ0FBQztJQUUvQixPQUFPLENBQUMsaUJBQWlCLENBQUMsR0FBRyxFQUFFLEtBQUssRUFBRSxNQUFNLEVBQUUsQ0FBQztJQUMvQyxPQUFPLENBQUMsa0JBQWtCLENBQUMsR0FBRyxFQUFFLEtBQUssRUFBRSxlQUFlLEVBQUUsQ0FBQztJQUN6RCxPQUFPLENBQUMsd0JBQXdCLENBQUMsR0FBRyxFQUFFLEtBQUssRUFBRSxTQUFTLEVBQUUsQ0FBQztJQUN6RCxPQUFPLENBQUMsMkJBQTJCLENBQUMsR0FBRyxFQUFFLEtBQUssRUFBRSxxQ0FBcUMsRUFBRSxDQUFDO0lBQ3hGLE9BQU8sQ0FBQyx5QkFBeUIsQ0FBQyxHQUFHO1FBQ25DLEtBQUssRUFDSDtZQUNFLDZEQUE2RDtZQUM3RCxrREFBa0Q7WUFDbEQsbUJBQW1CO1lBQ25CLCtDQUErQztZQUMvQyxvQkFBb0I7WUFDcEIsbUNBQW1DO1NBQ3BDLENBQUMsSUFBSSxDQUFDLEdBQUcsQ0FBQztLQUNkLENBQUM7SUFFRixPQUFPLFFBQVEsQ0FBQztBQUNsQixDQUFDIiwic291cmNlc0NvbnRlbnQiOlsiaW50ZXJmYWNlIENsb3VkRnJvbnRSZXNwb25zZSB7XG4gIHJlc3BvbnNlOiBhbnk7XG4gIGhlYWRlcnM6IHtcbiAgICBba2V5OiBzdHJpbmddOiB7XG4gICAgICB2YWx1ZTogc3RyaW5nO1xuICAgIH07XG4gIH07XG59XG5cbi8vIGlnbm9yZSBcImR1cGxpY2F0ZSBmdW5jdGlvbiBpbXBsZW1lbnRhdGlvblwiIGNvbmZsaWN0IHdpdGggb3RoZXIgcmVzcG9uc2UgZnVuY3Rpb25zXG4vLyBAdHMtZXhwZWN0LWVycm9yXG5mdW5jdGlvbiBoYW5kbGVyKGV2ZW50OiBDbG91ZEZyb250UmVzcG9uc2UpIHtcbiAgdmFyIHJlc3BvbnNlID0gZXZlbnQucmVzcG9uc2U7XG4gIHZhciBoZWFkZXJzID0gcmVzcG9uc2UuaGVhZGVycztcblxuICBoZWFkZXJzWyd4LWZyYW1lLW9wdGlvbnMnXSA9IHsgdmFsdWU6ICdkZW55JyB9O1xuICBoZWFkZXJzWyd4LXhzcy1wcm90ZWN0aW9uJ10gPSB7IHZhbHVlOiAnMTsgbW9kZT1ibG9jaycgfTtcbiAgaGVhZGVyc1sneC1jb250ZW50LXR5cGUtb3B0aW9ucyddID0geyB2YWx1ZTogJ25vc25pZmYnIH07XG4gIGhlYWRlcnNbJ3N0cmljdC10cmFuc3BvcnQtc2VjdXJpdHknXSA9IHsgdmFsdWU6ICdtYXgtYWdlPTQ3MzA0MDAwOyBpbmNsdWRlU3ViRG9tYWlucycgfTtcbiAgaGVhZGVyc1snY29udGVudC1zZWN1cml0eS1wb2xpY3knXSA9IHtcbiAgICB2YWx1ZTpcbiAgICAgIFtcbiAgICAgICAgXCJkZWZhdWx0LXNyYyAnc2VsZicgJ3Vuc2FmZS1pbmxpbmUnIGh0dHBzOi8vKi5hd3NzdGF0aWMuY29tO1wiLFxuICAgICAgICBcImNvbm5lY3Qtc3JjICdzZWxmJyBodHRwczovLyouc2hvcnRicmVhZC5hd3MuZGV2O1wiLFxuICAgICAgICBcImZyYW1lLXNyYyAnbm9uZSc7XCIsXG4gICAgICAgIFwiaW1nLXNyYyAnc2VsZicgaHR0cHM6Ly8qIGh0dHA6Ly8qLm9tdHJkYy5uZXQ7XCIsXG4gICAgICAgIFwib2JqZWN0LXNyYyAnbm9uZSc7XCIsXG4gICAgICAgIFwic3R5bGUtc3JjICdzZWxmJyAndW5zYWZlLWlubGluZSc7XCIsXG4gICAgICBdLmpvaW4oJyAnKSxcbiAgfTtcblxuICByZXR1cm4gcmVzcG9uc2U7XG59XG4iXX0=
      FunctionConfig:
        Comment: AddHeadersFunctionc8e10155f2162f48ff533f91d4832060d5a08c2d5c
        Runtime: cloudfront-js-1.0
  ConstructHubWebAppIndexHeadersFunctionc8e10155f2162f48ff533f91d4832060d5a08c2d5c419C6E5D:
    Type: AWS::CloudFront::Function
    Properties:
      Name: IndexHeadersFunctionc8e10155f2162f48ff533f91d4832060d5a08c2d5c
      AutoPublish: true
      FunctionCode: >-
        "use strict";

        // ignore "duplicate function implementation" conflict with other response functions

        // @ts-expect-error

        function handler(event) {
            var response = event.response;
            var headers = response.headers;
            headers['x-frame-options'] = { value: 'deny' };
            headers['x-xss-protection'] = { value: '1; mode=block' };
            headers['x-content-type-options'] = { value: 'nosniff' };
            headers['strict-transport-security'] = { value: 'max-age=47304000; includeSubDomains' };
            headers['content-security-policy'] = {
                value: [
                    "default-src 'self' 'unsafe-inline' https://*.awsstatic.com;",
                    "connect-src 'self' https://*.shortbread.aws.dev https://a0.awsstatic.com/ https://amazonwebservices.d2.sc.omtrdc.net https://aws.demdex.net https://dpm.demdex.net https://cm.everesttech.net;",
                    'frame-src https://aws.demdex.net https://dpm.demdex.net;',
                    "img-src 'self' https://* https://a0.awsstatic.com/ https://amazonwebservices.d2.sc.omtrdc.net https://aws.demdex.net https://dpm.demdex.net https://cm.everesttech.net;",
                    "object-src 'none';",
                    "style-src 'self' 'unsafe-inline';",
                ].join(' '),
            };
            headers['clear-site-data'] = { value: '"cache", "storage"' };
            return response;
        }

        //# sourceMappingURL=data:application/json;base64,eyJ2ZXJzaW9uIjozLCJmaWxlIjoiaG9tZS1yZXNwb25zZS1mdW5jdGlvbi5qcyIsInNvdXJjZVJvb3QiOiIiLCJzb3VyY2VzIjpbIi4uLy4uLy4uL3NyYy93ZWJhcHAvaG9tZS1yZXNwb25zZS1mdW5jdGlvbi9ob21lLXJlc3BvbnNlLWZ1bmN0aW9uLnRzIl0sIm5hbWVzIjpbXSwibWFwcGluZ3MiOiI7QUFTQSxvRkFBb0Y7QUFDcEYsbUJBQW1CO0FBQ25CLFNBQVMsT0FBTyxDQUFDLEtBQXlCO0lBQ3hDLElBQUksUUFBUSxHQUFHLEtBQUssQ0FBQyxRQUFRLENBQUM7SUFDOUIsSUFBSSxPQUFPLEdBQUcsUUFBUSxDQUFDLE9BQU8sQ0FBQztJQUUvQixPQUFPLENBQUMsaUJBQWlCLENBQUMsR0FBRyxFQUFFLEtBQUssRUFBRSxNQUFNLEVBQUUsQ0FBQztJQUMvQyxPQUFPLENBQUMsa0JBQWtCLENBQUMsR0FBRyxFQUFFLEtBQUssRUFBRSxlQUFlLEVBQUUsQ0FBQztJQUN6RCxPQUFPLENBQUMsd0JBQXdCLENBQUMsR0FBRyxFQUFFLEtBQUssRUFBRSxTQUFTLEVBQUUsQ0FBQztJQUN6RCxPQUFPLENBQUMsMkJBQTJCLENBQUMsR0FBRyxFQUFFLEtBQUssRUFBRSxxQ0FBcUMsRUFBRSxDQUFDO0lBQ3hGLE9BQU8sQ0FBQyx5QkFBeUIsQ0FBQyxHQUFHO1FBQ25DLEtBQUssRUFDSDtZQUNFLDZEQUE2RDtZQUM3RCxnTUFBZ007WUFDaE0sMERBQTBEO1lBQzFELHlLQUF5SztZQUN6SyxvQkFBb0I7WUFDcEIsbUNBQW1DO1NBQ3BDLENBQUMsSUFBSSxDQUFDLEdBQUcsQ0FBQztLQUNkLENBQUM7SUFFRixPQUFPLENBQUMsaUJBQWlCLENBQUMsR0FBRyxFQUFFLEtBQUssRUFBRSxvQkFBb0IsRUFBRSxDQUFDO0lBRTdELE9BQU8sUUFBUSxDQUFDO0FBQ2xCLENBQUMiLCJzb3VyY2VzQ29udGVudCI6WyJpbnRlcmZhY2UgQ2xvdWRGcm9udFJlc3BvbnNlIHtcbiAgcmVzcG9uc2U6IGFueTtcbiAgaGVhZGVyczoge1xuICAgIFtrZXk6IHN0cmluZ106IHtcbiAgICAgIHZhbHVlOiBzdHJpbmc7XG4gICAgfTtcbiAgfTtcbn1cblxuLy8gaWdub3JlIFwiZHVwbGljYXRlIGZ1bmN0aW9uIGltcGxlbWVudGF0aW9uXCIgY29uZmxpY3Qgd2l0aCBvdGhlciByZXNwb25zZSBmdW5jdGlvbnNcbi8vIEB0cy1leHBlY3QtZXJyb3JcbmZ1bmN0aW9uIGhhbmRsZXIoZXZlbnQ6IENsb3VkRnJvbnRSZXNwb25zZSkge1xuICB2YXIgcmVzcG9uc2UgPSBldmVudC5yZXNwb25zZTtcbiAgdmFyIGhlYWRlcnMgPSByZXNwb25zZS5oZWFkZXJzO1xuXG4gIGhlYWRlcnNbJ3gtZnJhbWUtb3B0aW9ucyddID0geyB2YWx1ZTogJ2RlbnknIH07XG4gIGhlYWRlcnNbJ3gteHNzLXByb3RlY3Rpb24nXSA9IHsgdmFsdWU6ICcxOyBtb2RlPWJsb2NrJyB9O1xuICBoZWFkZXJzWyd4LWNvbnRlbnQtdHlwZS1vcHRpb25zJ10gPSB7IHZhbHVlOiAnbm9zbmlmZicgfTtcbiAgaGVhZGVyc1snc3RyaWN0LXRyYW5zcG9ydC1zZWN1cml0eSddID0geyB2YWx1ZTogJ21heC1hZ2U9NDczMDQwMDA7IGluY2x1ZGVTdWJEb21haW5zJyB9O1xuICBoZWFkZXJzWydjb250ZW50LXNlY3VyaXR5LXBvbGljeSddID0ge1xuICAgIHZhbHVlOlxuICAgICAgW1xuICAgICAgICBcImRlZmF1bHQtc3JjICdzZWxmJyAndW5zYWZlLWlubGluZScgaHR0cHM6Ly8qLmF3c3N0YXRpYy5jb207XCIsXG4gICAgICAgIFwiY29ubmVjdC1zcmMgJ3NlbGYnIGh0dHBzOi8vKi5zaG9ydGJyZWFkLmF3cy5kZXYgaHR0cHM6Ly9hMC5hd3NzdGF0aWMuY29tLyBodHRwczovL2FtYXpvbndlYnNlcnZpY2VzLmQyLnNjLm9tdHJkYy5uZXQgaHR0cHM6Ly9hd3MuZGVtZGV4Lm5ldCBodHRwczovL2RwbS5kZW1kZXgubmV0IGh0dHBzOi8vY20uZXZlcmVzdHRlY2gubmV0O1wiLFxuICAgICAgICAnZnJhbWUtc3JjIGh0dHBzOi8vYXdzLmRlbWRleC5uZXQgaHR0cHM6Ly9kcG0uZGVtZGV4Lm5ldDsnLFxuICAgICAgICBcImltZy1zcmMgJ3NlbGYnIGh0dHBzOi8vKiBodHRwczovL2EwLmF3c3N0YXRpYy5jb20vIGh0dHBzOi8vYW1hem9ud2Vic2VydmljZXMuZDIuc2Mub210cmRjLm5ldCBodHRwczovL2F3cy5kZW1kZXgubmV0IGh0dHBzOi8vZHBtLmRlbWRleC5uZXQgaHR0cHM6Ly9jbS5ldmVyZXN0dGVjaC5uZXQ7XCIsXG4gICAgICAgIFwib2JqZWN0LXNyYyAnbm9uZSc7XCIsXG4gICAgICAgIFwic3R5bGUtc3JjICdzZWxmJyAndW5zYWZlLWlubGluZSc7XCIsXG4gICAgICBdLmpvaW4oJyAnKSxcbiAgfTtcblxuICBoZWFkZXJzWydjbGVhci1zaXRlLWRhdGEnXSA9IHsgdmFsdWU6ICdcImNhY2hlXCIsIFwic3RvcmFnZVwiJyB9O1xuXG4gIHJldHVybiByZXNwb25zZTtcbn1cbiJdfQ==
      FunctionConfig:
        Comment: IndexHeadersFunctionc8e10155f2162f48ff533f91d4832060d5a08c2d5c
        Runtime: cloudfront-js-1.0
  ConstructHubWebAppDistributionOrigin1S3Origin694AF937:
    Type: AWS::CloudFront::CloudFrontOriginAccessIdentity
    Properties:
      CloudFrontOriginAccessIdentityConfig:
        Comment: Identity for devConstructHubWebAppDistributionOrigin1FBBA04AE
  ConstructHubWebAppDistribution1F181DC9:
    Type: AWS::CloudFront::Distribution
    Properties:
      DistributionConfig:
        CacheBehaviors:
          - CachePolicyId: 4135ea2d-6df8-44a3-9df3-4b5a84be39ad
            Compress: true
            FunctionAssociations:
              - EventType: viewer-response
                FunctionARN:
                  Fn::GetAtt:
                    - ConstructHubWebAppAddHeadersFunctionc8e10155f2162f48ff533f91d4832060d5a08c2d5c7E9FDB69
                    - FunctionARN
            PathPattern: /data/*
            TargetOriginId: devConstructHubWebAppDistributionOrigin2A726FD66
            ViewerProtocolPolicy: allow-all
          - CachePolicyId: 4135ea2d-6df8-44a3-9df3-4b5a84be39ad
            Compress: true
            FunctionAssociations:
              - EventType: viewer-response
                FunctionARN:
                  Fn::GetAtt:
                    - ConstructHubWebAppAddHeadersFunctionc8e10155f2162f48ff533f91d4832060d5a08c2d5c7E9FDB69
                    - FunctionARN
            PathPattern: /catalog.json
            TargetOriginId: devConstructHubWebAppDistributionOrigin2A726FD66
            ViewerProtocolPolicy: allow-all
          - CachePolicyId: 4135ea2d-6df8-44a3-9df3-4b5a84be39ad
            Compress: true
            FunctionAssociations:
              - EventType: viewer-response
                FunctionARN:
                  Fn::GetAtt:
                    - ConstructHubWebAppAddHeadersFunctionc8e10155f2162f48ff533f91d4832060d5a08c2d5c7E9FDB69
                    - FunctionARN
            PathPattern: /stats.json
            TargetOriginId: devConstructHubWebAppDistributionOrigin2A726FD66
            ViewerProtocolPolicy: allow-all
          - CachePolicyId: 4135ea2d-6df8-44a3-9df3-4b5a84be39ad
            Compress: true
            FunctionAssociations:
              - EventType: viewer-response
                FunctionARN:
                  Fn::GetAtt:
                    - ConstructHubWebAppIndexHeadersFunctionc8e10155f2162f48ff533f91d4832060d5a08c2d5c419C6E5D
                    - FunctionARN
            PathPattern: /index.html
            TargetOriginId: devConstructHubWebAppDistributionOrigin37A24F07B
            ViewerProtocolPolicy: allow-all
        CustomErrorResponses:
          - ErrorCode: 404
            ResponseCode: 200
            ResponsePagePath: /index.html
          - ErrorCode: 403
            ResponseCode: 200
            ResponsePagePath: /index.html
        DefaultCacheBehavior:
          CachePolicyId: 4135ea2d-6df8-44a3-9df3-4b5a84be39ad
          Compress: true
          FunctionAssociations:
            - EventType: viewer-response
              FunctionARN:
                Fn::GetAtt:
                  - ConstructHubWebAppAddHeadersFunctionc8e10155f2162f48ff533f91d4832060d5a08c2d5c7E9FDB69
                  - FunctionARN
          TargetOriginId: devConstructHubWebAppDistributionOrigin1FBBA04AE
          ViewerProtocolPolicy: allow-all
        DefaultRootObject: index.html
        Enabled: true
        HttpVersion: http2
        IPV6Enabled: true
        Origins:
          - DomainName:
              Fn::GetAtt:
                - ConstructHubWebAppWebsiteBucket4B2B9DB2
                - RegionalDomainName
            Id: devConstructHubWebAppDistributionOrigin1FBBA04AE
            S3OriginConfig:
              OriginAccessIdentity:
                Fn::Join:
                  - ""
                  - - origin-access-identity/cloudfront/
                    - Ref: ConstructHubWebAppDistributionOrigin1S3Origin694AF937
          - DomainName:
              Fn::GetAtt:
                - ConstructHubPackageDataDC5EF35E
                - RegionalDomainName
            Id: devConstructHubWebAppDistributionOrigin2A726FD66
            S3OriginConfig:
              OriginAccessIdentity:
                Fn::Join:
                  - ""
                  - - origin-access-identity/cloudfront/
                    - Ref: ConstructHubWebAppDistributionOrigin2S3OriginDA7E7FF4
          - DomainName:
              Fn::GetAtt:
                - ConstructHubWebAppWebsiteBucket4B2B9DB2
                - RegionalDomainName
            Id: devConstructHubWebAppDistributionOrigin37A24F07B
            S3OriginConfig:
              OriginAccessIdentity:
                Fn::Join:
                  - ""
                  - - origin-access-identity/cloudfront/
                    - Ref: ConstructHubWebAppDistributionOrigin3S3Origin978233F9
  ConstructHubWebAppDistributionOrigin2S3OriginDA7E7FF4:
    Type: AWS::CloudFront::CloudFrontOriginAccessIdentity
    Properties:
      CloudFrontOriginAccessIdentityConfig:
        Comment: Identity for devConstructHubWebAppDistributionOrigin2A726FD66
  ConstructHubWebAppDistributionOrigin3S3Origin978233F9:
    Type: AWS::CloudFront::CloudFrontOriginAccessIdentity
    Properties:
      CloudFrontOriginAccessIdentityConfig:
        Comment: Identity for devConstructHubWebAppDistributionOrigin37A24F07B
  ConstructHubWebAppDeployWebsiteAwsCliLayer23CFFBC1:
    Type: AWS::Lambda::LayerVersion
    Properties:
      Content:
        S3Bucket:
          Ref: AssetParameterse9882ab123687399f934da0d45effe675ecc8ce13b40cb946f3e1d6141fe8d68S3BucketAEADE8C7
        S3Key:
          Fn::Join:
            - ""
            - - Fn::Select:
                  - 0
                  - Fn::Split:
                      - "||"
                      - Ref: AssetParameterse9882ab123687399f934da0d45effe675ecc8ce13b40cb946f3e1d6141fe8d68S3VersionKeyE415415F
              - Fn::Select:
                  - 1
                  - Fn::Split:
                      - "||"
                      - Ref: AssetParameterse9882ab123687399f934da0d45effe675ecc8ce13b40cb946f3e1d6141fe8d68S3VersionKeyE415415F
      Description: /opt/awscli/aws
  ConstructHubWebAppDeployWebsiteCustomResourceE6DF98C9:
    Type: Custom::CDKBucketDeployment
    Properties:
      ServiceToken:
        Fn::GetAtt:
          - CustomCDKBucketDeployment8693BB64968944B69AAFB0CC9EB8756C81C01536
          - Arn
      SourceBucketNames:
        - Ref: AssetParametersd67fcd10c101e5368901d6eb94ccd5be283ab02c3625473e790ac9005a085ddaS3BucketA707475E
      SourceObjectKeys:
        - Fn::Join:
            - ""
            - - Fn::Select:
                  - 0
                  - Fn::Split:
                      - "||"
                      - Ref: AssetParametersd67fcd10c101e5368901d6eb94ccd5be283ab02c3625473e790ac9005a085ddaS3VersionKey1FD03902
              - Fn::Select:
                  - 1
                  - Fn::Split:
                      - "||"
                      - Ref: AssetParametersd67fcd10c101e5368901d6eb94ccd5be283ab02c3625473e790ac9005a085ddaS3VersionKey1FD03902
      DestinationBucketName:
        Ref: ConstructHubWebAppWebsiteBucket4B2B9DB2
      Prune: false
      SystemMetadata:
        cache-control: public, max-age=3600, must-revalidate, s-maxage=300, proxy-revalidate
      DistributionId:
        Ref: ConstructHubWebAppDistribution1F181DC9
    UpdateReplacePolicy: Delete
    DeletionPolicy: Delete
  ConstructHubWebAppDeployWebsiteConfigAwsCliLayer8DFDB17A:
    Type: AWS::Lambda::LayerVersion
    Properties:
      Content:
        S3Bucket:
          Ref: AssetParameterse9882ab123687399f934da0d45effe675ecc8ce13b40cb946f3e1d6141fe8d68S3BucketAEADE8C7
        S3Key:
          Fn::Join:
            - ""
            - - Fn::Select:
                  - 0
                  - Fn::Split:
                      - "||"
                      - Ref: AssetParameterse9882ab123687399f934da0d45effe675ecc8ce13b40cb946f3e1d6141fe8d68S3VersionKeyE415415F
              - Fn::Select:
                  - 1
                  - Fn::Split:
                      - "||"
                      - Ref: AssetParameterse9882ab123687399f934da0d45effe675ecc8ce13b40cb946f3e1d6141fe8d68S3VersionKeyE415415F
      Description: /opt/awscli/aws
  ConstructHubWebAppDeployWebsiteConfigCustomResource2D18C708:
    Type: Custom::CDKBucketDeployment
    Properties:
      ServiceToken:
        Fn::GetAtt:
          - CustomCDKBucketDeployment8693BB64968944B69AAFB0CC9EB8756C81C01536
          - Arn
      SourceBucketNames:
        - Ref: AssetParameters1244f48f617d47a2df9f43f6bd4a22bdd28818d1108b05a6fd24bb079e4ff3e5S3BucketB8557E23
      SourceObjectKeys:
        - Fn::Join:
            - ""
            - - Fn::Select:
                  - 0
                  - Fn::Split:
                      - "||"
                      - Ref: AssetParameters1244f48f617d47a2df9f43f6bd4a22bdd28818d1108b05a6fd24bb079e4ff3e5S3VersionKey2AD764DA
              - Fn::Select:
                  - 1
                  - Fn::Split:
                      - "||"
                      - Ref: AssetParameters1244f48f617d47a2df9f43f6bd4a22bdd28818d1108b05a6fd24bb079e4ff3e5S3VersionKey2AD764DA
      DestinationBucketName:
        Ref: ConstructHubWebAppWebsiteBucket4B2B9DB2
      Prune: false
      SystemMetadata:
        cache-control: public, max-age=3600, must-revalidate, s-maxage=300, proxy-revalidate
      DistributionId:
        Ref: ConstructHubWebAppDistribution1F181DC9
    UpdateReplacePolicy: Delete
    DeletionPolicy: Delete
  ConstructHubSourcesNpmJsStagingBucketB286F0E6:
    Type: AWS::S3::Bucket
    Properties:
      LifecycleConfiguration:
        Rules:
          - ExpirationInDays: 30
            Prefix: staged/
            Status: Enabled
      PublicAccessBlockConfiguration:
        BlockPublicAcls: true
        BlockPublicPolicy: true
        IgnorePublicAcls: true
        RestrictPublicBuckets: true
    UpdateReplacePolicy: Retain
    DeletionPolicy: Retain
  ConstructHubSourcesNpmJsStagingBucketPolicy06788ED9:
    Type: AWS::S3::BucketPolicy
    Properties:
      Bucket:
        Ref: ConstructHubSourcesNpmJsStagingBucketB286F0E6
      PolicyDocument:
        Statement:
          - Action: s3:*
            Condition:
              Bool:
                aws:SecureTransport: "false"
            Effect: Deny
            Principal:
              AWS: "*"
            Resource:
              - Fn::GetAtt:
                  - ConstructHubSourcesNpmJsStagingBucketB286F0E6
                  - Arn
              - Fn::Join:
                  - ""
                  - - Fn::GetAtt:
                        - ConstructHubSourcesNpmJsStagingBucketB286F0E6
                        - Arn
                    - /*
        Version: 2012-10-17
  ConstructHubSourcesStagerDLQ80BD2600:
    Type: AWS::SQS::Queue
    Properties:
      KmsMasterKeyId: alias/aws/sqs
      MessageRetentionPeriod: 1209600
      VisibilityTimeout: 900
    UpdateReplacePolicy: Delete
    DeletionPolicy: Delete
  ConstructHubSourcesNpmJsStageAndNotifyServiceRoleD5BB5B50:
    Type: AWS::IAM::Role
    Properties:
      AssumeRolePolicyDocument:
        Statement:
          - Action: sts:AssumeRole
            Effect: Allow
            Principal:
              Service: lambda.amazonaws.com
        Version: 2012-10-17
      ManagedPolicyArns:
        - Fn::Join:
            - ""
            - - "arn:"
              - Ref: AWS::Partition
              - :iam::aws:policy/service-role/AWSLambdaBasicExecutionRole
  ConstructHubSourcesNpmJsStageAndNotifyServiceRoleDefaultPolicyF7D8382F:
    Type: AWS::IAM::Policy
    Properties:
      PolicyDocument:
        Statement:
          - Action: sqs:SendMessage
            Effect: Allow
            Resource:
              Fn::GetAtt:
                - ConstructHubSourcesStagerDLQ80BD2600
                - Arn
          - Action:
              - xray:PutTraceSegments
              - xray:PutTelemetryRecords
            Effect: Allow
            Resource: "*"
          - Action:
              - s3:GetObject*
              - s3:GetBucket*
              - s3:List*
              - s3:DeleteObject*
              - s3:PutObject*
              - s3:Abort*
            Effect: Allow
            Resource:
              - Fn::GetAtt:
                  - ConstructHubSourcesNpmJsStagingBucketB286F0E6
                  - Arn
              - Fn::Join:
                  - ""
                  - - Fn::GetAtt:
                        - ConstructHubSourcesNpmJsStagingBucketB286F0E6
                        - Arn
                    - /*
          - Action:
              - s3:GetObject*
              - s3:GetBucket*
              - s3:List*
            Effect: Allow
            Resource:
              - Fn::GetAtt:
                  - ConstructHubDenyListBucket1B3C2C2E
                  - Arn
              - Fn::Join:
                  - ""
                  - - Fn::GetAtt:
                        - ConstructHubDenyListBucket1B3C2C2E
                        - Arn
                    - /*
          - Action:
              - sqs:SendMessage
              - sqs:GetQueueAttributes
              - sqs:GetQueueUrl
            Effect: Allow
            Resource:
              Fn::GetAtt:
                - ConstructHubIngestionQueue1AD94CA3
                - Arn
          - Action:
              - sqs:ReceiveMessage
              - sqs:ChangeMessageVisibility
              - sqs:GetQueueUrl
              - sqs:DeleteMessage
              - sqs:GetQueueAttributes
            Effect: Allow
            Resource:
              Fn::GetAtt:
                - ConstructHubSourcesStagerDLQ80BD2600
                - Arn
        Version: 2012-10-17
      PolicyName: ConstructHubSourcesNpmJsStageAndNotifyServiceRoleDefaultPolicyF7D8382F
      Roles:
        - Ref: ConstructHubSourcesNpmJsStageAndNotifyServiceRoleD5BB5B50
  ConstructHubSourcesNpmJsStageAndNotify591C0CFA:
    Type: AWS::Lambda::Function
    Properties:
      Code:
        S3Bucket:
          Ref: AssetParameters82fce0de1fd66c14056b03c8334213b6fd351f618d3db139501b43c1e27d9239S3Bucket55FF4968
        S3Key:
          Fn::Join:
            - ""
            - - Fn::Select:
                  - 0
                  - Fn::Split:
                      - "||"
                      - Ref: AssetParameters82fce0de1fd66c14056b03c8334213b6fd351f618d3db139501b43c1e27d9239S3VersionKey2D740AE6
              - Fn::Select:
                  - 1
                  - Fn::Split:
                      - "||"
                      - Ref: AssetParameters82fce0de1fd66c14056b03c8334213b6fd351f618d3db139501b43c1e27d9239S3VersionKey2D740AE6
      Role:
        Fn::GetAtt:
          - ConstructHubSourcesNpmJsStageAndNotifyServiceRoleD5BB5B50
          - Arn
      DeadLetterConfig:
        TargetArn:
          Fn::GetAtt:
            - ConstructHubSourcesStagerDLQ80BD2600
            - Arn
      Description: "[dev/ConstructHub/Sources/NpmJS-StageAndNotify] Stages tarballs to
        S3 and notifies ConstructHub"
      Environment:
        Variables:
          AWS_EMF_ENVIRONMENT: Local
          BUCKET_NAME:
            Ref: ConstructHubSourcesNpmJsStagingBucketB286F0E6
          QUEUE_URL:
            Ref: ConstructHubIngestionQueue1AD94CA3
          DENY_LIST_BUCKET_NAME:
            Ref: ConstructHubDenyListBucket1B3C2C2E
          DENY_LIST_OBJECT_KEY: deny-list.json
      Handler: index.handler
      MemorySize: 10024
      Runtime: nodejs14.x
      Timeout: 300
      TracingConfig:
        Mode: Active
    DependsOn:
      - ConstructHubSourcesNpmJsStageAndNotifyServiceRoleDefaultPolicyF7D8382F
      - ConstructHubSourcesNpmJsStageAndNotifyServiceRoleD5BB5B50
  ConstructHubSourcesNpmJsStageAndNotifyEventInvokeConfigF58F658E:
    Type: AWS::Lambda::EventInvokeConfig
    Properties:
      FunctionName:
        Ref: ConstructHubSourcesNpmJsStageAndNotify591C0CFA
      Qualifier: $LATEST
      MaximumRetryAttempts: 2
  ConstructHubSourcesNpmJsStageAndNotifySqsEventSourcedevConstructHubSourcesStagerDLQ8B15A0A12A3B8A16:
    Type: AWS::Lambda::EventSourceMapping
    Properties:
      FunctionName:
        Ref: ConstructHubSourcesNpmJsStageAndNotify591C0CFA
      BatchSize: 1
      Enabled: false
      EventSourceArn:
        Fn::GetAtt:
          - ConstructHubSourcesStagerDLQ80BD2600
          - Arn
  ConstructHubSourcesNpmJsServiceRoleAC3F7AA6:
    Type: AWS::IAM::Role
    Properties:
      AssumeRolePolicyDocument:
        Statement:
          - Action: sts:AssumeRole
            Effect: Allow
            Principal:
              Service: lambda.amazonaws.com
        Version: 2012-10-17
      ManagedPolicyArns:
        - Fn::Join:
            - ""
            - - "arn:"
              - Ref: AWS::Partition
              - :iam::aws:policy/service-role/AWSLambdaBasicExecutionRole
    DependsOn:
      - ConstructHubLicenseListAwsCliLayer59592811
      - ConstructHubLicenseListCustomResource323F0FD4
  ConstructHubSourcesNpmJsServiceRoleDefaultPolicy65FBFA22:
    Type: AWS::IAM::Policy
    Properties:
      PolicyDocument:
        Statement:
          - Action:
              - xray:PutTraceSegments
              - xray:PutTelemetryRecords
            Effect: Allow
            Resource: "*"
          - Action:
              - s3:GetObject*
              - s3:GetBucket*
              - s3:List*
              - s3:DeleteObject*
              - s3:PutObject*
              - s3:Abort*
            Effect: Allow
            Resource:
              - Fn::GetAtt:
                  - ConstructHubSourcesNpmJsStagingBucketB286F0E6
                  - Arn
              - Fn::Join:
                  - ""
                  - - Fn::GetAtt:
                        - ConstructHubSourcesNpmJsStagingBucketB286F0E6
                        - Arn
                    - /couchdb-last-transaction-id.2
          - Action:
              - s3:GetObject*
              - s3:GetBucket*
              - s3:List*
            Effect: Allow
            Resource:
              - Fn::GetAtt:
                  - ConstructHubDenyListBucket1B3C2C2E
                  - Arn
              - Fn::Join:
                  - ""
                  - - Fn::GetAtt:
                        - ConstructHubDenyListBucket1B3C2C2E
                        - Arn
                    - /*
          - Action:
              - s3:GetObject*
              - s3:GetBucket*
              - s3:List*
            Effect: Allow
            Resource:
              - Fn::GetAtt:
                  - ConstructHubLicenseListBucket9334047F
                  - Arn
              - Fn::Join:
                  - ""
                  - - Fn::GetAtt:
                        - ConstructHubLicenseListBucket9334047F
                        - Arn
                    - /*
          - Action: lambda:InvokeFunction
            Effect: Allow
            Resource:
              Fn::GetAtt:
                - ConstructHubSourcesNpmJsStageAndNotify591C0CFA
                - Arn
        Version: 2012-10-17
      PolicyName: ConstructHubSourcesNpmJsServiceRoleDefaultPolicy65FBFA22
      Roles:
        - Ref: ConstructHubSourcesNpmJsServiceRoleAC3F7AA6
    DependsOn:
      - ConstructHubLicenseListAwsCliLayer59592811
      - ConstructHubLicenseListCustomResource323F0FD4
  ConstructHubSourcesNpmJs15A77D2D:
    Type: AWS::Lambda::Function
    Properties:
      Code:
        S3Bucket:
          Ref: AssetParametersd1ca83197945a1fb9b02b6f1e740fcfef3a63f1f991d131d5b168ff629d15210S3Bucket30187E5D
        S3Key:
          Fn::Join:
            - ""
            - - Fn::Select:
                  - 0
                  - Fn::Split:
                      - "||"
                      - Ref: AssetParametersd1ca83197945a1fb9b02b6f1e740fcfef3a63f1f991d131d5b168ff629d15210S3VersionKey0B5BBFCC
              - Fn::Select:
                  - 1
                  - Fn::Split:
                      - "||"
                      - Ref: AssetParametersd1ca83197945a1fb9b02b6f1e740fcfef3a63f1f991d131d5b168ff629d15210S3VersionKey0B5BBFCC
      Role:
        Fn::GetAtt:
          - ConstructHubSourcesNpmJsServiceRoleAC3F7AA6
          - Arn
      Description: "[dev/ConstructHub/Sources/NpmJs] Periodically query npmjs.com
        index for new packages"
      Environment:
        Variables:
          AWS_EMF_ENVIRONMENT: Local
          BUCKET_NAME:
            Ref: ConstructHubSourcesNpmJsStagingBucketB286F0E6
          FUNCTION_NAME:
            Ref: ConstructHubSourcesNpmJsStageAndNotify591C0CFA
          DENY_LIST_BUCKET_NAME:
            Ref: ConstructHubDenyListBucket1B3C2C2E
          DENY_LIST_OBJECT_KEY: deny-list.json
          LICENSE_LIST_BUCKET_NAME:
            Ref: ConstructHubLicenseListBucket9334047F
          LICENSE_LIST_OBJECT_KEY: allowed-licenses.json
      Handler: index.handler
      MemorySize: 10024
      ReservedConcurrentExecutions: 1
      Runtime: nodejs14.x
      Timeout: 300
      TracingConfig:
        Mode: Active
    DependsOn:
      - ConstructHubLicenseListAwsCliLayer59592811
      - ConstructHubLicenseListCustomResource323F0FD4
      - ConstructHubSourcesNpmJsServiceRoleDefaultPolicy65FBFA22
      - ConstructHubSourcesNpmJsServiceRoleAC3F7AA6
  ConstructHubSourcesNpmJsCanaryServiceRoleC4CBCDA2:
    Type: AWS::IAM::Role
    Properties:
      AssumeRolePolicyDocument:
        Statement:
          - Action: sts:AssumeRole
            Effect: Allow
            Principal:
              Service: lambda.amazonaws.com
        Version: 2012-10-17
      ManagedPolicyArns:
        - Fn::Join:
            - ""
            - - "arn:"
              - Ref: AWS::Partition
              - :iam::aws:policy/service-role/AWSLambdaBasicExecutionRole
    DependsOn:
      - ConstructHubLicenseListAwsCliLayer59592811
      - ConstructHubLicenseListCustomResource323F0FD4
  ConstructHubSourcesNpmJsCanaryServiceRoleDefaultPolicy630F813B:
    Type: AWS::IAM::Policy
    Properties:
      PolicyDocument:
        Statement:
          - Action:
              - s3:GetObject*
              - s3:GetBucket*
              - s3:List*
              - s3:DeleteObject*
              - s3:PutObject*
              - s3:Abort*
            Effect: Allow
            Resource:
              - Fn::GetAtt:
                  - ConstructHubSourcesNpmJsStagingBucketB286F0E6
                  - Arn
              - Fn::Join:
                  - ""
                  - - Fn::GetAtt:
                        - ConstructHubSourcesNpmJsStagingBucketB286F0E6
                        - Arn
                    - /package-canary/*.state.json
        Version: 2012-10-17
      PolicyName: ConstructHubSourcesNpmJsCanaryServiceRoleDefaultPolicy630F813B
      Roles:
        - Ref: ConstructHubSourcesNpmJsCanaryServiceRoleC4CBCDA2
    DependsOn:
      - ConstructHubLicenseListAwsCliLayer59592811
      - ConstructHubLicenseListCustomResource323F0FD4
  ConstructHubSourcesNpmJsCanary5558FC45:
    Type: AWS::Lambda::Function
    Properties:
      Code:
        S3Bucket:
          Ref: AssetParameters4eca4d1b52b162aade7fdea6c9ba1f3b01eb5bd746b76ee41b9994d2b16d84a1S3BucketFBC8C78E
        S3Key:
          Fn::Join:
            - ""
            - - Fn::Select:
                  - 0
                  - Fn::Split:
                      - "||"
                      - Ref: AssetParameters4eca4d1b52b162aade7fdea6c9ba1f3b01eb5bd746b76ee41b9994d2b16d84a1S3VersionKey1BDFDAA5
              - Fn::Select:
                  - 1
                  - Fn::Split:
                      - "||"
                      - Ref: AssetParameters4eca4d1b52b162aade7fdea6c9ba1f3b01eb5bd746b76ee41b9994d2b16d84a1S3VersionKey1BDFDAA5
      Role:
        Fn::GetAtt:
          - ConstructHubSourcesNpmJsCanaryServiceRoleC4CBCDA2
          - Arn
      Description: "[dev/ConstructHub/Sources/NpmJs/PackageCanary] Monitors
        construct-hub-probe versions availability"
      Environment:
        Variables:
          AWS_EMF_ENVIRONMENT: Local
          CONSTRUCT_HUB_BASE_URL:
            Fn::Join:
              - ""
              - - https://
                - Fn::GetAtt:
                    - ConstructHubWebAppDistribution1F181DC9
                    - DomainName
          PACKAGE_CANARY_BUCKET_NAME:
            Ref: ConstructHubSourcesNpmJsStagingBucketB286F0E6
          PACKAGE_NAME: construct-hub-probe
      Handler: index.handler
      MemorySize: 10024
      Runtime: nodejs14.x
      Timeout: 60
    DependsOn:
      - ConstructHubLicenseListAwsCliLayer59592811
      - ConstructHubLicenseListCustomResource323F0FD4
      - ConstructHubSourcesNpmJsCanaryServiceRoleDefaultPolicy630F813B
      - ConstructHubSourcesNpmJsCanaryServiceRoleC4CBCDA2
  ConstructHubSourcesNpmJsCanarySchedule4D94219F:
    Type: AWS::Events::Rule
    Properties:
      Description: Scheduled executions of the NpmJS package canary
      ScheduleExpression: rate(1 minute)
      State: ENABLED
      Targets:
        - Arn:
            Fn::GetAtt:
              - ConstructHubSourcesNpmJsCanary5558FC45
              - Arn
          Id: Target0
    DependsOn:
      - ConstructHubLicenseListAwsCliLayer59592811
      - ConstructHubLicenseListCustomResource323F0FD4
      - ConstructHubSourcesNpmJsCanaryServiceRoleDefaultPolicy630F813B
  ConstructHubSourcesNpmJsCanaryScheduleAllowEventRuledevConstructHubSourcesNpmJsCanaryC48E9D5AD1BB0C82:
    Type: AWS::Lambda::Permission
    Properties:
      Action: lambda:InvokeFunction
      FunctionName:
        Fn::GetAtt:
          - ConstructHubSourcesNpmJsCanary5558FC45
          - Arn
      Principal: events.amazonaws.com
      SourceArn:
        Fn::GetAtt:
          - ConstructHubSourcesNpmJsCanarySchedule4D94219F
          - Arn
    DependsOn:
      - ConstructHubLicenseListAwsCliLayer59592811
      - ConstructHubLicenseListCustomResource323F0FD4
      - ConstructHubSourcesNpmJsCanaryServiceRoleDefaultPolicy630F813B
  ConstructHubSourcesNpmJsCanaryAlarmBE2B479E:
    Type: AWS::CloudWatch::Alarm
    Properties:
      ComparisonOperator: GreaterThanThreshold
      EvaluationPeriods: 2
      AlarmDescription: >-
        New versions of construct-hub-probe have been published over 5 minutes
        ago and are still not visible in construct hub

        Runbook: https://github.com/cdklabs/construct-hub/blob/main/docs/operator-runbook.md
      AlarmName: dev/ConstructHub/Sources/NpmJs/Canary/SLA-Breached
      Metrics:
        - Expression: MAX([mDwell, mTTC])
          Id: expr_1
        - Id: mDwell
          MetricStat:
            Metric:
              MetricName: DwellTime
              Namespace: ConstructHub/PackageCanary
            Period: 60
            Stat: Maximum
          ReturnData: false
        - Id: mTTC
          MetricStat:
            Metric:
              MetricName: TimeToCatalog
              Namespace: ConstructHub/PackageCanary
            Period: 60
            Stat: Maximum
          ReturnData: false
      Threshold: 300
      TreatMissingData: breaching
    DependsOn:
      - ConstructHubLicenseListAwsCliLayer59592811
      - ConstructHubLicenseListCustomResource323F0FD4
  ConstructHubSourcesNpmJsSchedule34031870:
    Type: AWS::Events::Rule
    Properties:
      Description: dev/ConstructHub/Sources/NpmJs/Schedule
      ScheduleExpression: rate(5 minutes)
      State: ENABLED
      Targets:
        - Arn:
            Fn::GetAtt:
              - ConstructHubSourcesNpmJs15A77D2D
              - Arn
          Id: Target0
    DependsOn:
      - ConstructHubSourcesNpmJsFollowerFailures86BCBA0D
  ConstructHubSourcesNpmJsScheduleAllowEventRuledevConstructHubSourcesNpmJs94EFF1D850C1F076:
    Type: AWS::Lambda::Permission
    Properties:
      Action: lambda:InvokeFunction
      FunctionName:
        Fn::GetAtt:
          - ConstructHubSourcesNpmJs15A77D2D
          - Arn
      Principal: events.amazonaws.com
      SourceArn:
        Fn::GetAtt:
          - ConstructHubSourcesNpmJsSchedule34031870
          - Arn
    DependsOn:
      - ConstructHubSourcesNpmJsFollowerFailures86BCBA0D
  ConstructHubSourcesNpmJsFollowerFailures86BCBA0D:
    Type: AWS::CloudWatch::Alarm
    Properties:
      ComparisonOperator: GreaterThanOrEqualToThreshold
      EvaluationPeriods: 3
      AlarmDescription:
        Fn::Join:
          - ""
          - - >-
              The NpmJs follower function failed!


              RunBook: https://github.com/cdklabs/construct-hub/blob/main/docs/operator-runbook.md


              Direct link to Lambda function: /lambda/home#/functions/
            - Ref: ConstructHubSourcesNpmJs15A77D2D
      AlarmName: dev/ConstructHub/Sources/NpmJs/Follower/Failures
      Dimensions:
        - Name: FunctionName
          Value:
            Ref: ConstructHubSourcesNpmJs15A77D2D
      MetricName: Errors
      Namespace: AWS/Lambda
      Period: 300
      Statistic: Sum
      Threshold: 1
      TreatMissingData: missing
  ConstructHubSourcesNpmJsFollowerNotRunningCEAF0E1E:
    Type: AWS::CloudWatch::Alarm
    Properties:
      ComparisonOperator: LessThanThreshold
      EvaluationPeriods: 2
      AlarmDescription:
        Fn::Join:
          - ""
          - - >-
              The NpmJs follower function is not running!


              RunBook: https://github.com/cdklabs/construct-hub/blob/main/docs/operator-runbook.md


              Direct link to Lambda function: /lambda/home#/functions/
            - Ref: ConstructHubSourcesNpmJs15A77D2D
      AlarmName: dev/ConstructHub/Sources/NpmJs/Follower/NotRunning
      Dimensions:
        - Name: FunctionName
          Value:
            Ref: ConstructHubSourcesNpmJs15A77D2D
      MetricName: Invocations
      Namespace: AWS/Lambda
      Period: 300
      Statistic: Sum
      Threshold: 1
      TreatMissingData: breaching
    DependsOn:
      - ConstructHubSourcesNpmJsScheduleAllowEventRuledevConstructHubSourcesNpmJs94EFF1D850C1F076
      - ConstructHubSourcesNpmJsSchedule34031870
  ConstructHubSourcesNpmJsFollowerNoChanges2CB08C93:
    Type: AWS::CloudWatch::Alarm
    Properties:
      ComparisonOperator: LessThanThreshold
      EvaluationPeriods: 2
      AlarmDescription:
        Fn::Join:
          - ""
          - - >-
              The NpmJs follower function is no discovering any changes from
              CouchDB!


              RunBook: https://github.com/cdklabs/construct-hub/blob/main/docs/operator-runbook.md


              Direct link to Lambda function: /lambda/home#/functions/
            - Ref: ConstructHubSourcesNpmJs15A77D2D
      AlarmName: dev/ConstructHub/Sources/NpmJs/Follower/NoChanges
      MetricName: ChangeCount
      Namespace: ConstructHub/PackageSource/NpmJs/Follower
      Period: 60
      Statistic: Sum
      Threshold: 1
      TreatMissingData: breaching
  ConstructHubSourcesdevConstructHubSourcesNpmJsStagerDLQNotEmpty3777A4EA:
    Type: AWS::CloudWatch::Alarm
    Properties:
      ComparisonOperator: GreaterThanOrEqualToThreshold
      EvaluationPeriods: 1
      AlarmDescription:
        Fn::Join:
          - ""
          - - "The NpmJS package stager is failing - its dead letter queue is
              not empty/n/nLink to the lambda function:
              /lambda/home#/functions/"
            - Ref: ConstructHubSourcesNpmJsStageAndNotify591C0CFA
            - "/nLink to the dead letter queue:
              /sqs/v2/home#/queues/https%3A%2F%2Fsqs."
            - Ref: AWS::Region
            - .amazonaws.com%2F
            - Ref: AWS::AccountId
            - "%2F"
            - Fn::GetAtt:
                - ConstructHubSourcesStagerDLQ80BD2600
                - QueueName
            - "/n/nRunbook:
              https://github.com/cdklabs/construct-hub/blob/main/docs/operator-\\
              runbook.md"
      AlarmName: dev/ConstructHub/Sources/NpmJs/Stager/DLQNotEmpty
      Metrics:
        - Expression: mVisible + mHidden
          Id: expr_1
        - Id: mVisible
          MetricStat:
            Metric:
              Dimensions:
                - Name: QueueName
                  Value:
                    Fn::GetAtt:
                      - ConstructHubSourcesStagerDLQ80BD2600
                      - QueueName
              MetricName: ApproximateNumberOfMessagesVisible
              Namespace: AWS/SQS
            Period: 300
            Stat: Maximum
          ReturnData: false
        - Id: mHidden
          MetricStat:
            Metric:
              Dimensions:
                - Name: QueueName
                  Value:
                    Fn::GetAtt:
                      - ConstructHubSourcesStagerDLQ80BD2600
                      - QueueName
              MetricName: ApproximateNumberOfMessagesNotVisible
              Namespace: AWS/SQS
            Period: 300
            Stat: Maximum
          ReturnData: false
      Threshold: 1
      TreatMissingData: notBreaching
  ConstructHubInventoryCanaryServiceRole7684EDDE:
    Type: AWS::IAM::Role
    Properties:
      AssumeRolePolicyDocument:
        Statement:
          - Action: sts:AssumeRole
            Effect: Allow
            Principal:
              Service: lambda.amazonaws.com
        Version: 2012-10-17
      ManagedPolicyArns:
        - Fn::Join:
            - ""
            - - "arn:"
              - Ref: AWS::Partition
              - :iam::aws:policy/service-role/AWSLambdaBasicExecutionRole
  ConstructHubInventoryCanaryServiceRoleDefaultPolicy144783F1:
    Type: AWS::IAM::Policy
    Properties:
      PolicyDocument:
        Statement:
          - Action:
              - s3:GetObject*
              - s3:GetBucket*
              - s3:List*
            Effect: Allow
            Resource:
              - Fn::GetAtt:
                  - ConstructHubPackageDataDC5EF35E
                  - Arn
              - Fn::Join:
                  - ""
                  - - Fn::GetAtt:
                        - ConstructHubPackageDataDC5EF35E
                        - Arn
                    - /*
          - Action:
              - s3:DeleteObject*
              - s3:PutObject*
              - s3:Abort*
            Effect: Allow
            Resource:
              - Fn::GetAtt:
                  - ConstructHubPackageDataDC5EF35E
                  - Arn
              - Fn::Join:
                  - ""
                  - - Fn::GetAtt:
                        - ConstructHubPackageDataDC5EF35E
                        - Arn
                    - /missing-objects/*-documentation.json
          - Action:
              - s3:DeleteObject*
              - s3:PutObject*
              - s3:Abort*
            Effect: Allow
            Resource:
              - Fn::GetAtt:
                  - ConstructHubPackageDataDC5EF35E
                  - Arn
              - Fn::Join:
                  - ""
                  - - Fn::GetAtt:
                        - ConstructHubPackageDataDC5EF35E
                        - Arn
                    - /corruptassembly-objects/*.json
          - Action:
              - s3:DeleteObject*
              - s3:PutObject*
              - s3:Abort*
            Effect: Allow
            Resource:
              - Fn::GetAtt:
                  - ConstructHubPackageDataDC5EF35E
                  - Arn
              - Fn::Join:
                  - ""
                  - - Fn::GetAtt:
                        - ConstructHubPackageDataDC5EF35E
                        - Arn
                    - /uninstallable-objects/data.json
        Version: 2012-10-17
      PolicyName: ConstructHubInventoryCanaryServiceRoleDefaultPolicy144783F1
      Roles:
        - Ref: ConstructHubInventoryCanaryServiceRole7684EDDE
  ConstructHubInventoryCanary63D899BC:
    Type: AWS::Lambda::Function
    Properties:
      Code:
        S3Bucket:
          Ref: AssetParameters7c158f248e4b8c4055bab463cf7161a06489f3c6b8cb338eaf1a3cdaeefa9bf5S3Bucket8834E674
        S3Key:
          Fn::Join:
            - ""
            - - Fn::Select:
                  - 0
                  - Fn::Split:
                      - "||"
                      - Ref: AssetParameters7c158f248e4b8c4055bab463cf7161a06489f3c6b8cb338eaf1a3cdaeefa9bf5S3VersionKey16F872AA
              - Fn::Select:
                  - 1
                  - Fn::Split:
                      - "||"
                      - Ref: AssetParameters7c158f248e4b8c4055bab463cf7161a06489f3c6b8cb338eaf1a3cdaeefa9bf5S3VersionKey16F872AA
      Role:
        Fn::GetAtt:
          - ConstructHubInventoryCanaryServiceRole7684EDDE
          - Arn
      Description: "[ConstructHub/Inventory] A canary that periodically inspects the
        list of indexed packages"
      Environment:
        Variables:
          AWS_EMF_ENVIRONMENT: Local
          BUCKET_NAME:
            Ref: ConstructHubPackageDataDC5EF35E
      Handler: index.handler
      MemorySize: 10240
      Runtime: nodejs14.x
      Timeout: 300
    DependsOn:
      - ConstructHubInventoryCanaryServiceRoleDefaultPolicy144783F1
      - ConstructHubInventoryCanaryServiceRole7684EDDE
  ConstructHubInventoryCanaryLogRetention8B1B5364:
    Type: Custom::LogRetention
    Properties:
      ServiceToken:
        Fn::GetAtt:
          - LogRetentionaae0aa3c5b4d4f87b02d85b201efdd8aFD4BFC8A
          - Arn
      LogGroupName:
        Fn::Join:
          - ""
          - - /aws/lambda/
            - Ref: ConstructHubInventoryCanary63D899BC
      RetentionInDays: 7
  ConstructHubInventoryCanaryScheduleRule79F2F8D8:
    Type: AWS::Events::Rule
    Properties:
      ScheduleExpression: rate(5 minutes)
      State: ENABLED
      Targets:
        - Arn:
            Fn::GetAtt:
              - ConstructHubInventoryCanary63D899BC
              - Arn
          Id: Target0
    DependsOn:
      - ConstructHubInventoryCanaryServiceRoleDefaultPolicy144783F1
  ConstructHubInventoryCanaryScheduleRuleAllowEventRuledevConstructHubInventoryCanaryEF8B6D027C8F7E9D:
    Type: AWS::Lambda::Permission
    Properties:
      Action: lambda:InvokeFunction
      FunctionName:
        Fn::GetAtt:
          - ConstructHubInventoryCanary63D899BC
          - Arn
      Principal: events.amazonaws.com
      SourceArn:
        Fn::GetAtt:
          - ConstructHubInventoryCanaryScheduleRule79F2F8D8
          - Arn
    DependsOn:
      - ConstructHubInventoryCanaryServiceRoleDefaultPolicy144783F1
  ConstructHubInventoryCanaryNotRunningAF44D71C:
    Type: AWS::CloudWatch::Alarm
    Properties:
      ComparisonOperator: LessThanThreshold
      EvaluationPeriods: 1
      AlarmDescription:
        Fn::Join:
          - ""
          - - >-
              The inventory canary is not running!


              RunBook: https://github.com/cdklabs/construct-hub/blob/main/docs/operator-runbook.md


              Direct link to function: /lambda/home#/functions/
            - Ref: ConstructHubInventoryCanary63D899BC
      AlarmName: dev/ConstructHub/InventoryCanary/NotRunning
      Dimensions:
        - Name: FunctionName
          Value:
            Ref: ConstructHubInventoryCanary63D899BC
      MetricName: Invocations
      Namespace: AWS/Lambda
      Period: 300
      Statistic: Sum
      Threshold: 1
  ConstructHubInventoryCanaryFailures5BDA8051:
    Type: AWS::CloudWatch::Alarm
    Properties:
      ComparisonOperator: GreaterThanOrEqualToThreshold
      EvaluationPeriods: 2
      AlarmDescription:
        Fn::Join:
          - ""
          - - >-
              The inventory canary is failing!


              RunBook: https://github.com/cdklabs/construct-hub/blob/main/docs/operator-runbook.md


              Direct link to function: /lambda/home#/functions/
            - Ref: ConstructHubInventoryCanary63D899BC
      AlarmName: dev/ConstructHub/InventoryCanary/Failures
      Dimensions:
        - Name: FunctionName
          Value:
            Ref: ConstructHubInventoryCanary63D899BC
      MetricName: Errors
      Namespace: AWS/Lambda
      Period: 300
      Statistic: Sum
      Threshold: 1
  ConstructHubBackendDashboardReportsDFD170B1:
    Type: AWS::CloudWatch::Dashboard
    Properties:
      DashboardBody:
        Fn::Join:
          - ""
          - - '{"start":"-P1W","periodOverride":"auto","widgets":[{"type":"custom","width":24,"height":6,"x":0,"y":0,"properties":{"endpoint":"'
            - Fn::GetAtt:
                - PackageVersionsTableWidgetHandler5fa848259c1d5e388c0df69f05c016dfBE2C27C2
                - Arn
            - "\\",\\"params\\":{\\"key\\":\\"uninstallable-objects/data.json\\",\\"des\\
              cription\\":\\"These packages could not be installed. Note that
              currently they will also appear in the 'missing' documentation
              reports.\\\\n\\\\nThe specific error can be found in the package
              directory inside a file named
              'uninstallable'\\\\n\\"},\\"title\\":\\"Package Versions Report |
              Uninstallable\\",\\"updateOn\\":{\\"refresh\\":true,\\"resize\\":false,\\
              \\"timeRange\\":false}}},{\\"type\\":\\"custom\\",\\"width\\":24,\\"height\\
              \\":6,\\"x\\":0,\\"y\\":6,\\"properties\\":{\\"endpoint\\":\\""
            - Fn::GetAtt:
                - PackageVersionsTableWidgetHandler5fa848259c1d5e388c0df69f05c016dfBE2C27C2
                - Arn
            - '","params":{"key":"missing-objects/typescript-documentation.json","description":"These
              packages are missing typescript documentation.\\nApart from the
              uninstallable packages, this report should stay empty\\n\\nTo
              investigate inspect the orchestration DLQ.\\n"},"title":"Package
              Versions Report | Missing Documentation |
              _typescript_","updateOn":{"refresh":true,"resize":false,"timeRange":false}}},{"type":"custom","width":24,"height":6,"x":0,"y":12,"properties":{"endpoint":"'
            - Fn::GetAtt:
                - PackageVersionsTableWidgetHandler5fa848259c1d5e388c0df69f05c016dfBE2C27C2
                - Arn
            - "\\",\\"params\\":{\\"key\\":\\"corruptassembly-objects/typescript.json\\
              \\",\\"description\\":\\"These packages are missing typescript
              documentation because of a corrupted assembly.\\\\n\\\\nThe specific
              error can be found in the package directory inside files suffixed
              with '.corruptassembly'\\\\n\\"},\\"title\\":\\"Package Versions Report
              | Corrupt Assembly |
              _typescript_\\",\\"updateOn\\":{\\"refresh\\":true,\\"resize\\":false,\\"\\
              timeRange\\":false}}},{\\"type\\":\\"custom\\",\\"width\\":24,\\"height\\"\\
              :6,\\"x\\":0,\\"y\\":18,\\"properties\\":{\\"endpoint\\":\\""
            - Fn::GetAtt:
                - PackageVersionsTableWidgetHandler5fa848259c1d5e388c0df69f05c016dfBE2C27C2
                - Arn
            - '","params":{"key":"missing-objects/python-documentation.json","description":"These
              packages are missing python documentation.\\nApart from the
              uninstallable packages, this report should stay empty\\n\\nTo
              investigate inspect the orchestration DLQ.\\n"},"title":"Package
              Versions Report | Missing Documentation |
              _python_","updateOn":{"refresh":true,"resize":false,"timeRange":false}}},{"type":"custom","width":24,"height":6,"x":0,"y":24,"properties":{"endpoint":"'
            - Fn::GetAtt:
                - PackageVersionsTableWidgetHandler5fa848259c1d5e388c0df69f05c016dfBE2C27C2
                - Arn
            - "\\",\\"params\\":{\\"key\\":\\"corruptassembly-objects/python.json\\",\\
              \\"description\\":\\"These packages are missing python documentation
              because of a corrupted assembly.\\\\n\\\\nThe specific error can be
              found in the package directory inside files suffixed with
              '.corruptassembly'\\\\n\\"},\\"title\\":\\"Package Versions Report |
              Corrupt Assembly |
              _python_\\",\\"updateOn\\":{\\"refresh\\":true,\\"resize\\":false,\\"time\\
              Range\\":false}}},{\\"type\\":\\"custom\\",\\"width\\":24,\\"height\\":6,\\
              \\"x\\":0,\\"y\\":30,\\"properties\\":{\\"endpoint\\":\\""
            - Fn::GetAtt:
                - PackageVersionsTableWidgetHandler5fa848259c1d5e388c0df69f05c016dfBE2C27C2
                - Arn
            - '","params":{"key":"missing-objects/java-documentation.json","description":"These
              packages are missing java documentation.\\nApart from the
              uninstallable packages, this report should stay empty\\n\\nTo
              investigate inspect the orchestration DLQ.\\n"},"title":"Package
              Versions Report | Missing Documentation |
              _java_","updateOn":{"refresh":true,"resize":false,"timeRange":false}}},{"type":"custom","width":24,"height":6,"x":0,"y":36,"properties":{"endpoint":"'
            - Fn::GetAtt:
                - PackageVersionsTableWidgetHandler5fa848259c1d5e388c0df69f05c016dfBE2C27C2
                - Arn
            - "\\",\\"params\\":{\\"key\\":\\"corruptassembly-objects/java.json\\",\\"d\\
              escription\\":\\"These packages are missing java documentation
              because of a corrupted assembly.\\\\n\\\\nThe specific error can be
              found in the package directory inside files suffixed with
              '.corruptassembly'\\\\n\\"},\\"title\\":\\"Package Versions Report |
              Corrupt Assembly |
              _java_\\",\\"updateOn\\":{\\"refresh\\":true,\\"resize\\":false,\\"timeRa\\
              nge\\":false}}},{\\"type\\":\\"custom\\",\\"width\\":24,\\"height\\":6,\\"x\\
              \\":0,\\"y\\":42,\\"properties\\":{\\"endpoint\\":\\""
            - Fn::GetAtt:
                - PackageVersionsTableWidgetHandler5fa848259c1d5e388c0df69f05c016dfBE2C27C2
                - Arn
            - '","params":{"key":"missing-objects/csharp-documentation.json","description":"These
              packages are missing csharp documentation.\\nApart from the
              uninstallable packages, this report should stay empty\\n\\nTo
              investigate inspect the orchestration DLQ.\\n"},"title":"Package
              Versions Report | Missing Documentation |
              _csharp_","updateOn":{"refresh":true,"resize":false,"timeRange":false}}},{"type":"custom","width":24,"height":6,"x":0,"y":48,"properties":{"endpoint":"'
            - Fn::GetAtt:
                - PackageVersionsTableWidgetHandler5fa848259c1d5e388c0df69f05c016dfBE2C27C2
                - Arn
            - "\\",\\"params\\":{\\"key\\":\\"corruptassembly-objects/csharp.json\\",\\
              \\"description\\":\\"These packages are missing csharp documentation
              because of a corrupted assembly.\\\\n\\\\nThe specific error can be
              found in the package directory inside files suffixed with
              '.corruptassembly'\\\\n\\"},\\"title\\":\\"Package Versions Report |
              Corrupt Assembly |
              _csharp_\\",\\"updateOn\\":{\\"refresh\\":true,\\"resize\\":false,\\"time\\
              Range\\":false}}}]}"
      DashboardName: construct-hub-backend-reports
  ConstructHubBackendDashboardGraphs6A37B2BC:
    Type: AWS::CloudWatch::Dashboard
    Properties:
      DashboardBody:
        Fn::Join:
          - ""
          - - '{"start":"-P1W","periodOverride":"auto","widgets":[{"type":"text","width":24,"height":2,"x":0,"y":0,"properties":{"markdown":"#
              Catalog Overview\\n\\n[button:primary:Package Data](/s3/buckets/'
            - Ref: ConstructHubPackageDataDC5EF35E
            - )\\n[button:Catalog Builder](/lambda/home#/functions/
            - Ref: ConstructHubOrchestrationCatalogBuilder7C964951
            - )\\n[button:Inventory Canary](/lambda/home#/functions/
            - Ref: ConstructHubInventoryCanary63D899BC
            - )\\n[button:Search Canary Log
              Group](/cloudwatch/home#logsV2:log-groups/log-group/$252Faws$252flambda$252f
            - Ref: ConstructHubInventoryCanary63D899BC
            - /log-events)"}},{"type":"metric","width":12,"height":6,"x":0,"y":2,"properties":{"view":"timeSeries","title":"Catalog
              Size","region":"
            - Ref: AWS::Region
            - '","metrics":[["ConstructHub/Inventory","SubmoduleCount",{"label":"Submodules","stat":"Maximum"}],["ConstructHub/Inventory","PackageVersionCount",{"label":"Package
              Versions","stat":"Maximum"}],["ConstructHub/Inventory","PackageMajorVersionCount",{"label":"Package
              Majors","stat":"Maximum"}],["ConstructHub/Inventory","PackageCount",{"label":"Packages","stat":"Maximum"}]],"yAxis":{"left":{"min":0}}}},{"type":"metric","width":12,"height":6,"x":12,"y":2,"properties":{"view":"timeSeries","title":"Catalog
              Issues","region":"'
            - Ref: AWS::Region
            - '","metrics":[["ConstructHub/Inventory","UnknownObjectCount",{"label":"Unknown","stat":"Maximum"}],["ConstructHub/Inventory","MissingAssemblyCount",{"label":"Missing
              Assembly","stat":"Maximum"}],["ConstructHub/Inventory","MissingPackageMetadataCount",{"label":"Missing
              Metadata","stat":"Maximum"}],["ConstructHub/Inventory","MissingPackageTarballCount",{"label":"Missing
              Tarball","stat":"Maximum"}],["ConstructHub/Inventory","UninstallablePackageCount",{"label":"Uninstallable
              Package","stat":"Maximum"}],["ConstructHub/CatalogBuilder","MissingConstructFrameworkCount",{"label":"No
              Construct
              Framework","period":900,"stat":"Maximum","yAxis":"right"}],["ConstructHub/CatalogBuilder","MissingConstructFrameworkVersionCount",{"label":"No
              Construct Framework
              Version","period":900,"stat":"Maximum","yAxis":"right"}]],"yAxis":{"left":{"min":0},"right":{"min":0}}}},{"type":"text","width":24,"height":2,"x":0,"y":8,"properties":{"markdown":"#
              Documentation Generation\\n\\n[button:primary:Transliterator
              Logs](/cloudwatch/home#logsV2:log-groups/log-group/'
            - Fn::Join:
                - "%252"
                - Fn::Split:
                    - /
                    - Ref: ConstructHubOrchestrationTransliteratorLogGroupEE16EE8B
            - )\\n[button:Transliterator ECS Cluster](/ecs/home#/clusters/
            - Ref: ConstructHubOrchestrationCluster3D6F0081
            - /tasks)"}},{"type":"metric","width":12,"height":6,"x":0,"y":10,"properties":{"view":"timeSeries","title":"Fargate
              Resources","region":"
            - Ref: AWS::Region
            - '","metrics":[["AWS/Usage","ResourceCount","Class","None","Resource","OnDemand","Service","Fargate","Type","Resource",{"label":"Fargate
              Usage
              (On-Demand)","stat":"Maximum","id":"mFargateUsage"}],[{"label":"Fargate
              Quota
              (On-Demand)","expression":"SERVICE_QUOTA(mFargateUsage)"}],[{"label":"CPU
              Utilization","expression":"100 * FILL(mCpuUtilized, 0) /
              FILL(mCpuReserved,
              REPEAT)","yAxis":"right"}],["ECS/ContainerInsights","CpuReserved","ClusterName","'
            - Ref: ConstructHubOrchestrationCluster3D6F0081
            - '",{"stat":"Maximum","visible":false,"id":"mCpuReserved"}],["ECS/ContainerInsights","CpuUtilized","ClusterName","'
            - Ref: ConstructHubOrchestrationCluster3D6F0081
            - '",{"stat":"Maximum","visible":false,"id":"mCpuUtilized"}],[{"label":"Memory
              Utilization","expression":"100 * FILL(mMemoryUtilized, 0) /
              FILL(mMemoryReserved,
              REPEAT)","yAxis":"right"}],["ECS/ContainerInsights","MemoryReserved","ClusterName","'
            - Ref: ConstructHubOrchestrationCluster3D6F0081
            - '",{"stat":"Maximum","visible":false,"id":"mMemoryReserved"}],["ECS/ContainerInsights","MemoryUtilized","ClusterName","'
            - Ref: ConstructHubOrchestrationCluster3D6F0081
            - '",{"stat":"Maximum","visible":false,"id":"mMemoryUtilized"}]],"yAxis":{"left":{"min":0},"right":{"label":"Percent","min":0,"max":100,"showUnits":false}}}},{"type":"metric","width":12,"height":6,"x":12,"y":10,"properties":{"view":"timeSeries","title":"ECS
              Resources","region":"'
            - Ref: AWS::Region
            - '","metrics":[[{"label":"Received
              Bytes","expression":"FILL(m67cc14db3275d4a2af71847df2ebb376a00b015f62c4ff9d1aedb9bc615a6cf0,
              0)"}],["ECS/ContainerInsights","NetworkRxBytes","ClusterName","'
            - Ref: ConstructHubOrchestrationCluster3D6F0081
            - '",{"label":"Received
              Bytes","stat":"Maximum","visible":false,"id":"m67cc14db3275d4a2af71847df2ebb376a00b015f62c4ff9d1aedb9bc615a6cf0"}],[{"label":"Transmitted
              Bytes","expression":"FILL(md6781afc8bf73de5587d36039d8226d1c0fe0b50a1c949759d3d8d8cd2e3f6d1,
              0)"}],["ECS/ContainerInsights","NetworkTxBytes","ClusterName","'
            - Ref: ConstructHubOrchestrationCluster3D6F0081
            - '",{"label":"Transmitted
              Bytes","stat":"Maximum","visible":false,"id":"md6781afc8bf73de5587d36039d8226d1c0fe0b50a1c949759d3d8d8cd2e3f6d1"}],[{"label":"Task
              Count","expression":"FILL(mbb258976f5c025a7dff5289417a6b07619e000e4af1a427fecc57b31586fd6dd,
              0)","yAxis":"right"}],["ECS/ContainerInsights","TaskCount","ClusterName","'
            - Ref: ConstructHubOrchestrationCluster3D6F0081
            - '",{"label":"Task
              Count","stat":"Sum","visible":false,"id":"mbb258976f5c025a7dff5289417a6b07619e000e4af1a427fecc57b31586fd6dd"}]],"yAxis":{"left":{"min":0},"right":{"min":0}}}},{"type":"text","width":24,"height":1,"x":0,"y":16,"properties":{"markdown":"##
              Language:
              typescript"}},{"type":"metric","width":12,"height":6,"x":0,"y":17,"properties":{"view":"pie","title":"Package
              Versions","region":"'
            - Ref: AWS::Region
            - '","metrics":[["ConstructHub/Inventory","SupportedPackageVersionCount","Language","typescript",{"color":"#2ca02c","label":"Available","stat":"Maximum"}],["ConstructHub/Inventory","CorruptAssemblyPackageVersionCount","Language","typescript",{"color":"#3542D7","label":"Corrupt
              Assembly","stat":"Maximum"}],["ConstructHub/Inventory","UnsupportedPackageVersionCount","Language","typescript",{"color":"#9467bd","label":"Unsupported","stat":"Maximum"}],["ConstructHub/Inventory","MissingPackageVersionCount","Language","typescript",{"color":"#d62728","label":"Missing","stat":"Maximum"}]],"yAxis":{"left":{"showUnits":false}}}},{"type":"metric","width":12,"height":6,"x":12,"y":17,"properties":{"view":"pie","title":"Package
              Version Submodules","region":"'
            - Ref: AWS::Region
            - '","metrics":[["ConstructHub/Inventory","SupportedSubmoduleCount","Language","typescript",{"color":"#2ca02c","label":"Available","stat":"Maximum"}],["ConstructHub/Inventory","CorruptAssemblySubmoduleCount","Language","typescript",{"color":"#3542D7","label":"Corrupt
              Assembly","stat":"Maximum"}],["ConstructHub/Inventory","UnsupportedSubmoduleCount","Language","typescript",{"color":"#9467bd","label":"Unsupported","stat":"Maximum"}],["ConstructHub/Inventory","MissingSubmoduleCount","Language","typescript",{"color":"#d62728","label":"Missing","stat":"Maximum"}]],"yAxis":{"left":{"showUnits":false}}}},{"type":"text","width":24,"height":1,"x":0,"y":23,"properties":{"markdown":"##
              Language:
              python"}},{"type":"metric","width":12,"height":6,"x":0,"y":24,"properties":{"view":"pie","title":"Package
              Versions","region":"'
            - Ref: AWS::Region
            - '","metrics":[["ConstructHub/Inventory","SupportedPackageVersionCount","Language","python",{"color":"#2ca02c","label":"Available","stat":"Maximum"}],["ConstructHub/Inventory","CorruptAssemblyPackageVersionCount","Language","python",{"color":"#3542D7","label":"Corrupt
              Assembly","stat":"Maximum"}],["ConstructHub/Inventory","UnsupportedPackageVersionCount","Language","python",{"color":"#9467bd","label":"Unsupported","stat":"Maximum"}],["ConstructHub/Inventory","MissingPackageVersionCount","Language","python",{"color":"#d62728","label":"Missing","stat":"Maximum"}]],"yAxis":{"left":{"showUnits":false}}}},{"type":"metric","width":12,"height":6,"x":12,"y":24,"properties":{"view":"pie","title":"Package
              Version Submodules","region":"'
            - Ref: AWS::Region
            - '","metrics":[["ConstructHub/Inventory","SupportedSubmoduleCount","Language","python",{"color":"#2ca02c","label":"Available","stat":"Maximum"}],["ConstructHub/Inventory","CorruptAssemblySubmoduleCount","Language","python",{"color":"#3542D7","label":"Corrupt
              Assembly","stat":"Maximum"}],["ConstructHub/Inventory","UnsupportedSubmoduleCount","Language","python",{"color":"#9467bd","label":"Unsupported","stat":"Maximum"}],["ConstructHub/Inventory","MissingSubmoduleCount","Language","python",{"color":"#d62728","label":"Missing","stat":"Maximum"}]],"yAxis":{"left":{"showUnits":false}}}},{"type":"text","width":24,"height":1,"x":0,"y":30,"properties":{"markdown":"##
              Language:
              java"}},{"type":"metric","width":12,"height":6,"x":0,"y":31,"properties":{"view":"pie","title":"Package
              Versions","region":"'
            - Ref: AWS::Region
            - '","metrics":[["ConstructHub/Inventory","SupportedPackageVersionCount","Language","java",{"color":"#2ca02c","label":"Available","stat":"Maximum"}],["ConstructHub/Inventory","CorruptAssemblyPackageVersionCount","Language","java",{"color":"#3542D7","label":"Corrupt
              Assembly","stat":"Maximum"}],["ConstructHub/Inventory","UnsupportedPackageVersionCount","Language","java",{"color":"#9467bd","label":"Unsupported","stat":"Maximum"}],["ConstructHub/Inventory","MissingPackageVersionCount","Language","java",{"color":"#d62728","label":"Missing","stat":"Maximum"}]],"yAxis":{"left":{"showUnits":false}}}},{"type":"metric","width":12,"height":6,"x":12,"y":31,"properties":{"view":"pie","title":"Package
              Version Submodules","region":"'
            - Ref: AWS::Region
            - '","metrics":[["ConstructHub/Inventory","SupportedSubmoduleCount","Language","java",{"color":"#2ca02c","label":"Available","stat":"Maximum"}],["ConstructHub/Inventory","CorruptAssemblySubmoduleCount","Language","java",{"color":"#3542D7","label":"Corrupt
              Assembly","stat":"Maximum"}],["ConstructHub/Inventory","UnsupportedSubmoduleCount","Language","java",{"color":"#9467bd","label":"Unsupported","stat":"Maximum"}],["ConstructHub/Inventory","MissingSubmoduleCount","Language","java",{"color":"#d62728","label":"Missing","stat":"Maximum"}]],"yAxis":{"left":{"showUnits":false}}}},{"type":"text","width":24,"height":1,"x":0,"y":37,"properties":{"markdown":"##
              Language:
              csharp"}},{"type":"metric","width":12,"height":6,"x":0,"y":38,"properties":{"view":"pie","title":"Package
              Versions","region":"'
            - Ref: AWS::Region
            - '","metrics":[["ConstructHub/Inventory","SupportedPackageVersionCount","Language","csharp",{"color":"#2ca02c","label":"Available","stat":"Maximum"}],["ConstructHub/Inventory","CorruptAssemblyPackageVersionCount","Language","csharp",{"color":"#3542D7","label":"Corrupt
              Assembly","stat":"Maximum"}],["ConstructHub/Inventory","UnsupportedPackageVersionCount","Language","csharp",{"color":"#9467bd","label":"Unsupported","stat":"Maximum"}],["ConstructHub/Inventory","MissingPackageVersionCount","Language","csharp",{"color":"#d62728","label":"Missing","stat":"Maximum"}]],"yAxis":{"left":{"showUnits":false}}}},{"type":"metric","width":12,"height":6,"x":12,"y":38,"properties":{"view":"pie","title":"Package
              Version Submodules","region":"'
            - Ref: AWS::Region
            - '","metrics":[["ConstructHub/Inventory","SupportedSubmoduleCount","Language","csharp",{"color":"#2ca02c","label":"Available","stat":"Maximum"}],["ConstructHub/Inventory","CorruptAssemblySubmoduleCount","Language","csharp",{"color":"#3542D7","label":"Corrupt
              Assembly","stat":"Maximum"}],["ConstructHub/Inventory","UnsupportedSubmoduleCount","Language","csharp",{"color":"#9467bd","label":"Unsupported","stat":"Maximum"}],["ConstructHub/Inventory","MissingSubmoduleCount","Language","csharp",{"color":"#d62728","label":"Missing","stat":"Maximum"}]],"yAxis":{"left":{"showUnits":false}}}},{"type":"text","width":24,"height":2,"x":0,"y":44,"properties":{"markdown":"#
              dev/ConstructHub/Sources/NpmJs\\n\\n[button:primary:NpmJs
              Follower](/lambda/home#/functions/'
            - Ref: ConstructHubSourcesNpmJs15A77D2D
            - )\\n[button:Marker Object](/s3/object/
            - Ref: ConstructHubSourcesNpmJsStagingBucketB286F0E6
            - ?prefix=couchdb-last-transaction-id.2)\\n[button:Stager](/lambda/home#/functions/
            - Ref: ConstructHubSourcesNpmJsStageAndNotify591C0CFA
            - )\\n[button:Stager DLQ](/sqs/v2/home#/queues/https%3A%2F%2Fsqs.
            - Ref: AWS::Region
            - .amazonaws.com%2F
            - Ref: AWS::AccountId
            - "%2F"
            - Fn::GetAtt:
                - ConstructHubSourcesStagerDLQ80BD2600
                - QueueName
            - )"}},{"type":"metric","width":12,"height":6,"x":0,"y":46,"properties":{"view":"timeSeries","title":"Follower
              Health","region":"
            - Ref: AWS::Region
            - '","metrics":[[{"label":"Invocations","expression":"FILL(m9ff955bd33652ecefb4dd9402064988aa5e418fcf59360156ff8c9e38dbde5e2,
              0)"}],["AWS/Lambda","Invocations","FunctionName","'
            - Ref: ConstructHubSourcesNpmJs15A77D2D
            - '",{"label":"Invocations","stat":"Sum","visible":false,"id":"m9ff955bd33652ecefb4dd9402064988aa5e418fcf59360156ff8c9e38dbde5e2"}],[{"label":"Errors","expression":"FILL(m3aa18789f406dc22d5fd69d6a8b1ae08cbc04aabfde21bee51e16796b37a2e55,
              0)"}],["AWS/Lambda","Errors","FunctionName","'
            - Ref: ConstructHubSourcesNpmJs15A77D2D
            - '",{"label":"Errors","stat":"Sum","visible":false,"id":"m3aa18789f406dc22d5fd69d6a8b1ae08cbc04aabfde21bee51e16796b37a2e55"}],["ConstructHub/PackageSource/NpmJs/Follower","RemainingTime",{"label":"Remaining
              Time","stat":"Minimum","yAxis":"right"}]],"yAxis":{"left":{"min":0},"right":{"min":0}},"period":300}},{"type":"metric","width":12,"height":6,"x":12,"y":46,"properties":{"view":"timeSeries","title":"Stager
              Health","region":"'
            - Ref: AWS::Region
            - '","metrics":[[{"label":"Invocations","expression":"FILL(m9ff955bd33652ecefb4dd9402064988aa5e418fcf59360156ff8c9e38dbde5e2,
              0)"}],["AWS/Lambda","Invocations","FunctionName","'
            - Ref: ConstructHubSourcesNpmJsStageAndNotify591C0CFA
            - '",{"label":"Invocations","stat":"Sum","visible":false,"id":"m9ff955bd33652ecefb4dd9402064988aa5e418fcf59360156ff8c9e38dbde5e2"}],[{"label":"Errors","expression":"FILL(m3aa18789f406dc22d5fd69d6a8b1ae08cbc04aabfde21bee51e16796b37a2e55,
              0)"}],["AWS/Lambda","Errors","FunctionName","'
            - Ref: ConstructHubSourcesNpmJsStageAndNotify591C0CFA
            - '",{"label":"Errors","stat":"Sum","visible":false,"id":"m3aa18789f406dc22d5fd69d6a8b1ae08cbc04aabfde21bee51e16796b37a2e55"}],["AWS/Lambda","Duration","FunctionName","'
            - Ref: ConstructHubSourcesNpmJsStageAndNotify591C0CFA
            - '",{"label":"Duration","yAxis":"right"}]],"yAxis":{"left":{"min":0},"right":{"min":0}},"period":300}},{"type":"metric","width":12,"height":6,"x":0,"y":52,"properties":{"view":"timeSeries","title":"CouchDB
              Follower","region":"'
            - Ref: AWS::Region
            - '","metrics":[[{"label":"Change
              Count","expression":"FILL(mf6a938229aec623f5cf21e3ae3401901e7f7c6ebd5774ab6ac6e74af83efd121,
              0)"}],["ConstructHub/PackageSource/NpmJs/Follower","ChangeCount",{"label":"Change
              Count","stat":"Sum","visible":false,"id":"mf6a938229aec623f5cf21e3ae3401901e7f7c6ebd5774ab6ac6e74af83efd121"}],[{"label":"Unprocessable","expression":"FILL(m5b235d813bd8ded65d7de9a1345c9b49a8cf2af40e7e98ddbb8cb73e00783a8a,
              0)"}],["ConstructHub/PackageSource/NpmJs/Follower","UnprocessableEntity",{"label":"Unprocessable","stat":"Sum","visible":false,"id":"m5b235d813bd8ded65d7de9a1345c9b49a8cf2af40e7e98ddbb8cb73e00783a8a"}],[{"label":"Lag
              to
              npmjs.com","expression":"FILL(m4d6c513faac55be4bca785e8587a9a145b65f5fe675318c9c5c52f3ada197b7b,
              REPEAT)","yAxis":"right"}],["ConstructHub/PackageSource/NpmJs/Follower","NpmJsChangeAge",{"label":"Lag
              to
              npmjs.com","stat":"Minimum","visible":false,"id":"m4d6c513faac55be4bca785e8587a9a145b65f5fe675318c9c5c52f3ada197b7b"}],[{"label":"Package
              Version
              Age","expression":"FILL(mec485aa83505431ed7a356970082cd4815c310504ff176dd3eeb241ae7bbf0c4,
              REPEAT)","yAxis":"right"}],["ConstructHub/PackageSource/NpmJs/Follower","PackageVersionAge",{"label":"Package
              Version
              Age","stat":"Maximum","visible":false,"id":"mec485aa83505431ed7a356970082cd4815c310504ff176dd3eeb241ae7bbf0c4"}]],"yAxis":{"left":{"min":0},"right":{"label":"Milliseconds","min":0,"showUnits":false}},"period":300}},{"type":"metric","width":12,"height":6,"x":12,"y":52,"properties":{"view":"timeSeries","title":"CouchDB
              Changes","region":"'
            - Ref: AWS::Region
            - '","metrics":[[{"label":"Last Sequence
              Number","expression":"FILL(mcc89a801dd7db60ea52e74b9851bd34a3899e7a26323ac98feb632cdf70c2500,
              REPEAT)"}],["ConstructHub/PackageSource/NpmJs/Follower","LastSeq",{"label":"Last
              Sequence
              Number","stat":"Maximum","visible":false,"id":"mcc89a801dd7db60ea52e74b9851bd34a3899e7a26323ac98feb632cdf70c2500"}]],"yAxis":{},"period":300}},{"type":"metric","width":12,"height":6,"x":0,"y":58,"properties":{"view":"timeSeries","title":"Stager
              Dead-Letter Queue","region":"'
            - Ref: AWS::Region
            - '","metrics":[[{"label":"Visible
              Messages","expression":"FILL(m96c7bb4160011a049b6b07c0feab8fb02e5a8d4aa466939592829f864dde6400,
              0)"}],["AWS/SQS","ApproximateNumberOfMessagesVisible","QueueName","'
            - Fn::GetAtt:
                - ConstructHubSourcesStagerDLQ80BD2600
                - QueueName
            - '",{"label":"Visible
              Messages","stat":"Maximum","visible":false,"id":"m96c7bb4160011a049b6b07c0feab8fb02e5a8d4aa466939592829f864dde6400"}],[{"label":"Invisible
              Messages","expression":"FILL(mf74066283a392fc98a0cd7a405f2aa9b5af544d3a87542f06fff7fd069fd8578,
              0)"}],["AWS/SQS","ApproximateNumberOfMessagesNotVisible","QueueName","'
            - Fn::GetAtt:
                - ConstructHubSourcesStagerDLQ80BD2600
                - QueueName
            - '",{"label":"Invisible
              Messages","stat":"Maximum","visible":false,"id":"mf74066283a392fc98a0cd7a405f2aa9b5af544d3a87542f06fff7fd069fd8578"}],["AWS/SQS","ApproximateAgeOfOldestMessage","QueueName","'
            - Fn::GetAtt:
                - ConstructHubSourcesStagerDLQ80BD2600
                - QueueName
            - '",{"label":"Oldest
              Message","stat":"Maximum","yAxis":"right"}]],"yAxis":{"left":{"min":0},"right":{"min":0}},"period":60}},{"type":"metric","width":12,"height":6,"x":12,"y":58,"properties":{"view":"timeSeries","title":"Package
              Canary","region":"'
            - Ref: AWS::Region
            - '","metrics":[["ConstructHub/PackageCanary","DwellTime",{"label":"Dwell
              Time","period":60,"stat":"Maximum"}],["ConstructHub/PackageCanary","TimeToCatalog",{"label":"Time
              to
              Catalog","period":60,"stat":"Maximum"}],["ConstructHub/PackageCanary","TrackedVersionCount",{"label":"Tracked
              Version
              Count","period":60,"stat":"Maximum","yAxis":"right"}]],"annotations":{"horizontal":[{"color":"#ff0000","label":"SLA
              (5
              minutes)","value":300,"yAxis":"left"}]},"yAxis":{"left":{"min":0},"right":{"min":0}}}},{"type":"text","width":24,"height":2,"x":0,"y":64,"properties":{"markdown":"#
              Ingestion Function\\n\\n[button:Ingestion
              Function](/lambda/home#/functions/'
            - Ref: ConstructHubIngestion407909CE
            - )\\n[button:primary:Search Log
              Group](/cloudwatch/home#logsV2:log-groups/log-group/$252Faws$252flambda$252f
            - Ref: ConstructHubIngestion407909CE
            - /log-events)\\n[button:DLQ](/sqs/v2/home#/queues/https%3A%2F%2Fsqs.
            - Ref: AWS::Region
            - .amazonaws.com%2F
            - Ref: AWS::AccountId
            - "%2F"
            - Fn::GetAtt:
                - ConstructHubIngestionDLQ3E96A5F2
                - QueueName
            - )"}},{"type":"metric","width":12,"height":6,"x":0,"y":66,"properties":{"view":"timeSeries","title":"Function
              Health","region":"
            - Ref: AWS::Region
            - '","metrics":[[{"label":"Invocations","expression":"FILL(m9ff955bd33652ecefb4dd9402064988aa5e418fcf59360156ff8c9e38dbde5e2,
              0)"}],["AWS/Lambda","Invocations","FunctionName","'
            - Ref: ConstructHubIngestion407909CE
            - '",{"label":"Invocations","stat":"Sum","visible":false,"id":"m9ff955bd33652ecefb4dd9402064988aa5e418fcf59360156ff8c9e38dbde5e2"}],[{"label":"Errors","expression":"FILL(m3aa18789f406dc22d5fd69d6a8b1ae08cbc04aabfde21bee51e16796b37a2e55,
              0)"}],["AWS/Lambda","Errors","FunctionName","'
            - Ref: ConstructHubIngestion407909CE
            - '",{"label":"Errors","stat":"Sum","visible":false,"id":"m3aa18789f406dc22d5fd69d6a8b1ae08cbc04aabfde21bee51e16796b37a2e55"}]],"yAxis":{"left":{"min":0}},"period":60}},{"type":"metric","width":12,"height":6,"x":12,"y":66,"properties":{"view":"timeSeries","title":"Input
              Queue","region":"'
            - Ref: AWS::Region
            - '","metrics":[["AWS/SQS","ApproximateNumberOfMessagesVisible","QueueName","'
            - Fn::GetAtt:
                - ConstructHubIngestionQueue1AD94CA3
                - QueueName
            - '",{"label":"Visible
              Messages","period":60,"stat":"Maximum"}],["AWS/SQS","ApproximateNumberOfMessagesNotVisible","QueueName","'
            - Fn::GetAtt:
                - ConstructHubIngestionQueue1AD94CA3
                - QueueName
            - '",{"label":"Hidden
              Messages","period":60,"stat":"Maximum"}],["AWS/SQS","ApproximateAgeOfOldestMessage","QueueName","'
            - Fn::GetAtt:
                - ConstructHubIngestionQueue1AD94CA3
                - QueueName
            - '",{"label":"Oldest Message
              Age","period":60,"stat":"Maximum","yAxis":"right"}]],"annotations":{"horizontal":[{"color":"#ffa500","label":"10
              Minutes","value":600,"yAxis":"right"}]},"yAxis":{"left":{"min":0},"right":{"min":0}},"period":60}},{"type":"metric","width":12,"height":6,"x":0,"y":72,"properties":{"view":"timeSeries","title":"Input
              Quality","region":"'
            - Ref: AWS::Region
            - '","stacked":true,"metrics":[[{"label":"Invalid
              Assemblies","expression":"FILL(m0c5f10aa73687a21aa44b8985d19311246bca6c2cd1b2256b9f3e78c71e94fa3,
              0)"}],["ConstructHub/Ingestion","InvalidAssembly",{"label":"Invalid
              Assemblies","stat":"Sum","visible":false,"id":"m0c5f10aa73687a21aa44b8985d19311246bca6c2cd1b2256b9f3e78c71e94fa3"}],[{"label":"Invalid
              Tarball","expression":"FILL(m3a39d9b0bf974255f27dc95e44c8574bdfce2b97e49a7504346a77c5c9f6a3e1,
              0)"}],["ConstructHub/Ingestion","InvalidTarball",{"label":"Invalid
              Tarball","stat":"Sum","visible":false,"id":"m3a39d9b0bf974255f27dc95e44c8574bdfce2b97e49a7504346a77c5c9f6a3e1"}],[{"label":"Ineligible
              License","expression":"FILL(me19ae9c3f20ae715e3462f9402684a3817282218f36e69494a60bc251e3435a6,
              0)"}],["ConstructHub/Ingestion","IneligibleLicense",{"label":"Ineligible
              License","stat":"Sum","visible":false,"id":"me19ae9c3f20ae715e3462f9402684a3817282218f36e69494a60bc251e3435a6"}],[{"label":"Mismatched
              Identity","expression":"FILL(m7c1d407f17f8d2452a0bf87ac06fdd032de385a2758254f4192d6e17ed40d44b,
              0)"}],["ConstructHub/Ingestion","MismatchedIdentityRejections",{"label":"Mismatched
              Identity","stat":"Sum","visible":false,"id":"m7c1d407f17f8d2452a0bf87ac06fdd032de385a2758254f4192d6e17ed40d44b"}],[{"label":"Found
              License
              file","expression":"FILL(m7084dfec3c5bab86694d7ae438460f471c174a94bc67c9c9738e3ab60246b661,
              0)"}],["ConstructHub/Ingestion","FoundLicenseFile",{"label":"Found
              License
              file","stat":"Sum","visible":false,"id":"m7084dfec3c5bab86694d7ae438460f471c174a94bc67c9c9738e3ab60246b661"}]],"yAxis":{"left":{"label":"Count","min":0,"showUnits":false}}}},{"type":"metric","width":12,"height":6,"x":12,"y":72,"properties":{"view":"timeSeries","title":"Dead
              Letters","region":"'
            - Ref: AWS::Region
            - '","metrics":[["AWS/SQS","ApproximateNumberOfMessagesVisible","QueueName","'
            - Fn::GetAtt:
                - ConstructHubIngestionDLQ3E96A5F2
                - QueueName
            - '",{"label":"Visible
              Messages","stat":"Maximum"}],["AWS/SQS","ApproximateNumberOfMessagesNotVisible","QueueName","'
            - Fn::GetAtt:
                - ConstructHubIngestionDLQ3E96A5F2
                - QueueName
            - '",{"label":"Invisible
              Messages","stat":"Maximum"}],["AWS/SQS","ApproximateAgeOfOldestMessage","QueueName","'
            - Fn::GetAtt:
                - ConstructHubIngestionDLQ3E96A5F2
                - QueueName
            - '",{"label":"Oldest Message
              Age","stat":"Maximum","yAxis":"right"}]],"annotations":{"horizontal":[{"color":"#ff7f0e","label":"10
              days","value":864000,"yAxis":"right"},{"color":"#ff0000","label":"14
              days (DLQ
              Retention)","value":1209600,"yAxis":"right"}]},"yAxis":{"left":{"min":0},"right":{"min":0}},"period":60}},{"type":"text","width":24,"height":2,"x":0,"y":78,"properties":{"markdown":"#
              Orchestration\\n\\n[button:primary:State
              Machine](/states/home#/statemachines/view/'
            - Ref: ConstructHubOrchestration39161A46
            - )\\n[button:DLQ](/sqs/v2/home#/queues/https%3A%2F%2Fsqs.
            - Ref: AWS::Region
            - .amazonaws.com%2F
            - Ref: AWS::AccountId
            - "%2F"
            - Fn::GetAtt:
                - ConstructHubOrchestrationDLQ9C6D9BD4
                - QueueName
            - )\\n[button:Redrive DLQ](/lambda/home#/functions/
            - Ref: ConstructHubOrchestrationRedrive8DDBA67E
            - )\\n[button:Regenerate All
              Documentation](/states/home#/statemachines/view/
            - Ref: ConstructHubOrchestrationRegenerateAllDocumentationE9FAB254
            - )"}},{"type":"metric","width":12,"height":6,"x":0,"y":80,"properties":{"view":"timeSeries","title":"State
              Machine Executions","region":"
            - Ref: AWS::Region
            - '","metrics":[[{"label":"Started","expression":"FILL(m392141ff4cfa3bbe1889b2db42bcf20599513e199a0b9fb8dc736cde893c1d7c,
              0)"}],["AWS/States","ExecutionsStarted","StateMachineArn","'
            - Ref: ConstructHubOrchestration39161A46
            - '",{"label":"Started","stat":"Sum","visible":false,"id":"m392141ff4cfa3bbe1889b2db42bcf20599513e199a0b9fb8dc736cde893c1d7c"}],[{"label":"Succeeded","expression":"FILL(md1b80634be6e2f057c84f44fab13979a6445395ea2dc357cd12d0ba9f504e6d1,
              0)"}],["AWS/States","ExecutionsSucceeded","StateMachineArn","'
            - Ref: ConstructHubOrchestration39161A46
            - '",{"label":"Succeeded","stat":"Sum","visible":false,"id":"md1b80634be6e2f057c84f44fab13979a6445395ea2dc357cd12d0ba9f504e6d1"}],[{"label":"Aborted","expression":"FILL(m7c13255adf2b6d90baaa9e4e952e72ce260730c93b662336d01e3342f6255e08,
              0)"}],["AWS/States","ExecutionsAborted","StateMachineArn","'
            - Ref: ConstructHubOrchestration39161A46
            - '",{"label":"Aborted","stat":"Sum","visible":false,"id":"m7c13255adf2b6d90baaa9e4e952e72ce260730c93b662336d01e3342f6255e08"}],[{"label":"Failed","expression":"FILL(m503cb5a7568675222eb2ac827982f88ad300c986505dabfafe1707080946e597,
              0)"}],["AWS/States","ExecutionsFailed","StateMachineArn","'
            - Ref: ConstructHubOrchestration39161A46
            - '",{"label":"Failed","stat":"Sum","visible":false,"id":"m503cb5a7568675222eb2ac827982f88ad300c986505dabfafe1707080946e597"}],[{"label":"Throttled","expression":"FILL(m278670a6ffa3ce32fec8fcb73c1cfdc4c965389617e2387ab5852ebb00b2a81f,
              0)"}],["AWS/States","ExecutionThrottled","StateMachineArn","'
            - Ref: ConstructHubOrchestration39161A46
            - '",{"label":"Throttled","stat":"Sum","visible":false,"id":"m278670a6ffa3ce32fec8fcb73c1cfdc4c965389617e2387ab5852ebb00b2a81f"}],[{"label":"Timed
              Out","expression":"FILL(m106d91118c893ec9037d16448722184f1ebdcca08a617e1f13758151a8c85a21,
              0)"}],["AWS/States","ExecutionsTimedOut","StateMachineArn","'
            - Ref: ConstructHubOrchestration39161A46
            - '",{"label":"Timed
              Out","stat":"Sum","visible":false,"id":"m106d91118c893ec9037d16448722184f1ebdcca08a617e1f13758151a8c85a21"}],["AWS/States","ExecutionTime","StateMachineArn","'
            - Ref: ConstructHubOrchestration39161A46
            - '",{"label":"Duration","yAxis":"right"}]],"yAxis":{"left":{"min":0},"right":{"min":0}}}},{"type":"metric","width":12,"height":6,"x":12,"y":80,"properties":{"view":"timeSeries","title":"Dead
              Letter Queue","region":"'
            - Ref: AWS::Region
            - '","metrics":[["AWS/SQS","ApproximateNumberOfMessagesVisible","QueueName","'
            - Fn::GetAtt:
                - ConstructHubOrchestrationDLQ9C6D9BD4
                - QueueName
            - '",{"label":"Visible
              Messages","stat":"Maximum"}],["AWS/SQS","ApproximateNumberOfMessagesNotVisible","QueueName","'
            - Fn::GetAtt:
                - ConstructHubOrchestrationDLQ9C6D9BD4
                - QueueName
            - '",{"label":"Invisible
              Messages","stat":"Maximum"}],["AWS/SQS","ApproximateAgeOfOldestMessage","QueueName","'
            - Fn::GetAtt:
                - ConstructHubOrchestrationDLQ9C6D9BD4
                - QueueName
            - '",{"label":"Oldest Message
              Age","stat":"Maximum","yAxis":"right"}]],"annotations":{"horizontal":[{"color":"#ff7f0e","label":"10
              days","value":864000,"yAxis":"right"},{"color":"#ff0000","label":"14
              days (DLQ
              Retention)","value":1209600,"yAxis":"right"}]},"yAxis":{"left":{"min":0},"right":{"min":0}},"period":60}},{"type":"text","width":24,"height":2,"x":0,"y":86,"properties":{"markdown":"#
              Deny List\\n\\n[button:primary:Deny List Object](/s3/object/'
            - Ref: ConstructHubDenyListBucket1B3C2C2E
            - ?prefix=deny-list.json)\\n[button:Prune
              Function](/lambda/home#/functions/
            - Ref: ConstructHubDenyListPrunePruneHandler30B33551
            - )\\n[button:Prune
              Logs](/cloudwatch/home#logsV2:log-groups/log-group/$252Faws$252flambda$252f
            - Ref: ConstructHubDenyListPrunePruneHandler30B33551
            - /log-events)\\n[button:Delete
              Queue](/sqs/v2/home#/queues/https%3A%2F%2Fsqs.
            - Ref: AWS::Region
            - .amazonaws.com%2F
            - Ref: AWS::AccountId
            - "%2F"
            - Fn::GetAtt:
                - ConstructHubDenyListPruneDeleteQueueBBF60185
                - QueueName
            - )\\n[button:Delete
              Logs](/cloudwatch/home#logsV2:log-groups/log-group/$252Faws$252flambda$252f
            - Ref: ConstructHubDenyListPrunePruneQueueHandlerF7EB599B
            - /log-events)"}},{"type":"metric","width":12,"height":6,"x":0,"y":88,"properties":{"view":"timeSeries","title":"Deny
              List","region":"
            - Ref: AWS::Region
            - '","metrics":[[{"label":"Rules","expression":"FILL(m41327b0edbbef1ca627d9503d1b9b9fab401700118519537b58e0557adee7e4f,
              REPEAT)"}],["ConstructHub/DenyList","DenyListRuleCount",{"label":"Rules","stat":"Maximum","visible":false,"id":"m41327b0edbbef1ca627d9503d1b9b9fab401700118519537b58e0557adee7e4f"}],["AWS/SQS","NumberOfMessagesDeleted","QueueName","'
            - Fn::GetAtt:
                - ConstructHubDenyListPruneDeleteQueueBBF60185
                - QueueName
            - '",{"label":"Deleted
              Files","stat":"Sum"}]],"yAxis":{"left":{"min":0}},"period":300}},{"type":"metric","width":12,"height":6,"x":12,"y":88,"properties":{"view":"timeSeries","title":"Prune
              Function Health","region":"'
            - Ref: AWS::Region
            - '","metrics":[[{"label":"Invocations","expression":"FILL(m9ff955bd33652ecefb4dd9402064988aa5e418fcf59360156ff8c9e38dbde5e2,
              0)"}],["AWS/Lambda","Invocations","FunctionName","'
            - Ref: ConstructHubDenyListPrunePruneHandler30B33551
            - '",{"label":"Invocations","stat":"Sum","visible":false,"id":"m9ff955bd33652ecefb4dd9402064988aa5e418fcf59360156ff8c9e38dbde5e2"}],[{"label":"Errors","expression":"FILL(m3aa18789f406dc22d5fd69d6a8b1ae08cbc04aabfde21bee51e16796b37a2e55,
              0)"}],["AWS/Lambda","Errors","FunctionName","'
            - Ref: ConstructHubDenyListPrunePruneHandler30B33551
            - '",{"label":"Errors","stat":"Sum","visible":false,"id":"m3aa18789f406dc22d5fd69d6a8b1ae08cbc04aabfde21bee51e16796b37a2e55"}]],"yAxis":{"left":{"min":0}},"period":300}},{"type":"text","width":24,"height":2,"x":0,"y":94,"properties":{"markdown":"#
              Package Stats\\n\\n[button:primary:Package Stats
              Object](/s3/object/'
            - Ref: ConstructHubPackageDataDC5EF35E
            - ?prefix=stats.json)\\n[button:Package Stats
              Function](/lambda/home#/functions/
            - Ref: ConstructHubStats61DB07B1
            - )\\n[button:Package Stats
              Logs](/cloudwatch/home#logsV2:log-groups/log-group/$252Faws$252flambda$252f
            - Ref: ConstructHubStats61DB07B1
            - /log-events)"}},{"type":"metric","width":12,"height":6,"x":0,"y":96,"properties":{"view":"timeSeries","title":"Number
              of Package Stats Recorded","region":"
            - Ref: AWS::Region
            - '","metrics":[[{"label":"Packages with
              stats","expression":"FILL(m47411943a6e8f8e16a1dd905ff43cab11425b802c4d32615e081cab30c15f29f,
              REPEAT)"}],["ConstructHub/PackageStats","RegisteredPackagesWithStats",{"label":"Packages
              with
              stats","stat":"Maximum","visible":false,"id":"m47411943a6e8f8e16a1dd905ff43cab11425b802c4d32615e081cab30c15f29f"}]],"yAxis":{"left":{"min":0}}}},{"type":"metric","width":12,"height":6,"x":12,"y":96,"properties":{"view":"timeSeries","title":"Invocation
              Duration","region":"'
            - Ref: AWS::Region
            - '","metrics":[["AWS/Lambda","Duration","FunctionName","'
            - Ref: ConstructHubStats61DB07B1
            - '",{"label":"Duration"}]],"annotations":{"horizontal":[{"color":"#ffa500","label":"15
              minutes (Lambda
              timeout)","value":900,"yAxis":"right"}]},"yAxis":{"left":{"min":0}}}}]}'
      DashboardName: construct-hub-backend-graphs
  AWS679f53fac002430cb0da5b7982bd2287ServiceRoleC1EA0FF2:
    Type: AWS::IAM::Role
    Properties:
      AssumeRolePolicyDocument:
        Statement:
          - Action: sts:AssumeRole
            Effect: Allow
            Principal:
              Service: lambda.amazonaws.com
        Version: 2012-10-17
      ManagedPolicyArns:
        - Fn::Join:
            - ""
            - - "arn:"
              - Ref: AWS::Partition
              - :iam::aws:policy/service-role/AWSLambdaBasicExecutionRole
  AWS679f53fac002430cb0da5b7982bd22872D164C4C:
    Type: AWS::Lambda::Function
    Properties:
      Code:
        S3Bucket:
          Ref: AssetParameters4074092ab8b435c90a773e082601fa36def54c91cadfae59451bd0beda547cbcS3Bucket02FC0B28
        S3Key:
          Fn::Join:
            - ""
            - - Fn::Select:
                  - 0
                  - Fn::Split:
                      - "||"
                      - Ref: AssetParameters4074092ab8b435c90a773e082601fa36def54c91cadfae59451bd0beda547cbcS3VersionKey547E84F8
              - Fn::Select:
                  - 1
                  - Fn::Split:
                      - "||"
                      - Ref: AssetParameters4074092ab8b435c90a773e082601fa36def54c91cadfae59451bd0beda547cbcS3VersionKey547E84F8
      Role:
        Fn::GetAtt:
          - AWS679f53fac002430cb0da5b7982bd2287ServiceRoleC1EA0FF2
          - Arn
      Handler: index.handler
      Runtime: nodejs12.x
      Timeout: 120
    DependsOn:
      - AWS679f53fac002430cb0da5b7982bd2287ServiceRoleC1EA0FF2
  CustomCDKBucketDeployment8693BB64968944B69AAFB0CC9EB8756CServiceRole89A01265:
    Type: AWS::IAM::Role
    Properties:
      AssumeRolePolicyDocument:
        Statement:
          - Action: sts:AssumeRole
            Effect: Allow
            Principal:
              Service: lambda.amazonaws.com
        Version: 2012-10-17
      ManagedPolicyArns:
        - Fn::Join:
            - ""
            - - "arn:"
              - Ref: AWS::Partition
              - :iam::aws:policy/service-role/AWSLambdaBasicExecutionRole
  CustomCDKBucketDeployment8693BB64968944B69AAFB0CC9EB8756CServiceRoleDefaultPolicy88902FDF:
    Type: AWS::IAM::Policy
    Properties:
      PolicyDocument:
        Statement:
          - Action:
              - s3:GetObject*
              - s3:GetBucket*
              - s3:List*
            Effect: Allow
            Resource:
              - Fn::Join:
                  - ""
                  - - "arn:"
                    - Ref: AWS::Partition
                    - ":s3:::"
                    - Ref: AssetParameters6f1f07e70de63d5afdbcab762f8f867a2aedb494b30cd360d5deb518d3914263S3Bucket55D036C4
              - Fn::Join:
                  - ""
                  - - "arn:"
                    - Ref: AWS::Partition
                    - ":s3:::"
                    - Ref: AssetParameters6f1f07e70de63d5afdbcab762f8f867a2aedb494b30cd360d5deb518d3914263S3Bucket55D036C4
                    - /*
          - Action:
              - s3:GetObject*
              - s3:GetBucket*
              - s3:List*
              - s3:DeleteObject*
              - s3:PutObject*
              - s3:Abort*
            Effect: Allow
            Resource:
              - Fn::GetAtt:
                  - ConstructHubDenyListBucket1B3C2C2E
                  - Arn
              - Fn::Join:
                  - ""
                  - - Fn::GetAtt:
                        - ConstructHubDenyListBucket1B3C2C2E
                        - Arn
                    - /*
          - Action:
              - s3:GetObject*
              - s3:GetBucket*
              - s3:List*
            Effect: Allow
            Resource:
              - Fn::Join:
                  - ""
                  - - "arn:"
                    - Ref: AWS::Partition
                    - ":s3:::"
                    - Ref: AssetParametersb69f8e77829ba765ee3a37c088671f56d5982ab8e2a57c2f3103bea15181e67bS3BucketCECA6DD1
              - Fn::Join:
                  - ""
                  - - "arn:"
                    - Ref: AWS::Partition
                    - ":s3:::"
                    - Ref: AssetParametersb69f8e77829ba765ee3a37c088671f56d5982ab8e2a57c2f3103bea15181e67bS3BucketCECA6DD1
                    - /*
          - Action:
              - s3:GetObject*
              - s3:GetBucket*
              - s3:List*
              - s3:DeleteObject*
              - s3:PutObject*
              - s3:Abort*
            Effect: Allow
            Resource:
              - Fn::GetAtt:
                  - ConstructHubIngestionConfigBucket0F0ED0B6
                  - Arn
              - Fn::Join:
                  - ""
                  - - Fn::GetAtt:
                        - ConstructHubIngestionConfigBucket0F0ED0B6
                        - Arn
                    - /*
          - Action:
              - s3:GetObject*
              - s3:GetBucket*
              - s3:List*
            Effect: Allow
            Resource:
              - Fn::Join:
                  - ""
                  - - "arn:"
                    - Ref: AWS::Partition
                    - ":s3:::"
                    - Ref: AssetParameters8d968e7576898e39de27ff4cf5f336e8f112a4de9757412123e2dd725f451900S3BucketB2DE6865
              - Fn::Join:
                  - ""
                  - - "arn:"
                    - Ref: AWS::Partition
                    - ":s3:::"
                    - Ref: AssetParameters8d968e7576898e39de27ff4cf5f336e8f112a4de9757412123e2dd725f451900S3BucketB2DE6865
                    - /*
          - Action:
              - s3:GetObject*
              - s3:GetBucket*
              - s3:List*
              - s3:DeleteObject*
              - s3:PutObject*
              - s3:Abort*
            Effect: Allow
            Resource:
              - Fn::GetAtt:
                  - ConstructHubLicenseListBucket9334047F
                  - Arn
              - Fn::Join:
                  - ""
                  - - Fn::GetAtt:
                        - ConstructHubLicenseListBucket9334047F
                        - Arn
                    - /*
          - Action:
              - s3:GetObject*
              - s3:GetBucket*
              - s3:List*
            Effect: Allow
            Resource:
              - Fn::Join:
                  - ""
                  - - "arn:"
                    - Ref: AWS::Partition
                    - ":s3:::"
                    - Ref: AssetParametersd67fcd10c101e5368901d6eb94ccd5be283ab02c3625473e790ac9005a085ddaS3BucketA707475E
              - Fn::Join:
                  - ""
                  - - "arn:"
                    - Ref: AWS::Partition
                    - ":s3:::"
                    - Ref: AssetParametersd67fcd10c101e5368901d6eb94ccd5be283ab02c3625473e790ac9005a085ddaS3BucketA707475E
                    - /*
          - Action:
              - s3:GetObject*
              - s3:GetBucket*
              - s3:List*
              - s3:DeleteObject*
              - s3:PutObject*
              - s3:Abort*
            Effect: Allow
            Resource:
              - Fn::GetAtt:
                  - ConstructHubWebAppWebsiteBucket4B2B9DB2
                  - Arn
              - Fn::Join:
                  - ""
                  - - Fn::GetAtt:
                        - ConstructHubWebAppWebsiteBucket4B2B9DB2
                        - Arn
                    - /*
          - Action:
              - cloudfront:GetInvalidation
              - cloudfront:CreateInvalidation
            Effect: Allow
            Resource: "*"
          - Action:
              - s3:GetObject*
              - s3:GetBucket*
              - s3:List*
            Effect: Allow
            Resource:
              - Fn::Join:
                  - ""
                  - - "arn:"
                    - Ref: AWS::Partition
                    - ":s3:::"
                    - Ref: AssetParameters1244f48f617d47a2df9f43f6bd4a22bdd28818d1108b05a6fd24bb079e4ff3e5S3BucketB8557E23
              - Fn::Join:
                  - ""
                  - - "arn:"
                    - Ref: AWS::Partition
                    - ":s3:::"
                    - Ref: AssetParameters1244f48f617d47a2df9f43f6bd4a22bdd28818d1108b05a6fd24bb079e4ff3e5S3BucketB8557E23
                    - /*
        Version: 2012-10-17
      PolicyName: CustomCDKBucketDeployment8693BB64968944B69AAFB0CC9EB8756CServiceRoleDefaultPolicy88902FDF
      Roles:
        - Ref: CustomCDKBucketDeployment8693BB64968944B69AAFB0CC9EB8756CServiceRole89A01265
  CustomCDKBucketDeployment8693BB64968944B69AAFB0CC9EB8756C81C01536:
    Type: AWS::Lambda::Function
    Properties:
      Code:
        S3Bucket:
          Ref: AssetParametersa3058ccb468d757ebb89df5363a1c20f5307c6911136f29d00e1a68c9b2aa7e8S3BucketD1AD544E
        S3Key:
          Fn::Join:
            - ""
            - - Fn::Select:
                  - 0
                  - Fn::Split:
                      - "||"
                      - Ref: AssetParametersa3058ccb468d757ebb89df5363a1c20f5307c6911136f29d00e1a68c9b2aa7e8S3VersionKey93A19D70
              - Fn::Select:
                  - 1
                  - Fn::Split:
                      - "||"
                      - Ref: AssetParametersa3058ccb468d757ebb89df5363a1c20f5307c6911136f29d00e1a68c9b2aa7e8S3VersionKey93A19D70
      Role:
        Fn::GetAtt:
          - CustomCDKBucketDeployment8693BB64968944B69AAFB0CC9EB8756CServiceRole89A01265
          - Arn
      Handler: index.handler
      Layers:
        - Ref: ConstructHubDenyListBucketDeploymentAwsCliLayerEAC3D4DA
      Runtime: python3.7
      Timeout: 900
    DependsOn:
      - CustomCDKBucketDeployment8693BB64968944B69AAFB0CC9EB8756CServiceRoleDefaultPolicy88902FDF
      - CustomCDKBucketDeployment8693BB64968944B69AAFB0CC9EB8756CServiceRole89A01265
  BucketNotificationsHandler050a0587b7544547bf325f094a3db834RoleB6FB88EC:
    Type: AWS::IAM::Role
    Properties:
      AssumeRolePolicyDocument:
        Statement:
          - Action: sts:AssumeRole
            Effect: Allow
            Principal:
              Service: lambda.amazonaws.com
        Version: 2012-10-17
      ManagedPolicyArns:
        - Fn::Join:
            - ""
            - - "arn:"
              - Ref: AWS::Partition
              - :iam::aws:policy/service-role/AWSLambdaBasicExecutionRole
  BucketNotificationsHandler050a0587b7544547bf325f094a3db834RoleDefaultPolicy2CF63D36:
    Type: AWS::IAM::Policy
    Properties:
      PolicyDocument:
        Statement:
          - Action: s3:PutBucketNotification
            Effect: Allow
            Resource: "*"
        Version: 2012-10-17
      PolicyName: BucketNotificationsHandler050a0587b7544547bf325f094a3db834RoleDefaultPolicy2CF63D36
      Roles:
        - Ref: BucketNotificationsHandler050a0587b7544547bf325f094a3db834RoleB6FB88EC
  BucketNotificationsHandler050a0587b7544547bf325f094a3db8347ECC3691:
    Type: AWS::Lambda::Function
    Properties:
      Description: AWS CloudFormation handler for "Custom::S3BucketNotifications"
        resources (@aws-cdk/aws-s3)
      Code:
        ZipFile: >
          import boto3  # type: ignore

          import json

          import logging

          import urllib.request


          s3 = boto3.client("s3")


          CONFIGURATION_TYPES = ["TopicConfigurations", "QueueConfigurations", "LambdaFunctionConfigurations"]


          def handler(event: dict, context):
              response_status = "SUCCESS"
              error_message = ""
              try:
                  props = event["ResourceProperties"]
                  bucket = props["BucketName"]
                  notification_configuration = props["NotificationConfiguration"]
                  request_type = event["RequestType"]
                  managed = props.get('Managed', 'true').lower() == 'true'
                  stack_id = event['StackId']

                  if managed:
                    config = handle_managed(request_type, notification_configuration)
                  else:
                    config = handle_unmanaged(bucket, stack_id, request_type, notification_configuration)

                  put_bucket_notification_configuration(bucket, config)
              except Exception as e:
                  logging.exception("Failed to put bucket notification configuration")
                  response_status = "FAILED"
                  error_message = f"Error: {str(e)}. "
              finally:
                  submit_response(event, context, response_status, error_message)


          def handle_managed(request_type, notification_configuration):
            if request_type == 'Delete':
              return {}
            return notification_configuration


          def handle_unmanaged(bucket, stack_id, request_type, notification_configuration):

            # find external notifications
            external_notifications = find_external_notifications(bucket, stack_id)

            # if delete, that's all we need
            if request_type == 'Delete':
              return external_notifications

            def with_id(notification):
              notification['Id'] = f"{stack_id}-{hash(json.dumps(notification, sort_keys=True))}"
              return notification

            # otherwise, merge external with incoming config and augment with id
            notifications = {}
            for t in CONFIGURATION_TYPES:
              external = external_notifications.get(t, [])
              incoming = [with_id(n) for n in notification_configuration.get(t, [])]
              notifications[t] = external + incoming
            return notifications


          def find_external_notifications(bucket, stack_id):
            existing_notifications = get_bucket_notification_configuration(bucket)
            external_notifications = {}
            for t in CONFIGURATION_TYPES:
              # if the notification was created by us, we know what id to expect
              # so we can filter by it.
              external_notifications[t] = [n for n in existing_notifications.get(t, []) if not n['Id'].startswith(f"{stack_id}-")]

            return external_notifications


          def get_bucket_notification_configuration(bucket):
            return s3.get_bucket_notification_configuration(Bucket=bucket)


          def put_bucket_notification_configuration(bucket, notification_configuration):
            s3.put_bucket_notification_configuration(Bucket=bucket, NotificationConfiguration=notification_configuration)


          def submit_response(event: dict, context, response_status: str, error_message: str):
              response_body = json.dumps(
                  {
                      "Status": response_status,
                      "Reason": f"{error_message}See the details in CloudWatch Log Stream: {context.log_stream_name}",
                      "PhysicalResourceId": event.get("PhysicalResourceId") or event["LogicalResourceId"],
                      "StackId": event["StackId"],
                      "RequestId": event["RequestId"],
                      "LogicalResourceId": event["LogicalResourceId"],
                      "NoEcho": False,
                  }
              ).encode("utf-8")
              headers = {"content-type": "", "content-length": str(len(response_body))}
              try:
                  req = urllib.request.Request(url=event["ResponseURL"], headers=headers, data=response_body, method="PUT")
                  with urllib.request.urlopen(req) as response:
                      print(response.read().decode("utf-8"))
                  print("Status code: " + response.reason)
              except Exception as e:
                  print("send(..) failed executing request.urlopen(..): " + str(e))
      Handler: index.handler
      Role:
        Fn::GetAtt:
          - BucketNotificationsHandler050a0587b7544547bf325f094a3db834RoleB6FB88EC
          - Arn
      Runtime: python3.7
      Timeout: 300
    DependsOn:
      - BucketNotificationsHandler050a0587b7544547bf325f094a3db834RoleDefaultPolicy2CF63D36
      - BucketNotificationsHandler050a0587b7544547bf325f094a3db834RoleB6FB88EC
  LogRetentionaae0aa3c5b4d4f87b02d85b201efdd8aServiceRole9741ECFB:
    Type: AWS::IAM::Role
    Properties:
      AssumeRolePolicyDocument:
        Statement:
          - Action: sts:AssumeRole
            Effect: Allow
            Principal:
              Service: lambda.amazonaws.com
        Version: 2012-10-17
      ManagedPolicyArns:
        - Fn::Join:
            - ""
            - - "arn:"
              - Ref: AWS::Partition
              - :iam::aws:policy/service-role/AWSLambdaBasicExecutionRole
  LogRetentionaae0aa3c5b4d4f87b02d85b201efdd8aServiceRoleDefaultPolicyADDA7DEB:
    Type: AWS::IAM::Policy
    Properties:
      PolicyDocument:
        Statement:
          - Action:
              - logs:PutRetentionPolicy
              - logs:DeleteRetentionPolicy
            Effect: Allow
            Resource: "*"
        Version: 2012-10-17
      PolicyName: LogRetentionaae0aa3c5b4d4f87b02d85b201efdd8aServiceRoleDefaultPolicyADDA7DEB
      Roles:
        - Ref: LogRetentionaae0aa3c5b4d4f87b02d85b201efdd8aServiceRole9741ECFB
  LogRetentionaae0aa3c5b4d4f87b02d85b201efdd8aFD4BFC8A:
    Type: AWS::Lambda::Function
    Properties:
      Handler: index.handler
      Runtime: nodejs14.x
      Code:
        S3Bucket:
          Ref: AssetParametersb120b13d9d868c7622e7db1b68bae4c0f82ffd0227b8c15f2cef38e186ff3827S3Bucket2070BA0A
        S3Key:
          Fn::Join:
            - ""
            - - Fn::Select:
                  - 0
                  - Fn::Split:
                      - "||"
                      - Ref: AssetParametersb120b13d9d868c7622e7db1b68bae4c0f82ffd0227b8c15f2cef38e186ff3827S3VersionKeyB95D17C3
              - Fn::Select:
                  - 1
                  - Fn::Split:
                      - "||"
                      - Ref: AssetParametersb120b13d9d868c7622e7db1b68bae4c0f82ffd0227b8c15f2cef38e186ff3827S3VersionKeyB95D17C3
      Role:
        Fn::GetAtt:
          - LogRetentionaae0aa3c5b4d4f87b02d85b201efdd8aServiceRole9741ECFB
          - Arn
    DependsOn:
      - LogRetentionaae0aa3c5b4d4f87b02d85b201efdd8aServiceRoleDefaultPolicyADDA7DEB
      - LogRetentionaae0aa3c5b4d4f87b02d85b201efdd8aServiceRole9741ECFB
  PackageVersionsTableWidgetHandler5fa848259c1d5e388c0df69f05c016dfServiceRole060BA12C:
    Type: AWS::IAM::Role
    Properties:
      AssumeRolePolicyDocument:
        Statement:
          - Action: sts:AssumeRole
            Effect: Allow
            Principal:
              Service: lambda.amazonaws.com
        Version: 2012-10-17
      ManagedPolicyArns:
        - Fn::Join:
            - ""
            - - "arn:"
              - Ref: AWS::Partition
              - :iam::aws:policy/service-role/AWSLambdaBasicExecutionRole
      Tags:
        - Key: function-purpose
          Value: cloudwatch-custom-widget
  PackageVersionsTableWidgetHandler5fa848259c1d5e388c0df69f05c016dfServiceRoleDefaultPolicy873D958D:
    Type: AWS::IAM::Policy
    Properties:
      PolicyDocument:
        Statement:
          - Action:
              - s3:GetObject*
              - s3:GetBucket*
              - s3:List*
            Effect: Allow
            Resource:
              - Fn::GetAtt:
                  - ConstructHubPackageDataDC5EF35E
                  - Arn
              - Fn::Join:
                  - ""
                  - - Fn::GetAtt:
                        - ConstructHubPackageDataDC5EF35E
                        - Arn
                    - /uninstallable-objects/data.json
          - Action:
              - s3:GetObject*
              - s3:GetBucket*
              - s3:List*
            Effect: Allow
            Resource:
              - Fn::GetAtt:
                  - ConstructHubPackageDataDC5EF35E
                  - Arn
              - Fn::Join:
                  - ""
                  - - Fn::GetAtt:
                        - ConstructHubPackageDataDC5EF35E
                        - Arn
                    - /missing-objects/typescript-documentation.json
          - Action:
              - s3:GetObject*
              - s3:GetBucket*
              - s3:List*
            Effect: Allow
            Resource:
              - Fn::GetAtt:
                  - ConstructHubPackageDataDC5EF35E
                  - Arn
              - Fn::Join:
                  - ""
                  - - Fn::GetAtt:
                        - ConstructHubPackageDataDC5EF35E
                        - Arn
                    - /corruptassembly-objects/typescript.json
          - Action:
              - s3:GetObject*
              - s3:GetBucket*
              - s3:List*
            Effect: Allow
            Resource:
              - Fn::GetAtt:
                  - ConstructHubPackageDataDC5EF35E
                  - Arn
              - Fn::Join:
                  - ""
                  - - Fn::GetAtt:
                        - ConstructHubPackageDataDC5EF35E
                        - Arn
                    - /missing-objects/python-documentation.json
          - Action:
              - s3:GetObject*
              - s3:GetBucket*
              - s3:List*
            Effect: Allow
            Resource:
              - Fn::GetAtt:
                  - ConstructHubPackageDataDC5EF35E
                  - Arn
              - Fn::Join:
                  - ""
                  - - Fn::GetAtt:
                        - ConstructHubPackageDataDC5EF35E
                        - Arn
                    - /corruptassembly-objects/python.json
          - Action:
              - s3:GetObject*
              - s3:GetBucket*
              - s3:List*
            Effect: Allow
            Resource:
              - Fn::GetAtt:
                  - ConstructHubPackageDataDC5EF35E
                  - Arn
              - Fn::Join:
                  - ""
                  - - Fn::GetAtt:
                        - ConstructHubPackageDataDC5EF35E
                        - Arn
                    - /missing-objects/java-documentation.json
          - Action:
              - s3:GetObject*
              - s3:GetBucket*
              - s3:List*
            Effect: Allow
            Resource:
              - Fn::GetAtt:
                  - ConstructHubPackageDataDC5EF35E
                  - Arn
              - Fn::Join:
                  - ""
                  - - Fn::GetAtt:
                        - ConstructHubPackageDataDC5EF35E
                        - Arn
                    - /corruptassembly-objects/java.json
          - Action:
              - s3:GetObject*
              - s3:GetBucket*
              - s3:List*
            Effect: Allow
            Resource:
              - Fn::GetAtt:
                  - ConstructHubPackageDataDC5EF35E
                  - Arn
              - Fn::Join:
                  - ""
                  - - Fn::GetAtt:
                        - ConstructHubPackageDataDC5EF35E
                        - Arn
                    - /missing-objects/csharp-documentation.json
          - Action:
              - s3:GetObject*
              - s3:GetBucket*
              - s3:List*
            Effect: Allow
            Resource:
              - Fn::GetAtt:
                  - ConstructHubPackageDataDC5EF35E
                  - Arn
              - Fn::Join:
                  - ""
                  - - Fn::GetAtt:
                        - ConstructHubPackageDataDC5EF35E
                        - Arn
                    - /corruptassembly-objects/csharp.json
        Version: 2012-10-17
      PolicyName: PackageVersionsTableWidgetHandler5fa848259c1d5e388c0df69f05c016dfServiceRoleDefaultPolicy873D958D
      Roles:
        - Ref: PackageVersionsTableWidgetHandler5fa848259c1d5e388c0df69f05c016dfServiceRole060BA12C
  PackageVersionsTableWidgetHandler5fa848259c1d5e388c0df69f05c016dfBE2C27C2:
    Type: AWS::Lambda::Function
    Properties:
      Code:
        S3Bucket:
          Ref: AssetParametersa06653c0fddc078791490ec0803bda19cf4effd0b9a7ecbb8b4ba1d52a74286bS3BucketEEFA68BE
        S3Key:
          Fn::Join:
            - ""
            - - Fn::Select:
                  - 0
                  - Fn::Split:
                      - "||"
                      - Ref: AssetParametersa06653c0fddc078791490ec0803bda19cf4effd0b9a7ecbb8b4ba1d52a74286bS3VersionKeyFEB3692B
              - Fn::Select:
                  - 1
                  - Fn::Split:
                      - "||"
                      - Ref: AssetParametersa06653c0fddc078791490ec0803bda19cf4effd0b9a7ecbb8b4ba1d52a74286bS3VersionKeyFEB3692B
      Role:
        Fn::GetAtt:
          - PackageVersionsTableWidgetHandler5fa848259c1d5e388c0df69f05c016dfServiceRole060BA12C
          - Arn
      Description: "[ConstructHub/MissingDocumentationWidget] Is a custom CloudWatch
        widget handler"
      Environment:
        Variables:
          BUCKET_NAME:
            Ref: ConstructHubPackageDataDC5EF35E
          OBJECT_KEY: uninstallable-objects/data.json
      Handler: index.handler
      MemorySize: 1024
      Runtime: nodejs14.x
      Tags:
        - Key: function-purpose
          Value: cloudwatch-custom-widget
      Timeout: 15
    DependsOn:
      - PackageVersionsTableWidgetHandler5fa848259c1d5e388c0df69f05c016dfServiceRoleDefaultPolicy873D958D
      - PackageVersionsTableWidgetHandler5fa848259c1d5e388c0df69f05c016dfServiceRole060BA12C
Outputs:
  ConstructHubMonitoringWatchfulWatchfulDashboard75D318D0:
    Value:
      Fn::Join:
        - ""
        - - https://console.aws.amazon.com/cloudwatch/home?region=
          - Ref: AWS::Region
          - "#dashboards:name="
          - Ref: ConstructHubMonitoringWatchfulDashboardB8493D55
  ConstructHubWebAppDomainNameDC10F8DD:
    Value:
      Fn::GetAtt:
        - ConstructHubWebAppDistribution1F181DC9
        - DomainName
    Export:
      Name: ConstructHubDomainName
Parameters:
  AssetParameters4074092ab8b435c90a773e082601fa36def54c91cadfae59451bd0beda547cbcS3Bucket02FC0B28:
    Type: String
    Description: S3 bucket for asset
      "4074092ab8b435c90a773e082601fa36def54c91cadfae59451bd0beda547cbc"
  AssetParameters4074092ab8b435c90a773e082601fa36def54c91cadfae59451bd0beda547cbcS3VersionKey547E84F8:
    Type: String
    Description: S3 key for asset version
      "4074092ab8b435c90a773e082601fa36def54c91cadfae59451bd0beda547cbc"
  AssetParameters4074092ab8b435c90a773e082601fa36def54c91cadfae59451bd0beda547cbcArtifactHashF236251A:
    Type: String
    Description: Artifact hash for asset
      "4074092ab8b435c90a773e082601fa36def54c91cadfae59451bd0beda547cbc"
  AssetParameterse9882ab123687399f934da0d45effe675ecc8ce13b40cb946f3e1d6141fe8d68S3BucketAEADE8C7:
    Type: String
    Description: S3 bucket for asset
      "e9882ab123687399f934da0d45effe675ecc8ce13b40cb946f3e1d6141fe8d68"
  AssetParameterse9882ab123687399f934da0d45effe675ecc8ce13b40cb946f3e1d6141fe8d68S3VersionKeyE415415F:
    Type: String
    Description: S3 key for asset version
      "e9882ab123687399f934da0d45effe675ecc8ce13b40cb946f3e1d6141fe8d68"
  AssetParameterse9882ab123687399f934da0d45effe675ecc8ce13b40cb946f3e1d6141fe8d68ArtifactHashD9A515C3:
    Type: String
    Description: Artifact hash for asset
      "e9882ab123687399f934da0d45effe675ecc8ce13b40cb946f3e1d6141fe8d68"
  AssetParametersa3058ccb468d757ebb89df5363a1c20f5307c6911136f29d00e1a68c9b2aa7e8S3BucketD1AD544E:
    Type: String
    Description: S3 bucket for asset
      "a3058ccb468d757ebb89df5363a1c20f5307c6911136f29d00e1a68c9b2aa7e8"
  AssetParametersa3058ccb468d757ebb89df5363a1c20f5307c6911136f29d00e1a68c9b2aa7e8S3VersionKey93A19D70:
    Type: String
    Description: S3 key for asset version
      "a3058ccb468d757ebb89df5363a1c20f5307c6911136f29d00e1a68c9b2aa7e8"
  AssetParametersa3058ccb468d757ebb89df5363a1c20f5307c6911136f29d00e1a68c9b2aa7e8ArtifactHash238275D6:
    Type: String
    Description: Artifact hash for asset
      "a3058ccb468d757ebb89df5363a1c20f5307c6911136f29d00e1a68c9b2aa7e8"
  AssetParameters6f1f07e70de63d5afdbcab762f8f867a2aedb494b30cd360d5deb518d3914263S3Bucket55D036C4:
    Type: String
    Description: S3 bucket for asset
      "6f1f07e70de63d5afdbcab762f8f867a2aedb494b30cd360d5deb518d3914263"
  AssetParameters6f1f07e70de63d5afdbcab762f8f867a2aedb494b30cd360d5deb518d3914263S3VersionKey1CB8DF17:
    Type: String
    Description: S3 key for asset version
      "6f1f07e70de63d5afdbcab762f8f867a2aedb494b30cd360d5deb518d3914263"
  AssetParameters6f1f07e70de63d5afdbcab762f8f867a2aedb494b30cd360d5deb518d3914263ArtifactHashEC19001D:
    Type: String
    Description: Artifact hash for asset
      "6f1f07e70de63d5afdbcab762f8f867a2aedb494b30cd360d5deb518d3914263"
  AssetParameters3416b6d1c6347fa47603d8898795de205b2bd6b5dc24a30b7839eea2cb5f8903S3Bucket10E53ACF:
    Type: String
    Description: S3 bucket for asset
      "3416b6d1c6347fa47603d8898795de205b2bd6b5dc24a30b7839eea2cb5f8903"
  AssetParameters3416b6d1c6347fa47603d8898795de205b2bd6b5dc24a30b7839eea2cb5f8903S3VersionKey065264C0:
    Type: String
    Description: S3 key for asset version
      "3416b6d1c6347fa47603d8898795de205b2bd6b5dc24a30b7839eea2cb5f8903"
  AssetParameters3416b6d1c6347fa47603d8898795de205b2bd6b5dc24a30b7839eea2cb5f8903ArtifactHashBB01DAC0:
    Type: String
    Description: Artifact hash for asset
      "3416b6d1c6347fa47603d8898795de205b2bd6b5dc24a30b7839eea2cb5f8903"
  AssetParametersc9433e23f9457653f88da348f4e3b6e25762f5a7a93dbb89fff04c19158084c2S3Bucket4F82A740:
    Type: String
    Description: S3 bucket for asset
      "c9433e23f9457653f88da348f4e3b6e25762f5a7a93dbb89fff04c19158084c2"
  AssetParametersc9433e23f9457653f88da348f4e3b6e25762f5a7a93dbb89fff04c19158084c2S3VersionKey1C48C47C:
    Type: String
    Description: S3 key for asset version
      "c9433e23f9457653f88da348f4e3b6e25762f5a7a93dbb89fff04c19158084c2"
  AssetParametersc9433e23f9457653f88da348f4e3b6e25762f5a7a93dbb89fff04c19158084c2ArtifactHashE99FB0DF:
    Type: String
    Description: Artifact hash for asset
      "c9433e23f9457653f88da348f4e3b6e25762f5a7a93dbb89fff04c19158084c2"
  AssetParameters822ff91b420b23a770d6bfa7ee7b7a59e67b9c572a7fc921524037c0a0ac050dS3Bucket6DF3F971:
    Type: String
    Description: S3 bucket for asset
      "822ff91b420b23a770d6bfa7ee7b7a59e67b9c572a7fc921524037c0a0ac050d"
  AssetParameters822ff91b420b23a770d6bfa7ee7b7a59e67b9c572a7fc921524037c0a0ac050dS3VersionKeyA946CF4B:
    Type: String
    Description: S3 key for asset version
      "822ff91b420b23a770d6bfa7ee7b7a59e67b9c572a7fc921524037c0a0ac050d"
  AssetParameters822ff91b420b23a770d6bfa7ee7b7a59e67b9c572a7fc921524037c0a0ac050dArtifactHash3E361662:
    Type: String
    Description: Artifact hash for asset
      "822ff91b420b23a770d6bfa7ee7b7a59e67b9c572a7fc921524037c0a0ac050d"
  AssetParametersb120b13d9d868c7622e7db1b68bae4c0f82ffd0227b8c15f2cef38e186ff3827S3Bucket2070BA0A:
    Type: String
    Description: S3 bucket for asset
      "b120b13d9d868c7622e7db1b68bae4c0f82ffd0227b8c15f2cef38e186ff3827"
  AssetParametersb120b13d9d868c7622e7db1b68bae4c0f82ffd0227b8c15f2cef38e186ff3827S3VersionKeyB95D17C3:
    Type: String
    Description: S3 key for asset version
      "b120b13d9d868c7622e7db1b68bae4c0f82ffd0227b8c15f2cef38e186ff3827"
  AssetParametersb120b13d9d868c7622e7db1b68bae4c0f82ffd0227b8c15f2cef38e186ff3827ArtifactHash1355580A:
    Type: String
    Description: Artifact hash for asset
      "b120b13d9d868c7622e7db1b68bae4c0f82ffd0227b8c15f2cef38e186ff3827"
  AssetParametersb2b4c3eac8162e31b7469d49cd34d01c5fb8c56044c272cabeb9a1d40b864692S3BucketAA27F25B:
    Type: String
    Description: S3 bucket for asset
      "b2b4c3eac8162e31b7469d49cd34d01c5fb8c56044c272cabeb9a1d40b864692"
  AssetParametersb2b4c3eac8162e31b7469d49cd34d01c5fb8c56044c272cabeb9a1d40b864692S3VersionKeyDB3A9E98:
    Type: String
    Description: S3 key for asset version
      "b2b4c3eac8162e31b7469d49cd34d01c5fb8c56044c272cabeb9a1d40b864692"
  AssetParametersb2b4c3eac8162e31b7469d49cd34d01c5fb8c56044c272cabeb9a1d40b864692ArtifactHash51E0C2FC:
    Type: String
    Description: Artifact hash for asset
      "b2b4c3eac8162e31b7469d49cd34d01c5fb8c56044c272cabeb9a1d40b864692"
  AssetParameters30658b4ec90126b04a0e784e16aa6ddf8317d4ea42db0c7fbd85f442f24017deS3Bucket664AED7E:
    Type: String
    Description: S3 bucket for asset
      "30658b4ec90126b04a0e784e16aa6ddf8317d4ea42db0c7fbd85f442f24017de"
  AssetParameters30658b4ec90126b04a0e784e16aa6ddf8317d4ea42db0c7fbd85f442f24017deS3VersionKeyACB80262:
    Type: String
    Description: S3 key for asset version
      "30658b4ec90126b04a0e784e16aa6ddf8317d4ea42db0c7fbd85f442f24017de"
  AssetParameters30658b4ec90126b04a0e784e16aa6ddf8317d4ea42db0c7fbd85f442f24017deArtifactHash1D8E11FE:
    Type: String
    Description: Artifact hash for asset
      "30658b4ec90126b04a0e784e16aa6ddf8317d4ea42db0c7fbd85f442f24017de"
  AssetParameters7412ee3c3ed97354b11100cb1f73e96631635318730a2733203b58c986337b81S3BucketB60855C2:
    Type: String
    Description: S3 bucket for asset
      "7412ee3c3ed97354b11100cb1f73e96631635318730a2733203b58c986337b81"
  AssetParameters7412ee3c3ed97354b11100cb1f73e96631635318730a2733203b58c986337b81S3VersionKeyF938270D:
    Type: String
    Description: S3 key for asset version
      "7412ee3c3ed97354b11100cb1f73e96631635318730a2733203b58c986337b81"
  AssetParameters7412ee3c3ed97354b11100cb1f73e96631635318730a2733203b58c986337b81ArtifactHashF2C7E53A:
    Type: String
    Description: Artifact hash for asset
      "7412ee3c3ed97354b11100cb1f73e96631635318730a2733203b58c986337b81"
  AssetParametersb69f8e77829ba765ee3a37c088671f56d5982ab8e2a57c2f3103bea15181e67bS3BucketCECA6DD1:
    Type: String
    Description: S3 bucket for asset
      "b69f8e77829ba765ee3a37c088671f56d5982ab8e2a57c2f3103bea15181e67b"
  AssetParametersb69f8e77829ba765ee3a37c088671f56d5982ab8e2a57c2f3103bea15181e67bS3VersionKeyAD3D5992:
    Type: String
    Description: S3 key for asset version
      "b69f8e77829ba765ee3a37c088671f56d5982ab8e2a57c2f3103bea15181e67b"
  AssetParametersb69f8e77829ba765ee3a37c088671f56d5982ab8e2a57c2f3103bea15181e67bArtifactHashD3064179:
    Type: String
    Description: Artifact hash for asset
      "b69f8e77829ba765ee3a37c088671f56d5982ab8e2a57c2f3103bea15181e67b"
  AssetParameters36fdff7194ab7151b2c9746ada7c14f23c6458aae01f87fd1ed875481b7d337fS3BucketC24BE0E2:
    Type: String
    Description: S3 bucket for asset
      "36fdff7194ab7151b2c9746ada7c14f23c6458aae01f87fd1ed875481b7d337f"
  AssetParameters36fdff7194ab7151b2c9746ada7c14f23c6458aae01f87fd1ed875481b7d337fS3VersionKey6F60C4B3:
    Type: String
    Description: S3 key for asset version
      "36fdff7194ab7151b2c9746ada7c14f23c6458aae01f87fd1ed875481b7d337f"
  AssetParameters36fdff7194ab7151b2c9746ada7c14f23c6458aae01f87fd1ed875481b7d337fArtifactHash1B9B2A76:
    Type: String
    Description: Artifact hash for asset
      "36fdff7194ab7151b2c9746ada7c14f23c6458aae01f87fd1ed875481b7d337f"
  AssetParameters6539334465145d138a2ca35862ccb798cddf768799e264b5ec811f9b33c18c3cS3Bucket674182B9:
    Type: String
    Description: S3 bucket for asset
      "6539334465145d138a2ca35862ccb798cddf768799e264b5ec811f9b33c18c3c"
  AssetParameters6539334465145d138a2ca35862ccb798cddf768799e264b5ec811f9b33c18c3cS3VersionKeyC7CC34A7:
    Type: String
    Description: S3 key for asset version
      "6539334465145d138a2ca35862ccb798cddf768799e264b5ec811f9b33c18c3c"
  AssetParameters6539334465145d138a2ca35862ccb798cddf768799e264b5ec811f9b33c18c3cArtifactHash609103C8:
    Type: String
    Description: Artifact hash for asset
      "6539334465145d138a2ca35862ccb798cddf768799e264b5ec811f9b33c18c3c"
  AssetParameters8d968e7576898e39de27ff4cf5f336e8f112a4de9757412123e2dd725f451900S3BucketB2DE6865:
    Type: String
    Description: S3 bucket for asset
      "8d968e7576898e39de27ff4cf5f336e8f112a4de9757412123e2dd725f451900"
  AssetParameters8d968e7576898e39de27ff4cf5f336e8f112a4de9757412123e2dd725f451900S3VersionKeyD40FAA20:
    Type: String
    Description: S3 key for asset version
      "8d968e7576898e39de27ff4cf5f336e8f112a4de9757412123e2dd725f451900"
  AssetParameters8d968e7576898e39de27ff4cf5f336e8f112a4de9757412123e2dd725f451900ArtifactHash121EF458:
    Type: String
    Description: Artifact hash for asset
      "8d968e7576898e39de27ff4cf5f336e8f112a4de9757412123e2dd725f451900"
  AssetParametersd67fcd10c101e5368901d6eb94ccd5be283ab02c3625473e790ac9005a085ddaS3BucketA707475E:
    Type: String
    Description: S3 bucket for asset
      "d67fcd10c101e5368901d6eb94ccd5be283ab02c3625473e790ac9005a085dda"
  AssetParametersd67fcd10c101e5368901d6eb94ccd5be283ab02c3625473e790ac9005a085ddaS3VersionKey1FD03902:
    Type: String
    Description: S3 key for asset version
      "d67fcd10c101e5368901d6eb94ccd5be283ab02c3625473e790ac9005a085dda"
  AssetParametersd67fcd10c101e5368901d6eb94ccd5be283ab02c3625473e790ac9005a085ddaArtifactHashC1F58AA4:
    Type: String
    Description: Artifact hash for asset
<<<<<<< HEAD
      "82d5e22802f5a909920ea20d5f96cee0dfe1673da5917989ed58917ed2586feb"
  AssetParameters1244f48f617d47a2df9f43f6bd4a22bdd28818d1108b05a6fd24bb079e4ff3e5S3BucketB8557E23:
=======
      "d67fcd10c101e5368901d6eb94ccd5be283ab02c3625473e790ac9005a085dda"
  AssetParameters43fbac1b0c0d0299f39ad46ea91bbec840fe10d899a884e06a8a89a9c87987adS3Bucket118915A9:
>>>>>>> 87e2c827
    Type: String
    Description: S3 bucket for asset
      "1244f48f617d47a2df9f43f6bd4a22bdd28818d1108b05a6fd24bb079e4ff3e5"
  AssetParameters1244f48f617d47a2df9f43f6bd4a22bdd28818d1108b05a6fd24bb079e4ff3e5S3VersionKey2AD764DA:
    Type: String
    Description: S3 key for asset version
      "1244f48f617d47a2df9f43f6bd4a22bdd28818d1108b05a6fd24bb079e4ff3e5"
  AssetParameters1244f48f617d47a2df9f43f6bd4a22bdd28818d1108b05a6fd24bb079e4ff3e5ArtifactHash36E03452:
    Type: String
    Description: Artifact hash for asset
      "1244f48f617d47a2df9f43f6bd4a22bdd28818d1108b05a6fd24bb079e4ff3e5"
  AssetParameters300dcdaa422d39271d96186f681f304c36ea7eb0e3b18ce1d39466ca30b514b0S3Bucket8DDF415E:
    Type: String
    Description: S3 bucket for asset
      "300dcdaa422d39271d96186f681f304c36ea7eb0e3b18ce1d39466ca30b514b0"
  AssetParameters300dcdaa422d39271d96186f681f304c36ea7eb0e3b18ce1d39466ca30b514b0S3VersionKey42D4A68B:
    Type: String
    Description: S3 key for asset version
      "300dcdaa422d39271d96186f681f304c36ea7eb0e3b18ce1d39466ca30b514b0"
  AssetParameters300dcdaa422d39271d96186f681f304c36ea7eb0e3b18ce1d39466ca30b514b0ArtifactHash4FA7B43E:
    Type: String
    Description: Artifact hash for asset
      "300dcdaa422d39271d96186f681f304c36ea7eb0e3b18ce1d39466ca30b514b0"
  AssetParameters82fce0de1fd66c14056b03c8334213b6fd351f618d3db139501b43c1e27d9239S3Bucket55FF4968:
    Type: String
    Description: S3 bucket for asset
      "82fce0de1fd66c14056b03c8334213b6fd351f618d3db139501b43c1e27d9239"
  AssetParameters82fce0de1fd66c14056b03c8334213b6fd351f618d3db139501b43c1e27d9239S3VersionKey2D740AE6:
    Type: String
    Description: S3 key for asset version
      "82fce0de1fd66c14056b03c8334213b6fd351f618d3db139501b43c1e27d9239"
  AssetParameters82fce0de1fd66c14056b03c8334213b6fd351f618d3db139501b43c1e27d9239ArtifactHash2A5CE393:
    Type: String
    Description: Artifact hash for asset
      "82fce0de1fd66c14056b03c8334213b6fd351f618d3db139501b43c1e27d9239"
  AssetParametersd1ca83197945a1fb9b02b6f1e740fcfef3a63f1f991d131d5b168ff629d15210S3Bucket30187E5D:
    Type: String
    Description: S3 bucket for asset
      "d1ca83197945a1fb9b02b6f1e740fcfef3a63f1f991d131d5b168ff629d15210"
  AssetParametersd1ca83197945a1fb9b02b6f1e740fcfef3a63f1f991d131d5b168ff629d15210S3VersionKey0B5BBFCC:
    Type: String
    Description: S3 key for asset version
      "d1ca83197945a1fb9b02b6f1e740fcfef3a63f1f991d131d5b168ff629d15210"
  AssetParametersd1ca83197945a1fb9b02b6f1e740fcfef3a63f1f991d131d5b168ff629d15210ArtifactHash79BDC2B9:
    Type: String
    Description: Artifact hash for asset
      "d1ca83197945a1fb9b02b6f1e740fcfef3a63f1f991d131d5b168ff629d15210"
  AssetParameters4eca4d1b52b162aade7fdea6c9ba1f3b01eb5bd746b76ee41b9994d2b16d84a1S3BucketFBC8C78E:
    Type: String
    Description: S3 bucket for asset
      "4eca4d1b52b162aade7fdea6c9ba1f3b01eb5bd746b76ee41b9994d2b16d84a1"
  AssetParameters4eca4d1b52b162aade7fdea6c9ba1f3b01eb5bd746b76ee41b9994d2b16d84a1S3VersionKey1BDFDAA5:
    Type: String
    Description: S3 key for asset version
      "4eca4d1b52b162aade7fdea6c9ba1f3b01eb5bd746b76ee41b9994d2b16d84a1"
  AssetParameters4eca4d1b52b162aade7fdea6c9ba1f3b01eb5bd746b76ee41b9994d2b16d84a1ArtifactHash61E29678:
    Type: String
    Description: Artifact hash for asset
      "4eca4d1b52b162aade7fdea6c9ba1f3b01eb5bd746b76ee41b9994d2b16d84a1"
  AssetParameters7c158f248e4b8c4055bab463cf7161a06489f3c6b8cb338eaf1a3cdaeefa9bf5S3Bucket8834E674:
    Type: String
    Description: S3 bucket for asset
      "7c158f248e4b8c4055bab463cf7161a06489f3c6b8cb338eaf1a3cdaeefa9bf5"
  AssetParameters7c158f248e4b8c4055bab463cf7161a06489f3c6b8cb338eaf1a3cdaeefa9bf5S3VersionKey16F872AA:
    Type: String
    Description: S3 key for asset version
      "7c158f248e4b8c4055bab463cf7161a06489f3c6b8cb338eaf1a3cdaeefa9bf5"
  AssetParameters7c158f248e4b8c4055bab463cf7161a06489f3c6b8cb338eaf1a3cdaeefa9bf5ArtifactHash191360E7:
    Type: String
    Description: Artifact hash for asset
      "7c158f248e4b8c4055bab463cf7161a06489f3c6b8cb338eaf1a3cdaeefa9bf5"
  AssetParametersa06653c0fddc078791490ec0803bda19cf4effd0b9a7ecbb8b4ba1d52a74286bS3BucketEEFA68BE:
    Type: String
    Description: S3 bucket for asset
      "a06653c0fddc078791490ec0803bda19cf4effd0b9a7ecbb8b4ba1d52a74286b"
  AssetParametersa06653c0fddc078791490ec0803bda19cf4effd0b9a7ecbb8b4ba1d52a74286bS3VersionKeyFEB3692B:
    Type: String
    Description: S3 key for asset version
      "a06653c0fddc078791490ec0803bda19cf4effd0b9a7ecbb8b4ba1d52a74286b"
  AssetParametersa06653c0fddc078791490ec0803bda19cf4effd0b9a7ecbb8b4ba1d52a74286bArtifactHashA0574268:
    Type: String
    Description: Artifact hash for asset
      "a06653c0fddc078791490ec0803bda19cf4effd0b9a7ecbb8b4ba1d52a74286b"

`;<|MERGE_RESOLUTION|>--- conflicted
+++ resolved
@@ -4892,7 +4892,7 @@
           - CustomCDKBucketDeployment8693BB64968944B69AAFB0CC9EB8756C81C01536
           - Arn
       SourceBucketNames:
-        - Ref: AssetParameters1244f48f617d47a2df9f43f6bd4a22bdd28818d1108b05a6fd24bb079e4ff3e5S3BucketB8557E23
+        - Ref: AssetParameters2d90f5242104d7625574d88dbbdff9a331f51f91c730d12c0b0497b4d4ee7730S3Bucket6886243C
       SourceObjectKeys:
         - Fn::Join:
             - ""
@@ -4900,12 +4900,12 @@
                   - 0
                   - Fn::Split:
                       - "||"
-                      - Ref: AssetParameters1244f48f617d47a2df9f43f6bd4a22bdd28818d1108b05a6fd24bb079e4ff3e5S3VersionKey2AD764DA
+                      - Ref: AssetParameters2d90f5242104d7625574d88dbbdff9a331f51f91c730d12c0b0497b4d4ee7730S3VersionKey7C4563FA
               - Fn::Select:
                   - 1
                   - Fn::Split:
                       - "||"
-                      - Ref: AssetParameters1244f48f617d47a2df9f43f6bd4a22bdd28818d1108b05a6fd24bb079e4ff3e5S3VersionKey2AD764DA
+                      - Ref: AssetParameters2d90f5242104d7625574d88dbbdff9a331f51f91c730d12c0b0497b4d4ee7730S3VersionKey7C4563FA
       DestinationBucketName:
         Ref: ConstructHubWebAppWebsiteBucket4B2B9DB2
       Prune: false
@@ -6569,13 +6569,13 @@
                   - - "arn:"
                     - Ref: AWS::Partition
                     - ":s3:::"
-                    - Ref: AssetParameters1244f48f617d47a2df9f43f6bd4a22bdd28818d1108b05a6fd24bb079e4ff3e5S3BucketB8557E23
+                    - Ref: AssetParameters2d90f5242104d7625574d88dbbdff9a331f51f91c730d12c0b0497b4d4ee7730S3Bucket6886243C
               - Fn::Join:
                   - ""
                   - - "arn:"
                     - Ref: AWS::Partition
                     - ":s3:::"
-                    - Ref: AssetParameters1244f48f617d47a2df9f43f6bd4a22bdd28818d1108b05a6fd24bb079e4ff3e5S3BucketB8557E23
+                    - Ref: AssetParameters2d90f5242104d7625574d88dbbdff9a331f51f91c730d12c0b0497b4d4ee7730S3Bucket6886243C
                     - /*
         Version: 2012-10-17
       PolicyName: CustomCDKBucketDeployment8693BB64968944B69AAFB0CC9EB8756CServiceRoleDefaultPolicy88902FDF
@@ -7233,24 +7233,19 @@
   AssetParametersd67fcd10c101e5368901d6eb94ccd5be283ab02c3625473e790ac9005a085ddaArtifactHashC1F58AA4:
     Type: String
     Description: Artifact hash for asset
-<<<<<<< HEAD
-      "82d5e22802f5a909920ea20d5f96cee0dfe1673da5917989ed58917ed2586feb"
-  AssetParameters1244f48f617d47a2df9f43f6bd4a22bdd28818d1108b05a6fd24bb079e4ff3e5S3BucketB8557E23:
-=======
       "d67fcd10c101e5368901d6eb94ccd5be283ab02c3625473e790ac9005a085dda"
-  AssetParameters43fbac1b0c0d0299f39ad46ea91bbec840fe10d899a884e06a8a89a9c87987adS3Bucket118915A9:
->>>>>>> 87e2c827
+  AssetParameters2d90f5242104d7625574d88dbbdff9a331f51f91c730d12c0b0497b4d4ee7730S3Bucket6886243C:
     Type: String
     Description: S3 bucket for asset
-      "1244f48f617d47a2df9f43f6bd4a22bdd28818d1108b05a6fd24bb079e4ff3e5"
-  AssetParameters1244f48f617d47a2df9f43f6bd4a22bdd28818d1108b05a6fd24bb079e4ff3e5S3VersionKey2AD764DA:
+      "2d90f5242104d7625574d88dbbdff9a331f51f91c730d12c0b0497b4d4ee7730"
+  AssetParameters2d90f5242104d7625574d88dbbdff9a331f51f91c730d12c0b0497b4d4ee7730S3VersionKey7C4563FA:
     Type: String
     Description: S3 key for asset version
-      "1244f48f617d47a2df9f43f6bd4a22bdd28818d1108b05a6fd24bb079e4ff3e5"
-  AssetParameters1244f48f617d47a2df9f43f6bd4a22bdd28818d1108b05a6fd24bb079e4ff3e5ArtifactHash36E03452:
+      "2d90f5242104d7625574d88dbbdff9a331f51f91c730d12c0b0497b4d4ee7730"
+  AssetParameters2d90f5242104d7625574d88dbbdff9a331f51f91c730d12c0b0497b4d4ee7730ArtifactHash1DF7336E:
     Type: String
     Description: Artifact hash for asset
-      "1244f48f617d47a2df9f43f6bd4a22bdd28818d1108b05a6fd24bb079e4ff3e5"
+      "2d90f5242104d7625574d88dbbdff9a331f51f91c730d12c0b0497b4d4ee7730"
   AssetParameters300dcdaa422d39271d96186f681f304c36ea7eb0e3b18ce1d39466ca30b514b0S3Bucket8DDF415E:
     Type: String
     Description: S3 bucket for asset
