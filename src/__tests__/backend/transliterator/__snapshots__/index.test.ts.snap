// Jest Snapshot v1, https://goo.gl/fbAQLP

exports[`CodeArtifact repository 1`] = `
Object {
  "Outputs": Anything,
  "Parameters": Anything,
  "Resources": Object {
    "AWS679f53fac002430cb0da5b7982bd22872D164C4C": Object {
      "DependsOn": Array [
        "AWS679f53fac002430cb0da5b7982bd2287ServiceRoleC1EA0FF2",
      ],
      "Properties": Object {
        "Code": Object {
          "S3Bucket": Object {
            "Ref": "AssetParameters4074092ab8b435c90a773e082601fa36def54c91cadfae59451bd0beda547cbcS3Bucket02FC0B28",
          },
          "S3Key": Object {
            "Fn::Join": Array [
              "",
              Array [
                Object {
                  "Fn::Select": Array [
                    0,
                    Object {
                      "Fn::Split": Array [
                        "||",
                        Object {
                          "Ref": "AssetParameters4074092ab8b435c90a773e082601fa36def54c91cadfae59451bd0beda547cbcS3VersionKey547E84F8",
                        },
                      ],
                    },
                  ],
                },
                Object {
                  "Fn::Select": Array [
                    1,
                    Object {
                      "Fn::Split": Array [
                        "||",
                        Object {
                          "Ref": "AssetParameters4074092ab8b435c90a773e082601fa36def54c91cadfae59451bd0beda547cbcS3VersionKey547E84F8",
                        },
                      ],
                    },
                  ],
                },
              ],
            ],
          },
        },
        "Handler": "index.handler",
        "Role": Object {
          "Fn::GetAtt": Array [
            "AWS679f53fac002430cb0da5b7982bd2287ServiceRoleC1EA0FF2",
            "Arn",
          ],
        },
        "Runtime": "nodejs12.x",
        "Timeout": 120,
      },
      "Type": "AWS::Lambda::Function",
    },
    "AWS679f53fac002430cb0da5b7982bd2287ServiceRoleC1EA0FF2": Object {
      "Properties": Object {
        "AssumeRolePolicyDocument": Object {
          "Statement": Array [
            Object {
              "Action": "sts:AssumeRole",
              "Effect": "Allow",
              "Principal": Object {
                "Service": "lambda.amazonaws.com",
              },
            },
          ],
          "Version": "2012-10-17",
        },
        "ManagedPolicyArns": Array [
          Object {
            "Fn::Join": Array [
              "",
              Array [
                "arn:",
                Object {
                  "Ref": "AWS::Partition",
                },
                ":iam::aws:policy/service-role/AWSLambdaBasicExecutionRole",
              ],
            ],
          },
        ],
      },
      "Type": "AWS::IAM::Role",
    },
    "Bucket83908E77": Anything,
    "CodeArtifact": Anything,
    "CodeArtifactDomainDB0947A4": Anything,
    "CodeArtifactGetEndpoint0223B4AF": Anything,
    "CodeArtifactGetEndpointCustomResourcePolicy9A5E4C87": Anything,
    "CodeArtifactPublishing0B49F38B": Anything,
    "MonitoringHighSeverityDashboard17D9CD74": Anything,
    "MonitoringWatchfulDashboard9EB9FD4D": Anything,
    "TransliteratorLogGroup09734787": Object {
      "DeletionPolicy": "Retain",
      "Properties": Object {
        "RetentionInDays": 731,
      },
      "Type": "AWS::Logs::LogGroup",
      "UpdateReplacePolicy": "Retain",
    },
    "TransliteratorTaskDefinition16158D86": Object {
      "Properties": Object {
        "ContainerDefinitions": Array [
          Object {
            "Environment": Array [
              Object {
                "Name": "HEADER_SPAN",
                "Value": "true",
              },
              Object {
                "Name": "AWS_EMF_ENVIRONMENT",
                "Value": "Local",
              },
              Object {
                "Name": "CODE_ARTIFACT_DOMAIN_NAME",
                "Value": Object {
                  "Fn::GetAtt": Array [
                    "CodeArtifact",
                    "DomainName",
                  ],
                },
              },
              Object {
                "Name": "CODE_ARTIFACT_DOMAIN_OWNER",
                "Value": Object {
                  "Fn::GetAtt": Array [
                    "CodeArtifact",
                    "DomainOwner",
                  ],
                },
              },
              Object {
                "Name": "CODE_ARTIFACT_REPOSITORY_ENDPOINT",
                "Value": Object {
                  "Fn::GetAtt": Array [
                    "CodeArtifactGetEndpoint0223B4AF",
                    "repositoryEndpoint",
                  ],
                },
              },
            ],
            "Essential": true,
            "Image": Object {
              "Fn::Join": Array [
                "",
                Array [
                  Object {
                    "Ref": "AWS::AccountId",
                  },
                  ".dkr.ecr.",
                  Object {
                    "Ref": "AWS::Region",
                  },
                  ".",
                  Object {
                    "Ref": "AWS::URLSuffix",
                  },
<<<<<<< HEAD
                  "/aws-cdk/assets:6369cb5080f50af727d12d5efc3ed12616280a7ef026feafbeccfdab8212ead9",
=======
                  "/aws-cdk/assets:56c94bd40fef9c011ae1ea89b197e2b57d663277322b17ea582e51517c61c0b4",
>>>>>>> 59de537e
                ],
              ],
            },
            "LogConfiguration": Object {
              "LogDriver": "awslogs",
              "Options": Object {
                "awslogs-group": Object {
                  "Ref": "TransliteratorLogGroup09734787",
                },
                "awslogs-region": Object {
                  "Ref": "AWS::Region",
                },
                "awslogs-stream-prefix": "transliterator",
              },
            },
            "Name": "Resource",
          },
        ],
        "Cpu": "4096",
        "ExecutionRoleArn": Object {
          "Fn::GetAtt": Array [
            "TransliteratorTaskDefinitionExecutionRole9E3F5F1A",
            "Arn",
          ],
        },
        "Family": "TestStackTransliteratorTaskDefinitionE3A8C6E4",
        "Memory": "8192",
        "NetworkMode": "awsvpc",
        "RequiresCompatibilities": Array [
          "FARGATE",
        ],
        "TaskRoleArn": Object {
          "Fn::GetAtt": Array [
            "TransliteratorTaskDefinitionTaskRole9D702381",
            "Arn",
          ],
        },
      },
      "Type": "AWS::ECS::TaskDefinition",
    },
    "TransliteratorTaskDefinitionExecutionRole9E3F5F1A": Object {
      "Properties": Object {
        "AssumeRolePolicyDocument": Object {
          "Statement": Array [
            Object {
              "Action": "sts:AssumeRole",
              "Effect": "Allow",
              "Principal": Object {
                "Service": "ecs-tasks.amazonaws.com",
              },
            },
          ],
          "Version": "2012-10-17",
        },
      },
      "Type": "AWS::IAM::Role",
    },
    "TransliteratorTaskDefinitionExecutionRoleDefaultPolicyEF9F768F": Object {
      "Properties": Object {
        "PolicyDocument": Object {
          "Statement": Array [
            Object {
              "Action": Array [
                "ecr:BatchCheckLayerAvailability",
                "ecr:GetDownloadUrlForLayer",
                "ecr:BatchGetImage",
              ],
              "Effect": "Allow",
              "Resource": Object {
                "Fn::Join": Array [
                  "",
                  Array [
                    "arn:",
                    Object {
                      "Ref": "AWS::Partition",
                    },
                    ":ecr:",
                    Object {
                      "Ref": "AWS::Region",
                    },
                    ":",
                    Object {
                      "Ref": "AWS::AccountId",
                    },
                    ":repository/aws-cdk/assets",
                  ],
                ],
              },
            },
            Object {
              "Action": "ecr:GetAuthorizationToken",
              "Effect": "Allow",
              "Resource": "*",
            },
            Object {
              "Action": Array [
                "logs:CreateLogStream",
                "logs:PutLogEvents",
              ],
              "Effect": "Allow",
              "Resource": Object {
                "Fn::GetAtt": Array [
                  "TransliteratorLogGroup09734787",
                  "Arn",
                ],
              },
            },
          ],
          "Version": "2012-10-17",
        },
        "PolicyName": "TransliteratorTaskDefinitionExecutionRoleDefaultPolicyEF9F768F",
        "Roles": Array [
          Object {
            "Ref": "TransliteratorTaskDefinitionExecutionRole9E3F5F1A",
          },
        ],
      },
      "Type": "AWS::IAM::Policy",
    },
    "TransliteratorTaskDefinitionTaskRole9D702381": Object {
      "Properties": Object {
        "AssumeRolePolicyDocument": Object {
          "Statement": Array [
            Object {
              "Action": "sts:AssumeRole",
              "Effect": "Allow",
              "Principal": Object {
                "Service": "ecs-tasks.amazonaws.com",
              },
            },
          ],
          "Version": "2012-10-17",
        },
      },
      "Type": "AWS::IAM::Role",
    },
    "TransliteratorTaskDefinitionTaskRoleDefaultPolicy9436F5AA": Object {
      "Properties": Object {
        "PolicyDocument": Object {
          "Statement": Array [
            Object {
              "Action": Array [
                "states:SendTaskFailure",
                "states:SendTaskHeartbeat",
                "states:SendTaskSuccess",
              ],
              "Effect": "Allow",
              "Resource": "*",
            },
            Object {
              "Action": "sts:GetServiceBearerToken",
              "Condition": Object {
                "StringEquals": Object {
                  "sts:AWSServiceName": "codeartifact.amazonaws.com",
                },
              },
              "Effect": "Allow",
              "Resource": "*",
            },
            Object {
              "Action": Array [
                "codeartifact:GetAuthorizationToken",
                "codeartifact:GetRepositoryEndpoint",
                "codeartifact:ReadFromRepository",
              ],
              "Effect": "Allow",
              "Resource": Array [
                Object {
                  "Fn::GetAtt": Array [
                    "CodeArtifactDomainDB0947A4",
                    "Arn",
                  ],
                },
                Object {
                  "Fn::GetAtt": Array [
                    "CodeArtifact",
                    "Arn",
                  ],
                },
                Object {
                  "Fn::GetAtt": Array [
                    "CodeArtifactPublishing0B49F38B",
                    "Arn",
                  ],
                },
              ],
            },
            Object {
              "Action": Array [
                "s3:GetObject*",
                "s3:GetBucket*",
                "s3:List*",
              ],
              "Effect": "Allow",
              "Resource": Array [
                Object {
                  "Fn::GetAtt": Array [
                    "Bucket83908E77",
                    "Arn",
                  ],
                },
                Object {
                  "Fn::Join": Array [
                    "",
                    Array [
                      Object {
                        "Fn::GetAtt": Array [
                          "Bucket83908E77",
                          "Arn",
                        ],
                      },
                      "/data/*/assembly.json",
                    ],
                  ],
                },
              ],
            },
            Object {
              "Action": Array [
                "s3:GetObject*",
                "s3:GetBucket*",
                "s3:List*",
              ],
              "Effect": "Allow",
              "Resource": Array [
                Object {
                  "Fn::GetAtt": Array [
                    "Bucket83908E77",
                    "Arn",
                  ],
                },
                Object {
                  "Fn::Join": Array [
                    "",
                    Array [
                      Object {
                        "Fn::GetAtt": Array [
                          "Bucket83908E77",
                          "Arn",
                        ],
                      },
                      "/data/*/package.tgz",
                    ],
                  ],
                },
              ],
            },
            Object {
              "Action": Array [
                "s3:DeleteObject*",
                "s3:PutObject*",
                "s3:Abort*",
              ],
              "Effect": "Allow",
              "Resource": Array [
                Object {
                  "Fn::GetAtt": Array [
                    "Bucket83908E77",
                    "Arn",
                  ],
                },
                Object {
                  "Fn::Join": Array [
                    "",
                    Array [
                      Object {
                        "Fn::GetAtt": Array [
                          "Bucket83908E77",
                          "Arn",
                        ],
                      },
                      "/data/*/docs-typescript.md",
                    ],
                  ],
                },
              ],
            },
            Object {
              "Action": Array [
                "s3:DeleteObject*",
                "s3:PutObject*",
                "s3:Abort*",
              ],
              "Effect": "Allow",
              "Resource": Array [
                Object {
                  "Fn::GetAtt": Array [
                    "Bucket83908E77",
                    "Arn",
                  ],
                },
                Object {
                  "Fn::Join": Array [
                    "",
                    Array [
                      Object {
                        "Fn::GetAtt": Array [
                          "Bucket83908E77",
                          "Arn",
                        ],
                      },
                      "/data/*/docs-*-typescript.md",
                    ],
                  ],
                },
              ],
            },
            Object {
              "Action": Array [
                "s3:DeleteObject*",
                "s3:PutObject*",
                "s3:Abort*",
              ],
              "Effect": "Allow",
              "Resource": Array [
                Object {
                  "Fn::GetAtt": Array [
                    "Bucket83908E77",
                    "Arn",
                  ],
                },
                Object {
                  "Fn::Join": Array [
                    "",
                    Array [
                      Object {
                        "Fn::GetAtt": Array [
                          "Bucket83908E77",
                          "Arn",
                        ],
                      },
                      "/data/*/docs-typescript.md.not-supported",
                    ],
                  ],
                },
              ],
            },
            Object {
              "Action": Array [
                "s3:DeleteObject*",
                "s3:PutObject*",
                "s3:Abort*",
              ],
              "Effect": "Allow",
              "Resource": Array [
                Object {
                  "Fn::GetAtt": Array [
                    "Bucket83908E77",
                    "Arn",
                  ],
                },
                Object {
                  "Fn::Join": Array [
                    "",
                    Array [
                      Object {
                        "Fn::GetAtt": Array [
                          "Bucket83908E77",
                          "Arn",
                        ],
                      },
                      "/data/*/docs-*-typescript.md.not-supported",
                    ],
                  ],
                },
              ],
            },
            Object {
              "Action": Array [
                "s3:DeleteObject*",
                "s3:PutObject*",
                "s3:Abort*",
              ],
              "Effect": "Allow",
              "Resource": Array [
                Object {
                  "Fn::GetAtt": Array [
                    "Bucket83908E77",
                    "Arn",
                  ],
                },
                Object {
                  "Fn::Join": Array [
                    "",
                    Array [
                      Object {
                        "Fn::GetAtt": Array [
                          "Bucket83908E77",
                          "Arn",
                        ],
                      },
                      "/data/*/docs-python.md",
                    ],
                  ],
                },
              ],
            },
            Object {
              "Action": Array [
                "s3:DeleteObject*",
                "s3:PutObject*",
                "s3:Abort*",
              ],
              "Effect": "Allow",
              "Resource": Array [
                Object {
                  "Fn::GetAtt": Array [
                    "Bucket83908E77",
                    "Arn",
                  ],
                },
                Object {
                  "Fn::Join": Array [
                    "",
                    Array [
                      Object {
                        "Fn::GetAtt": Array [
                          "Bucket83908E77",
                          "Arn",
                        ],
                      },
                      "/data/*/docs-*-python.md",
                    ],
                  ],
                },
              ],
            },
            Object {
              "Action": Array [
                "s3:DeleteObject*",
                "s3:PutObject*",
                "s3:Abort*",
              ],
              "Effect": "Allow",
              "Resource": Array [
                Object {
                  "Fn::GetAtt": Array [
                    "Bucket83908E77",
                    "Arn",
                  ],
                },
                Object {
                  "Fn::Join": Array [
                    "",
                    Array [
                      Object {
                        "Fn::GetAtt": Array [
                          "Bucket83908E77",
                          "Arn",
                        ],
                      },
                      "/data/*/docs-python.md.not-supported",
                    ],
                  ],
                },
              ],
            },
            Object {
              "Action": Array [
                "s3:DeleteObject*",
                "s3:PutObject*",
                "s3:Abort*",
              ],
              "Effect": "Allow",
              "Resource": Array [
                Object {
                  "Fn::GetAtt": Array [
                    "Bucket83908E77",
                    "Arn",
                  ],
                },
                Object {
                  "Fn::Join": Array [
                    "",
                    Array [
                      Object {
                        "Fn::GetAtt": Array [
                          "Bucket83908E77",
                          "Arn",
                        ],
                      },
                      "/data/*/docs-*-python.md.not-supported",
                    ],
                  ],
                },
              ],
            },
            Object {
              "Action": Array [
                "s3:DeleteObject*",
                "s3:PutObject*",
                "s3:Abort*",
              ],
              "Effect": "Allow",
              "Resource": Array [
                Object {
                  "Fn::GetAtt": Array [
                    "Bucket83908E77",
                    "Arn",
                  ],
                },
                Object {
                  "Fn::Join": Array [
                    "",
                    Array [
                      Object {
                        "Fn::GetAtt": Array [
                          "Bucket83908E77",
                          "Arn",
                        ],
                      },
                      "/data/*/docs-java.md",
                    ],
                  ],
                },
              ],
            },
            Object {
              "Action": Array [
                "s3:DeleteObject*",
                "s3:PutObject*",
                "s3:Abort*",
              ],
              "Effect": "Allow",
              "Resource": Array [
                Object {
                  "Fn::GetAtt": Array [
                    "Bucket83908E77",
                    "Arn",
                  ],
                },
                Object {
                  "Fn::Join": Array [
                    "",
                    Array [
                      Object {
                        "Fn::GetAtt": Array [
                          "Bucket83908E77",
                          "Arn",
                        ],
                      },
                      "/data/*/docs-*-java.md",
                    ],
                  ],
                },
              ],
            },
            Object {
              "Action": Array [
                "s3:DeleteObject*",
                "s3:PutObject*",
                "s3:Abort*",
              ],
              "Effect": "Allow",
              "Resource": Array [
                Object {
                  "Fn::GetAtt": Array [
                    "Bucket83908E77",
                    "Arn",
                  ],
                },
                Object {
                  "Fn::Join": Array [
                    "",
                    Array [
                      Object {
                        "Fn::GetAtt": Array [
                          "Bucket83908E77",
                          "Arn",
                        ],
                      },
                      "/data/*/docs-java.md.not-supported",
                    ],
                  ],
                },
              ],
            },
            Object {
              "Action": Array [
                "s3:DeleteObject*",
                "s3:PutObject*",
                "s3:Abort*",
              ],
              "Effect": "Allow",
              "Resource": Array [
                Object {
                  "Fn::GetAtt": Array [
                    "Bucket83908E77",
                    "Arn",
                  ],
                },
                Object {
                  "Fn::Join": Array [
                    "",
                    Array [
                      Object {
                        "Fn::GetAtt": Array [
                          "Bucket83908E77",
                          "Arn",
                        ],
                      },
                      "/data/*/docs-*-java.md.not-supported",
                    ],
                  ],
                },
              ],
            },
            Object {
              "Action": Array [
                "s3:DeleteObject*",
                "s3:PutObject*",
                "s3:Abort*",
              ],
              "Effect": "Allow",
              "Resource": Array [
                Object {
                  "Fn::GetAtt": Array [
                    "Bucket83908E77",
                    "Arn",
                  ],
                },
                Object {
                  "Fn::Join": Array [
                    "",
                    Array [
                      Object {
                        "Fn::GetAtt": Array [
                          "Bucket83908E77",
                          "Arn",
                        ],
                      },
                      "/data/*/docs-csharp.md",
                    ],
                  ],
                },
              ],
            },
            Object {
              "Action": Array [
                "s3:DeleteObject*",
                "s3:PutObject*",
                "s3:Abort*",
              ],
              "Effect": "Allow",
              "Resource": Array [
                Object {
                  "Fn::GetAtt": Array [
                    "Bucket83908E77",
                    "Arn",
                  ],
                },
                Object {
                  "Fn::Join": Array [
                    "",
                    Array [
                      Object {
                        "Fn::GetAtt": Array [
                          "Bucket83908E77",
                          "Arn",
                        ],
                      },
                      "/data/*/docs-*-csharp.md",
                    ],
                  ],
                },
              ],
            },
            Object {
              "Action": Array [
                "s3:DeleteObject*",
                "s3:PutObject*",
                "s3:Abort*",
              ],
              "Effect": "Allow",
              "Resource": Array [
                Object {
                  "Fn::GetAtt": Array [
                    "Bucket83908E77",
                    "Arn",
                  ],
                },
                Object {
                  "Fn::Join": Array [
                    "",
                    Array [
                      Object {
                        "Fn::GetAtt": Array [
                          "Bucket83908E77",
                          "Arn",
                        ],
                      },
                      "/data/*/docs-csharp.md.not-supported",
                    ],
                  ],
                },
              ],
            },
            Object {
              "Action": Array [
                "s3:DeleteObject*",
                "s3:PutObject*",
                "s3:Abort*",
              ],
              "Effect": "Allow",
              "Resource": Array [
                Object {
                  "Fn::GetAtt": Array [
                    "Bucket83908E77",
                    "Arn",
                  ],
                },
                Object {
                  "Fn::Join": Array [
                    "",
                    Array [
                      Object {
                        "Fn::GetAtt": Array [
                          "Bucket83908E77",
                          "Arn",
                        ],
                      },
                      "/data/*/docs-*-csharp.md.not-supported",
                    ],
                  ],
                },
              ],
            },
          ],
          "Version": "2012-10-17",
        },
        "PolicyName": "TransliteratorTaskDefinitionTaskRoleDefaultPolicy9436F5AA",
        "Roles": Array [
          Object {
            "Ref": "TransliteratorTaskDefinitionTaskRole9D702381",
          },
        ],
      },
      "Type": "AWS::IAM::Policy",
    },
  },
}
`;

exports[`VPC Endpoints 1`] = `
Object {
  "Outputs": Anything,
  "Resources": Object {
    "Bucket83908E77": Anything,
    "MonitoringHighSeverityDashboard17D9CD74": Anything,
    "MonitoringWatchfulDashboard9EB9FD4D": Anything,
    "TransliteratorLogGroup09734787": Object {
      "DeletionPolicy": "Retain",
      "Properties": Object {
        "RetentionInDays": 731,
      },
      "Type": "AWS::Logs::LogGroup",
      "UpdateReplacePolicy": "Retain",
    },
    "TransliteratorTaskDefinition16158D86": Object {
      "Properties": Object {
        "ContainerDefinitions": Array [
          Object {
            "Environment": Array [
              Object {
                "Name": "HEADER_SPAN",
                "Value": "true",
              },
              Object {
                "Name": "AWS_EMF_ENVIRONMENT",
                "Value": "Local",
              },
              Object {
                "Name": "CODE_ARTIFACT_API_ENDPOINT",
                "Value": Object {
                  "Fn::Select": Array [
                    1,
                    Object {
                      "Fn::Split": Array [
                        ":",
                        Object {
                          "Fn::Select": Array [
                            0,
                            Object {
                              "Fn::GetAtt": Array [
                                "VPCCodeArtifactAPIA2ABC3E9",
                                "DnsEntries",
                              ],
                            },
                          ],
                        },
                      ],
                    },
                  ],
                },
              },
            ],
            "Essential": true,
            "Image": Object {
              "Fn::Join": Array [
                "",
                Array [
                  Object {
                    "Ref": "AWS::AccountId",
                  },
                  ".dkr.ecr.",
                  Object {
                    "Ref": "AWS::Region",
                  },
                  ".",
                  Object {
                    "Ref": "AWS::URLSuffix",
                  },
<<<<<<< HEAD
                  "/aws-cdk/assets:6369cb5080f50af727d12d5efc3ed12616280a7ef026feafbeccfdab8212ead9",
=======
                  "/aws-cdk/assets:56c94bd40fef9c011ae1ea89b197e2b57d663277322b17ea582e51517c61c0b4",
>>>>>>> 59de537e
                ],
              ],
            },
            "LogConfiguration": Object {
              "LogDriver": "awslogs",
              "Options": Object {
                "awslogs-group": Object {
                  "Ref": "TransliteratorLogGroup09734787",
                },
                "awslogs-region": Object {
                  "Ref": "AWS::Region",
                },
                "awslogs-stream-prefix": "transliterator",
              },
            },
            "Name": "Resource",
          },
        ],
        "Cpu": "4096",
        "ExecutionRoleArn": Object {
          "Fn::GetAtt": Array [
            "TransliteratorTaskDefinitionExecutionRole9E3F5F1A",
            "Arn",
          ],
        },
        "Family": "TestStackTransliteratorTaskDefinitionE3A8C6E4",
        "Memory": "8192",
        "NetworkMode": "awsvpc",
        "RequiresCompatibilities": Array [
          "FARGATE",
        ],
        "TaskRoleArn": Object {
          "Fn::GetAtt": Array [
            "TransliteratorTaskDefinitionTaskRole9D702381",
            "Arn",
          ],
        },
      },
      "Type": "AWS::ECS::TaskDefinition",
    },
    "TransliteratorTaskDefinitionExecutionRole9E3F5F1A": Object {
      "Properties": Object {
        "AssumeRolePolicyDocument": Object {
          "Statement": Array [
            Object {
              "Action": "sts:AssumeRole",
              "Effect": "Allow",
              "Principal": Object {
                "Service": "ecs-tasks.amazonaws.com",
              },
            },
          ],
          "Version": "2012-10-17",
        },
      },
      "Type": "AWS::IAM::Role",
    },
    "TransliteratorTaskDefinitionExecutionRoleDefaultPolicyEF9F768F": Object {
      "Properties": Object {
        "PolicyDocument": Object {
          "Statement": Array [
            Object {
              "Action": Array [
                "ecr:BatchCheckLayerAvailability",
                "ecr:GetDownloadUrlForLayer",
                "ecr:BatchGetImage",
              ],
              "Effect": "Allow",
              "Resource": Object {
                "Fn::Join": Array [
                  "",
                  Array [
                    "arn:",
                    Object {
                      "Ref": "AWS::Partition",
                    },
                    ":ecr:",
                    Object {
                      "Ref": "AWS::Region",
                    },
                    ":",
                    Object {
                      "Ref": "AWS::AccountId",
                    },
                    ":repository/aws-cdk/assets",
                  ],
                ],
              },
            },
            Object {
              "Action": "ecr:GetAuthorizationToken",
              "Effect": "Allow",
              "Resource": "*",
            },
            Object {
              "Action": Array [
                "logs:CreateLogStream",
                "logs:PutLogEvents",
              ],
              "Effect": "Allow",
              "Resource": Object {
                "Fn::GetAtt": Array [
                  "TransliteratorLogGroup09734787",
                  "Arn",
                ],
              },
            },
          ],
          "Version": "2012-10-17",
        },
        "PolicyName": "TransliteratorTaskDefinitionExecutionRoleDefaultPolicyEF9F768F",
        "Roles": Array [
          Object {
            "Ref": "TransliteratorTaskDefinitionExecutionRole9E3F5F1A",
          },
        ],
      },
      "Type": "AWS::IAM::Policy",
    },
    "TransliteratorTaskDefinitionTaskRole9D702381": Object {
      "Properties": Object {
        "AssumeRolePolicyDocument": Object {
          "Statement": Array [
            Object {
              "Action": "sts:AssumeRole",
              "Effect": "Allow",
              "Principal": Object {
                "Service": "ecs-tasks.amazonaws.com",
              },
            },
          ],
          "Version": "2012-10-17",
        },
      },
      "Type": "AWS::IAM::Role",
    },
    "TransliteratorTaskDefinitionTaskRoleDefaultPolicy9436F5AA": Object {
      "Properties": Object {
        "PolicyDocument": Object {
          "Statement": Array [
            Object {
              "Action": Array [
                "states:SendTaskFailure",
                "states:SendTaskHeartbeat",
                "states:SendTaskSuccess",
              ],
              "Effect": "Allow",
              "Resource": "*",
            },
            Object {
              "Action": Array [
                "s3:GetObject*",
                "s3:GetBucket*",
                "s3:List*",
              ],
              "Effect": "Allow",
              "Resource": Array [
                Object {
                  "Fn::GetAtt": Array [
                    "Bucket83908E77",
                    "Arn",
                  ],
                },
                Object {
                  "Fn::Join": Array [
                    "",
                    Array [
                      Object {
                        "Fn::GetAtt": Array [
                          "Bucket83908E77",
                          "Arn",
                        ],
                      },
                      "/data/*/assembly.json",
                    ],
                  ],
                },
              ],
            },
            Object {
              "Action": Array [
                "s3:GetObject*",
                "s3:GetBucket*",
                "s3:List*",
              ],
              "Effect": "Allow",
              "Resource": Array [
                Object {
                  "Fn::GetAtt": Array [
                    "Bucket83908E77",
                    "Arn",
                  ],
                },
                Object {
                  "Fn::Join": Array [
                    "",
                    Array [
                      Object {
                        "Fn::GetAtt": Array [
                          "Bucket83908E77",
                          "Arn",
                        ],
                      },
                      "/data/*/package.tgz",
                    ],
                  ],
                },
              ],
            },
            Object {
              "Action": Array [
                "s3:DeleteObject*",
                "s3:PutObject*",
                "s3:Abort*",
              ],
              "Effect": "Allow",
              "Resource": Array [
                Object {
                  "Fn::GetAtt": Array [
                    "Bucket83908E77",
                    "Arn",
                  ],
                },
                Object {
                  "Fn::Join": Array [
                    "",
                    Array [
                      Object {
                        "Fn::GetAtt": Array [
                          "Bucket83908E77",
                          "Arn",
                        ],
                      },
                      "/data/*/docs-typescript.md",
                    ],
                  ],
                },
              ],
            },
            Object {
              "Action": Array [
                "s3:DeleteObject*",
                "s3:PutObject*",
                "s3:Abort*",
              ],
              "Effect": "Allow",
              "Resource": Array [
                Object {
                  "Fn::GetAtt": Array [
                    "Bucket83908E77",
                    "Arn",
                  ],
                },
                Object {
                  "Fn::Join": Array [
                    "",
                    Array [
                      Object {
                        "Fn::GetAtt": Array [
                          "Bucket83908E77",
                          "Arn",
                        ],
                      },
                      "/data/*/docs-*-typescript.md",
                    ],
                  ],
                },
              ],
            },
            Object {
              "Action": Array [
                "s3:DeleteObject*",
                "s3:PutObject*",
                "s3:Abort*",
              ],
              "Effect": "Allow",
              "Resource": Array [
                Object {
                  "Fn::GetAtt": Array [
                    "Bucket83908E77",
                    "Arn",
                  ],
                },
                Object {
                  "Fn::Join": Array [
                    "",
                    Array [
                      Object {
                        "Fn::GetAtt": Array [
                          "Bucket83908E77",
                          "Arn",
                        ],
                      },
                      "/data/*/docs-typescript.md.not-supported",
                    ],
                  ],
                },
              ],
            },
            Object {
              "Action": Array [
                "s3:DeleteObject*",
                "s3:PutObject*",
                "s3:Abort*",
              ],
              "Effect": "Allow",
              "Resource": Array [
                Object {
                  "Fn::GetAtt": Array [
                    "Bucket83908E77",
                    "Arn",
                  ],
                },
                Object {
                  "Fn::Join": Array [
                    "",
                    Array [
                      Object {
                        "Fn::GetAtt": Array [
                          "Bucket83908E77",
                          "Arn",
                        ],
                      },
                      "/data/*/docs-*-typescript.md.not-supported",
                    ],
                  ],
                },
              ],
            },
            Object {
              "Action": Array [
                "s3:DeleteObject*",
                "s3:PutObject*",
                "s3:Abort*",
              ],
              "Effect": "Allow",
              "Resource": Array [
                Object {
                  "Fn::GetAtt": Array [
                    "Bucket83908E77",
                    "Arn",
                  ],
                },
                Object {
                  "Fn::Join": Array [
                    "",
                    Array [
                      Object {
                        "Fn::GetAtt": Array [
                          "Bucket83908E77",
                          "Arn",
                        ],
                      },
                      "/data/*/docs-python.md",
                    ],
                  ],
                },
              ],
            },
            Object {
              "Action": Array [
                "s3:DeleteObject*",
                "s3:PutObject*",
                "s3:Abort*",
              ],
              "Effect": "Allow",
              "Resource": Array [
                Object {
                  "Fn::GetAtt": Array [
                    "Bucket83908E77",
                    "Arn",
                  ],
                },
                Object {
                  "Fn::Join": Array [
                    "",
                    Array [
                      Object {
                        "Fn::GetAtt": Array [
                          "Bucket83908E77",
                          "Arn",
                        ],
                      },
                      "/data/*/docs-*-python.md",
                    ],
                  ],
                },
              ],
            },
            Object {
              "Action": Array [
                "s3:DeleteObject*",
                "s3:PutObject*",
                "s3:Abort*",
              ],
              "Effect": "Allow",
              "Resource": Array [
                Object {
                  "Fn::GetAtt": Array [
                    "Bucket83908E77",
                    "Arn",
                  ],
                },
                Object {
                  "Fn::Join": Array [
                    "",
                    Array [
                      Object {
                        "Fn::GetAtt": Array [
                          "Bucket83908E77",
                          "Arn",
                        ],
                      },
                      "/data/*/docs-python.md.not-supported",
                    ],
                  ],
                },
              ],
            },
            Object {
              "Action": Array [
                "s3:DeleteObject*",
                "s3:PutObject*",
                "s3:Abort*",
              ],
              "Effect": "Allow",
              "Resource": Array [
                Object {
                  "Fn::GetAtt": Array [
                    "Bucket83908E77",
                    "Arn",
                  ],
                },
                Object {
                  "Fn::Join": Array [
                    "",
                    Array [
                      Object {
                        "Fn::GetAtt": Array [
                          "Bucket83908E77",
                          "Arn",
                        ],
                      },
                      "/data/*/docs-*-python.md.not-supported",
                    ],
                  ],
                },
              ],
            },
            Object {
              "Action": Array [
                "s3:DeleteObject*",
                "s3:PutObject*",
                "s3:Abort*",
              ],
              "Effect": "Allow",
              "Resource": Array [
                Object {
                  "Fn::GetAtt": Array [
                    "Bucket83908E77",
                    "Arn",
                  ],
                },
                Object {
                  "Fn::Join": Array [
                    "",
                    Array [
                      Object {
                        "Fn::GetAtt": Array [
                          "Bucket83908E77",
                          "Arn",
                        ],
                      },
                      "/data/*/docs-java.md",
                    ],
                  ],
                },
              ],
            },
            Object {
              "Action": Array [
                "s3:DeleteObject*",
                "s3:PutObject*",
                "s3:Abort*",
              ],
              "Effect": "Allow",
              "Resource": Array [
                Object {
                  "Fn::GetAtt": Array [
                    "Bucket83908E77",
                    "Arn",
                  ],
                },
                Object {
                  "Fn::Join": Array [
                    "",
                    Array [
                      Object {
                        "Fn::GetAtt": Array [
                          "Bucket83908E77",
                          "Arn",
                        ],
                      },
                      "/data/*/docs-*-java.md",
                    ],
                  ],
                },
              ],
            },
            Object {
              "Action": Array [
                "s3:DeleteObject*",
                "s3:PutObject*",
                "s3:Abort*",
              ],
              "Effect": "Allow",
              "Resource": Array [
                Object {
                  "Fn::GetAtt": Array [
                    "Bucket83908E77",
                    "Arn",
                  ],
                },
                Object {
                  "Fn::Join": Array [
                    "",
                    Array [
                      Object {
                        "Fn::GetAtt": Array [
                          "Bucket83908E77",
                          "Arn",
                        ],
                      },
                      "/data/*/docs-java.md.not-supported",
                    ],
                  ],
                },
              ],
            },
            Object {
              "Action": Array [
                "s3:DeleteObject*",
                "s3:PutObject*",
                "s3:Abort*",
              ],
              "Effect": "Allow",
              "Resource": Array [
                Object {
                  "Fn::GetAtt": Array [
                    "Bucket83908E77",
                    "Arn",
                  ],
                },
                Object {
                  "Fn::Join": Array [
                    "",
                    Array [
                      Object {
                        "Fn::GetAtt": Array [
                          "Bucket83908E77",
                          "Arn",
                        ],
                      },
                      "/data/*/docs-*-java.md.not-supported",
                    ],
                  ],
                },
              ],
            },
            Object {
              "Action": Array [
                "s3:DeleteObject*",
                "s3:PutObject*",
                "s3:Abort*",
              ],
              "Effect": "Allow",
              "Resource": Array [
                Object {
                  "Fn::GetAtt": Array [
                    "Bucket83908E77",
                    "Arn",
                  ],
                },
                Object {
                  "Fn::Join": Array [
                    "",
                    Array [
                      Object {
                        "Fn::GetAtt": Array [
                          "Bucket83908E77",
                          "Arn",
                        ],
                      },
                      "/data/*/docs-csharp.md",
                    ],
                  ],
                },
              ],
            },
            Object {
              "Action": Array [
                "s3:DeleteObject*",
                "s3:PutObject*",
                "s3:Abort*",
              ],
              "Effect": "Allow",
              "Resource": Array [
                Object {
                  "Fn::GetAtt": Array [
                    "Bucket83908E77",
                    "Arn",
                  ],
                },
                Object {
                  "Fn::Join": Array [
                    "",
                    Array [
                      Object {
                        "Fn::GetAtt": Array [
                          "Bucket83908E77",
                          "Arn",
                        ],
                      },
                      "/data/*/docs-*-csharp.md",
                    ],
                  ],
                },
              ],
            },
            Object {
              "Action": Array [
                "s3:DeleteObject*",
                "s3:PutObject*",
                "s3:Abort*",
              ],
              "Effect": "Allow",
              "Resource": Array [
                Object {
                  "Fn::GetAtt": Array [
                    "Bucket83908E77",
                    "Arn",
                  ],
                },
                Object {
                  "Fn::Join": Array [
                    "",
                    Array [
                      Object {
                        "Fn::GetAtt": Array [
                          "Bucket83908E77",
                          "Arn",
                        ],
                      },
                      "/data/*/docs-csharp.md.not-supported",
                    ],
                  ],
                },
              ],
            },
            Object {
              "Action": Array [
                "s3:DeleteObject*",
                "s3:PutObject*",
                "s3:Abort*",
              ],
              "Effect": "Allow",
              "Resource": Array [
                Object {
                  "Fn::GetAtt": Array [
                    "Bucket83908E77",
                    "Arn",
                  ],
                },
                Object {
                  "Fn::Join": Array [
                    "",
                    Array [
                      Object {
                        "Fn::GetAtt": Array [
                          "Bucket83908E77",
                          "Arn",
                        ],
                      },
                      "/data/*/docs-*-csharp.md.not-supported",
                    ],
                  ],
                },
              ],
            },
          ],
          "Version": "2012-10-17",
        },
        "PolicyName": "TransliteratorTaskDefinitionTaskRoleDefaultPolicy9436F5AA",
        "Roles": Array [
          Object {
            "Ref": "TransliteratorTaskDefinitionTaskRole9D702381",
          },
        ],
      },
      "Type": "AWS::IAM::Policy",
    },
    "VPCB9E5F0B4": Anything,
    "VPCCloudWatchLogsAF00FE1E": Anything,
    "VPCCloudWatchLogsSecurityGroupBD4AAD5D": Anything,
    "VPCCodeArtifactAPIA2ABC3E9": Anything,
    "VPCCodeArtifactAPISecurityGroup64F4145F": Anything,
    "VPCCodeArtifactRepoA711606D": Anything,
    "VPCCodeArtifactRepoSecurityGroupADDB69B7": Anything,
    "VPCECR6A7B7D8F": Anything,
    "VPCECRAPI3780F3E2": Anything,
    "VPCECRAPISecurityGroupF418D050": Anything,
    "VPCECRSecurityGroupC83C5513": Anything,
    "VPCIsolatedSubnet1RouteTableAssociationA2D18F7C": Anything,
    "VPCIsolatedSubnet1RouteTableEB156210": Anything,
    "VPCIsolatedSubnet1SubnetEBD00FC6": Anything,
    "VPCIsolatedSubnet2RouteTable9B4F78DC": Anything,
    "VPCIsolatedSubnet2RouteTableAssociation7BF8E0EB": Anything,
    "VPCIsolatedSubnet2Subnet4B1C8CAA": Anything,
    "VPCS3CC6C5EE4": Anything,
    "VPCStepFunctions960F37B8": Anything,
    "VPCStepFunctionsSecurityGroup4B81069A": Anything,
  },
}
`;

exports[`VPC Endpoints and CodeArtifact repository 1`] = `
Object {
  "Outputs": Anything,
  "Parameters": Object {
    "AssetParameters4074092ab8b435c90a773e082601fa36def54c91cadfae59451bd0beda547cbcArtifactHashF236251A": Object {
      "Description": "Artifact hash for asset \\"4074092ab8b435c90a773e082601fa36def54c91cadfae59451bd0beda547cbc\\"",
      "Type": "String",
    },
    "AssetParameters4074092ab8b435c90a773e082601fa36def54c91cadfae59451bd0beda547cbcS3Bucket02FC0B28": Object {
      "Description": "S3 bucket for asset \\"4074092ab8b435c90a773e082601fa36def54c91cadfae59451bd0beda547cbc\\"",
      "Type": "String",
    },
    "AssetParameters4074092ab8b435c90a773e082601fa36def54c91cadfae59451bd0beda547cbcS3VersionKey547E84F8": Object {
      "Description": "S3 key for asset version \\"4074092ab8b435c90a773e082601fa36def54c91cadfae59451bd0beda547cbc\\"",
      "Type": "String",
    },
  },
  "Resources": Object {
    "AWS679f53fac002430cb0da5b7982bd22872D164C4C": Object {
      "DependsOn": Array [
        "AWS679f53fac002430cb0da5b7982bd2287ServiceRoleC1EA0FF2",
      ],
      "Properties": Object {
        "Code": Object {
          "S3Bucket": Object {
            "Ref": "AssetParameters4074092ab8b435c90a773e082601fa36def54c91cadfae59451bd0beda547cbcS3Bucket02FC0B28",
          },
          "S3Key": Object {
            "Fn::Join": Array [
              "",
              Array [
                Object {
                  "Fn::Select": Array [
                    0,
                    Object {
                      "Fn::Split": Array [
                        "||",
                        Object {
                          "Ref": "AssetParameters4074092ab8b435c90a773e082601fa36def54c91cadfae59451bd0beda547cbcS3VersionKey547E84F8",
                        },
                      ],
                    },
                  ],
                },
                Object {
                  "Fn::Select": Array [
                    1,
                    Object {
                      "Fn::Split": Array [
                        "||",
                        Object {
                          "Ref": "AssetParameters4074092ab8b435c90a773e082601fa36def54c91cadfae59451bd0beda547cbcS3VersionKey547E84F8",
                        },
                      ],
                    },
                  ],
                },
              ],
            ],
          },
        },
        "Handler": "index.handler",
        "Role": Object {
          "Fn::GetAtt": Array [
            "AWS679f53fac002430cb0da5b7982bd2287ServiceRoleC1EA0FF2",
            "Arn",
          ],
        },
        "Runtime": "nodejs12.x",
        "Timeout": 120,
      },
      "Type": "AWS::Lambda::Function",
    },
    "AWS679f53fac002430cb0da5b7982bd2287ServiceRoleC1EA0FF2": Object {
      "Properties": Object {
        "AssumeRolePolicyDocument": Object {
          "Statement": Array [
            Object {
              "Action": "sts:AssumeRole",
              "Effect": "Allow",
              "Principal": Object {
                "Service": "lambda.amazonaws.com",
              },
            },
          ],
          "Version": "2012-10-17",
        },
        "ManagedPolicyArns": Array [
          Object {
            "Fn::Join": Array [
              "",
              Array [
                "arn:",
                Object {
                  "Ref": "AWS::Partition",
                },
                ":iam::aws:policy/service-role/AWSLambdaBasicExecutionRole",
              ],
            ],
          },
        ],
      },
      "Type": "AWS::IAM::Role",
    },
    "Bucket83908E77": Anything,
    "CodeArtifact": Anything,
    "CodeArtifactDomainDB0947A4": Anything,
    "CodeArtifactGetEndpoint0223B4AF": Anything,
    "CodeArtifactGetEndpointCustomResourcePolicy9A5E4C87": Anything,
    "CodeArtifactPublishing0B49F38B": Anything,
    "MonitoringHighSeverityDashboard17D9CD74": Anything,
    "MonitoringWatchfulDashboard9EB9FD4D": Anything,
    "TransliteratorLogGroup09734787": Object {
      "DeletionPolicy": "Retain",
      "Properties": Object {
        "RetentionInDays": 731,
      },
      "Type": "AWS::Logs::LogGroup",
      "UpdateReplacePolicy": "Retain",
    },
    "TransliteratorTaskDefinition16158D86": Object {
      "Properties": Object {
        "ContainerDefinitions": Array [
          Object {
            "Environment": Array [
              Object {
                "Name": "HEADER_SPAN",
                "Value": "true",
              },
              Object {
                "Name": "AWS_EMF_ENVIRONMENT",
                "Value": "Local",
              },
              Object {
                "Name": "CODE_ARTIFACT_API_ENDPOINT",
                "Value": Object {
                  "Fn::Select": Array [
                    1,
                    Object {
                      "Fn::Split": Array [
                        ":",
                        Object {
                          "Fn::Select": Array [
                            0,
                            Object {
                              "Fn::GetAtt": Array [
                                "VPCCodeArtifactAPIA2ABC3E9",
                                "DnsEntries",
                              ],
                            },
                          ],
                        },
                      ],
                    },
                  ],
                },
              },
              Object {
                "Name": "CODE_ARTIFACT_DOMAIN_NAME",
                "Value": Object {
                  "Fn::GetAtt": Array [
                    "CodeArtifact",
                    "DomainName",
                  ],
                },
              },
              Object {
                "Name": "CODE_ARTIFACT_DOMAIN_OWNER",
                "Value": Object {
                  "Fn::GetAtt": Array [
                    "CodeArtifact",
                    "DomainOwner",
                  ],
                },
              },
              Object {
                "Name": "CODE_ARTIFACT_REPOSITORY_ENDPOINT",
                "Value": Object {
                  "Fn::GetAtt": Array [
                    "CodeArtifactGetEndpoint0223B4AF",
                    "repositoryEndpoint",
                  ],
                },
              },
            ],
            "Essential": true,
            "Image": Object {
              "Fn::Join": Array [
                "",
                Array [
                  Object {
                    "Ref": "AWS::AccountId",
                  },
                  ".dkr.ecr.",
                  Object {
                    "Ref": "AWS::Region",
                  },
                  ".",
                  Object {
                    "Ref": "AWS::URLSuffix",
                  },
<<<<<<< HEAD
                  "/aws-cdk/assets:6369cb5080f50af727d12d5efc3ed12616280a7ef026feafbeccfdab8212ead9",
=======
                  "/aws-cdk/assets:56c94bd40fef9c011ae1ea89b197e2b57d663277322b17ea582e51517c61c0b4",
>>>>>>> 59de537e
                ],
              ],
            },
            "LogConfiguration": Object {
              "LogDriver": "awslogs",
              "Options": Object {
                "awslogs-group": Object {
                  "Ref": "TransliteratorLogGroup09734787",
                },
                "awslogs-region": Object {
                  "Ref": "AWS::Region",
                },
                "awslogs-stream-prefix": "transliterator",
              },
            },
            "Name": "Resource",
          },
        ],
        "Cpu": "4096",
        "ExecutionRoleArn": Object {
          "Fn::GetAtt": Array [
            "TransliteratorTaskDefinitionExecutionRole9E3F5F1A",
            "Arn",
          ],
        },
        "Family": "TestStackTransliteratorTaskDefinitionE3A8C6E4",
        "Memory": "8192",
        "NetworkMode": "awsvpc",
        "RequiresCompatibilities": Array [
          "FARGATE",
        ],
        "TaskRoleArn": Object {
          "Fn::GetAtt": Array [
            "TransliteratorTaskDefinitionTaskRole9D702381",
            "Arn",
          ],
        },
      },
      "Type": "AWS::ECS::TaskDefinition",
    },
    "TransliteratorTaskDefinitionExecutionRole9E3F5F1A": Object {
      "Properties": Object {
        "AssumeRolePolicyDocument": Object {
          "Statement": Array [
            Object {
              "Action": "sts:AssumeRole",
              "Effect": "Allow",
              "Principal": Object {
                "Service": "ecs-tasks.amazonaws.com",
              },
            },
          ],
          "Version": "2012-10-17",
        },
      },
      "Type": "AWS::IAM::Role",
    },
    "TransliteratorTaskDefinitionExecutionRoleDefaultPolicyEF9F768F": Object {
      "Properties": Object {
        "PolicyDocument": Object {
          "Statement": Array [
            Object {
              "Action": Array [
                "ecr:BatchCheckLayerAvailability",
                "ecr:GetDownloadUrlForLayer",
                "ecr:BatchGetImage",
              ],
              "Effect": "Allow",
              "Resource": Object {
                "Fn::Join": Array [
                  "",
                  Array [
                    "arn:",
                    Object {
                      "Ref": "AWS::Partition",
                    },
                    ":ecr:",
                    Object {
                      "Ref": "AWS::Region",
                    },
                    ":",
                    Object {
                      "Ref": "AWS::AccountId",
                    },
                    ":repository/aws-cdk/assets",
                  ],
                ],
              },
            },
            Object {
              "Action": "ecr:GetAuthorizationToken",
              "Effect": "Allow",
              "Resource": "*",
            },
            Object {
              "Action": Array [
                "logs:CreateLogStream",
                "logs:PutLogEvents",
              ],
              "Effect": "Allow",
              "Resource": Object {
                "Fn::GetAtt": Array [
                  "TransliteratorLogGroup09734787",
                  "Arn",
                ],
              },
            },
          ],
          "Version": "2012-10-17",
        },
        "PolicyName": "TransliteratorTaskDefinitionExecutionRoleDefaultPolicyEF9F768F",
        "Roles": Array [
          Object {
            "Ref": "TransliteratorTaskDefinitionExecutionRole9E3F5F1A",
          },
        ],
      },
      "Type": "AWS::IAM::Policy",
    },
    "TransliteratorTaskDefinitionTaskRole9D702381": Object {
      "Properties": Object {
        "AssumeRolePolicyDocument": Object {
          "Statement": Array [
            Object {
              "Action": "sts:AssumeRole",
              "Effect": "Allow",
              "Principal": Object {
                "Service": "ecs-tasks.amazonaws.com",
              },
            },
          ],
          "Version": "2012-10-17",
        },
      },
      "Type": "AWS::IAM::Role",
    },
    "TransliteratorTaskDefinitionTaskRoleDefaultPolicy9436F5AA": Object {
      "Properties": Object {
        "PolicyDocument": Object {
          "Statement": Array [
            Object {
              "Action": Array [
                "states:SendTaskFailure",
                "states:SendTaskHeartbeat",
                "states:SendTaskSuccess",
              ],
              "Effect": "Allow",
              "Resource": "*",
            },
            Object {
              "Action": "sts:GetServiceBearerToken",
              "Condition": Object {
                "StringEquals": Object {
                  "sts:AWSServiceName": "codeartifact.amazonaws.com",
                },
              },
              "Effect": "Allow",
              "Resource": "*",
            },
            Object {
              "Action": Array [
                "codeartifact:GetAuthorizationToken",
                "codeartifact:GetRepositoryEndpoint",
                "codeartifact:ReadFromRepository",
              ],
              "Effect": "Allow",
              "Resource": Array [
                Object {
                  "Fn::GetAtt": Array [
                    "CodeArtifactDomainDB0947A4",
                    "Arn",
                  ],
                },
                Object {
                  "Fn::GetAtt": Array [
                    "CodeArtifact",
                    "Arn",
                  ],
                },
                Object {
                  "Fn::GetAtt": Array [
                    "CodeArtifactPublishing0B49F38B",
                    "Arn",
                  ],
                },
              ],
            },
            Object {
              "Action": Array [
                "s3:GetObject*",
                "s3:GetBucket*",
                "s3:List*",
              ],
              "Effect": "Allow",
              "Resource": Array [
                Object {
                  "Fn::GetAtt": Array [
                    "Bucket83908E77",
                    "Arn",
                  ],
                },
                Object {
                  "Fn::Join": Array [
                    "",
                    Array [
                      Object {
                        "Fn::GetAtt": Array [
                          "Bucket83908E77",
                          "Arn",
                        ],
                      },
                      "/data/*/assembly.json",
                    ],
                  ],
                },
              ],
            },
            Object {
              "Action": Array [
                "s3:GetObject*",
                "s3:GetBucket*",
                "s3:List*",
              ],
              "Effect": "Allow",
              "Resource": Array [
                Object {
                  "Fn::GetAtt": Array [
                    "Bucket83908E77",
                    "Arn",
                  ],
                },
                Object {
                  "Fn::Join": Array [
                    "",
                    Array [
                      Object {
                        "Fn::GetAtt": Array [
                          "Bucket83908E77",
                          "Arn",
                        ],
                      },
                      "/data/*/package.tgz",
                    ],
                  ],
                },
              ],
            },
            Object {
              "Action": Array [
                "s3:DeleteObject*",
                "s3:PutObject*",
                "s3:Abort*",
              ],
              "Effect": "Allow",
              "Resource": Array [
                Object {
                  "Fn::GetAtt": Array [
                    "Bucket83908E77",
                    "Arn",
                  ],
                },
                Object {
                  "Fn::Join": Array [
                    "",
                    Array [
                      Object {
                        "Fn::GetAtt": Array [
                          "Bucket83908E77",
                          "Arn",
                        ],
                      },
                      "/data/*/docs-typescript.md",
                    ],
                  ],
                },
              ],
            },
            Object {
              "Action": Array [
                "s3:DeleteObject*",
                "s3:PutObject*",
                "s3:Abort*",
              ],
              "Effect": "Allow",
              "Resource": Array [
                Object {
                  "Fn::GetAtt": Array [
                    "Bucket83908E77",
                    "Arn",
                  ],
                },
                Object {
                  "Fn::Join": Array [
                    "",
                    Array [
                      Object {
                        "Fn::GetAtt": Array [
                          "Bucket83908E77",
                          "Arn",
                        ],
                      },
                      "/data/*/docs-*-typescript.md",
                    ],
                  ],
                },
              ],
            },
            Object {
              "Action": Array [
                "s3:DeleteObject*",
                "s3:PutObject*",
                "s3:Abort*",
              ],
              "Effect": "Allow",
              "Resource": Array [
                Object {
                  "Fn::GetAtt": Array [
                    "Bucket83908E77",
                    "Arn",
                  ],
                },
                Object {
                  "Fn::Join": Array [
                    "",
                    Array [
                      Object {
                        "Fn::GetAtt": Array [
                          "Bucket83908E77",
                          "Arn",
                        ],
                      },
                      "/data/*/docs-typescript.md.not-supported",
                    ],
                  ],
                },
              ],
            },
            Object {
              "Action": Array [
                "s3:DeleteObject*",
                "s3:PutObject*",
                "s3:Abort*",
              ],
              "Effect": "Allow",
              "Resource": Array [
                Object {
                  "Fn::GetAtt": Array [
                    "Bucket83908E77",
                    "Arn",
                  ],
                },
                Object {
                  "Fn::Join": Array [
                    "",
                    Array [
                      Object {
                        "Fn::GetAtt": Array [
                          "Bucket83908E77",
                          "Arn",
                        ],
                      },
                      "/data/*/docs-*-typescript.md.not-supported",
                    ],
                  ],
                },
              ],
            },
            Object {
              "Action": Array [
                "s3:DeleteObject*",
                "s3:PutObject*",
                "s3:Abort*",
              ],
              "Effect": "Allow",
              "Resource": Array [
                Object {
                  "Fn::GetAtt": Array [
                    "Bucket83908E77",
                    "Arn",
                  ],
                },
                Object {
                  "Fn::Join": Array [
                    "",
                    Array [
                      Object {
                        "Fn::GetAtt": Array [
                          "Bucket83908E77",
                          "Arn",
                        ],
                      },
                      "/data/*/docs-python.md",
                    ],
                  ],
                },
              ],
            },
            Object {
              "Action": Array [
                "s3:DeleteObject*",
                "s3:PutObject*",
                "s3:Abort*",
              ],
              "Effect": "Allow",
              "Resource": Array [
                Object {
                  "Fn::GetAtt": Array [
                    "Bucket83908E77",
                    "Arn",
                  ],
                },
                Object {
                  "Fn::Join": Array [
                    "",
                    Array [
                      Object {
                        "Fn::GetAtt": Array [
                          "Bucket83908E77",
                          "Arn",
                        ],
                      },
                      "/data/*/docs-*-python.md",
                    ],
                  ],
                },
              ],
            },
            Object {
              "Action": Array [
                "s3:DeleteObject*",
                "s3:PutObject*",
                "s3:Abort*",
              ],
              "Effect": "Allow",
              "Resource": Array [
                Object {
                  "Fn::GetAtt": Array [
                    "Bucket83908E77",
                    "Arn",
                  ],
                },
                Object {
                  "Fn::Join": Array [
                    "",
                    Array [
                      Object {
                        "Fn::GetAtt": Array [
                          "Bucket83908E77",
                          "Arn",
                        ],
                      },
                      "/data/*/docs-python.md.not-supported",
                    ],
                  ],
                },
              ],
            },
            Object {
              "Action": Array [
                "s3:DeleteObject*",
                "s3:PutObject*",
                "s3:Abort*",
              ],
              "Effect": "Allow",
              "Resource": Array [
                Object {
                  "Fn::GetAtt": Array [
                    "Bucket83908E77",
                    "Arn",
                  ],
                },
                Object {
                  "Fn::Join": Array [
                    "",
                    Array [
                      Object {
                        "Fn::GetAtt": Array [
                          "Bucket83908E77",
                          "Arn",
                        ],
                      },
                      "/data/*/docs-*-python.md.not-supported",
                    ],
                  ],
                },
              ],
            },
            Object {
              "Action": Array [
                "s3:DeleteObject*",
                "s3:PutObject*",
                "s3:Abort*",
              ],
              "Effect": "Allow",
              "Resource": Array [
                Object {
                  "Fn::GetAtt": Array [
                    "Bucket83908E77",
                    "Arn",
                  ],
                },
                Object {
                  "Fn::Join": Array [
                    "",
                    Array [
                      Object {
                        "Fn::GetAtt": Array [
                          "Bucket83908E77",
                          "Arn",
                        ],
                      },
                      "/data/*/docs-java.md",
                    ],
                  ],
                },
              ],
            },
            Object {
              "Action": Array [
                "s3:DeleteObject*",
                "s3:PutObject*",
                "s3:Abort*",
              ],
              "Effect": "Allow",
              "Resource": Array [
                Object {
                  "Fn::GetAtt": Array [
                    "Bucket83908E77",
                    "Arn",
                  ],
                },
                Object {
                  "Fn::Join": Array [
                    "",
                    Array [
                      Object {
                        "Fn::GetAtt": Array [
                          "Bucket83908E77",
                          "Arn",
                        ],
                      },
                      "/data/*/docs-*-java.md",
                    ],
                  ],
                },
              ],
            },
            Object {
              "Action": Array [
                "s3:DeleteObject*",
                "s3:PutObject*",
                "s3:Abort*",
              ],
              "Effect": "Allow",
              "Resource": Array [
                Object {
                  "Fn::GetAtt": Array [
                    "Bucket83908E77",
                    "Arn",
                  ],
                },
                Object {
                  "Fn::Join": Array [
                    "",
                    Array [
                      Object {
                        "Fn::GetAtt": Array [
                          "Bucket83908E77",
                          "Arn",
                        ],
                      },
                      "/data/*/docs-java.md.not-supported",
                    ],
                  ],
                },
              ],
            },
            Object {
              "Action": Array [
                "s3:DeleteObject*",
                "s3:PutObject*",
                "s3:Abort*",
              ],
              "Effect": "Allow",
              "Resource": Array [
                Object {
                  "Fn::GetAtt": Array [
                    "Bucket83908E77",
                    "Arn",
                  ],
                },
                Object {
                  "Fn::Join": Array [
                    "",
                    Array [
                      Object {
                        "Fn::GetAtt": Array [
                          "Bucket83908E77",
                          "Arn",
                        ],
                      },
                      "/data/*/docs-*-java.md.not-supported",
                    ],
                  ],
                },
              ],
            },
            Object {
              "Action": Array [
                "s3:DeleteObject*",
                "s3:PutObject*",
                "s3:Abort*",
              ],
              "Effect": "Allow",
              "Resource": Array [
                Object {
                  "Fn::GetAtt": Array [
                    "Bucket83908E77",
                    "Arn",
                  ],
                },
                Object {
                  "Fn::Join": Array [
                    "",
                    Array [
                      Object {
                        "Fn::GetAtt": Array [
                          "Bucket83908E77",
                          "Arn",
                        ],
                      },
                      "/data/*/docs-csharp.md",
                    ],
                  ],
                },
              ],
            },
            Object {
              "Action": Array [
                "s3:DeleteObject*",
                "s3:PutObject*",
                "s3:Abort*",
              ],
              "Effect": "Allow",
              "Resource": Array [
                Object {
                  "Fn::GetAtt": Array [
                    "Bucket83908E77",
                    "Arn",
                  ],
                },
                Object {
                  "Fn::Join": Array [
                    "",
                    Array [
                      Object {
                        "Fn::GetAtt": Array [
                          "Bucket83908E77",
                          "Arn",
                        ],
                      },
                      "/data/*/docs-*-csharp.md",
                    ],
                  ],
                },
              ],
            },
            Object {
              "Action": Array [
                "s3:DeleteObject*",
                "s3:PutObject*",
                "s3:Abort*",
              ],
              "Effect": "Allow",
              "Resource": Array [
                Object {
                  "Fn::GetAtt": Array [
                    "Bucket83908E77",
                    "Arn",
                  ],
                },
                Object {
                  "Fn::Join": Array [
                    "",
                    Array [
                      Object {
                        "Fn::GetAtt": Array [
                          "Bucket83908E77",
                          "Arn",
                        ],
                      },
                      "/data/*/docs-csharp.md.not-supported",
                    ],
                  ],
                },
              ],
            },
            Object {
              "Action": Array [
                "s3:DeleteObject*",
                "s3:PutObject*",
                "s3:Abort*",
              ],
              "Effect": "Allow",
              "Resource": Array [
                Object {
                  "Fn::GetAtt": Array [
                    "Bucket83908E77",
                    "Arn",
                  ],
                },
                Object {
                  "Fn::Join": Array [
                    "",
                    Array [
                      Object {
                        "Fn::GetAtt": Array [
                          "Bucket83908E77",
                          "Arn",
                        ],
                      },
                      "/data/*/docs-*-csharp.md.not-supported",
                    ],
                  ],
                },
              ],
            },
          ],
          "Version": "2012-10-17",
        },
        "PolicyName": "TransliteratorTaskDefinitionTaskRoleDefaultPolicy9436F5AA",
        "Roles": Array [
          Object {
            "Ref": "TransliteratorTaskDefinitionTaskRole9D702381",
          },
        ],
      },
      "Type": "AWS::IAM::Policy",
    },
    "VPCB9E5F0B4": Anything,
    "VPCCloudWatchLogsAF00FE1E": Anything,
    "VPCCloudWatchLogsSecurityGroupBD4AAD5D": Anything,
    "VPCCodeArtifactAPIA2ABC3E9": Anything,
    "VPCCodeArtifactAPISecurityGroup64F4145F": Anything,
    "VPCCodeArtifactRepoA711606D": Anything,
    "VPCCodeArtifactRepoSecurityGroupADDB69B7": Anything,
    "VPCECR6A7B7D8F": Anything,
    "VPCECRAPI3780F3E2": Anything,
    "VPCECRAPISecurityGroupF418D050": Anything,
    "VPCECRSecurityGroupC83C5513": Anything,
    "VPCIsolatedSubnet1RouteTableAssociationA2D18F7C": Anything,
    "VPCIsolatedSubnet1RouteTableEB156210": Anything,
    "VPCIsolatedSubnet1SubnetEBD00FC6": Anything,
    "VPCIsolatedSubnet2RouteTable9B4F78DC": Anything,
    "VPCIsolatedSubnet2RouteTableAssociation7BF8E0EB": Anything,
    "VPCIsolatedSubnet2Subnet4B1C8CAA": Anything,
    "VPCS3CC6C5EE4": Anything,
    "VPCStepFunctions960F37B8": Anything,
    "VPCStepFunctionsSecurityGroup4B81069A": Anything,
  },
}
`;

exports[`basic use 1`] = `
Object {
  "Outputs": Anything,
  "Resources": Object {
    "Bucket83908E77": Anything,
    "MonitoringHighSeverityDashboard17D9CD74": Anything,
    "MonitoringWatchfulDashboard9EB9FD4D": Anything,
    "TransliteratorLogGroup09734787": Object {
      "DeletionPolicy": "Retain",
      "Properties": Object {
        "RetentionInDays": 731,
      },
      "Type": "AWS::Logs::LogGroup",
      "UpdateReplacePolicy": "Retain",
    },
    "TransliteratorTaskDefinition16158D86": Object {
      "Properties": Object {
        "ContainerDefinitions": Array [
          Object {
            "Environment": Array [
              Object {
                "Name": "HEADER_SPAN",
                "Value": "true",
              },
              Object {
                "Name": "AWS_EMF_ENVIRONMENT",
                "Value": "Local",
              },
            ],
            "Essential": true,
            "Image": Object {
              "Fn::Join": Array [
                "",
                Array [
                  Object {
                    "Ref": "AWS::AccountId",
                  },
                  ".dkr.ecr.",
                  Object {
                    "Ref": "AWS::Region",
                  },
                  ".",
                  Object {
                    "Ref": "AWS::URLSuffix",
                  },
<<<<<<< HEAD
                  "/aws-cdk/assets:6369cb5080f50af727d12d5efc3ed12616280a7ef026feafbeccfdab8212ead9",
=======
                  "/aws-cdk/assets:56c94bd40fef9c011ae1ea89b197e2b57d663277322b17ea582e51517c61c0b4",
>>>>>>> 59de537e
                ],
              ],
            },
            "LogConfiguration": Object {
              "LogDriver": "awslogs",
              "Options": Object {
                "awslogs-group": Object {
                  "Ref": "TransliteratorLogGroup09734787",
                },
                "awslogs-region": Object {
                  "Ref": "AWS::Region",
                },
                "awslogs-stream-prefix": "transliterator",
              },
            },
            "Name": "Resource",
          },
        ],
        "Cpu": "4096",
        "ExecutionRoleArn": Object {
          "Fn::GetAtt": Array [
            "TransliteratorTaskDefinitionExecutionRole9E3F5F1A",
            "Arn",
          ],
        },
        "Family": "TestStackTransliteratorTaskDefinitionE3A8C6E4",
        "Memory": "8192",
        "NetworkMode": "awsvpc",
        "RequiresCompatibilities": Array [
          "FARGATE",
        ],
        "TaskRoleArn": Object {
          "Fn::GetAtt": Array [
            "TransliteratorTaskDefinitionTaskRole9D702381",
            "Arn",
          ],
        },
      },
      "Type": "AWS::ECS::TaskDefinition",
    },
    "TransliteratorTaskDefinitionExecutionRole9E3F5F1A": Object {
      "Properties": Object {
        "AssumeRolePolicyDocument": Object {
          "Statement": Array [
            Object {
              "Action": "sts:AssumeRole",
              "Effect": "Allow",
              "Principal": Object {
                "Service": "ecs-tasks.amazonaws.com",
              },
            },
          ],
          "Version": "2012-10-17",
        },
      },
      "Type": "AWS::IAM::Role",
    },
    "TransliteratorTaskDefinitionExecutionRoleDefaultPolicyEF9F768F": Object {
      "Properties": Object {
        "PolicyDocument": Object {
          "Statement": Array [
            Object {
              "Action": Array [
                "ecr:BatchCheckLayerAvailability",
                "ecr:GetDownloadUrlForLayer",
                "ecr:BatchGetImage",
              ],
              "Effect": "Allow",
              "Resource": Object {
                "Fn::Join": Array [
                  "",
                  Array [
                    "arn:",
                    Object {
                      "Ref": "AWS::Partition",
                    },
                    ":ecr:",
                    Object {
                      "Ref": "AWS::Region",
                    },
                    ":",
                    Object {
                      "Ref": "AWS::AccountId",
                    },
                    ":repository/aws-cdk/assets",
                  ],
                ],
              },
            },
            Object {
              "Action": "ecr:GetAuthorizationToken",
              "Effect": "Allow",
              "Resource": "*",
            },
            Object {
              "Action": Array [
                "logs:CreateLogStream",
                "logs:PutLogEvents",
              ],
              "Effect": "Allow",
              "Resource": Object {
                "Fn::GetAtt": Array [
                  "TransliteratorLogGroup09734787",
                  "Arn",
                ],
              },
            },
          ],
          "Version": "2012-10-17",
        },
        "PolicyName": "TransliteratorTaskDefinitionExecutionRoleDefaultPolicyEF9F768F",
        "Roles": Array [
          Object {
            "Ref": "TransliteratorTaskDefinitionExecutionRole9E3F5F1A",
          },
        ],
      },
      "Type": "AWS::IAM::Policy",
    },
    "TransliteratorTaskDefinitionTaskRole9D702381": Object {
      "Properties": Object {
        "AssumeRolePolicyDocument": Object {
          "Statement": Array [
            Object {
              "Action": "sts:AssumeRole",
              "Effect": "Allow",
              "Principal": Object {
                "Service": "ecs-tasks.amazonaws.com",
              },
            },
          ],
          "Version": "2012-10-17",
        },
      },
      "Type": "AWS::IAM::Role",
    },
    "TransliteratorTaskDefinitionTaskRoleDefaultPolicy9436F5AA": Object {
      "Properties": Object {
        "PolicyDocument": Object {
          "Statement": Array [
            Object {
              "Action": Array [
                "states:SendTaskFailure",
                "states:SendTaskHeartbeat",
                "states:SendTaskSuccess",
              ],
              "Effect": "Allow",
              "Resource": "*",
            },
            Object {
              "Action": Array [
                "s3:GetObject*",
                "s3:GetBucket*",
                "s3:List*",
              ],
              "Effect": "Allow",
              "Resource": Array [
                Object {
                  "Fn::GetAtt": Array [
                    "Bucket83908E77",
                    "Arn",
                  ],
                },
                Object {
                  "Fn::Join": Array [
                    "",
                    Array [
                      Object {
                        "Fn::GetAtt": Array [
                          "Bucket83908E77",
                          "Arn",
                        ],
                      },
                      "/data/*/assembly.json",
                    ],
                  ],
                },
              ],
            },
            Object {
              "Action": Array [
                "s3:GetObject*",
                "s3:GetBucket*",
                "s3:List*",
              ],
              "Effect": "Allow",
              "Resource": Array [
                Object {
                  "Fn::GetAtt": Array [
                    "Bucket83908E77",
                    "Arn",
                  ],
                },
                Object {
                  "Fn::Join": Array [
                    "",
                    Array [
                      Object {
                        "Fn::GetAtt": Array [
                          "Bucket83908E77",
                          "Arn",
                        ],
                      },
                      "/data/*/package.tgz",
                    ],
                  ],
                },
              ],
            },
            Object {
              "Action": Array [
                "s3:DeleteObject*",
                "s3:PutObject*",
                "s3:Abort*",
              ],
              "Effect": "Allow",
              "Resource": Array [
                Object {
                  "Fn::GetAtt": Array [
                    "Bucket83908E77",
                    "Arn",
                  ],
                },
                Object {
                  "Fn::Join": Array [
                    "",
                    Array [
                      Object {
                        "Fn::GetAtt": Array [
                          "Bucket83908E77",
                          "Arn",
                        ],
                      },
                      "/data/*/docs-typescript.md",
                    ],
                  ],
                },
              ],
            },
            Object {
              "Action": Array [
                "s3:DeleteObject*",
                "s3:PutObject*",
                "s3:Abort*",
              ],
              "Effect": "Allow",
              "Resource": Array [
                Object {
                  "Fn::GetAtt": Array [
                    "Bucket83908E77",
                    "Arn",
                  ],
                },
                Object {
                  "Fn::Join": Array [
                    "",
                    Array [
                      Object {
                        "Fn::GetAtt": Array [
                          "Bucket83908E77",
                          "Arn",
                        ],
                      },
                      "/data/*/docs-*-typescript.md",
                    ],
                  ],
                },
              ],
            },
            Object {
              "Action": Array [
                "s3:DeleteObject*",
                "s3:PutObject*",
                "s3:Abort*",
              ],
              "Effect": "Allow",
              "Resource": Array [
                Object {
                  "Fn::GetAtt": Array [
                    "Bucket83908E77",
                    "Arn",
                  ],
                },
                Object {
                  "Fn::Join": Array [
                    "",
                    Array [
                      Object {
                        "Fn::GetAtt": Array [
                          "Bucket83908E77",
                          "Arn",
                        ],
                      },
                      "/data/*/docs-typescript.md.not-supported",
                    ],
                  ],
                },
              ],
            },
            Object {
              "Action": Array [
                "s3:DeleteObject*",
                "s3:PutObject*",
                "s3:Abort*",
              ],
              "Effect": "Allow",
              "Resource": Array [
                Object {
                  "Fn::GetAtt": Array [
                    "Bucket83908E77",
                    "Arn",
                  ],
                },
                Object {
                  "Fn::Join": Array [
                    "",
                    Array [
                      Object {
                        "Fn::GetAtt": Array [
                          "Bucket83908E77",
                          "Arn",
                        ],
                      },
                      "/data/*/docs-*-typescript.md.not-supported",
                    ],
                  ],
                },
              ],
            },
            Object {
              "Action": Array [
                "s3:DeleteObject*",
                "s3:PutObject*",
                "s3:Abort*",
              ],
              "Effect": "Allow",
              "Resource": Array [
                Object {
                  "Fn::GetAtt": Array [
                    "Bucket83908E77",
                    "Arn",
                  ],
                },
                Object {
                  "Fn::Join": Array [
                    "",
                    Array [
                      Object {
                        "Fn::GetAtt": Array [
                          "Bucket83908E77",
                          "Arn",
                        ],
                      },
                      "/data/*/docs-python.md",
                    ],
                  ],
                },
              ],
            },
            Object {
              "Action": Array [
                "s3:DeleteObject*",
                "s3:PutObject*",
                "s3:Abort*",
              ],
              "Effect": "Allow",
              "Resource": Array [
                Object {
                  "Fn::GetAtt": Array [
                    "Bucket83908E77",
                    "Arn",
                  ],
                },
                Object {
                  "Fn::Join": Array [
                    "",
                    Array [
                      Object {
                        "Fn::GetAtt": Array [
                          "Bucket83908E77",
                          "Arn",
                        ],
                      },
                      "/data/*/docs-*-python.md",
                    ],
                  ],
                },
              ],
            },
            Object {
              "Action": Array [
                "s3:DeleteObject*",
                "s3:PutObject*",
                "s3:Abort*",
              ],
              "Effect": "Allow",
              "Resource": Array [
                Object {
                  "Fn::GetAtt": Array [
                    "Bucket83908E77",
                    "Arn",
                  ],
                },
                Object {
                  "Fn::Join": Array [
                    "",
                    Array [
                      Object {
                        "Fn::GetAtt": Array [
                          "Bucket83908E77",
                          "Arn",
                        ],
                      },
                      "/data/*/docs-python.md.not-supported",
                    ],
                  ],
                },
              ],
            },
            Object {
              "Action": Array [
                "s3:DeleteObject*",
                "s3:PutObject*",
                "s3:Abort*",
              ],
              "Effect": "Allow",
              "Resource": Array [
                Object {
                  "Fn::GetAtt": Array [
                    "Bucket83908E77",
                    "Arn",
                  ],
                },
                Object {
                  "Fn::Join": Array [
                    "",
                    Array [
                      Object {
                        "Fn::GetAtt": Array [
                          "Bucket83908E77",
                          "Arn",
                        ],
                      },
                      "/data/*/docs-*-python.md.not-supported",
                    ],
                  ],
                },
              ],
            },
            Object {
              "Action": Array [
                "s3:DeleteObject*",
                "s3:PutObject*",
                "s3:Abort*",
              ],
              "Effect": "Allow",
              "Resource": Array [
                Object {
                  "Fn::GetAtt": Array [
                    "Bucket83908E77",
                    "Arn",
                  ],
                },
                Object {
                  "Fn::Join": Array [
                    "",
                    Array [
                      Object {
                        "Fn::GetAtt": Array [
                          "Bucket83908E77",
                          "Arn",
                        ],
                      },
                      "/data/*/docs-java.md",
                    ],
                  ],
                },
              ],
            },
            Object {
              "Action": Array [
                "s3:DeleteObject*",
                "s3:PutObject*",
                "s3:Abort*",
              ],
              "Effect": "Allow",
              "Resource": Array [
                Object {
                  "Fn::GetAtt": Array [
                    "Bucket83908E77",
                    "Arn",
                  ],
                },
                Object {
                  "Fn::Join": Array [
                    "",
                    Array [
                      Object {
                        "Fn::GetAtt": Array [
                          "Bucket83908E77",
                          "Arn",
                        ],
                      },
                      "/data/*/docs-*-java.md",
                    ],
                  ],
                },
              ],
            },
            Object {
              "Action": Array [
                "s3:DeleteObject*",
                "s3:PutObject*",
                "s3:Abort*",
              ],
              "Effect": "Allow",
              "Resource": Array [
                Object {
                  "Fn::GetAtt": Array [
                    "Bucket83908E77",
                    "Arn",
                  ],
                },
                Object {
                  "Fn::Join": Array [
                    "",
                    Array [
                      Object {
                        "Fn::GetAtt": Array [
                          "Bucket83908E77",
                          "Arn",
                        ],
                      },
                      "/data/*/docs-java.md.not-supported",
                    ],
                  ],
                },
              ],
            },
            Object {
              "Action": Array [
                "s3:DeleteObject*",
                "s3:PutObject*",
                "s3:Abort*",
              ],
              "Effect": "Allow",
              "Resource": Array [
                Object {
                  "Fn::GetAtt": Array [
                    "Bucket83908E77",
                    "Arn",
                  ],
                },
                Object {
                  "Fn::Join": Array [
                    "",
                    Array [
                      Object {
                        "Fn::GetAtt": Array [
                          "Bucket83908E77",
                          "Arn",
                        ],
                      },
                      "/data/*/docs-*-java.md.not-supported",
                    ],
                  ],
                },
              ],
            },
            Object {
              "Action": Array [
                "s3:DeleteObject*",
                "s3:PutObject*",
                "s3:Abort*",
              ],
              "Effect": "Allow",
              "Resource": Array [
                Object {
                  "Fn::GetAtt": Array [
                    "Bucket83908E77",
                    "Arn",
                  ],
                },
                Object {
                  "Fn::Join": Array [
                    "",
                    Array [
                      Object {
                        "Fn::GetAtt": Array [
                          "Bucket83908E77",
                          "Arn",
                        ],
                      },
                      "/data/*/docs-csharp.md",
                    ],
                  ],
                },
              ],
            },
            Object {
              "Action": Array [
                "s3:DeleteObject*",
                "s3:PutObject*",
                "s3:Abort*",
              ],
              "Effect": "Allow",
              "Resource": Array [
                Object {
                  "Fn::GetAtt": Array [
                    "Bucket83908E77",
                    "Arn",
                  ],
                },
                Object {
                  "Fn::Join": Array [
                    "",
                    Array [
                      Object {
                        "Fn::GetAtt": Array [
                          "Bucket83908E77",
                          "Arn",
                        ],
                      },
                      "/data/*/docs-*-csharp.md",
                    ],
                  ],
                },
              ],
            },
            Object {
              "Action": Array [
                "s3:DeleteObject*",
                "s3:PutObject*",
                "s3:Abort*",
              ],
              "Effect": "Allow",
              "Resource": Array [
                Object {
                  "Fn::GetAtt": Array [
                    "Bucket83908E77",
                    "Arn",
                  ],
                },
                Object {
                  "Fn::Join": Array [
                    "",
                    Array [
                      Object {
                        "Fn::GetAtt": Array [
                          "Bucket83908E77",
                          "Arn",
                        ],
                      },
                      "/data/*/docs-csharp.md.not-supported",
                    ],
                  ],
                },
              ],
            },
            Object {
              "Action": Array [
                "s3:DeleteObject*",
                "s3:PutObject*",
                "s3:Abort*",
              ],
              "Effect": "Allow",
              "Resource": Array [
                Object {
                  "Fn::GetAtt": Array [
                    "Bucket83908E77",
                    "Arn",
                  ],
                },
                Object {
                  "Fn::Join": Array [
                    "",
                    Array [
                      Object {
                        "Fn::GetAtt": Array [
                          "Bucket83908E77",
                          "Arn",
                        ],
                      },
                      "/data/*/docs-*-csharp.md.not-supported",
                    ],
                  ],
                },
              ],
            },
          ],
          "Version": "2012-10-17",
        },
        "PolicyName": "TransliteratorTaskDefinitionTaskRoleDefaultPolicy9436F5AA",
        "Roles": Array [
          Object {
            "Ref": "TransliteratorTaskDefinitionTaskRole9D702381",
          },
        ],
      },
      "Type": "AWS::IAM::Policy",
    },
  },
}
`;<|MERGE_RESOLUTION|>--- conflicted
+++ resolved
@@ -164,11 +164,7 @@
                   Object {
                     "Ref": "AWS::URLSuffix",
                   },
-<<<<<<< HEAD
-                  "/aws-cdk/assets:6369cb5080f50af727d12d5efc3ed12616280a7ef026feafbeccfdab8212ead9",
-=======
-                  "/aws-cdk/assets:56c94bd40fef9c011ae1ea89b197e2b57d663277322b17ea582e51517c61c0b4",
->>>>>>> 59de537e
+                  "/aws-cdk/assets:4fd67ef2c889a992cbead2a8d7ac48d8f428c4a3da7a963c30688a3bac0a2923",
                 ],
               ],
             },
@@ -981,11 +977,7 @@
                   Object {
                     "Ref": "AWS::URLSuffix",
                   },
-<<<<<<< HEAD
-                  "/aws-cdk/assets:6369cb5080f50af727d12d5efc3ed12616280a7ef026feafbeccfdab8212ead9",
-=======
-                  "/aws-cdk/assets:56c94bd40fef9c011ae1ea89b197e2b57d663277322b17ea582e51517c61c0b4",
->>>>>>> 59de537e
+                  "/aws-cdk/assets:4fd67ef2c889a992cbead2a8d7ac48d8f428c4a3da7a963c30688a3bac0a2923",
                 ],
               ],
             },
@@ -1912,11 +1904,7 @@
                   Object {
                     "Ref": "AWS::URLSuffix",
                   },
-<<<<<<< HEAD
-                  "/aws-cdk/assets:6369cb5080f50af727d12d5efc3ed12616280a7ef026feafbeccfdab8212ead9",
-=======
-                  "/aws-cdk/assets:56c94bd40fef9c011ae1ea89b197e2b57d663277322b17ea582e51517c61c0b4",
->>>>>>> 59de537e
+                  "/aws-cdk/assets:4fd67ef2c889a992cbead2a8d7ac48d8f428c4a3da7a963c30688a3bac0a2923",
                 ],
               ],
             },
@@ -2725,11 +2713,7 @@
                   Object {
                     "Ref": "AWS::URLSuffix",
                   },
-<<<<<<< HEAD
-                  "/aws-cdk/assets:6369cb5080f50af727d12d5efc3ed12616280a7ef026feafbeccfdab8212ead9",
-=======
-                  "/aws-cdk/assets:56c94bd40fef9c011ae1ea89b197e2b57d663277322b17ea582e51517c61c0b4",
->>>>>>> 59de537e
+                  "/aws-cdk/assets:4fd67ef2c889a992cbead2a8d7ac48d8f428c4a3da7a963c30688a3bac0a2923",
                 ],
               ],
             },
