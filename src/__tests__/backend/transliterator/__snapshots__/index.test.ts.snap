// Jest Snapshot v1, https://goo.gl/fbAQLP

exports[`CodeArtifact repository 1`] = `
{
  "Outputs": Anything,
  "Parameters": Anything,
  "Resources": {
    "AWS679f53fac002430cb0da5b7982bd22872D164C4C": {
      "DependsOn": [
        "AWS679f53fac002430cb0da5b7982bd2287ServiceRoleC1EA0FF2",
      ],
      "Properties": {
        "Code": {
          "S3Bucket": {
            "Fn::Sub": "cdk-hnb659fds-assets-\${AWS::AccountId}-\${AWS::Region}",
          },
          "S3Key": "ed6cd104ff5f101d06dae8cb2b87cc6e6d69b9a22055b467ea6cae10ff023023.zip",
        },
        "Handler": "index.handler",
        "Role": {
          "Fn::GetAtt": [
            "AWS679f53fac002430cb0da5b7982bd2287ServiceRoleC1EA0FF2",
            "Arn",
          ],
        },
        "Runtime": "nodejs18.x",
        "Timeout": 120,
      },
      "Type": "AWS::Lambda::Function",
    },
    "AWS679f53fac002430cb0da5b7982bd2287ServiceRoleC1EA0FF2": {
      "Properties": {
        "AssumeRolePolicyDocument": {
          "Statement": [
            {
              "Action": "sts:AssumeRole",
              "Effect": "Allow",
              "Principal": {
                "Service": "lambda.amazonaws.com",
              },
            },
          ],
          "Version": "2012-10-17",
        },
        "ManagedPolicyArns": [
          {
            "Fn::Join": [
              "",
              [
                "arn:",
                {
                  "Ref": "AWS::Partition",
                },
                ":iam::aws:policy/service-role/AWSLambdaBasicExecutionRole",
              ],
            ],
          },
        ],
      },
      "Type": "AWS::IAM::Role",
    },
    "Bucket83908E77": Anything,
    "CodeArtifact": Anything,
    "CodeArtifactDomainDB0947A4": Anything,
    "CodeArtifactGetEndpoint0223B4AF": Anything,
    "CodeArtifactGetEndpointCustomResourcePolicy9A5E4C87": Anything,
    "CodeArtifactPublishing0B49F38B": Anything,
    "MonitoringHighSeverityDashboard17D9CD74": Anything,
    "MonitoringWatchfulDashboard9EB9FD4D": Anything,
    "TransliteratorLogGroup09734787": {
      "DeletionPolicy": "Retain",
      "Properties": {
        "RetentionInDays": 731,
      },
      "Type": "AWS::Logs::LogGroup",
      "UpdateReplacePolicy": "Retain",
    },
    "TransliteratorTaskDefinition16158D86": {
      "Properties": {
        "ContainerDefinitions": [
          {
            "Environment": [
              {
                "Name": "HEADER_SPAN",
                "Value": "true",
              },
              {
                "Name": "AWS_EMF_ENVIRONMENT",
                "Value": "Local",
              },
              {
                "Name": "MAX_CONCURRENT_S3_REQUESTS",
                "Value": "16",
              },
              {
                "Name": "MAX_RETRIES_S3_REQUESTS",
                "Value": "12",
              },
              {
                "Name": "CODE_ARTIFACT_DOMAIN_NAME",
                "Value": {
                  "Fn::GetAtt": [
                    "CodeArtifact",
                    "DomainName",
                  ],
                },
              },
              {
                "Name": "CODE_ARTIFACT_DOMAIN_OWNER",
                "Value": {
                  "Fn::GetAtt": [
                    "CodeArtifact",
                    "DomainOwner",
                  ],
                },
              },
              {
                "Name": "CODE_ARTIFACT_REPOSITORY_ENDPOINT",
                "Value": {
                  "Fn::GetAtt": [
                    "CodeArtifactGetEndpoint0223B4AF",
                    "repositoryEndpoint",
                  ],
                },
              },
            ],
            "Essential": true,
            "Image": {
<<<<<<< HEAD
              "Fn::Sub": "\${AWS::AccountId}.dkr.ecr.\${AWS::Region}.\${AWS::URLSuffix}/cdk-hnb659fds-container-assets-\${AWS::AccountId}-\${AWS::Region}:2242befbbf41acf6f48bbb874120b5186be6f93402678d5f7172add9695d8535",
=======
              "Fn::Sub": "\${AWS::AccountId}.dkr.ecr.\${AWS::Region}.\${AWS::URLSuffix}/cdk-hnb659fds-container-assets-\${AWS::AccountId}-\${AWS::Region}:c3372702a3cfa9cbd02c369c4a077393cec6bfac57ddb4a26e13545911eb4476",
>>>>>>> de3babac
            },
            "LogConfiguration": {
              "LogDriver": "awslogs",
              "Options": {
                "awslogs-group": {
                  "Ref": "TransliteratorLogGroup09734787",
                },
                "awslogs-region": {
                  "Ref": "AWS::Region",
                },
                "awslogs-stream-prefix": "transliterator",
              },
            },
            "Name": "Resource",
            "Ulimits": [
              {
                "HardLimit": 1024,
                "Name": "nofile",
                "SoftLimit": 1024,
              },
            ],
          },
        ],
        "Cpu": "4096",
        "ExecutionRoleArn": {
          "Fn::GetAtt": [
            "TransliteratorTaskDefinitionExecutionRole9E3F5F1A",
            "Arn",
          ],
        },
        "Family": "TestStackTransliteratorTaskDefinitionE3A8C6E4",
        "Memory": "8192",
        "NetworkMode": "awsvpc",
        "RequiresCompatibilities": [
          "FARGATE",
        ],
        "RuntimePlatform": {
          "CpuArchitecture": "ARM64",
          "OperatingSystemFamily": "LINUX",
        },
        "TaskRoleArn": {
          "Fn::GetAtt": [
            "TransliteratorTaskDefinitionTaskRole9D702381",
            "Arn",
          ],
        },
      },
      "Type": "AWS::ECS::TaskDefinition",
    },
    "TransliteratorTaskDefinitionExecutionRole9E3F5F1A": {
      "Properties": {
        "AssumeRolePolicyDocument": {
          "Statement": [
            {
              "Action": "sts:AssumeRole",
              "Effect": "Allow",
              "Principal": {
                "Service": "ecs-tasks.amazonaws.com",
              },
            },
          ],
          "Version": "2012-10-17",
        },
      },
      "Type": "AWS::IAM::Role",
    },
    "TransliteratorTaskDefinitionExecutionRoleDefaultPolicyEF9F768F": {
      "Properties": {
        "PolicyDocument": {
          "Statement": [
            {
              "Action": [
                "ecr:BatchCheckLayerAvailability",
                "ecr:GetDownloadUrlForLayer",
                "ecr:BatchGetImage",
              ],
              "Effect": "Allow",
              "Resource": {
                "Fn::Join": [
                  "",
                  [
                    "arn:",
                    {
                      "Ref": "AWS::Partition",
                    },
                    ":ecr:",
                    {
                      "Ref": "AWS::Region",
                    },
                    ":",
                    {
                      "Ref": "AWS::AccountId",
                    },
                    ":repository/",
                    {
                      "Fn::Sub": "cdk-hnb659fds-container-assets-\${AWS::AccountId}-\${AWS::Region}",
                    },
                  ],
                ],
              },
            },
            {
              "Action": "ecr:GetAuthorizationToken",
              "Effect": "Allow",
              "Resource": "*",
            },
            {
              "Action": [
                "logs:CreateLogStream",
                "logs:PutLogEvents",
              ],
              "Effect": "Allow",
              "Resource": {
                "Fn::GetAtt": [
                  "TransliteratorLogGroup09734787",
                  "Arn",
                ],
              },
            },
          ],
          "Version": "2012-10-17",
        },
        "PolicyName": "TransliteratorTaskDefinitionExecutionRoleDefaultPolicyEF9F768F",
        "Roles": [
          {
            "Ref": "TransliteratorTaskDefinitionExecutionRole9E3F5F1A",
          },
        ],
      },
      "Type": "AWS::IAM::Policy",
    },
    "TransliteratorTaskDefinitionTaskRole9D702381": {
      "Properties": {
        "AssumeRolePolicyDocument": {
          "Statement": [
            {
              "Action": "sts:AssumeRole",
              "Effect": "Allow",
              "Principal": {
                "Service": "ecs-tasks.amazonaws.com",
              },
            },
          ],
          "Version": "2012-10-17",
        },
      },
      "Type": "AWS::IAM::Role",
    },
    "TransliteratorTaskDefinitionTaskRoleDefaultPolicy9436F5AA": {
      "Properties": {
        "PolicyDocument": {
          "Statement": [
            {
              "Action": [
                "states:SendTaskFailure",
                "states:SendTaskHeartbeat",
                "states:SendTaskSuccess",
              ],
              "Effect": "Allow",
              "Resource": "*",
            },
            {
              "Action": "sts:GetServiceBearerToken",
              "Condition": {
                "StringEquals": {
                  "sts:AWSServiceName": "codeartifact.amazonaws.com",
                },
              },
              "Effect": "Allow",
              "Resource": "*",
            },
            {
              "Action": [
                "codeartifact:GetAuthorizationToken",
                "codeartifact:GetRepositoryEndpoint",
                "codeartifact:ReadFromRepository",
              ],
              "Effect": "Allow",
              "Resource": [
                {
                  "Fn::GetAtt": [
                    "CodeArtifactDomainDB0947A4",
                    "Arn",
                  ],
                },
                {
                  "Fn::GetAtt": [
                    "CodeArtifact",
                    "Arn",
                  ],
                },
                {
                  "Fn::GetAtt": [
                    "CodeArtifactPublishing0B49F38B",
                    "Arn",
                  ],
                },
              ],
            },
            {
              "Action": [
                "s3:GetObject*",
                "s3:GetBucket*",
                "s3:List*",
              ],
              "Effect": "Allow",
              "Resource": [
                {
                  "Fn::GetAtt": [
                    "Bucket83908E77",
                    "Arn",
                  ],
                },
                {
                  "Fn::Join": [
                    "",
                    [
                      {
                        "Fn::GetAtt": [
                          "Bucket83908E77",
                          "Arn",
                        ],
                      },
                      "/data/*/assembly.json",
                    ],
                  ],
                },
              ],
            },
            {
              "Action": [
                "s3:GetObject*",
                "s3:GetBucket*",
                "s3:List*",
              ],
              "Effect": "Allow",
              "Resource": [
                {
                  "Fn::GetAtt": [
                    "Bucket83908E77",
                    "Arn",
                  ],
                },
                {
                  "Fn::Join": [
                    "",
                    [
                      {
                        "Fn::GetAtt": [
                          "Bucket83908E77",
                          "Arn",
                        ],
                      },
                      "/data/*/package.tgz",
                    ],
                  ],
                },
              ],
            },
            {
              "Action": [
                "s3:GetObject*",
                "s3:GetBucket*",
                "s3:List*",
              ],
              "Effect": "Allow",
              "Resource": [
                {
                  "Fn::GetAtt": [
                    "Bucket83908E77",
                    "Arn",
                  ],
                },
                {
                  "Fn::Join": [
                    "",
                    [
                      {
                        "Fn::GetAtt": [
                          "Bucket83908E77",
                          "Arn",
                        ],
                      },
                      "/data/*/uninstallable",
                    ],
                  ],
                },
              ],
            },
            {
              "Action": [
                "s3:DeleteObject*",
                "s3:PutObject",
                "s3:PutObjectLegalHold",
                "s3:PutObjectRetention",
                "s3:PutObjectTagging",
                "s3:PutObjectVersionTagging",
                "s3:Abort*",
              ],
              "Effect": "Allow",
              "Resource": [
                {
                  "Fn::GetAtt": [
                    "Bucket83908E77",
                    "Arn",
                  ],
                },
                {
                  "Fn::Join": [
                    "",
                    [
                      {
                        "Fn::GetAtt": [
                          "Bucket83908E77",
                          "Arn",
                        ],
                      },
                      "/data/*/uninstallable",
                    ],
                  ],
                },
              ],
            },
            {
              "Action": "s3:DeleteObject*",
              "Effect": "Allow",
              "Resource": {
                "Fn::Join": [
                  "",
                  [
                    {
                      "Fn::GetAtt": [
                        "Bucket83908E77",
                        "Arn",
                      ],
                    },
                    "/data/*/uninstallable",
                  ],
                ],
              },
            },
            {
              "Action": [
                "s3:DeleteObject*",
                "s3:PutObject",
                "s3:PutObjectLegalHold",
                "s3:PutObjectRetention",
                "s3:PutObjectTagging",
                "s3:PutObjectVersionTagging",
                "s3:Abort*",
              ],
              "Effect": "Allow",
              "Resource": [
                {
                  "Fn::GetAtt": [
                    "Bucket83908E77",
                    "Arn",
                  ],
                },
                {
                  "Fn::Join": [
                    "",
                    [
                      {
                        "Fn::GetAtt": [
                          "Bucket83908E77",
                          "Arn",
                        ],
                      },
                      "/data/*/docs-typescript.*",
                    ],
                  ],
                },
              ],
            },
            {
              "Action": [
                "s3:DeleteObject*",
                "s3:PutObject",
                "s3:PutObjectLegalHold",
                "s3:PutObjectRetention",
                "s3:PutObjectTagging",
                "s3:PutObjectVersionTagging",
                "s3:Abort*",
              ],
              "Effect": "Allow",
              "Resource": [
                {
                  "Fn::GetAtt": [
                    "Bucket83908E77",
                    "Arn",
                  ],
                },
                {
                  "Fn::Join": [
                    "",
                    [
                      {
                        "Fn::GetAtt": [
                          "Bucket83908E77",
                          "Arn",
                        ],
                      },
                      "/data/*/docs-*-typescript.*",
                    ],
                  ],
                },
              ],
            },
            {
              "Action": [
                "s3:DeleteObject*",
                "s3:PutObject",
                "s3:PutObjectLegalHold",
                "s3:PutObjectRetention",
                "s3:PutObjectTagging",
                "s3:PutObjectVersionTagging",
                "s3:Abort*",
              ],
              "Effect": "Allow",
              "Resource": [
                {
                  "Fn::GetAtt": [
                    "Bucket83908E77",
                    "Arn",
                  ],
                },
                {
                  "Fn::Join": [
                    "",
                    [
                      {
                        "Fn::GetAtt": [
                          "Bucket83908E77",
                          "Arn",
                        ],
                      },
                      "/data/*/docs-typescript.*.not-supported",
                    ],
                  ],
                },
              ],
            },
            {
              "Action": [
                "s3:GetObject*",
                "s3:GetBucket*",
                "s3:List*",
              ],
              "Effect": "Allow",
              "Resource": [
                {
                  "Fn::GetAtt": [
                    "Bucket83908E77",
                    "Arn",
                  ],
                },
                {
                  "Fn::Join": [
                    "",
                    [
                      {
                        "Fn::GetAtt": [
                          "Bucket83908E77",
                          "Arn",
                        ],
                      },
                      "/data/*/docs-typescript.*.not-supported",
                    ],
                  ],
                },
              ],
            },
            {
              "Action": [
                "s3:DeleteObject*",
                "s3:PutObject",
                "s3:PutObjectLegalHold",
                "s3:PutObjectRetention",
                "s3:PutObjectTagging",
                "s3:PutObjectVersionTagging",
                "s3:Abort*",
              ],
              "Effect": "Allow",
              "Resource": [
                {
                  "Fn::GetAtt": [
                    "Bucket83908E77",
                    "Arn",
                  ],
                },
                {
                  "Fn::Join": [
                    "",
                    [
                      {
                        "Fn::GetAtt": [
                          "Bucket83908E77",
                          "Arn",
                        ],
                      },
                      "/data/*/docs-*-typescript.*.not-supported",
                    ],
                  ],
                },
              ],
            },
            {
              "Action": [
                "s3:GetObject*",
                "s3:GetBucket*",
                "s3:List*",
              ],
              "Effect": "Allow",
              "Resource": [
                {
                  "Fn::GetAtt": [
                    "Bucket83908E77",
                    "Arn",
                  ],
                },
                {
                  "Fn::Join": [
                    "",
                    [
                      {
                        "Fn::GetAtt": [
                          "Bucket83908E77",
                          "Arn",
                        ],
                      },
                      "/data/*/docs-*-typescript.*.not-supported",
                    ],
                  ],
                },
              ],
            },
            {
              "Action": [
                "s3:GetObject*",
                "s3:GetBucket*",
                "s3:List*",
              ],
              "Effect": "Allow",
              "Resource": [
                {
                  "Fn::GetAtt": [
                    "Bucket83908E77",
                    "Arn",
                  ],
                },
                {
                  "Fn::Join": [
                    "",
                    [
                      {
                        "Fn::GetAtt": [
                          "Bucket83908E77",
                          "Arn",
                        ],
                      },
                      "/data/*/docs-typescript.*.corruptassembly",
                    ],
                  ],
                },
              ],
            },
            {
              "Action": [
                "s3:DeleteObject*",
                "s3:PutObject",
                "s3:PutObjectLegalHold",
                "s3:PutObjectRetention",
                "s3:PutObjectTagging",
                "s3:PutObjectVersionTagging",
                "s3:Abort*",
              ],
              "Effect": "Allow",
              "Resource": [
                {
                  "Fn::GetAtt": [
                    "Bucket83908E77",
                    "Arn",
                  ],
                },
                {
                  "Fn::Join": [
                    "",
                    [
                      {
                        "Fn::GetAtt": [
                          "Bucket83908E77",
                          "Arn",
                        ],
                      },
                      "/data/*/docs-typescript.*.corruptassembly",
                    ],
                  ],
                },
              ],
            },
            {
              "Action": [
                "s3:GetObject*",
                "s3:GetBucket*",
                "s3:List*",
              ],
              "Effect": "Allow",
              "Resource": [
                {
                  "Fn::GetAtt": [
                    "Bucket83908E77",
                    "Arn",
                  ],
                },
                {
                  "Fn::Join": [
                    "",
                    [
                      {
                        "Fn::GetAtt": [
                          "Bucket83908E77",
                          "Arn",
                        ],
                      },
                      "/data/*/docs-*-typescript.*.corruptassembly",
                    ],
                  ],
                },
              ],
            },
            {
              "Action": [
                "s3:DeleteObject*",
                "s3:PutObject",
                "s3:PutObjectLegalHold",
                "s3:PutObjectRetention",
                "s3:PutObjectTagging",
                "s3:PutObjectVersionTagging",
                "s3:Abort*",
              ],
              "Effect": "Allow",
              "Resource": [
                {
                  "Fn::GetAtt": [
                    "Bucket83908E77",
                    "Arn",
                  ],
                },
                {
                  "Fn::Join": [
                    "",
                    [
                      {
                        "Fn::GetAtt": [
                          "Bucket83908E77",
                          "Arn",
                        ],
                      },
                      "/data/*/docs-*-typescript.*.corruptassembly",
                    ],
                  ],
                },
              ],
            },
            {
              "Action": "s3:DeleteObject*",
              "Effect": "Allow",
              "Resource": {
                "Fn::Join": [
                  "",
                  [
                    {
                      "Fn::GetAtt": [
                        "Bucket83908E77",
                        "Arn",
                      ],
                    },
                    "/data/*/docs-typescript.*.corruptassembly",
                  ],
                ],
              },
            },
            {
              "Action": "s3:DeleteObject*",
              "Effect": "Allow",
              "Resource": {
                "Fn::Join": [
                  "",
                  [
                    {
                      "Fn::GetAtt": [
                        "Bucket83908E77",
                        "Arn",
                      ],
                    },
                    "/data/*/docs-*-typescript.*.corruptassembly",
                  ],
                ],
              },
            },
            {
              "Action": [
                "s3:DeleteObject*",
                "s3:PutObject",
                "s3:PutObjectLegalHold",
                "s3:PutObjectRetention",
                "s3:PutObjectTagging",
                "s3:PutObjectVersionTagging",
                "s3:Abort*",
              ],
              "Effect": "Allow",
              "Resource": [
                {
                  "Fn::GetAtt": [
                    "Bucket83908E77",
                    "Arn",
                  ],
                },
                {
                  "Fn::Join": [
                    "",
                    [
                      {
                        "Fn::GetAtt": [
                          "Bucket83908E77",
                          "Arn",
                        ],
                      },
                      "/data/*/docs-python.*",
                    ],
                  ],
                },
              ],
            },
            {
              "Action": [
                "s3:DeleteObject*",
                "s3:PutObject",
                "s3:PutObjectLegalHold",
                "s3:PutObjectRetention",
                "s3:PutObjectTagging",
                "s3:PutObjectVersionTagging",
                "s3:Abort*",
              ],
              "Effect": "Allow",
              "Resource": [
                {
                  "Fn::GetAtt": [
                    "Bucket83908E77",
                    "Arn",
                  ],
                },
                {
                  "Fn::Join": [
                    "",
                    [
                      {
                        "Fn::GetAtt": [
                          "Bucket83908E77",
                          "Arn",
                        ],
                      },
                      "/data/*/docs-*-python.*",
                    ],
                  ],
                },
              ],
            },
            {
              "Action": [
                "s3:DeleteObject*",
                "s3:PutObject",
                "s3:PutObjectLegalHold",
                "s3:PutObjectRetention",
                "s3:PutObjectTagging",
                "s3:PutObjectVersionTagging",
                "s3:Abort*",
              ],
              "Effect": "Allow",
              "Resource": [
                {
                  "Fn::GetAtt": [
                    "Bucket83908E77",
                    "Arn",
                  ],
                },
                {
                  "Fn::Join": [
                    "",
                    [
                      {
                        "Fn::GetAtt": [
                          "Bucket83908E77",
                          "Arn",
                        ],
                      },
                      "/data/*/docs-python.*.not-supported",
                    ],
                  ],
                },
              ],
            },
            {
              "Action": [
                "s3:GetObject*",
                "s3:GetBucket*",
                "s3:List*",
              ],
              "Effect": "Allow",
              "Resource": [
                {
                  "Fn::GetAtt": [
                    "Bucket83908E77",
                    "Arn",
                  ],
                },
                {
                  "Fn::Join": [
                    "",
                    [
                      {
                        "Fn::GetAtt": [
                          "Bucket83908E77",
                          "Arn",
                        ],
                      },
                      "/data/*/docs-python.*.not-supported",
                    ],
                  ],
                },
              ],
            },
            {
              "Action": "s3:DeleteObject*",
              "Effect": "Allow",
              "Resource": {
                "Fn::Join": [
                  "",
                  [
                    {
                      "Fn::GetAtt": [
                        "Bucket83908E77",
                        "Arn",
                      ],
                    },
                    "/data/*/docs-python.*.corruptassembly",
                  ],
                ],
              },
            },
          ],
          "Version": "2012-10-17",
        },
        "PolicyName": "TransliteratorTaskDefinitionTaskRoleDefaultPolicy9436F5AA",
        "Roles": [
          {
            "Ref": "TransliteratorTaskDefinitionTaskRole9D702381",
          },
        ],
      },
      "Type": "AWS::IAM::Policy",
    },
    "TransliteratorTaskDefinitionTaskRoleOverflowPolicy1B38F48F3": {
      "Properties": {
        "Description": "Part of the policies for TestStack/Transliterator/TaskDefinition/TaskRole",
        "Path": "/",
        "PolicyDocument": {
          "Statement": [
            {
              "Action": [
                "s3:DeleteObject*",
                "s3:PutObject",
                "s3:PutObjectLegalHold",
                "s3:PutObjectRetention",
                "s3:PutObjectTagging",
                "s3:PutObjectVersionTagging",
                "s3:Abort*",
              ],
              "Effect": "Allow",
              "Resource": [
                {
                  "Fn::GetAtt": [
                    "Bucket83908E77",
                    "Arn",
                  ],
                },
                {
                  "Fn::Join": [
                    "",
                    [
                      {
                        "Fn::GetAtt": [
                          "Bucket83908E77",
                          "Arn",
                        ],
                      },
                      "/data/*/docs-*-python.*.not-supported",
                    ],
                  ],
                },
              ],
            },
            {
              "Action": [
                "s3:GetObject*",
                "s3:GetBucket*",
                "s3:List*",
              ],
              "Effect": "Allow",
              "Resource": [
                {
                  "Fn::GetAtt": [
                    "Bucket83908E77",
                    "Arn",
                  ],
                },
                {
                  "Fn::Join": [
                    "",
                    [
                      {
                        "Fn::GetAtt": [
                          "Bucket83908E77",
                          "Arn",
                        ],
                      },
                      "/data/*/docs-*-python.*.not-supported",
                    ],
                  ],
                },
              ],
            },
            {
              "Action": [
                "s3:GetObject*",
                "s3:GetBucket*",
                "s3:List*",
              ],
              "Effect": "Allow",
              "Resource": [
                {
                  "Fn::GetAtt": [
                    "Bucket83908E77",
                    "Arn",
                  ],
                },
                {
                  "Fn::Join": [
                    "",
                    [
                      {
                        "Fn::GetAtt": [
                          "Bucket83908E77",
                          "Arn",
                        ],
                      },
                      "/data/*/docs-python.*.corruptassembly",
                    ],
                  ],
                },
              ],
            },
            {
              "Action": [
                "s3:DeleteObject*",
                "s3:PutObject",
                "s3:PutObjectLegalHold",
                "s3:PutObjectRetention",
                "s3:PutObjectTagging",
                "s3:PutObjectVersionTagging",
                "s3:Abort*",
              ],
              "Effect": "Allow",
              "Resource": [
                {
                  "Fn::GetAtt": [
                    "Bucket83908E77",
                    "Arn",
                  ],
                },
                {
                  "Fn::Join": [
                    "",
                    [
                      {
                        "Fn::GetAtt": [
                          "Bucket83908E77",
                          "Arn",
                        ],
                      },
                      "/data/*/docs-python.*.corruptassembly",
                    ],
                  ],
                },
              ],
            },
            {
              "Action": [
                "s3:GetObject*",
                "s3:GetBucket*",
                "s3:List*",
              ],
              "Effect": "Allow",
              "Resource": [
                {
                  "Fn::GetAtt": [
                    "Bucket83908E77",
                    "Arn",
                  ],
                },
                {
                  "Fn::Join": [
                    "",
                    [
                      {
                        "Fn::GetAtt": [
                          "Bucket83908E77",
                          "Arn",
                        ],
                      },
                      "/data/*/docs-*-python.*.corruptassembly",
                    ],
                  ],
                },
              ],
            },
            {
              "Action": [
                "s3:DeleteObject*",
                "s3:PutObject",
                "s3:PutObjectLegalHold",
                "s3:PutObjectRetention",
                "s3:PutObjectTagging",
                "s3:PutObjectVersionTagging",
                "s3:Abort*",
              ],
              "Effect": "Allow",
              "Resource": [
                {
                  "Fn::GetAtt": [
                    "Bucket83908E77",
                    "Arn",
                  ],
                },
                {
                  "Fn::Join": [
                    "",
                    [
                      {
                        "Fn::GetAtt": [
                          "Bucket83908E77",
                          "Arn",
                        ],
                      },
                      "/data/*/docs-*-python.*.corruptassembly",
                    ],
                  ],
                },
              ],
            },
            {
              "Action": "s3:DeleteObject*",
              "Effect": "Allow",
              "Resource": {
                "Fn::Join": [
                  "",
                  [
                    {
                      "Fn::GetAtt": [
                        "Bucket83908E77",
                        "Arn",
                      ],
                    },
                    "/data/*/docs-*-python.*.corruptassembly",
                  ],
                ],
              },
            },
            {
              "Action": [
                "s3:DeleteObject*",
                "s3:PutObject",
                "s3:PutObjectLegalHold",
                "s3:PutObjectRetention",
                "s3:PutObjectTagging",
                "s3:PutObjectVersionTagging",
                "s3:Abort*",
              ],
              "Effect": "Allow",
              "Resource": [
                {
                  "Fn::GetAtt": [
                    "Bucket83908E77",
                    "Arn",
                  ],
                },
                {
                  "Fn::Join": [
                    "",
                    [
                      {
                        "Fn::GetAtt": [
                          "Bucket83908E77",
                          "Arn",
                        ],
                      },
                      "/data/*/docs-java.*",
                    ],
                  ],
                },
              ],
            },
            {
              "Action": [
                "s3:DeleteObject*",
                "s3:PutObject",
                "s3:PutObjectLegalHold",
                "s3:PutObjectRetention",
                "s3:PutObjectTagging",
                "s3:PutObjectVersionTagging",
                "s3:Abort*",
              ],
              "Effect": "Allow",
              "Resource": [
                {
                  "Fn::GetAtt": [
                    "Bucket83908E77",
                    "Arn",
                  ],
                },
                {
                  "Fn::Join": [
                    "",
                    [
                      {
                        "Fn::GetAtt": [
                          "Bucket83908E77",
                          "Arn",
                        ],
                      },
                      "/data/*/docs-*-java.*",
                    ],
                  ],
                },
              ],
            },
            {
              "Action": [
                "s3:DeleteObject*",
                "s3:PutObject",
                "s3:PutObjectLegalHold",
                "s3:PutObjectRetention",
                "s3:PutObjectTagging",
                "s3:PutObjectVersionTagging",
                "s3:Abort*",
              ],
              "Effect": "Allow",
              "Resource": [
                {
                  "Fn::GetAtt": [
                    "Bucket83908E77",
                    "Arn",
                  ],
                },
                {
                  "Fn::Join": [
                    "",
                    [
                      {
                        "Fn::GetAtt": [
                          "Bucket83908E77",
                          "Arn",
                        ],
                      },
                      "/data/*/docs-java.*.not-supported",
                    ],
                  ],
                },
              ],
            },
            {
              "Action": [
                "s3:GetObject*",
                "s3:GetBucket*",
                "s3:List*",
              ],
              "Effect": "Allow",
              "Resource": [
                {
                  "Fn::GetAtt": [
                    "Bucket83908E77",
                    "Arn",
                  ],
                },
                {
                  "Fn::Join": [
                    "",
                    [
                      {
                        "Fn::GetAtt": [
                          "Bucket83908E77",
                          "Arn",
                        ],
                      },
                      "/data/*/docs-java.*.not-supported",
                    ],
                  ],
                },
              ],
            },
            {
              "Action": [
                "s3:DeleteObject*",
                "s3:PutObject",
                "s3:PutObjectLegalHold",
                "s3:PutObjectRetention",
                "s3:PutObjectTagging",
                "s3:PutObjectVersionTagging",
                "s3:Abort*",
              ],
              "Effect": "Allow",
              "Resource": [
                {
                  "Fn::GetAtt": [
                    "Bucket83908E77",
                    "Arn",
                  ],
                },
                {
                  "Fn::Join": [
                    "",
                    [
                      {
                        "Fn::GetAtt": [
                          "Bucket83908E77",
                          "Arn",
                        ],
                      },
                      "/data/*/docs-*-java.*.not-supported",
                    ],
                  ],
                },
              ],
            },
            {
              "Action": [
                "s3:GetObject*",
                "s3:GetBucket*",
                "s3:List*",
              ],
              "Effect": "Allow",
              "Resource": [
                {
                  "Fn::GetAtt": [
                    "Bucket83908E77",
                    "Arn",
                  ],
                },
                {
                  "Fn::Join": [
                    "",
                    [
                      {
                        "Fn::GetAtt": [
                          "Bucket83908E77",
                          "Arn",
                        ],
                      },
                      "/data/*/docs-*-java.*.not-supported",
                    ],
                  ],
                },
              ],
            },
            {
              "Action": "s3:DeleteObject*",
              "Effect": "Allow",
              "Resource": {
                "Fn::Join": [
                  "",
                  [
                    {
                      "Fn::GetAtt": [
                        "Bucket83908E77",
                        "Arn",
                      ],
                    },
                    "/data/*/docs-java.*.corruptassembly",
                  ],
                ],
              },
            },
          ],
          "Version": "2012-10-17",
        },
        "Roles": [
          {
            "Ref": "TransliteratorTaskDefinitionTaskRole9D702381",
          },
        ],
      },
      "Type": "AWS::IAM::ManagedPolicy",
    },
    "TransliteratorTaskDefinitionTaskRoleOverflowPolicy23E8CAA7E": {
      "Properties": {
        "Description": "Part of the policies for TestStack/Transliterator/TaskDefinition/TaskRole",
        "Path": "/",
        "PolicyDocument": {
          "Statement": [
            {
              "Action": [
                "s3:GetObject*",
                "s3:GetBucket*",
                "s3:List*",
              ],
              "Effect": "Allow",
              "Resource": [
                {
                  "Fn::GetAtt": [
                    "Bucket83908E77",
                    "Arn",
                  ],
                },
                {
                  "Fn::Join": [
                    "",
                    [
                      {
                        "Fn::GetAtt": [
                          "Bucket83908E77",
                          "Arn",
                        ],
                      },
                      "/data/*/docs-java.*.corruptassembly",
                    ],
                  ],
                },
              ],
            },
            {
              "Action": [
                "s3:DeleteObject*",
                "s3:PutObject",
                "s3:PutObjectLegalHold",
                "s3:PutObjectRetention",
                "s3:PutObjectTagging",
                "s3:PutObjectVersionTagging",
                "s3:Abort*",
              ],
              "Effect": "Allow",
              "Resource": [
                {
                  "Fn::GetAtt": [
                    "Bucket83908E77",
                    "Arn",
                  ],
                },
                {
                  "Fn::Join": [
                    "",
                    [
                      {
                        "Fn::GetAtt": [
                          "Bucket83908E77",
                          "Arn",
                        ],
                      },
                      "/data/*/docs-java.*.corruptassembly",
                    ],
                  ],
                },
              ],
            },
            {
              "Action": [
                "s3:GetObject*",
                "s3:GetBucket*",
                "s3:List*",
              ],
              "Effect": "Allow",
              "Resource": [
                {
                  "Fn::GetAtt": [
                    "Bucket83908E77",
                    "Arn",
                  ],
                },
                {
                  "Fn::Join": [
                    "",
                    [
                      {
                        "Fn::GetAtt": [
                          "Bucket83908E77",
                          "Arn",
                        ],
                      },
                      "/data/*/docs-*-java.*.corruptassembly",
                    ],
                  ],
                },
              ],
            },
            {
              "Action": [
                "s3:DeleteObject*",
                "s3:PutObject",
                "s3:PutObjectLegalHold",
                "s3:PutObjectRetention",
                "s3:PutObjectTagging",
                "s3:PutObjectVersionTagging",
                "s3:Abort*",
              ],
              "Effect": "Allow",
              "Resource": [
                {
                  "Fn::GetAtt": [
                    "Bucket83908E77",
                    "Arn",
                  ],
                },
                {
                  "Fn::Join": [
                    "",
                    [
                      {
                        "Fn::GetAtt": [
                          "Bucket83908E77",
                          "Arn",
                        ],
                      },
                      "/data/*/docs-*-java.*.corruptassembly",
                    ],
                  ],
                },
              ],
            },
            {
              "Action": "s3:DeleteObject*",
              "Effect": "Allow",
              "Resource": {
                "Fn::Join": [
                  "",
                  [
                    {
                      "Fn::GetAtt": [
                        "Bucket83908E77",
                        "Arn",
                      ],
                    },
                    "/data/*/docs-*-java.*.corruptassembly",
                  ],
                ],
              },
            },
            {
              "Action": [
                "s3:DeleteObject*",
                "s3:PutObject",
                "s3:PutObjectLegalHold",
                "s3:PutObjectRetention",
                "s3:PutObjectTagging",
                "s3:PutObjectVersionTagging",
                "s3:Abort*",
              ],
              "Effect": "Allow",
              "Resource": [
                {
                  "Fn::GetAtt": [
                    "Bucket83908E77",
                    "Arn",
                  ],
                },
                {
                  "Fn::Join": [
                    "",
                    [
                      {
                        "Fn::GetAtt": [
                          "Bucket83908E77",
                          "Arn",
                        ],
                      },
                      "/data/*/docs-csharp.*",
                    ],
                  ],
                },
              ],
            },
            {
              "Action": [
                "s3:DeleteObject*",
                "s3:PutObject",
                "s3:PutObjectLegalHold",
                "s3:PutObjectRetention",
                "s3:PutObjectTagging",
                "s3:PutObjectVersionTagging",
                "s3:Abort*",
              ],
              "Effect": "Allow",
              "Resource": [
                {
                  "Fn::GetAtt": [
                    "Bucket83908E77",
                    "Arn",
                  ],
                },
                {
                  "Fn::Join": [
                    "",
                    [
                      {
                        "Fn::GetAtt": [
                          "Bucket83908E77",
                          "Arn",
                        ],
                      },
                      "/data/*/docs-*-csharp.*",
                    ],
                  ],
                },
              ],
            },
            {
              "Action": [
                "s3:DeleteObject*",
                "s3:PutObject",
                "s3:PutObjectLegalHold",
                "s3:PutObjectRetention",
                "s3:PutObjectTagging",
                "s3:PutObjectVersionTagging",
                "s3:Abort*",
              ],
              "Effect": "Allow",
              "Resource": [
                {
                  "Fn::GetAtt": [
                    "Bucket83908E77",
                    "Arn",
                  ],
                },
                {
                  "Fn::Join": [
                    "",
                    [
                      {
                        "Fn::GetAtt": [
                          "Bucket83908E77",
                          "Arn",
                        ],
                      },
                      "/data/*/docs-csharp.*.not-supported",
                    ],
                  ],
                },
              ],
            },
            {
              "Action": [
                "s3:GetObject*",
                "s3:GetBucket*",
                "s3:List*",
              ],
              "Effect": "Allow",
              "Resource": [
                {
                  "Fn::GetAtt": [
                    "Bucket83908E77",
                    "Arn",
                  ],
                },
                {
                  "Fn::Join": [
                    "",
                    [
                      {
                        "Fn::GetAtt": [
                          "Bucket83908E77",
                          "Arn",
                        ],
                      },
                      "/data/*/docs-csharp.*.not-supported",
                    ],
                  ],
                },
              ],
            },
            {
              "Action": [
                "s3:DeleteObject*",
                "s3:PutObject",
                "s3:PutObjectLegalHold",
                "s3:PutObjectRetention",
                "s3:PutObjectTagging",
                "s3:PutObjectVersionTagging",
                "s3:Abort*",
              ],
              "Effect": "Allow",
              "Resource": [
                {
                  "Fn::GetAtt": [
                    "Bucket83908E77",
                    "Arn",
                  ],
                },
                {
                  "Fn::Join": [
                    "",
                    [
                      {
                        "Fn::GetAtt": [
                          "Bucket83908E77",
                          "Arn",
                        ],
                      },
                      "/data/*/docs-*-csharp.*.not-supported",
                    ],
                  ],
                },
              ],
            },
            {
              "Action": [
                "s3:GetObject*",
                "s3:GetBucket*",
                "s3:List*",
              ],
              "Effect": "Allow",
              "Resource": [
                {
                  "Fn::GetAtt": [
                    "Bucket83908E77",
                    "Arn",
                  ],
                },
                {
                  "Fn::Join": [
                    "",
                    [
                      {
                        "Fn::GetAtt": [
                          "Bucket83908E77",
                          "Arn",
                        ],
                      },
                      "/data/*/docs-*-csharp.*.not-supported",
                    ],
                  ],
                },
              ],
            },
            {
              "Action": [
                "s3:GetObject*",
                "s3:GetBucket*",
                "s3:List*",
              ],
              "Effect": "Allow",
              "Resource": [
                {
                  "Fn::GetAtt": [
                    "Bucket83908E77",
                    "Arn",
                  ],
                },
                {
                  "Fn::Join": [
                    "",
                    [
                      {
                        "Fn::GetAtt": [
                          "Bucket83908E77",
                          "Arn",
                        ],
                      },
                      "/data/*/docs-csharp.*.corruptassembly",
                    ],
                  ],
                },
              ],
            },
            {
              "Action": [
                "s3:DeleteObject*",
                "s3:PutObject",
                "s3:PutObjectLegalHold",
                "s3:PutObjectRetention",
                "s3:PutObjectTagging",
                "s3:PutObjectVersionTagging",
                "s3:Abort*",
              ],
              "Effect": "Allow",
              "Resource": [
                {
                  "Fn::GetAtt": [
                    "Bucket83908E77",
                    "Arn",
                  ],
                },
                {
                  "Fn::Join": [
                    "",
                    [
                      {
                        "Fn::GetAtt": [
                          "Bucket83908E77",
                          "Arn",
                        ],
                      },
                      "/data/*/docs-csharp.*.corruptassembly",
                    ],
                  ],
                },
              ],
            },
            {
              "Action": "s3:DeleteObject*",
              "Effect": "Allow",
              "Resource": {
                "Fn::Join": [
                  "",
                  [
                    {
                      "Fn::GetAtt": [
                        "Bucket83908E77",
                        "Arn",
                      ],
                    },
                    "/data/*/docs-csharp.*.corruptassembly",
                  ],
                ],
              },
            },
          ],
          "Version": "2012-10-17",
        },
        "Roles": [
          {
            "Ref": "TransliteratorTaskDefinitionTaskRole9D702381",
          },
        ],
      },
      "Type": "AWS::IAM::ManagedPolicy",
    },
    "TransliteratorTaskDefinitionTaskRoleOverflowPolicy3CE750E0E": {
      "Properties": {
        "Description": "Part of the policies for TestStack/Transliterator/TaskDefinition/TaskRole",
        "Path": "/",
        "PolicyDocument": {
          "Statement": [
            {
              "Action": [
                "s3:GetObject*",
                "s3:GetBucket*",
                "s3:List*",
              ],
              "Effect": "Allow",
              "Resource": [
                {
                  "Fn::GetAtt": [
                    "Bucket83908E77",
                    "Arn",
                  ],
                },
                {
                  "Fn::Join": [
                    "",
                    [
                      {
                        "Fn::GetAtt": [
                          "Bucket83908E77",
                          "Arn",
                        ],
                      },
                      "/data/*/docs-*-csharp.*.corruptassembly",
                    ],
                  ],
                },
              ],
            },
            {
              "Action": [
                "s3:DeleteObject*",
                "s3:PutObject",
                "s3:PutObjectLegalHold",
                "s3:PutObjectRetention",
                "s3:PutObjectTagging",
                "s3:PutObjectVersionTagging",
                "s3:Abort*",
              ],
              "Effect": "Allow",
              "Resource": [
                {
                  "Fn::GetAtt": [
                    "Bucket83908E77",
                    "Arn",
                  ],
                },
                {
                  "Fn::Join": [
                    "",
                    [
                      {
                        "Fn::GetAtt": [
                          "Bucket83908E77",
                          "Arn",
                        ],
                      },
                      "/data/*/docs-*-csharp.*.corruptassembly",
                    ],
                  ],
                },
              ],
            },
            {
              "Action": "s3:DeleteObject*",
              "Effect": "Allow",
              "Resource": {
                "Fn::Join": [
                  "",
                  [
                    {
                      "Fn::GetAtt": [
                        "Bucket83908E77",
                        "Arn",
                      ],
                    },
                    "/data/*/docs-*-csharp.*.corruptassembly",
                  ],
                ],
              },
            },
            {
              "Action": [
                "s3:DeleteObject*",
                "s3:PutObject",
                "s3:PutObjectLegalHold",
                "s3:PutObjectRetention",
                "s3:PutObjectTagging",
                "s3:PutObjectVersionTagging",
                "s3:Abort*",
              ],
              "Effect": "Allow",
              "Resource": [
                {
                  "Fn::GetAtt": [
                    "Bucket83908E77",
                    "Arn",
                  ],
                },
                {
                  "Fn::Join": [
                    "",
                    [
                      {
                        "Fn::GetAtt": [
                          "Bucket83908E77",
                          "Arn",
                        ],
                      },
                      "/data/*/docs-go.*",
                    ],
                  ],
                },
              ],
            },
            {
              "Action": [
                "s3:DeleteObject*",
                "s3:PutObject",
                "s3:PutObjectLegalHold",
                "s3:PutObjectRetention",
                "s3:PutObjectTagging",
                "s3:PutObjectVersionTagging",
                "s3:Abort*",
              ],
              "Effect": "Allow",
              "Resource": [
                {
                  "Fn::GetAtt": [
                    "Bucket83908E77",
                    "Arn",
                  ],
                },
                {
                  "Fn::Join": [
                    "",
                    [
                      {
                        "Fn::GetAtt": [
                          "Bucket83908E77",
                          "Arn",
                        ],
                      },
                      "/data/*/docs-*-go.*",
                    ],
                  ],
                },
              ],
            },
            {
              "Action": [
                "s3:DeleteObject*",
                "s3:PutObject",
                "s3:PutObjectLegalHold",
                "s3:PutObjectRetention",
                "s3:PutObjectTagging",
                "s3:PutObjectVersionTagging",
                "s3:Abort*",
              ],
              "Effect": "Allow",
              "Resource": [
                {
                  "Fn::GetAtt": [
                    "Bucket83908E77",
                    "Arn",
                  ],
                },
                {
                  "Fn::Join": [
                    "",
                    [
                      {
                        "Fn::GetAtt": [
                          "Bucket83908E77",
                          "Arn",
                        ],
                      },
                      "/data/*/docs-go.*.not-supported",
                    ],
                  ],
                },
              ],
            },
            {
              "Action": [
                "s3:GetObject*",
                "s3:GetBucket*",
                "s3:List*",
              ],
              "Effect": "Allow",
              "Resource": [
                {
                  "Fn::GetAtt": [
                    "Bucket83908E77",
                    "Arn",
                  ],
                },
                {
                  "Fn::Join": [
                    "",
                    [
                      {
                        "Fn::GetAtt": [
                          "Bucket83908E77",
                          "Arn",
                        ],
                      },
                      "/data/*/docs-go.*.not-supported",
                    ],
                  ],
                },
              ],
            },
            {
              "Action": [
                "s3:DeleteObject*",
                "s3:PutObject",
                "s3:PutObjectLegalHold",
                "s3:PutObjectRetention",
                "s3:PutObjectTagging",
                "s3:PutObjectVersionTagging",
                "s3:Abort*",
              ],
              "Effect": "Allow",
              "Resource": [
                {
                  "Fn::GetAtt": [
                    "Bucket83908E77",
                    "Arn",
                  ],
                },
                {
                  "Fn::Join": [
                    "",
                    [
                      {
                        "Fn::GetAtt": [
                          "Bucket83908E77",
                          "Arn",
                        ],
                      },
                      "/data/*/docs-*-go.*.not-supported",
                    ],
                  ],
                },
              ],
            },
            {
              "Action": [
                "s3:GetObject*",
                "s3:GetBucket*",
                "s3:List*",
              ],
              "Effect": "Allow",
              "Resource": [
                {
                  "Fn::GetAtt": [
                    "Bucket83908E77",
                    "Arn",
                  ],
                },
                {
                  "Fn::Join": [
                    "",
                    [
                      {
                        "Fn::GetAtt": [
                          "Bucket83908E77",
                          "Arn",
                        ],
                      },
                      "/data/*/docs-*-go.*.not-supported",
                    ],
                  ],
                },
              ],
            },
            {
              "Action": [
                "s3:GetObject*",
                "s3:GetBucket*",
                "s3:List*",
              ],
              "Effect": "Allow",
              "Resource": [
                {
                  "Fn::GetAtt": [
                    "Bucket83908E77",
                    "Arn",
                  ],
                },
                {
                  "Fn::Join": [
                    "",
                    [
                      {
                        "Fn::GetAtt": [
                          "Bucket83908E77",
                          "Arn",
                        ],
                      },
                      "/data/*/docs-go.*.corruptassembly",
                    ],
                  ],
                },
              ],
            },
            {
              "Action": [
                "s3:DeleteObject*",
                "s3:PutObject",
                "s3:PutObjectLegalHold",
                "s3:PutObjectRetention",
                "s3:PutObjectTagging",
                "s3:PutObjectVersionTagging",
                "s3:Abort*",
              ],
              "Effect": "Allow",
              "Resource": [
                {
                  "Fn::GetAtt": [
                    "Bucket83908E77",
                    "Arn",
                  ],
                },
                {
                  "Fn::Join": [
                    "",
                    [
                      {
                        "Fn::GetAtt": [
                          "Bucket83908E77",
                          "Arn",
                        ],
                      },
                      "/data/*/docs-go.*.corruptassembly",
                    ],
                  ],
                },
              ],
            },
            {
              "Action": [
                "s3:GetObject*",
                "s3:GetBucket*",
                "s3:List*",
              ],
              "Effect": "Allow",
              "Resource": [
                {
                  "Fn::GetAtt": [
                    "Bucket83908E77",
                    "Arn",
                  ],
                },
                {
                  "Fn::Join": [
                    "",
                    [
                      {
                        "Fn::GetAtt": [
                          "Bucket83908E77",
                          "Arn",
                        ],
                      },
                      "/data/*/docs-*-go.*.corruptassembly",
                    ],
                  ],
                },
              ],
            },
            {
              "Action": [
                "s3:DeleteObject*",
                "s3:PutObject",
                "s3:PutObjectLegalHold",
                "s3:PutObjectRetention",
                "s3:PutObjectTagging",
                "s3:PutObjectVersionTagging",
                "s3:Abort*",
              ],
              "Effect": "Allow",
              "Resource": [
                {
                  "Fn::GetAtt": [
                    "Bucket83908E77",
                    "Arn",
                  ],
                },
                {
                  "Fn::Join": [
                    "",
                    [
                      {
                        "Fn::GetAtt": [
                          "Bucket83908E77",
                          "Arn",
                        ],
                      },
                      "/data/*/docs-*-go.*.corruptassembly",
                    ],
                  ],
                },
              ],
            },
            {
              "Action": "s3:DeleteObject*",
              "Effect": "Allow",
              "Resource": {
                "Fn::Join": [
                  "",
                  [
                    {
                      "Fn::GetAtt": [
                        "Bucket83908E77",
                        "Arn",
                      ],
                    },
                    "/data/*/docs-go.*.corruptassembly",
                  ],
                ],
              },
            },
          ],
          "Version": "2012-10-17",
        },
        "Roles": [
          {
            "Ref": "TransliteratorTaskDefinitionTaskRole9D702381",
          },
        ],
      },
      "Type": "AWS::IAM::ManagedPolicy",
    },
    "TransliteratorTaskDefinitionTaskRoleOverflowPolicy444BE1376": {
      "Properties": {
        "Description": "Part of the policies for TestStack/Transliterator/TaskDefinition/TaskRole",
        "Path": "/",
        "PolicyDocument": {
          "Statement": [
            {
              "Action": "s3:DeleteObject*",
              "Effect": "Allow",
              "Resource": {
                "Fn::Join": [
                  "",
                  [
                    {
                      "Fn::GetAtt": [
                        "Bucket83908E77",
                        "Arn",
                      ],
                    },
                    "/data/*/docs-*-go.*.corruptassembly",
                  ],
                ],
              },
            },
          ],
          "Version": "2012-10-17",
        },
        "Roles": [
          {
            "Ref": "TransliteratorTaskDefinitionTaskRole9D702381",
          },
        ],
      },
      "Type": "AWS::IAM::ManagedPolicy",
    },
  },
  "Rules": {
    "CheckBootstrapVersion": {
      "Assertions": [
        {
          "Assert": {
            "Fn::Not": [
              {
                "Fn::Contains": [
                  [
                    "1",
                    "2",
                    "3",
                    "4",
                    "5",
                  ],
                  {
                    "Ref": "BootstrapVersion",
                  },
                ],
              },
            ],
          },
          "AssertDescription": "CDK bootstrap stack version 6 required. Please run 'cdk bootstrap' with a recent version of the CDK CLI.",
        },
      ],
    },
  },
}
`;

exports[`VPC Endpoints 1`] = `
{
  "Outputs": Anything,
  "Parameters": {
    "BootstrapVersion": {
      "Default": "/cdk-bootstrap/hnb659fds/version",
      "Description": "Version of the CDK Bootstrap resources in this environment, automatically retrieved from SSM Parameter Store. [cdk:skip]",
      "Type": "AWS::SSM::Parameter::Value<String>",
    },
  },
  "Resources": {
    "Bucket83908E77": Anything,
    "MonitoringHighSeverityDashboard17D9CD74": Anything,
    "MonitoringWatchfulDashboard9EB9FD4D": Anything,
    "TransliteratorLogGroup09734787": {
      "DeletionPolicy": "Retain",
      "Properties": {
        "RetentionInDays": 731,
      },
      "Type": "AWS::Logs::LogGroup",
      "UpdateReplacePolicy": "Retain",
    },
    "TransliteratorTaskDefinition16158D86": {
      "Properties": {
        "ContainerDefinitions": [
          {
            "Environment": [
              {
                "Name": "HEADER_SPAN",
                "Value": "true",
              },
              {
                "Name": "AWS_EMF_ENVIRONMENT",
                "Value": "Local",
              },
              {
                "Name": "MAX_CONCURRENT_S3_REQUESTS",
                "Value": "16",
              },
              {
                "Name": "MAX_RETRIES_S3_REQUESTS",
                "Value": "12",
              },
              {
                "Name": "CODE_ARTIFACT_API_ENDPOINT",
                "Value": {
                  "Fn::Select": [
                    1,
                    {
                      "Fn::Split": [
                        ":",
                        {
                          "Fn::Select": [
                            0,
                            {
                              "Fn::GetAtt": [
                                "VPCCodeArtifactAPIA2ABC3E9",
                                "DnsEntries",
                              ],
                            },
                          ],
                        },
                      ],
                    },
                  ],
                },
              },
            ],
            "Essential": true,
            "Image": {
<<<<<<< HEAD
              "Fn::Sub": "\${AWS::AccountId}.dkr.ecr.\${AWS::Region}.\${AWS::URLSuffix}/cdk-hnb659fds-container-assets-\${AWS::AccountId}-\${AWS::Region}:2242befbbf41acf6f48bbb874120b5186be6f93402678d5f7172add9695d8535",
=======
              "Fn::Sub": "\${AWS::AccountId}.dkr.ecr.\${AWS::Region}.\${AWS::URLSuffix}/cdk-hnb659fds-container-assets-\${AWS::AccountId}-\${AWS::Region}:c3372702a3cfa9cbd02c369c4a077393cec6bfac57ddb4a26e13545911eb4476",
>>>>>>> de3babac
            },
            "LogConfiguration": {
              "LogDriver": "awslogs",
              "Options": {
                "awslogs-group": {
                  "Ref": "TransliteratorLogGroup09734787",
                },
                "awslogs-region": {
                  "Ref": "AWS::Region",
                },
                "awslogs-stream-prefix": "transliterator",
              },
            },
            "Name": "Resource",
            "Ulimits": [
              {
                "HardLimit": 1024,
                "Name": "nofile",
                "SoftLimit": 1024,
              },
            ],
          },
        ],
        "Cpu": "4096",
        "ExecutionRoleArn": {
          "Fn::GetAtt": [
            "TransliteratorTaskDefinitionExecutionRole9E3F5F1A",
            "Arn",
          ],
        },
        "Family": "TestStackTransliteratorTaskDefinitionE3A8C6E4",
        "Memory": "8192",
        "NetworkMode": "awsvpc",
        "RequiresCompatibilities": [
          "FARGATE",
        ],
        "RuntimePlatform": {
          "CpuArchitecture": "ARM64",
          "OperatingSystemFamily": "LINUX",
        },
        "TaskRoleArn": {
          "Fn::GetAtt": [
            "TransliteratorTaskDefinitionTaskRole9D702381",
            "Arn",
          ],
        },
      },
      "Type": "AWS::ECS::TaskDefinition",
    },
    "TransliteratorTaskDefinitionExecutionRole9E3F5F1A": {
      "Properties": {
        "AssumeRolePolicyDocument": {
          "Statement": [
            {
              "Action": "sts:AssumeRole",
              "Effect": "Allow",
              "Principal": {
                "Service": "ecs-tasks.amazonaws.com",
              },
            },
          ],
          "Version": "2012-10-17",
        },
      },
      "Type": "AWS::IAM::Role",
    },
    "TransliteratorTaskDefinitionExecutionRoleDefaultPolicyEF9F768F": {
      "Properties": {
        "PolicyDocument": {
          "Statement": [
            {
              "Action": [
                "ecr:BatchCheckLayerAvailability",
                "ecr:GetDownloadUrlForLayer",
                "ecr:BatchGetImage",
              ],
              "Effect": "Allow",
              "Resource": {
                "Fn::Join": [
                  "",
                  [
                    "arn:",
                    {
                      "Ref": "AWS::Partition",
                    },
                    ":ecr:",
                    {
                      "Ref": "AWS::Region",
                    },
                    ":",
                    {
                      "Ref": "AWS::AccountId",
                    },
                    ":repository/",
                    {
                      "Fn::Sub": "cdk-hnb659fds-container-assets-\${AWS::AccountId}-\${AWS::Region}",
                    },
                  ],
                ],
              },
            },
            {
              "Action": "ecr:GetAuthorizationToken",
              "Effect": "Allow",
              "Resource": "*",
            },
            {
              "Action": [
                "logs:CreateLogStream",
                "logs:PutLogEvents",
              ],
              "Effect": "Allow",
              "Resource": {
                "Fn::GetAtt": [
                  "TransliteratorLogGroup09734787",
                  "Arn",
                ],
              },
            },
          ],
          "Version": "2012-10-17",
        },
        "PolicyName": "TransliteratorTaskDefinitionExecutionRoleDefaultPolicyEF9F768F",
        "Roles": [
          {
            "Ref": "TransliteratorTaskDefinitionExecutionRole9E3F5F1A",
          },
        ],
      },
      "Type": "AWS::IAM::Policy",
    },
    "TransliteratorTaskDefinitionTaskRole9D702381": {
      "Properties": {
        "AssumeRolePolicyDocument": {
          "Statement": [
            {
              "Action": "sts:AssumeRole",
              "Effect": "Allow",
              "Principal": {
                "Service": "ecs-tasks.amazonaws.com",
              },
            },
          ],
          "Version": "2012-10-17",
        },
      },
      "Type": "AWS::IAM::Role",
    },
    "TransliteratorTaskDefinitionTaskRoleDefaultPolicy9436F5AA": {
      "Properties": {
        "PolicyDocument": {
          "Statement": [
            {
              "Action": [
                "states:SendTaskFailure",
                "states:SendTaskHeartbeat",
                "states:SendTaskSuccess",
              ],
              "Effect": "Allow",
              "Resource": "*",
            },
            {
              "Action": [
                "s3:GetObject*",
                "s3:GetBucket*",
                "s3:List*",
              ],
              "Effect": "Allow",
              "Resource": [
                {
                  "Fn::GetAtt": [
                    "Bucket83908E77",
                    "Arn",
                  ],
                },
                {
                  "Fn::Join": [
                    "",
                    [
                      {
                        "Fn::GetAtt": [
                          "Bucket83908E77",
                          "Arn",
                        ],
                      },
                      "/data/*/assembly.json",
                    ],
                  ],
                },
              ],
            },
            {
              "Action": [
                "s3:GetObject*",
                "s3:GetBucket*",
                "s3:List*",
              ],
              "Effect": "Allow",
              "Resource": [
                {
                  "Fn::GetAtt": [
                    "Bucket83908E77",
                    "Arn",
                  ],
                },
                {
                  "Fn::Join": [
                    "",
                    [
                      {
                        "Fn::GetAtt": [
                          "Bucket83908E77",
                          "Arn",
                        ],
                      },
                      "/data/*/package.tgz",
                    ],
                  ],
                },
              ],
            },
            {
              "Action": [
                "s3:GetObject*",
                "s3:GetBucket*",
                "s3:List*",
              ],
              "Effect": "Allow",
              "Resource": [
                {
                  "Fn::GetAtt": [
                    "Bucket83908E77",
                    "Arn",
                  ],
                },
                {
                  "Fn::Join": [
                    "",
                    [
                      {
                        "Fn::GetAtt": [
                          "Bucket83908E77",
                          "Arn",
                        ],
                      },
                      "/data/*/uninstallable",
                    ],
                  ],
                },
              ],
            },
            {
              "Action": [
                "s3:DeleteObject*",
                "s3:PutObject",
                "s3:PutObjectLegalHold",
                "s3:PutObjectRetention",
                "s3:PutObjectTagging",
                "s3:PutObjectVersionTagging",
                "s3:Abort*",
              ],
              "Effect": "Allow",
              "Resource": [
                {
                  "Fn::GetAtt": [
                    "Bucket83908E77",
                    "Arn",
                  ],
                },
                {
                  "Fn::Join": [
                    "",
                    [
                      {
                        "Fn::GetAtt": [
                          "Bucket83908E77",
                          "Arn",
                        ],
                      },
                      "/data/*/uninstallable",
                    ],
                  ],
                },
              ],
            },
            {
              "Action": "s3:DeleteObject*",
              "Effect": "Allow",
              "Resource": {
                "Fn::Join": [
                  "",
                  [
                    {
                      "Fn::GetAtt": [
                        "Bucket83908E77",
                        "Arn",
                      ],
                    },
                    "/data/*/uninstallable",
                  ],
                ],
              },
            },
            {
              "Action": [
                "s3:DeleteObject*",
                "s3:PutObject",
                "s3:PutObjectLegalHold",
                "s3:PutObjectRetention",
                "s3:PutObjectTagging",
                "s3:PutObjectVersionTagging",
                "s3:Abort*",
              ],
              "Effect": "Allow",
              "Resource": [
                {
                  "Fn::GetAtt": [
                    "Bucket83908E77",
                    "Arn",
                  ],
                },
                {
                  "Fn::Join": [
                    "",
                    [
                      {
                        "Fn::GetAtt": [
                          "Bucket83908E77",
                          "Arn",
                        ],
                      },
                      "/data/*/docs-typescript.*",
                    ],
                  ],
                },
              ],
            },
            {
              "Action": [
                "s3:DeleteObject*",
                "s3:PutObject",
                "s3:PutObjectLegalHold",
                "s3:PutObjectRetention",
                "s3:PutObjectTagging",
                "s3:PutObjectVersionTagging",
                "s3:Abort*",
              ],
              "Effect": "Allow",
              "Resource": [
                {
                  "Fn::GetAtt": [
                    "Bucket83908E77",
                    "Arn",
                  ],
                },
                {
                  "Fn::Join": [
                    "",
                    [
                      {
                        "Fn::GetAtt": [
                          "Bucket83908E77",
                          "Arn",
                        ],
                      },
                      "/data/*/docs-*-typescript.*",
                    ],
                  ],
                },
              ],
            },
            {
              "Action": [
                "s3:DeleteObject*",
                "s3:PutObject",
                "s3:PutObjectLegalHold",
                "s3:PutObjectRetention",
                "s3:PutObjectTagging",
                "s3:PutObjectVersionTagging",
                "s3:Abort*",
              ],
              "Effect": "Allow",
              "Resource": [
                {
                  "Fn::GetAtt": [
                    "Bucket83908E77",
                    "Arn",
                  ],
                },
                {
                  "Fn::Join": [
                    "",
                    [
                      {
                        "Fn::GetAtt": [
                          "Bucket83908E77",
                          "Arn",
                        ],
                      },
                      "/data/*/docs-typescript.*.not-supported",
                    ],
                  ],
                },
              ],
            },
            {
              "Action": [
                "s3:GetObject*",
                "s3:GetBucket*",
                "s3:List*",
              ],
              "Effect": "Allow",
              "Resource": [
                {
                  "Fn::GetAtt": [
                    "Bucket83908E77",
                    "Arn",
                  ],
                },
                {
                  "Fn::Join": [
                    "",
                    [
                      {
                        "Fn::GetAtt": [
                          "Bucket83908E77",
                          "Arn",
                        ],
                      },
                      "/data/*/docs-typescript.*.not-supported",
                    ],
                  ],
                },
              ],
            },
            {
              "Action": [
                "s3:DeleteObject*",
                "s3:PutObject",
                "s3:PutObjectLegalHold",
                "s3:PutObjectRetention",
                "s3:PutObjectTagging",
                "s3:PutObjectVersionTagging",
                "s3:Abort*",
              ],
              "Effect": "Allow",
              "Resource": [
                {
                  "Fn::GetAtt": [
                    "Bucket83908E77",
                    "Arn",
                  ],
                },
                {
                  "Fn::Join": [
                    "",
                    [
                      {
                        "Fn::GetAtt": [
                          "Bucket83908E77",
                          "Arn",
                        ],
                      },
                      "/data/*/docs-*-typescript.*.not-supported",
                    ],
                  ],
                },
              ],
            },
            {
              "Action": [
                "s3:GetObject*",
                "s3:GetBucket*",
                "s3:List*",
              ],
              "Effect": "Allow",
              "Resource": [
                {
                  "Fn::GetAtt": [
                    "Bucket83908E77",
                    "Arn",
                  ],
                },
                {
                  "Fn::Join": [
                    "",
                    [
                      {
                        "Fn::GetAtt": [
                          "Bucket83908E77",
                          "Arn",
                        ],
                      },
                      "/data/*/docs-*-typescript.*.not-supported",
                    ],
                  ],
                },
              ],
            },
            {
              "Action": [
                "s3:GetObject*",
                "s3:GetBucket*",
                "s3:List*",
              ],
              "Effect": "Allow",
              "Resource": [
                {
                  "Fn::GetAtt": [
                    "Bucket83908E77",
                    "Arn",
                  ],
                },
                {
                  "Fn::Join": [
                    "",
                    [
                      {
                        "Fn::GetAtt": [
                          "Bucket83908E77",
                          "Arn",
                        ],
                      },
                      "/data/*/docs-typescript.*.corruptassembly",
                    ],
                  ],
                },
              ],
            },
            {
              "Action": [
                "s3:DeleteObject*",
                "s3:PutObject",
                "s3:PutObjectLegalHold",
                "s3:PutObjectRetention",
                "s3:PutObjectTagging",
                "s3:PutObjectVersionTagging",
                "s3:Abort*",
              ],
              "Effect": "Allow",
              "Resource": [
                {
                  "Fn::GetAtt": [
                    "Bucket83908E77",
                    "Arn",
                  ],
                },
                {
                  "Fn::Join": [
                    "",
                    [
                      {
                        "Fn::GetAtt": [
                          "Bucket83908E77",
                          "Arn",
                        ],
                      },
                      "/data/*/docs-typescript.*.corruptassembly",
                    ],
                  ],
                },
              ],
            },
            {
              "Action": [
                "s3:GetObject*",
                "s3:GetBucket*",
                "s3:List*",
              ],
              "Effect": "Allow",
              "Resource": [
                {
                  "Fn::GetAtt": [
                    "Bucket83908E77",
                    "Arn",
                  ],
                },
                {
                  "Fn::Join": [
                    "",
                    [
                      {
                        "Fn::GetAtt": [
                          "Bucket83908E77",
                          "Arn",
                        ],
                      },
                      "/data/*/docs-*-typescript.*.corruptassembly",
                    ],
                  ],
                },
              ],
            },
            {
              "Action": [
                "s3:DeleteObject*",
                "s3:PutObject",
                "s3:PutObjectLegalHold",
                "s3:PutObjectRetention",
                "s3:PutObjectTagging",
                "s3:PutObjectVersionTagging",
                "s3:Abort*",
              ],
              "Effect": "Allow",
              "Resource": [
                {
                  "Fn::GetAtt": [
                    "Bucket83908E77",
                    "Arn",
                  ],
                },
                {
                  "Fn::Join": [
                    "",
                    [
                      {
                        "Fn::GetAtt": [
                          "Bucket83908E77",
                          "Arn",
                        ],
                      },
                      "/data/*/docs-*-typescript.*.corruptassembly",
                    ],
                  ],
                },
              ],
            },
            {
              "Action": "s3:DeleteObject*",
              "Effect": "Allow",
              "Resource": {
                "Fn::Join": [
                  "",
                  [
                    {
                      "Fn::GetAtt": [
                        "Bucket83908E77",
                        "Arn",
                      ],
                    },
                    "/data/*/docs-typescript.*.corruptassembly",
                  ],
                ],
              },
            },
            {
              "Action": "s3:DeleteObject*",
              "Effect": "Allow",
              "Resource": {
                "Fn::Join": [
                  "",
                  [
                    {
                      "Fn::GetAtt": [
                        "Bucket83908E77",
                        "Arn",
                      ],
                    },
                    "/data/*/docs-*-typescript.*.corruptassembly",
                  ],
                ],
              },
            },
            {
              "Action": [
                "s3:DeleteObject*",
                "s3:PutObject",
                "s3:PutObjectLegalHold",
                "s3:PutObjectRetention",
                "s3:PutObjectTagging",
                "s3:PutObjectVersionTagging",
                "s3:Abort*",
              ],
              "Effect": "Allow",
              "Resource": [
                {
                  "Fn::GetAtt": [
                    "Bucket83908E77",
                    "Arn",
                  ],
                },
                {
                  "Fn::Join": [
                    "",
                    [
                      {
                        "Fn::GetAtt": [
                          "Bucket83908E77",
                          "Arn",
                        ],
                      },
                      "/data/*/docs-python.*",
                    ],
                  ],
                },
              ],
            },
            {
              "Action": [
                "s3:DeleteObject*",
                "s3:PutObject",
                "s3:PutObjectLegalHold",
                "s3:PutObjectRetention",
                "s3:PutObjectTagging",
                "s3:PutObjectVersionTagging",
                "s3:Abort*",
              ],
              "Effect": "Allow",
              "Resource": [
                {
                  "Fn::GetAtt": [
                    "Bucket83908E77",
                    "Arn",
                  ],
                },
                {
                  "Fn::Join": [
                    "",
                    [
                      {
                        "Fn::GetAtt": [
                          "Bucket83908E77",
                          "Arn",
                        ],
                      },
                      "/data/*/docs-*-python.*",
                    ],
                  ],
                },
              ],
            },
            {
              "Action": [
                "s3:DeleteObject*",
                "s3:PutObject",
                "s3:PutObjectLegalHold",
                "s3:PutObjectRetention",
                "s3:PutObjectTagging",
                "s3:PutObjectVersionTagging",
                "s3:Abort*",
              ],
              "Effect": "Allow",
              "Resource": [
                {
                  "Fn::GetAtt": [
                    "Bucket83908E77",
                    "Arn",
                  ],
                },
                {
                  "Fn::Join": [
                    "",
                    [
                      {
                        "Fn::GetAtt": [
                          "Bucket83908E77",
                          "Arn",
                        ],
                      },
                      "/data/*/docs-python.*.not-supported",
                    ],
                  ],
                },
              ],
            },
            {
              "Action": [
                "s3:GetObject*",
                "s3:GetBucket*",
                "s3:List*",
              ],
              "Effect": "Allow",
              "Resource": [
                {
                  "Fn::GetAtt": [
                    "Bucket83908E77",
                    "Arn",
                  ],
                },
                {
                  "Fn::Join": [
                    "",
                    [
                      {
                        "Fn::GetAtt": [
                          "Bucket83908E77",
                          "Arn",
                        ],
                      },
                      "/data/*/docs-python.*.not-supported",
                    ],
                  ],
                },
              ],
            },
            {
              "Action": [
                "s3:DeleteObject*",
                "s3:PutObject",
                "s3:PutObjectLegalHold",
                "s3:PutObjectRetention",
                "s3:PutObjectTagging",
                "s3:PutObjectVersionTagging",
                "s3:Abort*",
              ],
              "Effect": "Allow",
              "Resource": [
                {
                  "Fn::GetAtt": [
                    "Bucket83908E77",
                    "Arn",
                  ],
                },
                {
                  "Fn::Join": [
                    "",
                    [
                      {
                        "Fn::GetAtt": [
                          "Bucket83908E77",
                          "Arn",
                        ],
                      },
                      "/data/*/docs-*-python.*.not-supported",
                    ],
                  ],
                },
              ],
            },
            {
              "Action": [
                "s3:GetObject*",
                "s3:GetBucket*",
                "s3:List*",
              ],
              "Effect": "Allow",
              "Resource": [
                {
                  "Fn::GetAtt": [
                    "Bucket83908E77",
                    "Arn",
                  ],
                },
                {
                  "Fn::Join": [
                    "",
                    [
                      {
                        "Fn::GetAtt": [
                          "Bucket83908E77",
                          "Arn",
                        ],
                      },
                      "/data/*/docs-*-python.*.not-supported",
                    ],
                  ],
                },
              ],
            },
            {
              "Action": "s3:DeleteObject*",
              "Effect": "Allow",
              "Resource": {
                "Fn::Join": [
                  "",
                  [
                    {
                      "Fn::GetAtt": [
                        "Bucket83908E77",
                        "Arn",
                      ],
                    },
                    "/data/*/docs-python.*.corruptassembly",
                  ],
                ],
              },
            },
          ],
          "Version": "2012-10-17",
        },
        "PolicyName": "TransliteratorTaskDefinitionTaskRoleDefaultPolicy9436F5AA",
        "Roles": [
          {
            "Ref": "TransliteratorTaskDefinitionTaskRole9D702381",
          },
        ],
      },
      "Type": "AWS::IAM::Policy",
    },
    "TransliteratorTaskDefinitionTaskRoleOverflowPolicy1B38F48F3": {
      "Properties": {
        "Description": "Part of the policies for TestStack/Transliterator/TaskDefinition/TaskRole",
        "Path": "/",
        "PolicyDocument": {
          "Statement": [
            {
              "Action": [
                "s3:GetObject*",
                "s3:GetBucket*",
                "s3:List*",
              ],
              "Effect": "Allow",
              "Resource": [
                {
                  "Fn::GetAtt": [
                    "Bucket83908E77",
                    "Arn",
                  ],
                },
                {
                  "Fn::Join": [
                    "",
                    [
                      {
                        "Fn::GetAtt": [
                          "Bucket83908E77",
                          "Arn",
                        ],
                      },
                      "/data/*/docs-python.*.corruptassembly",
                    ],
                  ],
                },
              ],
            },
            {
              "Action": [
                "s3:DeleteObject*",
                "s3:PutObject",
                "s3:PutObjectLegalHold",
                "s3:PutObjectRetention",
                "s3:PutObjectTagging",
                "s3:PutObjectVersionTagging",
                "s3:Abort*",
              ],
              "Effect": "Allow",
              "Resource": [
                {
                  "Fn::GetAtt": [
                    "Bucket83908E77",
                    "Arn",
                  ],
                },
                {
                  "Fn::Join": [
                    "",
                    [
                      {
                        "Fn::GetAtt": [
                          "Bucket83908E77",
                          "Arn",
                        ],
                      },
                      "/data/*/docs-python.*.corruptassembly",
                    ],
                  ],
                },
              ],
            },
            {
              "Action": [
                "s3:GetObject*",
                "s3:GetBucket*",
                "s3:List*",
              ],
              "Effect": "Allow",
              "Resource": [
                {
                  "Fn::GetAtt": [
                    "Bucket83908E77",
                    "Arn",
                  ],
                },
                {
                  "Fn::Join": [
                    "",
                    [
                      {
                        "Fn::GetAtt": [
                          "Bucket83908E77",
                          "Arn",
                        ],
                      },
                      "/data/*/docs-*-python.*.corruptassembly",
                    ],
                  ],
                },
              ],
            },
            {
              "Action": [
                "s3:DeleteObject*",
                "s3:PutObject",
                "s3:PutObjectLegalHold",
                "s3:PutObjectRetention",
                "s3:PutObjectTagging",
                "s3:PutObjectVersionTagging",
                "s3:Abort*",
              ],
              "Effect": "Allow",
              "Resource": [
                {
                  "Fn::GetAtt": [
                    "Bucket83908E77",
                    "Arn",
                  ],
                },
                {
                  "Fn::Join": [
                    "",
                    [
                      {
                        "Fn::GetAtt": [
                          "Bucket83908E77",
                          "Arn",
                        ],
                      },
                      "/data/*/docs-*-python.*.corruptassembly",
                    ],
                  ],
                },
              ],
            },
            {
              "Action": "s3:DeleteObject*",
              "Effect": "Allow",
              "Resource": {
                "Fn::Join": [
                  "",
                  [
                    {
                      "Fn::GetAtt": [
                        "Bucket83908E77",
                        "Arn",
                      ],
                    },
                    "/data/*/docs-*-python.*.corruptassembly",
                  ],
                ],
              },
            },
            {
              "Action": [
                "s3:DeleteObject*",
                "s3:PutObject",
                "s3:PutObjectLegalHold",
                "s3:PutObjectRetention",
                "s3:PutObjectTagging",
                "s3:PutObjectVersionTagging",
                "s3:Abort*",
              ],
              "Effect": "Allow",
              "Resource": [
                {
                  "Fn::GetAtt": [
                    "Bucket83908E77",
                    "Arn",
                  ],
                },
                {
                  "Fn::Join": [
                    "",
                    [
                      {
                        "Fn::GetAtt": [
                          "Bucket83908E77",
                          "Arn",
                        ],
                      },
                      "/data/*/docs-java.*",
                    ],
                  ],
                },
              ],
            },
            {
              "Action": [
                "s3:DeleteObject*",
                "s3:PutObject",
                "s3:PutObjectLegalHold",
                "s3:PutObjectRetention",
                "s3:PutObjectTagging",
                "s3:PutObjectVersionTagging",
                "s3:Abort*",
              ],
              "Effect": "Allow",
              "Resource": [
                {
                  "Fn::GetAtt": [
                    "Bucket83908E77",
                    "Arn",
                  ],
                },
                {
                  "Fn::Join": [
                    "",
                    [
                      {
                        "Fn::GetAtt": [
                          "Bucket83908E77",
                          "Arn",
                        ],
                      },
                      "/data/*/docs-*-java.*",
                    ],
                  ],
                },
              ],
            },
            {
              "Action": [
                "s3:DeleteObject*",
                "s3:PutObject",
                "s3:PutObjectLegalHold",
                "s3:PutObjectRetention",
                "s3:PutObjectTagging",
                "s3:PutObjectVersionTagging",
                "s3:Abort*",
              ],
              "Effect": "Allow",
              "Resource": [
                {
                  "Fn::GetAtt": [
                    "Bucket83908E77",
                    "Arn",
                  ],
                },
                {
                  "Fn::Join": [
                    "",
                    [
                      {
                        "Fn::GetAtt": [
                          "Bucket83908E77",
                          "Arn",
                        ],
                      },
                      "/data/*/docs-java.*.not-supported",
                    ],
                  ],
                },
              ],
            },
            {
              "Action": [
                "s3:GetObject*",
                "s3:GetBucket*",
                "s3:List*",
              ],
              "Effect": "Allow",
              "Resource": [
                {
                  "Fn::GetAtt": [
                    "Bucket83908E77",
                    "Arn",
                  ],
                },
                {
                  "Fn::Join": [
                    "",
                    [
                      {
                        "Fn::GetAtt": [
                          "Bucket83908E77",
                          "Arn",
                        ],
                      },
                      "/data/*/docs-java.*.not-supported",
                    ],
                  ],
                },
              ],
            },
            {
              "Action": [
                "s3:DeleteObject*",
                "s3:PutObject",
                "s3:PutObjectLegalHold",
                "s3:PutObjectRetention",
                "s3:PutObjectTagging",
                "s3:PutObjectVersionTagging",
                "s3:Abort*",
              ],
              "Effect": "Allow",
              "Resource": [
                {
                  "Fn::GetAtt": [
                    "Bucket83908E77",
                    "Arn",
                  ],
                },
                {
                  "Fn::Join": [
                    "",
                    [
                      {
                        "Fn::GetAtt": [
                          "Bucket83908E77",
                          "Arn",
                        ],
                      },
                      "/data/*/docs-*-java.*.not-supported",
                    ],
                  ],
                },
              ],
            },
            {
              "Action": [
                "s3:GetObject*",
                "s3:GetBucket*",
                "s3:List*",
              ],
              "Effect": "Allow",
              "Resource": [
                {
                  "Fn::GetAtt": [
                    "Bucket83908E77",
                    "Arn",
                  ],
                },
                {
                  "Fn::Join": [
                    "",
                    [
                      {
                        "Fn::GetAtt": [
                          "Bucket83908E77",
                          "Arn",
                        ],
                      },
                      "/data/*/docs-*-java.*.not-supported",
                    ],
                  ],
                },
              ],
            },
            {
              "Action": [
                "s3:GetObject*",
                "s3:GetBucket*",
                "s3:List*",
              ],
              "Effect": "Allow",
              "Resource": [
                {
                  "Fn::GetAtt": [
                    "Bucket83908E77",
                    "Arn",
                  ],
                },
                {
                  "Fn::Join": [
                    "",
                    [
                      {
                        "Fn::GetAtt": [
                          "Bucket83908E77",
                          "Arn",
                        ],
                      },
                      "/data/*/docs-java.*.corruptassembly",
                    ],
                  ],
                },
              ],
            },
            {
              "Action": [
                "s3:DeleteObject*",
                "s3:PutObject",
                "s3:PutObjectLegalHold",
                "s3:PutObjectRetention",
                "s3:PutObjectTagging",
                "s3:PutObjectVersionTagging",
                "s3:Abort*",
              ],
              "Effect": "Allow",
              "Resource": [
                {
                  "Fn::GetAtt": [
                    "Bucket83908E77",
                    "Arn",
                  ],
                },
                {
                  "Fn::Join": [
                    "",
                    [
                      {
                        "Fn::GetAtt": [
                          "Bucket83908E77",
                          "Arn",
                        ],
                      },
                      "/data/*/docs-java.*.corruptassembly",
                    ],
                  ],
                },
              ],
            },
            {
              "Action": "s3:DeleteObject*",
              "Effect": "Allow",
              "Resource": {
                "Fn::Join": [
                  "",
                  [
                    {
                      "Fn::GetAtt": [
                        "Bucket83908E77",
                        "Arn",
                      ],
                    },
                    "/data/*/docs-java.*.corruptassembly",
                  ],
                ],
              },
            },
          ],
          "Version": "2012-10-17",
        },
        "Roles": [
          {
            "Ref": "TransliteratorTaskDefinitionTaskRole9D702381",
          },
        ],
      },
      "Type": "AWS::IAM::ManagedPolicy",
    },
    "TransliteratorTaskDefinitionTaskRoleOverflowPolicy23E8CAA7E": {
      "Properties": {
        "Description": "Part of the policies for TestStack/Transliterator/TaskDefinition/TaskRole",
        "Path": "/",
        "PolicyDocument": {
          "Statement": [
            {
              "Action": [
                "s3:GetObject*",
                "s3:GetBucket*",
                "s3:List*",
              ],
              "Effect": "Allow",
              "Resource": [
                {
                  "Fn::GetAtt": [
                    "Bucket83908E77",
                    "Arn",
                  ],
                },
                {
                  "Fn::Join": [
                    "",
                    [
                      {
                        "Fn::GetAtt": [
                          "Bucket83908E77",
                          "Arn",
                        ],
                      },
                      "/data/*/docs-*-java.*.corruptassembly",
                    ],
                  ],
                },
              ],
            },
            {
              "Action": [
                "s3:DeleteObject*",
                "s3:PutObject",
                "s3:PutObjectLegalHold",
                "s3:PutObjectRetention",
                "s3:PutObjectTagging",
                "s3:PutObjectVersionTagging",
                "s3:Abort*",
              ],
              "Effect": "Allow",
              "Resource": [
                {
                  "Fn::GetAtt": [
                    "Bucket83908E77",
                    "Arn",
                  ],
                },
                {
                  "Fn::Join": [
                    "",
                    [
                      {
                        "Fn::GetAtt": [
                          "Bucket83908E77",
                          "Arn",
                        ],
                      },
                      "/data/*/docs-*-java.*.corruptassembly",
                    ],
                  ],
                },
              ],
            },
            {
              "Action": "s3:DeleteObject*",
              "Effect": "Allow",
              "Resource": {
                "Fn::Join": [
                  "",
                  [
                    {
                      "Fn::GetAtt": [
                        "Bucket83908E77",
                        "Arn",
                      ],
                    },
                    "/data/*/docs-*-java.*.corruptassembly",
                  ],
                ],
              },
            },
            {
              "Action": [
                "s3:DeleteObject*",
                "s3:PutObject",
                "s3:PutObjectLegalHold",
                "s3:PutObjectRetention",
                "s3:PutObjectTagging",
                "s3:PutObjectVersionTagging",
                "s3:Abort*",
              ],
              "Effect": "Allow",
              "Resource": [
                {
                  "Fn::GetAtt": [
                    "Bucket83908E77",
                    "Arn",
                  ],
                },
                {
                  "Fn::Join": [
                    "",
                    [
                      {
                        "Fn::GetAtt": [
                          "Bucket83908E77",
                          "Arn",
                        ],
                      },
                      "/data/*/docs-csharp.*",
                    ],
                  ],
                },
              ],
            },
            {
              "Action": [
                "s3:DeleteObject*",
                "s3:PutObject",
                "s3:PutObjectLegalHold",
                "s3:PutObjectRetention",
                "s3:PutObjectTagging",
                "s3:PutObjectVersionTagging",
                "s3:Abort*",
              ],
              "Effect": "Allow",
              "Resource": [
                {
                  "Fn::GetAtt": [
                    "Bucket83908E77",
                    "Arn",
                  ],
                },
                {
                  "Fn::Join": [
                    "",
                    [
                      {
                        "Fn::GetAtt": [
                          "Bucket83908E77",
                          "Arn",
                        ],
                      },
                      "/data/*/docs-*-csharp.*",
                    ],
                  ],
                },
              ],
            },
            {
              "Action": [
                "s3:DeleteObject*",
                "s3:PutObject",
                "s3:PutObjectLegalHold",
                "s3:PutObjectRetention",
                "s3:PutObjectTagging",
                "s3:PutObjectVersionTagging",
                "s3:Abort*",
              ],
              "Effect": "Allow",
              "Resource": [
                {
                  "Fn::GetAtt": [
                    "Bucket83908E77",
                    "Arn",
                  ],
                },
                {
                  "Fn::Join": [
                    "",
                    [
                      {
                        "Fn::GetAtt": [
                          "Bucket83908E77",
                          "Arn",
                        ],
                      },
                      "/data/*/docs-csharp.*.not-supported",
                    ],
                  ],
                },
              ],
            },
            {
              "Action": [
                "s3:GetObject*",
                "s3:GetBucket*",
                "s3:List*",
              ],
              "Effect": "Allow",
              "Resource": [
                {
                  "Fn::GetAtt": [
                    "Bucket83908E77",
                    "Arn",
                  ],
                },
                {
                  "Fn::Join": [
                    "",
                    [
                      {
                        "Fn::GetAtt": [
                          "Bucket83908E77",
                          "Arn",
                        ],
                      },
                      "/data/*/docs-csharp.*.not-supported",
                    ],
                  ],
                },
              ],
            },
            {
              "Action": [
                "s3:DeleteObject*",
                "s3:PutObject",
                "s3:PutObjectLegalHold",
                "s3:PutObjectRetention",
                "s3:PutObjectTagging",
                "s3:PutObjectVersionTagging",
                "s3:Abort*",
              ],
              "Effect": "Allow",
              "Resource": [
                {
                  "Fn::GetAtt": [
                    "Bucket83908E77",
                    "Arn",
                  ],
                },
                {
                  "Fn::Join": [
                    "",
                    [
                      {
                        "Fn::GetAtt": [
                          "Bucket83908E77",
                          "Arn",
                        ],
                      },
                      "/data/*/docs-*-csharp.*.not-supported",
                    ],
                  ],
                },
              ],
            },
            {
              "Action": [
                "s3:GetObject*",
                "s3:GetBucket*",
                "s3:List*",
              ],
              "Effect": "Allow",
              "Resource": [
                {
                  "Fn::GetAtt": [
                    "Bucket83908E77",
                    "Arn",
                  ],
                },
                {
                  "Fn::Join": [
                    "",
                    [
                      {
                        "Fn::GetAtt": [
                          "Bucket83908E77",
                          "Arn",
                        ],
                      },
                      "/data/*/docs-*-csharp.*.not-supported",
                    ],
                  ],
                },
              ],
            },
            {
              "Action": [
                "s3:GetObject*",
                "s3:GetBucket*",
                "s3:List*",
              ],
              "Effect": "Allow",
              "Resource": [
                {
                  "Fn::GetAtt": [
                    "Bucket83908E77",
                    "Arn",
                  ],
                },
                {
                  "Fn::Join": [
                    "",
                    [
                      {
                        "Fn::GetAtt": [
                          "Bucket83908E77",
                          "Arn",
                        ],
                      },
                      "/data/*/docs-csharp.*.corruptassembly",
                    ],
                  ],
                },
              ],
            },
            {
              "Action": [
                "s3:DeleteObject*",
                "s3:PutObject",
                "s3:PutObjectLegalHold",
                "s3:PutObjectRetention",
                "s3:PutObjectTagging",
                "s3:PutObjectVersionTagging",
                "s3:Abort*",
              ],
              "Effect": "Allow",
              "Resource": [
                {
                  "Fn::GetAtt": [
                    "Bucket83908E77",
                    "Arn",
                  ],
                },
                {
                  "Fn::Join": [
                    "",
                    [
                      {
                        "Fn::GetAtt": [
                          "Bucket83908E77",
                          "Arn",
                        ],
                      },
                      "/data/*/docs-csharp.*.corruptassembly",
                    ],
                  ],
                },
              ],
            },
            {
              "Action": [
                "s3:GetObject*",
                "s3:GetBucket*",
                "s3:List*",
              ],
              "Effect": "Allow",
              "Resource": [
                {
                  "Fn::GetAtt": [
                    "Bucket83908E77",
                    "Arn",
                  ],
                },
                {
                  "Fn::Join": [
                    "",
                    [
                      {
                        "Fn::GetAtt": [
                          "Bucket83908E77",
                          "Arn",
                        ],
                      },
                      "/data/*/docs-*-csharp.*.corruptassembly",
                    ],
                  ],
                },
              ],
            },
            {
              "Action": [
                "s3:DeleteObject*",
                "s3:PutObject",
                "s3:PutObjectLegalHold",
                "s3:PutObjectRetention",
                "s3:PutObjectTagging",
                "s3:PutObjectVersionTagging",
                "s3:Abort*",
              ],
              "Effect": "Allow",
              "Resource": [
                {
                  "Fn::GetAtt": [
                    "Bucket83908E77",
                    "Arn",
                  ],
                },
                {
                  "Fn::Join": [
                    "",
                    [
                      {
                        "Fn::GetAtt": [
                          "Bucket83908E77",
                          "Arn",
                        ],
                      },
                      "/data/*/docs-*-csharp.*.corruptassembly",
                    ],
                  ],
                },
              ],
            },
            {
              "Action": "s3:DeleteObject*",
              "Effect": "Allow",
              "Resource": {
                "Fn::Join": [
                  "",
                  [
                    {
                      "Fn::GetAtt": [
                        "Bucket83908E77",
                        "Arn",
                      ],
                    },
                    "/data/*/docs-csharp.*.corruptassembly",
                  ],
                ],
              },
            },
          ],
          "Version": "2012-10-17",
        },
        "Roles": [
          {
            "Ref": "TransliteratorTaskDefinitionTaskRole9D702381",
          },
        ],
      },
      "Type": "AWS::IAM::ManagedPolicy",
    },
    "TransliteratorTaskDefinitionTaskRoleOverflowPolicy3CE750E0E": {
      "Properties": {
        "Description": "Part of the policies for TestStack/Transliterator/TaskDefinition/TaskRole",
        "Path": "/",
        "PolicyDocument": {
          "Statement": [
            {
              "Action": "s3:DeleteObject*",
              "Effect": "Allow",
              "Resource": {
                "Fn::Join": [
                  "",
                  [
                    {
                      "Fn::GetAtt": [
                        "Bucket83908E77",
                        "Arn",
                      ],
                    },
                    "/data/*/docs-*-csharp.*.corruptassembly",
                  ],
                ],
              },
            },
            {
              "Action": [
                "s3:DeleteObject*",
                "s3:PutObject",
                "s3:PutObjectLegalHold",
                "s3:PutObjectRetention",
                "s3:PutObjectTagging",
                "s3:PutObjectVersionTagging",
                "s3:Abort*",
              ],
              "Effect": "Allow",
              "Resource": [
                {
                  "Fn::GetAtt": [
                    "Bucket83908E77",
                    "Arn",
                  ],
                },
                {
                  "Fn::Join": [
                    "",
                    [
                      {
                        "Fn::GetAtt": [
                          "Bucket83908E77",
                          "Arn",
                        ],
                      },
                      "/data/*/docs-go.*",
                    ],
                  ],
                },
              ],
            },
            {
              "Action": [
                "s3:DeleteObject*",
                "s3:PutObject",
                "s3:PutObjectLegalHold",
                "s3:PutObjectRetention",
                "s3:PutObjectTagging",
                "s3:PutObjectVersionTagging",
                "s3:Abort*",
              ],
              "Effect": "Allow",
              "Resource": [
                {
                  "Fn::GetAtt": [
                    "Bucket83908E77",
                    "Arn",
                  ],
                },
                {
                  "Fn::Join": [
                    "",
                    [
                      {
                        "Fn::GetAtt": [
                          "Bucket83908E77",
                          "Arn",
                        ],
                      },
                      "/data/*/docs-*-go.*",
                    ],
                  ],
                },
              ],
            },
            {
              "Action": [
                "s3:DeleteObject*",
                "s3:PutObject",
                "s3:PutObjectLegalHold",
                "s3:PutObjectRetention",
                "s3:PutObjectTagging",
                "s3:PutObjectVersionTagging",
                "s3:Abort*",
              ],
              "Effect": "Allow",
              "Resource": [
                {
                  "Fn::GetAtt": [
                    "Bucket83908E77",
                    "Arn",
                  ],
                },
                {
                  "Fn::Join": [
                    "",
                    [
                      {
                        "Fn::GetAtt": [
                          "Bucket83908E77",
                          "Arn",
                        ],
                      },
                      "/data/*/docs-go.*.not-supported",
                    ],
                  ],
                },
              ],
            },
            {
              "Action": [
                "s3:GetObject*",
                "s3:GetBucket*",
                "s3:List*",
              ],
              "Effect": "Allow",
              "Resource": [
                {
                  "Fn::GetAtt": [
                    "Bucket83908E77",
                    "Arn",
                  ],
                },
                {
                  "Fn::Join": [
                    "",
                    [
                      {
                        "Fn::GetAtt": [
                          "Bucket83908E77",
                          "Arn",
                        ],
                      },
                      "/data/*/docs-go.*.not-supported",
                    ],
                  ],
                },
              ],
            },
            {
              "Action": [
                "s3:DeleteObject*",
                "s3:PutObject",
                "s3:PutObjectLegalHold",
                "s3:PutObjectRetention",
                "s3:PutObjectTagging",
                "s3:PutObjectVersionTagging",
                "s3:Abort*",
              ],
              "Effect": "Allow",
              "Resource": [
                {
                  "Fn::GetAtt": [
                    "Bucket83908E77",
                    "Arn",
                  ],
                },
                {
                  "Fn::Join": [
                    "",
                    [
                      {
                        "Fn::GetAtt": [
                          "Bucket83908E77",
                          "Arn",
                        ],
                      },
                      "/data/*/docs-*-go.*.not-supported",
                    ],
                  ],
                },
              ],
            },
            {
              "Action": [
                "s3:GetObject*",
                "s3:GetBucket*",
                "s3:List*",
              ],
              "Effect": "Allow",
              "Resource": [
                {
                  "Fn::GetAtt": [
                    "Bucket83908E77",
                    "Arn",
                  ],
                },
                {
                  "Fn::Join": [
                    "",
                    [
                      {
                        "Fn::GetAtt": [
                          "Bucket83908E77",
                          "Arn",
                        ],
                      },
                      "/data/*/docs-*-go.*.not-supported",
                    ],
                  ],
                },
              ],
            },
            {
              "Action": [
                "s3:GetObject*",
                "s3:GetBucket*",
                "s3:List*",
              ],
              "Effect": "Allow",
              "Resource": [
                {
                  "Fn::GetAtt": [
                    "Bucket83908E77",
                    "Arn",
                  ],
                },
                {
                  "Fn::Join": [
                    "",
                    [
                      {
                        "Fn::GetAtt": [
                          "Bucket83908E77",
                          "Arn",
                        ],
                      },
                      "/data/*/docs-go.*.corruptassembly",
                    ],
                  ],
                },
              ],
            },
            {
              "Action": [
                "s3:DeleteObject*",
                "s3:PutObject",
                "s3:PutObjectLegalHold",
                "s3:PutObjectRetention",
                "s3:PutObjectTagging",
                "s3:PutObjectVersionTagging",
                "s3:Abort*",
              ],
              "Effect": "Allow",
              "Resource": [
                {
                  "Fn::GetAtt": [
                    "Bucket83908E77",
                    "Arn",
                  ],
                },
                {
                  "Fn::Join": [
                    "",
                    [
                      {
                        "Fn::GetAtt": [
                          "Bucket83908E77",
                          "Arn",
                        ],
                      },
                      "/data/*/docs-go.*.corruptassembly",
                    ],
                  ],
                },
              ],
            },
            {
              "Action": [
                "s3:GetObject*",
                "s3:GetBucket*",
                "s3:List*",
              ],
              "Effect": "Allow",
              "Resource": [
                {
                  "Fn::GetAtt": [
                    "Bucket83908E77",
                    "Arn",
                  ],
                },
                {
                  "Fn::Join": [
                    "",
                    [
                      {
                        "Fn::GetAtt": [
                          "Bucket83908E77",
                          "Arn",
                        ],
                      },
                      "/data/*/docs-*-go.*.corruptassembly",
                    ],
                  ],
                },
              ],
            },
            {
              "Action": [
                "s3:DeleteObject*",
                "s3:PutObject",
                "s3:PutObjectLegalHold",
                "s3:PutObjectRetention",
                "s3:PutObjectTagging",
                "s3:PutObjectVersionTagging",
                "s3:Abort*",
              ],
              "Effect": "Allow",
              "Resource": [
                {
                  "Fn::GetAtt": [
                    "Bucket83908E77",
                    "Arn",
                  ],
                },
                {
                  "Fn::Join": [
                    "",
                    [
                      {
                        "Fn::GetAtt": [
                          "Bucket83908E77",
                          "Arn",
                        ],
                      },
                      "/data/*/docs-*-go.*.corruptassembly",
                    ],
                  ],
                },
              ],
            },
            {
              "Action": "s3:DeleteObject*",
              "Effect": "Allow",
              "Resource": {
                "Fn::Join": [
                  "",
                  [
                    {
                      "Fn::GetAtt": [
                        "Bucket83908E77",
                        "Arn",
                      ],
                    },
                    "/data/*/docs-go.*.corruptassembly",
                  ],
                ],
              },
            },
            {
              "Action": "s3:DeleteObject*",
              "Effect": "Allow",
              "Resource": {
                "Fn::Join": [
                  "",
                  [
                    {
                      "Fn::GetAtt": [
                        "Bucket83908E77",
                        "Arn",
                      ],
                    },
                    "/data/*/docs-*-go.*.corruptassembly",
                  ],
                ],
              },
            },
          ],
          "Version": "2012-10-17",
        },
        "Roles": [
          {
            "Ref": "TransliteratorTaskDefinitionTaskRole9D702381",
          },
        ],
      },
      "Type": "AWS::IAM::ManagedPolicy",
    },
    "VPCB9E5F0B4": Anything,
    "VPCCloudWatchLogsAF00FE1E": Anything,
    "VPCCloudWatchLogsSecurityGroupBD4AAD5D": Anything,
    "VPCCodeArtifactAPIA2ABC3E9": Anything,
    "VPCCodeArtifactAPISecurityGroup64F4145F": Anything,
    "VPCCodeArtifactRepoA711606D": Anything,
    "VPCCodeArtifactRepoSecurityGroupADDB69B7": Anything,
    "VPCECR6A7B7D8F": Anything,
    "VPCECRAPI3780F3E2": Anything,
    "VPCECRAPISecurityGroupF418D050": Anything,
    "VPCECRSecurityGroupC83C5513": Anything,
    "VPCIsolatedSubnet1RouteTableAssociationA2D18F7C": Anything,
    "VPCIsolatedSubnet1RouteTableEB156210": Anything,
    "VPCIsolatedSubnet1SubnetEBD00FC6": Anything,
    "VPCIsolatedSubnet2RouteTable9B4F78DC": Anything,
    "VPCIsolatedSubnet2RouteTableAssociation7BF8E0EB": Anything,
    "VPCIsolatedSubnet2Subnet4B1C8CAA": Anything,
    "VPCS3CC6C5EE4": Anything,
    "VPCStepFunctions960F37B8": Anything,
    "VPCStepFunctionsSecurityGroup4B81069A": Anything,
  },
  "Rules": {
    "CheckBootstrapVersion": {
      "Assertions": [
        {
          "Assert": {
            "Fn::Not": [
              {
                "Fn::Contains": [
                  [
                    "1",
                    "2",
                    "3",
                    "4",
                    "5",
                  ],
                  {
                    "Ref": "BootstrapVersion",
                  },
                ],
              },
            ],
          },
          "AssertDescription": "CDK bootstrap stack version 6 required. Please run 'cdk bootstrap' with a recent version of the CDK CLI.",
        },
      ],
    },
  },
}
`;

exports[`VPC Endpoints and CodeArtifact repository 1`] = `
{
  "Outputs": Anything,
  "Parameters": {
    "BootstrapVersion": {
      "Default": "/cdk-bootstrap/hnb659fds/version",
      "Description": "Version of the CDK Bootstrap resources in this environment, automatically retrieved from SSM Parameter Store. [cdk:skip]",
      "Type": "AWS::SSM::Parameter::Value<String>",
    },
  },
  "Resources": {
    "AWS679f53fac002430cb0da5b7982bd22872D164C4C": {
      "DependsOn": [
        "AWS679f53fac002430cb0da5b7982bd2287ServiceRoleC1EA0FF2",
      ],
      "Properties": {
        "Code": {
          "S3Bucket": {
            "Fn::Sub": "cdk-hnb659fds-assets-\${AWS::AccountId}-\${AWS::Region}",
          },
          "S3Key": "ed6cd104ff5f101d06dae8cb2b87cc6e6d69b9a22055b467ea6cae10ff023023.zip",
        },
        "Handler": "index.handler",
        "Role": {
          "Fn::GetAtt": [
            "AWS679f53fac002430cb0da5b7982bd2287ServiceRoleC1EA0FF2",
            "Arn",
          ],
        },
        "Runtime": "nodejs18.x",
        "Timeout": 120,
      },
      "Type": "AWS::Lambda::Function",
    },
    "AWS679f53fac002430cb0da5b7982bd2287ServiceRoleC1EA0FF2": {
      "Properties": {
        "AssumeRolePolicyDocument": {
          "Statement": [
            {
              "Action": "sts:AssumeRole",
              "Effect": "Allow",
              "Principal": {
                "Service": "lambda.amazonaws.com",
              },
            },
          ],
          "Version": "2012-10-17",
        },
        "ManagedPolicyArns": [
          {
            "Fn::Join": [
              "",
              [
                "arn:",
                {
                  "Ref": "AWS::Partition",
                },
                ":iam::aws:policy/service-role/AWSLambdaBasicExecutionRole",
              ],
            ],
          },
        ],
      },
      "Type": "AWS::IAM::Role",
    },
    "Bucket83908E77": Anything,
    "CodeArtifact": Anything,
    "CodeArtifactDomainDB0947A4": Anything,
    "CodeArtifactGetEndpoint0223B4AF": Anything,
    "CodeArtifactGetEndpointCustomResourcePolicy9A5E4C87": Anything,
    "CodeArtifactPublishing0B49F38B": Anything,
    "MonitoringHighSeverityDashboard17D9CD74": Anything,
    "MonitoringWatchfulDashboard9EB9FD4D": Anything,
    "TransliteratorLogGroup09734787": {
      "DeletionPolicy": "Retain",
      "Properties": {
        "RetentionInDays": 731,
      },
      "Type": "AWS::Logs::LogGroup",
      "UpdateReplacePolicy": "Retain",
    },
    "TransliteratorTaskDefinition16158D86": {
      "Properties": {
        "ContainerDefinitions": [
          {
            "Environment": [
              {
                "Name": "HEADER_SPAN",
                "Value": "true",
              },
              {
                "Name": "AWS_EMF_ENVIRONMENT",
                "Value": "Local",
              },
              {
                "Name": "MAX_CONCURRENT_S3_REQUESTS",
                "Value": "16",
              },
              {
                "Name": "MAX_RETRIES_S3_REQUESTS",
                "Value": "12",
              },
              {
                "Name": "CODE_ARTIFACT_API_ENDPOINT",
                "Value": {
                  "Fn::Select": [
                    1,
                    {
                      "Fn::Split": [
                        ":",
                        {
                          "Fn::Select": [
                            0,
                            {
                              "Fn::GetAtt": [
                                "VPCCodeArtifactAPIA2ABC3E9",
                                "DnsEntries",
                              ],
                            },
                          ],
                        },
                      ],
                    },
                  ],
                },
              },
              {
                "Name": "CODE_ARTIFACT_DOMAIN_NAME",
                "Value": {
                  "Fn::GetAtt": [
                    "CodeArtifact",
                    "DomainName",
                  ],
                },
              },
              {
                "Name": "CODE_ARTIFACT_DOMAIN_OWNER",
                "Value": {
                  "Fn::GetAtt": [
                    "CodeArtifact",
                    "DomainOwner",
                  ],
                },
              },
              {
                "Name": "CODE_ARTIFACT_REPOSITORY_ENDPOINT",
                "Value": {
                  "Fn::GetAtt": [
                    "CodeArtifactGetEndpoint0223B4AF",
                    "repositoryEndpoint",
                  ],
                },
              },
            ],
            "Essential": true,
            "Image": {
<<<<<<< HEAD
              "Fn::Sub": "\${AWS::AccountId}.dkr.ecr.\${AWS::Region}.\${AWS::URLSuffix}/cdk-hnb659fds-container-assets-\${AWS::AccountId}-\${AWS::Region}:2242befbbf41acf6f48bbb874120b5186be6f93402678d5f7172add9695d8535",
=======
              "Fn::Sub": "\${AWS::AccountId}.dkr.ecr.\${AWS::Region}.\${AWS::URLSuffix}/cdk-hnb659fds-container-assets-\${AWS::AccountId}-\${AWS::Region}:c3372702a3cfa9cbd02c369c4a077393cec6bfac57ddb4a26e13545911eb4476",
>>>>>>> de3babac
            },
            "LogConfiguration": {
              "LogDriver": "awslogs",
              "Options": {
                "awslogs-group": {
                  "Ref": "TransliteratorLogGroup09734787",
                },
                "awslogs-region": {
                  "Ref": "AWS::Region",
                },
                "awslogs-stream-prefix": "transliterator",
              },
            },
            "Name": "Resource",
            "Ulimits": [
              {
                "HardLimit": 1024,
                "Name": "nofile",
                "SoftLimit": 1024,
              },
            ],
          },
        ],
        "Cpu": "4096",
        "ExecutionRoleArn": {
          "Fn::GetAtt": [
            "TransliteratorTaskDefinitionExecutionRole9E3F5F1A",
            "Arn",
          ],
        },
        "Family": "TestStackTransliteratorTaskDefinitionE3A8C6E4",
        "Memory": "8192",
        "NetworkMode": "awsvpc",
        "RequiresCompatibilities": [
          "FARGATE",
        ],
        "RuntimePlatform": {
          "CpuArchitecture": "ARM64",
          "OperatingSystemFamily": "LINUX",
        },
        "TaskRoleArn": {
          "Fn::GetAtt": [
            "TransliteratorTaskDefinitionTaskRole9D702381",
            "Arn",
          ],
        },
      },
      "Type": "AWS::ECS::TaskDefinition",
    },
    "TransliteratorTaskDefinitionExecutionRole9E3F5F1A": {
      "Properties": {
        "AssumeRolePolicyDocument": {
          "Statement": [
            {
              "Action": "sts:AssumeRole",
              "Effect": "Allow",
              "Principal": {
                "Service": "ecs-tasks.amazonaws.com",
              },
            },
          ],
          "Version": "2012-10-17",
        },
      },
      "Type": "AWS::IAM::Role",
    },
    "TransliteratorTaskDefinitionExecutionRoleDefaultPolicyEF9F768F": {
      "Properties": {
        "PolicyDocument": {
          "Statement": [
            {
              "Action": [
                "ecr:BatchCheckLayerAvailability",
                "ecr:GetDownloadUrlForLayer",
                "ecr:BatchGetImage",
              ],
              "Effect": "Allow",
              "Resource": {
                "Fn::Join": [
                  "",
                  [
                    "arn:",
                    {
                      "Ref": "AWS::Partition",
                    },
                    ":ecr:",
                    {
                      "Ref": "AWS::Region",
                    },
                    ":",
                    {
                      "Ref": "AWS::AccountId",
                    },
                    ":repository/",
                    {
                      "Fn::Sub": "cdk-hnb659fds-container-assets-\${AWS::AccountId}-\${AWS::Region}",
                    },
                  ],
                ],
              },
            },
            {
              "Action": "ecr:GetAuthorizationToken",
              "Effect": "Allow",
              "Resource": "*",
            },
            {
              "Action": [
                "logs:CreateLogStream",
                "logs:PutLogEvents",
              ],
              "Effect": "Allow",
              "Resource": {
                "Fn::GetAtt": [
                  "TransliteratorLogGroup09734787",
                  "Arn",
                ],
              },
            },
          ],
          "Version": "2012-10-17",
        },
        "PolicyName": "TransliteratorTaskDefinitionExecutionRoleDefaultPolicyEF9F768F",
        "Roles": [
          {
            "Ref": "TransliteratorTaskDefinitionExecutionRole9E3F5F1A",
          },
        ],
      },
      "Type": "AWS::IAM::Policy",
    },
    "TransliteratorTaskDefinitionTaskRole9D702381": {
      "Properties": {
        "AssumeRolePolicyDocument": {
          "Statement": [
            {
              "Action": "sts:AssumeRole",
              "Effect": "Allow",
              "Principal": {
                "Service": "ecs-tasks.amazonaws.com",
              },
            },
          ],
          "Version": "2012-10-17",
        },
      },
      "Type": "AWS::IAM::Role",
    },
    "TransliteratorTaskDefinitionTaskRoleDefaultPolicy9436F5AA": {
      "Properties": {
        "PolicyDocument": {
          "Statement": [
            {
              "Action": [
                "states:SendTaskFailure",
                "states:SendTaskHeartbeat",
                "states:SendTaskSuccess",
              ],
              "Effect": "Allow",
              "Resource": "*",
            },
            {
              "Action": "sts:GetServiceBearerToken",
              "Condition": {
                "StringEquals": {
                  "sts:AWSServiceName": "codeartifact.amazonaws.com",
                },
              },
              "Effect": "Allow",
              "Resource": "*",
            },
            {
              "Action": [
                "codeartifact:GetAuthorizationToken",
                "codeartifact:GetRepositoryEndpoint",
                "codeartifact:ReadFromRepository",
              ],
              "Effect": "Allow",
              "Resource": [
                {
                  "Fn::GetAtt": [
                    "CodeArtifactDomainDB0947A4",
                    "Arn",
                  ],
                },
                {
                  "Fn::GetAtt": [
                    "CodeArtifact",
                    "Arn",
                  ],
                },
                {
                  "Fn::GetAtt": [
                    "CodeArtifactPublishing0B49F38B",
                    "Arn",
                  ],
                },
              ],
            },
            {
              "Action": [
                "s3:GetObject*",
                "s3:GetBucket*",
                "s3:List*",
              ],
              "Effect": "Allow",
              "Resource": [
                {
                  "Fn::GetAtt": [
                    "Bucket83908E77",
                    "Arn",
                  ],
                },
                {
                  "Fn::Join": [
                    "",
                    [
                      {
                        "Fn::GetAtt": [
                          "Bucket83908E77",
                          "Arn",
                        ],
                      },
                      "/data/*/assembly.json",
                    ],
                  ],
                },
              ],
            },
            {
              "Action": [
                "s3:GetObject*",
                "s3:GetBucket*",
                "s3:List*",
              ],
              "Effect": "Allow",
              "Resource": [
                {
                  "Fn::GetAtt": [
                    "Bucket83908E77",
                    "Arn",
                  ],
                },
                {
                  "Fn::Join": [
                    "",
                    [
                      {
                        "Fn::GetAtt": [
                          "Bucket83908E77",
                          "Arn",
                        ],
                      },
                      "/data/*/package.tgz",
                    ],
                  ],
                },
              ],
            },
            {
              "Action": [
                "s3:GetObject*",
                "s3:GetBucket*",
                "s3:List*",
              ],
              "Effect": "Allow",
              "Resource": [
                {
                  "Fn::GetAtt": [
                    "Bucket83908E77",
                    "Arn",
                  ],
                },
                {
                  "Fn::Join": [
                    "",
                    [
                      {
                        "Fn::GetAtt": [
                          "Bucket83908E77",
                          "Arn",
                        ],
                      },
                      "/data/*/uninstallable",
                    ],
                  ],
                },
              ],
            },
            {
              "Action": [
                "s3:DeleteObject*",
                "s3:PutObject",
                "s3:PutObjectLegalHold",
                "s3:PutObjectRetention",
                "s3:PutObjectTagging",
                "s3:PutObjectVersionTagging",
                "s3:Abort*",
              ],
              "Effect": "Allow",
              "Resource": [
                {
                  "Fn::GetAtt": [
                    "Bucket83908E77",
                    "Arn",
                  ],
                },
                {
                  "Fn::Join": [
                    "",
                    [
                      {
                        "Fn::GetAtt": [
                          "Bucket83908E77",
                          "Arn",
                        ],
                      },
                      "/data/*/uninstallable",
                    ],
                  ],
                },
              ],
            },
            {
              "Action": "s3:DeleteObject*",
              "Effect": "Allow",
              "Resource": {
                "Fn::Join": [
                  "",
                  [
                    {
                      "Fn::GetAtt": [
                        "Bucket83908E77",
                        "Arn",
                      ],
                    },
                    "/data/*/uninstallable",
                  ],
                ],
              },
            },
            {
              "Action": [
                "s3:DeleteObject*",
                "s3:PutObject",
                "s3:PutObjectLegalHold",
                "s3:PutObjectRetention",
                "s3:PutObjectTagging",
                "s3:PutObjectVersionTagging",
                "s3:Abort*",
              ],
              "Effect": "Allow",
              "Resource": [
                {
                  "Fn::GetAtt": [
                    "Bucket83908E77",
                    "Arn",
                  ],
                },
                {
                  "Fn::Join": [
                    "",
                    [
                      {
                        "Fn::GetAtt": [
                          "Bucket83908E77",
                          "Arn",
                        ],
                      },
                      "/data/*/docs-typescript.*",
                    ],
                  ],
                },
              ],
            },
            {
              "Action": [
                "s3:DeleteObject*",
                "s3:PutObject",
                "s3:PutObjectLegalHold",
                "s3:PutObjectRetention",
                "s3:PutObjectTagging",
                "s3:PutObjectVersionTagging",
                "s3:Abort*",
              ],
              "Effect": "Allow",
              "Resource": [
                {
                  "Fn::GetAtt": [
                    "Bucket83908E77",
                    "Arn",
                  ],
                },
                {
                  "Fn::Join": [
                    "",
                    [
                      {
                        "Fn::GetAtt": [
                          "Bucket83908E77",
                          "Arn",
                        ],
                      },
                      "/data/*/docs-*-typescript.*",
                    ],
                  ],
                },
              ],
            },
            {
              "Action": [
                "s3:DeleteObject*",
                "s3:PutObject",
                "s3:PutObjectLegalHold",
                "s3:PutObjectRetention",
                "s3:PutObjectTagging",
                "s3:PutObjectVersionTagging",
                "s3:Abort*",
              ],
              "Effect": "Allow",
              "Resource": [
                {
                  "Fn::GetAtt": [
                    "Bucket83908E77",
                    "Arn",
                  ],
                },
                {
                  "Fn::Join": [
                    "",
                    [
                      {
                        "Fn::GetAtt": [
                          "Bucket83908E77",
                          "Arn",
                        ],
                      },
                      "/data/*/docs-typescript.*.not-supported",
                    ],
                  ],
                },
              ],
            },
            {
              "Action": [
                "s3:GetObject*",
                "s3:GetBucket*",
                "s3:List*",
              ],
              "Effect": "Allow",
              "Resource": [
                {
                  "Fn::GetAtt": [
                    "Bucket83908E77",
                    "Arn",
                  ],
                },
                {
                  "Fn::Join": [
                    "",
                    [
                      {
                        "Fn::GetAtt": [
                          "Bucket83908E77",
                          "Arn",
                        ],
                      },
                      "/data/*/docs-typescript.*.not-supported",
                    ],
                  ],
                },
              ],
            },
            {
              "Action": [
                "s3:DeleteObject*",
                "s3:PutObject",
                "s3:PutObjectLegalHold",
                "s3:PutObjectRetention",
                "s3:PutObjectTagging",
                "s3:PutObjectVersionTagging",
                "s3:Abort*",
              ],
              "Effect": "Allow",
              "Resource": [
                {
                  "Fn::GetAtt": [
                    "Bucket83908E77",
                    "Arn",
                  ],
                },
                {
                  "Fn::Join": [
                    "",
                    [
                      {
                        "Fn::GetAtt": [
                          "Bucket83908E77",
                          "Arn",
                        ],
                      },
                      "/data/*/docs-*-typescript.*.not-supported",
                    ],
                  ],
                },
              ],
            },
            {
              "Action": [
                "s3:GetObject*",
                "s3:GetBucket*",
                "s3:List*",
              ],
              "Effect": "Allow",
              "Resource": [
                {
                  "Fn::GetAtt": [
                    "Bucket83908E77",
                    "Arn",
                  ],
                },
                {
                  "Fn::Join": [
                    "",
                    [
                      {
                        "Fn::GetAtt": [
                          "Bucket83908E77",
                          "Arn",
                        ],
                      },
                      "/data/*/docs-*-typescript.*.not-supported",
                    ],
                  ],
                },
              ],
            },
            {
              "Action": [
                "s3:GetObject*",
                "s3:GetBucket*",
                "s3:List*",
              ],
              "Effect": "Allow",
              "Resource": [
                {
                  "Fn::GetAtt": [
                    "Bucket83908E77",
                    "Arn",
                  ],
                },
                {
                  "Fn::Join": [
                    "",
                    [
                      {
                        "Fn::GetAtt": [
                          "Bucket83908E77",
                          "Arn",
                        ],
                      },
                      "/data/*/docs-typescript.*.corruptassembly",
                    ],
                  ],
                },
              ],
            },
            {
              "Action": [
                "s3:DeleteObject*",
                "s3:PutObject",
                "s3:PutObjectLegalHold",
                "s3:PutObjectRetention",
                "s3:PutObjectTagging",
                "s3:PutObjectVersionTagging",
                "s3:Abort*",
              ],
              "Effect": "Allow",
              "Resource": [
                {
                  "Fn::GetAtt": [
                    "Bucket83908E77",
                    "Arn",
                  ],
                },
                {
                  "Fn::Join": [
                    "",
                    [
                      {
                        "Fn::GetAtt": [
                          "Bucket83908E77",
                          "Arn",
                        ],
                      },
                      "/data/*/docs-typescript.*.corruptassembly",
                    ],
                  ],
                },
              ],
            },
            {
              "Action": [
                "s3:GetObject*",
                "s3:GetBucket*",
                "s3:List*",
              ],
              "Effect": "Allow",
              "Resource": [
                {
                  "Fn::GetAtt": [
                    "Bucket83908E77",
                    "Arn",
                  ],
                },
                {
                  "Fn::Join": [
                    "",
                    [
                      {
                        "Fn::GetAtt": [
                          "Bucket83908E77",
                          "Arn",
                        ],
                      },
                      "/data/*/docs-*-typescript.*.corruptassembly",
                    ],
                  ],
                },
              ],
            },
            {
              "Action": [
                "s3:DeleteObject*",
                "s3:PutObject",
                "s3:PutObjectLegalHold",
                "s3:PutObjectRetention",
                "s3:PutObjectTagging",
                "s3:PutObjectVersionTagging",
                "s3:Abort*",
              ],
              "Effect": "Allow",
              "Resource": [
                {
                  "Fn::GetAtt": [
                    "Bucket83908E77",
                    "Arn",
                  ],
                },
                {
                  "Fn::Join": [
                    "",
                    [
                      {
                        "Fn::GetAtt": [
                          "Bucket83908E77",
                          "Arn",
                        ],
                      },
                      "/data/*/docs-*-typescript.*.corruptassembly",
                    ],
                  ],
                },
              ],
            },
            {
              "Action": "s3:DeleteObject*",
              "Effect": "Allow",
              "Resource": {
                "Fn::Join": [
                  "",
                  [
                    {
                      "Fn::GetAtt": [
                        "Bucket83908E77",
                        "Arn",
                      ],
                    },
                    "/data/*/docs-typescript.*.corruptassembly",
                  ],
                ],
              },
            },
            {
              "Action": "s3:DeleteObject*",
              "Effect": "Allow",
              "Resource": {
                "Fn::Join": [
                  "",
                  [
                    {
                      "Fn::GetAtt": [
                        "Bucket83908E77",
                        "Arn",
                      ],
                    },
                    "/data/*/docs-*-typescript.*.corruptassembly",
                  ],
                ],
              },
            },
            {
              "Action": [
                "s3:DeleteObject*",
                "s3:PutObject",
                "s3:PutObjectLegalHold",
                "s3:PutObjectRetention",
                "s3:PutObjectTagging",
                "s3:PutObjectVersionTagging",
                "s3:Abort*",
              ],
              "Effect": "Allow",
              "Resource": [
                {
                  "Fn::GetAtt": [
                    "Bucket83908E77",
                    "Arn",
                  ],
                },
                {
                  "Fn::Join": [
                    "",
                    [
                      {
                        "Fn::GetAtt": [
                          "Bucket83908E77",
                          "Arn",
                        ],
                      },
                      "/data/*/docs-python.*",
                    ],
                  ],
                },
              ],
            },
            {
              "Action": [
                "s3:DeleteObject*",
                "s3:PutObject",
                "s3:PutObjectLegalHold",
                "s3:PutObjectRetention",
                "s3:PutObjectTagging",
                "s3:PutObjectVersionTagging",
                "s3:Abort*",
              ],
              "Effect": "Allow",
              "Resource": [
                {
                  "Fn::GetAtt": [
                    "Bucket83908E77",
                    "Arn",
                  ],
                },
                {
                  "Fn::Join": [
                    "",
                    [
                      {
                        "Fn::GetAtt": [
                          "Bucket83908E77",
                          "Arn",
                        ],
                      },
                      "/data/*/docs-*-python.*",
                    ],
                  ],
                },
              ],
            },
            {
              "Action": [
                "s3:DeleteObject*",
                "s3:PutObject",
                "s3:PutObjectLegalHold",
                "s3:PutObjectRetention",
                "s3:PutObjectTagging",
                "s3:PutObjectVersionTagging",
                "s3:Abort*",
              ],
              "Effect": "Allow",
              "Resource": [
                {
                  "Fn::GetAtt": [
                    "Bucket83908E77",
                    "Arn",
                  ],
                },
                {
                  "Fn::Join": [
                    "",
                    [
                      {
                        "Fn::GetAtt": [
                          "Bucket83908E77",
                          "Arn",
                        ],
                      },
                      "/data/*/docs-python.*.not-supported",
                    ],
                  ],
                },
              ],
            },
            {
              "Action": [
                "s3:GetObject*",
                "s3:GetBucket*",
                "s3:List*",
              ],
              "Effect": "Allow",
              "Resource": [
                {
                  "Fn::GetAtt": [
                    "Bucket83908E77",
                    "Arn",
                  ],
                },
                {
                  "Fn::Join": [
                    "",
                    [
                      {
                        "Fn::GetAtt": [
                          "Bucket83908E77",
                          "Arn",
                        ],
                      },
                      "/data/*/docs-python.*.not-supported",
                    ],
                  ],
                },
              ],
            },
            {
              "Action": "s3:DeleteObject*",
              "Effect": "Allow",
              "Resource": {
                "Fn::Join": [
                  "",
                  [
                    {
                      "Fn::GetAtt": [
                        "Bucket83908E77",
                        "Arn",
                      ],
                    },
                    "/data/*/docs-python.*.corruptassembly",
                  ],
                ],
              },
            },
          ],
          "Version": "2012-10-17",
        },
        "PolicyName": "TransliteratorTaskDefinitionTaskRoleDefaultPolicy9436F5AA",
        "Roles": [
          {
            "Ref": "TransliteratorTaskDefinitionTaskRole9D702381",
          },
        ],
      },
      "Type": "AWS::IAM::Policy",
    },
    "TransliteratorTaskDefinitionTaskRoleOverflowPolicy1B38F48F3": {
      "Properties": {
        "Description": "Part of the policies for TestStack/Transliterator/TaskDefinition/TaskRole",
        "Path": "/",
        "PolicyDocument": {
          "Statement": [
            {
              "Action": [
                "s3:DeleteObject*",
                "s3:PutObject",
                "s3:PutObjectLegalHold",
                "s3:PutObjectRetention",
                "s3:PutObjectTagging",
                "s3:PutObjectVersionTagging",
                "s3:Abort*",
              ],
              "Effect": "Allow",
              "Resource": [
                {
                  "Fn::GetAtt": [
                    "Bucket83908E77",
                    "Arn",
                  ],
                },
                {
                  "Fn::Join": [
                    "",
                    [
                      {
                        "Fn::GetAtt": [
                          "Bucket83908E77",
                          "Arn",
                        ],
                      },
                      "/data/*/docs-*-python.*.not-supported",
                    ],
                  ],
                },
              ],
            },
            {
              "Action": [
                "s3:GetObject*",
                "s3:GetBucket*",
                "s3:List*",
              ],
              "Effect": "Allow",
              "Resource": [
                {
                  "Fn::GetAtt": [
                    "Bucket83908E77",
                    "Arn",
                  ],
                },
                {
                  "Fn::Join": [
                    "",
                    [
                      {
                        "Fn::GetAtt": [
                          "Bucket83908E77",
                          "Arn",
                        ],
                      },
                      "/data/*/docs-*-python.*.not-supported",
                    ],
                  ],
                },
              ],
            },
            {
              "Action": [
                "s3:GetObject*",
                "s3:GetBucket*",
                "s3:List*",
              ],
              "Effect": "Allow",
              "Resource": [
                {
                  "Fn::GetAtt": [
                    "Bucket83908E77",
                    "Arn",
                  ],
                },
                {
                  "Fn::Join": [
                    "",
                    [
                      {
                        "Fn::GetAtt": [
                          "Bucket83908E77",
                          "Arn",
                        ],
                      },
                      "/data/*/docs-python.*.corruptassembly",
                    ],
                  ],
                },
              ],
            },
            {
              "Action": [
                "s3:DeleteObject*",
                "s3:PutObject",
                "s3:PutObjectLegalHold",
                "s3:PutObjectRetention",
                "s3:PutObjectTagging",
                "s3:PutObjectVersionTagging",
                "s3:Abort*",
              ],
              "Effect": "Allow",
              "Resource": [
                {
                  "Fn::GetAtt": [
                    "Bucket83908E77",
                    "Arn",
                  ],
                },
                {
                  "Fn::Join": [
                    "",
                    [
                      {
                        "Fn::GetAtt": [
                          "Bucket83908E77",
                          "Arn",
                        ],
                      },
                      "/data/*/docs-python.*.corruptassembly",
                    ],
                  ],
                },
              ],
            },
            {
              "Action": [
                "s3:GetObject*",
                "s3:GetBucket*",
                "s3:List*",
              ],
              "Effect": "Allow",
              "Resource": [
                {
                  "Fn::GetAtt": [
                    "Bucket83908E77",
                    "Arn",
                  ],
                },
                {
                  "Fn::Join": [
                    "",
                    [
                      {
                        "Fn::GetAtt": [
                          "Bucket83908E77",
                          "Arn",
                        ],
                      },
                      "/data/*/docs-*-python.*.corruptassembly",
                    ],
                  ],
                },
              ],
            },
            {
              "Action": [
                "s3:DeleteObject*",
                "s3:PutObject",
                "s3:PutObjectLegalHold",
                "s3:PutObjectRetention",
                "s3:PutObjectTagging",
                "s3:PutObjectVersionTagging",
                "s3:Abort*",
              ],
              "Effect": "Allow",
              "Resource": [
                {
                  "Fn::GetAtt": [
                    "Bucket83908E77",
                    "Arn",
                  ],
                },
                {
                  "Fn::Join": [
                    "",
                    [
                      {
                        "Fn::GetAtt": [
                          "Bucket83908E77",
                          "Arn",
                        ],
                      },
                      "/data/*/docs-*-python.*.corruptassembly",
                    ],
                  ],
                },
              ],
            },
            {
              "Action": "s3:DeleteObject*",
              "Effect": "Allow",
              "Resource": {
                "Fn::Join": [
                  "",
                  [
                    {
                      "Fn::GetAtt": [
                        "Bucket83908E77",
                        "Arn",
                      ],
                    },
                    "/data/*/docs-*-python.*.corruptassembly",
                  ],
                ],
              },
            },
            {
              "Action": [
                "s3:DeleteObject*",
                "s3:PutObject",
                "s3:PutObjectLegalHold",
                "s3:PutObjectRetention",
                "s3:PutObjectTagging",
                "s3:PutObjectVersionTagging",
                "s3:Abort*",
              ],
              "Effect": "Allow",
              "Resource": [
                {
                  "Fn::GetAtt": [
                    "Bucket83908E77",
                    "Arn",
                  ],
                },
                {
                  "Fn::Join": [
                    "",
                    [
                      {
                        "Fn::GetAtt": [
                          "Bucket83908E77",
                          "Arn",
                        ],
                      },
                      "/data/*/docs-java.*",
                    ],
                  ],
                },
              ],
            },
            {
              "Action": [
                "s3:DeleteObject*",
                "s3:PutObject",
                "s3:PutObjectLegalHold",
                "s3:PutObjectRetention",
                "s3:PutObjectTagging",
                "s3:PutObjectVersionTagging",
                "s3:Abort*",
              ],
              "Effect": "Allow",
              "Resource": [
                {
                  "Fn::GetAtt": [
                    "Bucket83908E77",
                    "Arn",
                  ],
                },
                {
                  "Fn::Join": [
                    "",
                    [
                      {
                        "Fn::GetAtt": [
                          "Bucket83908E77",
                          "Arn",
                        ],
                      },
                      "/data/*/docs-*-java.*",
                    ],
                  ],
                },
              ],
            },
            {
              "Action": [
                "s3:DeleteObject*",
                "s3:PutObject",
                "s3:PutObjectLegalHold",
                "s3:PutObjectRetention",
                "s3:PutObjectTagging",
                "s3:PutObjectVersionTagging",
                "s3:Abort*",
              ],
              "Effect": "Allow",
              "Resource": [
                {
                  "Fn::GetAtt": [
                    "Bucket83908E77",
                    "Arn",
                  ],
                },
                {
                  "Fn::Join": [
                    "",
                    [
                      {
                        "Fn::GetAtt": [
                          "Bucket83908E77",
                          "Arn",
                        ],
                      },
                      "/data/*/docs-java.*.not-supported",
                    ],
                  ],
                },
              ],
            },
            {
              "Action": [
                "s3:GetObject*",
                "s3:GetBucket*",
                "s3:List*",
              ],
              "Effect": "Allow",
              "Resource": [
                {
                  "Fn::GetAtt": [
                    "Bucket83908E77",
                    "Arn",
                  ],
                },
                {
                  "Fn::Join": [
                    "",
                    [
                      {
                        "Fn::GetAtt": [
                          "Bucket83908E77",
                          "Arn",
                        ],
                      },
                      "/data/*/docs-java.*.not-supported",
                    ],
                  ],
                },
              ],
            },
            {
              "Action": [
                "s3:DeleteObject*",
                "s3:PutObject",
                "s3:PutObjectLegalHold",
                "s3:PutObjectRetention",
                "s3:PutObjectTagging",
                "s3:PutObjectVersionTagging",
                "s3:Abort*",
              ],
              "Effect": "Allow",
              "Resource": [
                {
                  "Fn::GetAtt": [
                    "Bucket83908E77",
                    "Arn",
                  ],
                },
                {
                  "Fn::Join": [
                    "",
                    [
                      {
                        "Fn::GetAtt": [
                          "Bucket83908E77",
                          "Arn",
                        ],
                      },
                      "/data/*/docs-*-java.*.not-supported",
                    ],
                  ],
                },
              ],
            },
            {
              "Action": [
                "s3:GetObject*",
                "s3:GetBucket*",
                "s3:List*",
              ],
              "Effect": "Allow",
              "Resource": [
                {
                  "Fn::GetAtt": [
                    "Bucket83908E77",
                    "Arn",
                  ],
                },
                {
                  "Fn::Join": [
                    "",
                    [
                      {
                        "Fn::GetAtt": [
                          "Bucket83908E77",
                          "Arn",
                        ],
                      },
                      "/data/*/docs-*-java.*.not-supported",
                    ],
                  ],
                },
              ],
            },
            {
              "Action": "s3:DeleteObject*",
              "Effect": "Allow",
              "Resource": {
                "Fn::Join": [
                  "",
                  [
                    {
                      "Fn::GetAtt": [
                        "Bucket83908E77",
                        "Arn",
                      ],
                    },
                    "/data/*/docs-java.*.corruptassembly",
                  ],
                ],
              },
            },
          ],
          "Version": "2012-10-17",
        },
        "Roles": [
          {
            "Ref": "TransliteratorTaskDefinitionTaskRole9D702381",
          },
        ],
      },
      "Type": "AWS::IAM::ManagedPolicy",
    },
    "TransliteratorTaskDefinitionTaskRoleOverflowPolicy23E8CAA7E": {
      "Properties": {
        "Description": "Part of the policies for TestStack/Transliterator/TaskDefinition/TaskRole",
        "Path": "/",
        "PolicyDocument": {
          "Statement": [
            {
              "Action": [
                "s3:GetObject*",
                "s3:GetBucket*",
                "s3:List*",
              ],
              "Effect": "Allow",
              "Resource": [
                {
                  "Fn::GetAtt": [
                    "Bucket83908E77",
                    "Arn",
                  ],
                },
                {
                  "Fn::Join": [
                    "",
                    [
                      {
                        "Fn::GetAtt": [
                          "Bucket83908E77",
                          "Arn",
                        ],
                      },
                      "/data/*/docs-java.*.corruptassembly",
                    ],
                  ],
                },
              ],
            },
            {
              "Action": [
                "s3:DeleteObject*",
                "s3:PutObject",
                "s3:PutObjectLegalHold",
                "s3:PutObjectRetention",
                "s3:PutObjectTagging",
                "s3:PutObjectVersionTagging",
                "s3:Abort*",
              ],
              "Effect": "Allow",
              "Resource": [
                {
                  "Fn::GetAtt": [
                    "Bucket83908E77",
                    "Arn",
                  ],
                },
                {
                  "Fn::Join": [
                    "",
                    [
                      {
                        "Fn::GetAtt": [
                          "Bucket83908E77",
                          "Arn",
                        ],
                      },
                      "/data/*/docs-java.*.corruptassembly",
                    ],
                  ],
                },
              ],
            },
            {
              "Action": [
                "s3:GetObject*",
                "s3:GetBucket*",
                "s3:List*",
              ],
              "Effect": "Allow",
              "Resource": [
                {
                  "Fn::GetAtt": [
                    "Bucket83908E77",
                    "Arn",
                  ],
                },
                {
                  "Fn::Join": [
                    "",
                    [
                      {
                        "Fn::GetAtt": [
                          "Bucket83908E77",
                          "Arn",
                        ],
                      },
                      "/data/*/docs-*-java.*.corruptassembly",
                    ],
                  ],
                },
              ],
            },
            {
              "Action": [
                "s3:DeleteObject*",
                "s3:PutObject",
                "s3:PutObjectLegalHold",
                "s3:PutObjectRetention",
                "s3:PutObjectTagging",
                "s3:PutObjectVersionTagging",
                "s3:Abort*",
              ],
              "Effect": "Allow",
              "Resource": [
                {
                  "Fn::GetAtt": [
                    "Bucket83908E77",
                    "Arn",
                  ],
                },
                {
                  "Fn::Join": [
                    "",
                    [
                      {
                        "Fn::GetAtt": [
                          "Bucket83908E77",
                          "Arn",
                        ],
                      },
                      "/data/*/docs-*-java.*.corruptassembly",
                    ],
                  ],
                },
              ],
            },
            {
              "Action": "s3:DeleteObject*",
              "Effect": "Allow",
              "Resource": {
                "Fn::Join": [
                  "",
                  [
                    {
                      "Fn::GetAtt": [
                        "Bucket83908E77",
                        "Arn",
                      ],
                    },
                    "/data/*/docs-*-java.*.corruptassembly",
                  ],
                ],
              },
            },
            {
              "Action": [
                "s3:DeleteObject*",
                "s3:PutObject",
                "s3:PutObjectLegalHold",
                "s3:PutObjectRetention",
                "s3:PutObjectTagging",
                "s3:PutObjectVersionTagging",
                "s3:Abort*",
              ],
              "Effect": "Allow",
              "Resource": [
                {
                  "Fn::GetAtt": [
                    "Bucket83908E77",
                    "Arn",
                  ],
                },
                {
                  "Fn::Join": [
                    "",
                    [
                      {
                        "Fn::GetAtt": [
                          "Bucket83908E77",
                          "Arn",
                        ],
                      },
                      "/data/*/docs-csharp.*",
                    ],
                  ],
                },
              ],
            },
            {
              "Action": [
                "s3:DeleteObject*",
                "s3:PutObject",
                "s3:PutObjectLegalHold",
                "s3:PutObjectRetention",
                "s3:PutObjectTagging",
                "s3:PutObjectVersionTagging",
                "s3:Abort*",
              ],
              "Effect": "Allow",
              "Resource": [
                {
                  "Fn::GetAtt": [
                    "Bucket83908E77",
                    "Arn",
                  ],
                },
                {
                  "Fn::Join": [
                    "",
                    [
                      {
                        "Fn::GetAtt": [
                          "Bucket83908E77",
                          "Arn",
                        ],
                      },
                      "/data/*/docs-*-csharp.*",
                    ],
                  ],
                },
              ],
            },
            {
              "Action": [
                "s3:DeleteObject*",
                "s3:PutObject",
                "s3:PutObjectLegalHold",
                "s3:PutObjectRetention",
                "s3:PutObjectTagging",
                "s3:PutObjectVersionTagging",
                "s3:Abort*",
              ],
              "Effect": "Allow",
              "Resource": [
                {
                  "Fn::GetAtt": [
                    "Bucket83908E77",
                    "Arn",
                  ],
                },
                {
                  "Fn::Join": [
                    "",
                    [
                      {
                        "Fn::GetAtt": [
                          "Bucket83908E77",
                          "Arn",
                        ],
                      },
                      "/data/*/docs-csharp.*.not-supported",
                    ],
                  ],
                },
              ],
            },
            {
              "Action": [
                "s3:GetObject*",
                "s3:GetBucket*",
                "s3:List*",
              ],
              "Effect": "Allow",
              "Resource": [
                {
                  "Fn::GetAtt": [
                    "Bucket83908E77",
                    "Arn",
                  ],
                },
                {
                  "Fn::Join": [
                    "",
                    [
                      {
                        "Fn::GetAtt": [
                          "Bucket83908E77",
                          "Arn",
                        ],
                      },
                      "/data/*/docs-csharp.*.not-supported",
                    ],
                  ],
                },
              ],
            },
            {
              "Action": [
                "s3:DeleteObject*",
                "s3:PutObject",
                "s3:PutObjectLegalHold",
                "s3:PutObjectRetention",
                "s3:PutObjectTagging",
                "s3:PutObjectVersionTagging",
                "s3:Abort*",
              ],
              "Effect": "Allow",
              "Resource": [
                {
                  "Fn::GetAtt": [
                    "Bucket83908E77",
                    "Arn",
                  ],
                },
                {
                  "Fn::Join": [
                    "",
                    [
                      {
                        "Fn::GetAtt": [
                          "Bucket83908E77",
                          "Arn",
                        ],
                      },
                      "/data/*/docs-*-csharp.*.not-supported",
                    ],
                  ],
                },
              ],
            },
            {
              "Action": [
                "s3:GetObject*",
                "s3:GetBucket*",
                "s3:List*",
              ],
              "Effect": "Allow",
              "Resource": [
                {
                  "Fn::GetAtt": [
                    "Bucket83908E77",
                    "Arn",
                  ],
                },
                {
                  "Fn::Join": [
                    "",
                    [
                      {
                        "Fn::GetAtt": [
                          "Bucket83908E77",
                          "Arn",
                        ],
                      },
                      "/data/*/docs-*-csharp.*.not-supported",
                    ],
                  ],
                },
              ],
            },
            {
              "Action": [
                "s3:GetObject*",
                "s3:GetBucket*",
                "s3:List*",
              ],
              "Effect": "Allow",
              "Resource": [
                {
                  "Fn::GetAtt": [
                    "Bucket83908E77",
                    "Arn",
                  ],
                },
                {
                  "Fn::Join": [
                    "",
                    [
                      {
                        "Fn::GetAtt": [
                          "Bucket83908E77",
                          "Arn",
                        ],
                      },
                      "/data/*/docs-csharp.*.corruptassembly",
                    ],
                  ],
                },
              ],
            },
            {
              "Action": [
                "s3:DeleteObject*",
                "s3:PutObject",
                "s3:PutObjectLegalHold",
                "s3:PutObjectRetention",
                "s3:PutObjectTagging",
                "s3:PutObjectVersionTagging",
                "s3:Abort*",
              ],
              "Effect": "Allow",
              "Resource": [
                {
                  "Fn::GetAtt": [
                    "Bucket83908E77",
                    "Arn",
                  ],
                },
                {
                  "Fn::Join": [
                    "",
                    [
                      {
                        "Fn::GetAtt": [
                          "Bucket83908E77",
                          "Arn",
                        ],
                      },
                      "/data/*/docs-csharp.*.corruptassembly",
                    ],
                  ],
                },
              ],
            },
            {
              "Action": "s3:DeleteObject*",
              "Effect": "Allow",
              "Resource": {
                "Fn::Join": [
                  "",
                  [
                    {
                      "Fn::GetAtt": [
                        "Bucket83908E77",
                        "Arn",
                      ],
                    },
                    "/data/*/docs-csharp.*.corruptassembly",
                  ],
                ],
              },
            },
          ],
          "Version": "2012-10-17",
        },
        "Roles": [
          {
            "Ref": "TransliteratorTaskDefinitionTaskRole9D702381",
          },
        ],
      },
      "Type": "AWS::IAM::ManagedPolicy",
    },
    "TransliteratorTaskDefinitionTaskRoleOverflowPolicy3CE750E0E": {
      "Properties": {
        "Description": "Part of the policies for TestStack/Transliterator/TaskDefinition/TaskRole",
        "Path": "/",
        "PolicyDocument": {
          "Statement": [
            {
              "Action": [
                "s3:GetObject*",
                "s3:GetBucket*",
                "s3:List*",
              ],
              "Effect": "Allow",
              "Resource": [
                {
                  "Fn::GetAtt": [
                    "Bucket83908E77",
                    "Arn",
                  ],
                },
                {
                  "Fn::Join": [
                    "",
                    [
                      {
                        "Fn::GetAtt": [
                          "Bucket83908E77",
                          "Arn",
                        ],
                      },
                      "/data/*/docs-*-csharp.*.corruptassembly",
                    ],
                  ],
                },
              ],
            },
            {
              "Action": [
                "s3:DeleteObject*",
                "s3:PutObject",
                "s3:PutObjectLegalHold",
                "s3:PutObjectRetention",
                "s3:PutObjectTagging",
                "s3:PutObjectVersionTagging",
                "s3:Abort*",
              ],
              "Effect": "Allow",
              "Resource": [
                {
                  "Fn::GetAtt": [
                    "Bucket83908E77",
                    "Arn",
                  ],
                },
                {
                  "Fn::Join": [
                    "",
                    [
                      {
                        "Fn::GetAtt": [
                          "Bucket83908E77",
                          "Arn",
                        ],
                      },
                      "/data/*/docs-*-csharp.*.corruptassembly",
                    ],
                  ],
                },
              ],
            },
            {
              "Action": "s3:DeleteObject*",
              "Effect": "Allow",
              "Resource": {
                "Fn::Join": [
                  "",
                  [
                    {
                      "Fn::GetAtt": [
                        "Bucket83908E77",
                        "Arn",
                      ],
                    },
                    "/data/*/docs-*-csharp.*.corruptassembly",
                  ],
                ],
              },
            },
            {
              "Action": [
                "s3:DeleteObject*",
                "s3:PutObject",
                "s3:PutObjectLegalHold",
                "s3:PutObjectRetention",
                "s3:PutObjectTagging",
                "s3:PutObjectVersionTagging",
                "s3:Abort*",
              ],
              "Effect": "Allow",
              "Resource": [
                {
                  "Fn::GetAtt": [
                    "Bucket83908E77",
                    "Arn",
                  ],
                },
                {
                  "Fn::Join": [
                    "",
                    [
                      {
                        "Fn::GetAtt": [
                          "Bucket83908E77",
                          "Arn",
                        ],
                      },
                      "/data/*/docs-go.*",
                    ],
                  ],
                },
              ],
            },
            {
              "Action": [
                "s3:DeleteObject*",
                "s3:PutObject",
                "s3:PutObjectLegalHold",
                "s3:PutObjectRetention",
                "s3:PutObjectTagging",
                "s3:PutObjectVersionTagging",
                "s3:Abort*",
              ],
              "Effect": "Allow",
              "Resource": [
                {
                  "Fn::GetAtt": [
                    "Bucket83908E77",
                    "Arn",
                  ],
                },
                {
                  "Fn::Join": [
                    "",
                    [
                      {
                        "Fn::GetAtt": [
                          "Bucket83908E77",
                          "Arn",
                        ],
                      },
                      "/data/*/docs-*-go.*",
                    ],
                  ],
                },
              ],
            },
            {
              "Action": [
                "s3:DeleteObject*",
                "s3:PutObject",
                "s3:PutObjectLegalHold",
                "s3:PutObjectRetention",
                "s3:PutObjectTagging",
                "s3:PutObjectVersionTagging",
                "s3:Abort*",
              ],
              "Effect": "Allow",
              "Resource": [
                {
                  "Fn::GetAtt": [
                    "Bucket83908E77",
                    "Arn",
                  ],
                },
                {
                  "Fn::Join": [
                    "",
                    [
                      {
                        "Fn::GetAtt": [
                          "Bucket83908E77",
                          "Arn",
                        ],
                      },
                      "/data/*/docs-go.*.not-supported",
                    ],
                  ],
                },
              ],
            },
            {
              "Action": [
                "s3:GetObject*",
                "s3:GetBucket*",
                "s3:List*",
              ],
              "Effect": "Allow",
              "Resource": [
                {
                  "Fn::GetAtt": [
                    "Bucket83908E77",
                    "Arn",
                  ],
                },
                {
                  "Fn::Join": [
                    "",
                    [
                      {
                        "Fn::GetAtt": [
                          "Bucket83908E77",
                          "Arn",
                        ],
                      },
                      "/data/*/docs-go.*.not-supported",
                    ],
                  ],
                },
              ],
            },
            {
              "Action": [
                "s3:DeleteObject*",
                "s3:PutObject",
                "s3:PutObjectLegalHold",
                "s3:PutObjectRetention",
                "s3:PutObjectTagging",
                "s3:PutObjectVersionTagging",
                "s3:Abort*",
              ],
              "Effect": "Allow",
              "Resource": [
                {
                  "Fn::GetAtt": [
                    "Bucket83908E77",
                    "Arn",
                  ],
                },
                {
                  "Fn::Join": [
                    "",
                    [
                      {
                        "Fn::GetAtt": [
                          "Bucket83908E77",
                          "Arn",
                        ],
                      },
                      "/data/*/docs-*-go.*.not-supported",
                    ],
                  ],
                },
              ],
            },
            {
              "Action": [
                "s3:GetObject*",
                "s3:GetBucket*",
                "s3:List*",
              ],
              "Effect": "Allow",
              "Resource": [
                {
                  "Fn::GetAtt": [
                    "Bucket83908E77",
                    "Arn",
                  ],
                },
                {
                  "Fn::Join": [
                    "",
                    [
                      {
                        "Fn::GetAtt": [
                          "Bucket83908E77",
                          "Arn",
                        ],
                      },
                      "/data/*/docs-*-go.*.not-supported",
                    ],
                  ],
                },
              ],
            },
            {
              "Action": [
                "s3:GetObject*",
                "s3:GetBucket*",
                "s3:List*",
              ],
              "Effect": "Allow",
              "Resource": [
                {
                  "Fn::GetAtt": [
                    "Bucket83908E77",
                    "Arn",
                  ],
                },
                {
                  "Fn::Join": [
                    "",
                    [
                      {
                        "Fn::GetAtt": [
                          "Bucket83908E77",
                          "Arn",
                        ],
                      },
                      "/data/*/docs-go.*.corruptassembly",
                    ],
                  ],
                },
              ],
            },
            {
              "Action": [
                "s3:DeleteObject*",
                "s3:PutObject",
                "s3:PutObjectLegalHold",
                "s3:PutObjectRetention",
                "s3:PutObjectTagging",
                "s3:PutObjectVersionTagging",
                "s3:Abort*",
              ],
              "Effect": "Allow",
              "Resource": [
                {
                  "Fn::GetAtt": [
                    "Bucket83908E77",
                    "Arn",
                  ],
                },
                {
                  "Fn::Join": [
                    "",
                    [
                      {
                        "Fn::GetAtt": [
                          "Bucket83908E77",
                          "Arn",
                        ],
                      },
                      "/data/*/docs-go.*.corruptassembly",
                    ],
                  ],
                },
              ],
            },
            {
              "Action": [
                "s3:GetObject*",
                "s3:GetBucket*",
                "s3:List*",
              ],
              "Effect": "Allow",
              "Resource": [
                {
                  "Fn::GetAtt": [
                    "Bucket83908E77",
                    "Arn",
                  ],
                },
                {
                  "Fn::Join": [
                    "",
                    [
                      {
                        "Fn::GetAtt": [
                          "Bucket83908E77",
                          "Arn",
                        ],
                      },
                      "/data/*/docs-*-go.*.corruptassembly",
                    ],
                  ],
                },
              ],
            },
            {
              "Action": [
                "s3:DeleteObject*",
                "s3:PutObject",
                "s3:PutObjectLegalHold",
                "s3:PutObjectRetention",
                "s3:PutObjectTagging",
                "s3:PutObjectVersionTagging",
                "s3:Abort*",
              ],
              "Effect": "Allow",
              "Resource": [
                {
                  "Fn::GetAtt": [
                    "Bucket83908E77",
                    "Arn",
                  ],
                },
                {
                  "Fn::Join": [
                    "",
                    [
                      {
                        "Fn::GetAtt": [
                          "Bucket83908E77",
                          "Arn",
                        ],
                      },
                      "/data/*/docs-*-go.*.corruptassembly",
                    ],
                  ],
                },
              ],
            },
            {
              "Action": "s3:DeleteObject*",
              "Effect": "Allow",
              "Resource": {
                "Fn::Join": [
                  "",
                  [
                    {
                      "Fn::GetAtt": [
                        "Bucket83908E77",
                        "Arn",
                      ],
                    },
                    "/data/*/docs-go.*.corruptassembly",
                  ],
                ],
              },
            },
          ],
          "Version": "2012-10-17",
        },
        "Roles": [
          {
            "Ref": "TransliteratorTaskDefinitionTaskRole9D702381",
          },
        ],
      },
      "Type": "AWS::IAM::ManagedPolicy",
    },
    "TransliteratorTaskDefinitionTaskRoleOverflowPolicy444BE1376": {
      "Properties": {
        "Description": "Part of the policies for TestStack/Transliterator/TaskDefinition/TaskRole",
        "Path": "/",
        "PolicyDocument": {
          "Statement": [
            {
              "Action": "s3:DeleteObject*",
              "Effect": "Allow",
              "Resource": {
                "Fn::Join": [
                  "",
                  [
                    {
                      "Fn::GetAtt": [
                        "Bucket83908E77",
                        "Arn",
                      ],
                    },
                    "/data/*/docs-*-go.*.corruptassembly",
                  ],
                ],
              },
            },
          ],
          "Version": "2012-10-17",
        },
        "Roles": [
          {
            "Ref": "TransliteratorTaskDefinitionTaskRole9D702381",
          },
        ],
      },
      "Type": "AWS::IAM::ManagedPolicy",
    },
    "VPCB9E5F0B4": Anything,
    "VPCCloudWatchLogsAF00FE1E": Anything,
    "VPCCloudWatchLogsSecurityGroupBD4AAD5D": Anything,
    "VPCCodeArtifactAPIA2ABC3E9": Anything,
    "VPCCodeArtifactAPISecurityGroup64F4145F": Anything,
    "VPCCodeArtifactRepoA711606D": Anything,
    "VPCCodeArtifactRepoSecurityGroupADDB69B7": Anything,
    "VPCECR6A7B7D8F": Anything,
    "VPCECRAPI3780F3E2": Anything,
    "VPCECRAPISecurityGroupF418D050": Anything,
    "VPCECRSecurityGroupC83C5513": Anything,
    "VPCIsolatedSubnet1RouteTableAssociationA2D18F7C": Anything,
    "VPCIsolatedSubnet1RouteTableEB156210": Anything,
    "VPCIsolatedSubnet1SubnetEBD00FC6": Anything,
    "VPCIsolatedSubnet2RouteTable9B4F78DC": Anything,
    "VPCIsolatedSubnet2RouteTableAssociation7BF8E0EB": Anything,
    "VPCIsolatedSubnet2Subnet4B1C8CAA": Anything,
    "VPCS3CC6C5EE4": Anything,
    "VPCStepFunctions960F37B8": Anything,
    "VPCStepFunctionsSecurityGroup4B81069A": Anything,
  },
  "Rules": {
    "CheckBootstrapVersion": {
      "Assertions": [
        {
          "Assert": {
            "Fn::Not": [
              {
                "Fn::Contains": [
                  [
                    "1",
                    "2",
                    "3",
                    "4",
                    "5",
                  ],
                  {
                    "Ref": "BootstrapVersion",
                  },
                ],
              },
            ],
          },
          "AssertDescription": "CDK bootstrap stack version 6 required. Please run 'cdk bootstrap' with a recent version of the CDK CLI.",
        },
      ],
    },
  },
}
`;

exports[`basic use 1`] = `
{
  "Outputs": Anything,
  "Parameters": {
    "BootstrapVersion": {
      "Default": "/cdk-bootstrap/hnb659fds/version",
      "Description": "Version of the CDK Bootstrap resources in this environment, automatically retrieved from SSM Parameter Store. [cdk:skip]",
      "Type": "AWS::SSM::Parameter::Value<String>",
    },
  },
  "Resources": {
    "Bucket83908E77": Anything,
    "MonitoringHighSeverityDashboard17D9CD74": Anything,
    "MonitoringWatchfulDashboard9EB9FD4D": Anything,
    "TransliteratorLogGroup09734787": {
      "DeletionPolicy": "Retain",
      "Properties": {
        "RetentionInDays": 731,
      },
      "Type": "AWS::Logs::LogGroup",
      "UpdateReplacePolicy": "Retain",
    },
    "TransliteratorTaskDefinition16158D86": {
      "Properties": {
        "ContainerDefinitions": [
          {
            "Environment": [
              {
                "Name": "HEADER_SPAN",
                "Value": "true",
              },
              {
                "Name": "AWS_EMF_ENVIRONMENT",
                "Value": "Local",
              },
              {
                "Name": "MAX_CONCURRENT_S3_REQUESTS",
                "Value": "16",
              },
              {
                "Name": "MAX_RETRIES_S3_REQUESTS",
                "Value": "12",
              },
            ],
            "Essential": true,
            "Image": {
<<<<<<< HEAD
              "Fn::Sub": "\${AWS::AccountId}.dkr.ecr.\${AWS::Region}.\${AWS::URLSuffix}/cdk-hnb659fds-container-assets-\${AWS::AccountId}-\${AWS::Region}:2242befbbf41acf6f48bbb874120b5186be6f93402678d5f7172add9695d8535",
=======
              "Fn::Sub": "\${AWS::AccountId}.dkr.ecr.\${AWS::Region}.\${AWS::URLSuffix}/cdk-hnb659fds-container-assets-\${AWS::AccountId}-\${AWS::Region}:c3372702a3cfa9cbd02c369c4a077393cec6bfac57ddb4a26e13545911eb4476",
>>>>>>> de3babac
            },
            "LogConfiguration": {
              "LogDriver": "awslogs",
              "Options": {
                "awslogs-group": {
                  "Ref": "TransliteratorLogGroup09734787",
                },
                "awslogs-region": {
                  "Ref": "AWS::Region",
                },
                "awslogs-stream-prefix": "transliterator",
              },
            },
            "Name": "Resource",
            "Ulimits": [
              {
                "HardLimit": 1024,
                "Name": "nofile",
                "SoftLimit": 1024,
              },
            ],
          },
        ],
        "Cpu": "4096",
        "ExecutionRoleArn": {
          "Fn::GetAtt": [
            "TransliteratorTaskDefinitionExecutionRole9E3F5F1A",
            "Arn",
          ],
        },
        "Family": "TestStackTransliteratorTaskDefinitionE3A8C6E4",
        "Memory": "8192",
        "NetworkMode": "awsvpc",
        "RequiresCompatibilities": [
          "FARGATE",
        ],
        "RuntimePlatform": {
          "CpuArchitecture": "ARM64",
          "OperatingSystemFamily": "LINUX",
        },
        "TaskRoleArn": {
          "Fn::GetAtt": [
            "TransliteratorTaskDefinitionTaskRole9D702381",
            "Arn",
          ],
        },
      },
      "Type": "AWS::ECS::TaskDefinition",
    },
    "TransliteratorTaskDefinitionExecutionRole9E3F5F1A": {
      "Properties": {
        "AssumeRolePolicyDocument": {
          "Statement": [
            {
              "Action": "sts:AssumeRole",
              "Effect": "Allow",
              "Principal": {
                "Service": "ecs-tasks.amazonaws.com",
              },
            },
          ],
          "Version": "2012-10-17",
        },
      },
      "Type": "AWS::IAM::Role",
    },
    "TransliteratorTaskDefinitionExecutionRoleDefaultPolicyEF9F768F": {
      "Properties": {
        "PolicyDocument": {
          "Statement": [
            {
              "Action": [
                "ecr:BatchCheckLayerAvailability",
                "ecr:GetDownloadUrlForLayer",
                "ecr:BatchGetImage",
              ],
              "Effect": "Allow",
              "Resource": {
                "Fn::Join": [
                  "",
                  [
                    "arn:",
                    {
                      "Ref": "AWS::Partition",
                    },
                    ":ecr:",
                    {
                      "Ref": "AWS::Region",
                    },
                    ":",
                    {
                      "Ref": "AWS::AccountId",
                    },
                    ":repository/",
                    {
                      "Fn::Sub": "cdk-hnb659fds-container-assets-\${AWS::AccountId}-\${AWS::Region}",
                    },
                  ],
                ],
              },
            },
            {
              "Action": "ecr:GetAuthorizationToken",
              "Effect": "Allow",
              "Resource": "*",
            },
            {
              "Action": [
                "logs:CreateLogStream",
                "logs:PutLogEvents",
              ],
              "Effect": "Allow",
              "Resource": {
                "Fn::GetAtt": [
                  "TransliteratorLogGroup09734787",
                  "Arn",
                ],
              },
            },
          ],
          "Version": "2012-10-17",
        },
        "PolicyName": "TransliteratorTaskDefinitionExecutionRoleDefaultPolicyEF9F768F",
        "Roles": [
          {
            "Ref": "TransliteratorTaskDefinitionExecutionRole9E3F5F1A",
          },
        ],
      },
      "Type": "AWS::IAM::Policy",
    },
    "TransliteratorTaskDefinitionTaskRole9D702381": {
      "Properties": {
        "AssumeRolePolicyDocument": {
          "Statement": [
            {
              "Action": "sts:AssumeRole",
              "Effect": "Allow",
              "Principal": {
                "Service": "ecs-tasks.amazonaws.com",
              },
            },
          ],
          "Version": "2012-10-17",
        },
      },
      "Type": "AWS::IAM::Role",
    },
    "TransliteratorTaskDefinitionTaskRoleDefaultPolicy9436F5AA": {
      "Properties": {
        "PolicyDocument": {
          "Statement": [
            {
              "Action": [
                "states:SendTaskFailure",
                "states:SendTaskHeartbeat",
                "states:SendTaskSuccess",
              ],
              "Effect": "Allow",
              "Resource": "*",
            },
            {
              "Action": [
                "s3:GetObject*",
                "s3:GetBucket*",
                "s3:List*",
              ],
              "Effect": "Allow",
              "Resource": [
                {
                  "Fn::GetAtt": [
                    "Bucket83908E77",
                    "Arn",
                  ],
                },
                {
                  "Fn::Join": [
                    "",
                    [
                      {
                        "Fn::GetAtt": [
                          "Bucket83908E77",
                          "Arn",
                        ],
                      },
                      "/data/*/assembly.json",
                    ],
                  ],
                },
              ],
            },
            {
              "Action": [
                "s3:GetObject*",
                "s3:GetBucket*",
                "s3:List*",
              ],
              "Effect": "Allow",
              "Resource": [
                {
                  "Fn::GetAtt": [
                    "Bucket83908E77",
                    "Arn",
                  ],
                },
                {
                  "Fn::Join": [
                    "",
                    [
                      {
                        "Fn::GetAtt": [
                          "Bucket83908E77",
                          "Arn",
                        ],
                      },
                      "/data/*/package.tgz",
                    ],
                  ],
                },
              ],
            },
            {
              "Action": [
                "s3:GetObject*",
                "s3:GetBucket*",
                "s3:List*",
              ],
              "Effect": "Allow",
              "Resource": [
                {
                  "Fn::GetAtt": [
                    "Bucket83908E77",
                    "Arn",
                  ],
                },
                {
                  "Fn::Join": [
                    "",
                    [
                      {
                        "Fn::GetAtt": [
                          "Bucket83908E77",
                          "Arn",
                        ],
                      },
                      "/data/*/uninstallable",
                    ],
                  ],
                },
              ],
            },
            {
              "Action": [
                "s3:DeleteObject*",
                "s3:PutObject",
                "s3:PutObjectLegalHold",
                "s3:PutObjectRetention",
                "s3:PutObjectTagging",
                "s3:PutObjectVersionTagging",
                "s3:Abort*",
              ],
              "Effect": "Allow",
              "Resource": [
                {
                  "Fn::GetAtt": [
                    "Bucket83908E77",
                    "Arn",
                  ],
                },
                {
                  "Fn::Join": [
                    "",
                    [
                      {
                        "Fn::GetAtt": [
                          "Bucket83908E77",
                          "Arn",
                        ],
                      },
                      "/data/*/uninstallable",
                    ],
                  ],
                },
              ],
            },
            {
              "Action": "s3:DeleteObject*",
              "Effect": "Allow",
              "Resource": {
                "Fn::Join": [
                  "",
                  [
                    {
                      "Fn::GetAtt": [
                        "Bucket83908E77",
                        "Arn",
                      ],
                    },
                    "/data/*/uninstallable",
                  ],
                ],
              },
            },
            {
              "Action": [
                "s3:DeleteObject*",
                "s3:PutObject",
                "s3:PutObjectLegalHold",
                "s3:PutObjectRetention",
                "s3:PutObjectTagging",
                "s3:PutObjectVersionTagging",
                "s3:Abort*",
              ],
              "Effect": "Allow",
              "Resource": [
                {
                  "Fn::GetAtt": [
                    "Bucket83908E77",
                    "Arn",
                  ],
                },
                {
                  "Fn::Join": [
                    "",
                    [
                      {
                        "Fn::GetAtt": [
                          "Bucket83908E77",
                          "Arn",
                        ],
                      },
                      "/data/*/docs-typescript.*",
                    ],
                  ],
                },
              ],
            },
            {
              "Action": [
                "s3:DeleteObject*",
                "s3:PutObject",
                "s3:PutObjectLegalHold",
                "s3:PutObjectRetention",
                "s3:PutObjectTagging",
                "s3:PutObjectVersionTagging",
                "s3:Abort*",
              ],
              "Effect": "Allow",
              "Resource": [
                {
                  "Fn::GetAtt": [
                    "Bucket83908E77",
                    "Arn",
                  ],
                },
                {
                  "Fn::Join": [
                    "",
                    [
                      {
                        "Fn::GetAtt": [
                          "Bucket83908E77",
                          "Arn",
                        ],
                      },
                      "/data/*/docs-*-typescript.*",
                    ],
                  ],
                },
              ],
            },
            {
              "Action": [
                "s3:DeleteObject*",
                "s3:PutObject",
                "s3:PutObjectLegalHold",
                "s3:PutObjectRetention",
                "s3:PutObjectTagging",
                "s3:PutObjectVersionTagging",
                "s3:Abort*",
              ],
              "Effect": "Allow",
              "Resource": [
                {
                  "Fn::GetAtt": [
                    "Bucket83908E77",
                    "Arn",
                  ],
                },
                {
                  "Fn::Join": [
                    "",
                    [
                      {
                        "Fn::GetAtt": [
                          "Bucket83908E77",
                          "Arn",
                        ],
                      },
                      "/data/*/docs-typescript.*.not-supported",
                    ],
                  ],
                },
              ],
            },
            {
              "Action": [
                "s3:GetObject*",
                "s3:GetBucket*",
                "s3:List*",
              ],
              "Effect": "Allow",
              "Resource": [
                {
                  "Fn::GetAtt": [
                    "Bucket83908E77",
                    "Arn",
                  ],
                },
                {
                  "Fn::Join": [
                    "",
                    [
                      {
                        "Fn::GetAtt": [
                          "Bucket83908E77",
                          "Arn",
                        ],
                      },
                      "/data/*/docs-typescript.*.not-supported",
                    ],
                  ],
                },
              ],
            },
            {
              "Action": [
                "s3:DeleteObject*",
                "s3:PutObject",
                "s3:PutObjectLegalHold",
                "s3:PutObjectRetention",
                "s3:PutObjectTagging",
                "s3:PutObjectVersionTagging",
                "s3:Abort*",
              ],
              "Effect": "Allow",
              "Resource": [
                {
                  "Fn::GetAtt": [
                    "Bucket83908E77",
                    "Arn",
                  ],
                },
                {
                  "Fn::Join": [
                    "",
                    [
                      {
                        "Fn::GetAtt": [
                          "Bucket83908E77",
                          "Arn",
                        ],
                      },
                      "/data/*/docs-*-typescript.*.not-supported",
                    ],
                  ],
                },
              ],
            },
            {
              "Action": [
                "s3:GetObject*",
                "s3:GetBucket*",
                "s3:List*",
              ],
              "Effect": "Allow",
              "Resource": [
                {
                  "Fn::GetAtt": [
                    "Bucket83908E77",
                    "Arn",
                  ],
                },
                {
                  "Fn::Join": [
                    "",
                    [
                      {
                        "Fn::GetAtt": [
                          "Bucket83908E77",
                          "Arn",
                        ],
                      },
                      "/data/*/docs-*-typescript.*.not-supported",
                    ],
                  ],
                },
              ],
            },
            {
              "Action": [
                "s3:GetObject*",
                "s3:GetBucket*",
                "s3:List*",
              ],
              "Effect": "Allow",
              "Resource": [
                {
                  "Fn::GetAtt": [
                    "Bucket83908E77",
                    "Arn",
                  ],
                },
                {
                  "Fn::Join": [
                    "",
                    [
                      {
                        "Fn::GetAtt": [
                          "Bucket83908E77",
                          "Arn",
                        ],
                      },
                      "/data/*/docs-typescript.*.corruptassembly",
                    ],
                  ],
                },
              ],
            },
            {
              "Action": [
                "s3:DeleteObject*",
                "s3:PutObject",
                "s3:PutObjectLegalHold",
                "s3:PutObjectRetention",
                "s3:PutObjectTagging",
                "s3:PutObjectVersionTagging",
                "s3:Abort*",
              ],
              "Effect": "Allow",
              "Resource": [
                {
                  "Fn::GetAtt": [
                    "Bucket83908E77",
                    "Arn",
                  ],
                },
                {
                  "Fn::Join": [
                    "",
                    [
                      {
                        "Fn::GetAtt": [
                          "Bucket83908E77",
                          "Arn",
                        ],
                      },
                      "/data/*/docs-typescript.*.corruptassembly",
                    ],
                  ],
                },
              ],
            },
            {
              "Action": [
                "s3:GetObject*",
                "s3:GetBucket*",
                "s3:List*",
              ],
              "Effect": "Allow",
              "Resource": [
                {
                  "Fn::GetAtt": [
                    "Bucket83908E77",
                    "Arn",
                  ],
                },
                {
                  "Fn::Join": [
                    "",
                    [
                      {
                        "Fn::GetAtt": [
                          "Bucket83908E77",
                          "Arn",
                        ],
                      },
                      "/data/*/docs-*-typescript.*.corruptassembly",
                    ],
                  ],
                },
              ],
            },
            {
              "Action": [
                "s3:DeleteObject*",
                "s3:PutObject",
                "s3:PutObjectLegalHold",
                "s3:PutObjectRetention",
                "s3:PutObjectTagging",
                "s3:PutObjectVersionTagging",
                "s3:Abort*",
              ],
              "Effect": "Allow",
              "Resource": [
                {
                  "Fn::GetAtt": [
                    "Bucket83908E77",
                    "Arn",
                  ],
                },
                {
                  "Fn::Join": [
                    "",
                    [
                      {
                        "Fn::GetAtt": [
                          "Bucket83908E77",
                          "Arn",
                        ],
                      },
                      "/data/*/docs-*-typescript.*.corruptassembly",
                    ],
                  ],
                },
              ],
            },
            {
              "Action": "s3:DeleteObject*",
              "Effect": "Allow",
              "Resource": {
                "Fn::Join": [
                  "",
                  [
                    {
                      "Fn::GetAtt": [
                        "Bucket83908E77",
                        "Arn",
                      ],
                    },
                    "/data/*/docs-typescript.*.corruptassembly",
                  ],
                ],
              },
            },
            {
              "Action": "s3:DeleteObject*",
              "Effect": "Allow",
              "Resource": {
                "Fn::Join": [
                  "",
                  [
                    {
                      "Fn::GetAtt": [
                        "Bucket83908E77",
                        "Arn",
                      ],
                    },
                    "/data/*/docs-*-typescript.*.corruptassembly",
                  ],
                ],
              },
            },
            {
              "Action": [
                "s3:DeleteObject*",
                "s3:PutObject",
                "s3:PutObjectLegalHold",
                "s3:PutObjectRetention",
                "s3:PutObjectTagging",
                "s3:PutObjectVersionTagging",
                "s3:Abort*",
              ],
              "Effect": "Allow",
              "Resource": [
                {
                  "Fn::GetAtt": [
                    "Bucket83908E77",
                    "Arn",
                  ],
                },
                {
                  "Fn::Join": [
                    "",
                    [
                      {
                        "Fn::GetAtt": [
                          "Bucket83908E77",
                          "Arn",
                        ],
                      },
                      "/data/*/docs-python.*",
                    ],
                  ],
                },
              ],
            },
            {
              "Action": [
                "s3:DeleteObject*",
                "s3:PutObject",
                "s3:PutObjectLegalHold",
                "s3:PutObjectRetention",
                "s3:PutObjectTagging",
                "s3:PutObjectVersionTagging",
                "s3:Abort*",
              ],
              "Effect": "Allow",
              "Resource": [
                {
                  "Fn::GetAtt": [
                    "Bucket83908E77",
                    "Arn",
                  ],
                },
                {
                  "Fn::Join": [
                    "",
                    [
                      {
                        "Fn::GetAtt": [
                          "Bucket83908E77",
                          "Arn",
                        ],
                      },
                      "/data/*/docs-*-python.*",
                    ],
                  ],
                },
              ],
            },
            {
              "Action": [
                "s3:DeleteObject*",
                "s3:PutObject",
                "s3:PutObjectLegalHold",
                "s3:PutObjectRetention",
                "s3:PutObjectTagging",
                "s3:PutObjectVersionTagging",
                "s3:Abort*",
              ],
              "Effect": "Allow",
              "Resource": [
                {
                  "Fn::GetAtt": [
                    "Bucket83908E77",
                    "Arn",
                  ],
                },
                {
                  "Fn::Join": [
                    "",
                    [
                      {
                        "Fn::GetAtt": [
                          "Bucket83908E77",
                          "Arn",
                        ],
                      },
                      "/data/*/docs-python.*.not-supported",
                    ],
                  ],
                },
              ],
            },
            {
              "Action": [
                "s3:GetObject*",
                "s3:GetBucket*",
                "s3:List*",
              ],
              "Effect": "Allow",
              "Resource": [
                {
                  "Fn::GetAtt": [
                    "Bucket83908E77",
                    "Arn",
                  ],
                },
                {
                  "Fn::Join": [
                    "",
                    [
                      {
                        "Fn::GetAtt": [
                          "Bucket83908E77",
                          "Arn",
                        ],
                      },
                      "/data/*/docs-python.*.not-supported",
                    ],
                  ],
                },
              ],
            },
            {
              "Action": [
                "s3:DeleteObject*",
                "s3:PutObject",
                "s3:PutObjectLegalHold",
                "s3:PutObjectRetention",
                "s3:PutObjectTagging",
                "s3:PutObjectVersionTagging",
                "s3:Abort*",
              ],
              "Effect": "Allow",
              "Resource": [
                {
                  "Fn::GetAtt": [
                    "Bucket83908E77",
                    "Arn",
                  ],
                },
                {
                  "Fn::Join": [
                    "",
                    [
                      {
                        "Fn::GetAtt": [
                          "Bucket83908E77",
                          "Arn",
                        ],
                      },
                      "/data/*/docs-*-python.*.not-supported",
                    ],
                  ],
                },
              ],
            },
            {
              "Action": [
                "s3:GetObject*",
                "s3:GetBucket*",
                "s3:List*",
              ],
              "Effect": "Allow",
              "Resource": [
                {
                  "Fn::GetAtt": [
                    "Bucket83908E77",
                    "Arn",
                  ],
                },
                {
                  "Fn::Join": [
                    "",
                    [
                      {
                        "Fn::GetAtt": [
                          "Bucket83908E77",
                          "Arn",
                        ],
                      },
                      "/data/*/docs-*-python.*.not-supported",
                    ],
                  ],
                },
              ],
            },
            {
              "Action": "s3:DeleteObject*",
              "Effect": "Allow",
              "Resource": {
                "Fn::Join": [
                  "",
                  [
                    {
                      "Fn::GetAtt": [
                        "Bucket83908E77",
                        "Arn",
                      ],
                    },
                    "/data/*/docs-python.*.corruptassembly",
                  ],
                ],
              },
            },
          ],
          "Version": "2012-10-17",
        },
        "PolicyName": "TransliteratorTaskDefinitionTaskRoleDefaultPolicy9436F5AA",
        "Roles": [
          {
            "Ref": "TransliteratorTaskDefinitionTaskRole9D702381",
          },
        ],
      },
      "Type": "AWS::IAM::Policy",
    },
    "TransliteratorTaskDefinitionTaskRoleOverflowPolicy1B38F48F3": {
      "Properties": {
        "Description": "Part of the policies for TestStack/Transliterator/TaskDefinition/TaskRole",
        "Path": "/",
        "PolicyDocument": {
          "Statement": [
            {
              "Action": [
                "s3:GetObject*",
                "s3:GetBucket*",
                "s3:List*",
              ],
              "Effect": "Allow",
              "Resource": [
                {
                  "Fn::GetAtt": [
                    "Bucket83908E77",
                    "Arn",
                  ],
                },
                {
                  "Fn::Join": [
                    "",
                    [
                      {
                        "Fn::GetAtt": [
                          "Bucket83908E77",
                          "Arn",
                        ],
                      },
                      "/data/*/docs-python.*.corruptassembly",
                    ],
                  ],
                },
              ],
            },
            {
              "Action": [
                "s3:DeleteObject*",
                "s3:PutObject",
                "s3:PutObjectLegalHold",
                "s3:PutObjectRetention",
                "s3:PutObjectTagging",
                "s3:PutObjectVersionTagging",
                "s3:Abort*",
              ],
              "Effect": "Allow",
              "Resource": [
                {
                  "Fn::GetAtt": [
                    "Bucket83908E77",
                    "Arn",
                  ],
                },
                {
                  "Fn::Join": [
                    "",
                    [
                      {
                        "Fn::GetAtt": [
                          "Bucket83908E77",
                          "Arn",
                        ],
                      },
                      "/data/*/docs-python.*.corruptassembly",
                    ],
                  ],
                },
              ],
            },
            {
              "Action": [
                "s3:GetObject*",
                "s3:GetBucket*",
                "s3:List*",
              ],
              "Effect": "Allow",
              "Resource": [
                {
                  "Fn::GetAtt": [
                    "Bucket83908E77",
                    "Arn",
                  ],
                },
                {
                  "Fn::Join": [
                    "",
                    [
                      {
                        "Fn::GetAtt": [
                          "Bucket83908E77",
                          "Arn",
                        ],
                      },
                      "/data/*/docs-*-python.*.corruptassembly",
                    ],
                  ],
                },
              ],
            },
            {
              "Action": [
                "s3:DeleteObject*",
                "s3:PutObject",
                "s3:PutObjectLegalHold",
                "s3:PutObjectRetention",
                "s3:PutObjectTagging",
                "s3:PutObjectVersionTagging",
                "s3:Abort*",
              ],
              "Effect": "Allow",
              "Resource": [
                {
                  "Fn::GetAtt": [
                    "Bucket83908E77",
                    "Arn",
                  ],
                },
                {
                  "Fn::Join": [
                    "",
                    [
                      {
                        "Fn::GetAtt": [
                          "Bucket83908E77",
                          "Arn",
                        ],
                      },
                      "/data/*/docs-*-python.*.corruptassembly",
                    ],
                  ],
                },
              ],
            },
            {
              "Action": "s3:DeleteObject*",
              "Effect": "Allow",
              "Resource": {
                "Fn::Join": [
                  "",
                  [
                    {
                      "Fn::GetAtt": [
                        "Bucket83908E77",
                        "Arn",
                      ],
                    },
                    "/data/*/docs-*-python.*.corruptassembly",
                  ],
                ],
              },
            },
            {
              "Action": [
                "s3:DeleteObject*",
                "s3:PutObject",
                "s3:PutObjectLegalHold",
                "s3:PutObjectRetention",
                "s3:PutObjectTagging",
                "s3:PutObjectVersionTagging",
                "s3:Abort*",
              ],
              "Effect": "Allow",
              "Resource": [
                {
                  "Fn::GetAtt": [
                    "Bucket83908E77",
                    "Arn",
                  ],
                },
                {
                  "Fn::Join": [
                    "",
                    [
                      {
                        "Fn::GetAtt": [
                          "Bucket83908E77",
                          "Arn",
                        ],
                      },
                      "/data/*/docs-java.*",
                    ],
                  ],
                },
              ],
            },
            {
              "Action": [
                "s3:DeleteObject*",
                "s3:PutObject",
                "s3:PutObjectLegalHold",
                "s3:PutObjectRetention",
                "s3:PutObjectTagging",
                "s3:PutObjectVersionTagging",
                "s3:Abort*",
              ],
              "Effect": "Allow",
              "Resource": [
                {
                  "Fn::GetAtt": [
                    "Bucket83908E77",
                    "Arn",
                  ],
                },
                {
                  "Fn::Join": [
                    "",
                    [
                      {
                        "Fn::GetAtt": [
                          "Bucket83908E77",
                          "Arn",
                        ],
                      },
                      "/data/*/docs-*-java.*",
                    ],
                  ],
                },
              ],
            },
            {
              "Action": [
                "s3:DeleteObject*",
                "s3:PutObject",
                "s3:PutObjectLegalHold",
                "s3:PutObjectRetention",
                "s3:PutObjectTagging",
                "s3:PutObjectVersionTagging",
                "s3:Abort*",
              ],
              "Effect": "Allow",
              "Resource": [
                {
                  "Fn::GetAtt": [
                    "Bucket83908E77",
                    "Arn",
                  ],
                },
                {
                  "Fn::Join": [
                    "",
                    [
                      {
                        "Fn::GetAtt": [
                          "Bucket83908E77",
                          "Arn",
                        ],
                      },
                      "/data/*/docs-java.*.not-supported",
                    ],
                  ],
                },
              ],
            },
            {
              "Action": [
                "s3:GetObject*",
                "s3:GetBucket*",
                "s3:List*",
              ],
              "Effect": "Allow",
              "Resource": [
                {
                  "Fn::GetAtt": [
                    "Bucket83908E77",
                    "Arn",
                  ],
                },
                {
                  "Fn::Join": [
                    "",
                    [
                      {
                        "Fn::GetAtt": [
                          "Bucket83908E77",
                          "Arn",
                        ],
                      },
                      "/data/*/docs-java.*.not-supported",
                    ],
                  ],
                },
              ],
            },
            {
              "Action": [
                "s3:DeleteObject*",
                "s3:PutObject",
                "s3:PutObjectLegalHold",
                "s3:PutObjectRetention",
                "s3:PutObjectTagging",
                "s3:PutObjectVersionTagging",
                "s3:Abort*",
              ],
              "Effect": "Allow",
              "Resource": [
                {
                  "Fn::GetAtt": [
                    "Bucket83908E77",
                    "Arn",
                  ],
                },
                {
                  "Fn::Join": [
                    "",
                    [
                      {
                        "Fn::GetAtt": [
                          "Bucket83908E77",
                          "Arn",
                        ],
                      },
                      "/data/*/docs-*-java.*.not-supported",
                    ],
                  ],
                },
              ],
            },
            {
              "Action": [
                "s3:GetObject*",
                "s3:GetBucket*",
                "s3:List*",
              ],
              "Effect": "Allow",
              "Resource": [
                {
                  "Fn::GetAtt": [
                    "Bucket83908E77",
                    "Arn",
                  ],
                },
                {
                  "Fn::Join": [
                    "",
                    [
                      {
                        "Fn::GetAtt": [
                          "Bucket83908E77",
                          "Arn",
                        ],
                      },
                      "/data/*/docs-*-java.*.not-supported",
                    ],
                  ],
                },
              ],
            },
            {
              "Action": [
                "s3:GetObject*",
                "s3:GetBucket*",
                "s3:List*",
              ],
              "Effect": "Allow",
              "Resource": [
                {
                  "Fn::GetAtt": [
                    "Bucket83908E77",
                    "Arn",
                  ],
                },
                {
                  "Fn::Join": [
                    "",
                    [
                      {
                        "Fn::GetAtt": [
                          "Bucket83908E77",
                          "Arn",
                        ],
                      },
                      "/data/*/docs-java.*.corruptassembly",
                    ],
                  ],
                },
              ],
            },
            {
              "Action": [
                "s3:DeleteObject*",
                "s3:PutObject",
                "s3:PutObjectLegalHold",
                "s3:PutObjectRetention",
                "s3:PutObjectTagging",
                "s3:PutObjectVersionTagging",
                "s3:Abort*",
              ],
              "Effect": "Allow",
              "Resource": [
                {
                  "Fn::GetAtt": [
                    "Bucket83908E77",
                    "Arn",
                  ],
                },
                {
                  "Fn::Join": [
                    "",
                    [
                      {
                        "Fn::GetAtt": [
                          "Bucket83908E77",
                          "Arn",
                        ],
                      },
                      "/data/*/docs-java.*.corruptassembly",
                    ],
                  ],
                },
              ],
            },
            {
              "Action": "s3:DeleteObject*",
              "Effect": "Allow",
              "Resource": {
                "Fn::Join": [
                  "",
                  [
                    {
                      "Fn::GetAtt": [
                        "Bucket83908E77",
                        "Arn",
                      ],
                    },
                    "/data/*/docs-java.*.corruptassembly",
                  ],
                ],
              },
            },
          ],
          "Version": "2012-10-17",
        },
        "Roles": [
          {
            "Ref": "TransliteratorTaskDefinitionTaskRole9D702381",
          },
        ],
      },
      "Type": "AWS::IAM::ManagedPolicy",
    },
    "TransliteratorTaskDefinitionTaskRoleOverflowPolicy23E8CAA7E": {
      "Properties": {
        "Description": "Part of the policies for TestStack/Transliterator/TaskDefinition/TaskRole",
        "Path": "/",
        "PolicyDocument": {
          "Statement": [
            {
              "Action": [
                "s3:GetObject*",
                "s3:GetBucket*",
                "s3:List*",
              ],
              "Effect": "Allow",
              "Resource": [
                {
                  "Fn::GetAtt": [
                    "Bucket83908E77",
                    "Arn",
                  ],
                },
                {
                  "Fn::Join": [
                    "",
                    [
                      {
                        "Fn::GetAtt": [
                          "Bucket83908E77",
                          "Arn",
                        ],
                      },
                      "/data/*/docs-*-java.*.corruptassembly",
                    ],
                  ],
                },
              ],
            },
            {
              "Action": [
                "s3:DeleteObject*",
                "s3:PutObject",
                "s3:PutObjectLegalHold",
                "s3:PutObjectRetention",
                "s3:PutObjectTagging",
                "s3:PutObjectVersionTagging",
                "s3:Abort*",
              ],
              "Effect": "Allow",
              "Resource": [
                {
                  "Fn::GetAtt": [
                    "Bucket83908E77",
                    "Arn",
                  ],
                },
                {
                  "Fn::Join": [
                    "",
                    [
                      {
                        "Fn::GetAtt": [
                          "Bucket83908E77",
                          "Arn",
                        ],
                      },
                      "/data/*/docs-*-java.*.corruptassembly",
                    ],
                  ],
                },
              ],
            },
            {
              "Action": "s3:DeleteObject*",
              "Effect": "Allow",
              "Resource": {
                "Fn::Join": [
                  "",
                  [
                    {
                      "Fn::GetAtt": [
                        "Bucket83908E77",
                        "Arn",
                      ],
                    },
                    "/data/*/docs-*-java.*.corruptassembly",
                  ],
                ],
              },
            },
            {
              "Action": [
                "s3:DeleteObject*",
                "s3:PutObject",
                "s3:PutObjectLegalHold",
                "s3:PutObjectRetention",
                "s3:PutObjectTagging",
                "s3:PutObjectVersionTagging",
                "s3:Abort*",
              ],
              "Effect": "Allow",
              "Resource": [
                {
                  "Fn::GetAtt": [
                    "Bucket83908E77",
                    "Arn",
                  ],
                },
                {
                  "Fn::Join": [
                    "",
                    [
                      {
                        "Fn::GetAtt": [
                          "Bucket83908E77",
                          "Arn",
                        ],
                      },
                      "/data/*/docs-csharp.*",
                    ],
                  ],
                },
              ],
            },
            {
              "Action": [
                "s3:DeleteObject*",
                "s3:PutObject",
                "s3:PutObjectLegalHold",
                "s3:PutObjectRetention",
                "s3:PutObjectTagging",
                "s3:PutObjectVersionTagging",
                "s3:Abort*",
              ],
              "Effect": "Allow",
              "Resource": [
                {
                  "Fn::GetAtt": [
                    "Bucket83908E77",
                    "Arn",
                  ],
                },
                {
                  "Fn::Join": [
                    "",
                    [
                      {
                        "Fn::GetAtt": [
                          "Bucket83908E77",
                          "Arn",
                        ],
                      },
                      "/data/*/docs-*-csharp.*",
                    ],
                  ],
                },
              ],
            },
            {
              "Action": [
                "s3:DeleteObject*",
                "s3:PutObject",
                "s3:PutObjectLegalHold",
                "s3:PutObjectRetention",
                "s3:PutObjectTagging",
                "s3:PutObjectVersionTagging",
                "s3:Abort*",
              ],
              "Effect": "Allow",
              "Resource": [
                {
                  "Fn::GetAtt": [
                    "Bucket83908E77",
                    "Arn",
                  ],
                },
                {
                  "Fn::Join": [
                    "",
                    [
                      {
                        "Fn::GetAtt": [
                          "Bucket83908E77",
                          "Arn",
                        ],
                      },
                      "/data/*/docs-csharp.*.not-supported",
                    ],
                  ],
                },
              ],
            },
            {
              "Action": [
                "s3:GetObject*",
                "s3:GetBucket*",
                "s3:List*",
              ],
              "Effect": "Allow",
              "Resource": [
                {
                  "Fn::GetAtt": [
                    "Bucket83908E77",
                    "Arn",
                  ],
                },
                {
                  "Fn::Join": [
                    "",
                    [
                      {
                        "Fn::GetAtt": [
                          "Bucket83908E77",
                          "Arn",
                        ],
                      },
                      "/data/*/docs-csharp.*.not-supported",
                    ],
                  ],
                },
              ],
            },
            {
              "Action": [
                "s3:DeleteObject*",
                "s3:PutObject",
                "s3:PutObjectLegalHold",
                "s3:PutObjectRetention",
                "s3:PutObjectTagging",
                "s3:PutObjectVersionTagging",
                "s3:Abort*",
              ],
              "Effect": "Allow",
              "Resource": [
                {
                  "Fn::GetAtt": [
                    "Bucket83908E77",
                    "Arn",
                  ],
                },
                {
                  "Fn::Join": [
                    "",
                    [
                      {
                        "Fn::GetAtt": [
                          "Bucket83908E77",
                          "Arn",
                        ],
                      },
                      "/data/*/docs-*-csharp.*.not-supported",
                    ],
                  ],
                },
              ],
            },
            {
              "Action": [
                "s3:GetObject*",
                "s3:GetBucket*",
                "s3:List*",
              ],
              "Effect": "Allow",
              "Resource": [
                {
                  "Fn::GetAtt": [
                    "Bucket83908E77",
                    "Arn",
                  ],
                },
                {
                  "Fn::Join": [
                    "",
                    [
                      {
                        "Fn::GetAtt": [
                          "Bucket83908E77",
                          "Arn",
                        ],
                      },
                      "/data/*/docs-*-csharp.*.not-supported",
                    ],
                  ],
                },
              ],
            },
            {
              "Action": [
                "s3:GetObject*",
                "s3:GetBucket*",
                "s3:List*",
              ],
              "Effect": "Allow",
              "Resource": [
                {
                  "Fn::GetAtt": [
                    "Bucket83908E77",
                    "Arn",
                  ],
                },
                {
                  "Fn::Join": [
                    "",
                    [
                      {
                        "Fn::GetAtt": [
                          "Bucket83908E77",
                          "Arn",
                        ],
                      },
                      "/data/*/docs-csharp.*.corruptassembly",
                    ],
                  ],
                },
              ],
            },
            {
              "Action": [
                "s3:DeleteObject*",
                "s3:PutObject",
                "s3:PutObjectLegalHold",
                "s3:PutObjectRetention",
                "s3:PutObjectTagging",
                "s3:PutObjectVersionTagging",
                "s3:Abort*",
              ],
              "Effect": "Allow",
              "Resource": [
                {
                  "Fn::GetAtt": [
                    "Bucket83908E77",
                    "Arn",
                  ],
                },
                {
                  "Fn::Join": [
                    "",
                    [
                      {
                        "Fn::GetAtt": [
                          "Bucket83908E77",
                          "Arn",
                        ],
                      },
                      "/data/*/docs-csharp.*.corruptassembly",
                    ],
                  ],
                },
              ],
            },
            {
              "Action": [
                "s3:GetObject*",
                "s3:GetBucket*",
                "s3:List*",
              ],
              "Effect": "Allow",
              "Resource": [
                {
                  "Fn::GetAtt": [
                    "Bucket83908E77",
                    "Arn",
                  ],
                },
                {
                  "Fn::Join": [
                    "",
                    [
                      {
                        "Fn::GetAtt": [
                          "Bucket83908E77",
                          "Arn",
                        ],
                      },
                      "/data/*/docs-*-csharp.*.corruptassembly",
                    ],
                  ],
                },
              ],
            },
            {
              "Action": [
                "s3:DeleteObject*",
                "s3:PutObject",
                "s3:PutObjectLegalHold",
                "s3:PutObjectRetention",
                "s3:PutObjectTagging",
                "s3:PutObjectVersionTagging",
                "s3:Abort*",
              ],
              "Effect": "Allow",
              "Resource": [
                {
                  "Fn::GetAtt": [
                    "Bucket83908E77",
                    "Arn",
                  ],
                },
                {
                  "Fn::Join": [
                    "",
                    [
                      {
                        "Fn::GetAtt": [
                          "Bucket83908E77",
                          "Arn",
                        ],
                      },
                      "/data/*/docs-*-csharp.*.corruptassembly",
                    ],
                  ],
                },
              ],
            },
            {
              "Action": "s3:DeleteObject*",
              "Effect": "Allow",
              "Resource": {
                "Fn::Join": [
                  "",
                  [
                    {
                      "Fn::GetAtt": [
                        "Bucket83908E77",
                        "Arn",
                      ],
                    },
                    "/data/*/docs-csharp.*.corruptassembly",
                  ],
                ],
              },
            },
          ],
          "Version": "2012-10-17",
        },
        "Roles": [
          {
            "Ref": "TransliteratorTaskDefinitionTaskRole9D702381",
          },
        ],
      },
      "Type": "AWS::IAM::ManagedPolicy",
    },
    "TransliteratorTaskDefinitionTaskRoleOverflowPolicy3CE750E0E": {
      "Properties": {
        "Description": "Part of the policies for TestStack/Transliterator/TaskDefinition/TaskRole",
        "Path": "/",
        "PolicyDocument": {
          "Statement": [
            {
              "Action": "s3:DeleteObject*",
              "Effect": "Allow",
              "Resource": {
                "Fn::Join": [
                  "",
                  [
                    {
                      "Fn::GetAtt": [
                        "Bucket83908E77",
                        "Arn",
                      ],
                    },
                    "/data/*/docs-*-csharp.*.corruptassembly",
                  ],
                ],
              },
            },
            {
              "Action": [
                "s3:DeleteObject*",
                "s3:PutObject",
                "s3:PutObjectLegalHold",
                "s3:PutObjectRetention",
                "s3:PutObjectTagging",
                "s3:PutObjectVersionTagging",
                "s3:Abort*",
              ],
              "Effect": "Allow",
              "Resource": [
                {
                  "Fn::GetAtt": [
                    "Bucket83908E77",
                    "Arn",
                  ],
                },
                {
                  "Fn::Join": [
                    "",
                    [
                      {
                        "Fn::GetAtt": [
                          "Bucket83908E77",
                          "Arn",
                        ],
                      },
                      "/data/*/docs-go.*",
                    ],
                  ],
                },
              ],
            },
            {
              "Action": [
                "s3:DeleteObject*",
                "s3:PutObject",
                "s3:PutObjectLegalHold",
                "s3:PutObjectRetention",
                "s3:PutObjectTagging",
                "s3:PutObjectVersionTagging",
                "s3:Abort*",
              ],
              "Effect": "Allow",
              "Resource": [
                {
                  "Fn::GetAtt": [
                    "Bucket83908E77",
                    "Arn",
                  ],
                },
                {
                  "Fn::Join": [
                    "",
                    [
                      {
                        "Fn::GetAtt": [
                          "Bucket83908E77",
                          "Arn",
                        ],
                      },
                      "/data/*/docs-*-go.*",
                    ],
                  ],
                },
              ],
            },
            {
              "Action": [
                "s3:DeleteObject*",
                "s3:PutObject",
                "s3:PutObjectLegalHold",
                "s3:PutObjectRetention",
                "s3:PutObjectTagging",
                "s3:PutObjectVersionTagging",
                "s3:Abort*",
              ],
              "Effect": "Allow",
              "Resource": [
                {
                  "Fn::GetAtt": [
                    "Bucket83908E77",
                    "Arn",
                  ],
                },
                {
                  "Fn::Join": [
                    "",
                    [
                      {
                        "Fn::GetAtt": [
                          "Bucket83908E77",
                          "Arn",
                        ],
                      },
                      "/data/*/docs-go.*.not-supported",
                    ],
                  ],
                },
              ],
            },
            {
              "Action": [
                "s3:GetObject*",
                "s3:GetBucket*",
                "s3:List*",
              ],
              "Effect": "Allow",
              "Resource": [
                {
                  "Fn::GetAtt": [
                    "Bucket83908E77",
                    "Arn",
                  ],
                },
                {
                  "Fn::Join": [
                    "",
                    [
                      {
                        "Fn::GetAtt": [
                          "Bucket83908E77",
                          "Arn",
                        ],
                      },
                      "/data/*/docs-go.*.not-supported",
                    ],
                  ],
                },
              ],
            },
            {
              "Action": [
                "s3:DeleteObject*",
                "s3:PutObject",
                "s3:PutObjectLegalHold",
                "s3:PutObjectRetention",
                "s3:PutObjectTagging",
                "s3:PutObjectVersionTagging",
                "s3:Abort*",
              ],
              "Effect": "Allow",
              "Resource": [
                {
                  "Fn::GetAtt": [
                    "Bucket83908E77",
                    "Arn",
                  ],
                },
                {
                  "Fn::Join": [
                    "",
                    [
                      {
                        "Fn::GetAtt": [
                          "Bucket83908E77",
                          "Arn",
                        ],
                      },
                      "/data/*/docs-*-go.*.not-supported",
                    ],
                  ],
                },
              ],
            },
            {
              "Action": [
                "s3:GetObject*",
                "s3:GetBucket*",
                "s3:List*",
              ],
              "Effect": "Allow",
              "Resource": [
                {
                  "Fn::GetAtt": [
                    "Bucket83908E77",
                    "Arn",
                  ],
                },
                {
                  "Fn::Join": [
                    "",
                    [
                      {
                        "Fn::GetAtt": [
                          "Bucket83908E77",
                          "Arn",
                        ],
                      },
                      "/data/*/docs-*-go.*.not-supported",
                    ],
                  ],
                },
              ],
            },
            {
              "Action": [
                "s3:GetObject*",
                "s3:GetBucket*",
                "s3:List*",
              ],
              "Effect": "Allow",
              "Resource": [
                {
                  "Fn::GetAtt": [
                    "Bucket83908E77",
                    "Arn",
                  ],
                },
                {
                  "Fn::Join": [
                    "",
                    [
                      {
                        "Fn::GetAtt": [
                          "Bucket83908E77",
                          "Arn",
                        ],
                      },
                      "/data/*/docs-go.*.corruptassembly",
                    ],
                  ],
                },
              ],
            },
            {
              "Action": [
                "s3:DeleteObject*",
                "s3:PutObject",
                "s3:PutObjectLegalHold",
                "s3:PutObjectRetention",
                "s3:PutObjectTagging",
                "s3:PutObjectVersionTagging",
                "s3:Abort*",
              ],
              "Effect": "Allow",
              "Resource": [
                {
                  "Fn::GetAtt": [
                    "Bucket83908E77",
                    "Arn",
                  ],
                },
                {
                  "Fn::Join": [
                    "",
                    [
                      {
                        "Fn::GetAtt": [
                          "Bucket83908E77",
                          "Arn",
                        ],
                      },
                      "/data/*/docs-go.*.corruptassembly",
                    ],
                  ],
                },
              ],
            },
            {
              "Action": [
                "s3:GetObject*",
                "s3:GetBucket*",
                "s3:List*",
              ],
              "Effect": "Allow",
              "Resource": [
                {
                  "Fn::GetAtt": [
                    "Bucket83908E77",
                    "Arn",
                  ],
                },
                {
                  "Fn::Join": [
                    "",
                    [
                      {
                        "Fn::GetAtt": [
                          "Bucket83908E77",
                          "Arn",
                        ],
                      },
                      "/data/*/docs-*-go.*.corruptassembly",
                    ],
                  ],
                },
              ],
            },
            {
              "Action": [
                "s3:DeleteObject*",
                "s3:PutObject",
                "s3:PutObjectLegalHold",
                "s3:PutObjectRetention",
                "s3:PutObjectTagging",
                "s3:PutObjectVersionTagging",
                "s3:Abort*",
              ],
              "Effect": "Allow",
              "Resource": [
                {
                  "Fn::GetAtt": [
                    "Bucket83908E77",
                    "Arn",
                  ],
                },
                {
                  "Fn::Join": [
                    "",
                    [
                      {
                        "Fn::GetAtt": [
                          "Bucket83908E77",
                          "Arn",
                        ],
                      },
                      "/data/*/docs-*-go.*.corruptassembly",
                    ],
                  ],
                },
              ],
            },
            {
              "Action": "s3:DeleteObject*",
              "Effect": "Allow",
              "Resource": {
                "Fn::Join": [
                  "",
                  [
                    {
                      "Fn::GetAtt": [
                        "Bucket83908E77",
                        "Arn",
                      ],
                    },
                    "/data/*/docs-go.*.corruptassembly",
                  ],
                ],
              },
            },
            {
              "Action": "s3:DeleteObject*",
              "Effect": "Allow",
              "Resource": {
                "Fn::Join": [
                  "",
                  [
                    {
                      "Fn::GetAtt": [
                        "Bucket83908E77",
                        "Arn",
                      ],
                    },
                    "/data/*/docs-*-go.*.corruptassembly",
                  ],
                ],
              },
            },
          ],
          "Version": "2012-10-17",
        },
        "Roles": [
          {
            "Ref": "TransliteratorTaskDefinitionTaskRole9D702381",
          },
        ],
      },
      "Type": "AWS::IAM::ManagedPolicy",
    },
  },
  "Rules": {
    "CheckBootstrapVersion": {
      "Assertions": [
        {
          "Assert": {
            "Fn::Not": [
              {
                "Fn::Contains": [
                  [
                    "1",
                    "2",
                    "3",
                    "4",
                    "5",
                  ],
                  {
                    "Ref": "BootstrapVersion",
                  },
                ],
              },
            ],
          },
          "AssertDescription": "CDK bootstrap stack version 6 required. Please run 'cdk bootstrap' with a recent version of the CDK CLI.",
        },
      ],
    },
  },
}
`;<|MERGE_RESOLUTION|>--- conflicted
+++ resolved
@@ -126,11 +126,7 @@
             ],
             "Essential": true,
             "Image": {
-<<<<<<< HEAD
-              "Fn::Sub": "\${AWS::AccountId}.dkr.ecr.\${AWS::Region}.\${AWS::URLSuffix}/cdk-hnb659fds-container-assets-\${AWS::AccountId}-\${AWS::Region}:2242befbbf41acf6f48bbb874120b5186be6f93402678d5f7172add9695d8535",
-=======
               "Fn::Sub": "\${AWS::AccountId}.dkr.ecr.\${AWS::Region}.\${AWS::URLSuffix}/cdk-hnb659fds-container-assets-\${AWS::AccountId}-\${AWS::Region}:c3372702a3cfa9cbd02c369c4a077393cec6bfac57ddb4a26e13545911eb4476",
->>>>>>> de3babac
             },
             "LogConfiguration": {
               "LogDriver": "awslogs",
@@ -2453,11 +2449,7 @@
             ],
             "Essential": true,
             "Image": {
-<<<<<<< HEAD
-              "Fn::Sub": "\${AWS::AccountId}.dkr.ecr.\${AWS::Region}.\${AWS::URLSuffix}/cdk-hnb659fds-container-assets-\${AWS::AccountId}-\${AWS::Region}:2242befbbf41acf6f48bbb874120b5186be6f93402678d5f7172add9695d8535",
-=======
               "Fn::Sub": "\${AWS::AccountId}.dkr.ecr.\${AWS::Region}.\${AWS::URLSuffix}/cdk-hnb659fds-container-assets-\${AWS::AccountId}-\${AWS::Region}:c3372702a3cfa9cbd02c369c4a077393cec6bfac57ddb4a26e13545911eb4476",
->>>>>>> de3babac
             },
             "LogConfiguration": {
               "LogDriver": "awslogs",
@@ -4831,11 +4823,7 @@
             ],
             "Essential": true,
             "Image": {
-<<<<<<< HEAD
-              "Fn::Sub": "\${AWS::AccountId}.dkr.ecr.\${AWS::Region}.\${AWS::URLSuffix}/cdk-hnb659fds-container-assets-\${AWS::AccountId}-\${AWS::Region}:2242befbbf41acf6f48bbb874120b5186be6f93402678d5f7172add9695d8535",
-=======
               "Fn::Sub": "\${AWS::AccountId}.dkr.ecr.\${AWS::Region}.\${AWS::URLSuffix}/cdk-hnb659fds-container-assets-\${AWS::AccountId}-\${AWS::Region}:c3372702a3cfa9cbd02c369c4a077393cec6bfac57ddb4a26e13545911eb4476",
->>>>>>> de3babac
             },
             "LogConfiguration": {
               "LogDriver": "awslogs",
@@ -7154,11 +7142,7 @@
             ],
             "Essential": true,
             "Image": {
-<<<<<<< HEAD
-              "Fn::Sub": "\${AWS::AccountId}.dkr.ecr.\${AWS::Region}.\${AWS::URLSuffix}/cdk-hnb659fds-container-assets-\${AWS::AccountId}-\${AWS::Region}:2242befbbf41acf6f48bbb874120b5186be6f93402678d5f7172add9695d8535",
-=======
               "Fn::Sub": "\${AWS::AccountId}.dkr.ecr.\${AWS::Region}.\${AWS::URLSuffix}/cdk-hnb659fds-container-assets-\${AWS::AccountId}-\${AWS::Region}:c3372702a3cfa9cbd02c369c4a077393cec6bfac57ddb4a26e13545911eb4476",
->>>>>>> de3babac
             },
             "LogConfiguration": {
               "LogDriver": "awslogs",
