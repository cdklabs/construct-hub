// Jest Snapshot v1, https://goo.gl/fbAQLP

exports[`CodeArtifact repository 1`] = `
Object {
  "Outputs": Anything,
  "Parameters": Anything,
  "Resources": Object {
    "AWS679f53fac002430cb0da5b7982bd22872D164C4C": Object {
      "DependsOn": Array [
        "AWS679f53fac002430cb0da5b7982bd2287ServiceRoleC1EA0FF2",
      ],
      "Properties": Object {
        "Code": Object {
          "S3Bucket": Object {
            "Ref": "AssetParameters4074092ab8b435c90a773e082601fa36def54c91cadfae59451bd0beda547cbcS3Bucket02FC0B28",
          },
          "S3Key": Object {
            "Fn::Join": Array [
              "",
              Array [
                Object {
                  "Fn::Select": Array [
                    0,
                    Object {
                      "Fn::Split": Array [
                        "||",
                        Object {
                          "Ref": "AssetParameters4074092ab8b435c90a773e082601fa36def54c91cadfae59451bd0beda547cbcS3VersionKey547E84F8",
                        },
                      ],
                    },
                  ],
                },
                Object {
                  "Fn::Select": Array [
                    1,
                    Object {
                      "Fn::Split": Array [
                        "||",
                        Object {
                          "Ref": "AssetParameters4074092ab8b435c90a773e082601fa36def54c91cadfae59451bd0beda547cbcS3VersionKey547E84F8",
                        },
                      ],
                    },
                  ],
                },
              ],
            ],
          },
        },
        "Handler": "index.handler",
        "Role": Object {
          "Fn::GetAtt": Array [
            "AWS679f53fac002430cb0da5b7982bd2287ServiceRoleC1EA0FF2",
            "Arn",
          ],
        },
        "Runtime": "nodejs12.x",
        "Timeout": 120,
      },
      "Type": "AWS::Lambda::Function",
    },
    "AWS679f53fac002430cb0da5b7982bd2287ServiceRoleC1EA0FF2": Object {
      "Properties": Object {
        "AssumeRolePolicyDocument": Object {
          "Statement": Array [
            Object {
              "Action": "sts:AssumeRole",
              "Effect": "Allow",
              "Principal": Object {
                "Service": "lambda.amazonaws.com",
              },
            },
          ],
          "Version": "2012-10-17",
        },
        "ManagedPolicyArns": Array [
          Object {
            "Fn::Join": Array [
              "",
              Array [
                "arn:",
                Object {
                  "Ref": "AWS::Partition",
                },
                ":iam::aws:policy/service-role/AWSLambdaBasicExecutionRole",
              ],
            ],
          },
        ],
      },
      "Type": "AWS::IAM::Role",
    },
    "Bucket83908E77": Anything,
    "CodeArtifact": Anything,
    "CodeArtifactDomainDB0947A4": Anything,
    "CodeArtifactGetEndpoint0223B4AF": Anything,
    "CodeArtifactGetEndpointCustomResourcePolicy9A5E4C87": Anything,
    "MonitoringHighSeverityDashboard17D9CD74": Anything,
    "MonitoringWatchfulDashboard9EB9FD4D": Anything,
    "TransliteratorLogGroup09734787": Object {
      "DeletionPolicy": "Retain",
      "Properties": Object {
        "RetentionInDays": 731,
      },
      "Type": "AWS::Logs::LogGroup",
      "UpdateReplacePolicy": "Retain",
    },
    "TransliteratorTaskDefinition16158D86": Object {
      "Properties": Object {
        "ContainerDefinitions": Array [
          Object {
            "Environment": Array [
              Object {
                "Name": "HEADER_SPAN",
                "Value": "true",
              },
              Object {
                "Name": "AWS_EMF_ENVIRONMENT",
                "Value": "Local",
              },
              Object {
                "Name": "CODE_ARTIFACT_DOMAIN_NAME",
                "Value": Object {
                  "Fn::GetAtt": Array [
                    "CodeArtifact",
                    "DomainName",
                  ],
                },
              },
              Object {
                "Name": "CODE_ARTIFACT_DOMAIN_OWNER",
                "Value": Object {
                  "Fn::GetAtt": Array [
                    "CodeArtifact",
                    "DomainOwner",
                  ],
                },
              },
              Object {
                "Name": "CODE_ARTIFACT_REPOSITORY_ENDPOINT",
                "Value": Object {
                  "Fn::GetAtt": Array [
                    "CodeArtifactGetEndpoint0223B4AF",
                    "repositoryEndpoint",
                  ],
                },
              },
            ],
            "Essential": true,
            "Image": Object {
              "Fn::Join": Array [
                "",
                Array [
                  Object {
                    "Ref": "AWS::AccountId",
                  },
                  ".dkr.ecr.",
                  Object {
                    "Ref": "AWS::Region",
                  },
                  ".",
                  Object {
                    "Ref": "AWS::URLSuffix",
                  },
<<<<<<< HEAD
                  "/aws-cdk/assets:241d43031b419e2330345318039a5e0e2a5731b142a1465c503f77427d66c542",
=======
                  "/aws-cdk/assets:ed5eeb0e22bffdb797b689c6c8dacefbaedc31da834755ae9d67c73de88878d0",
>>>>>>> eb9ac968
                ],
              ],
            },
            "LogConfiguration": Object {
              "LogDriver": "awslogs",
              "Options": Object {
                "awslogs-group": Object {
                  "Ref": "TransliteratorLogGroup09734787",
                },
                "awslogs-region": Object {
                  "Ref": "AWS::Region",
                },
                "awslogs-stream-prefix": "transliterator",
              },
            },
            "Name": "Resource",
          },
        ],
        "Cpu": "4096",
        "ExecutionRoleArn": Object {
          "Fn::GetAtt": Array [
            "TransliteratorTaskDefinitionExecutionRole9E3F5F1A",
            "Arn",
          ],
        },
        "Family": "TestStackTransliteratorTaskDefinitionE3A8C6E4",
        "Memory": "8192",
        "NetworkMode": "awsvpc",
        "RequiresCompatibilities": Array [
          "FARGATE",
        ],
        "TaskRoleArn": Object {
          "Fn::GetAtt": Array [
            "TransliteratorTaskDefinitionTaskRole9D702381",
            "Arn",
          ],
        },
      },
      "Type": "AWS::ECS::TaskDefinition",
    },
    "TransliteratorTaskDefinitionExecutionRole9E3F5F1A": Object {
      "Properties": Object {
        "AssumeRolePolicyDocument": Object {
          "Statement": Array [
            Object {
              "Action": "sts:AssumeRole",
              "Effect": "Allow",
              "Principal": Object {
                "Service": "ecs-tasks.amazonaws.com",
              },
            },
          ],
          "Version": "2012-10-17",
        },
      },
      "Type": "AWS::IAM::Role",
    },
    "TransliteratorTaskDefinitionExecutionRoleDefaultPolicyEF9F768F": Object {
      "Properties": Object {
        "PolicyDocument": Object {
          "Statement": Array [
            Object {
              "Action": Array [
                "ecr:BatchCheckLayerAvailability",
                "ecr:GetDownloadUrlForLayer",
                "ecr:BatchGetImage",
              ],
              "Effect": "Allow",
              "Resource": Object {
                "Fn::Join": Array [
                  "",
                  Array [
                    "arn:",
                    Object {
                      "Ref": "AWS::Partition",
                    },
                    ":ecr:",
                    Object {
                      "Ref": "AWS::Region",
                    },
                    ":",
                    Object {
                      "Ref": "AWS::AccountId",
                    },
                    ":repository/aws-cdk/assets",
                  ],
                ],
              },
            },
            Object {
              "Action": "ecr:GetAuthorizationToken",
              "Effect": "Allow",
              "Resource": "*",
            },
            Object {
              "Action": Array [
                "logs:CreateLogStream",
                "logs:PutLogEvents",
              ],
              "Effect": "Allow",
              "Resource": Object {
                "Fn::GetAtt": Array [
                  "TransliteratorLogGroup09734787",
                  "Arn",
                ],
              },
            },
          ],
          "Version": "2012-10-17",
        },
        "PolicyName": "TransliteratorTaskDefinitionExecutionRoleDefaultPolicyEF9F768F",
        "Roles": Array [
          Object {
            "Ref": "TransliteratorTaskDefinitionExecutionRole9E3F5F1A",
          },
        ],
      },
      "Type": "AWS::IAM::Policy",
    },
    "TransliteratorTaskDefinitionTaskRole9D702381": Object {
      "Properties": Object {
        "AssumeRolePolicyDocument": Object {
          "Statement": Array [
            Object {
              "Action": "sts:AssumeRole",
              "Effect": "Allow",
              "Principal": Object {
                "Service": "ecs-tasks.amazonaws.com",
              },
            },
          ],
          "Version": "2012-10-17",
        },
      },
      "Type": "AWS::IAM::Role",
    },
    "TransliteratorTaskDefinitionTaskRoleDefaultPolicy9436F5AA": Object {
      "Properties": Object {
        "PolicyDocument": Object {
          "Statement": Array [
            Object {
              "Action": Array [
                "states:SendTaskFailure",
                "states:SendTaskHeartbeat",
                "states:SendTaskSuccess",
              ],
              "Effect": "Allow",
              "Resource": "*",
            },
            Object {
              "Action": "sts:GetServiceBearerToken",
              "Condition": Object {
                "StringEquals": Object {
                  "sts:AWSServiceName": "codeartifact.amazonaws.com",
                },
              },
              "Effect": "Allow",
              "Resource": "*",
            },
            Object {
              "Action": Array [
                "codeartifact:GetAuthorizationToken",
                "codeartifact:GetRepositoryEndpoint",
                "codeartifact:ReadFromRepository",
              ],
              "Effect": "Allow",
              "Resource": Array [
                Object {
                  "Fn::GetAtt": Array [
                    "CodeArtifactDomainDB0947A4",
                    "Arn",
                  ],
                },
                Object {
                  "Fn::GetAtt": Array [
                    "CodeArtifact",
                    "Arn",
                  ],
                },
              ],
            },
            Object {
              "Action": Array [
                "s3:GetObject*",
                "s3:GetBucket*",
                "s3:List*",
              ],
              "Effect": "Allow",
              "Resource": Array [
                Object {
                  "Fn::GetAtt": Array [
                    "Bucket83908E77",
                    "Arn",
                  ],
                },
                Object {
                  "Fn::Join": Array [
                    "",
                    Array [
                      Object {
                        "Fn::GetAtt": Array [
                          "Bucket83908E77",
                          "Arn",
                        ],
                      },
                      "/data/*/assembly.json",
                    ],
                  ],
                },
              ],
            },
            Object {
              "Action": Array [
                "s3:DeleteObject*",
                "s3:PutObject*",
                "s3:Abort*",
              ],
              "Effect": "Allow",
              "Resource": Array [
                Object {
                  "Fn::GetAtt": Array [
                    "Bucket83908E77",
                    "Arn",
                  ],
                },
                Object {
                  "Fn::Join": Array [
                    "",
                    Array [
                      Object {
                        "Fn::GetAtt": Array [
                          "Bucket83908E77",
                          "Arn",
                        ],
                      },
                      "/data/*/docs-typescript.md",
                    ],
                  ],
                },
              ],
            },
            Object {
              "Action": Array [
                "s3:DeleteObject*",
                "s3:PutObject*",
                "s3:Abort*",
              ],
              "Effect": "Allow",
              "Resource": Array [
                Object {
                  "Fn::GetAtt": Array [
                    "Bucket83908E77",
                    "Arn",
                  ],
                },
                Object {
                  "Fn::Join": Array [
                    "",
                    Array [
                      Object {
                        "Fn::GetAtt": Array [
                          "Bucket83908E77",
                          "Arn",
                        ],
                      },
                      "/data/*/docs-*-typescript.md",
                    ],
                  ],
                },
              ],
            },
            Object {
              "Action": Array [
                "s3:DeleteObject*",
                "s3:PutObject*",
                "s3:Abort*",
              ],
              "Effect": "Allow",
              "Resource": Array [
                Object {
                  "Fn::GetAtt": Array [
                    "Bucket83908E77",
                    "Arn",
                  ],
                },
                Object {
                  "Fn::Join": Array [
                    "",
                    Array [
                      Object {
                        "Fn::GetAtt": Array [
                          "Bucket83908E77",
                          "Arn",
                        ],
                      },
                      "/data/*/docs-typescript.md.not-supported",
                    ],
                  ],
                },
              ],
            },
            Object {
              "Action": Array [
                "s3:DeleteObject*",
                "s3:PutObject*",
                "s3:Abort*",
              ],
              "Effect": "Allow",
              "Resource": Array [
                Object {
                  "Fn::GetAtt": Array [
                    "Bucket83908E77",
                    "Arn",
                  ],
                },
                Object {
                  "Fn::Join": Array [
                    "",
                    Array [
                      Object {
                        "Fn::GetAtt": Array [
                          "Bucket83908E77",
                          "Arn",
                        ],
                      },
                      "/data/*/docs-*-typescript.md.not-supported",
                    ],
                  ],
                },
              ],
            },
            Object {
              "Action": Array [
                "s3:DeleteObject*",
                "s3:PutObject*",
                "s3:Abort*",
              ],
              "Effect": "Allow",
              "Resource": Array [
                Object {
                  "Fn::GetAtt": Array [
                    "Bucket83908E77",
                    "Arn",
                  ],
                },
                Object {
                  "Fn::Join": Array [
                    "",
                    Array [
                      Object {
                        "Fn::GetAtt": Array [
                          "Bucket83908E77",
                          "Arn",
                        ],
                      },
                      "/data/*/docs-python.md",
                    ],
                  ],
                },
              ],
            },
            Object {
              "Action": Array [
                "s3:DeleteObject*",
                "s3:PutObject*",
                "s3:Abort*",
              ],
              "Effect": "Allow",
              "Resource": Array [
                Object {
                  "Fn::GetAtt": Array [
                    "Bucket83908E77",
                    "Arn",
                  ],
                },
                Object {
                  "Fn::Join": Array [
                    "",
                    Array [
                      Object {
                        "Fn::GetAtt": Array [
                          "Bucket83908E77",
                          "Arn",
                        ],
                      },
                      "/data/*/docs-*-python.md",
                    ],
                  ],
                },
              ],
            },
            Object {
              "Action": Array [
                "s3:DeleteObject*",
                "s3:PutObject*",
                "s3:Abort*",
              ],
              "Effect": "Allow",
              "Resource": Array [
                Object {
                  "Fn::GetAtt": Array [
                    "Bucket83908E77",
                    "Arn",
                  ],
                },
                Object {
                  "Fn::Join": Array [
                    "",
                    Array [
                      Object {
                        "Fn::GetAtt": Array [
                          "Bucket83908E77",
                          "Arn",
                        ],
                      },
                      "/data/*/docs-python.md.not-supported",
                    ],
                  ],
                },
              ],
            },
            Object {
              "Action": Array [
                "s3:DeleteObject*",
                "s3:PutObject*",
                "s3:Abort*",
              ],
              "Effect": "Allow",
              "Resource": Array [
                Object {
                  "Fn::GetAtt": Array [
                    "Bucket83908E77",
                    "Arn",
                  ],
                },
                Object {
                  "Fn::Join": Array [
                    "",
                    Array [
                      Object {
                        "Fn::GetAtt": Array [
                          "Bucket83908E77",
                          "Arn",
                        ],
                      },
                      "/data/*/docs-*-python.md.not-supported",
                    ],
                  ],
                },
              ],
            },
            Object {
              "Action": Array [
                "s3:DeleteObject*",
                "s3:PutObject*",
                "s3:Abort*",
              ],
              "Effect": "Allow",
              "Resource": Array [
                Object {
                  "Fn::GetAtt": Array [
                    "Bucket83908E77",
                    "Arn",
                  ],
                },
                Object {
                  "Fn::Join": Array [
                    "",
                    Array [
                      Object {
                        "Fn::GetAtt": Array [
                          "Bucket83908E77",
                          "Arn",
                        ],
                      },
                      "/data/*/docs-java.md",
                    ],
                  ],
                },
              ],
            },
            Object {
              "Action": Array [
                "s3:DeleteObject*",
                "s3:PutObject*",
                "s3:Abort*",
              ],
              "Effect": "Allow",
              "Resource": Array [
                Object {
                  "Fn::GetAtt": Array [
                    "Bucket83908E77",
                    "Arn",
                  ],
                },
                Object {
                  "Fn::Join": Array [
                    "",
                    Array [
                      Object {
                        "Fn::GetAtt": Array [
                          "Bucket83908E77",
                          "Arn",
                        ],
                      },
                      "/data/*/docs-*-java.md",
                    ],
                  ],
                },
              ],
            },
            Object {
              "Action": Array [
                "s3:DeleteObject*",
                "s3:PutObject*",
                "s3:Abort*",
              ],
              "Effect": "Allow",
              "Resource": Array [
                Object {
                  "Fn::GetAtt": Array [
                    "Bucket83908E77",
                    "Arn",
                  ],
                },
                Object {
                  "Fn::Join": Array [
                    "",
                    Array [
                      Object {
                        "Fn::GetAtt": Array [
                          "Bucket83908E77",
                          "Arn",
                        ],
                      },
                      "/data/*/docs-java.md.not-supported",
                    ],
                  ],
                },
              ],
            },
            Object {
              "Action": Array [
                "s3:DeleteObject*",
                "s3:PutObject*",
                "s3:Abort*",
              ],
              "Effect": "Allow",
              "Resource": Array [
                Object {
                  "Fn::GetAtt": Array [
                    "Bucket83908E77",
                    "Arn",
                  ],
                },
                Object {
                  "Fn::Join": Array [
                    "",
                    Array [
                      Object {
                        "Fn::GetAtt": Array [
                          "Bucket83908E77",
                          "Arn",
                        ],
                      },
                      "/data/*/docs-*-java.md.not-supported",
                    ],
                  ],
                },
              ],
            },
            Object {
              "Action": Array [
                "s3:DeleteObject*",
                "s3:PutObject*",
                "s3:Abort*",
              ],
              "Effect": "Allow",
              "Resource": Array [
                Object {
                  "Fn::GetAtt": Array [
                    "Bucket83908E77",
                    "Arn",
                  ],
                },
                Object {
                  "Fn::Join": Array [
                    "",
                    Array [
                      Object {
                        "Fn::GetAtt": Array [
                          "Bucket83908E77",
                          "Arn",
                        ],
                      },
                      "/data/*/docs-csharp.md",
                    ],
                  ],
                },
              ],
            },
            Object {
              "Action": Array [
                "s3:DeleteObject*",
                "s3:PutObject*",
                "s3:Abort*",
              ],
              "Effect": "Allow",
              "Resource": Array [
                Object {
                  "Fn::GetAtt": Array [
                    "Bucket83908E77",
                    "Arn",
                  ],
                },
                Object {
                  "Fn::Join": Array [
                    "",
                    Array [
                      Object {
                        "Fn::GetAtt": Array [
                          "Bucket83908E77",
                          "Arn",
                        ],
                      },
                      "/data/*/docs-*-csharp.md",
                    ],
                  ],
                },
              ],
            },
            Object {
              "Action": Array [
                "s3:DeleteObject*",
                "s3:PutObject*",
                "s3:Abort*",
              ],
              "Effect": "Allow",
              "Resource": Array [
                Object {
                  "Fn::GetAtt": Array [
                    "Bucket83908E77",
                    "Arn",
                  ],
                },
                Object {
                  "Fn::Join": Array [
                    "",
                    Array [
                      Object {
                        "Fn::GetAtt": Array [
                          "Bucket83908E77",
                          "Arn",
                        ],
                      },
                      "/data/*/docs-csharp.md.not-supported",
                    ],
                  ],
                },
              ],
            },
            Object {
              "Action": Array [
                "s3:DeleteObject*",
                "s3:PutObject*",
                "s3:Abort*",
              ],
              "Effect": "Allow",
              "Resource": Array [
                Object {
                  "Fn::GetAtt": Array [
                    "Bucket83908E77",
                    "Arn",
                  ],
                },
                Object {
                  "Fn::Join": Array [
                    "",
                    Array [
                      Object {
                        "Fn::GetAtt": Array [
                          "Bucket83908E77",
                          "Arn",
                        ],
                      },
                      "/data/*/docs-*-csharp.md.not-supported",
                    ],
                  ],
                },
              ],
            },
          ],
          "Version": "2012-10-17",
        },
        "PolicyName": "TransliteratorTaskDefinitionTaskRoleDefaultPolicy9436F5AA",
        "Roles": Array [
          Object {
            "Ref": "TransliteratorTaskDefinitionTaskRole9D702381",
          },
        ],
      },
      "Type": "AWS::IAM::Policy",
    },
  },
}
`;

exports[`VPC Endpoints 1`] = `
Object {
  "Outputs": Anything,
  "Resources": Object {
    "Bucket83908E77": Anything,
    "MonitoringHighSeverityDashboard17D9CD74": Anything,
    "MonitoringWatchfulDashboard9EB9FD4D": Anything,
    "TransliteratorLogGroup09734787": Object {
      "DeletionPolicy": "Retain",
      "Properties": Object {
        "RetentionInDays": 731,
      },
      "Type": "AWS::Logs::LogGroup",
      "UpdateReplacePolicy": "Retain",
    },
    "TransliteratorTaskDefinition16158D86": Object {
      "Properties": Object {
        "ContainerDefinitions": Array [
          Object {
            "Environment": Array [
              Object {
                "Name": "HEADER_SPAN",
                "Value": "true",
              },
              Object {
                "Name": "AWS_EMF_ENVIRONMENT",
                "Value": "Local",
              },
              Object {
                "Name": "CODE_ARTIFACT_API_ENDPOINT",
                "Value": Object {
                  "Fn::Select": Array [
                    1,
                    Object {
                      "Fn::Split": Array [
                        ":",
                        Object {
                          "Fn::Select": Array [
                            0,
                            Object {
                              "Fn::GetAtt": Array [
                                "VPCCodeArtifactAPIA2ABC3E9",
                                "DnsEntries",
                              ],
                            },
                          ],
                        },
                      ],
                    },
                  ],
                },
              },
            ],
            "Essential": true,
            "Image": Object {
              "Fn::Join": Array [
                "",
                Array [
                  Object {
                    "Ref": "AWS::AccountId",
                  },
                  ".dkr.ecr.",
                  Object {
                    "Ref": "AWS::Region",
                  },
                  ".",
                  Object {
                    "Ref": "AWS::URLSuffix",
                  },
<<<<<<< HEAD
                  "/aws-cdk/assets:241d43031b419e2330345318039a5e0e2a5731b142a1465c503f77427d66c542",
=======
                  "/aws-cdk/assets:ed5eeb0e22bffdb797b689c6c8dacefbaedc31da834755ae9d67c73de88878d0",
>>>>>>> eb9ac968
                ],
              ],
            },
            "LogConfiguration": Object {
              "LogDriver": "awslogs",
              "Options": Object {
                "awslogs-group": Object {
                  "Ref": "TransliteratorLogGroup09734787",
                },
                "awslogs-region": Object {
                  "Ref": "AWS::Region",
                },
                "awslogs-stream-prefix": "transliterator",
              },
            },
            "Name": "Resource",
          },
        ],
        "Cpu": "4096",
        "ExecutionRoleArn": Object {
          "Fn::GetAtt": Array [
            "TransliteratorTaskDefinitionExecutionRole9E3F5F1A",
            "Arn",
          ],
        },
        "Family": "TestStackTransliteratorTaskDefinitionE3A8C6E4",
        "Memory": "8192",
        "NetworkMode": "awsvpc",
        "RequiresCompatibilities": Array [
          "FARGATE",
        ],
        "TaskRoleArn": Object {
          "Fn::GetAtt": Array [
            "TransliteratorTaskDefinitionTaskRole9D702381",
            "Arn",
          ],
        },
      },
      "Type": "AWS::ECS::TaskDefinition",
    },
    "TransliteratorTaskDefinitionExecutionRole9E3F5F1A": Object {
      "Properties": Object {
        "AssumeRolePolicyDocument": Object {
          "Statement": Array [
            Object {
              "Action": "sts:AssumeRole",
              "Effect": "Allow",
              "Principal": Object {
                "Service": "ecs-tasks.amazonaws.com",
              },
            },
          ],
          "Version": "2012-10-17",
        },
      },
      "Type": "AWS::IAM::Role",
    },
    "TransliteratorTaskDefinitionExecutionRoleDefaultPolicyEF9F768F": Object {
      "Properties": Object {
        "PolicyDocument": Object {
          "Statement": Array [
            Object {
              "Action": Array [
                "ecr:BatchCheckLayerAvailability",
                "ecr:GetDownloadUrlForLayer",
                "ecr:BatchGetImage",
              ],
              "Effect": "Allow",
              "Resource": Object {
                "Fn::Join": Array [
                  "",
                  Array [
                    "arn:",
                    Object {
                      "Ref": "AWS::Partition",
                    },
                    ":ecr:",
                    Object {
                      "Ref": "AWS::Region",
                    },
                    ":",
                    Object {
                      "Ref": "AWS::AccountId",
                    },
                    ":repository/aws-cdk/assets",
                  ],
                ],
              },
            },
            Object {
              "Action": "ecr:GetAuthorizationToken",
              "Effect": "Allow",
              "Resource": "*",
            },
            Object {
              "Action": Array [
                "logs:CreateLogStream",
                "logs:PutLogEvents",
              ],
              "Effect": "Allow",
              "Resource": Object {
                "Fn::GetAtt": Array [
                  "TransliteratorLogGroup09734787",
                  "Arn",
                ],
              },
            },
          ],
          "Version": "2012-10-17",
        },
        "PolicyName": "TransliteratorTaskDefinitionExecutionRoleDefaultPolicyEF9F768F",
        "Roles": Array [
          Object {
            "Ref": "TransliteratorTaskDefinitionExecutionRole9E3F5F1A",
          },
        ],
      },
      "Type": "AWS::IAM::Policy",
    },
    "TransliteratorTaskDefinitionTaskRole9D702381": Object {
      "Properties": Object {
        "AssumeRolePolicyDocument": Object {
          "Statement": Array [
            Object {
              "Action": "sts:AssumeRole",
              "Effect": "Allow",
              "Principal": Object {
                "Service": "ecs-tasks.amazonaws.com",
              },
            },
          ],
          "Version": "2012-10-17",
        },
      },
      "Type": "AWS::IAM::Role",
    },
    "TransliteratorTaskDefinitionTaskRoleDefaultPolicy9436F5AA": Object {
      "Properties": Object {
        "PolicyDocument": Object {
          "Statement": Array [
            Object {
              "Action": Array [
                "states:SendTaskFailure",
                "states:SendTaskHeartbeat",
                "states:SendTaskSuccess",
              ],
              "Effect": "Allow",
              "Resource": "*",
            },
            Object {
              "Action": Array [
                "s3:GetObject*",
                "s3:GetBucket*",
                "s3:List*",
              ],
              "Effect": "Allow",
              "Resource": Array [
                Object {
                  "Fn::GetAtt": Array [
                    "Bucket83908E77",
                    "Arn",
                  ],
                },
                Object {
                  "Fn::Join": Array [
                    "",
                    Array [
                      Object {
                        "Fn::GetAtt": Array [
                          "Bucket83908E77",
                          "Arn",
                        ],
                      },
                      "/data/*/assembly.json",
                    ],
                  ],
                },
              ],
            },
            Object {
              "Action": Array [
                "s3:DeleteObject*",
                "s3:PutObject*",
                "s3:Abort*",
              ],
              "Effect": "Allow",
              "Resource": Array [
                Object {
                  "Fn::GetAtt": Array [
                    "Bucket83908E77",
                    "Arn",
                  ],
                },
                Object {
                  "Fn::Join": Array [
                    "",
                    Array [
                      Object {
                        "Fn::GetAtt": Array [
                          "Bucket83908E77",
                          "Arn",
                        ],
                      },
                      "/data/*/docs-typescript.md",
                    ],
                  ],
                },
              ],
            },
            Object {
              "Action": Array [
                "s3:DeleteObject*",
                "s3:PutObject*",
                "s3:Abort*",
              ],
              "Effect": "Allow",
              "Resource": Array [
                Object {
                  "Fn::GetAtt": Array [
                    "Bucket83908E77",
                    "Arn",
                  ],
                },
                Object {
                  "Fn::Join": Array [
                    "",
                    Array [
                      Object {
                        "Fn::GetAtt": Array [
                          "Bucket83908E77",
                          "Arn",
                        ],
                      },
                      "/data/*/docs-*-typescript.md",
                    ],
                  ],
                },
              ],
            },
            Object {
              "Action": Array [
                "s3:DeleteObject*",
                "s3:PutObject*",
                "s3:Abort*",
              ],
              "Effect": "Allow",
              "Resource": Array [
                Object {
                  "Fn::GetAtt": Array [
                    "Bucket83908E77",
                    "Arn",
                  ],
                },
                Object {
                  "Fn::Join": Array [
                    "",
                    Array [
                      Object {
                        "Fn::GetAtt": Array [
                          "Bucket83908E77",
                          "Arn",
                        ],
                      },
                      "/data/*/docs-typescript.md.not-supported",
                    ],
                  ],
                },
              ],
            },
            Object {
              "Action": Array [
                "s3:DeleteObject*",
                "s3:PutObject*",
                "s3:Abort*",
              ],
              "Effect": "Allow",
              "Resource": Array [
                Object {
                  "Fn::GetAtt": Array [
                    "Bucket83908E77",
                    "Arn",
                  ],
                },
                Object {
                  "Fn::Join": Array [
                    "",
                    Array [
                      Object {
                        "Fn::GetAtt": Array [
                          "Bucket83908E77",
                          "Arn",
                        ],
                      },
                      "/data/*/docs-*-typescript.md.not-supported",
                    ],
                  ],
                },
              ],
            },
            Object {
              "Action": Array [
                "s3:DeleteObject*",
                "s3:PutObject*",
                "s3:Abort*",
              ],
              "Effect": "Allow",
              "Resource": Array [
                Object {
                  "Fn::GetAtt": Array [
                    "Bucket83908E77",
                    "Arn",
                  ],
                },
                Object {
                  "Fn::Join": Array [
                    "",
                    Array [
                      Object {
                        "Fn::GetAtt": Array [
                          "Bucket83908E77",
                          "Arn",
                        ],
                      },
                      "/data/*/docs-python.md",
                    ],
                  ],
                },
              ],
            },
            Object {
              "Action": Array [
                "s3:DeleteObject*",
                "s3:PutObject*",
                "s3:Abort*",
              ],
              "Effect": "Allow",
              "Resource": Array [
                Object {
                  "Fn::GetAtt": Array [
                    "Bucket83908E77",
                    "Arn",
                  ],
                },
                Object {
                  "Fn::Join": Array [
                    "",
                    Array [
                      Object {
                        "Fn::GetAtt": Array [
                          "Bucket83908E77",
                          "Arn",
                        ],
                      },
                      "/data/*/docs-*-python.md",
                    ],
                  ],
                },
              ],
            },
            Object {
              "Action": Array [
                "s3:DeleteObject*",
                "s3:PutObject*",
                "s3:Abort*",
              ],
              "Effect": "Allow",
              "Resource": Array [
                Object {
                  "Fn::GetAtt": Array [
                    "Bucket83908E77",
                    "Arn",
                  ],
                },
                Object {
                  "Fn::Join": Array [
                    "",
                    Array [
                      Object {
                        "Fn::GetAtt": Array [
                          "Bucket83908E77",
                          "Arn",
                        ],
                      },
                      "/data/*/docs-python.md.not-supported",
                    ],
                  ],
                },
              ],
            },
            Object {
              "Action": Array [
                "s3:DeleteObject*",
                "s3:PutObject*",
                "s3:Abort*",
              ],
              "Effect": "Allow",
              "Resource": Array [
                Object {
                  "Fn::GetAtt": Array [
                    "Bucket83908E77",
                    "Arn",
                  ],
                },
                Object {
                  "Fn::Join": Array [
                    "",
                    Array [
                      Object {
                        "Fn::GetAtt": Array [
                          "Bucket83908E77",
                          "Arn",
                        ],
                      },
                      "/data/*/docs-*-python.md.not-supported",
                    ],
                  ],
                },
              ],
            },
            Object {
              "Action": Array [
                "s3:DeleteObject*",
                "s3:PutObject*",
                "s3:Abort*",
              ],
              "Effect": "Allow",
              "Resource": Array [
                Object {
                  "Fn::GetAtt": Array [
                    "Bucket83908E77",
                    "Arn",
                  ],
                },
                Object {
                  "Fn::Join": Array [
                    "",
                    Array [
                      Object {
                        "Fn::GetAtt": Array [
                          "Bucket83908E77",
                          "Arn",
                        ],
                      },
                      "/data/*/docs-java.md",
                    ],
                  ],
                },
              ],
            },
            Object {
              "Action": Array [
                "s3:DeleteObject*",
                "s3:PutObject*",
                "s3:Abort*",
              ],
              "Effect": "Allow",
              "Resource": Array [
                Object {
                  "Fn::GetAtt": Array [
                    "Bucket83908E77",
                    "Arn",
                  ],
                },
                Object {
                  "Fn::Join": Array [
                    "",
                    Array [
                      Object {
                        "Fn::GetAtt": Array [
                          "Bucket83908E77",
                          "Arn",
                        ],
                      },
                      "/data/*/docs-*-java.md",
                    ],
                  ],
                },
              ],
            },
            Object {
              "Action": Array [
                "s3:DeleteObject*",
                "s3:PutObject*",
                "s3:Abort*",
              ],
              "Effect": "Allow",
              "Resource": Array [
                Object {
                  "Fn::GetAtt": Array [
                    "Bucket83908E77",
                    "Arn",
                  ],
                },
                Object {
                  "Fn::Join": Array [
                    "",
                    Array [
                      Object {
                        "Fn::GetAtt": Array [
                          "Bucket83908E77",
                          "Arn",
                        ],
                      },
                      "/data/*/docs-java.md.not-supported",
                    ],
                  ],
                },
              ],
            },
            Object {
              "Action": Array [
                "s3:DeleteObject*",
                "s3:PutObject*",
                "s3:Abort*",
              ],
              "Effect": "Allow",
              "Resource": Array [
                Object {
                  "Fn::GetAtt": Array [
                    "Bucket83908E77",
                    "Arn",
                  ],
                },
                Object {
                  "Fn::Join": Array [
                    "",
                    Array [
                      Object {
                        "Fn::GetAtt": Array [
                          "Bucket83908E77",
                          "Arn",
                        ],
                      },
                      "/data/*/docs-*-java.md.not-supported",
                    ],
                  ],
                },
              ],
            },
            Object {
              "Action": Array [
                "s3:DeleteObject*",
                "s3:PutObject*",
                "s3:Abort*",
              ],
              "Effect": "Allow",
              "Resource": Array [
                Object {
                  "Fn::GetAtt": Array [
                    "Bucket83908E77",
                    "Arn",
                  ],
                },
                Object {
                  "Fn::Join": Array [
                    "",
                    Array [
                      Object {
                        "Fn::GetAtt": Array [
                          "Bucket83908E77",
                          "Arn",
                        ],
                      },
                      "/data/*/docs-csharp.md",
                    ],
                  ],
                },
              ],
            },
            Object {
              "Action": Array [
                "s3:DeleteObject*",
                "s3:PutObject*",
                "s3:Abort*",
              ],
              "Effect": "Allow",
              "Resource": Array [
                Object {
                  "Fn::GetAtt": Array [
                    "Bucket83908E77",
                    "Arn",
                  ],
                },
                Object {
                  "Fn::Join": Array [
                    "",
                    Array [
                      Object {
                        "Fn::GetAtt": Array [
                          "Bucket83908E77",
                          "Arn",
                        ],
                      },
                      "/data/*/docs-*-csharp.md",
                    ],
                  ],
                },
              ],
            },
            Object {
              "Action": Array [
                "s3:DeleteObject*",
                "s3:PutObject*",
                "s3:Abort*",
              ],
              "Effect": "Allow",
              "Resource": Array [
                Object {
                  "Fn::GetAtt": Array [
                    "Bucket83908E77",
                    "Arn",
                  ],
                },
                Object {
                  "Fn::Join": Array [
                    "",
                    Array [
                      Object {
                        "Fn::GetAtt": Array [
                          "Bucket83908E77",
                          "Arn",
                        ],
                      },
                      "/data/*/docs-csharp.md.not-supported",
                    ],
                  ],
                },
              ],
            },
            Object {
              "Action": Array [
                "s3:DeleteObject*",
                "s3:PutObject*",
                "s3:Abort*",
              ],
              "Effect": "Allow",
              "Resource": Array [
                Object {
                  "Fn::GetAtt": Array [
                    "Bucket83908E77",
                    "Arn",
                  ],
                },
                Object {
                  "Fn::Join": Array [
                    "",
                    Array [
                      Object {
                        "Fn::GetAtt": Array [
                          "Bucket83908E77",
                          "Arn",
                        ],
                      },
                      "/data/*/docs-*-csharp.md.not-supported",
                    ],
                  ],
                },
              ],
            },
          ],
          "Version": "2012-10-17",
        },
        "PolicyName": "TransliteratorTaskDefinitionTaskRoleDefaultPolicy9436F5AA",
        "Roles": Array [
          Object {
            "Ref": "TransliteratorTaskDefinitionTaskRole9D702381",
          },
        ],
      },
      "Type": "AWS::IAM::Policy",
    },
    "VPCB9E5F0B4": Anything,
    "VPCCloudWatchLogsAF00FE1E": Anything,
    "VPCCloudWatchLogsSecurityGroupBD4AAD5D": Anything,
    "VPCCodeArtifactAPIA2ABC3E9": Anything,
    "VPCCodeArtifactAPISecurityGroup64F4145F": Anything,
    "VPCCodeArtifactRepoA711606D": Anything,
    "VPCCodeArtifactRepoSecurityGroupADDB69B7": Anything,
    "VPCECR6A7B7D8F": Anything,
    "VPCECRAPI3780F3E2": Anything,
    "VPCECRAPISecurityGroupF418D050": Anything,
    "VPCECRSecurityGroupC83C5513": Anything,
    "VPCIsolatedSubnet1RouteTableAssociationA2D18F7C": Anything,
    "VPCIsolatedSubnet1RouteTableEB156210": Anything,
    "VPCIsolatedSubnet1SubnetEBD00FC6": Anything,
    "VPCIsolatedSubnet2RouteTable9B4F78DC": Anything,
    "VPCIsolatedSubnet2RouteTableAssociation7BF8E0EB": Anything,
    "VPCIsolatedSubnet2Subnet4B1C8CAA": Anything,
    "VPCS3CC6C5EE4": Anything,
    "VPCStepFunctions960F37B8": Anything,
    "VPCStepFunctionsSecurityGroup4B81069A": Anything,
  },
}
`;

exports[`VPC Endpoints and CodeArtifact repository 1`] = `
Object {
  "Outputs": Anything,
  "Parameters": Object {
    "AssetParameters4074092ab8b435c90a773e082601fa36def54c91cadfae59451bd0beda547cbcArtifactHashF236251A": Object {
      "Description": "Artifact hash for asset \\"4074092ab8b435c90a773e082601fa36def54c91cadfae59451bd0beda547cbc\\"",
      "Type": "String",
    },
    "AssetParameters4074092ab8b435c90a773e082601fa36def54c91cadfae59451bd0beda547cbcS3Bucket02FC0B28": Object {
      "Description": "S3 bucket for asset \\"4074092ab8b435c90a773e082601fa36def54c91cadfae59451bd0beda547cbc\\"",
      "Type": "String",
    },
    "AssetParameters4074092ab8b435c90a773e082601fa36def54c91cadfae59451bd0beda547cbcS3VersionKey547E84F8": Object {
      "Description": "S3 key for asset version \\"4074092ab8b435c90a773e082601fa36def54c91cadfae59451bd0beda547cbc\\"",
      "Type": "String",
    },
  },
  "Resources": Object {
    "AWS679f53fac002430cb0da5b7982bd22872D164C4C": Object {
      "DependsOn": Array [
        "AWS679f53fac002430cb0da5b7982bd2287ServiceRoleC1EA0FF2",
      ],
      "Properties": Object {
        "Code": Object {
          "S3Bucket": Object {
            "Ref": "AssetParameters4074092ab8b435c90a773e082601fa36def54c91cadfae59451bd0beda547cbcS3Bucket02FC0B28",
          },
          "S3Key": Object {
            "Fn::Join": Array [
              "",
              Array [
                Object {
                  "Fn::Select": Array [
                    0,
                    Object {
                      "Fn::Split": Array [
                        "||",
                        Object {
                          "Ref": "AssetParameters4074092ab8b435c90a773e082601fa36def54c91cadfae59451bd0beda547cbcS3VersionKey547E84F8",
                        },
                      ],
                    },
                  ],
                },
                Object {
                  "Fn::Select": Array [
                    1,
                    Object {
                      "Fn::Split": Array [
                        "||",
                        Object {
                          "Ref": "AssetParameters4074092ab8b435c90a773e082601fa36def54c91cadfae59451bd0beda547cbcS3VersionKey547E84F8",
                        },
                      ],
                    },
                  ],
                },
              ],
            ],
          },
        },
        "Handler": "index.handler",
        "Role": Object {
          "Fn::GetAtt": Array [
            "AWS679f53fac002430cb0da5b7982bd2287ServiceRoleC1EA0FF2",
            "Arn",
          ],
        },
        "Runtime": "nodejs12.x",
        "Timeout": 120,
      },
      "Type": "AWS::Lambda::Function",
    },
    "AWS679f53fac002430cb0da5b7982bd2287ServiceRoleC1EA0FF2": Object {
      "Properties": Object {
        "AssumeRolePolicyDocument": Object {
          "Statement": Array [
            Object {
              "Action": "sts:AssumeRole",
              "Effect": "Allow",
              "Principal": Object {
                "Service": "lambda.amazonaws.com",
              },
            },
          ],
          "Version": "2012-10-17",
        },
        "ManagedPolicyArns": Array [
          Object {
            "Fn::Join": Array [
              "",
              Array [
                "arn:",
                Object {
                  "Ref": "AWS::Partition",
                },
                ":iam::aws:policy/service-role/AWSLambdaBasicExecutionRole",
              ],
            ],
          },
        ],
      },
      "Type": "AWS::IAM::Role",
    },
    "Bucket83908E77": Anything,
    "CodeArtifact": Anything,
    "CodeArtifactDomainDB0947A4": Anything,
    "CodeArtifactGetEndpoint0223B4AF": Anything,
    "CodeArtifactGetEndpointCustomResourcePolicy9A5E4C87": Anything,
    "MonitoringHighSeverityDashboard17D9CD74": Anything,
    "MonitoringWatchfulDashboard9EB9FD4D": Anything,
    "TransliteratorLogGroup09734787": Object {
      "DeletionPolicy": "Retain",
      "Properties": Object {
        "RetentionInDays": 731,
      },
      "Type": "AWS::Logs::LogGroup",
      "UpdateReplacePolicy": "Retain",
    },
    "TransliteratorTaskDefinition16158D86": Object {
      "Properties": Object {
        "ContainerDefinitions": Array [
          Object {
            "Environment": Array [
              Object {
                "Name": "HEADER_SPAN",
                "Value": "true",
              },
              Object {
                "Name": "AWS_EMF_ENVIRONMENT",
                "Value": "Local",
              },
              Object {
                "Name": "CODE_ARTIFACT_API_ENDPOINT",
                "Value": Object {
                  "Fn::Select": Array [
                    1,
                    Object {
                      "Fn::Split": Array [
                        ":",
                        Object {
                          "Fn::Select": Array [
                            0,
                            Object {
                              "Fn::GetAtt": Array [
                                "VPCCodeArtifactAPIA2ABC3E9",
                                "DnsEntries",
                              ],
                            },
                          ],
                        },
                      ],
                    },
                  ],
                },
              },
              Object {
                "Name": "CODE_ARTIFACT_DOMAIN_NAME",
                "Value": Object {
                  "Fn::GetAtt": Array [
                    "CodeArtifact",
                    "DomainName",
                  ],
                },
              },
              Object {
                "Name": "CODE_ARTIFACT_DOMAIN_OWNER",
                "Value": Object {
                  "Fn::GetAtt": Array [
                    "CodeArtifact",
                    "DomainOwner",
                  ],
                },
              },
              Object {
                "Name": "CODE_ARTIFACT_REPOSITORY_ENDPOINT",
                "Value": Object {
                  "Fn::GetAtt": Array [
                    "CodeArtifactGetEndpoint0223B4AF",
                    "repositoryEndpoint",
                  ],
                },
              },
            ],
            "Essential": true,
            "Image": Object {
              "Fn::Join": Array [
                "",
                Array [
                  Object {
                    "Ref": "AWS::AccountId",
                  },
                  ".dkr.ecr.",
                  Object {
                    "Ref": "AWS::Region",
                  },
                  ".",
                  Object {
                    "Ref": "AWS::URLSuffix",
                  },
<<<<<<< HEAD
                  "/aws-cdk/assets:241d43031b419e2330345318039a5e0e2a5731b142a1465c503f77427d66c542",
=======
                  "/aws-cdk/assets:ed5eeb0e22bffdb797b689c6c8dacefbaedc31da834755ae9d67c73de88878d0",
>>>>>>> eb9ac968
                ],
              ],
            },
            "LogConfiguration": Object {
              "LogDriver": "awslogs",
              "Options": Object {
                "awslogs-group": Object {
                  "Ref": "TransliteratorLogGroup09734787",
                },
                "awslogs-region": Object {
                  "Ref": "AWS::Region",
                },
                "awslogs-stream-prefix": "transliterator",
              },
            },
            "Name": "Resource",
          },
        ],
        "Cpu": "4096",
        "ExecutionRoleArn": Object {
          "Fn::GetAtt": Array [
            "TransliteratorTaskDefinitionExecutionRole9E3F5F1A",
            "Arn",
          ],
        },
        "Family": "TestStackTransliteratorTaskDefinitionE3A8C6E4",
        "Memory": "8192",
        "NetworkMode": "awsvpc",
        "RequiresCompatibilities": Array [
          "FARGATE",
        ],
        "TaskRoleArn": Object {
          "Fn::GetAtt": Array [
            "TransliteratorTaskDefinitionTaskRole9D702381",
            "Arn",
          ],
        },
      },
      "Type": "AWS::ECS::TaskDefinition",
    },
    "TransliteratorTaskDefinitionExecutionRole9E3F5F1A": Object {
      "Properties": Object {
        "AssumeRolePolicyDocument": Object {
          "Statement": Array [
            Object {
              "Action": "sts:AssumeRole",
              "Effect": "Allow",
              "Principal": Object {
                "Service": "ecs-tasks.amazonaws.com",
              },
            },
          ],
          "Version": "2012-10-17",
        },
      },
      "Type": "AWS::IAM::Role",
    },
    "TransliteratorTaskDefinitionExecutionRoleDefaultPolicyEF9F768F": Object {
      "Properties": Object {
        "PolicyDocument": Object {
          "Statement": Array [
            Object {
              "Action": Array [
                "ecr:BatchCheckLayerAvailability",
                "ecr:GetDownloadUrlForLayer",
                "ecr:BatchGetImage",
              ],
              "Effect": "Allow",
              "Resource": Object {
                "Fn::Join": Array [
                  "",
                  Array [
                    "arn:",
                    Object {
                      "Ref": "AWS::Partition",
                    },
                    ":ecr:",
                    Object {
                      "Ref": "AWS::Region",
                    },
                    ":",
                    Object {
                      "Ref": "AWS::AccountId",
                    },
                    ":repository/aws-cdk/assets",
                  ],
                ],
              },
            },
            Object {
              "Action": "ecr:GetAuthorizationToken",
              "Effect": "Allow",
              "Resource": "*",
            },
            Object {
              "Action": Array [
                "logs:CreateLogStream",
                "logs:PutLogEvents",
              ],
              "Effect": "Allow",
              "Resource": Object {
                "Fn::GetAtt": Array [
                  "TransliteratorLogGroup09734787",
                  "Arn",
                ],
              },
            },
          ],
          "Version": "2012-10-17",
        },
        "PolicyName": "TransliteratorTaskDefinitionExecutionRoleDefaultPolicyEF9F768F",
        "Roles": Array [
          Object {
            "Ref": "TransliteratorTaskDefinitionExecutionRole9E3F5F1A",
          },
        ],
      },
      "Type": "AWS::IAM::Policy",
    },
    "TransliteratorTaskDefinitionTaskRole9D702381": Object {
      "Properties": Object {
        "AssumeRolePolicyDocument": Object {
          "Statement": Array [
            Object {
              "Action": "sts:AssumeRole",
              "Effect": "Allow",
              "Principal": Object {
                "Service": "ecs-tasks.amazonaws.com",
              },
            },
          ],
          "Version": "2012-10-17",
        },
      },
      "Type": "AWS::IAM::Role",
    },
    "TransliteratorTaskDefinitionTaskRoleDefaultPolicy9436F5AA": Object {
      "Properties": Object {
        "PolicyDocument": Object {
          "Statement": Array [
            Object {
              "Action": Array [
                "states:SendTaskFailure",
                "states:SendTaskHeartbeat",
                "states:SendTaskSuccess",
              ],
              "Effect": "Allow",
              "Resource": "*",
            },
            Object {
              "Action": "sts:GetServiceBearerToken",
              "Condition": Object {
                "StringEquals": Object {
                  "sts:AWSServiceName": "codeartifact.amazonaws.com",
                },
              },
              "Effect": "Allow",
              "Resource": "*",
            },
            Object {
              "Action": Array [
                "codeartifact:GetAuthorizationToken",
                "codeartifact:GetRepositoryEndpoint",
                "codeartifact:ReadFromRepository",
              ],
              "Effect": "Allow",
              "Resource": Array [
                Object {
                  "Fn::GetAtt": Array [
                    "CodeArtifactDomainDB0947A4",
                    "Arn",
                  ],
                },
                Object {
                  "Fn::GetAtt": Array [
                    "CodeArtifact",
                    "Arn",
                  ],
                },
              ],
            },
            Object {
              "Action": Array [
                "s3:GetObject*",
                "s3:GetBucket*",
                "s3:List*",
              ],
              "Effect": "Allow",
              "Resource": Array [
                Object {
                  "Fn::GetAtt": Array [
                    "Bucket83908E77",
                    "Arn",
                  ],
                },
                Object {
                  "Fn::Join": Array [
                    "",
                    Array [
                      Object {
                        "Fn::GetAtt": Array [
                          "Bucket83908E77",
                          "Arn",
                        ],
                      },
                      "/data/*/assembly.json",
                    ],
                  ],
                },
              ],
            },
            Object {
              "Action": Array [
                "s3:DeleteObject*",
                "s3:PutObject*",
                "s3:Abort*",
              ],
              "Effect": "Allow",
              "Resource": Array [
                Object {
                  "Fn::GetAtt": Array [
                    "Bucket83908E77",
                    "Arn",
                  ],
                },
                Object {
                  "Fn::Join": Array [
                    "",
                    Array [
                      Object {
                        "Fn::GetAtt": Array [
                          "Bucket83908E77",
                          "Arn",
                        ],
                      },
                      "/data/*/docs-typescript.md",
                    ],
                  ],
                },
              ],
            },
            Object {
              "Action": Array [
                "s3:DeleteObject*",
                "s3:PutObject*",
                "s3:Abort*",
              ],
              "Effect": "Allow",
              "Resource": Array [
                Object {
                  "Fn::GetAtt": Array [
                    "Bucket83908E77",
                    "Arn",
                  ],
                },
                Object {
                  "Fn::Join": Array [
                    "",
                    Array [
                      Object {
                        "Fn::GetAtt": Array [
                          "Bucket83908E77",
                          "Arn",
                        ],
                      },
                      "/data/*/docs-*-typescript.md",
                    ],
                  ],
                },
              ],
            },
            Object {
              "Action": Array [
                "s3:DeleteObject*",
                "s3:PutObject*",
                "s3:Abort*",
              ],
              "Effect": "Allow",
              "Resource": Array [
                Object {
                  "Fn::GetAtt": Array [
                    "Bucket83908E77",
                    "Arn",
                  ],
                },
                Object {
                  "Fn::Join": Array [
                    "",
                    Array [
                      Object {
                        "Fn::GetAtt": Array [
                          "Bucket83908E77",
                          "Arn",
                        ],
                      },
                      "/data/*/docs-typescript.md.not-supported",
                    ],
                  ],
                },
              ],
            },
            Object {
              "Action": Array [
                "s3:DeleteObject*",
                "s3:PutObject*",
                "s3:Abort*",
              ],
              "Effect": "Allow",
              "Resource": Array [
                Object {
                  "Fn::GetAtt": Array [
                    "Bucket83908E77",
                    "Arn",
                  ],
                },
                Object {
                  "Fn::Join": Array [
                    "",
                    Array [
                      Object {
                        "Fn::GetAtt": Array [
                          "Bucket83908E77",
                          "Arn",
                        ],
                      },
                      "/data/*/docs-*-typescript.md.not-supported",
                    ],
                  ],
                },
              ],
            },
            Object {
              "Action": Array [
                "s3:DeleteObject*",
                "s3:PutObject*",
                "s3:Abort*",
              ],
              "Effect": "Allow",
              "Resource": Array [
                Object {
                  "Fn::GetAtt": Array [
                    "Bucket83908E77",
                    "Arn",
                  ],
                },
                Object {
                  "Fn::Join": Array [
                    "",
                    Array [
                      Object {
                        "Fn::GetAtt": Array [
                          "Bucket83908E77",
                          "Arn",
                        ],
                      },
                      "/data/*/docs-python.md",
                    ],
                  ],
                },
              ],
            },
            Object {
              "Action": Array [
                "s3:DeleteObject*",
                "s3:PutObject*",
                "s3:Abort*",
              ],
              "Effect": "Allow",
              "Resource": Array [
                Object {
                  "Fn::GetAtt": Array [
                    "Bucket83908E77",
                    "Arn",
                  ],
                },
                Object {
                  "Fn::Join": Array [
                    "",
                    Array [
                      Object {
                        "Fn::GetAtt": Array [
                          "Bucket83908E77",
                          "Arn",
                        ],
                      },
                      "/data/*/docs-*-python.md",
                    ],
                  ],
                },
              ],
            },
            Object {
              "Action": Array [
                "s3:DeleteObject*",
                "s3:PutObject*",
                "s3:Abort*",
              ],
              "Effect": "Allow",
              "Resource": Array [
                Object {
                  "Fn::GetAtt": Array [
                    "Bucket83908E77",
                    "Arn",
                  ],
                },
                Object {
                  "Fn::Join": Array [
                    "",
                    Array [
                      Object {
                        "Fn::GetAtt": Array [
                          "Bucket83908E77",
                          "Arn",
                        ],
                      },
                      "/data/*/docs-python.md.not-supported",
                    ],
                  ],
                },
              ],
            },
            Object {
              "Action": Array [
                "s3:DeleteObject*",
                "s3:PutObject*",
                "s3:Abort*",
              ],
              "Effect": "Allow",
              "Resource": Array [
                Object {
                  "Fn::GetAtt": Array [
                    "Bucket83908E77",
                    "Arn",
                  ],
                },
                Object {
                  "Fn::Join": Array [
                    "",
                    Array [
                      Object {
                        "Fn::GetAtt": Array [
                          "Bucket83908E77",
                          "Arn",
                        ],
                      },
                      "/data/*/docs-*-python.md.not-supported",
                    ],
                  ],
                },
              ],
            },
            Object {
              "Action": Array [
                "s3:DeleteObject*",
                "s3:PutObject*",
                "s3:Abort*",
              ],
              "Effect": "Allow",
              "Resource": Array [
                Object {
                  "Fn::GetAtt": Array [
                    "Bucket83908E77",
                    "Arn",
                  ],
                },
                Object {
                  "Fn::Join": Array [
                    "",
                    Array [
                      Object {
                        "Fn::GetAtt": Array [
                          "Bucket83908E77",
                          "Arn",
                        ],
                      },
                      "/data/*/docs-java.md",
                    ],
                  ],
                },
              ],
            },
            Object {
              "Action": Array [
                "s3:DeleteObject*",
                "s3:PutObject*",
                "s3:Abort*",
              ],
              "Effect": "Allow",
              "Resource": Array [
                Object {
                  "Fn::GetAtt": Array [
                    "Bucket83908E77",
                    "Arn",
                  ],
                },
                Object {
                  "Fn::Join": Array [
                    "",
                    Array [
                      Object {
                        "Fn::GetAtt": Array [
                          "Bucket83908E77",
                          "Arn",
                        ],
                      },
                      "/data/*/docs-*-java.md",
                    ],
                  ],
                },
              ],
            },
            Object {
              "Action": Array [
                "s3:DeleteObject*",
                "s3:PutObject*",
                "s3:Abort*",
              ],
              "Effect": "Allow",
              "Resource": Array [
                Object {
                  "Fn::GetAtt": Array [
                    "Bucket83908E77",
                    "Arn",
                  ],
                },
                Object {
                  "Fn::Join": Array [
                    "",
                    Array [
                      Object {
                        "Fn::GetAtt": Array [
                          "Bucket83908E77",
                          "Arn",
                        ],
                      },
                      "/data/*/docs-java.md.not-supported",
                    ],
                  ],
                },
              ],
            },
            Object {
              "Action": Array [
                "s3:DeleteObject*",
                "s3:PutObject*",
                "s3:Abort*",
              ],
              "Effect": "Allow",
              "Resource": Array [
                Object {
                  "Fn::GetAtt": Array [
                    "Bucket83908E77",
                    "Arn",
                  ],
                },
                Object {
                  "Fn::Join": Array [
                    "",
                    Array [
                      Object {
                        "Fn::GetAtt": Array [
                          "Bucket83908E77",
                          "Arn",
                        ],
                      },
                      "/data/*/docs-*-java.md.not-supported",
                    ],
                  ],
                },
              ],
            },
            Object {
              "Action": Array [
                "s3:DeleteObject*",
                "s3:PutObject*",
                "s3:Abort*",
              ],
              "Effect": "Allow",
              "Resource": Array [
                Object {
                  "Fn::GetAtt": Array [
                    "Bucket83908E77",
                    "Arn",
                  ],
                },
                Object {
                  "Fn::Join": Array [
                    "",
                    Array [
                      Object {
                        "Fn::GetAtt": Array [
                          "Bucket83908E77",
                          "Arn",
                        ],
                      },
                      "/data/*/docs-csharp.md",
                    ],
                  ],
                },
              ],
            },
            Object {
              "Action": Array [
                "s3:DeleteObject*",
                "s3:PutObject*",
                "s3:Abort*",
              ],
              "Effect": "Allow",
              "Resource": Array [
                Object {
                  "Fn::GetAtt": Array [
                    "Bucket83908E77",
                    "Arn",
                  ],
                },
                Object {
                  "Fn::Join": Array [
                    "",
                    Array [
                      Object {
                        "Fn::GetAtt": Array [
                          "Bucket83908E77",
                          "Arn",
                        ],
                      },
                      "/data/*/docs-*-csharp.md",
                    ],
                  ],
                },
              ],
            },
            Object {
              "Action": Array [
                "s3:DeleteObject*",
                "s3:PutObject*",
                "s3:Abort*",
              ],
              "Effect": "Allow",
              "Resource": Array [
                Object {
                  "Fn::GetAtt": Array [
                    "Bucket83908E77",
                    "Arn",
                  ],
                },
                Object {
                  "Fn::Join": Array [
                    "",
                    Array [
                      Object {
                        "Fn::GetAtt": Array [
                          "Bucket83908E77",
                          "Arn",
                        ],
                      },
                      "/data/*/docs-csharp.md.not-supported",
                    ],
                  ],
                },
              ],
            },
            Object {
              "Action": Array [
                "s3:DeleteObject*",
                "s3:PutObject*",
                "s3:Abort*",
              ],
              "Effect": "Allow",
              "Resource": Array [
                Object {
                  "Fn::GetAtt": Array [
                    "Bucket83908E77",
                    "Arn",
                  ],
                },
                Object {
                  "Fn::Join": Array [
                    "",
                    Array [
                      Object {
                        "Fn::GetAtt": Array [
                          "Bucket83908E77",
                          "Arn",
                        ],
                      },
                      "/data/*/docs-*-csharp.md.not-supported",
                    ],
                  ],
                },
              ],
            },
          ],
          "Version": "2012-10-17",
        },
        "PolicyName": "TransliteratorTaskDefinitionTaskRoleDefaultPolicy9436F5AA",
        "Roles": Array [
          Object {
            "Ref": "TransliteratorTaskDefinitionTaskRole9D702381",
          },
        ],
      },
      "Type": "AWS::IAM::Policy",
    },
    "VPCB9E5F0B4": Anything,
    "VPCCloudWatchLogsAF00FE1E": Anything,
    "VPCCloudWatchLogsSecurityGroupBD4AAD5D": Anything,
    "VPCCodeArtifactAPIA2ABC3E9": Anything,
    "VPCCodeArtifactAPISecurityGroup64F4145F": Anything,
    "VPCCodeArtifactRepoA711606D": Anything,
    "VPCCodeArtifactRepoSecurityGroupADDB69B7": Anything,
    "VPCECR6A7B7D8F": Anything,
    "VPCECRAPI3780F3E2": Anything,
    "VPCECRAPISecurityGroupF418D050": Anything,
    "VPCECRSecurityGroupC83C5513": Anything,
    "VPCIsolatedSubnet1RouteTableAssociationA2D18F7C": Anything,
    "VPCIsolatedSubnet1RouteTableEB156210": Anything,
    "VPCIsolatedSubnet1SubnetEBD00FC6": Anything,
    "VPCIsolatedSubnet2RouteTable9B4F78DC": Anything,
    "VPCIsolatedSubnet2RouteTableAssociation7BF8E0EB": Anything,
    "VPCIsolatedSubnet2Subnet4B1C8CAA": Anything,
    "VPCS3CC6C5EE4": Anything,
    "VPCStepFunctions960F37B8": Anything,
    "VPCStepFunctionsSecurityGroup4B81069A": Anything,
  },
}
`;

exports[`basic use 1`] = `
Object {
  "Outputs": Anything,
  "Resources": Object {
    "Bucket83908E77": Anything,
    "MonitoringHighSeverityDashboard17D9CD74": Anything,
    "MonitoringWatchfulDashboard9EB9FD4D": Anything,
    "TransliteratorLogGroup09734787": Object {
      "DeletionPolicy": "Retain",
      "Properties": Object {
        "RetentionInDays": 731,
      },
      "Type": "AWS::Logs::LogGroup",
      "UpdateReplacePolicy": "Retain",
    },
    "TransliteratorTaskDefinition16158D86": Object {
      "Properties": Object {
        "ContainerDefinitions": Array [
          Object {
            "Environment": Array [
              Object {
                "Name": "HEADER_SPAN",
                "Value": "true",
              },
              Object {
                "Name": "AWS_EMF_ENVIRONMENT",
                "Value": "Local",
              },
            ],
            "Essential": true,
            "Image": Object {
              "Fn::Join": Array [
                "",
                Array [
                  Object {
                    "Ref": "AWS::AccountId",
                  },
                  ".dkr.ecr.",
                  Object {
                    "Ref": "AWS::Region",
                  },
                  ".",
                  Object {
                    "Ref": "AWS::URLSuffix",
                  },
<<<<<<< HEAD
                  "/aws-cdk/assets:241d43031b419e2330345318039a5e0e2a5731b142a1465c503f77427d66c542",
=======
                  "/aws-cdk/assets:ed5eeb0e22bffdb797b689c6c8dacefbaedc31da834755ae9d67c73de88878d0",
>>>>>>> eb9ac968
                ],
              ],
            },
            "LogConfiguration": Object {
              "LogDriver": "awslogs",
              "Options": Object {
                "awslogs-group": Object {
                  "Ref": "TransliteratorLogGroup09734787",
                },
                "awslogs-region": Object {
                  "Ref": "AWS::Region",
                },
                "awslogs-stream-prefix": "transliterator",
              },
            },
            "Name": "Resource",
          },
        ],
        "Cpu": "4096",
        "ExecutionRoleArn": Object {
          "Fn::GetAtt": Array [
            "TransliteratorTaskDefinitionExecutionRole9E3F5F1A",
            "Arn",
          ],
        },
        "Family": "TestStackTransliteratorTaskDefinitionE3A8C6E4",
        "Memory": "8192",
        "NetworkMode": "awsvpc",
        "RequiresCompatibilities": Array [
          "FARGATE",
        ],
        "TaskRoleArn": Object {
          "Fn::GetAtt": Array [
            "TransliteratorTaskDefinitionTaskRole9D702381",
            "Arn",
          ],
        },
      },
      "Type": "AWS::ECS::TaskDefinition",
    },
    "TransliteratorTaskDefinitionExecutionRole9E3F5F1A": Object {
      "Properties": Object {
        "AssumeRolePolicyDocument": Object {
          "Statement": Array [
            Object {
              "Action": "sts:AssumeRole",
              "Effect": "Allow",
              "Principal": Object {
                "Service": "ecs-tasks.amazonaws.com",
              },
            },
          ],
          "Version": "2012-10-17",
        },
      },
      "Type": "AWS::IAM::Role",
    },
    "TransliteratorTaskDefinitionExecutionRoleDefaultPolicyEF9F768F": Object {
      "Properties": Object {
        "PolicyDocument": Object {
          "Statement": Array [
            Object {
              "Action": Array [
                "ecr:BatchCheckLayerAvailability",
                "ecr:GetDownloadUrlForLayer",
                "ecr:BatchGetImage",
              ],
              "Effect": "Allow",
              "Resource": Object {
                "Fn::Join": Array [
                  "",
                  Array [
                    "arn:",
                    Object {
                      "Ref": "AWS::Partition",
                    },
                    ":ecr:",
                    Object {
                      "Ref": "AWS::Region",
                    },
                    ":",
                    Object {
                      "Ref": "AWS::AccountId",
                    },
                    ":repository/aws-cdk/assets",
                  ],
                ],
              },
            },
            Object {
              "Action": "ecr:GetAuthorizationToken",
              "Effect": "Allow",
              "Resource": "*",
            },
            Object {
              "Action": Array [
                "logs:CreateLogStream",
                "logs:PutLogEvents",
              ],
              "Effect": "Allow",
              "Resource": Object {
                "Fn::GetAtt": Array [
                  "TransliteratorLogGroup09734787",
                  "Arn",
                ],
              },
            },
          ],
          "Version": "2012-10-17",
        },
        "PolicyName": "TransliteratorTaskDefinitionExecutionRoleDefaultPolicyEF9F768F",
        "Roles": Array [
          Object {
            "Ref": "TransliteratorTaskDefinitionExecutionRole9E3F5F1A",
          },
        ],
      },
      "Type": "AWS::IAM::Policy",
    },
    "TransliteratorTaskDefinitionTaskRole9D702381": Object {
      "Properties": Object {
        "AssumeRolePolicyDocument": Object {
          "Statement": Array [
            Object {
              "Action": "sts:AssumeRole",
              "Effect": "Allow",
              "Principal": Object {
                "Service": "ecs-tasks.amazonaws.com",
              },
            },
          ],
          "Version": "2012-10-17",
        },
      },
      "Type": "AWS::IAM::Role",
    },
    "TransliteratorTaskDefinitionTaskRoleDefaultPolicy9436F5AA": Object {
      "Properties": Object {
        "PolicyDocument": Object {
          "Statement": Array [
            Object {
              "Action": Array [
                "states:SendTaskFailure",
                "states:SendTaskHeartbeat",
                "states:SendTaskSuccess",
              ],
              "Effect": "Allow",
              "Resource": "*",
            },
            Object {
              "Action": Array [
                "s3:GetObject*",
                "s3:GetBucket*",
                "s3:List*",
              ],
              "Effect": "Allow",
              "Resource": Array [
                Object {
                  "Fn::GetAtt": Array [
                    "Bucket83908E77",
                    "Arn",
                  ],
                },
                Object {
                  "Fn::Join": Array [
                    "",
                    Array [
                      Object {
                        "Fn::GetAtt": Array [
                          "Bucket83908E77",
                          "Arn",
                        ],
                      },
                      "/data/*/assembly.json",
                    ],
                  ],
                },
              ],
            },
            Object {
              "Action": Array [
                "s3:DeleteObject*",
                "s3:PutObject*",
                "s3:Abort*",
              ],
              "Effect": "Allow",
              "Resource": Array [
                Object {
                  "Fn::GetAtt": Array [
                    "Bucket83908E77",
                    "Arn",
                  ],
                },
                Object {
                  "Fn::Join": Array [
                    "",
                    Array [
                      Object {
                        "Fn::GetAtt": Array [
                          "Bucket83908E77",
                          "Arn",
                        ],
                      },
                      "/data/*/docs-typescript.md",
                    ],
                  ],
                },
              ],
            },
            Object {
              "Action": Array [
                "s3:DeleteObject*",
                "s3:PutObject*",
                "s3:Abort*",
              ],
              "Effect": "Allow",
              "Resource": Array [
                Object {
                  "Fn::GetAtt": Array [
                    "Bucket83908E77",
                    "Arn",
                  ],
                },
                Object {
                  "Fn::Join": Array [
                    "",
                    Array [
                      Object {
                        "Fn::GetAtt": Array [
                          "Bucket83908E77",
                          "Arn",
                        ],
                      },
                      "/data/*/docs-*-typescript.md",
                    ],
                  ],
                },
              ],
            },
            Object {
              "Action": Array [
                "s3:DeleteObject*",
                "s3:PutObject*",
                "s3:Abort*",
              ],
              "Effect": "Allow",
              "Resource": Array [
                Object {
                  "Fn::GetAtt": Array [
                    "Bucket83908E77",
                    "Arn",
                  ],
                },
                Object {
                  "Fn::Join": Array [
                    "",
                    Array [
                      Object {
                        "Fn::GetAtt": Array [
                          "Bucket83908E77",
                          "Arn",
                        ],
                      },
                      "/data/*/docs-typescript.md.not-supported",
                    ],
                  ],
                },
              ],
            },
            Object {
              "Action": Array [
                "s3:DeleteObject*",
                "s3:PutObject*",
                "s3:Abort*",
              ],
              "Effect": "Allow",
              "Resource": Array [
                Object {
                  "Fn::GetAtt": Array [
                    "Bucket83908E77",
                    "Arn",
                  ],
                },
                Object {
                  "Fn::Join": Array [
                    "",
                    Array [
                      Object {
                        "Fn::GetAtt": Array [
                          "Bucket83908E77",
                          "Arn",
                        ],
                      },
                      "/data/*/docs-*-typescript.md.not-supported",
                    ],
                  ],
                },
              ],
            },
            Object {
              "Action": Array [
                "s3:DeleteObject*",
                "s3:PutObject*",
                "s3:Abort*",
              ],
              "Effect": "Allow",
              "Resource": Array [
                Object {
                  "Fn::GetAtt": Array [
                    "Bucket83908E77",
                    "Arn",
                  ],
                },
                Object {
                  "Fn::Join": Array [
                    "",
                    Array [
                      Object {
                        "Fn::GetAtt": Array [
                          "Bucket83908E77",
                          "Arn",
                        ],
                      },
                      "/data/*/docs-python.md",
                    ],
                  ],
                },
              ],
            },
            Object {
              "Action": Array [
                "s3:DeleteObject*",
                "s3:PutObject*",
                "s3:Abort*",
              ],
              "Effect": "Allow",
              "Resource": Array [
                Object {
                  "Fn::GetAtt": Array [
                    "Bucket83908E77",
                    "Arn",
                  ],
                },
                Object {
                  "Fn::Join": Array [
                    "",
                    Array [
                      Object {
                        "Fn::GetAtt": Array [
                          "Bucket83908E77",
                          "Arn",
                        ],
                      },
                      "/data/*/docs-*-python.md",
                    ],
                  ],
                },
              ],
            },
            Object {
              "Action": Array [
                "s3:DeleteObject*",
                "s3:PutObject*",
                "s3:Abort*",
              ],
              "Effect": "Allow",
              "Resource": Array [
                Object {
                  "Fn::GetAtt": Array [
                    "Bucket83908E77",
                    "Arn",
                  ],
                },
                Object {
                  "Fn::Join": Array [
                    "",
                    Array [
                      Object {
                        "Fn::GetAtt": Array [
                          "Bucket83908E77",
                          "Arn",
                        ],
                      },
                      "/data/*/docs-python.md.not-supported",
                    ],
                  ],
                },
              ],
            },
            Object {
              "Action": Array [
                "s3:DeleteObject*",
                "s3:PutObject*",
                "s3:Abort*",
              ],
              "Effect": "Allow",
              "Resource": Array [
                Object {
                  "Fn::GetAtt": Array [
                    "Bucket83908E77",
                    "Arn",
                  ],
                },
                Object {
                  "Fn::Join": Array [
                    "",
                    Array [
                      Object {
                        "Fn::GetAtt": Array [
                          "Bucket83908E77",
                          "Arn",
                        ],
                      },
                      "/data/*/docs-*-python.md.not-supported",
                    ],
                  ],
                },
              ],
            },
            Object {
              "Action": Array [
                "s3:DeleteObject*",
                "s3:PutObject*",
                "s3:Abort*",
              ],
              "Effect": "Allow",
              "Resource": Array [
                Object {
                  "Fn::GetAtt": Array [
                    "Bucket83908E77",
                    "Arn",
                  ],
                },
                Object {
                  "Fn::Join": Array [
                    "",
                    Array [
                      Object {
                        "Fn::GetAtt": Array [
                          "Bucket83908E77",
                          "Arn",
                        ],
                      },
                      "/data/*/docs-java.md",
                    ],
                  ],
                },
              ],
            },
            Object {
              "Action": Array [
                "s3:DeleteObject*",
                "s3:PutObject*",
                "s3:Abort*",
              ],
              "Effect": "Allow",
              "Resource": Array [
                Object {
                  "Fn::GetAtt": Array [
                    "Bucket83908E77",
                    "Arn",
                  ],
                },
                Object {
                  "Fn::Join": Array [
                    "",
                    Array [
                      Object {
                        "Fn::GetAtt": Array [
                          "Bucket83908E77",
                          "Arn",
                        ],
                      },
                      "/data/*/docs-*-java.md",
                    ],
                  ],
                },
              ],
            },
            Object {
              "Action": Array [
                "s3:DeleteObject*",
                "s3:PutObject*",
                "s3:Abort*",
              ],
              "Effect": "Allow",
              "Resource": Array [
                Object {
                  "Fn::GetAtt": Array [
                    "Bucket83908E77",
                    "Arn",
                  ],
                },
                Object {
                  "Fn::Join": Array [
                    "",
                    Array [
                      Object {
                        "Fn::GetAtt": Array [
                          "Bucket83908E77",
                          "Arn",
                        ],
                      },
                      "/data/*/docs-java.md.not-supported",
                    ],
                  ],
                },
              ],
            },
            Object {
              "Action": Array [
                "s3:DeleteObject*",
                "s3:PutObject*",
                "s3:Abort*",
              ],
              "Effect": "Allow",
              "Resource": Array [
                Object {
                  "Fn::GetAtt": Array [
                    "Bucket83908E77",
                    "Arn",
                  ],
                },
                Object {
                  "Fn::Join": Array [
                    "",
                    Array [
                      Object {
                        "Fn::GetAtt": Array [
                          "Bucket83908E77",
                          "Arn",
                        ],
                      },
                      "/data/*/docs-*-java.md.not-supported",
                    ],
                  ],
                },
              ],
            },
            Object {
              "Action": Array [
                "s3:DeleteObject*",
                "s3:PutObject*",
                "s3:Abort*",
              ],
              "Effect": "Allow",
              "Resource": Array [
                Object {
                  "Fn::GetAtt": Array [
                    "Bucket83908E77",
                    "Arn",
                  ],
                },
                Object {
                  "Fn::Join": Array [
                    "",
                    Array [
                      Object {
                        "Fn::GetAtt": Array [
                          "Bucket83908E77",
                          "Arn",
                        ],
                      },
                      "/data/*/docs-csharp.md",
                    ],
                  ],
                },
              ],
            },
            Object {
              "Action": Array [
                "s3:DeleteObject*",
                "s3:PutObject*",
                "s3:Abort*",
              ],
              "Effect": "Allow",
              "Resource": Array [
                Object {
                  "Fn::GetAtt": Array [
                    "Bucket83908E77",
                    "Arn",
                  ],
                },
                Object {
                  "Fn::Join": Array [
                    "",
                    Array [
                      Object {
                        "Fn::GetAtt": Array [
                          "Bucket83908E77",
                          "Arn",
                        ],
                      },
                      "/data/*/docs-*-csharp.md",
                    ],
                  ],
                },
              ],
            },
            Object {
              "Action": Array [
                "s3:DeleteObject*",
                "s3:PutObject*",
                "s3:Abort*",
              ],
              "Effect": "Allow",
              "Resource": Array [
                Object {
                  "Fn::GetAtt": Array [
                    "Bucket83908E77",
                    "Arn",
                  ],
                },
                Object {
                  "Fn::Join": Array [
                    "",
                    Array [
                      Object {
                        "Fn::GetAtt": Array [
                          "Bucket83908E77",
                          "Arn",
                        ],
                      },
                      "/data/*/docs-csharp.md.not-supported",
                    ],
                  ],
                },
              ],
            },
            Object {
              "Action": Array [
                "s3:DeleteObject*",
                "s3:PutObject*",
                "s3:Abort*",
              ],
              "Effect": "Allow",
              "Resource": Array [
                Object {
                  "Fn::GetAtt": Array [
                    "Bucket83908E77",
                    "Arn",
                  ],
                },
                Object {
                  "Fn::Join": Array [
                    "",
                    Array [
                      Object {
                        "Fn::GetAtt": Array [
                          "Bucket83908E77",
                          "Arn",
                        ],
                      },
                      "/data/*/docs-*-csharp.md.not-supported",
                    ],
                  ],
                },
              ],
            },
          ],
          "Version": "2012-10-17",
        },
        "PolicyName": "TransliteratorTaskDefinitionTaskRoleDefaultPolicy9436F5AA",
        "Roles": Array [
          Object {
            "Ref": "TransliteratorTaskDefinitionTaskRole9D702381",
          },
        ],
      },
      "Type": "AWS::IAM::Policy",
    },
  },
}
`;<|MERGE_RESOLUTION|>--- conflicted
+++ resolved
@@ -163,11 +163,7 @@
                   Object {
                     "Ref": "AWS::URLSuffix",
                   },
-<<<<<<< HEAD
-                  "/aws-cdk/assets:241d43031b419e2330345318039a5e0e2a5731b142a1465c503f77427d66c542",
-=======
-                  "/aws-cdk/assets:ed5eeb0e22bffdb797b689c6c8dacefbaedc31da834755ae9d67c73de88878d0",
->>>>>>> eb9ac968
+                  "/aws-cdk/assets:86dfa10cc19d62ab533823d87d14a4844b7176a8d205dea0f68e873ff64e5716",
                 ],
               ],
             },
@@ -734,126 +730,6 @@
                         ],
                       },
                       "/data/*/docs-*-java.md.not-supported",
-                    ],
-                  ],
-                },
-              ],
-            },
-            Object {
-              "Action": Array [
-                "s3:DeleteObject*",
-                "s3:PutObject*",
-                "s3:Abort*",
-              ],
-              "Effect": "Allow",
-              "Resource": Array [
-                Object {
-                  "Fn::GetAtt": Array [
-                    "Bucket83908E77",
-                    "Arn",
-                  ],
-                },
-                Object {
-                  "Fn::Join": Array [
-                    "",
-                    Array [
-                      Object {
-                        "Fn::GetAtt": Array [
-                          "Bucket83908E77",
-                          "Arn",
-                        ],
-                      },
-                      "/data/*/docs-csharp.md",
-                    ],
-                  ],
-                },
-              ],
-            },
-            Object {
-              "Action": Array [
-                "s3:DeleteObject*",
-                "s3:PutObject*",
-                "s3:Abort*",
-              ],
-              "Effect": "Allow",
-              "Resource": Array [
-                Object {
-                  "Fn::GetAtt": Array [
-                    "Bucket83908E77",
-                    "Arn",
-                  ],
-                },
-                Object {
-                  "Fn::Join": Array [
-                    "",
-                    Array [
-                      Object {
-                        "Fn::GetAtt": Array [
-                          "Bucket83908E77",
-                          "Arn",
-                        ],
-                      },
-                      "/data/*/docs-*-csharp.md",
-                    ],
-                  ],
-                },
-              ],
-            },
-            Object {
-              "Action": Array [
-                "s3:DeleteObject*",
-                "s3:PutObject*",
-                "s3:Abort*",
-              ],
-              "Effect": "Allow",
-              "Resource": Array [
-                Object {
-                  "Fn::GetAtt": Array [
-                    "Bucket83908E77",
-                    "Arn",
-                  ],
-                },
-                Object {
-                  "Fn::Join": Array [
-                    "",
-                    Array [
-                      Object {
-                        "Fn::GetAtt": Array [
-                          "Bucket83908E77",
-                          "Arn",
-                        ],
-                      },
-                      "/data/*/docs-csharp.md.not-supported",
-                    ],
-                  ],
-                },
-              ],
-            },
-            Object {
-              "Action": Array [
-                "s3:DeleteObject*",
-                "s3:PutObject*",
-                "s3:Abort*",
-              ],
-              "Effect": "Allow",
-              "Resource": Array [
-                Object {
-                  "Fn::GetAtt": Array [
-                    "Bucket83908E77",
-                    "Arn",
-                  ],
-                },
-                Object {
-                  "Fn::Join": Array [
-                    "",
-                    Array [
-                      Object {
-                        "Fn::GetAtt": Array [
-                          "Bucket83908E77",
-                          "Arn",
-                        ],
-                      },
-                      "/data/*/docs-*-csharp.md.not-supported",
                     ],
                   ],
                 },
@@ -944,11 +820,7 @@
                   Object {
                     "Ref": "AWS::URLSuffix",
                   },
-<<<<<<< HEAD
-                  "/aws-cdk/assets:241d43031b419e2330345318039a5e0e2a5731b142a1465c503f77427d66c542",
-=======
-                  "/aws-cdk/assets:ed5eeb0e22bffdb797b689c6c8dacefbaedc31da834755ae9d67c73de88878d0",
->>>>>>> eb9ac968
+                  "/aws-cdk/assets:86dfa10cc19d62ab533823d87d14a4844b7176a8d205dea0f68e873ff64e5716",
                 ],
               ],
             },
@@ -1483,126 +1355,6 @@
                         ],
                       },
                       "/data/*/docs-*-java.md.not-supported",
-                    ],
-                  ],
-                },
-              ],
-            },
-            Object {
-              "Action": Array [
-                "s3:DeleteObject*",
-                "s3:PutObject*",
-                "s3:Abort*",
-              ],
-              "Effect": "Allow",
-              "Resource": Array [
-                Object {
-                  "Fn::GetAtt": Array [
-                    "Bucket83908E77",
-                    "Arn",
-                  ],
-                },
-                Object {
-                  "Fn::Join": Array [
-                    "",
-                    Array [
-                      Object {
-                        "Fn::GetAtt": Array [
-                          "Bucket83908E77",
-                          "Arn",
-                        ],
-                      },
-                      "/data/*/docs-csharp.md",
-                    ],
-                  ],
-                },
-              ],
-            },
-            Object {
-              "Action": Array [
-                "s3:DeleteObject*",
-                "s3:PutObject*",
-                "s3:Abort*",
-              ],
-              "Effect": "Allow",
-              "Resource": Array [
-                Object {
-                  "Fn::GetAtt": Array [
-                    "Bucket83908E77",
-                    "Arn",
-                  ],
-                },
-                Object {
-                  "Fn::Join": Array [
-                    "",
-                    Array [
-                      Object {
-                        "Fn::GetAtt": Array [
-                          "Bucket83908E77",
-                          "Arn",
-                        ],
-                      },
-                      "/data/*/docs-*-csharp.md",
-                    ],
-                  ],
-                },
-              ],
-            },
-            Object {
-              "Action": Array [
-                "s3:DeleteObject*",
-                "s3:PutObject*",
-                "s3:Abort*",
-              ],
-              "Effect": "Allow",
-              "Resource": Array [
-                Object {
-                  "Fn::GetAtt": Array [
-                    "Bucket83908E77",
-                    "Arn",
-                  ],
-                },
-                Object {
-                  "Fn::Join": Array [
-                    "",
-                    Array [
-                      Object {
-                        "Fn::GetAtt": Array [
-                          "Bucket83908E77",
-                          "Arn",
-                        ],
-                      },
-                      "/data/*/docs-csharp.md.not-supported",
-                    ],
-                  ],
-                },
-              ],
-            },
-            Object {
-              "Action": Array [
-                "s3:DeleteObject*",
-                "s3:PutObject*",
-                "s3:Abort*",
-              ],
-              "Effect": "Allow",
-              "Resource": Array [
-                Object {
-                  "Fn::GetAtt": Array [
-                    "Bucket83908E77",
-                    "Arn",
-                  ],
-                },
-                Object {
-                  "Fn::Join": Array [
-                    "",
-                    Array [
-                      Object {
-                        "Fn::GetAtt": Array [
-                          "Bucket83908E77",
-                          "Arn",
-                        ],
-                      },
-                      "/data/*/docs-*-csharp.md.not-supported",
                     ],
                   ],
                 },
@@ -1844,11 +1596,7 @@
                   Object {
                     "Ref": "AWS::URLSuffix",
                   },
-<<<<<<< HEAD
-                  "/aws-cdk/assets:241d43031b419e2330345318039a5e0e2a5731b142a1465c503f77427d66c542",
-=======
-                  "/aws-cdk/assets:ed5eeb0e22bffdb797b689c6c8dacefbaedc31da834755ae9d67c73de88878d0",
->>>>>>> eb9ac968
+                  "/aws-cdk/assets:86dfa10cc19d62ab533823d87d14a4844b7176a8d205dea0f68e873ff64e5716",
                 ],
               ],
             },
@@ -2415,126 +2163,6 @@
                         ],
                       },
                       "/data/*/docs-*-java.md.not-supported",
-                    ],
-                  ],
-                },
-              ],
-            },
-            Object {
-              "Action": Array [
-                "s3:DeleteObject*",
-                "s3:PutObject*",
-                "s3:Abort*",
-              ],
-              "Effect": "Allow",
-              "Resource": Array [
-                Object {
-                  "Fn::GetAtt": Array [
-                    "Bucket83908E77",
-                    "Arn",
-                  ],
-                },
-                Object {
-                  "Fn::Join": Array [
-                    "",
-                    Array [
-                      Object {
-                        "Fn::GetAtt": Array [
-                          "Bucket83908E77",
-                          "Arn",
-                        ],
-                      },
-                      "/data/*/docs-csharp.md",
-                    ],
-                  ],
-                },
-              ],
-            },
-            Object {
-              "Action": Array [
-                "s3:DeleteObject*",
-                "s3:PutObject*",
-                "s3:Abort*",
-              ],
-              "Effect": "Allow",
-              "Resource": Array [
-                Object {
-                  "Fn::GetAtt": Array [
-                    "Bucket83908E77",
-                    "Arn",
-                  ],
-                },
-                Object {
-                  "Fn::Join": Array [
-                    "",
-                    Array [
-                      Object {
-                        "Fn::GetAtt": Array [
-                          "Bucket83908E77",
-                          "Arn",
-                        ],
-                      },
-                      "/data/*/docs-*-csharp.md",
-                    ],
-                  ],
-                },
-              ],
-            },
-            Object {
-              "Action": Array [
-                "s3:DeleteObject*",
-                "s3:PutObject*",
-                "s3:Abort*",
-              ],
-              "Effect": "Allow",
-              "Resource": Array [
-                Object {
-                  "Fn::GetAtt": Array [
-                    "Bucket83908E77",
-                    "Arn",
-                  ],
-                },
-                Object {
-                  "Fn::Join": Array [
-                    "",
-                    Array [
-                      Object {
-                        "Fn::GetAtt": Array [
-                          "Bucket83908E77",
-                          "Arn",
-                        ],
-                      },
-                      "/data/*/docs-csharp.md.not-supported",
-                    ],
-                  ],
-                },
-              ],
-            },
-            Object {
-              "Action": Array [
-                "s3:DeleteObject*",
-                "s3:PutObject*",
-                "s3:Abort*",
-              ],
-              "Effect": "Allow",
-              "Resource": Array [
-                Object {
-                  "Fn::GetAtt": Array [
-                    "Bucket83908E77",
-                    "Arn",
-                  ],
-                },
-                Object {
-                  "Fn::Join": Array [
-                    "",
-                    Array [
-                      Object {
-                        "Fn::GetAtt": Array [
-                          "Bucket83908E77",
-                          "Arn",
-                        ],
-                      },
-                      "/data/*/docs-*-csharp.md.not-supported",
                     ],
                   ],
                 },
@@ -2621,11 +2249,7 @@
                   Object {
                     "Ref": "AWS::URLSuffix",
                   },
-<<<<<<< HEAD
-                  "/aws-cdk/assets:241d43031b419e2330345318039a5e0e2a5731b142a1465c503f77427d66c542",
-=======
-                  "/aws-cdk/assets:ed5eeb0e22bffdb797b689c6c8dacefbaedc31da834755ae9d67c73de88878d0",
->>>>>>> eb9ac968
+                  "/aws-cdk/assets:86dfa10cc19d62ab533823d87d14a4844b7176a8d205dea0f68e873ff64e5716",
                 ],
               ],
             },
@@ -3165,126 +2789,6 @@
                 },
               ],
             },
-            Object {
-              "Action": Array [
-                "s3:DeleteObject*",
-                "s3:PutObject*",
-                "s3:Abort*",
-              ],
-              "Effect": "Allow",
-              "Resource": Array [
-                Object {
-                  "Fn::GetAtt": Array [
-                    "Bucket83908E77",
-                    "Arn",
-                  ],
-                },
-                Object {
-                  "Fn::Join": Array [
-                    "",
-                    Array [
-                      Object {
-                        "Fn::GetAtt": Array [
-                          "Bucket83908E77",
-                          "Arn",
-                        ],
-                      },
-                      "/data/*/docs-csharp.md",
-                    ],
-                  ],
-                },
-              ],
-            },
-            Object {
-              "Action": Array [
-                "s3:DeleteObject*",
-                "s3:PutObject*",
-                "s3:Abort*",
-              ],
-              "Effect": "Allow",
-              "Resource": Array [
-                Object {
-                  "Fn::GetAtt": Array [
-                    "Bucket83908E77",
-                    "Arn",
-                  ],
-                },
-                Object {
-                  "Fn::Join": Array [
-                    "",
-                    Array [
-                      Object {
-                        "Fn::GetAtt": Array [
-                          "Bucket83908E77",
-                          "Arn",
-                        ],
-                      },
-                      "/data/*/docs-*-csharp.md",
-                    ],
-                  ],
-                },
-              ],
-            },
-            Object {
-              "Action": Array [
-                "s3:DeleteObject*",
-                "s3:PutObject*",
-                "s3:Abort*",
-              ],
-              "Effect": "Allow",
-              "Resource": Array [
-                Object {
-                  "Fn::GetAtt": Array [
-                    "Bucket83908E77",
-                    "Arn",
-                  ],
-                },
-                Object {
-                  "Fn::Join": Array [
-                    "",
-                    Array [
-                      Object {
-                        "Fn::GetAtt": Array [
-                          "Bucket83908E77",
-                          "Arn",
-                        ],
-                      },
-                      "/data/*/docs-csharp.md.not-supported",
-                    ],
-                  ],
-                },
-              ],
-            },
-            Object {
-              "Action": Array [
-                "s3:DeleteObject*",
-                "s3:PutObject*",
-                "s3:Abort*",
-              ],
-              "Effect": "Allow",
-              "Resource": Array [
-                Object {
-                  "Fn::GetAtt": Array [
-                    "Bucket83908E77",
-                    "Arn",
-                  ],
-                },
-                Object {
-                  "Fn::Join": Array [
-                    "",
-                    Array [
-                      Object {
-                        "Fn::GetAtt": Array [
-                          "Bucket83908E77",
-                          "Arn",
-                        ],
-                      },
-                      "/data/*/docs-*-csharp.md.not-supported",
-                    ],
-                  ],
-                },
-              ],
-            },
           ],
           "Version": "2012-10-17",
         },
