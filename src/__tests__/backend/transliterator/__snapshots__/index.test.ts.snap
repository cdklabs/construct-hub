--- conflicted
+++ resolved
@@ -229,11 +229,7 @@
             ],
             "Essential": true,
             "Image": {
-<<<<<<< HEAD
-              "Fn::Sub": "\${AWS::AccountId}.dkr.ecr.\${AWS::Region}.\${AWS::URLSuffix}/cdk-hnb659fds-container-assets-\${AWS::AccountId}-\${AWS::Region}:f420fad24a9c7dd79b53693dcb2f4d5f480991543990f51b0016ccc0fb4d105c",
-=======
               "Fn::Sub": "\${AWS::AccountId}.dkr.ecr.\${AWS::Region}.\${AWS::URLSuffix}/cdk-hnb659fds-container-assets-\${AWS::AccountId}-\${AWS::Region}:5c4d6f38566f4c2e887b00338121fa9fab1777dbaf4e34e30d2128bdcb1193b9",
->>>>>>> d1c626fb
             },
             "LogConfiguration": {
               "LogDriver": "awslogs",
@@ -2548,11 +2544,7 @@
             ],
             "Essential": true,
             "Image": {
-<<<<<<< HEAD
-              "Fn::Sub": "\${AWS::AccountId}.dkr.ecr.\${AWS::Region}.\${AWS::URLSuffix}/cdk-hnb659fds-container-assets-\${AWS::AccountId}-\${AWS::Region}:f420fad24a9c7dd79b53693dcb2f4d5f480991543990f51b0016ccc0fb4d105c",
-=======
               "Fn::Sub": "\${AWS::AccountId}.dkr.ecr.\${AWS::Region}.\${AWS::URLSuffix}/cdk-hnb659fds-container-assets-\${AWS::AccountId}-\${AWS::Region}:5c4d6f38566f4c2e887b00338121fa9fab1777dbaf4e34e30d2128bdcb1193b9",
->>>>>>> d1c626fb
             },
             "LogConfiguration": {
               "LogDriver": "awslogs",
@@ -5029,11 +5021,7 @@
             ],
             "Essential": true,
             "Image": {
-<<<<<<< HEAD
-              "Fn::Sub": "\${AWS::AccountId}.dkr.ecr.\${AWS::Region}.\${AWS::URLSuffix}/cdk-hnb659fds-container-assets-\${AWS::AccountId}-\${AWS::Region}:f420fad24a9c7dd79b53693dcb2f4d5f480991543990f51b0016ccc0fb4d105c",
-=======
               "Fn::Sub": "\${AWS::AccountId}.dkr.ecr.\${AWS::Region}.\${AWS::URLSuffix}/cdk-hnb659fds-container-assets-\${AWS::AccountId}-\${AWS::Region}:5c4d6f38566f4c2e887b00338121fa9fab1777dbaf4e34e30d2128bdcb1193b9",
->>>>>>> d1c626fb
             },
             "LogConfiguration": {
               "LogDriver": "awslogs",
@@ -7344,11 +7332,7 @@
             ],
             "Essential": true,
             "Image": {
-<<<<<<< HEAD
-              "Fn::Sub": "\${AWS::AccountId}.dkr.ecr.\${AWS::Region}.\${AWS::URLSuffix}/cdk-hnb659fds-container-assets-\${AWS::AccountId}-\${AWS::Region}:f420fad24a9c7dd79b53693dcb2f4d5f480991543990f51b0016ccc0fb4d105c",
-=======
               "Fn::Sub": "\${AWS::AccountId}.dkr.ecr.\${AWS::Region}.\${AWS::URLSuffix}/cdk-hnb659fds-container-assets-\${AWS::AccountId}-\${AWS::Region}:5c4d6f38566f4c2e887b00338121fa9fab1777dbaf4e34e30d2128bdcb1193b9",
->>>>>>> d1c626fb
             },
             "LogConfiguration": {
               "LogDriver": "awslogs",
