// Jest Snapshot v1, https://goo.gl/fbAQLP

exports[`CodeArtifact repository 1`] = `
Object {
  "Outputs": Anything,
  "Parameters": Anything,
  "Resources": Object {
    "AWS679f53fac002430cb0da5b7982bd22872D164C4C": Object {
      "DependsOn": Array [
        "AWS679f53fac002430cb0da5b7982bd2287ServiceRoleC1EA0FF2",
      ],
      "Properties": Object {
        "Code": Object {
          "S3Bucket": Object {
            "Fn::Sub": "cdk-hnb659fds-assets-\${AWS::AccountId}-\${AWS::Region}",
          },
          "S3Key": "39381d2c8b8ec42679de4960c24f0c83c56772cdc2b10b6fc14cd0a99aba42ed.zip",
        },
        "Handler": "index.handler",
        "Role": Object {
          "Fn::GetAtt": Array [
            "AWS679f53fac002430cb0da5b7982bd2287ServiceRoleC1EA0FF2",
            "Arn",
          ],
        },
        "Runtime": "nodejs12.x",
        "Timeout": 120,
      },
      "Type": "AWS::Lambda::Function",
    },
    "AWS679f53fac002430cb0da5b7982bd2287ServiceRoleC1EA0FF2": Object {
      "Properties": Object {
        "AssumeRolePolicyDocument": Object {
          "Statement": Array [
            Object {
              "Action": "sts:AssumeRole",
              "Effect": "Allow",
              "Principal": Object {
                "Service": "lambda.amazonaws.com",
              },
            },
          ],
          "Version": "2012-10-17",
        },
        "ManagedPolicyArns": Array [
          Object {
            "Fn::Join": Array [
              "",
              Array [
                "arn:",
                Object {
                  "Ref": "AWS::Partition",
                },
                ":iam::aws:policy/service-role/AWSLambdaBasicExecutionRole",
              ],
            ],
          },
        ],
      },
      "Type": "AWS::IAM::Role",
    },
    "Bucket83908E77": Anything,
    "CodeArtifact": Anything,
    "CodeArtifactDomainDB0947A4": Anything,
    "CodeArtifactGetEndpoint0223B4AF": Anything,
    "CodeArtifactGetEndpointCustomResourcePolicy9A5E4C87": Anything,
    "CodeArtifactPublishing0B49F38B": Anything,
    "MonitoringHighSeverityDashboard17D9CD74": Anything,
    "MonitoringWatchfulDashboard9EB9FD4D": Anything,
    "TransliteratorLogGroup09734787": Object {
      "DeletionPolicy": "Retain",
      "Properties": Object {
        "RetentionInDays": 731,
      },
      "Type": "AWS::Logs::LogGroup",
      "UpdateReplacePolicy": "Retain",
    },
    "TransliteratorTaskDefinition16158D86": Object {
      "Properties": Object {
        "ContainerDefinitions": Array [
          Object {
            "Environment": Array [
              Object {
                "Name": "HEADER_SPAN",
                "Value": "true",
              },
              Object {
                "Name": "AWS_EMF_ENVIRONMENT",
                "Value": "Local",
              },
              Object {
                "Name": "CODE_ARTIFACT_DOMAIN_NAME",
                "Value": Object {
                  "Fn::GetAtt": Array [
                    "CodeArtifact",
                    "DomainName",
                  ],
                },
              },
              Object {
                "Name": "CODE_ARTIFACT_DOMAIN_OWNER",
                "Value": Object {
                  "Fn::GetAtt": Array [
                    "CodeArtifact",
                    "DomainOwner",
                  ],
                },
              },
              Object {
                "Name": "CODE_ARTIFACT_REPOSITORY_ENDPOINT",
                "Value": Object {
                  "Fn::GetAtt": Array [
                    "CodeArtifactGetEndpoint0223B4AF",
                    "repositoryEndpoint",
                  ],
                },
              },
            ],
            "Essential": true,
            "Image": Object {
<<<<<<< HEAD
              "Fn::Sub": "\${AWS::AccountId}.dkr.ecr.\${AWS::Region}.\${AWS::URLSuffix}/cdk-hnb659fds-container-assets-\${AWS::AccountId}-\${AWS::Region}:06a322c6df0a1c6c712c0ebc060d2d64b7bae34635b0dc51a6e825b52ed27d06",
=======
              "Fn::Sub": "\${AWS::AccountId}.dkr.ecr.\${AWS::Region}.\${AWS::URLSuffix}/cdk-hnb659fds-container-assets-\${AWS::AccountId}-\${AWS::Region}:550d98e0363626961ae766d3f02222c034412fe362dcf794efa0b6b682918356",
>>>>>>> 653a0ed4
            },
            "LogConfiguration": Object {
              "LogDriver": "awslogs",
              "Options": Object {
                "awslogs-group": Object {
                  "Ref": "TransliteratorLogGroup09734787",
                },
                "awslogs-region": Object {
                  "Ref": "AWS::Region",
                },
                "awslogs-stream-prefix": "transliterator",
              },
            },
            "Name": "Resource",
          },
        ],
        "Cpu": "4096",
        "ExecutionRoleArn": Object {
          "Fn::GetAtt": Array [
            "TransliteratorTaskDefinitionExecutionRole9E3F5F1A",
            "Arn",
          ],
        },
        "Family": "TestStackTransliteratorTaskDefinitionE3A8C6E4",
        "Memory": "8192",
        "NetworkMode": "awsvpc",
        "RequiresCompatibilities": Array [
          "FARGATE",
        ],
        "TaskRoleArn": Object {
          "Fn::GetAtt": Array [
            "TransliteratorTaskDefinitionTaskRole9D702381",
            "Arn",
          ],
        },
      },
      "Type": "AWS::ECS::TaskDefinition",
    },
    "TransliteratorTaskDefinitionExecutionRole9E3F5F1A": Object {
      "Properties": Object {
        "AssumeRolePolicyDocument": Object {
          "Statement": Array [
            Object {
              "Action": "sts:AssumeRole",
              "Effect": "Allow",
              "Principal": Object {
                "Service": "ecs-tasks.amazonaws.com",
              },
            },
          ],
          "Version": "2012-10-17",
        },
      },
      "Type": "AWS::IAM::Role",
    },
    "TransliteratorTaskDefinitionExecutionRoleDefaultPolicyEF9F768F": Object {
      "Properties": Object {
        "PolicyDocument": Object {
          "Statement": Array [
            Object {
              "Action": Array [
                "ecr:BatchCheckLayerAvailability",
                "ecr:GetDownloadUrlForLayer",
                "ecr:BatchGetImage",
              ],
              "Effect": "Allow",
              "Resource": Object {
                "Fn::Join": Array [
                  "",
                  Array [
                    "arn:",
                    Object {
                      "Ref": "AWS::Partition",
                    },
                    ":ecr:",
                    Object {
                      "Ref": "AWS::Region",
                    },
                    ":",
                    Object {
                      "Ref": "AWS::AccountId",
                    },
                    ":repository/",
                    Object {
                      "Fn::Sub": "cdk-hnb659fds-container-assets-\${AWS::AccountId}-\${AWS::Region}",
                    },
                  ],
                ],
              },
            },
            Object {
              "Action": "ecr:GetAuthorizationToken",
              "Effect": "Allow",
              "Resource": "*",
            },
            Object {
              "Action": Array [
                "logs:CreateLogStream",
                "logs:PutLogEvents",
              ],
              "Effect": "Allow",
              "Resource": Object {
                "Fn::GetAtt": Array [
                  "TransliteratorLogGroup09734787",
                  "Arn",
                ],
              },
            },
          ],
          "Version": "2012-10-17",
        },
        "PolicyName": "TransliteratorTaskDefinitionExecutionRoleDefaultPolicyEF9F768F",
        "Roles": Array [
          Object {
            "Ref": "TransliteratorTaskDefinitionExecutionRole9E3F5F1A",
          },
        ],
      },
      "Type": "AWS::IAM::Policy",
    },
    "TransliteratorTaskDefinitionTaskRole9D702381": Object {
      "Properties": Object {
        "AssumeRolePolicyDocument": Object {
          "Statement": Array [
            Object {
              "Action": "sts:AssumeRole",
              "Effect": "Allow",
              "Principal": Object {
                "Service": "ecs-tasks.amazonaws.com",
              },
            },
          ],
          "Version": "2012-10-17",
        },
      },
      "Type": "AWS::IAM::Role",
    },
    "TransliteratorTaskDefinitionTaskRoleDefaultPolicy9436F5AA": Object {
      "Properties": Object {
        "PolicyDocument": Object {
          "Statement": Array [
            Object {
              "Action": Array [
                "states:SendTaskFailure",
                "states:SendTaskHeartbeat",
                "states:SendTaskSuccess",
              ],
              "Effect": "Allow",
              "Resource": "*",
            },
            Object {
              "Action": "sts:GetServiceBearerToken",
              "Condition": Object {
                "StringEquals": Object {
                  "sts:AWSServiceName": "codeartifact.amazonaws.com",
                },
              },
              "Effect": "Allow",
              "Resource": "*",
            },
            Object {
              "Action": Array [
                "codeartifact:GetAuthorizationToken",
                "codeartifact:GetRepositoryEndpoint",
                "codeartifact:ReadFromRepository",
              ],
              "Effect": "Allow",
              "Resource": Array [
                Object {
                  "Fn::GetAtt": Array [
                    "CodeArtifactDomainDB0947A4",
                    "Arn",
                  ],
                },
                Object {
                  "Fn::GetAtt": Array [
                    "CodeArtifact",
                    "Arn",
                  ],
                },
                Object {
                  "Fn::GetAtt": Array [
                    "CodeArtifactPublishing0B49F38B",
                    "Arn",
                  ],
                },
              ],
            },
            Object {
              "Action": Array [
                "s3:GetObject*",
                "s3:GetBucket*",
                "s3:List*",
              ],
              "Effect": "Allow",
              "Resource": Array [
                Object {
                  "Fn::GetAtt": Array [
                    "Bucket83908E77",
                    "Arn",
                  ],
                },
                Object {
                  "Fn::Join": Array [
                    "",
                    Array [
                      Object {
                        "Fn::GetAtt": Array [
                          "Bucket83908E77",
                          "Arn",
                        ],
                      },
                      "/data/*/assembly.json",
                    ],
                  ],
                },
              ],
            },
            Object {
              "Action": Array [
                "s3:GetObject*",
                "s3:GetBucket*",
                "s3:List*",
              ],
              "Effect": "Allow",
              "Resource": Array [
                Object {
                  "Fn::GetAtt": Array [
                    "Bucket83908E77",
                    "Arn",
                  ],
                },
                Object {
                  "Fn::Join": Array [
                    "",
                    Array [
                      Object {
                        "Fn::GetAtt": Array [
                          "Bucket83908E77",
                          "Arn",
                        ],
                      },
                      "/data/*/package.tgz",
                    ],
                  ],
                },
              ],
            },
            Object {
              "Action": Array [
                "s3:GetObject*",
                "s3:GetBucket*",
                "s3:List*",
              ],
              "Effect": "Allow",
              "Resource": Array [
                Object {
                  "Fn::GetAtt": Array [
                    "Bucket83908E77",
                    "Arn",
                  ],
                },
                Object {
                  "Fn::Join": Array [
                    "",
                    Array [
                      Object {
                        "Fn::GetAtt": Array [
                          "Bucket83908E77",
                          "Arn",
                        ],
                      },
                      "/data/*/uninstallable",
                    ],
                  ],
                },
              ],
            },
            Object {
              "Action": Array [
                "s3:DeleteObject*",
                "s3:PutObject",
                "s3:PutObjectLegalHold",
                "s3:PutObjectRetention",
                "s3:PutObjectTagging",
                "s3:PutObjectVersionTagging",
                "s3:Abort*",
              ],
              "Effect": "Allow",
              "Resource": Array [
                Object {
                  "Fn::GetAtt": Array [
                    "Bucket83908E77",
                    "Arn",
                  ],
                },
                Object {
                  "Fn::Join": Array [
                    "",
                    Array [
                      Object {
                        "Fn::GetAtt": Array [
                          "Bucket83908E77",
                          "Arn",
                        ],
                      },
                      "/data/*/uninstallable",
                    ],
                  ],
                },
              ],
            },
            Object {
              "Action": "s3:DeleteObject*",
              "Effect": "Allow",
              "Resource": Object {
                "Fn::Join": Array [
                  "",
                  Array [
                    Object {
                      "Fn::GetAtt": Array [
                        "Bucket83908E77",
                        "Arn",
                      ],
                    },
                    "/data/*/uninstallable",
                  ],
                ],
              },
            },
            Object {
              "Action": Array [
                "s3:DeleteObject*",
                "s3:PutObject",
                "s3:PutObjectLegalHold",
                "s3:PutObjectRetention",
                "s3:PutObjectTagging",
                "s3:PutObjectVersionTagging",
                "s3:Abort*",
              ],
              "Effect": "Allow",
              "Resource": Array [
                Object {
                  "Fn::GetAtt": Array [
                    "Bucket83908E77",
                    "Arn",
                  ],
                },
                Object {
                  "Fn::Join": Array [
                    "",
                    Array [
                      Object {
                        "Fn::GetAtt": Array [
                          "Bucket83908E77",
                          "Arn",
                        ],
                      },
                      "/data/*/docs-typescript.*",
                    ],
                  ],
                },
              ],
            },
            Object {
              "Action": Array [
                "s3:DeleteObject*",
                "s3:PutObject",
                "s3:PutObjectLegalHold",
                "s3:PutObjectRetention",
                "s3:PutObjectTagging",
                "s3:PutObjectVersionTagging",
                "s3:Abort*",
              ],
              "Effect": "Allow",
              "Resource": Array [
                Object {
                  "Fn::GetAtt": Array [
                    "Bucket83908E77",
                    "Arn",
                  ],
                },
                Object {
                  "Fn::Join": Array [
                    "",
                    Array [
                      Object {
                        "Fn::GetAtt": Array [
                          "Bucket83908E77",
                          "Arn",
                        ],
                      },
                      "/data/*/docs-*-typescript.*",
                    ],
                  ],
                },
              ],
            },
            Object {
              "Action": Array [
                "s3:DeleteObject*",
                "s3:PutObject",
                "s3:PutObjectLegalHold",
                "s3:PutObjectRetention",
                "s3:PutObjectTagging",
                "s3:PutObjectVersionTagging",
                "s3:Abort*",
              ],
              "Effect": "Allow",
              "Resource": Array [
                Object {
                  "Fn::GetAtt": Array [
                    "Bucket83908E77",
                    "Arn",
                  ],
                },
                Object {
                  "Fn::Join": Array [
                    "",
                    Array [
                      Object {
                        "Fn::GetAtt": Array [
                          "Bucket83908E77",
                          "Arn",
                        ],
                      },
                      "/data/*/docs-typescript.*.not-supported",
                    ],
                  ],
                },
              ],
            },
            Object {
              "Action": Array [
                "s3:GetObject*",
                "s3:GetBucket*",
                "s3:List*",
              ],
              "Effect": "Allow",
              "Resource": Array [
                Object {
                  "Fn::GetAtt": Array [
                    "Bucket83908E77",
                    "Arn",
                  ],
                },
                Object {
                  "Fn::Join": Array [
                    "",
                    Array [
                      Object {
                        "Fn::GetAtt": Array [
                          "Bucket83908E77",
                          "Arn",
                        ],
                      },
                      "/data/*/docs-typescript.*.not-supported",
                    ],
                  ],
                },
              ],
            },
            Object {
              "Action": Array [
                "s3:DeleteObject*",
                "s3:PutObject",
                "s3:PutObjectLegalHold",
                "s3:PutObjectRetention",
                "s3:PutObjectTagging",
                "s3:PutObjectVersionTagging",
                "s3:Abort*",
              ],
              "Effect": "Allow",
              "Resource": Array [
                Object {
                  "Fn::GetAtt": Array [
                    "Bucket83908E77",
                    "Arn",
                  ],
                },
                Object {
                  "Fn::Join": Array [
                    "",
                    Array [
                      Object {
                        "Fn::GetAtt": Array [
                          "Bucket83908E77",
                          "Arn",
                        ],
                      },
                      "/data/*/docs-*-typescript.*.not-supported",
                    ],
                  ],
                },
              ],
            },
            Object {
              "Action": Array [
                "s3:GetObject*",
                "s3:GetBucket*",
                "s3:List*",
              ],
              "Effect": "Allow",
              "Resource": Array [
                Object {
                  "Fn::GetAtt": Array [
                    "Bucket83908E77",
                    "Arn",
                  ],
                },
                Object {
                  "Fn::Join": Array [
                    "",
                    Array [
                      Object {
                        "Fn::GetAtt": Array [
                          "Bucket83908E77",
                          "Arn",
                        ],
                      },
                      "/data/*/docs-*-typescript.*.not-supported",
                    ],
                  ],
                },
              ],
            },
            Object {
              "Action": Array [
                "s3:GetObject*",
                "s3:GetBucket*",
                "s3:List*",
              ],
              "Effect": "Allow",
              "Resource": Array [
                Object {
                  "Fn::GetAtt": Array [
                    "Bucket83908E77",
                    "Arn",
                  ],
                },
                Object {
                  "Fn::Join": Array [
                    "",
                    Array [
                      Object {
                        "Fn::GetAtt": Array [
                          "Bucket83908E77",
                          "Arn",
                        ],
                      },
                      "/data/*/docs-typescript.*.corruptassembly",
                    ],
                  ],
                },
              ],
            },
            Object {
              "Action": Array [
                "s3:DeleteObject*",
                "s3:PutObject",
                "s3:PutObjectLegalHold",
                "s3:PutObjectRetention",
                "s3:PutObjectTagging",
                "s3:PutObjectVersionTagging",
                "s3:Abort*",
              ],
              "Effect": "Allow",
              "Resource": Array [
                Object {
                  "Fn::GetAtt": Array [
                    "Bucket83908E77",
                    "Arn",
                  ],
                },
                Object {
                  "Fn::Join": Array [
                    "",
                    Array [
                      Object {
                        "Fn::GetAtt": Array [
                          "Bucket83908E77",
                          "Arn",
                        ],
                      },
                      "/data/*/docs-typescript.*.corruptassembly",
                    ],
                  ],
                },
              ],
            },
            Object {
              "Action": Array [
                "s3:GetObject*",
                "s3:GetBucket*",
                "s3:List*",
              ],
              "Effect": "Allow",
              "Resource": Array [
                Object {
                  "Fn::GetAtt": Array [
                    "Bucket83908E77",
                    "Arn",
                  ],
                },
                Object {
                  "Fn::Join": Array [
                    "",
                    Array [
                      Object {
                        "Fn::GetAtt": Array [
                          "Bucket83908E77",
                          "Arn",
                        ],
                      },
                      "/data/*/docs-*-typescript.*.corruptassembly",
                    ],
                  ],
                },
              ],
            },
            Object {
              "Action": Array [
                "s3:DeleteObject*",
                "s3:PutObject",
                "s3:PutObjectLegalHold",
                "s3:PutObjectRetention",
                "s3:PutObjectTagging",
                "s3:PutObjectVersionTagging",
                "s3:Abort*",
              ],
              "Effect": "Allow",
              "Resource": Array [
                Object {
                  "Fn::GetAtt": Array [
                    "Bucket83908E77",
                    "Arn",
                  ],
                },
                Object {
                  "Fn::Join": Array [
                    "",
                    Array [
                      Object {
                        "Fn::GetAtt": Array [
                          "Bucket83908E77",
                          "Arn",
                        ],
                      },
                      "/data/*/docs-*-typescript.*.corruptassembly",
                    ],
                  ],
                },
              ],
            },
            Object {
              "Action": "s3:DeleteObject*",
              "Effect": "Allow",
              "Resource": Object {
                "Fn::Join": Array [
                  "",
                  Array [
                    Object {
                      "Fn::GetAtt": Array [
                        "Bucket83908E77",
                        "Arn",
                      ],
                    },
                    "/data/*/docs-typescript.*.corruptassembly",
                  ],
                ],
              },
            },
            Object {
              "Action": "s3:DeleteObject*",
              "Effect": "Allow",
              "Resource": Object {
                "Fn::Join": Array [
                  "",
                  Array [
                    Object {
                      "Fn::GetAtt": Array [
                        "Bucket83908E77",
                        "Arn",
                      ],
                    },
                    "/data/*/docs-*-typescript.*.corruptassembly",
                  ],
                ],
              },
            },
            Object {
              "Action": Array [
                "s3:DeleteObject*",
                "s3:PutObject",
                "s3:PutObjectLegalHold",
                "s3:PutObjectRetention",
                "s3:PutObjectTagging",
                "s3:PutObjectVersionTagging",
                "s3:Abort*",
              ],
              "Effect": "Allow",
              "Resource": Array [
                Object {
                  "Fn::GetAtt": Array [
                    "Bucket83908E77",
                    "Arn",
                  ],
                },
                Object {
                  "Fn::Join": Array [
                    "",
                    Array [
                      Object {
                        "Fn::GetAtt": Array [
                          "Bucket83908E77",
                          "Arn",
                        ],
                      },
                      "/data/*/docs-python.*",
                    ],
                  ],
                },
              ],
            },
            Object {
              "Action": Array [
                "s3:DeleteObject*",
                "s3:PutObject",
                "s3:PutObjectLegalHold",
                "s3:PutObjectRetention",
                "s3:PutObjectTagging",
                "s3:PutObjectVersionTagging",
                "s3:Abort*",
              ],
              "Effect": "Allow",
              "Resource": Array [
                Object {
                  "Fn::GetAtt": Array [
                    "Bucket83908E77",
                    "Arn",
                  ],
                },
                Object {
                  "Fn::Join": Array [
                    "",
                    Array [
                      Object {
                        "Fn::GetAtt": Array [
                          "Bucket83908E77",
                          "Arn",
                        ],
                      },
                      "/data/*/docs-*-python.*",
                    ],
                  ],
                },
              ],
            },
            Object {
              "Action": Array [
                "s3:DeleteObject*",
                "s3:PutObject",
                "s3:PutObjectLegalHold",
                "s3:PutObjectRetention",
                "s3:PutObjectTagging",
                "s3:PutObjectVersionTagging",
                "s3:Abort*",
              ],
              "Effect": "Allow",
              "Resource": Array [
                Object {
                  "Fn::GetAtt": Array [
                    "Bucket83908E77",
                    "Arn",
                  ],
                },
                Object {
                  "Fn::Join": Array [
                    "",
                    Array [
                      Object {
                        "Fn::GetAtt": Array [
                          "Bucket83908E77",
                          "Arn",
                        ],
                      },
                      "/data/*/docs-python.*.not-supported",
                    ],
                  ],
                },
              ],
            },
            Object {
              "Action": Array [
                "s3:GetObject*",
                "s3:GetBucket*",
                "s3:List*",
              ],
              "Effect": "Allow",
              "Resource": Array [
                Object {
                  "Fn::GetAtt": Array [
                    "Bucket83908E77",
                    "Arn",
                  ],
                },
                Object {
                  "Fn::Join": Array [
                    "",
                    Array [
                      Object {
                        "Fn::GetAtt": Array [
                          "Bucket83908E77",
                          "Arn",
                        ],
                      },
                      "/data/*/docs-python.*.not-supported",
                    ],
                  ],
                },
              ],
            },
            Object {
              "Action": Array [
                "s3:DeleteObject*",
                "s3:PutObject",
                "s3:PutObjectLegalHold",
                "s3:PutObjectRetention",
                "s3:PutObjectTagging",
                "s3:PutObjectVersionTagging",
                "s3:Abort*",
              ],
              "Effect": "Allow",
              "Resource": Array [
                Object {
                  "Fn::GetAtt": Array [
                    "Bucket83908E77",
                    "Arn",
                  ],
                },
                Object {
                  "Fn::Join": Array [
                    "",
                    Array [
                      Object {
                        "Fn::GetAtt": Array [
                          "Bucket83908E77",
                          "Arn",
                        ],
                      },
                      "/data/*/docs-*-python.*.not-supported",
                    ],
                  ],
                },
              ],
            },
            Object {
              "Action": Array [
                "s3:GetObject*",
                "s3:GetBucket*",
                "s3:List*",
              ],
              "Effect": "Allow",
              "Resource": Array [
                Object {
                  "Fn::GetAtt": Array [
                    "Bucket83908E77",
                    "Arn",
                  ],
                },
                Object {
                  "Fn::Join": Array [
                    "",
                    Array [
                      Object {
                        "Fn::GetAtt": Array [
                          "Bucket83908E77",
                          "Arn",
                        ],
                      },
                      "/data/*/docs-*-python.*.not-supported",
                    ],
                  ],
                },
              ],
            },
            Object {
              "Action": Array [
                "s3:GetObject*",
                "s3:GetBucket*",
                "s3:List*",
              ],
              "Effect": "Allow",
              "Resource": Array [
                Object {
                  "Fn::GetAtt": Array [
                    "Bucket83908E77",
                    "Arn",
                  ],
                },
                Object {
                  "Fn::Join": Array [
                    "",
                    Array [
                      Object {
                        "Fn::GetAtt": Array [
                          "Bucket83908E77",
                          "Arn",
                        ],
                      },
                      "/data/*/docs-python.*.corruptassembly",
                    ],
                  ],
                },
              ],
            },
            Object {
              "Action": Array [
                "s3:DeleteObject*",
                "s3:PutObject",
                "s3:PutObjectLegalHold",
                "s3:PutObjectRetention",
                "s3:PutObjectTagging",
                "s3:PutObjectVersionTagging",
                "s3:Abort*",
              ],
              "Effect": "Allow",
              "Resource": Array [
                Object {
                  "Fn::GetAtt": Array [
                    "Bucket83908E77",
                    "Arn",
                  ],
                },
                Object {
                  "Fn::Join": Array [
                    "",
                    Array [
                      Object {
                        "Fn::GetAtt": Array [
                          "Bucket83908E77",
                          "Arn",
                        ],
                      },
                      "/data/*/docs-python.*.corruptassembly",
                    ],
                  ],
                },
              ],
            },
            Object {
              "Action": Array [
                "s3:GetObject*",
                "s3:GetBucket*",
                "s3:List*",
              ],
              "Effect": "Allow",
              "Resource": Array [
                Object {
                  "Fn::GetAtt": Array [
                    "Bucket83908E77",
                    "Arn",
                  ],
                },
                Object {
                  "Fn::Join": Array [
                    "",
                    Array [
                      Object {
                        "Fn::GetAtt": Array [
                          "Bucket83908E77",
                          "Arn",
                        ],
                      },
                      "/data/*/docs-*-python.*.corruptassembly",
                    ],
                  ],
                },
              ],
            },
            Object {
              "Action": Array [
                "s3:DeleteObject*",
                "s3:PutObject",
                "s3:PutObjectLegalHold",
                "s3:PutObjectRetention",
                "s3:PutObjectTagging",
                "s3:PutObjectVersionTagging",
                "s3:Abort*",
              ],
              "Effect": "Allow",
              "Resource": Array [
                Object {
                  "Fn::GetAtt": Array [
                    "Bucket83908E77",
                    "Arn",
                  ],
                },
                Object {
                  "Fn::Join": Array [
                    "",
                    Array [
                      Object {
                        "Fn::GetAtt": Array [
                          "Bucket83908E77",
                          "Arn",
                        ],
                      },
                      "/data/*/docs-*-python.*.corruptassembly",
                    ],
                  ],
                },
              ],
            },
            Object {
              "Action": "s3:DeleteObject*",
              "Effect": "Allow",
              "Resource": Object {
                "Fn::Join": Array [
                  "",
                  Array [
                    Object {
                      "Fn::GetAtt": Array [
                        "Bucket83908E77",
                        "Arn",
                      ],
                    },
                    "/data/*/docs-python.*.corruptassembly",
                  ],
                ],
              },
            },
            Object {
              "Action": "s3:DeleteObject*",
              "Effect": "Allow",
              "Resource": Object {
                "Fn::Join": Array [
                  "",
                  Array [
                    Object {
                      "Fn::GetAtt": Array [
                        "Bucket83908E77",
                        "Arn",
                      ],
                    },
                    "/data/*/docs-*-python.*.corruptassembly",
                  ],
                ],
              },
            },
            Object {
              "Action": Array [
                "s3:DeleteObject*",
                "s3:PutObject",
                "s3:PutObjectLegalHold",
                "s3:PutObjectRetention",
                "s3:PutObjectTagging",
                "s3:PutObjectVersionTagging",
                "s3:Abort*",
              ],
              "Effect": "Allow",
              "Resource": Array [
                Object {
                  "Fn::GetAtt": Array [
                    "Bucket83908E77",
                    "Arn",
                  ],
                },
                Object {
                  "Fn::Join": Array [
                    "",
                    Array [
                      Object {
                        "Fn::GetAtt": Array [
                          "Bucket83908E77",
                          "Arn",
                        ],
                      },
                      "/data/*/docs-java.*",
                    ],
                  ],
                },
              ],
            },
            Object {
              "Action": Array [
                "s3:DeleteObject*",
                "s3:PutObject",
                "s3:PutObjectLegalHold",
                "s3:PutObjectRetention",
                "s3:PutObjectTagging",
                "s3:PutObjectVersionTagging",
                "s3:Abort*",
              ],
              "Effect": "Allow",
              "Resource": Array [
                Object {
                  "Fn::GetAtt": Array [
                    "Bucket83908E77",
                    "Arn",
                  ],
                },
                Object {
                  "Fn::Join": Array [
                    "",
                    Array [
                      Object {
                        "Fn::GetAtt": Array [
                          "Bucket83908E77",
                          "Arn",
                        ],
                      },
                      "/data/*/docs-*-java.*",
                    ],
                  ],
                },
              ],
            },
            Object {
              "Action": Array [
                "s3:DeleteObject*",
                "s3:PutObject",
                "s3:PutObjectLegalHold",
                "s3:PutObjectRetention",
                "s3:PutObjectTagging",
                "s3:PutObjectVersionTagging",
                "s3:Abort*",
              ],
              "Effect": "Allow",
              "Resource": Array [
                Object {
                  "Fn::GetAtt": Array [
                    "Bucket83908E77",
                    "Arn",
                  ],
                },
                Object {
                  "Fn::Join": Array [
                    "",
                    Array [
                      Object {
                        "Fn::GetAtt": Array [
                          "Bucket83908E77",
                          "Arn",
                        ],
                      },
                      "/data/*/docs-java.*.not-supported",
                    ],
                  ],
                },
              ],
            },
            Object {
              "Action": Array [
                "s3:GetObject*",
                "s3:GetBucket*",
                "s3:List*",
              ],
              "Effect": "Allow",
              "Resource": Array [
                Object {
                  "Fn::GetAtt": Array [
                    "Bucket83908E77",
                    "Arn",
                  ],
                },
                Object {
                  "Fn::Join": Array [
                    "",
                    Array [
                      Object {
                        "Fn::GetAtt": Array [
                          "Bucket83908E77",
                          "Arn",
                        ],
                      },
                      "/data/*/docs-java.*.not-supported",
                    ],
                  ],
                },
              ],
            },
            Object {
              "Action": Array [
                "s3:DeleteObject*",
                "s3:PutObject",
                "s3:PutObjectLegalHold",
                "s3:PutObjectRetention",
                "s3:PutObjectTagging",
                "s3:PutObjectVersionTagging",
                "s3:Abort*",
              ],
              "Effect": "Allow",
              "Resource": Array [
                Object {
                  "Fn::GetAtt": Array [
                    "Bucket83908E77",
                    "Arn",
                  ],
                },
                Object {
                  "Fn::Join": Array [
                    "",
                    Array [
                      Object {
                        "Fn::GetAtt": Array [
                          "Bucket83908E77",
                          "Arn",
                        ],
                      },
                      "/data/*/docs-*-java.*.not-supported",
                    ],
                  ],
                },
              ],
            },
            Object {
              "Action": Array [
                "s3:GetObject*",
                "s3:GetBucket*",
                "s3:List*",
              ],
              "Effect": "Allow",
              "Resource": Array [
                Object {
                  "Fn::GetAtt": Array [
                    "Bucket83908E77",
                    "Arn",
                  ],
                },
                Object {
                  "Fn::Join": Array [
                    "",
                    Array [
                      Object {
                        "Fn::GetAtt": Array [
                          "Bucket83908E77",
                          "Arn",
                        ],
                      },
                      "/data/*/docs-*-java.*.not-supported",
                    ],
                  ],
                },
              ],
            },
            Object {
              "Action": Array [
                "s3:GetObject*",
                "s3:GetBucket*",
                "s3:List*",
              ],
              "Effect": "Allow",
              "Resource": Array [
                Object {
                  "Fn::GetAtt": Array [
                    "Bucket83908E77",
                    "Arn",
                  ],
                },
                Object {
                  "Fn::Join": Array [
                    "",
                    Array [
                      Object {
                        "Fn::GetAtt": Array [
                          "Bucket83908E77",
                          "Arn",
                        ],
                      },
                      "/data/*/docs-java.*.corruptassembly",
                    ],
                  ],
                },
              ],
            },
            Object {
              "Action": Array [
                "s3:DeleteObject*",
                "s3:PutObject",
                "s3:PutObjectLegalHold",
                "s3:PutObjectRetention",
                "s3:PutObjectTagging",
                "s3:PutObjectVersionTagging",
                "s3:Abort*",
              ],
              "Effect": "Allow",
              "Resource": Array [
                Object {
                  "Fn::GetAtt": Array [
                    "Bucket83908E77",
                    "Arn",
                  ],
                },
                Object {
                  "Fn::Join": Array [
                    "",
                    Array [
                      Object {
                        "Fn::GetAtt": Array [
                          "Bucket83908E77",
                          "Arn",
                        ],
                      },
                      "/data/*/docs-java.*.corruptassembly",
                    ],
                  ],
                },
              ],
            },
            Object {
              "Action": Array [
                "s3:GetObject*",
                "s3:GetBucket*",
                "s3:List*",
              ],
              "Effect": "Allow",
              "Resource": Array [
                Object {
                  "Fn::GetAtt": Array [
                    "Bucket83908E77",
                    "Arn",
                  ],
                },
                Object {
                  "Fn::Join": Array [
                    "",
                    Array [
                      Object {
                        "Fn::GetAtt": Array [
                          "Bucket83908E77",
                          "Arn",
                        ],
                      },
                      "/data/*/docs-*-java.*.corruptassembly",
                    ],
                  ],
                },
              ],
            },
            Object {
              "Action": Array [
                "s3:DeleteObject*",
                "s3:PutObject",
                "s3:PutObjectLegalHold",
                "s3:PutObjectRetention",
                "s3:PutObjectTagging",
                "s3:PutObjectVersionTagging",
                "s3:Abort*",
              ],
              "Effect": "Allow",
              "Resource": Array [
                Object {
                  "Fn::GetAtt": Array [
                    "Bucket83908E77",
                    "Arn",
                  ],
                },
                Object {
                  "Fn::Join": Array [
                    "",
                    Array [
                      Object {
                        "Fn::GetAtt": Array [
                          "Bucket83908E77",
                          "Arn",
                        ],
                      },
                      "/data/*/docs-*-java.*.corruptassembly",
                    ],
                  ],
                },
              ],
            },
            Object {
              "Action": "s3:DeleteObject*",
              "Effect": "Allow",
              "Resource": Object {
                "Fn::Join": Array [
                  "",
                  Array [
                    Object {
                      "Fn::GetAtt": Array [
                        "Bucket83908E77",
                        "Arn",
                      ],
                    },
                    "/data/*/docs-java.*.corruptassembly",
                  ],
                ],
              },
            },
            Object {
              "Action": "s3:DeleteObject*",
              "Effect": "Allow",
              "Resource": Object {
                "Fn::Join": Array [
                  "",
                  Array [
                    Object {
                      "Fn::GetAtt": Array [
                        "Bucket83908E77",
                        "Arn",
                      ],
                    },
                    "/data/*/docs-*-java.*.corruptassembly",
                  ],
                ],
              },
            },
            Object {
              "Action": Array [
                "s3:DeleteObject*",
                "s3:PutObject",
                "s3:PutObjectLegalHold",
                "s3:PutObjectRetention",
                "s3:PutObjectTagging",
                "s3:PutObjectVersionTagging",
                "s3:Abort*",
              ],
              "Effect": "Allow",
              "Resource": Array [
                Object {
                  "Fn::GetAtt": Array [
                    "Bucket83908E77",
                    "Arn",
                  ],
                },
                Object {
                  "Fn::Join": Array [
                    "",
                    Array [
                      Object {
                        "Fn::GetAtt": Array [
                          "Bucket83908E77",
                          "Arn",
                        ],
                      },
                      "/data/*/docs-csharp.*",
                    ],
                  ],
                },
              ],
            },
            Object {
              "Action": Array [
                "s3:DeleteObject*",
                "s3:PutObject",
                "s3:PutObjectLegalHold",
                "s3:PutObjectRetention",
                "s3:PutObjectTagging",
                "s3:PutObjectVersionTagging",
                "s3:Abort*",
              ],
              "Effect": "Allow",
              "Resource": Array [
                Object {
                  "Fn::GetAtt": Array [
                    "Bucket83908E77",
                    "Arn",
                  ],
                },
                Object {
                  "Fn::Join": Array [
                    "",
                    Array [
                      Object {
                        "Fn::GetAtt": Array [
                          "Bucket83908E77",
                          "Arn",
                        ],
                      },
                      "/data/*/docs-*-csharp.*",
                    ],
                  ],
                },
              ],
            },
            Object {
              "Action": Array [
                "s3:DeleteObject*",
                "s3:PutObject",
                "s3:PutObjectLegalHold",
                "s3:PutObjectRetention",
                "s3:PutObjectTagging",
                "s3:PutObjectVersionTagging",
                "s3:Abort*",
              ],
              "Effect": "Allow",
              "Resource": Array [
                Object {
                  "Fn::GetAtt": Array [
                    "Bucket83908E77",
                    "Arn",
                  ],
                },
                Object {
                  "Fn::Join": Array [
                    "",
                    Array [
                      Object {
                        "Fn::GetAtt": Array [
                          "Bucket83908E77",
                          "Arn",
                        ],
                      },
                      "/data/*/docs-csharp.*.not-supported",
                    ],
                  ],
                },
              ],
            },
            Object {
              "Action": Array [
                "s3:GetObject*",
                "s3:GetBucket*",
                "s3:List*",
              ],
              "Effect": "Allow",
              "Resource": Array [
                Object {
                  "Fn::GetAtt": Array [
                    "Bucket83908E77",
                    "Arn",
                  ],
                },
                Object {
                  "Fn::Join": Array [
                    "",
                    Array [
                      Object {
                        "Fn::GetAtt": Array [
                          "Bucket83908E77",
                          "Arn",
                        ],
                      },
                      "/data/*/docs-csharp.*.not-supported",
                    ],
                  ],
                },
              ],
            },
            Object {
              "Action": Array [
                "s3:DeleteObject*",
                "s3:PutObject",
                "s3:PutObjectLegalHold",
                "s3:PutObjectRetention",
                "s3:PutObjectTagging",
                "s3:PutObjectVersionTagging",
                "s3:Abort*",
              ],
              "Effect": "Allow",
              "Resource": Array [
                Object {
                  "Fn::GetAtt": Array [
                    "Bucket83908E77",
                    "Arn",
                  ],
                },
                Object {
                  "Fn::Join": Array [
                    "",
                    Array [
                      Object {
                        "Fn::GetAtt": Array [
                          "Bucket83908E77",
                          "Arn",
                        ],
                      },
                      "/data/*/docs-*-csharp.*.not-supported",
                    ],
                  ],
                },
              ],
            },
            Object {
              "Action": Array [
                "s3:GetObject*",
                "s3:GetBucket*",
                "s3:List*",
              ],
              "Effect": "Allow",
              "Resource": Array [
                Object {
                  "Fn::GetAtt": Array [
                    "Bucket83908E77",
                    "Arn",
                  ],
                },
                Object {
                  "Fn::Join": Array [
                    "",
                    Array [
                      Object {
                        "Fn::GetAtt": Array [
                          "Bucket83908E77",
                          "Arn",
                        ],
                      },
                      "/data/*/docs-*-csharp.*.not-supported",
                    ],
                  ],
                },
              ],
            },
            Object {
              "Action": Array [
                "s3:GetObject*",
                "s3:GetBucket*",
                "s3:List*",
              ],
              "Effect": "Allow",
              "Resource": Array [
                Object {
                  "Fn::GetAtt": Array [
                    "Bucket83908E77",
                    "Arn",
                  ],
                },
                Object {
                  "Fn::Join": Array [
                    "",
                    Array [
                      Object {
                        "Fn::GetAtt": Array [
                          "Bucket83908E77",
                          "Arn",
                        ],
                      },
                      "/data/*/docs-csharp.*.corruptassembly",
                    ],
                  ],
                },
              ],
            },
            Object {
              "Action": Array [
                "s3:DeleteObject*",
                "s3:PutObject",
                "s3:PutObjectLegalHold",
                "s3:PutObjectRetention",
                "s3:PutObjectTagging",
                "s3:PutObjectVersionTagging",
                "s3:Abort*",
              ],
              "Effect": "Allow",
              "Resource": Array [
                Object {
                  "Fn::GetAtt": Array [
                    "Bucket83908E77",
                    "Arn",
                  ],
                },
                Object {
                  "Fn::Join": Array [
                    "",
                    Array [
                      Object {
                        "Fn::GetAtt": Array [
                          "Bucket83908E77",
                          "Arn",
                        ],
                      },
                      "/data/*/docs-csharp.*.corruptassembly",
                    ],
                  ],
                },
              ],
            },
            Object {
              "Action": Array [
                "s3:GetObject*",
                "s3:GetBucket*",
                "s3:List*",
              ],
              "Effect": "Allow",
              "Resource": Array [
                Object {
                  "Fn::GetAtt": Array [
                    "Bucket83908E77",
                    "Arn",
                  ],
                },
                Object {
                  "Fn::Join": Array [
                    "",
                    Array [
                      Object {
                        "Fn::GetAtt": Array [
                          "Bucket83908E77",
                          "Arn",
                        ],
                      },
                      "/data/*/docs-*-csharp.*.corruptassembly",
                    ],
                  ],
                },
              ],
            },
            Object {
              "Action": Array [
                "s3:DeleteObject*",
                "s3:PutObject",
                "s3:PutObjectLegalHold",
                "s3:PutObjectRetention",
                "s3:PutObjectTagging",
                "s3:PutObjectVersionTagging",
                "s3:Abort*",
              ],
              "Effect": "Allow",
              "Resource": Array [
                Object {
                  "Fn::GetAtt": Array [
                    "Bucket83908E77",
                    "Arn",
                  ],
                },
                Object {
                  "Fn::Join": Array [
                    "",
                    Array [
                      Object {
                        "Fn::GetAtt": Array [
                          "Bucket83908E77",
                          "Arn",
                        ],
                      },
                      "/data/*/docs-*-csharp.*.corruptassembly",
                    ],
                  ],
                },
              ],
            },
            Object {
              "Action": "s3:DeleteObject*",
              "Effect": "Allow",
              "Resource": Object {
                "Fn::Join": Array [
                  "",
                  Array [
                    Object {
                      "Fn::GetAtt": Array [
                        "Bucket83908E77",
                        "Arn",
                      ],
                    },
                    "/data/*/docs-csharp.*.corruptassembly",
                  ],
                ],
              },
            },
            Object {
              "Action": "s3:DeleteObject*",
              "Effect": "Allow",
              "Resource": Object {
                "Fn::Join": Array [
                  "",
                  Array [
                    Object {
                      "Fn::GetAtt": Array [
                        "Bucket83908E77",
                        "Arn",
                      ],
                    },
                    "/data/*/docs-*-csharp.*.corruptassembly",
                  ],
                ],
              },
            },
            Object {
              "Action": Array [
                "s3:DeleteObject*",
                "s3:PutObject",
                "s3:PutObjectLegalHold",
                "s3:PutObjectRetention",
                "s3:PutObjectTagging",
                "s3:PutObjectVersionTagging",
                "s3:Abort*",
              ],
              "Effect": "Allow",
              "Resource": Array [
                Object {
                  "Fn::GetAtt": Array [
                    "Bucket83908E77",
                    "Arn",
                  ],
                },
                Object {
                  "Fn::Join": Array [
                    "",
                    Array [
                      Object {
                        "Fn::GetAtt": Array [
                          "Bucket83908E77",
                          "Arn",
                        ],
                      },
                      "/data/*/docs-go.*",
                    ],
                  ],
                },
              ],
            },
            Object {
              "Action": Array [
                "s3:DeleteObject*",
                "s3:PutObject",
                "s3:PutObjectLegalHold",
                "s3:PutObjectRetention",
                "s3:PutObjectTagging",
                "s3:PutObjectVersionTagging",
                "s3:Abort*",
              ],
              "Effect": "Allow",
              "Resource": Array [
                Object {
                  "Fn::GetAtt": Array [
                    "Bucket83908E77",
                    "Arn",
                  ],
                },
                Object {
                  "Fn::Join": Array [
                    "",
                    Array [
                      Object {
                        "Fn::GetAtt": Array [
                          "Bucket83908E77",
                          "Arn",
                        ],
                      },
                      "/data/*/docs-*-go.*",
                    ],
                  ],
                },
              ],
            },
            Object {
              "Action": Array [
                "s3:DeleteObject*",
                "s3:PutObject",
                "s3:PutObjectLegalHold",
                "s3:PutObjectRetention",
                "s3:PutObjectTagging",
                "s3:PutObjectVersionTagging",
                "s3:Abort*",
              ],
              "Effect": "Allow",
              "Resource": Array [
                Object {
                  "Fn::GetAtt": Array [
                    "Bucket83908E77",
                    "Arn",
                  ],
                },
                Object {
                  "Fn::Join": Array [
                    "",
                    Array [
                      Object {
                        "Fn::GetAtt": Array [
                          "Bucket83908E77",
                          "Arn",
                        ],
                      },
                      "/data/*/docs-go.*.not-supported",
                    ],
                  ],
                },
              ],
            },
            Object {
              "Action": Array [
                "s3:GetObject*",
                "s3:GetBucket*",
                "s3:List*",
              ],
              "Effect": "Allow",
              "Resource": Array [
                Object {
                  "Fn::GetAtt": Array [
                    "Bucket83908E77",
                    "Arn",
                  ],
                },
                Object {
                  "Fn::Join": Array [
                    "",
                    Array [
                      Object {
                        "Fn::GetAtt": Array [
                          "Bucket83908E77",
                          "Arn",
                        ],
                      },
                      "/data/*/docs-go.*.not-supported",
                    ],
                  ],
                },
              ],
            },
            Object {
              "Action": Array [
                "s3:DeleteObject*",
                "s3:PutObject",
                "s3:PutObjectLegalHold",
                "s3:PutObjectRetention",
                "s3:PutObjectTagging",
                "s3:PutObjectVersionTagging",
                "s3:Abort*",
              ],
              "Effect": "Allow",
              "Resource": Array [
                Object {
                  "Fn::GetAtt": Array [
                    "Bucket83908E77",
                    "Arn",
                  ],
                },
                Object {
                  "Fn::Join": Array [
                    "",
                    Array [
                      Object {
                        "Fn::GetAtt": Array [
                          "Bucket83908E77",
                          "Arn",
                        ],
                      },
                      "/data/*/docs-*-go.*.not-supported",
                    ],
                  ],
                },
              ],
            },
            Object {
              "Action": Array [
                "s3:GetObject*",
                "s3:GetBucket*",
                "s3:List*",
              ],
              "Effect": "Allow",
              "Resource": Array [
                Object {
                  "Fn::GetAtt": Array [
                    "Bucket83908E77",
                    "Arn",
                  ],
                },
                Object {
                  "Fn::Join": Array [
                    "",
                    Array [
                      Object {
                        "Fn::GetAtt": Array [
                          "Bucket83908E77",
                          "Arn",
                        ],
                      },
                      "/data/*/docs-*-go.*.not-supported",
                    ],
                  ],
                },
              ],
            },
            Object {
              "Action": Array [
                "s3:GetObject*",
                "s3:GetBucket*",
                "s3:List*",
              ],
              "Effect": "Allow",
              "Resource": Array [
                Object {
                  "Fn::GetAtt": Array [
                    "Bucket83908E77",
                    "Arn",
                  ],
                },
                Object {
                  "Fn::Join": Array [
                    "",
                    Array [
                      Object {
                        "Fn::GetAtt": Array [
                          "Bucket83908E77",
                          "Arn",
                        ],
                      },
                      "/data/*/docs-go.*.corruptassembly",
                    ],
                  ],
                },
              ],
            },
            Object {
              "Action": Array [
                "s3:DeleteObject*",
                "s3:PutObject",
                "s3:PutObjectLegalHold",
                "s3:PutObjectRetention",
                "s3:PutObjectTagging",
                "s3:PutObjectVersionTagging",
                "s3:Abort*",
              ],
              "Effect": "Allow",
              "Resource": Array [
                Object {
                  "Fn::GetAtt": Array [
                    "Bucket83908E77",
                    "Arn",
                  ],
                },
                Object {
                  "Fn::Join": Array [
                    "",
                    Array [
                      Object {
                        "Fn::GetAtt": Array [
                          "Bucket83908E77",
                          "Arn",
                        ],
                      },
                      "/data/*/docs-go.*.corruptassembly",
                    ],
                  ],
                },
              ],
            },
            Object {
              "Action": Array [
                "s3:GetObject*",
                "s3:GetBucket*",
                "s3:List*",
              ],
              "Effect": "Allow",
              "Resource": Array [
                Object {
                  "Fn::GetAtt": Array [
                    "Bucket83908E77",
                    "Arn",
                  ],
                },
                Object {
                  "Fn::Join": Array [
                    "",
                    Array [
                      Object {
                        "Fn::GetAtt": Array [
                          "Bucket83908E77",
                          "Arn",
                        ],
                      },
                      "/data/*/docs-*-go.*.corruptassembly",
                    ],
                  ],
                },
              ],
            },
            Object {
              "Action": Array [
                "s3:DeleteObject*",
                "s3:PutObject",
                "s3:PutObjectLegalHold",
                "s3:PutObjectRetention",
                "s3:PutObjectTagging",
                "s3:PutObjectVersionTagging",
                "s3:Abort*",
              ],
              "Effect": "Allow",
              "Resource": Array [
                Object {
                  "Fn::GetAtt": Array [
                    "Bucket83908E77",
                    "Arn",
                  ],
                },
                Object {
                  "Fn::Join": Array [
                    "",
                    Array [
                      Object {
                        "Fn::GetAtt": Array [
                          "Bucket83908E77",
                          "Arn",
                        ],
                      },
                      "/data/*/docs-*-go.*.corruptassembly",
                    ],
                  ],
                },
              ],
            },
            Object {
              "Action": "s3:DeleteObject*",
              "Effect": "Allow",
              "Resource": Object {
                "Fn::Join": Array [
                  "",
                  Array [
                    Object {
                      "Fn::GetAtt": Array [
                        "Bucket83908E77",
                        "Arn",
                      ],
                    },
                    "/data/*/docs-go.*.corruptassembly",
                  ],
                ],
              },
            },
            Object {
              "Action": "s3:DeleteObject*",
              "Effect": "Allow",
              "Resource": Object {
                "Fn::Join": Array [
                  "",
                  Array [
                    Object {
                      "Fn::GetAtt": Array [
                        "Bucket83908E77",
                        "Arn",
                      ],
                    },
                    "/data/*/docs-*-go.*.corruptassembly",
                  ],
                ],
              },
            },
          ],
          "Version": "2012-10-17",
        },
        "PolicyName": "TransliteratorTaskDefinitionTaskRoleDefaultPolicy9436F5AA",
        "Roles": Array [
          Object {
            "Ref": "TransliteratorTaskDefinitionTaskRole9D702381",
          },
        ],
      },
      "Type": "AWS::IAM::Policy",
    },
  },
  "Rules": Object {
    "CheckBootstrapVersion": Object {
      "Assertions": Array [
        Object {
          "Assert": Object {
            "Fn::Not": Array [
              Object {
                "Fn::Contains": Array [
                  Array [
                    "1",
                    "2",
                    "3",
                    "4",
                    "5",
                  ],
                  Object {
                    "Ref": "BootstrapVersion",
                  },
                ],
              },
            ],
          },
          "AssertDescription": "CDK bootstrap stack version 6 required. Please run 'cdk bootstrap' with a recent version of the CDK CLI.",
        },
      ],
    },
  },
}
`;

exports[`VPC Endpoints 1`] = `
Object {
  "Outputs": Anything,
  "Parameters": Object {
    "BootstrapVersion": Object {
      "Default": "/cdk-bootstrap/hnb659fds/version",
      "Description": "Version of the CDK Bootstrap resources in this environment, automatically retrieved from SSM Parameter Store. [cdk:skip]",
      "Type": "AWS::SSM::Parameter::Value<String>",
    },
  },
  "Resources": Object {
    "Bucket83908E77": Anything,
    "MonitoringHighSeverityDashboard17D9CD74": Anything,
    "MonitoringWatchfulDashboard9EB9FD4D": Anything,
    "TransliteratorLogGroup09734787": Object {
      "DeletionPolicy": "Retain",
      "Properties": Object {
        "RetentionInDays": 731,
      },
      "Type": "AWS::Logs::LogGroup",
      "UpdateReplacePolicy": "Retain",
    },
    "TransliteratorTaskDefinition16158D86": Object {
      "Properties": Object {
        "ContainerDefinitions": Array [
          Object {
            "Environment": Array [
              Object {
                "Name": "HEADER_SPAN",
                "Value": "true",
              },
              Object {
                "Name": "AWS_EMF_ENVIRONMENT",
                "Value": "Local",
              },
              Object {
                "Name": "CODE_ARTIFACT_API_ENDPOINT",
                "Value": Object {
                  "Fn::Select": Array [
                    1,
                    Object {
                      "Fn::Split": Array [
                        ":",
                        Object {
                          "Fn::Select": Array [
                            0,
                            Object {
                              "Fn::GetAtt": Array [
                                "VPCCodeArtifactAPIA2ABC3E9",
                                "DnsEntries",
                              ],
                            },
                          ],
                        },
                      ],
                    },
                  ],
                },
              },
            ],
            "Essential": true,
            "Image": Object {
<<<<<<< HEAD
              "Fn::Sub": "\${AWS::AccountId}.dkr.ecr.\${AWS::Region}.\${AWS::URLSuffix}/cdk-hnb659fds-container-assets-\${AWS::AccountId}-\${AWS::Region}:06a322c6df0a1c6c712c0ebc060d2d64b7bae34635b0dc51a6e825b52ed27d06",
=======
              "Fn::Sub": "\${AWS::AccountId}.dkr.ecr.\${AWS::Region}.\${AWS::URLSuffix}/cdk-hnb659fds-container-assets-\${AWS::AccountId}-\${AWS::Region}:550d98e0363626961ae766d3f02222c034412fe362dcf794efa0b6b682918356",
>>>>>>> 653a0ed4
            },
            "LogConfiguration": Object {
              "LogDriver": "awslogs",
              "Options": Object {
                "awslogs-group": Object {
                  "Ref": "TransliteratorLogGroup09734787",
                },
                "awslogs-region": Object {
                  "Ref": "AWS::Region",
                },
                "awslogs-stream-prefix": "transliterator",
              },
            },
            "Name": "Resource",
          },
        ],
        "Cpu": "4096",
        "ExecutionRoleArn": Object {
          "Fn::GetAtt": Array [
            "TransliteratorTaskDefinitionExecutionRole9E3F5F1A",
            "Arn",
          ],
        },
        "Family": "TestStackTransliteratorTaskDefinitionE3A8C6E4",
        "Memory": "8192",
        "NetworkMode": "awsvpc",
        "RequiresCompatibilities": Array [
          "FARGATE",
        ],
        "TaskRoleArn": Object {
          "Fn::GetAtt": Array [
            "TransliteratorTaskDefinitionTaskRole9D702381",
            "Arn",
          ],
        },
      },
      "Type": "AWS::ECS::TaskDefinition",
    },
    "TransliteratorTaskDefinitionExecutionRole9E3F5F1A": Object {
      "Properties": Object {
        "AssumeRolePolicyDocument": Object {
          "Statement": Array [
            Object {
              "Action": "sts:AssumeRole",
              "Effect": "Allow",
              "Principal": Object {
                "Service": "ecs-tasks.amazonaws.com",
              },
            },
          ],
          "Version": "2012-10-17",
        },
      },
      "Type": "AWS::IAM::Role",
    },
    "TransliteratorTaskDefinitionExecutionRoleDefaultPolicyEF9F768F": Object {
      "Properties": Object {
        "PolicyDocument": Object {
          "Statement": Array [
            Object {
              "Action": Array [
                "ecr:BatchCheckLayerAvailability",
                "ecr:GetDownloadUrlForLayer",
                "ecr:BatchGetImage",
              ],
              "Effect": "Allow",
              "Resource": Object {
                "Fn::Join": Array [
                  "",
                  Array [
                    "arn:",
                    Object {
                      "Ref": "AWS::Partition",
                    },
                    ":ecr:",
                    Object {
                      "Ref": "AWS::Region",
                    },
                    ":",
                    Object {
                      "Ref": "AWS::AccountId",
                    },
                    ":repository/",
                    Object {
                      "Fn::Sub": "cdk-hnb659fds-container-assets-\${AWS::AccountId}-\${AWS::Region}",
                    },
                  ],
                ],
              },
            },
            Object {
              "Action": "ecr:GetAuthorizationToken",
              "Effect": "Allow",
              "Resource": "*",
            },
            Object {
              "Action": Array [
                "logs:CreateLogStream",
                "logs:PutLogEvents",
              ],
              "Effect": "Allow",
              "Resource": Object {
                "Fn::GetAtt": Array [
                  "TransliteratorLogGroup09734787",
                  "Arn",
                ],
              },
            },
          ],
          "Version": "2012-10-17",
        },
        "PolicyName": "TransliteratorTaskDefinitionExecutionRoleDefaultPolicyEF9F768F",
        "Roles": Array [
          Object {
            "Ref": "TransliteratorTaskDefinitionExecutionRole9E3F5F1A",
          },
        ],
      },
      "Type": "AWS::IAM::Policy",
    },
    "TransliteratorTaskDefinitionTaskRole9D702381": Object {
      "Properties": Object {
        "AssumeRolePolicyDocument": Object {
          "Statement": Array [
            Object {
              "Action": "sts:AssumeRole",
              "Effect": "Allow",
              "Principal": Object {
                "Service": "ecs-tasks.amazonaws.com",
              },
            },
          ],
          "Version": "2012-10-17",
        },
      },
      "Type": "AWS::IAM::Role",
    },
    "TransliteratorTaskDefinitionTaskRoleDefaultPolicy9436F5AA": Object {
      "Properties": Object {
        "PolicyDocument": Object {
          "Statement": Array [
            Object {
              "Action": Array [
                "states:SendTaskFailure",
                "states:SendTaskHeartbeat",
                "states:SendTaskSuccess",
              ],
              "Effect": "Allow",
              "Resource": "*",
            },
            Object {
              "Action": Array [
                "s3:GetObject*",
                "s3:GetBucket*",
                "s3:List*",
              ],
              "Effect": "Allow",
              "Resource": Array [
                Object {
                  "Fn::GetAtt": Array [
                    "Bucket83908E77",
                    "Arn",
                  ],
                },
                Object {
                  "Fn::Join": Array [
                    "",
                    Array [
                      Object {
                        "Fn::GetAtt": Array [
                          "Bucket83908E77",
                          "Arn",
                        ],
                      },
                      "/data/*/assembly.json",
                    ],
                  ],
                },
              ],
            },
            Object {
              "Action": Array [
                "s3:GetObject*",
                "s3:GetBucket*",
                "s3:List*",
              ],
              "Effect": "Allow",
              "Resource": Array [
                Object {
                  "Fn::GetAtt": Array [
                    "Bucket83908E77",
                    "Arn",
                  ],
                },
                Object {
                  "Fn::Join": Array [
                    "",
                    Array [
                      Object {
                        "Fn::GetAtt": Array [
                          "Bucket83908E77",
                          "Arn",
                        ],
                      },
                      "/data/*/package.tgz",
                    ],
                  ],
                },
              ],
            },
            Object {
              "Action": Array [
                "s3:GetObject*",
                "s3:GetBucket*",
                "s3:List*",
              ],
              "Effect": "Allow",
              "Resource": Array [
                Object {
                  "Fn::GetAtt": Array [
                    "Bucket83908E77",
                    "Arn",
                  ],
                },
                Object {
                  "Fn::Join": Array [
                    "",
                    Array [
                      Object {
                        "Fn::GetAtt": Array [
                          "Bucket83908E77",
                          "Arn",
                        ],
                      },
                      "/data/*/uninstallable",
                    ],
                  ],
                },
              ],
            },
            Object {
              "Action": Array [
                "s3:DeleteObject*",
                "s3:PutObject",
                "s3:PutObjectLegalHold",
                "s3:PutObjectRetention",
                "s3:PutObjectTagging",
                "s3:PutObjectVersionTagging",
                "s3:Abort*",
              ],
              "Effect": "Allow",
              "Resource": Array [
                Object {
                  "Fn::GetAtt": Array [
                    "Bucket83908E77",
                    "Arn",
                  ],
                },
                Object {
                  "Fn::Join": Array [
                    "",
                    Array [
                      Object {
                        "Fn::GetAtt": Array [
                          "Bucket83908E77",
                          "Arn",
                        ],
                      },
                      "/data/*/uninstallable",
                    ],
                  ],
                },
              ],
            },
            Object {
              "Action": "s3:DeleteObject*",
              "Effect": "Allow",
              "Resource": Object {
                "Fn::Join": Array [
                  "",
                  Array [
                    Object {
                      "Fn::GetAtt": Array [
                        "Bucket83908E77",
                        "Arn",
                      ],
                    },
                    "/data/*/uninstallable",
                  ],
                ],
              },
            },
            Object {
              "Action": Array [
                "s3:DeleteObject*",
                "s3:PutObject",
                "s3:PutObjectLegalHold",
                "s3:PutObjectRetention",
                "s3:PutObjectTagging",
                "s3:PutObjectVersionTagging",
                "s3:Abort*",
              ],
              "Effect": "Allow",
              "Resource": Array [
                Object {
                  "Fn::GetAtt": Array [
                    "Bucket83908E77",
                    "Arn",
                  ],
                },
                Object {
                  "Fn::Join": Array [
                    "",
                    Array [
                      Object {
                        "Fn::GetAtt": Array [
                          "Bucket83908E77",
                          "Arn",
                        ],
                      },
                      "/data/*/docs-typescript.*",
                    ],
                  ],
                },
              ],
            },
            Object {
              "Action": Array [
                "s3:DeleteObject*",
                "s3:PutObject",
                "s3:PutObjectLegalHold",
                "s3:PutObjectRetention",
                "s3:PutObjectTagging",
                "s3:PutObjectVersionTagging",
                "s3:Abort*",
              ],
              "Effect": "Allow",
              "Resource": Array [
                Object {
                  "Fn::GetAtt": Array [
                    "Bucket83908E77",
                    "Arn",
                  ],
                },
                Object {
                  "Fn::Join": Array [
                    "",
                    Array [
                      Object {
                        "Fn::GetAtt": Array [
                          "Bucket83908E77",
                          "Arn",
                        ],
                      },
                      "/data/*/docs-*-typescript.*",
                    ],
                  ],
                },
              ],
            },
            Object {
              "Action": Array [
                "s3:DeleteObject*",
                "s3:PutObject",
                "s3:PutObjectLegalHold",
                "s3:PutObjectRetention",
                "s3:PutObjectTagging",
                "s3:PutObjectVersionTagging",
                "s3:Abort*",
              ],
              "Effect": "Allow",
              "Resource": Array [
                Object {
                  "Fn::GetAtt": Array [
                    "Bucket83908E77",
                    "Arn",
                  ],
                },
                Object {
                  "Fn::Join": Array [
                    "",
                    Array [
                      Object {
                        "Fn::GetAtt": Array [
                          "Bucket83908E77",
                          "Arn",
                        ],
                      },
                      "/data/*/docs-typescript.*.not-supported",
                    ],
                  ],
                },
              ],
            },
            Object {
              "Action": Array [
                "s3:GetObject*",
                "s3:GetBucket*",
                "s3:List*",
              ],
              "Effect": "Allow",
              "Resource": Array [
                Object {
                  "Fn::GetAtt": Array [
                    "Bucket83908E77",
                    "Arn",
                  ],
                },
                Object {
                  "Fn::Join": Array [
                    "",
                    Array [
                      Object {
                        "Fn::GetAtt": Array [
                          "Bucket83908E77",
                          "Arn",
                        ],
                      },
                      "/data/*/docs-typescript.*.not-supported",
                    ],
                  ],
                },
              ],
            },
            Object {
              "Action": Array [
                "s3:DeleteObject*",
                "s3:PutObject",
                "s3:PutObjectLegalHold",
                "s3:PutObjectRetention",
                "s3:PutObjectTagging",
                "s3:PutObjectVersionTagging",
                "s3:Abort*",
              ],
              "Effect": "Allow",
              "Resource": Array [
                Object {
                  "Fn::GetAtt": Array [
                    "Bucket83908E77",
                    "Arn",
                  ],
                },
                Object {
                  "Fn::Join": Array [
                    "",
                    Array [
                      Object {
                        "Fn::GetAtt": Array [
                          "Bucket83908E77",
                          "Arn",
                        ],
                      },
                      "/data/*/docs-*-typescript.*.not-supported",
                    ],
                  ],
                },
              ],
            },
            Object {
              "Action": Array [
                "s3:GetObject*",
                "s3:GetBucket*",
                "s3:List*",
              ],
              "Effect": "Allow",
              "Resource": Array [
                Object {
                  "Fn::GetAtt": Array [
                    "Bucket83908E77",
                    "Arn",
                  ],
                },
                Object {
                  "Fn::Join": Array [
                    "",
                    Array [
                      Object {
                        "Fn::GetAtt": Array [
                          "Bucket83908E77",
                          "Arn",
                        ],
                      },
                      "/data/*/docs-*-typescript.*.not-supported",
                    ],
                  ],
                },
              ],
            },
            Object {
              "Action": Array [
                "s3:GetObject*",
                "s3:GetBucket*",
                "s3:List*",
              ],
              "Effect": "Allow",
              "Resource": Array [
                Object {
                  "Fn::GetAtt": Array [
                    "Bucket83908E77",
                    "Arn",
                  ],
                },
                Object {
                  "Fn::Join": Array [
                    "",
                    Array [
                      Object {
                        "Fn::GetAtt": Array [
                          "Bucket83908E77",
                          "Arn",
                        ],
                      },
                      "/data/*/docs-typescript.*.corruptassembly",
                    ],
                  ],
                },
              ],
            },
            Object {
              "Action": Array [
                "s3:DeleteObject*",
                "s3:PutObject",
                "s3:PutObjectLegalHold",
                "s3:PutObjectRetention",
                "s3:PutObjectTagging",
                "s3:PutObjectVersionTagging",
                "s3:Abort*",
              ],
              "Effect": "Allow",
              "Resource": Array [
                Object {
                  "Fn::GetAtt": Array [
                    "Bucket83908E77",
                    "Arn",
                  ],
                },
                Object {
                  "Fn::Join": Array [
                    "",
                    Array [
                      Object {
                        "Fn::GetAtt": Array [
                          "Bucket83908E77",
                          "Arn",
                        ],
                      },
                      "/data/*/docs-typescript.*.corruptassembly",
                    ],
                  ],
                },
              ],
            },
            Object {
              "Action": Array [
                "s3:GetObject*",
                "s3:GetBucket*",
                "s3:List*",
              ],
              "Effect": "Allow",
              "Resource": Array [
                Object {
                  "Fn::GetAtt": Array [
                    "Bucket83908E77",
                    "Arn",
                  ],
                },
                Object {
                  "Fn::Join": Array [
                    "",
                    Array [
                      Object {
                        "Fn::GetAtt": Array [
                          "Bucket83908E77",
                          "Arn",
                        ],
                      },
                      "/data/*/docs-*-typescript.*.corruptassembly",
                    ],
                  ],
                },
              ],
            },
            Object {
              "Action": Array [
                "s3:DeleteObject*",
                "s3:PutObject",
                "s3:PutObjectLegalHold",
                "s3:PutObjectRetention",
                "s3:PutObjectTagging",
                "s3:PutObjectVersionTagging",
                "s3:Abort*",
              ],
              "Effect": "Allow",
              "Resource": Array [
                Object {
                  "Fn::GetAtt": Array [
                    "Bucket83908E77",
                    "Arn",
                  ],
                },
                Object {
                  "Fn::Join": Array [
                    "",
                    Array [
                      Object {
                        "Fn::GetAtt": Array [
                          "Bucket83908E77",
                          "Arn",
                        ],
                      },
                      "/data/*/docs-*-typescript.*.corruptassembly",
                    ],
                  ],
                },
              ],
            },
            Object {
              "Action": "s3:DeleteObject*",
              "Effect": "Allow",
              "Resource": Object {
                "Fn::Join": Array [
                  "",
                  Array [
                    Object {
                      "Fn::GetAtt": Array [
                        "Bucket83908E77",
                        "Arn",
                      ],
                    },
                    "/data/*/docs-typescript.*.corruptassembly",
                  ],
                ],
              },
            },
            Object {
              "Action": "s3:DeleteObject*",
              "Effect": "Allow",
              "Resource": Object {
                "Fn::Join": Array [
                  "",
                  Array [
                    Object {
                      "Fn::GetAtt": Array [
                        "Bucket83908E77",
                        "Arn",
                      ],
                    },
                    "/data/*/docs-*-typescript.*.corruptassembly",
                  ],
                ],
              },
            },
            Object {
              "Action": Array [
                "s3:DeleteObject*",
                "s3:PutObject",
                "s3:PutObjectLegalHold",
                "s3:PutObjectRetention",
                "s3:PutObjectTagging",
                "s3:PutObjectVersionTagging",
                "s3:Abort*",
              ],
              "Effect": "Allow",
              "Resource": Array [
                Object {
                  "Fn::GetAtt": Array [
                    "Bucket83908E77",
                    "Arn",
                  ],
                },
                Object {
                  "Fn::Join": Array [
                    "",
                    Array [
                      Object {
                        "Fn::GetAtt": Array [
                          "Bucket83908E77",
                          "Arn",
                        ],
                      },
                      "/data/*/docs-python.*",
                    ],
                  ],
                },
              ],
            },
            Object {
              "Action": Array [
                "s3:DeleteObject*",
                "s3:PutObject",
                "s3:PutObjectLegalHold",
                "s3:PutObjectRetention",
                "s3:PutObjectTagging",
                "s3:PutObjectVersionTagging",
                "s3:Abort*",
              ],
              "Effect": "Allow",
              "Resource": Array [
                Object {
                  "Fn::GetAtt": Array [
                    "Bucket83908E77",
                    "Arn",
                  ],
                },
                Object {
                  "Fn::Join": Array [
                    "",
                    Array [
                      Object {
                        "Fn::GetAtt": Array [
                          "Bucket83908E77",
                          "Arn",
                        ],
                      },
                      "/data/*/docs-*-python.*",
                    ],
                  ],
                },
              ],
            },
            Object {
              "Action": Array [
                "s3:DeleteObject*",
                "s3:PutObject",
                "s3:PutObjectLegalHold",
                "s3:PutObjectRetention",
                "s3:PutObjectTagging",
                "s3:PutObjectVersionTagging",
                "s3:Abort*",
              ],
              "Effect": "Allow",
              "Resource": Array [
                Object {
                  "Fn::GetAtt": Array [
                    "Bucket83908E77",
                    "Arn",
                  ],
                },
                Object {
                  "Fn::Join": Array [
                    "",
                    Array [
                      Object {
                        "Fn::GetAtt": Array [
                          "Bucket83908E77",
                          "Arn",
                        ],
                      },
                      "/data/*/docs-python.*.not-supported",
                    ],
                  ],
                },
              ],
            },
            Object {
              "Action": Array [
                "s3:GetObject*",
                "s3:GetBucket*",
                "s3:List*",
              ],
              "Effect": "Allow",
              "Resource": Array [
                Object {
                  "Fn::GetAtt": Array [
                    "Bucket83908E77",
                    "Arn",
                  ],
                },
                Object {
                  "Fn::Join": Array [
                    "",
                    Array [
                      Object {
                        "Fn::GetAtt": Array [
                          "Bucket83908E77",
                          "Arn",
                        ],
                      },
                      "/data/*/docs-python.*.not-supported",
                    ],
                  ],
                },
              ],
            },
            Object {
              "Action": Array [
                "s3:DeleteObject*",
                "s3:PutObject",
                "s3:PutObjectLegalHold",
                "s3:PutObjectRetention",
                "s3:PutObjectTagging",
                "s3:PutObjectVersionTagging",
                "s3:Abort*",
              ],
              "Effect": "Allow",
              "Resource": Array [
                Object {
                  "Fn::GetAtt": Array [
                    "Bucket83908E77",
                    "Arn",
                  ],
                },
                Object {
                  "Fn::Join": Array [
                    "",
                    Array [
                      Object {
                        "Fn::GetAtt": Array [
                          "Bucket83908E77",
                          "Arn",
                        ],
                      },
                      "/data/*/docs-*-python.*.not-supported",
                    ],
                  ],
                },
              ],
            },
            Object {
              "Action": Array [
                "s3:GetObject*",
                "s3:GetBucket*",
                "s3:List*",
              ],
              "Effect": "Allow",
              "Resource": Array [
                Object {
                  "Fn::GetAtt": Array [
                    "Bucket83908E77",
                    "Arn",
                  ],
                },
                Object {
                  "Fn::Join": Array [
                    "",
                    Array [
                      Object {
                        "Fn::GetAtt": Array [
                          "Bucket83908E77",
                          "Arn",
                        ],
                      },
                      "/data/*/docs-*-python.*.not-supported",
                    ],
                  ],
                },
              ],
            },
            Object {
              "Action": Array [
                "s3:GetObject*",
                "s3:GetBucket*",
                "s3:List*",
              ],
              "Effect": "Allow",
              "Resource": Array [
                Object {
                  "Fn::GetAtt": Array [
                    "Bucket83908E77",
                    "Arn",
                  ],
                },
                Object {
                  "Fn::Join": Array [
                    "",
                    Array [
                      Object {
                        "Fn::GetAtt": Array [
                          "Bucket83908E77",
                          "Arn",
                        ],
                      },
                      "/data/*/docs-python.*.corruptassembly",
                    ],
                  ],
                },
              ],
            },
            Object {
              "Action": Array [
                "s3:DeleteObject*",
                "s3:PutObject",
                "s3:PutObjectLegalHold",
                "s3:PutObjectRetention",
                "s3:PutObjectTagging",
                "s3:PutObjectVersionTagging",
                "s3:Abort*",
              ],
              "Effect": "Allow",
              "Resource": Array [
                Object {
                  "Fn::GetAtt": Array [
                    "Bucket83908E77",
                    "Arn",
                  ],
                },
                Object {
                  "Fn::Join": Array [
                    "",
                    Array [
                      Object {
                        "Fn::GetAtt": Array [
                          "Bucket83908E77",
                          "Arn",
                        ],
                      },
                      "/data/*/docs-python.*.corruptassembly",
                    ],
                  ],
                },
              ],
            },
            Object {
              "Action": Array [
                "s3:GetObject*",
                "s3:GetBucket*",
                "s3:List*",
              ],
              "Effect": "Allow",
              "Resource": Array [
                Object {
                  "Fn::GetAtt": Array [
                    "Bucket83908E77",
                    "Arn",
                  ],
                },
                Object {
                  "Fn::Join": Array [
                    "",
                    Array [
                      Object {
                        "Fn::GetAtt": Array [
                          "Bucket83908E77",
                          "Arn",
                        ],
                      },
                      "/data/*/docs-*-python.*.corruptassembly",
                    ],
                  ],
                },
              ],
            },
            Object {
              "Action": Array [
                "s3:DeleteObject*",
                "s3:PutObject",
                "s3:PutObjectLegalHold",
                "s3:PutObjectRetention",
                "s3:PutObjectTagging",
                "s3:PutObjectVersionTagging",
                "s3:Abort*",
              ],
              "Effect": "Allow",
              "Resource": Array [
                Object {
                  "Fn::GetAtt": Array [
                    "Bucket83908E77",
                    "Arn",
                  ],
                },
                Object {
                  "Fn::Join": Array [
                    "",
                    Array [
                      Object {
                        "Fn::GetAtt": Array [
                          "Bucket83908E77",
                          "Arn",
                        ],
                      },
                      "/data/*/docs-*-python.*.corruptassembly",
                    ],
                  ],
                },
              ],
            },
            Object {
              "Action": "s3:DeleteObject*",
              "Effect": "Allow",
              "Resource": Object {
                "Fn::Join": Array [
                  "",
                  Array [
                    Object {
                      "Fn::GetAtt": Array [
                        "Bucket83908E77",
                        "Arn",
                      ],
                    },
                    "/data/*/docs-python.*.corruptassembly",
                  ],
                ],
              },
            },
            Object {
              "Action": "s3:DeleteObject*",
              "Effect": "Allow",
              "Resource": Object {
                "Fn::Join": Array [
                  "",
                  Array [
                    Object {
                      "Fn::GetAtt": Array [
                        "Bucket83908E77",
                        "Arn",
                      ],
                    },
                    "/data/*/docs-*-python.*.corruptassembly",
                  ],
                ],
              },
            },
            Object {
              "Action": Array [
                "s3:DeleteObject*",
                "s3:PutObject",
                "s3:PutObjectLegalHold",
                "s3:PutObjectRetention",
                "s3:PutObjectTagging",
                "s3:PutObjectVersionTagging",
                "s3:Abort*",
              ],
              "Effect": "Allow",
              "Resource": Array [
                Object {
                  "Fn::GetAtt": Array [
                    "Bucket83908E77",
                    "Arn",
                  ],
                },
                Object {
                  "Fn::Join": Array [
                    "",
                    Array [
                      Object {
                        "Fn::GetAtt": Array [
                          "Bucket83908E77",
                          "Arn",
                        ],
                      },
                      "/data/*/docs-java.*",
                    ],
                  ],
                },
              ],
            },
            Object {
              "Action": Array [
                "s3:DeleteObject*",
                "s3:PutObject",
                "s3:PutObjectLegalHold",
                "s3:PutObjectRetention",
                "s3:PutObjectTagging",
                "s3:PutObjectVersionTagging",
                "s3:Abort*",
              ],
              "Effect": "Allow",
              "Resource": Array [
                Object {
                  "Fn::GetAtt": Array [
                    "Bucket83908E77",
                    "Arn",
                  ],
                },
                Object {
                  "Fn::Join": Array [
                    "",
                    Array [
                      Object {
                        "Fn::GetAtt": Array [
                          "Bucket83908E77",
                          "Arn",
                        ],
                      },
                      "/data/*/docs-*-java.*",
                    ],
                  ],
                },
              ],
            },
            Object {
              "Action": Array [
                "s3:DeleteObject*",
                "s3:PutObject",
                "s3:PutObjectLegalHold",
                "s3:PutObjectRetention",
                "s3:PutObjectTagging",
                "s3:PutObjectVersionTagging",
                "s3:Abort*",
              ],
              "Effect": "Allow",
              "Resource": Array [
                Object {
                  "Fn::GetAtt": Array [
                    "Bucket83908E77",
                    "Arn",
                  ],
                },
                Object {
                  "Fn::Join": Array [
                    "",
                    Array [
                      Object {
                        "Fn::GetAtt": Array [
                          "Bucket83908E77",
                          "Arn",
                        ],
                      },
                      "/data/*/docs-java.*.not-supported",
                    ],
                  ],
                },
              ],
            },
            Object {
              "Action": Array [
                "s3:GetObject*",
                "s3:GetBucket*",
                "s3:List*",
              ],
              "Effect": "Allow",
              "Resource": Array [
                Object {
                  "Fn::GetAtt": Array [
                    "Bucket83908E77",
                    "Arn",
                  ],
                },
                Object {
                  "Fn::Join": Array [
                    "",
                    Array [
                      Object {
                        "Fn::GetAtt": Array [
                          "Bucket83908E77",
                          "Arn",
                        ],
                      },
                      "/data/*/docs-java.*.not-supported",
                    ],
                  ],
                },
              ],
            },
            Object {
              "Action": Array [
                "s3:DeleteObject*",
                "s3:PutObject",
                "s3:PutObjectLegalHold",
                "s3:PutObjectRetention",
                "s3:PutObjectTagging",
                "s3:PutObjectVersionTagging",
                "s3:Abort*",
              ],
              "Effect": "Allow",
              "Resource": Array [
                Object {
                  "Fn::GetAtt": Array [
                    "Bucket83908E77",
                    "Arn",
                  ],
                },
                Object {
                  "Fn::Join": Array [
                    "",
                    Array [
                      Object {
                        "Fn::GetAtt": Array [
                          "Bucket83908E77",
                          "Arn",
                        ],
                      },
                      "/data/*/docs-*-java.*.not-supported",
                    ],
                  ],
                },
              ],
            },
            Object {
              "Action": Array [
                "s3:GetObject*",
                "s3:GetBucket*",
                "s3:List*",
              ],
              "Effect": "Allow",
              "Resource": Array [
                Object {
                  "Fn::GetAtt": Array [
                    "Bucket83908E77",
                    "Arn",
                  ],
                },
                Object {
                  "Fn::Join": Array [
                    "",
                    Array [
                      Object {
                        "Fn::GetAtt": Array [
                          "Bucket83908E77",
                          "Arn",
                        ],
                      },
                      "/data/*/docs-*-java.*.not-supported",
                    ],
                  ],
                },
              ],
            },
            Object {
              "Action": Array [
                "s3:GetObject*",
                "s3:GetBucket*",
                "s3:List*",
              ],
              "Effect": "Allow",
              "Resource": Array [
                Object {
                  "Fn::GetAtt": Array [
                    "Bucket83908E77",
                    "Arn",
                  ],
                },
                Object {
                  "Fn::Join": Array [
                    "",
                    Array [
                      Object {
                        "Fn::GetAtt": Array [
                          "Bucket83908E77",
                          "Arn",
                        ],
                      },
                      "/data/*/docs-java.*.corruptassembly",
                    ],
                  ],
                },
              ],
            },
            Object {
              "Action": Array [
                "s3:DeleteObject*",
                "s3:PutObject",
                "s3:PutObjectLegalHold",
                "s3:PutObjectRetention",
                "s3:PutObjectTagging",
                "s3:PutObjectVersionTagging",
                "s3:Abort*",
              ],
              "Effect": "Allow",
              "Resource": Array [
                Object {
                  "Fn::GetAtt": Array [
                    "Bucket83908E77",
                    "Arn",
                  ],
                },
                Object {
                  "Fn::Join": Array [
                    "",
                    Array [
                      Object {
                        "Fn::GetAtt": Array [
                          "Bucket83908E77",
                          "Arn",
                        ],
                      },
                      "/data/*/docs-java.*.corruptassembly",
                    ],
                  ],
                },
              ],
            },
            Object {
              "Action": Array [
                "s3:GetObject*",
                "s3:GetBucket*",
                "s3:List*",
              ],
              "Effect": "Allow",
              "Resource": Array [
                Object {
                  "Fn::GetAtt": Array [
                    "Bucket83908E77",
                    "Arn",
                  ],
                },
                Object {
                  "Fn::Join": Array [
                    "",
                    Array [
                      Object {
                        "Fn::GetAtt": Array [
                          "Bucket83908E77",
                          "Arn",
                        ],
                      },
                      "/data/*/docs-*-java.*.corruptassembly",
                    ],
                  ],
                },
              ],
            },
            Object {
              "Action": Array [
                "s3:DeleteObject*",
                "s3:PutObject",
                "s3:PutObjectLegalHold",
                "s3:PutObjectRetention",
                "s3:PutObjectTagging",
                "s3:PutObjectVersionTagging",
                "s3:Abort*",
              ],
              "Effect": "Allow",
              "Resource": Array [
                Object {
                  "Fn::GetAtt": Array [
                    "Bucket83908E77",
                    "Arn",
                  ],
                },
                Object {
                  "Fn::Join": Array [
                    "",
                    Array [
                      Object {
                        "Fn::GetAtt": Array [
                          "Bucket83908E77",
                          "Arn",
                        ],
                      },
                      "/data/*/docs-*-java.*.corruptassembly",
                    ],
                  ],
                },
              ],
            },
            Object {
              "Action": "s3:DeleteObject*",
              "Effect": "Allow",
              "Resource": Object {
                "Fn::Join": Array [
                  "",
                  Array [
                    Object {
                      "Fn::GetAtt": Array [
                        "Bucket83908E77",
                        "Arn",
                      ],
                    },
                    "/data/*/docs-java.*.corruptassembly",
                  ],
                ],
              },
            },
            Object {
              "Action": "s3:DeleteObject*",
              "Effect": "Allow",
              "Resource": Object {
                "Fn::Join": Array [
                  "",
                  Array [
                    Object {
                      "Fn::GetAtt": Array [
                        "Bucket83908E77",
                        "Arn",
                      ],
                    },
                    "/data/*/docs-*-java.*.corruptassembly",
                  ],
                ],
              },
            },
            Object {
              "Action": Array [
                "s3:DeleteObject*",
                "s3:PutObject",
                "s3:PutObjectLegalHold",
                "s3:PutObjectRetention",
                "s3:PutObjectTagging",
                "s3:PutObjectVersionTagging",
                "s3:Abort*",
              ],
              "Effect": "Allow",
              "Resource": Array [
                Object {
                  "Fn::GetAtt": Array [
                    "Bucket83908E77",
                    "Arn",
                  ],
                },
                Object {
                  "Fn::Join": Array [
                    "",
                    Array [
                      Object {
                        "Fn::GetAtt": Array [
                          "Bucket83908E77",
                          "Arn",
                        ],
                      },
                      "/data/*/docs-csharp.*",
                    ],
                  ],
                },
              ],
            },
            Object {
              "Action": Array [
                "s3:DeleteObject*",
                "s3:PutObject",
                "s3:PutObjectLegalHold",
                "s3:PutObjectRetention",
                "s3:PutObjectTagging",
                "s3:PutObjectVersionTagging",
                "s3:Abort*",
              ],
              "Effect": "Allow",
              "Resource": Array [
                Object {
                  "Fn::GetAtt": Array [
                    "Bucket83908E77",
                    "Arn",
                  ],
                },
                Object {
                  "Fn::Join": Array [
                    "",
                    Array [
                      Object {
                        "Fn::GetAtt": Array [
                          "Bucket83908E77",
                          "Arn",
                        ],
                      },
                      "/data/*/docs-*-csharp.*",
                    ],
                  ],
                },
              ],
            },
            Object {
              "Action": Array [
                "s3:DeleteObject*",
                "s3:PutObject",
                "s3:PutObjectLegalHold",
                "s3:PutObjectRetention",
                "s3:PutObjectTagging",
                "s3:PutObjectVersionTagging",
                "s3:Abort*",
              ],
              "Effect": "Allow",
              "Resource": Array [
                Object {
                  "Fn::GetAtt": Array [
                    "Bucket83908E77",
                    "Arn",
                  ],
                },
                Object {
                  "Fn::Join": Array [
                    "",
                    Array [
                      Object {
                        "Fn::GetAtt": Array [
                          "Bucket83908E77",
                          "Arn",
                        ],
                      },
                      "/data/*/docs-csharp.*.not-supported",
                    ],
                  ],
                },
              ],
            },
            Object {
              "Action": Array [
                "s3:GetObject*",
                "s3:GetBucket*",
                "s3:List*",
              ],
              "Effect": "Allow",
              "Resource": Array [
                Object {
                  "Fn::GetAtt": Array [
                    "Bucket83908E77",
                    "Arn",
                  ],
                },
                Object {
                  "Fn::Join": Array [
                    "",
                    Array [
                      Object {
                        "Fn::GetAtt": Array [
                          "Bucket83908E77",
                          "Arn",
                        ],
                      },
                      "/data/*/docs-csharp.*.not-supported",
                    ],
                  ],
                },
              ],
            },
            Object {
              "Action": Array [
                "s3:DeleteObject*",
                "s3:PutObject",
                "s3:PutObjectLegalHold",
                "s3:PutObjectRetention",
                "s3:PutObjectTagging",
                "s3:PutObjectVersionTagging",
                "s3:Abort*",
              ],
              "Effect": "Allow",
              "Resource": Array [
                Object {
                  "Fn::GetAtt": Array [
                    "Bucket83908E77",
                    "Arn",
                  ],
                },
                Object {
                  "Fn::Join": Array [
                    "",
                    Array [
                      Object {
                        "Fn::GetAtt": Array [
                          "Bucket83908E77",
                          "Arn",
                        ],
                      },
                      "/data/*/docs-*-csharp.*.not-supported",
                    ],
                  ],
                },
              ],
            },
            Object {
              "Action": Array [
                "s3:GetObject*",
                "s3:GetBucket*",
                "s3:List*",
              ],
              "Effect": "Allow",
              "Resource": Array [
                Object {
                  "Fn::GetAtt": Array [
                    "Bucket83908E77",
                    "Arn",
                  ],
                },
                Object {
                  "Fn::Join": Array [
                    "",
                    Array [
                      Object {
                        "Fn::GetAtt": Array [
                          "Bucket83908E77",
                          "Arn",
                        ],
                      },
                      "/data/*/docs-*-csharp.*.not-supported",
                    ],
                  ],
                },
              ],
            },
            Object {
              "Action": Array [
                "s3:GetObject*",
                "s3:GetBucket*",
                "s3:List*",
              ],
              "Effect": "Allow",
              "Resource": Array [
                Object {
                  "Fn::GetAtt": Array [
                    "Bucket83908E77",
                    "Arn",
                  ],
                },
                Object {
                  "Fn::Join": Array [
                    "",
                    Array [
                      Object {
                        "Fn::GetAtt": Array [
                          "Bucket83908E77",
                          "Arn",
                        ],
                      },
                      "/data/*/docs-csharp.*.corruptassembly",
                    ],
                  ],
                },
              ],
            },
            Object {
              "Action": Array [
                "s3:DeleteObject*",
                "s3:PutObject",
                "s3:PutObjectLegalHold",
                "s3:PutObjectRetention",
                "s3:PutObjectTagging",
                "s3:PutObjectVersionTagging",
                "s3:Abort*",
              ],
              "Effect": "Allow",
              "Resource": Array [
                Object {
                  "Fn::GetAtt": Array [
                    "Bucket83908E77",
                    "Arn",
                  ],
                },
                Object {
                  "Fn::Join": Array [
                    "",
                    Array [
                      Object {
                        "Fn::GetAtt": Array [
                          "Bucket83908E77",
                          "Arn",
                        ],
                      },
                      "/data/*/docs-csharp.*.corruptassembly",
                    ],
                  ],
                },
              ],
            },
            Object {
              "Action": Array [
                "s3:GetObject*",
                "s3:GetBucket*",
                "s3:List*",
              ],
              "Effect": "Allow",
              "Resource": Array [
                Object {
                  "Fn::GetAtt": Array [
                    "Bucket83908E77",
                    "Arn",
                  ],
                },
                Object {
                  "Fn::Join": Array [
                    "",
                    Array [
                      Object {
                        "Fn::GetAtt": Array [
                          "Bucket83908E77",
                          "Arn",
                        ],
                      },
                      "/data/*/docs-*-csharp.*.corruptassembly",
                    ],
                  ],
                },
              ],
            },
            Object {
              "Action": Array [
                "s3:DeleteObject*",
                "s3:PutObject",
                "s3:PutObjectLegalHold",
                "s3:PutObjectRetention",
                "s3:PutObjectTagging",
                "s3:PutObjectVersionTagging",
                "s3:Abort*",
              ],
              "Effect": "Allow",
              "Resource": Array [
                Object {
                  "Fn::GetAtt": Array [
                    "Bucket83908E77",
                    "Arn",
                  ],
                },
                Object {
                  "Fn::Join": Array [
                    "",
                    Array [
                      Object {
                        "Fn::GetAtt": Array [
                          "Bucket83908E77",
                          "Arn",
                        ],
                      },
                      "/data/*/docs-*-csharp.*.corruptassembly",
                    ],
                  ],
                },
              ],
            },
            Object {
              "Action": "s3:DeleteObject*",
              "Effect": "Allow",
              "Resource": Object {
                "Fn::Join": Array [
                  "",
                  Array [
                    Object {
                      "Fn::GetAtt": Array [
                        "Bucket83908E77",
                        "Arn",
                      ],
                    },
                    "/data/*/docs-csharp.*.corruptassembly",
                  ],
                ],
              },
            },
            Object {
              "Action": "s3:DeleteObject*",
              "Effect": "Allow",
              "Resource": Object {
                "Fn::Join": Array [
                  "",
                  Array [
                    Object {
                      "Fn::GetAtt": Array [
                        "Bucket83908E77",
                        "Arn",
                      ],
                    },
                    "/data/*/docs-*-csharp.*.corruptassembly",
                  ],
                ],
              },
            },
            Object {
              "Action": Array [
                "s3:DeleteObject*",
                "s3:PutObject",
                "s3:PutObjectLegalHold",
                "s3:PutObjectRetention",
                "s3:PutObjectTagging",
                "s3:PutObjectVersionTagging",
                "s3:Abort*",
              ],
              "Effect": "Allow",
              "Resource": Array [
                Object {
                  "Fn::GetAtt": Array [
                    "Bucket83908E77",
                    "Arn",
                  ],
                },
                Object {
                  "Fn::Join": Array [
                    "",
                    Array [
                      Object {
                        "Fn::GetAtt": Array [
                          "Bucket83908E77",
                          "Arn",
                        ],
                      },
                      "/data/*/docs-go.*",
                    ],
                  ],
                },
              ],
            },
            Object {
              "Action": Array [
                "s3:DeleteObject*",
                "s3:PutObject",
                "s3:PutObjectLegalHold",
                "s3:PutObjectRetention",
                "s3:PutObjectTagging",
                "s3:PutObjectVersionTagging",
                "s3:Abort*",
              ],
              "Effect": "Allow",
              "Resource": Array [
                Object {
                  "Fn::GetAtt": Array [
                    "Bucket83908E77",
                    "Arn",
                  ],
                },
                Object {
                  "Fn::Join": Array [
                    "",
                    Array [
                      Object {
                        "Fn::GetAtt": Array [
                          "Bucket83908E77",
                          "Arn",
                        ],
                      },
                      "/data/*/docs-*-go.*",
                    ],
                  ],
                },
              ],
            },
            Object {
              "Action": Array [
                "s3:DeleteObject*",
                "s3:PutObject",
                "s3:PutObjectLegalHold",
                "s3:PutObjectRetention",
                "s3:PutObjectTagging",
                "s3:PutObjectVersionTagging",
                "s3:Abort*",
              ],
              "Effect": "Allow",
              "Resource": Array [
                Object {
                  "Fn::GetAtt": Array [
                    "Bucket83908E77",
                    "Arn",
                  ],
                },
                Object {
                  "Fn::Join": Array [
                    "",
                    Array [
                      Object {
                        "Fn::GetAtt": Array [
                          "Bucket83908E77",
                          "Arn",
                        ],
                      },
                      "/data/*/docs-go.*.not-supported",
                    ],
                  ],
                },
              ],
            },
            Object {
              "Action": Array [
                "s3:GetObject*",
                "s3:GetBucket*",
                "s3:List*",
              ],
              "Effect": "Allow",
              "Resource": Array [
                Object {
                  "Fn::GetAtt": Array [
                    "Bucket83908E77",
                    "Arn",
                  ],
                },
                Object {
                  "Fn::Join": Array [
                    "",
                    Array [
                      Object {
                        "Fn::GetAtt": Array [
                          "Bucket83908E77",
                          "Arn",
                        ],
                      },
                      "/data/*/docs-go.*.not-supported",
                    ],
                  ],
                },
              ],
            },
            Object {
              "Action": Array [
                "s3:DeleteObject*",
                "s3:PutObject",
                "s3:PutObjectLegalHold",
                "s3:PutObjectRetention",
                "s3:PutObjectTagging",
                "s3:PutObjectVersionTagging",
                "s3:Abort*",
              ],
              "Effect": "Allow",
              "Resource": Array [
                Object {
                  "Fn::GetAtt": Array [
                    "Bucket83908E77",
                    "Arn",
                  ],
                },
                Object {
                  "Fn::Join": Array [
                    "",
                    Array [
                      Object {
                        "Fn::GetAtt": Array [
                          "Bucket83908E77",
                          "Arn",
                        ],
                      },
                      "/data/*/docs-*-go.*.not-supported",
                    ],
                  ],
                },
              ],
            },
            Object {
              "Action": Array [
                "s3:GetObject*",
                "s3:GetBucket*",
                "s3:List*",
              ],
              "Effect": "Allow",
              "Resource": Array [
                Object {
                  "Fn::GetAtt": Array [
                    "Bucket83908E77",
                    "Arn",
                  ],
                },
                Object {
                  "Fn::Join": Array [
                    "",
                    Array [
                      Object {
                        "Fn::GetAtt": Array [
                          "Bucket83908E77",
                          "Arn",
                        ],
                      },
                      "/data/*/docs-*-go.*.not-supported",
                    ],
                  ],
                },
              ],
            },
            Object {
              "Action": Array [
                "s3:GetObject*",
                "s3:GetBucket*",
                "s3:List*",
              ],
              "Effect": "Allow",
              "Resource": Array [
                Object {
                  "Fn::GetAtt": Array [
                    "Bucket83908E77",
                    "Arn",
                  ],
                },
                Object {
                  "Fn::Join": Array [
                    "",
                    Array [
                      Object {
                        "Fn::GetAtt": Array [
                          "Bucket83908E77",
                          "Arn",
                        ],
                      },
                      "/data/*/docs-go.*.corruptassembly",
                    ],
                  ],
                },
              ],
            },
            Object {
              "Action": Array [
                "s3:DeleteObject*",
                "s3:PutObject",
                "s3:PutObjectLegalHold",
                "s3:PutObjectRetention",
                "s3:PutObjectTagging",
                "s3:PutObjectVersionTagging",
                "s3:Abort*",
              ],
              "Effect": "Allow",
              "Resource": Array [
                Object {
                  "Fn::GetAtt": Array [
                    "Bucket83908E77",
                    "Arn",
                  ],
                },
                Object {
                  "Fn::Join": Array [
                    "",
                    Array [
                      Object {
                        "Fn::GetAtt": Array [
                          "Bucket83908E77",
                          "Arn",
                        ],
                      },
                      "/data/*/docs-go.*.corruptassembly",
                    ],
                  ],
                },
              ],
            },
            Object {
              "Action": Array [
                "s3:GetObject*",
                "s3:GetBucket*",
                "s3:List*",
              ],
              "Effect": "Allow",
              "Resource": Array [
                Object {
                  "Fn::GetAtt": Array [
                    "Bucket83908E77",
                    "Arn",
                  ],
                },
                Object {
                  "Fn::Join": Array [
                    "",
                    Array [
                      Object {
                        "Fn::GetAtt": Array [
                          "Bucket83908E77",
                          "Arn",
                        ],
                      },
                      "/data/*/docs-*-go.*.corruptassembly",
                    ],
                  ],
                },
              ],
            },
            Object {
              "Action": Array [
                "s3:DeleteObject*",
                "s3:PutObject",
                "s3:PutObjectLegalHold",
                "s3:PutObjectRetention",
                "s3:PutObjectTagging",
                "s3:PutObjectVersionTagging",
                "s3:Abort*",
              ],
              "Effect": "Allow",
              "Resource": Array [
                Object {
                  "Fn::GetAtt": Array [
                    "Bucket83908E77",
                    "Arn",
                  ],
                },
                Object {
                  "Fn::Join": Array [
                    "",
                    Array [
                      Object {
                        "Fn::GetAtt": Array [
                          "Bucket83908E77",
                          "Arn",
                        ],
                      },
                      "/data/*/docs-*-go.*.corruptassembly",
                    ],
                  ],
                },
              ],
            },
            Object {
              "Action": "s3:DeleteObject*",
              "Effect": "Allow",
              "Resource": Object {
                "Fn::Join": Array [
                  "",
                  Array [
                    Object {
                      "Fn::GetAtt": Array [
                        "Bucket83908E77",
                        "Arn",
                      ],
                    },
                    "/data/*/docs-go.*.corruptassembly",
                  ],
                ],
              },
            },
            Object {
              "Action": "s3:DeleteObject*",
              "Effect": "Allow",
              "Resource": Object {
                "Fn::Join": Array [
                  "",
                  Array [
                    Object {
                      "Fn::GetAtt": Array [
                        "Bucket83908E77",
                        "Arn",
                      ],
                    },
                    "/data/*/docs-*-go.*.corruptassembly",
                  ],
                ],
              },
            },
          ],
          "Version": "2012-10-17",
        },
        "PolicyName": "TransliteratorTaskDefinitionTaskRoleDefaultPolicy9436F5AA",
        "Roles": Array [
          Object {
            "Ref": "TransliteratorTaskDefinitionTaskRole9D702381",
          },
        ],
      },
      "Type": "AWS::IAM::Policy",
    },
    "VPCB9E5F0B4": Anything,
    "VPCCloudWatchLogsAF00FE1E": Anything,
    "VPCCloudWatchLogsSecurityGroupBD4AAD5D": Anything,
    "VPCCodeArtifactAPIA2ABC3E9": Anything,
    "VPCCodeArtifactAPISecurityGroup64F4145F": Anything,
    "VPCCodeArtifactRepoA711606D": Anything,
    "VPCCodeArtifactRepoSecurityGroupADDB69B7": Anything,
    "VPCECR6A7B7D8F": Anything,
    "VPCECRAPI3780F3E2": Anything,
    "VPCECRAPISecurityGroupF418D050": Anything,
    "VPCECRSecurityGroupC83C5513": Anything,
    "VPCIsolatedSubnet1RouteTableAssociationA2D18F7C": Anything,
    "VPCIsolatedSubnet1RouteTableEB156210": Anything,
    "VPCIsolatedSubnet1SubnetEBD00FC6": Anything,
    "VPCIsolatedSubnet2RouteTable9B4F78DC": Anything,
    "VPCIsolatedSubnet2RouteTableAssociation7BF8E0EB": Anything,
    "VPCIsolatedSubnet2Subnet4B1C8CAA": Anything,
    "VPCS3CC6C5EE4": Anything,
    "VPCStepFunctions960F37B8": Anything,
    "VPCStepFunctionsSecurityGroup4B81069A": Anything,
  },
  "Rules": Object {
    "CheckBootstrapVersion": Object {
      "Assertions": Array [
        Object {
          "Assert": Object {
            "Fn::Not": Array [
              Object {
                "Fn::Contains": Array [
                  Array [
                    "1",
                    "2",
                    "3",
                    "4",
                    "5",
                  ],
                  Object {
                    "Ref": "BootstrapVersion",
                  },
                ],
              },
            ],
          },
          "AssertDescription": "CDK bootstrap stack version 6 required. Please run 'cdk bootstrap' with a recent version of the CDK CLI.",
        },
      ],
    },
  },
}
`;

exports[`VPC Endpoints and CodeArtifact repository 1`] = `
Object {
  "Outputs": Anything,
  "Parameters": Object {
    "BootstrapVersion": Object {
      "Default": "/cdk-bootstrap/hnb659fds/version",
      "Description": "Version of the CDK Bootstrap resources in this environment, automatically retrieved from SSM Parameter Store. [cdk:skip]",
      "Type": "AWS::SSM::Parameter::Value<String>",
    },
  },
  "Resources": Object {
    "AWS679f53fac002430cb0da5b7982bd22872D164C4C": Object {
      "DependsOn": Array [
        "AWS679f53fac002430cb0da5b7982bd2287ServiceRoleC1EA0FF2",
      ],
      "Properties": Object {
        "Code": Object {
          "S3Bucket": Object {
            "Fn::Sub": "cdk-hnb659fds-assets-\${AWS::AccountId}-\${AWS::Region}",
          },
          "S3Key": "39381d2c8b8ec42679de4960c24f0c83c56772cdc2b10b6fc14cd0a99aba42ed.zip",
        },
        "Handler": "index.handler",
        "Role": Object {
          "Fn::GetAtt": Array [
            "AWS679f53fac002430cb0da5b7982bd2287ServiceRoleC1EA0FF2",
            "Arn",
          ],
        },
        "Runtime": "nodejs12.x",
        "Timeout": 120,
      },
      "Type": "AWS::Lambda::Function",
    },
    "AWS679f53fac002430cb0da5b7982bd2287ServiceRoleC1EA0FF2": Object {
      "Properties": Object {
        "AssumeRolePolicyDocument": Object {
          "Statement": Array [
            Object {
              "Action": "sts:AssumeRole",
              "Effect": "Allow",
              "Principal": Object {
                "Service": "lambda.amazonaws.com",
              },
            },
          ],
          "Version": "2012-10-17",
        },
        "ManagedPolicyArns": Array [
          Object {
            "Fn::Join": Array [
              "",
              Array [
                "arn:",
                Object {
                  "Ref": "AWS::Partition",
                },
                ":iam::aws:policy/service-role/AWSLambdaBasicExecutionRole",
              ],
            ],
          },
        ],
      },
      "Type": "AWS::IAM::Role",
    },
    "Bucket83908E77": Anything,
    "CodeArtifact": Anything,
    "CodeArtifactDomainDB0947A4": Anything,
    "CodeArtifactGetEndpoint0223B4AF": Anything,
    "CodeArtifactGetEndpointCustomResourcePolicy9A5E4C87": Anything,
    "CodeArtifactPublishing0B49F38B": Anything,
    "MonitoringHighSeverityDashboard17D9CD74": Anything,
    "MonitoringWatchfulDashboard9EB9FD4D": Anything,
    "TransliteratorLogGroup09734787": Object {
      "DeletionPolicy": "Retain",
      "Properties": Object {
        "RetentionInDays": 731,
      },
      "Type": "AWS::Logs::LogGroup",
      "UpdateReplacePolicy": "Retain",
    },
    "TransliteratorTaskDefinition16158D86": Object {
      "Properties": Object {
        "ContainerDefinitions": Array [
          Object {
            "Environment": Array [
              Object {
                "Name": "HEADER_SPAN",
                "Value": "true",
              },
              Object {
                "Name": "AWS_EMF_ENVIRONMENT",
                "Value": "Local",
              },
              Object {
                "Name": "CODE_ARTIFACT_API_ENDPOINT",
                "Value": Object {
                  "Fn::Select": Array [
                    1,
                    Object {
                      "Fn::Split": Array [
                        ":",
                        Object {
                          "Fn::Select": Array [
                            0,
                            Object {
                              "Fn::GetAtt": Array [
                                "VPCCodeArtifactAPIA2ABC3E9",
                                "DnsEntries",
                              ],
                            },
                          ],
                        },
                      ],
                    },
                  ],
                },
              },
              Object {
                "Name": "CODE_ARTIFACT_DOMAIN_NAME",
                "Value": Object {
                  "Fn::GetAtt": Array [
                    "CodeArtifact",
                    "DomainName",
                  ],
                },
              },
              Object {
                "Name": "CODE_ARTIFACT_DOMAIN_OWNER",
                "Value": Object {
                  "Fn::GetAtt": Array [
                    "CodeArtifact",
                    "DomainOwner",
                  ],
                },
              },
              Object {
                "Name": "CODE_ARTIFACT_REPOSITORY_ENDPOINT",
                "Value": Object {
                  "Fn::GetAtt": Array [
                    "CodeArtifactGetEndpoint0223B4AF",
                    "repositoryEndpoint",
                  ],
                },
              },
            ],
            "Essential": true,
            "Image": Object {
<<<<<<< HEAD
              "Fn::Sub": "\${AWS::AccountId}.dkr.ecr.\${AWS::Region}.\${AWS::URLSuffix}/cdk-hnb659fds-container-assets-\${AWS::AccountId}-\${AWS::Region}:06a322c6df0a1c6c712c0ebc060d2d64b7bae34635b0dc51a6e825b52ed27d06",
=======
              "Fn::Sub": "\${AWS::AccountId}.dkr.ecr.\${AWS::Region}.\${AWS::URLSuffix}/cdk-hnb659fds-container-assets-\${AWS::AccountId}-\${AWS::Region}:550d98e0363626961ae766d3f02222c034412fe362dcf794efa0b6b682918356",
>>>>>>> 653a0ed4
            },
            "LogConfiguration": Object {
              "LogDriver": "awslogs",
              "Options": Object {
                "awslogs-group": Object {
                  "Ref": "TransliteratorLogGroup09734787",
                },
                "awslogs-region": Object {
                  "Ref": "AWS::Region",
                },
                "awslogs-stream-prefix": "transliterator",
              },
            },
            "Name": "Resource",
          },
        ],
        "Cpu": "4096",
        "ExecutionRoleArn": Object {
          "Fn::GetAtt": Array [
            "TransliteratorTaskDefinitionExecutionRole9E3F5F1A",
            "Arn",
          ],
        },
        "Family": "TestStackTransliteratorTaskDefinitionE3A8C6E4",
        "Memory": "8192",
        "NetworkMode": "awsvpc",
        "RequiresCompatibilities": Array [
          "FARGATE",
        ],
        "TaskRoleArn": Object {
          "Fn::GetAtt": Array [
            "TransliteratorTaskDefinitionTaskRole9D702381",
            "Arn",
          ],
        },
      },
      "Type": "AWS::ECS::TaskDefinition",
    },
    "TransliteratorTaskDefinitionExecutionRole9E3F5F1A": Object {
      "Properties": Object {
        "AssumeRolePolicyDocument": Object {
          "Statement": Array [
            Object {
              "Action": "sts:AssumeRole",
              "Effect": "Allow",
              "Principal": Object {
                "Service": "ecs-tasks.amazonaws.com",
              },
            },
          ],
          "Version": "2012-10-17",
        },
      },
      "Type": "AWS::IAM::Role",
    },
    "TransliteratorTaskDefinitionExecutionRoleDefaultPolicyEF9F768F": Object {
      "Properties": Object {
        "PolicyDocument": Object {
          "Statement": Array [
            Object {
              "Action": Array [
                "ecr:BatchCheckLayerAvailability",
                "ecr:GetDownloadUrlForLayer",
                "ecr:BatchGetImage",
              ],
              "Effect": "Allow",
              "Resource": Object {
                "Fn::Join": Array [
                  "",
                  Array [
                    "arn:",
                    Object {
                      "Ref": "AWS::Partition",
                    },
                    ":ecr:",
                    Object {
                      "Ref": "AWS::Region",
                    },
                    ":",
                    Object {
                      "Ref": "AWS::AccountId",
                    },
                    ":repository/",
                    Object {
                      "Fn::Sub": "cdk-hnb659fds-container-assets-\${AWS::AccountId}-\${AWS::Region}",
                    },
                  ],
                ],
              },
            },
            Object {
              "Action": "ecr:GetAuthorizationToken",
              "Effect": "Allow",
              "Resource": "*",
            },
            Object {
              "Action": Array [
                "logs:CreateLogStream",
                "logs:PutLogEvents",
              ],
              "Effect": "Allow",
              "Resource": Object {
                "Fn::GetAtt": Array [
                  "TransliteratorLogGroup09734787",
                  "Arn",
                ],
              },
            },
          ],
          "Version": "2012-10-17",
        },
        "PolicyName": "TransliteratorTaskDefinitionExecutionRoleDefaultPolicyEF9F768F",
        "Roles": Array [
          Object {
            "Ref": "TransliteratorTaskDefinitionExecutionRole9E3F5F1A",
          },
        ],
      },
      "Type": "AWS::IAM::Policy",
    },
    "TransliteratorTaskDefinitionTaskRole9D702381": Object {
      "Properties": Object {
        "AssumeRolePolicyDocument": Object {
          "Statement": Array [
            Object {
              "Action": "sts:AssumeRole",
              "Effect": "Allow",
              "Principal": Object {
                "Service": "ecs-tasks.amazonaws.com",
              },
            },
          ],
          "Version": "2012-10-17",
        },
      },
      "Type": "AWS::IAM::Role",
    },
    "TransliteratorTaskDefinitionTaskRoleDefaultPolicy9436F5AA": Object {
      "Properties": Object {
        "PolicyDocument": Object {
          "Statement": Array [
            Object {
              "Action": Array [
                "states:SendTaskFailure",
                "states:SendTaskHeartbeat",
                "states:SendTaskSuccess",
              ],
              "Effect": "Allow",
              "Resource": "*",
            },
            Object {
              "Action": "sts:GetServiceBearerToken",
              "Condition": Object {
                "StringEquals": Object {
                  "sts:AWSServiceName": "codeartifact.amazonaws.com",
                },
              },
              "Effect": "Allow",
              "Resource": "*",
            },
            Object {
              "Action": Array [
                "codeartifact:GetAuthorizationToken",
                "codeartifact:GetRepositoryEndpoint",
                "codeartifact:ReadFromRepository",
              ],
              "Effect": "Allow",
              "Resource": Array [
                Object {
                  "Fn::GetAtt": Array [
                    "CodeArtifactDomainDB0947A4",
                    "Arn",
                  ],
                },
                Object {
                  "Fn::GetAtt": Array [
                    "CodeArtifact",
                    "Arn",
                  ],
                },
                Object {
                  "Fn::GetAtt": Array [
                    "CodeArtifactPublishing0B49F38B",
                    "Arn",
                  ],
                },
              ],
            },
            Object {
              "Action": Array [
                "s3:GetObject*",
                "s3:GetBucket*",
                "s3:List*",
              ],
              "Effect": "Allow",
              "Resource": Array [
                Object {
                  "Fn::GetAtt": Array [
                    "Bucket83908E77",
                    "Arn",
                  ],
                },
                Object {
                  "Fn::Join": Array [
                    "",
                    Array [
                      Object {
                        "Fn::GetAtt": Array [
                          "Bucket83908E77",
                          "Arn",
                        ],
                      },
                      "/data/*/assembly.json",
                    ],
                  ],
                },
              ],
            },
            Object {
              "Action": Array [
                "s3:GetObject*",
                "s3:GetBucket*",
                "s3:List*",
              ],
              "Effect": "Allow",
              "Resource": Array [
                Object {
                  "Fn::GetAtt": Array [
                    "Bucket83908E77",
                    "Arn",
                  ],
                },
                Object {
                  "Fn::Join": Array [
                    "",
                    Array [
                      Object {
                        "Fn::GetAtt": Array [
                          "Bucket83908E77",
                          "Arn",
                        ],
                      },
                      "/data/*/package.tgz",
                    ],
                  ],
                },
              ],
            },
            Object {
              "Action": Array [
                "s3:GetObject*",
                "s3:GetBucket*",
                "s3:List*",
              ],
              "Effect": "Allow",
              "Resource": Array [
                Object {
                  "Fn::GetAtt": Array [
                    "Bucket83908E77",
                    "Arn",
                  ],
                },
                Object {
                  "Fn::Join": Array [
                    "",
                    Array [
                      Object {
                        "Fn::GetAtt": Array [
                          "Bucket83908E77",
                          "Arn",
                        ],
                      },
                      "/data/*/uninstallable",
                    ],
                  ],
                },
              ],
            },
            Object {
              "Action": Array [
                "s3:DeleteObject*",
                "s3:PutObject",
                "s3:PutObjectLegalHold",
                "s3:PutObjectRetention",
                "s3:PutObjectTagging",
                "s3:PutObjectVersionTagging",
                "s3:Abort*",
              ],
              "Effect": "Allow",
              "Resource": Array [
                Object {
                  "Fn::GetAtt": Array [
                    "Bucket83908E77",
                    "Arn",
                  ],
                },
                Object {
                  "Fn::Join": Array [
                    "",
                    Array [
                      Object {
                        "Fn::GetAtt": Array [
                          "Bucket83908E77",
                          "Arn",
                        ],
                      },
                      "/data/*/uninstallable",
                    ],
                  ],
                },
              ],
            },
            Object {
              "Action": "s3:DeleteObject*",
              "Effect": "Allow",
              "Resource": Object {
                "Fn::Join": Array [
                  "",
                  Array [
                    Object {
                      "Fn::GetAtt": Array [
                        "Bucket83908E77",
                        "Arn",
                      ],
                    },
                    "/data/*/uninstallable",
                  ],
                ],
              },
            },
            Object {
              "Action": Array [
                "s3:DeleteObject*",
                "s3:PutObject",
                "s3:PutObjectLegalHold",
                "s3:PutObjectRetention",
                "s3:PutObjectTagging",
                "s3:PutObjectVersionTagging",
                "s3:Abort*",
              ],
              "Effect": "Allow",
              "Resource": Array [
                Object {
                  "Fn::GetAtt": Array [
                    "Bucket83908E77",
                    "Arn",
                  ],
                },
                Object {
                  "Fn::Join": Array [
                    "",
                    Array [
                      Object {
                        "Fn::GetAtt": Array [
                          "Bucket83908E77",
                          "Arn",
                        ],
                      },
                      "/data/*/docs-typescript.*",
                    ],
                  ],
                },
              ],
            },
            Object {
              "Action": Array [
                "s3:DeleteObject*",
                "s3:PutObject",
                "s3:PutObjectLegalHold",
                "s3:PutObjectRetention",
                "s3:PutObjectTagging",
                "s3:PutObjectVersionTagging",
                "s3:Abort*",
              ],
              "Effect": "Allow",
              "Resource": Array [
                Object {
                  "Fn::GetAtt": Array [
                    "Bucket83908E77",
                    "Arn",
                  ],
                },
                Object {
                  "Fn::Join": Array [
                    "",
                    Array [
                      Object {
                        "Fn::GetAtt": Array [
                          "Bucket83908E77",
                          "Arn",
                        ],
                      },
                      "/data/*/docs-*-typescript.*",
                    ],
                  ],
                },
              ],
            },
            Object {
              "Action": Array [
                "s3:DeleteObject*",
                "s3:PutObject",
                "s3:PutObjectLegalHold",
                "s3:PutObjectRetention",
                "s3:PutObjectTagging",
                "s3:PutObjectVersionTagging",
                "s3:Abort*",
              ],
              "Effect": "Allow",
              "Resource": Array [
                Object {
                  "Fn::GetAtt": Array [
                    "Bucket83908E77",
                    "Arn",
                  ],
                },
                Object {
                  "Fn::Join": Array [
                    "",
                    Array [
                      Object {
                        "Fn::GetAtt": Array [
                          "Bucket83908E77",
                          "Arn",
                        ],
                      },
                      "/data/*/docs-typescript.*.not-supported",
                    ],
                  ],
                },
              ],
            },
            Object {
              "Action": Array [
                "s3:GetObject*",
                "s3:GetBucket*",
                "s3:List*",
              ],
              "Effect": "Allow",
              "Resource": Array [
                Object {
                  "Fn::GetAtt": Array [
                    "Bucket83908E77",
                    "Arn",
                  ],
                },
                Object {
                  "Fn::Join": Array [
                    "",
                    Array [
                      Object {
                        "Fn::GetAtt": Array [
                          "Bucket83908E77",
                          "Arn",
                        ],
                      },
                      "/data/*/docs-typescript.*.not-supported",
                    ],
                  ],
                },
              ],
            },
            Object {
              "Action": Array [
                "s3:DeleteObject*",
                "s3:PutObject",
                "s3:PutObjectLegalHold",
                "s3:PutObjectRetention",
                "s3:PutObjectTagging",
                "s3:PutObjectVersionTagging",
                "s3:Abort*",
              ],
              "Effect": "Allow",
              "Resource": Array [
                Object {
                  "Fn::GetAtt": Array [
                    "Bucket83908E77",
                    "Arn",
                  ],
                },
                Object {
                  "Fn::Join": Array [
                    "",
                    Array [
                      Object {
                        "Fn::GetAtt": Array [
                          "Bucket83908E77",
                          "Arn",
                        ],
                      },
                      "/data/*/docs-*-typescript.*.not-supported",
                    ],
                  ],
                },
              ],
            },
            Object {
              "Action": Array [
                "s3:GetObject*",
                "s3:GetBucket*",
                "s3:List*",
              ],
              "Effect": "Allow",
              "Resource": Array [
                Object {
                  "Fn::GetAtt": Array [
                    "Bucket83908E77",
                    "Arn",
                  ],
                },
                Object {
                  "Fn::Join": Array [
                    "",
                    Array [
                      Object {
                        "Fn::GetAtt": Array [
                          "Bucket83908E77",
                          "Arn",
                        ],
                      },
                      "/data/*/docs-*-typescript.*.not-supported",
                    ],
                  ],
                },
              ],
            },
            Object {
              "Action": Array [
                "s3:GetObject*",
                "s3:GetBucket*",
                "s3:List*",
              ],
              "Effect": "Allow",
              "Resource": Array [
                Object {
                  "Fn::GetAtt": Array [
                    "Bucket83908E77",
                    "Arn",
                  ],
                },
                Object {
                  "Fn::Join": Array [
                    "",
                    Array [
                      Object {
                        "Fn::GetAtt": Array [
                          "Bucket83908E77",
                          "Arn",
                        ],
                      },
                      "/data/*/docs-typescript.*.corruptassembly",
                    ],
                  ],
                },
              ],
            },
            Object {
              "Action": Array [
                "s3:DeleteObject*",
                "s3:PutObject",
                "s3:PutObjectLegalHold",
                "s3:PutObjectRetention",
                "s3:PutObjectTagging",
                "s3:PutObjectVersionTagging",
                "s3:Abort*",
              ],
              "Effect": "Allow",
              "Resource": Array [
                Object {
                  "Fn::GetAtt": Array [
                    "Bucket83908E77",
                    "Arn",
                  ],
                },
                Object {
                  "Fn::Join": Array [
                    "",
                    Array [
                      Object {
                        "Fn::GetAtt": Array [
                          "Bucket83908E77",
                          "Arn",
                        ],
                      },
                      "/data/*/docs-typescript.*.corruptassembly",
                    ],
                  ],
                },
              ],
            },
            Object {
              "Action": Array [
                "s3:GetObject*",
                "s3:GetBucket*",
                "s3:List*",
              ],
              "Effect": "Allow",
              "Resource": Array [
                Object {
                  "Fn::GetAtt": Array [
                    "Bucket83908E77",
                    "Arn",
                  ],
                },
                Object {
                  "Fn::Join": Array [
                    "",
                    Array [
                      Object {
                        "Fn::GetAtt": Array [
                          "Bucket83908E77",
                          "Arn",
                        ],
                      },
                      "/data/*/docs-*-typescript.*.corruptassembly",
                    ],
                  ],
                },
              ],
            },
            Object {
              "Action": Array [
                "s3:DeleteObject*",
                "s3:PutObject",
                "s3:PutObjectLegalHold",
                "s3:PutObjectRetention",
                "s3:PutObjectTagging",
                "s3:PutObjectVersionTagging",
                "s3:Abort*",
              ],
              "Effect": "Allow",
              "Resource": Array [
                Object {
                  "Fn::GetAtt": Array [
                    "Bucket83908E77",
                    "Arn",
                  ],
                },
                Object {
                  "Fn::Join": Array [
                    "",
                    Array [
                      Object {
                        "Fn::GetAtt": Array [
                          "Bucket83908E77",
                          "Arn",
                        ],
                      },
                      "/data/*/docs-*-typescript.*.corruptassembly",
                    ],
                  ],
                },
              ],
            },
            Object {
              "Action": "s3:DeleteObject*",
              "Effect": "Allow",
              "Resource": Object {
                "Fn::Join": Array [
                  "",
                  Array [
                    Object {
                      "Fn::GetAtt": Array [
                        "Bucket83908E77",
                        "Arn",
                      ],
                    },
                    "/data/*/docs-typescript.*.corruptassembly",
                  ],
                ],
              },
            },
            Object {
              "Action": "s3:DeleteObject*",
              "Effect": "Allow",
              "Resource": Object {
                "Fn::Join": Array [
                  "",
                  Array [
                    Object {
                      "Fn::GetAtt": Array [
                        "Bucket83908E77",
                        "Arn",
                      ],
                    },
                    "/data/*/docs-*-typescript.*.corruptassembly",
                  ],
                ],
              },
            },
            Object {
              "Action": Array [
                "s3:DeleteObject*",
                "s3:PutObject",
                "s3:PutObjectLegalHold",
                "s3:PutObjectRetention",
                "s3:PutObjectTagging",
                "s3:PutObjectVersionTagging",
                "s3:Abort*",
              ],
              "Effect": "Allow",
              "Resource": Array [
                Object {
                  "Fn::GetAtt": Array [
                    "Bucket83908E77",
                    "Arn",
                  ],
                },
                Object {
                  "Fn::Join": Array [
                    "",
                    Array [
                      Object {
                        "Fn::GetAtt": Array [
                          "Bucket83908E77",
                          "Arn",
                        ],
                      },
                      "/data/*/docs-python.*",
                    ],
                  ],
                },
              ],
            },
            Object {
              "Action": Array [
                "s3:DeleteObject*",
                "s3:PutObject",
                "s3:PutObjectLegalHold",
                "s3:PutObjectRetention",
                "s3:PutObjectTagging",
                "s3:PutObjectVersionTagging",
                "s3:Abort*",
              ],
              "Effect": "Allow",
              "Resource": Array [
                Object {
                  "Fn::GetAtt": Array [
                    "Bucket83908E77",
                    "Arn",
                  ],
                },
                Object {
                  "Fn::Join": Array [
                    "",
                    Array [
                      Object {
                        "Fn::GetAtt": Array [
                          "Bucket83908E77",
                          "Arn",
                        ],
                      },
                      "/data/*/docs-*-python.*",
                    ],
                  ],
                },
              ],
            },
            Object {
              "Action": Array [
                "s3:DeleteObject*",
                "s3:PutObject",
                "s3:PutObjectLegalHold",
                "s3:PutObjectRetention",
                "s3:PutObjectTagging",
                "s3:PutObjectVersionTagging",
                "s3:Abort*",
              ],
              "Effect": "Allow",
              "Resource": Array [
                Object {
                  "Fn::GetAtt": Array [
                    "Bucket83908E77",
                    "Arn",
                  ],
                },
                Object {
                  "Fn::Join": Array [
                    "",
                    Array [
                      Object {
                        "Fn::GetAtt": Array [
                          "Bucket83908E77",
                          "Arn",
                        ],
                      },
                      "/data/*/docs-python.*.not-supported",
                    ],
                  ],
                },
              ],
            },
            Object {
              "Action": Array [
                "s3:GetObject*",
                "s3:GetBucket*",
                "s3:List*",
              ],
              "Effect": "Allow",
              "Resource": Array [
                Object {
                  "Fn::GetAtt": Array [
                    "Bucket83908E77",
                    "Arn",
                  ],
                },
                Object {
                  "Fn::Join": Array [
                    "",
                    Array [
                      Object {
                        "Fn::GetAtt": Array [
                          "Bucket83908E77",
                          "Arn",
                        ],
                      },
                      "/data/*/docs-python.*.not-supported",
                    ],
                  ],
                },
              ],
            },
            Object {
              "Action": Array [
                "s3:DeleteObject*",
                "s3:PutObject",
                "s3:PutObjectLegalHold",
                "s3:PutObjectRetention",
                "s3:PutObjectTagging",
                "s3:PutObjectVersionTagging",
                "s3:Abort*",
              ],
              "Effect": "Allow",
              "Resource": Array [
                Object {
                  "Fn::GetAtt": Array [
                    "Bucket83908E77",
                    "Arn",
                  ],
                },
                Object {
                  "Fn::Join": Array [
                    "",
                    Array [
                      Object {
                        "Fn::GetAtt": Array [
                          "Bucket83908E77",
                          "Arn",
                        ],
                      },
                      "/data/*/docs-*-python.*.not-supported",
                    ],
                  ],
                },
              ],
            },
            Object {
              "Action": Array [
                "s3:GetObject*",
                "s3:GetBucket*",
                "s3:List*",
              ],
              "Effect": "Allow",
              "Resource": Array [
                Object {
                  "Fn::GetAtt": Array [
                    "Bucket83908E77",
                    "Arn",
                  ],
                },
                Object {
                  "Fn::Join": Array [
                    "",
                    Array [
                      Object {
                        "Fn::GetAtt": Array [
                          "Bucket83908E77",
                          "Arn",
                        ],
                      },
                      "/data/*/docs-*-python.*.not-supported",
                    ],
                  ],
                },
              ],
            },
            Object {
              "Action": Array [
                "s3:GetObject*",
                "s3:GetBucket*",
                "s3:List*",
              ],
              "Effect": "Allow",
              "Resource": Array [
                Object {
                  "Fn::GetAtt": Array [
                    "Bucket83908E77",
                    "Arn",
                  ],
                },
                Object {
                  "Fn::Join": Array [
                    "",
                    Array [
                      Object {
                        "Fn::GetAtt": Array [
                          "Bucket83908E77",
                          "Arn",
                        ],
                      },
                      "/data/*/docs-python.*.corruptassembly",
                    ],
                  ],
                },
              ],
            },
            Object {
              "Action": Array [
                "s3:DeleteObject*",
                "s3:PutObject",
                "s3:PutObjectLegalHold",
                "s3:PutObjectRetention",
                "s3:PutObjectTagging",
                "s3:PutObjectVersionTagging",
                "s3:Abort*",
              ],
              "Effect": "Allow",
              "Resource": Array [
                Object {
                  "Fn::GetAtt": Array [
                    "Bucket83908E77",
                    "Arn",
                  ],
                },
                Object {
                  "Fn::Join": Array [
                    "",
                    Array [
                      Object {
                        "Fn::GetAtt": Array [
                          "Bucket83908E77",
                          "Arn",
                        ],
                      },
                      "/data/*/docs-python.*.corruptassembly",
                    ],
                  ],
                },
              ],
            },
            Object {
              "Action": Array [
                "s3:GetObject*",
                "s3:GetBucket*",
                "s3:List*",
              ],
              "Effect": "Allow",
              "Resource": Array [
                Object {
                  "Fn::GetAtt": Array [
                    "Bucket83908E77",
                    "Arn",
                  ],
                },
                Object {
                  "Fn::Join": Array [
                    "",
                    Array [
                      Object {
                        "Fn::GetAtt": Array [
                          "Bucket83908E77",
                          "Arn",
                        ],
                      },
                      "/data/*/docs-*-python.*.corruptassembly",
                    ],
                  ],
                },
              ],
            },
            Object {
              "Action": Array [
                "s3:DeleteObject*",
                "s3:PutObject",
                "s3:PutObjectLegalHold",
                "s3:PutObjectRetention",
                "s3:PutObjectTagging",
                "s3:PutObjectVersionTagging",
                "s3:Abort*",
              ],
              "Effect": "Allow",
              "Resource": Array [
                Object {
                  "Fn::GetAtt": Array [
                    "Bucket83908E77",
                    "Arn",
                  ],
                },
                Object {
                  "Fn::Join": Array [
                    "",
                    Array [
                      Object {
                        "Fn::GetAtt": Array [
                          "Bucket83908E77",
                          "Arn",
                        ],
                      },
                      "/data/*/docs-*-python.*.corruptassembly",
                    ],
                  ],
                },
              ],
            },
            Object {
              "Action": "s3:DeleteObject*",
              "Effect": "Allow",
              "Resource": Object {
                "Fn::Join": Array [
                  "",
                  Array [
                    Object {
                      "Fn::GetAtt": Array [
                        "Bucket83908E77",
                        "Arn",
                      ],
                    },
                    "/data/*/docs-python.*.corruptassembly",
                  ],
                ],
              },
            },
            Object {
              "Action": "s3:DeleteObject*",
              "Effect": "Allow",
              "Resource": Object {
                "Fn::Join": Array [
                  "",
                  Array [
                    Object {
                      "Fn::GetAtt": Array [
                        "Bucket83908E77",
                        "Arn",
                      ],
                    },
                    "/data/*/docs-*-python.*.corruptassembly",
                  ],
                ],
              },
            },
            Object {
              "Action": Array [
                "s3:DeleteObject*",
                "s3:PutObject",
                "s3:PutObjectLegalHold",
                "s3:PutObjectRetention",
                "s3:PutObjectTagging",
                "s3:PutObjectVersionTagging",
                "s3:Abort*",
              ],
              "Effect": "Allow",
              "Resource": Array [
                Object {
                  "Fn::GetAtt": Array [
                    "Bucket83908E77",
                    "Arn",
                  ],
                },
                Object {
                  "Fn::Join": Array [
                    "",
                    Array [
                      Object {
                        "Fn::GetAtt": Array [
                          "Bucket83908E77",
                          "Arn",
                        ],
                      },
                      "/data/*/docs-java.*",
                    ],
                  ],
                },
              ],
            },
            Object {
              "Action": Array [
                "s3:DeleteObject*",
                "s3:PutObject",
                "s3:PutObjectLegalHold",
                "s3:PutObjectRetention",
                "s3:PutObjectTagging",
                "s3:PutObjectVersionTagging",
                "s3:Abort*",
              ],
              "Effect": "Allow",
              "Resource": Array [
                Object {
                  "Fn::GetAtt": Array [
                    "Bucket83908E77",
                    "Arn",
                  ],
                },
                Object {
                  "Fn::Join": Array [
                    "",
                    Array [
                      Object {
                        "Fn::GetAtt": Array [
                          "Bucket83908E77",
                          "Arn",
                        ],
                      },
                      "/data/*/docs-*-java.*",
                    ],
                  ],
                },
              ],
            },
            Object {
              "Action": Array [
                "s3:DeleteObject*",
                "s3:PutObject",
                "s3:PutObjectLegalHold",
                "s3:PutObjectRetention",
                "s3:PutObjectTagging",
                "s3:PutObjectVersionTagging",
                "s3:Abort*",
              ],
              "Effect": "Allow",
              "Resource": Array [
                Object {
                  "Fn::GetAtt": Array [
                    "Bucket83908E77",
                    "Arn",
                  ],
                },
                Object {
                  "Fn::Join": Array [
                    "",
                    Array [
                      Object {
                        "Fn::GetAtt": Array [
                          "Bucket83908E77",
                          "Arn",
                        ],
                      },
                      "/data/*/docs-java.*.not-supported",
                    ],
                  ],
                },
              ],
            },
            Object {
              "Action": Array [
                "s3:GetObject*",
                "s3:GetBucket*",
                "s3:List*",
              ],
              "Effect": "Allow",
              "Resource": Array [
                Object {
                  "Fn::GetAtt": Array [
                    "Bucket83908E77",
                    "Arn",
                  ],
                },
                Object {
                  "Fn::Join": Array [
                    "",
                    Array [
                      Object {
                        "Fn::GetAtt": Array [
                          "Bucket83908E77",
                          "Arn",
                        ],
                      },
                      "/data/*/docs-java.*.not-supported",
                    ],
                  ],
                },
              ],
            },
            Object {
              "Action": Array [
                "s3:DeleteObject*",
                "s3:PutObject",
                "s3:PutObjectLegalHold",
                "s3:PutObjectRetention",
                "s3:PutObjectTagging",
                "s3:PutObjectVersionTagging",
                "s3:Abort*",
              ],
              "Effect": "Allow",
              "Resource": Array [
                Object {
                  "Fn::GetAtt": Array [
                    "Bucket83908E77",
                    "Arn",
                  ],
                },
                Object {
                  "Fn::Join": Array [
                    "",
                    Array [
                      Object {
                        "Fn::GetAtt": Array [
                          "Bucket83908E77",
                          "Arn",
                        ],
                      },
                      "/data/*/docs-*-java.*.not-supported",
                    ],
                  ],
                },
              ],
            },
            Object {
              "Action": Array [
                "s3:GetObject*",
                "s3:GetBucket*",
                "s3:List*",
              ],
              "Effect": "Allow",
              "Resource": Array [
                Object {
                  "Fn::GetAtt": Array [
                    "Bucket83908E77",
                    "Arn",
                  ],
                },
                Object {
                  "Fn::Join": Array [
                    "",
                    Array [
                      Object {
                        "Fn::GetAtt": Array [
                          "Bucket83908E77",
                          "Arn",
                        ],
                      },
                      "/data/*/docs-*-java.*.not-supported",
                    ],
                  ],
                },
              ],
            },
            Object {
              "Action": Array [
                "s3:GetObject*",
                "s3:GetBucket*",
                "s3:List*",
              ],
              "Effect": "Allow",
              "Resource": Array [
                Object {
                  "Fn::GetAtt": Array [
                    "Bucket83908E77",
                    "Arn",
                  ],
                },
                Object {
                  "Fn::Join": Array [
                    "",
                    Array [
                      Object {
                        "Fn::GetAtt": Array [
                          "Bucket83908E77",
                          "Arn",
                        ],
                      },
                      "/data/*/docs-java.*.corruptassembly",
                    ],
                  ],
                },
              ],
            },
            Object {
              "Action": Array [
                "s3:DeleteObject*",
                "s3:PutObject",
                "s3:PutObjectLegalHold",
                "s3:PutObjectRetention",
                "s3:PutObjectTagging",
                "s3:PutObjectVersionTagging",
                "s3:Abort*",
              ],
              "Effect": "Allow",
              "Resource": Array [
                Object {
                  "Fn::GetAtt": Array [
                    "Bucket83908E77",
                    "Arn",
                  ],
                },
                Object {
                  "Fn::Join": Array [
                    "",
                    Array [
                      Object {
                        "Fn::GetAtt": Array [
                          "Bucket83908E77",
                          "Arn",
                        ],
                      },
                      "/data/*/docs-java.*.corruptassembly",
                    ],
                  ],
                },
              ],
            },
            Object {
              "Action": Array [
                "s3:GetObject*",
                "s3:GetBucket*",
                "s3:List*",
              ],
              "Effect": "Allow",
              "Resource": Array [
                Object {
                  "Fn::GetAtt": Array [
                    "Bucket83908E77",
                    "Arn",
                  ],
                },
                Object {
                  "Fn::Join": Array [
                    "",
                    Array [
                      Object {
                        "Fn::GetAtt": Array [
                          "Bucket83908E77",
                          "Arn",
                        ],
                      },
                      "/data/*/docs-*-java.*.corruptassembly",
                    ],
                  ],
                },
              ],
            },
            Object {
              "Action": Array [
                "s3:DeleteObject*",
                "s3:PutObject",
                "s3:PutObjectLegalHold",
                "s3:PutObjectRetention",
                "s3:PutObjectTagging",
                "s3:PutObjectVersionTagging",
                "s3:Abort*",
              ],
              "Effect": "Allow",
              "Resource": Array [
                Object {
                  "Fn::GetAtt": Array [
                    "Bucket83908E77",
                    "Arn",
                  ],
                },
                Object {
                  "Fn::Join": Array [
                    "",
                    Array [
                      Object {
                        "Fn::GetAtt": Array [
                          "Bucket83908E77",
                          "Arn",
                        ],
                      },
                      "/data/*/docs-*-java.*.corruptassembly",
                    ],
                  ],
                },
              ],
            },
            Object {
              "Action": "s3:DeleteObject*",
              "Effect": "Allow",
              "Resource": Object {
                "Fn::Join": Array [
                  "",
                  Array [
                    Object {
                      "Fn::GetAtt": Array [
                        "Bucket83908E77",
                        "Arn",
                      ],
                    },
                    "/data/*/docs-java.*.corruptassembly",
                  ],
                ],
              },
            },
            Object {
              "Action": "s3:DeleteObject*",
              "Effect": "Allow",
              "Resource": Object {
                "Fn::Join": Array [
                  "",
                  Array [
                    Object {
                      "Fn::GetAtt": Array [
                        "Bucket83908E77",
                        "Arn",
                      ],
                    },
                    "/data/*/docs-*-java.*.corruptassembly",
                  ],
                ],
              },
            },
            Object {
              "Action": Array [
                "s3:DeleteObject*",
                "s3:PutObject",
                "s3:PutObjectLegalHold",
                "s3:PutObjectRetention",
                "s3:PutObjectTagging",
                "s3:PutObjectVersionTagging",
                "s3:Abort*",
              ],
              "Effect": "Allow",
              "Resource": Array [
                Object {
                  "Fn::GetAtt": Array [
                    "Bucket83908E77",
                    "Arn",
                  ],
                },
                Object {
                  "Fn::Join": Array [
                    "",
                    Array [
                      Object {
                        "Fn::GetAtt": Array [
                          "Bucket83908E77",
                          "Arn",
                        ],
                      },
                      "/data/*/docs-csharp.*",
                    ],
                  ],
                },
              ],
            },
            Object {
              "Action": Array [
                "s3:DeleteObject*",
                "s3:PutObject",
                "s3:PutObjectLegalHold",
                "s3:PutObjectRetention",
                "s3:PutObjectTagging",
                "s3:PutObjectVersionTagging",
                "s3:Abort*",
              ],
              "Effect": "Allow",
              "Resource": Array [
                Object {
                  "Fn::GetAtt": Array [
                    "Bucket83908E77",
                    "Arn",
                  ],
                },
                Object {
                  "Fn::Join": Array [
                    "",
                    Array [
                      Object {
                        "Fn::GetAtt": Array [
                          "Bucket83908E77",
                          "Arn",
                        ],
                      },
                      "/data/*/docs-*-csharp.*",
                    ],
                  ],
                },
              ],
            },
            Object {
              "Action": Array [
                "s3:DeleteObject*",
                "s3:PutObject",
                "s3:PutObjectLegalHold",
                "s3:PutObjectRetention",
                "s3:PutObjectTagging",
                "s3:PutObjectVersionTagging",
                "s3:Abort*",
              ],
              "Effect": "Allow",
              "Resource": Array [
                Object {
                  "Fn::GetAtt": Array [
                    "Bucket83908E77",
                    "Arn",
                  ],
                },
                Object {
                  "Fn::Join": Array [
                    "",
                    Array [
                      Object {
                        "Fn::GetAtt": Array [
                          "Bucket83908E77",
                          "Arn",
                        ],
                      },
                      "/data/*/docs-csharp.*.not-supported",
                    ],
                  ],
                },
              ],
            },
            Object {
              "Action": Array [
                "s3:GetObject*",
                "s3:GetBucket*",
                "s3:List*",
              ],
              "Effect": "Allow",
              "Resource": Array [
                Object {
                  "Fn::GetAtt": Array [
                    "Bucket83908E77",
                    "Arn",
                  ],
                },
                Object {
                  "Fn::Join": Array [
                    "",
                    Array [
                      Object {
                        "Fn::GetAtt": Array [
                          "Bucket83908E77",
                          "Arn",
                        ],
                      },
                      "/data/*/docs-csharp.*.not-supported",
                    ],
                  ],
                },
              ],
            },
            Object {
              "Action": Array [
                "s3:DeleteObject*",
                "s3:PutObject",
                "s3:PutObjectLegalHold",
                "s3:PutObjectRetention",
                "s3:PutObjectTagging",
                "s3:PutObjectVersionTagging",
                "s3:Abort*",
              ],
              "Effect": "Allow",
              "Resource": Array [
                Object {
                  "Fn::GetAtt": Array [
                    "Bucket83908E77",
                    "Arn",
                  ],
                },
                Object {
                  "Fn::Join": Array [
                    "",
                    Array [
                      Object {
                        "Fn::GetAtt": Array [
                          "Bucket83908E77",
                          "Arn",
                        ],
                      },
                      "/data/*/docs-*-csharp.*.not-supported",
                    ],
                  ],
                },
              ],
            },
            Object {
              "Action": Array [
                "s3:GetObject*",
                "s3:GetBucket*",
                "s3:List*",
              ],
              "Effect": "Allow",
              "Resource": Array [
                Object {
                  "Fn::GetAtt": Array [
                    "Bucket83908E77",
                    "Arn",
                  ],
                },
                Object {
                  "Fn::Join": Array [
                    "",
                    Array [
                      Object {
                        "Fn::GetAtt": Array [
                          "Bucket83908E77",
                          "Arn",
                        ],
                      },
                      "/data/*/docs-*-csharp.*.not-supported",
                    ],
                  ],
                },
              ],
            },
            Object {
              "Action": Array [
                "s3:GetObject*",
                "s3:GetBucket*",
                "s3:List*",
              ],
              "Effect": "Allow",
              "Resource": Array [
                Object {
                  "Fn::GetAtt": Array [
                    "Bucket83908E77",
                    "Arn",
                  ],
                },
                Object {
                  "Fn::Join": Array [
                    "",
                    Array [
                      Object {
                        "Fn::GetAtt": Array [
                          "Bucket83908E77",
                          "Arn",
                        ],
                      },
                      "/data/*/docs-csharp.*.corruptassembly",
                    ],
                  ],
                },
              ],
            },
            Object {
              "Action": Array [
                "s3:DeleteObject*",
                "s3:PutObject",
                "s3:PutObjectLegalHold",
                "s3:PutObjectRetention",
                "s3:PutObjectTagging",
                "s3:PutObjectVersionTagging",
                "s3:Abort*",
              ],
              "Effect": "Allow",
              "Resource": Array [
                Object {
                  "Fn::GetAtt": Array [
                    "Bucket83908E77",
                    "Arn",
                  ],
                },
                Object {
                  "Fn::Join": Array [
                    "",
                    Array [
                      Object {
                        "Fn::GetAtt": Array [
                          "Bucket83908E77",
                          "Arn",
                        ],
                      },
                      "/data/*/docs-csharp.*.corruptassembly",
                    ],
                  ],
                },
              ],
            },
            Object {
              "Action": Array [
                "s3:GetObject*",
                "s3:GetBucket*",
                "s3:List*",
              ],
              "Effect": "Allow",
              "Resource": Array [
                Object {
                  "Fn::GetAtt": Array [
                    "Bucket83908E77",
                    "Arn",
                  ],
                },
                Object {
                  "Fn::Join": Array [
                    "",
                    Array [
                      Object {
                        "Fn::GetAtt": Array [
                          "Bucket83908E77",
                          "Arn",
                        ],
                      },
                      "/data/*/docs-*-csharp.*.corruptassembly",
                    ],
                  ],
                },
              ],
            },
            Object {
              "Action": Array [
                "s3:DeleteObject*",
                "s3:PutObject",
                "s3:PutObjectLegalHold",
                "s3:PutObjectRetention",
                "s3:PutObjectTagging",
                "s3:PutObjectVersionTagging",
                "s3:Abort*",
              ],
              "Effect": "Allow",
              "Resource": Array [
                Object {
                  "Fn::GetAtt": Array [
                    "Bucket83908E77",
                    "Arn",
                  ],
                },
                Object {
                  "Fn::Join": Array [
                    "",
                    Array [
                      Object {
                        "Fn::GetAtt": Array [
                          "Bucket83908E77",
                          "Arn",
                        ],
                      },
                      "/data/*/docs-*-csharp.*.corruptassembly",
                    ],
                  ],
                },
              ],
            },
            Object {
              "Action": "s3:DeleteObject*",
              "Effect": "Allow",
              "Resource": Object {
                "Fn::Join": Array [
                  "",
                  Array [
                    Object {
                      "Fn::GetAtt": Array [
                        "Bucket83908E77",
                        "Arn",
                      ],
                    },
                    "/data/*/docs-csharp.*.corruptassembly",
                  ],
                ],
              },
            },
            Object {
              "Action": "s3:DeleteObject*",
              "Effect": "Allow",
              "Resource": Object {
                "Fn::Join": Array [
                  "",
                  Array [
                    Object {
                      "Fn::GetAtt": Array [
                        "Bucket83908E77",
                        "Arn",
                      ],
                    },
                    "/data/*/docs-*-csharp.*.corruptassembly",
                  ],
                ],
              },
            },
            Object {
              "Action": Array [
                "s3:DeleteObject*",
                "s3:PutObject",
                "s3:PutObjectLegalHold",
                "s3:PutObjectRetention",
                "s3:PutObjectTagging",
                "s3:PutObjectVersionTagging",
                "s3:Abort*",
              ],
              "Effect": "Allow",
              "Resource": Array [
                Object {
                  "Fn::GetAtt": Array [
                    "Bucket83908E77",
                    "Arn",
                  ],
                },
                Object {
                  "Fn::Join": Array [
                    "",
                    Array [
                      Object {
                        "Fn::GetAtt": Array [
                          "Bucket83908E77",
                          "Arn",
                        ],
                      },
                      "/data/*/docs-go.*",
                    ],
                  ],
                },
              ],
            },
            Object {
              "Action": Array [
                "s3:DeleteObject*",
                "s3:PutObject",
                "s3:PutObjectLegalHold",
                "s3:PutObjectRetention",
                "s3:PutObjectTagging",
                "s3:PutObjectVersionTagging",
                "s3:Abort*",
              ],
              "Effect": "Allow",
              "Resource": Array [
                Object {
                  "Fn::GetAtt": Array [
                    "Bucket83908E77",
                    "Arn",
                  ],
                },
                Object {
                  "Fn::Join": Array [
                    "",
                    Array [
                      Object {
                        "Fn::GetAtt": Array [
                          "Bucket83908E77",
                          "Arn",
                        ],
                      },
                      "/data/*/docs-*-go.*",
                    ],
                  ],
                },
              ],
            },
            Object {
              "Action": Array [
                "s3:DeleteObject*",
                "s3:PutObject",
                "s3:PutObjectLegalHold",
                "s3:PutObjectRetention",
                "s3:PutObjectTagging",
                "s3:PutObjectVersionTagging",
                "s3:Abort*",
              ],
              "Effect": "Allow",
              "Resource": Array [
                Object {
                  "Fn::GetAtt": Array [
                    "Bucket83908E77",
                    "Arn",
                  ],
                },
                Object {
                  "Fn::Join": Array [
                    "",
                    Array [
                      Object {
                        "Fn::GetAtt": Array [
                          "Bucket83908E77",
                          "Arn",
                        ],
                      },
                      "/data/*/docs-go.*.not-supported",
                    ],
                  ],
                },
              ],
            },
            Object {
              "Action": Array [
                "s3:GetObject*",
                "s3:GetBucket*",
                "s3:List*",
              ],
              "Effect": "Allow",
              "Resource": Array [
                Object {
                  "Fn::GetAtt": Array [
                    "Bucket83908E77",
                    "Arn",
                  ],
                },
                Object {
                  "Fn::Join": Array [
                    "",
                    Array [
                      Object {
                        "Fn::GetAtt": Array [
                          "Bucket83908E77",
                          "Arn",
                        ],
                      },
                      "/data/*/docs-go.*.not-supported",
                    ],
                  ],
                },
              ],
            },
            Object {
              "Action": Array [
                "s3:DeleteObject*",
                "s3:PutObject",
                "s3:PutObjectLegalHold",
                "s3:PutObjectRetention",
                "s3:PutObjectTagging",
                "s3:PutObjectVersionTagging",
                "s3:Abort*",
              ],
              "Effect": "Allow",
              "Resource": Array [
                Object {
                  "Fn::GetAtt": Array [
                    "Bucket83908E77",
                    "Arn",
                  ],
                },
                Object {
                  "Fn::Join": Array [
                    "",
                    Array [
                      Object {
                        "Fn::GetAtt": Array [
                          "Bucket83908E77",
                          "Arn",
                        ],
                      },
                      "/data/*/docs-*-go.*.not-supported",
                    ],
                  ],
                },
              ],
            },
            Object {
              "Action": Array [
                "s3:GetObject*",
                "s3:GetBucket*",
                "s3:List*",
              ],
              "Effect": "Allow",
              "Resource": Array [
                Object {
                  "Fn::GetAtt": Array [
                    "Bucket83908E77",
                    "Arn",
                  ],
                },
                Object {
                  "Fn::Join": Array [
                    "",
                    Array [
                      Object {
                        "Fn::GetAtt": Array [
                          "Bucket83908E77",
                          "Arn",
                        ],
                      },
                      "/data/*/docs-*-go.*.not-supported",
                    ],
                  ],
                },
              ],
            },
            Object {
              "Action": Array [
                "s3:GetObject*",
                "s3:GetBucket*",
                "s3:List*",
              ],
              "Effect": "Allow",
              "Resource": Array [
                Object {
                  "Fn::GetAtt": Array [
                    "Bucket83908E77",
                    "Arn",
                  ],
                },
                Object {
                  "Fn::Join": Array [
                    "",
                    Array [
                      Object {
                        "Fn::GetAtt": Array [
                          "Bucket83908E77",
                          "Arn",
                        ],
                      },
                      "/data/*/docs-go.*.corruptassembly",
                    ],
                  ],
                },
              ],
            },
            Object {
              "Action": Array [
                "s3:DeleteObject*",
                "s3:PutObject",
                "s3:PutObjectLegalHold",
                "s3:PutObjectRetention",
                "s3:PutObjectTagging",
                "s3:PutObjectVersionTagging",
                "s3:Abort*",
              ],
              "Effect": "Allow",
              "Resource": Array [
                Object {
                  "Fn::GetAtt": Array [
                    "Bucket83908E77",
                    "Arn",
                  ],
                },
                Object {
                  "Fn::Join": Array [
                    "",
                    Array [
                      Object {
                        "Fn::GetAtt": Array [
                          "Bucket83908E77",
                          "Arn",
                        ],
                      },
                      "/data/*/docs-go.*.corruptassembly",
                    ],
                  ],
                },
              ],
            },
            Object {
              "Action": Array [
                "s3:GetObject*",
                "s3:GetBucket*",
                "s3:List*",
              ],
              "Effect": "Allow",
              "Resource": Array [
                Object {
                  "Fn::GetAtt": Array [
                    "Bucket83908E77",
                    "Arn",
                  ],
                },
                Object {
                  "Fn::Join": Array [
                    "",
                    Array [
                      Object {
                        "Fn::GetAtt": Array [
                          "Bucket83908E77",
                          "Arn",
                        ],
                      },
                      "/data/*/docs-*-go.*.corruptassembly",
                    ],
                  ],
                },
              ],
            },
            Object {
              "Action": Array [
                "s3:DeleteObject*",
                "s3:PutObject",
                "s3:PutObjectLegalHold",
                "s3:PutObjectRetention",
                "s3:PutObjectTagging",
                "s3:PutObjectVersionTagging",
                "s3:Abort*",
              ],
              "Effect": "Allow",
              "Resource": Array [
                Object {
                  "Fn::GetAtt": Array [
                    "Bucket83908E77",
                    "Arn",
                  ],
                },
                Object {
                  "Fn::Join": Array [
                    "",
                    Array [
                      Object {
                        "Fn::GetAtt": Array [
                          "Bucket83908E77",
                          "Arn",
                        ],
                      },
                      "/data/*/docs-*-go.*.corruptassembly",
                    ],
                  ],
                },
              ],
            },
            Object {
              "Action": "s3:DeleteObject*",
              "Effect": "Allow",
              "Resource": Object {
                "Fn::Join": Array [
                  "",
                  Array [
                    Object {
                      "Fn::GetAtt": Array [
                        "Bucket83908E77",
                        "Arn",
                      ],
                    },
                    "/data/*/docs-go.*.corruptassembly",
                  ],
                ],
              },
            },
            Object {
              "Action": "s3:DeleteObject*",
              "Effect": "Allow",
              "Resource": Object {
                "Fn::Join": Array [
                  "",
                  Array [
                    Object {
                      "Fn::GetAtt": Array [
                        "Bucket83908E77",
                        "Arn",
                      ],
                    },
                    "/data/*/docs-*-go.*.corruptassembly",
                  ],
                ],
              },
            },
          ],
          "Version": "2012-10-17",
        },
        "PolicyName": "TransliteratorTaskDefinitionTaskRoleDefaultPolicy9436F5AA",
        "Roles": Array [
          Object {
            "Ref": "TransliteratorTaskDefinitionTaskRole9D702381",
          },
        ],
      },
      "Type": "AWS::IAM::Policy",
    },
    "VPCB9E5F0B4": Anything,
    "VPCCloudWatchLogsAF00FE1E": Anything,
    "VPCCloudWatchLogsSecurityGroupBD4AAD5D": Anything,
    "VPCCodeArtifactAPIA2ABC3E9": Anything,
    "VPCCodeArtifactAPISecurityGroup64F4145F": Anything,
    "VPCCodeArtifactRepoA711606D": Anything,
    "VPCCodeArtifactRepoSecurityGroupADDB69B7": Anything,
    "VPCECR6A7B7D8F": Anything,
    "VPCECRAPI3780F3E2": Anything,
    "VPCECRAPISecurityGroupF418D050": Anything,
    "VPCECRSecurityGroupC83C5513": Anything,
    "VPCIsolatedSubnet1RouteTableAssociationA2D18F7C": Anything,
    "VPCIsolatedSubnet1RouteTableEB156210": Anything,
    "VPCIsolatedSubnet1SubnetEBD00FC6": Anything,
    "VPCIsolatedSubnet2RouteTable9B4F78DC": Anything,
    "VPCIsolatedSubnet2RouteTableAssociation7BF8E0EB": Anything,
    "VPCIsolatedSubnet2Subnet4B1C8CAA": Anything,
    "VPCS3CC6C5EE4": Anything,
    "VPCStepFunctions960F37B8": Anything,
    "VPCStepFunctionsSecurityGroup4B81069A": Anything,
  },
  "Rules": Object {
    "CheckBootstrapVersion": Object {
      "Assertions": Array [
        Object {
          "Assert": Object {
            "Fn::Not": Array [
              Object {
                "Fn::Contains": Array [
                  Array [
                    "1",
                    "2",
                    "3",
                    "4",
                    "5",
                  ],
                  Object {
                    "Ref": "BootstrapVersion",
                  },
                ],
              },
            ],
          },
          "AssertDescription": "CDK bootstrap stack version 6 required. Please run 'cdk bootstrap' with a recent version of the CDK CLI.",
        },
      ],
    },
  },
}
`;

exports[`basic use 1`] = `
Object {
  "Outputs": Anything,
  "Parameters": Object {
    "BootstrapVersion": Object {
      "Default": "/cdk-bootstrap/hnb659fds/version",
      "Description": "Version of the CDK Bootstrap resources in this environment, automatically retrieved from SSM Parameter Store. [cdk:skip]",
      "Type": "AWS::SSM::Parameter::Value<String>",
    },
  },
  "Resources": Object {
    "Bucket83908E77": Anything,
    "MonitoringHighSeverityDashboard17D9CD74": Anything,
    "MonitoringWatchfulDashboard9EB9FD4D": Anything,
    "TransliteratorLogGroup09734787": Object {
      "DeletionPolicy": "Retain",
      "Properties": Object {
        "RetentionInDays": 731,
      },
      "Type": "AWS::Logs::LogGroup",
      "UpdateReplacePolicy": "Retain",
    },
    "TransliteratorTaskDefinition16158D86": Object {
      "Properties": Object {
        "ContainerDefinitions": Array [
          Object {
            "Environment": Array [
              Object {
                "Name": "HEADER_SPAN",
                "Value": "true",
              },
              Object {
                "Name": "AWS_EMF_ENVIRONMENT",
                "Value": "Local",
              },
            ],
            "Essential": true,
            "Image": Object {
<<<<<<< HEAD
              "Fn::Sub": "\${AWS::AccountId}.dkr.ecr.\${AWS::Region}.\${AWS::URLSuffix}/cdk-hnb659fds-container-assets-\${AWS::AccountId}-\${AWS::Region}:06a322c6df0a1c6c712c0ebc060d2d64b7bae34635b0dc51a6e825b52ed27d06",
=======
              "Fn::Sub": "\${AWS::AccountId}.dkr.ecr.\${AWS::Region}.\${AWS::URLSuffix}/cdk-hnb659fds-container-assets-\${AWS::AccountId}-\${AWS::Region}:550d98e0363626961ae766d3f02222c034412fe362dcf794efa0b6b682918356",
>>>>>>> 653a0ed4
            },
            "LogConfiguration": Object {
              "LogDriver": "awslogs",
              "Options": Object {
                "awslogs-group": Object {
                  "Ref": "TransliteratorLogGroup09734787",
                },
                "awslogs-region": Object {
                  "Ref": "AWS::Region",
                },
                "awslogs-stream-prefix": "transliterator",
              },
            },
            "Name": "Resource",
          },
        ],
        "Cpu": "4096",
        "ExecutionRoleArn": Object {
          "Fn::GetAtt": Array [
            "TransliteratorTaskDefinitionExecutionRole9E3F5F1A",
            "Arn",
          ],
        },
        "Family": "TestStackTransliteratorTaskDefinitionE3A8C6E4",
        "Memory": "8192",
        "NetworkMode": "awsvpc",
        "RequiresCompatibilities": Array [
          "FARGATE",
        ],
        "TaskRoleArn": Object {
          "Fn::GetAtt": Array [
            "TransliteratorTaskDefinitionTaskRole9D702381",
            "Arn",
          ],
        },
      },
      "Type": "AWS::ECS::TaskDefinition",
    },
    "TransliteratorTaskDefinitionExecutionRole9E3F5F1A": Object {
      "Properties": Object {
        "AssumeRolePolicyDocument": Object {
          "Statement": Array [
            Object {
              "Action": "sts:AssumeRole",
              "Effect": "Allow",
              "Principal": Object {
                "Service": "ecs-tasks.amazonaws.com",
              },
            },
          ],
          "Version": "2012-10-17",
        },
      },
      "Type": "AWS::IAM::Role",
    },
    "TransliteratorTaskDefinitionExecutionRoleDefaultPolicyEF9F768F": Object {
      "Properties": Object {
        "PolicyDocument": Object {
          "Statement": Array [
            Object {
              "Action": Array [
                "ecr:BatchCheckLayerAvailability",
                "ecr:GetDownloadUrlForLayer",
                "ecr:BatchGetImage",
              ],
              "Effect": "Allow",
              "Resource": Object {
                "Fn::Join": Array [
                  "",
                  Array [
                    "arn:",
                    Object {
                      "Ref": "AWS::Partition",
                    },
                    ":ecr:",
                    Object {
                      "Ref": "AWS::Region",
                    },
                    ":",
                    Object {
                      "Ref": "AWS::AccountId",
                    },
                    ":repository/",
                    Object {
                      "Fn::Sub": "cdk-hnb659fds-container-assets-\${AWS::AccountId}-\${AWS::Region}",
                    },
                  ],
                ],
              },
            },
            Object {
              "Action": "ecr:GetAuthorizationToken",
              "Effect": "Allow",
              "Resource": "*",
            },
            Object {
              "Action": Array [
                "logs:CreateLogStream",
                "logs:PutLogEvents",
              ],
              "Effect": "Allow",
              "Resource": Object {
                "Fn::GetAtt": Array [
                  "TransliteratorLogGroup09734787",
                  "Arn",
                ],
              },
            },
          ],
          "Version": "2012-10-17",
        },
        "PolicyName": "TransliteratorTaskDefinitionExecutionRoleDefaultPolicyEF9F768F",
        "Roles": Array [
          Object {
            "Ref": "TransliteratorTaskDefinitionExecutionRole9E3F5F1A",
          },
        ],
      },
      "Type": "AWS::IAM::Policy",
    },
    "TransliteratorTaskDefinitionTaskRole9D702381": Object {
      "Properties": Object {
        "AssumeRolePolicyDocument": Object {
          "Statement": Array [
            Object {
              "Action": "sts:AssumeRole",
              "Effect": "Allow",
              "Principal": Object {
                "Service": "ecs-tasks.amazonaws.com",
              },
            },
          ],
          "Version": "2012-10-17",
        },
      },
      "Type": "AWS::IAM::Role",
    },
    "TransliteratorTaskDefinitionTaskRoleDefaultPolicy9436F5AA": Object {
      "Properties": Object {
        "PolicyDocument": Object {
          "Statement": Array [
            Object {
              "Action": Array [
                "states:SendTaskFailure",
                "states:SendTaskHeartbeat",
                "states:SendTaskSuccess",
              ],
              "Effect": "Allow",
              "Resource": "*",
            },
            Object {
              "Action": Array [
                "s3:GetObject*",
                "s3:GetBucket*",
                "s3:List*",
              ],
              "Effect": "Allow",
              "Resource": Array [
                Object {
                  "Fn::GetAtt": Array [
                    "Bucket83908E77",
                    "Arn",
                  ],
                },
                Object {
                  "Fn::Join": Array [
                    "",
                    Array [
                      Object {
                        "Fn::GetAtt": Array [
                          "Bucket83908E77",
                          "Arn",
                        ],
                      },
                      "/data/*/assembly.json",
                    ],
                  ],
                },
              ],
            },
            Object {
              "Action": Array [
                "s3:GetObject*",
                "s3:GetBucket*",
                "s3:List*",
              ],
              "Effect": "Allow",
              "Resource": Array [
                Object {
                  "Fn::GetAtt": Array [
                    "Bucket83908E77",
                    "Arn",
                  ],
                },
                Object {
                  "Fn::Join": Array [
                    "",
                    Array [
                      Object {
                        "Fn::GetAtt": Array [
                          "Bucket83908E77",
                          "Arn",
                        ],
                      },
                      "/data/*/package.tgz",
                    ],
                  ],
                },
              ],
            },
            Object {
              "Action": Array [
                "s3:GetObject*",
                "s3:GetBucket*",
                "s3:List*",
              ],
              "Effect": "Allow",
              "Resource": Array [
                Object {
                  "Fn::GetAtt": Array [
                    "Bucket83908E77",
                    "Arn",
                  ],
                },
                Object {
                  "Fn::Join": Array [
                    "",
                    Array [
                      Object {
                        "Fn::GetAtt": Array [
                          "Bucket83908E77",
                          "Arn",
                        ],
                      },
                      "/data/*/uninstallable",
                    ],
                  ],
                },
              ],
            },
            Object {
              "Action": Array [
                "s3:DeleteObject*",
                "s3:PutObject",
                "s3:PutObjectLegalHold",
                "s3:PutObjectRetention",
                "s3:PutObjectTagging",
                "s3:PutObjectVersionTagging",
                "s3:Abort*",
              ],
              "Effect": "Allow",
              "Resource": Array [
                Object {
                  "Fn::GetAtt": Array [
                    "Bucket83908E77",
                    "Arn",
                  ],
                },
                Object {
                  "Fn::Join": Array [
                    "",
                    Array [
                      Object {
                        "Fn::GetAtt": Array [
                          "Bucket83908E77",
                          "Arn",
                        ],
                      },
                      "/data/*/uninstallable",
                    ],
                  ],
                },
              ],
            },
            Object {
              "Action": "s3:DeleteObject*",
              "Effect": "Allow",
              "Resource": Object {
                "Fn::Join": Array [
                  "",
                  Array [
                    Object {
                      "Fn::GetAtt": Array [
                        "Bucket83908E77",
                        "Arn",
                      ],
                    },
                    "/data/*/uninstallable",
                  ],
                ],
              },
            },
            Object {
              "Action": Array [
                "s3:DeleteObject*",
                "s3:PutObject",
                "s3:PutObjectLegalHold",
                "s3:PutObjectRetention",
                "s3:PutObjectTagging",
                "s3:PutObjectVersionTagging",
                "s3:Abort*",
              ],
              "Effect": "Allow",
              "Resource": Array [
                Object {
                  "Fn::GetAtt": Array [
                    "Bucket83908E77",
                    "Arn",
                  ],
                },
                Object {
                  "Fn::Join": Array [
                    "",
                    Array [
                      Object {
                        "Fn::GetAtt": Array [
                          "Bucket83908E77",
                          "Arn",
                        ],
                      },
                      "/data/*/docs-typescript.*",
                    ],
                  ],
                },
              ],
            },
            Object {
              "Action": Array [
                "s3:DeleteObject*",
                "s3:PutObject",
                "s3:PutObjectLegalHold",
                "s3:PutObjectRetention",
                "s3:PutObjectTagging",
                "s3:PutObjectVersionTagging",
                "s3:Abort*",
              ],
              "Effect": "Allow",
              "Resource": Array [
                Object {
                  "Fn::GetAtt": Array [
                    "Bucket83908E77",
                    "Arn",
                  ],
                },
                Object {
                  "Fn::Join": Array [
                    "",
                    Array [
                      Object {
                        "Fn::GetAtt": Array [
                          "Bucket83908E77",
                          "Arn",
                        ],
                      },
                      "/data/*/docs-*-typescript.*",
                    ],
                  ],
                },
              ],
            },
            Object {
              "Action": Array [
                "s3:DeleteObject*",
                "s3:PutObject",
                "s3:PutObjectLegalHold",
                "s3:PutObjectRetention",
                "s3:PutObjectTagging",
                "s3:PutObjectVersionTagging",
                "s3:Abort*",
              ],
              "Effect": "Allow",
              "Resource": Array [
                Object {
                  "Fn::GetAtt": Array [
                    "Bucket83908E77",
                    "Arn",
                  ],
                },
                Object {
                  "Fn::Join": Array [
                    "",
                    Array [
                      Object {
                        "Fn::GetAtt": Array [
                          "Bucket83908E77",
                          "Arn",
                        ],
                      },
                      "/data/*/docs-typescript.*.not-supported",
                    ],
                  ],
                },
              ],
            },
            Object {
              "Action": Array [
                "s3:GetObject*",
                "s3:GetBucket*",
                "s3:List*",
              ],
              "Effect": "Allow",
              "Resource": Array [
                Object {
                  "Fn::GetAtt": Array [
                    "Bucket83908E77",
                    "Arn",
                  ],
                },
                Object {
                  "Fn::Join": Array [
                    "",
                    Array [
                      Object {
                        "Fn::GetAtt": Array [
                          "Bucket83908E77",
                          "Arn",
                        ],
                      },
                      "/data/*/docs-typescript.*.not-supported",
                    ],
                  ],
                },
              ],
            },
            Object {
              "Action": Array [
                "s3:DeleteObject*",
                "s3:PutObject",
                "s3:PutObjectLegalHold",
                "s3:PutObjectRetention",
                "s3:PutObjectTagging",
                "s3:PutObjectVersionTagging",
                "s3:Abort*",
              ],
              "Effect": "Allow",
              "Resource": Array [
                Object {
                  "Fn::GetAtt": Array [
                    "Bucket83908E77",
                    "Arn",
                  ],
                },
                Object {
                  "Fn::Join": Array [
                    "",
                    Array [
                      Object {
                        "Fn::GetAtt": Array [
                          "Bucket83908E77",
                          "Arn",
                        ],
                      },
                      "/data/*/docs-*-typescript.*.not-supported",
                    ],
                  ],
                },
              ],
            },
            Object {
              "Action": Array [
                "s3:GetObject*",
                "s3:GetBucket*",
                "s3:List*",
              ],
              "Effect": "Allow",
              "Resource": Array [
                Object {
                  "Fn::GetAtt": Array [
                    "Bucket83908E77",
                    "Arn",
                  ],
                },
                Object {
                  "Fn::Join": Array [
                    "",
                    Array [
                      Object {
                        "Fn::GetAtt": Array [
                          "Bucket83908E77",
                          "Arn",
                        ],
                      },
                      "/data/*/docs-*-typescript.*.not-supported",
                    ],
                  ],
                },
              ],
            },
            Object {
              "Action": Array [
                "s3:GetObject*",
                "s3:GetBucket*",
                "s3:List*",
              ],
              "Effect": "Allow",
              "Resource": Array [
                Object {
                  "Fn::GetAtt": Array [
                    "Bucket83908E77",
                    "Arn",
                  ],
                },
                Object {
                  "Fn::Join": Array [
                    "",
                    Array [
                      Object {
                        "Fn::GetAtt": Array [
                          "Bucket83908E77",
                          "Arn",
                        ],
                      },
                      "/data/*/docs-typescript.*.corruptassembly",
                    ],
                  ],
                },
              ],
            },
            Object {
              "Action": Array [
                "s3:DeleteObject*",
                "s3:PutObject",
                "s3:PutObjectLegalHold",
                "s3:PutObjectRetention",
                "s3:PutObjectTagging",
                "s3:PutObjectVersionTagging",
                "s3:Abort*",
              ],
              "Effect": "Allow",
              "Resource": Array [
                Object {
                  "Fn::GetAtt": Array [
                    "Bucket83908E77",
                    "Arn",
                  ],
                },
                Object {
                  "Fn::Join": Array [
                    "",
                    Array [
                      Object {
                        "Fn::GetAtt": Array [
                          "Bucket83908E77",
                          "Arn",
                        ],
                      },
                      "/data/*/docs-typescript.*.corruptassembly",
                    ],
                  ],
                },
              ],
            },
            Object {
              "Action": Array [
                "s3:GetObject*",
                "s3:GetBucket*",
                "s3:List*",
              ],
              "Effect": "Allow",
              "Resource": Array [
                Object {
                  "Fn::GetAtt": Array [
                    "Bucket83908E77",
                    "Arn",
                  ],
                },
                Object {
                  "Fn::Join": Array [
                    "",
                    Array [
                      Object {
                        "Fn::GetAtt": Array [
                          "Bucket83908E77",
                          "Arn",
                        ],
                      },
                      "/data/*/docs-*-typescript.*.corruptassembly",
                    ],
                  ],
                },
              ],
            },
            Object {
              "Action": Array [
                "s3:DeleteObject*",
                "s3:PutObject",
                "s3:PutObjectLegalHold",
                "s3:PutObjectRetention",
                "s3:PutObjectTagging",
                "s3:PutObjectVersionTagging",
                "s3:Abort*",
              ],
              "Effect": "Allow",
              "Resource": Array [
                Object {
                  "Fn::GetAtt": Array [
                    "Bucket83908E77",
                    "Arn",
                  ],
                },
                Object {
                  "Fn::Join": Array [
                    "",
                    Array [
                      Object {
                        "Fn::GetAtt": Array [
                          "Bucket83908E77",
                          "Arn",
                        ],
                      },
                      "/data/*/docs-*-typescript.*.corruptassembly",
                    ],
                  ],
                },
              ],
            },
            Object {
              "Action": "s3:DeleteObject*",
              "Effect": "Allow",
              "Resource": Object {
                "Fn::Join": Array [
                  "",
                  Array [
                    Object {
                      "Fn::GetAtt": Array [
                        "Bucket83908E77",
                        "Arn",
                      ],
                    },
                    "/data/*/docs-typescript.*.corruptassembly",
                  ],
                ],
              },
            },
            Object {
              "Action": "s3:DeleteObject*",
              "Effect": "Allow",
              "Resource": Object {
                "Fn::Join": Array [
                  "",
                  Array [
                    Object {
                      "Fn::GetAtt": Array [
                        "Bucket83908E77",
                        "Arn",
                      ],
                    },
                    "/data/*/docs-*-typescript.*.corruptassembly",
                  ],
                ],
              },
            },
            Object {
              "Action": Array [
                "s3:DeleteObject*",
                "s3:PutObject",
                "s3:PutObjectLegalHold",
                "s3:PutObjectRetention",
                "s3:PutObjectTagging",
                "s3:PutObjectVersionTagging",
                "s3:Abort*",
              ],
              "Effect": "Allow",
              "Resource": Array [
                Object {
                  "Fn::GetAtt": Array [
                    "Bucket83908E77",
                    "Arn",
                  ],
                },
                Object {
                  "Fn::Join": Array [
                    "",
                    Array [
                      Object {
                        "Fn::GetAtt": Array [
                          "Bucket83908E77",
                          "Arn",
                        ],
                      },
                      "/data/*/docs-python.*",
                    ],
                  ],
                },
              ],
            },
            Object {
              "Action": Array [
                "s3:DeleteObject*",
                "s3:PutObject",
                "s3:PutObjectLegalHold",
                "s3:PutObjectRetention",
                "s3:PutObjectTagging",
                "s3:PutObjectVersionTagging",
                "s3:Abort*",
              ],
              "Effect": "Allow",
              "Resource": Array [
                Object {
                  "Fn::GetAtt": Array [
                    "Bucket83908E77",
                    "Arn",
                  ],
                },
                Object {
                  "Fn::Join": Array [
                    "",
                    Array [
                      Object {
                        "Fn::GetAtt": Array [
                          "Bucket83908E77",
                          "Arn",
                        ],
                      },
                      "/data/*/docs-*-python.*",
                    ],
                  ],
                },
              ],
            },
            Object {
              "Action": Array [
                "s3:DeleteObject*",
                "s3:PutObject",
                "s3:PutObjectLegalHold",
                "s3:PutObjectRetention",
                "s3:PutObjectTagging",
                "s3:PutObjectVersionTagging",
                "s3:Abort*",
              ],
              "Effect": "Allow",
              "Resource": Array [
                Object {
                  "Fn::GetAtt": Array [
                    "Bucket83908E77",
                    "Arn",
                  ],
                },
                Object {
                  "Fn::Join": Array [
                    "",
                    Array [
                      Object {
                        "Fn::GetAtt": Array [
                          "Bucket83908E77",
                          "Arn",
                        ],
                      },
                      "/data/*/docs-python.*.not-supported",
                    ],
                  ],
                },
              ],
            },
            Object {
              "Action": Array [
                "s3:GetObject*",
                "s3:GetBucket*",
                "s3:List*",
              ],
              "Effect": "Allow",
              "Resource": Array [
                Object {
                  "Fn::GetAtt": Array [
                    "Bucket83908E77",
                    "Arn",
                  ],
                },
                Object {
                  "Fn::Join": Array [
                    "",
                    Array [
                      Object {
                        "Fn::GetAtt": Array [
                          "Bucket83908E77",
                          "Arn",
                        ],
                      },
                      "/data/*/docs-python.*.not-supported",
                    ],
                  ],
                },
              ],
            },
            Object {
              "Action": Array [
                "s3:DeleteObject*",
                "s3:PutObject",
                "s3:PutObjectLegalHold",
                "s3:PutObjectRetention",
                "s3:PutObjectTagging",
                "s3:PutObjectVersionTagging",
                "s3:Abort*",
              ],
              "Effect": "Allow",
              "Resource": Array [
                Object {
                  "Fn::GetAtt": Array [
                    "Bucket83908E77",
                    "Arn",
                  ],
                },
                Object {
                  "Fn::Join": Array [
                    "",
                    Array [
                      Object {
                        "Fn::GetAtt": Array [
                          "Bucket83908E77",
                          "Arn",
                        ],
                      },
                      "/data/*/docs-*-python.*.not-supported",
                    ],
                  ],
                },
              ],
            },
            Object {
              "Action": Array [
                "s3:GetObject*",
                "s3:GetBucket*",
                "s3:List*",
              ],
              "Effect": "Allow",
              "Resource": Array [
                Object {
                  "Fn::GetAtt": Array [
                    "Bucket83908E77",
                    "Arn",
                  ],
                },
                Object {
                  "Fn::Join": Array [
                    "",
                    Array [
                      Object {
                        "Fn::GetAtt": Array [
                          "Bucket83908E77",
                          "Arn",
                        ],
                      },
                      "/data/*/docs-*-python.*.not-supported",
                    ],
                  ],
                },
              ],
            },
            Object {
              "Action": Array [
                "s3:GetObject*",
                "s3:GetBucket*",
                "s3:List*",
              ],
              "Effect": "Allow",
              "Resource": Array [
                Object {
                  "Fn::GetAtt": Array [
                    "Bucket83908E77",
                    "Arn",
                  ],
                },
                Object {
                  "Fn::Join": Array [
                    "",
                    Array [
                      Object {
                        "Fn::GetAtt": Array [
                          "Bucket83908E77",
                          "Arn",
                        ],
                      },
                      "/data/*/docs-python.*.corruptassembly",
                    ],
                  ],
                },
              ],
            },
            Object {
              "Action": Array [
                "s3:DeleteObject*",
                "s3:PutObject",
                "s3:PutObjectLegalHold",
                "s3:PutObjectRetention",
                "s3:PutObjectTagging",
                "s3:PutObjectVersionTagging",
                "s3:Abort*",
              ],
              "Effect": "Allow",
              "Resource": Array [
                Object {
                  "Fn::GetAtt": Array [
                    "Bucket83908E77",
                    "Arn",
                  ],
                },
                Object {
                  "Fn::Join": Array [
                    "",
                    Array [
                      Object {
                        "Fn::GetAtt": Array [
                          "Bucket83908E77",
                          "Arn",
                        ],
                      },
                      "/data/*/docs-python.*.corruptassembly",
                    ],
                  ],
                },
              ],
            },
            Object {
              "Action": Array [
                "s3:GetObject*",
                "s3:GetBucket*",
                "s3:List*",
              ],
              "Effect": "Allow",
              "Resource": Array [
                Object {
                  "Fn::GetAtt": Array [
                    "Bucket83908E77",
                    "Arn",
                  ],
                },
                Object {
                  "Fn::Join": Array [
                    "",
                    Array [
                      Object {
                        "Fn::GetAtt": Array [
                          "Bucket83908E77",
                          "Arn",
                        ],
                      },
                      "/data/*/docs-*-python.*.corruptassembly",
                    ],
                  ],
                },
              ],
            },
            Object {
              "Action": Array [
                "s3:DeleteObject*",
                "s3:PutObject",
                "s3:PutObjectLegalHold",
                "s3:PutObjectRetention",
                "s3:PutObjectTagging",
                "s3:PutObjectVersionTagging",
                "s3:Abort*",
              ],
              "Effect": "Allow",
              "Resource": Array [
                Object {
                  "Fn::GetAtt": Array [
                    "Bucket83908E77",
                    "Arn",
                  ],
                },
                Object {
                  "Fn::Join": Array [
                    "",
                    Array [
                      Object {
                        "Fn::GetAtt": Array [
                          "Bucket83908E77",
                          "Arn",
                        ],
                      },
                      "/data/*/docs-*-python.*.corruptassembly",
                    ],
                  ],
                },
              ],
            },
            Object {
              "Action": "s3:DeleteObject*",
              "Effect": "Allow",
              "Resource": Object {
                "Fn::Join": Array [
                  "",
                  Array [
                    Object {
                      "Fn::GetAtt": Array [
                        "Bucket83908E77",
                        "Arn",
                      ],
                    },
                    "/data/*/docs-python.*.corruptassembly",
                  ],
                ],
              },
            },
            Object {
              "Action": "s3:DeleteObject*",
              "Effect": "Allow",
              "Resource": Object {
                "Fn::Join": Array [
                  "",
                  Array [
                    Object {
                      "Fn::GetAtt": Array [
                        "Bucket83908E77",
                        "Arn",
                      ],
                    },
                    "/data/*/docs-*-python.*.corruptassembly",
                  ],
                ],
              },
            },
            Object {
              "Action": Array [
                "s3:DeleteObject*",
                "s3:PutObject",
                "s3:PutObjectLegalHold",
                "s3:PutObjectRetention",
                "s3:PutObjectTagging",
                "s3:PutObjectVersionTagging",
                "s3:Abort*",
              ],
              "Effect": "Allow",
              "Resource": Array [
                Object {
                  "Fn::GetAtt": Array [
                    "Bucket83908E77",
                    "Arn",
                  ],
                },
                Object {
                  "Fn::Join": Array [
                    "",
                    Array [
                      Object {
                        "Fn::GetAtt": Array [
                          "Bucket83908E77",
                          "Arn",
                        ],
                      },
                      "/data/*/docs-java.*",
                    ],
                  ],
                },
              ],
            },
            Object {
              "Action": Array [
                "s3:DeleteObject*",
                "s3:PutObject",
                "s3:PutObjectLegalHold",
                "s3:PutObjectRetention",
                "s3:PutObjectTagging",
                "s3:PutObjectVersionTagging",
                "s3:Abort*",
              ],
              "Effect": "Allow",
              "Resource": Array [
                Object {
                  "Fn::GetAtt": Array [
                    "Bucket83908E77",
                    "Arn",
                  ],
                },
                Object {
                  "Fn::Join": Array [
                    "",
                    Array [
                      Object {
                        "Fn::GetAtt": Array [
                          "Bucket83908E77",
                          "Arn",
                        ],
                      },
                      "/data/*/docs-*-java.*",
                    ],
                  ],
                },
              ],
            },
            Object {
              "Action": Array [
                "s3:DeleteObject*",
                "s3:PutObject",
                "s3:PutObjectLegalHold",
                "s3:PutObjectRetention",
                "s3:PutObjectTagging",
                "s3:PutObjectVersionTagging",
                "s3:Abort*",
              ],
              "Effect": "Allow",
              "Resource": Array [
                Object {
                  "Fn::GetAtt": Array [
                    "Bucket83908E77",
                    "Arn",
                  ],
                },
                Object {
                  "Fn::Join": Array [
                    "",
                    Array [
                      Object {
                        "Fn::GetAtt": Array [
                          "Bucket83908E77",
                          "Arn",
                        ],
                      },
                      "/data/*/docs-java.*.not-supported",
                    ],
                  ],
                },
              ],
            },
            Object {
              "Action": Array [
                "s3:GetObject*",
                "s3:GetBucket*",
                "s3:List*",
              ],
              "Effect": "Allow",
              "Resource": Array [
                Object {
                  "Fn::GetAtt": Array [
                    "Bucket83908E77",
                    "Arn",
                  ],
                },
                Object {
                  "Fn::Join": Array [
                    "",
                    Array [
                      Object {
                        "Fn::GetAtt": Array [
                          "Bucket83908E77",
                          "Arn",
                        ],
                      },
                      "/data/*/docs-java.*.not-supported",
                    ],
                  ],
                },
              ],
            },
            Object {
              "Action": Array [
                "s3:DeleteObject*",
                "s3:PutObject",
                "s3:PutObjectLegalHold",
                "s3:PutObjectRetention",
                "s3:PutObjectTagging",
                "s3:PutObjectVersionTagging",
                "s3:Abort*",
              ],
              "Effect": "Allow",
              "Resource": Array [
                Object {
                  "Fn::GetAtt": Array [
                    "Bucket83908E77",
                    "Arn",
                  ],
                },
                Object {
                  "Fn::Join": Array [
                    "",
                    Array [
                      Object {
                        "Fn::GetAtt": Array [
                          "Bucket83908E77",
                          "Arn",
                        ],
                      },
                      "/data/*/docs-*-java.*.not-supported",
                    ],
                  ],
                },
              ],
            },
            Object {
              "Action": Array [
                "s3:GetObject*",
                "s3:GetBucket*",
                "s3:List*",
              ],
              "Effect": "Allow",
              "Resource": Array [
                Object {
                  "Fn::GetAtt": Array [
                    "Bucket83908E77",
                    "Arn",
                  ],
                },
                Object {
                  "Fn::Join": Array [
                    "",
                    Array [
                      Object {
                        "Fn::GetAtt": Array [
                          "Bucket83908E77",
                          "Arn",
                        ],
                      },
                      "/data/*/docs-*-java.*.not-supported",
                    ],
                  ],
                },
              ],
            },
            Object {
              "Action": Array [
                "s3:GetObject*",
                "s3:GetBucket*",
                "s3:List*",
              ],
              "Effect": "Allow",
              "Resource": Array [
                Object {
                  "Fn::GetAtt": Array [
                    "Bucket83908E77",
                    "Arn",
                  ],
                },
                Object {
                  "Fn::Join": Array [
                    "",
                    Array [
                      Object {
                        "Fn::GetAtt": Array [
                          "Bucket83908E77",
                          "Arn",
                        ],
                      },
                      "/data/*/docs-java.*.corruptassembly",
                    ],
                  ],
                },
              ],
            },
            Object {
              "Action": Array [
                "s3:DeleteObject*",
                "s3:PutObject",
                "s3:PutObjectLegalHold",
                "s3:PutObjectRetention",
                "s3:PutObjectTagging",
                "s3:PutObjectVersionTagging",
                "s3:Abort*",
              ],
              "Effect": "Allow",
              "Resource": Array [
                Object {
                  "Fn::GetAtt": Array [
                    "Bucket83908E77",
                    "Arn",
                  ],
                },
                Object {
                  "Fn::Join": Array [
                    "",
                    Array [
                      Object {
                        "Fn::GetAtt": Array [
                          "Bucket83908E77",
                          "Arn",
                        ],
                      },
                      "/data/*/docs-java.*.corruptassembly",
                    ],
                  ],
                },
              ],
            },
            Object {
              "Action": Array [
                "s3:GetObject*",
                "s3:GetBucket*",
                "s3:List*",
              ],
              "Effect": "Allow",
              "Resource": Array [
                Object {
                  "Fn::GetAtt": Array [
                    "Bucket83908E77",
                    "Arn",
                  ],
                },
                Object {
                  "Fn::Join": Array [
                    "",
                    Array [
                      Object {
                        "Fn::GetAtt": Array [
                          "Bucket83908E77",
                          "Arn",
                        ],
                      },
                      "/data/*/docs-*-java.*.corruptassembly",
                    ],
                  ],
                },
              ],
            },
            Object {
              "Action": Array [
                "s3:DeleteObject*",
                "s3:PutObject",
                "s3:PutObjectLegalHold",
                "s3:PutObjectRetention",
                "s3:PutObjectTagging",
                "s3:PutObjectVersionTagging",
                "s3:Abort*",
              ],
              "Effect": "Allow",
              "Resource": Array [
                Object {
                  "Fn::GetAtt": Array [
                    "Bucket83908E77",
                    "Arn",
                  ],
                },
                Object {
                  "Fn::Join": Array [
                    "",
                    Array [
                      Object {
                        "Fn::GetAtt": Array [
                          "Bucket83908E77",
                          "Arn",
                        ],
                      },
                      "/data/*/docs-*-java.*.corruptassembly",
                    ],
                  ],
                },
              ],
            },
            Object {
              "Action": "s3:DeleteObject*",
              "Effect": "Allow",
              "Resource": Object {
                "Fn::Join": Array [
                  "",
                  Array [
                    Object {
                      "Fn::GetAtt": Array [
                        "Bucket83908E77",
                        "Arn",
                      ],
                    },
                    "/data/*/docs-java.*.corruptassembly",
                  ],
                ],
              },
            },
            Object {
              "Action": "s3:DeleteObject*",
              "Effect": "Allow",
              "Resource": Object {
                "Fn::Join": Array [
                  "",
                  Array [
                    Object {
                      "Fn::GetAtt": Array [
                        "Bucket83908E77",
                        "Arn",
                      ],
                    },
                    "/data/*/docs-*-java.*.corruptassembly",
                  ],
                ],
              },
            },
            Object {
              "Action": Array [
                "s3:DeleteObject*",
                "s3:PutObject",
                "s3:PutObjectLegalHold",
                "s3:PutObjectRetention",
                "s3:PutObjectTagging",
                "s3:PutObjectVersionTagging",
                "s3:Abort*",
              ],
              "Effect": "Allow",
              "Resource": Array [
                Object {
                  "Fn::GetAtt": Array [
                    "Bucket83908E77",
                    "Arn",
                  ],
                },
                Object {
                  "Fn::Join": Array [
                    "",
                    Array [
                      Object {
                        "Fn::GetAtt": Array [
                          "Bucket83908E77",
                          "Arn",
                        ],
                      },
                      "/data/*/docs-csharp.*",
                    ],
                  ],
                },
              ],
            },
            Object {
              "Action": Array [
                "s3:DeleteObject*",
                "s3:PutObject",
                "s3:PutObjectLegalHold",
                "s3:PutObjectRetention",
                "s3:PutObjectTagging",
                "s3:PutObjectVersionTagging",
                "s3:Abort*",
              ],
              "Effect": "Allow",
              "Resource": Array [
                Object {
                  "Fn::GetAtt": Array [
                    "Bucket83908E77",
                    "Arn",
                  ],
                },
                Object {
                  "Fn::Join": Array [
                    "",
                    Array [
                      Object {
                        "Fn::GetAtt": Array [
                          "Bucket83908E77",
                          "Arn",
                        ],
                      },
                      "/data/*/docs-*-csharp.*",
                    ],
                  ],
                },
              ],
            },
            Object {
              "Action": Array [
                "s3:DeleteObject*",
                "s3:PutObject",
                "s3:PutObjectLegalHold",
                "s3:PutObjectRetention",
                "s3:PutObjectTagging",
                "s3:PutObjectVersionTagging",
                "s3:Abort*",
              ],
              "Effect": "Allow",
              "Resource": Array [
                Object {
                  "Fn::GetAtt": Array [
                    "Bucket83908E77",
                    "Arn",
                  ],
                },
                Object {
                  "Fn::Join": Array [
                    "",
                    Array [
                      Object {
                        "Fn::GetAtt": Array [
                          "Bucket83908E77",
                          "Arn",
                        ],
                      },
                      "/data/*/docs-csharp.*.not-supported",
                    ],
                  ],
                },
              ],
            },
            Object {
              "Action": Array [
                "s3:GetObject*",
                "s3:GetBucket*",
                "s3:List*",
              ],
              "Effect": "Allow",
              "Resource": Array [
                Object {
                  "Fn::GetAtt": Array [
                    "Bucket83908E77",
                    "Arn",
                  ],
                },
                Object {
                  "Fn::Join": Array [
                    "",
                    Array [
                      Object {
                        "Fn::GetAtt": Array [
                          "Bucket83908E77",
                          "Arn",
                        ],
                      },
                      "/data/*/docs-csharp.*.not-supported",
                    ],
                  ],
                },
              ],
            },
            Object {
              "Action": Array [
                "s3:DeleteObject*",
                "s3:PutObject",
                "s3:PutObjectLegalHold",
                "s3:PutObjectRetention",
                "s3:PutObjectTagging",
                "s3:PutObjectVersionTagging",
                "s3:Abort*",
              ],
              "Effect": "Allow",
              "Resource": Array [
                Object {
                  "Fn::GetAtt": Array [
                    "Bucket83908E77",
                    "Arn",
                  ],
                },
                Object {
                  "Fn::Join": Array [
                    "",
                    Array [
                      Object {
                        "Fn::GetAtt": Array [
                          "Bucket83908E77",
                          "Arn",
                        ],
                      },
                      "/data/*/docs-*-csharp.*.not-supported",
                    ],
                  ],
                },
              ],
            },
            Object {
              "Action": Array [
                "s3:GetObject*",
                "s3:GetBucket*",
                "s3:List*",
              ],
              "Effect": "Allow",
              "Resource": Array [
                Object {
                  "Fn::GetAtt": Array [
                    "Bucket83908E77",
                    "Arn",
                  ],
                },
                Object {
                  "Fn::Join": Array [
                    "",
                    Array [
                      Object {
                        "Fn::GetAtt": Array [
                          "Bucket83908E77",
                          "Arn",
                        ],
                      },
                      "/data/*/docs-*-csharp.*.not-supported",
                    ],
                  ],
                },
              ],
            },
            Object {
              "Action": Array [
                "s3:GetObject*",
                "s3:GetBucket*",
                "s3:List*",
              ],
              "Effect": "Allow",
              "Resource": Array [
                Object {
                  "Fn::GetAtt": Array [
                    "Bucket83908E77",
                    "Arn",
                  ],
                },
                Object {
                  "Fn::Join": Array [
                    "",
                    Array [
                      Object {
                        "Fn::GetAtt": Array [
                          "Bucket83908E77",
                          "Arn",
                        ],
                      },
                      "/data/*/docs-csharp.*.corruptassembly",
                    ],
                  ],
                },
              ],
            },
            Object {
              "Action": Array [
                "s3:DeleteObject*",
                "s3:PutObject",
                "s3:PutObjectLegalHold",
                "s3:PutObjectRetention",
                "s3:PutObjectTagging",
                "s3:PutObjectVersionTagging",
                "s3:Abort*",
              ],
              "Effect": "Allow",
              "Resource": Array [
                Object {
                  "Fn::GetAtt": Array [
                    "Bucket83908E77",
                    "Arn",
                  ],
                },
                Object {
                  "Fn::Join": Array [
                    "",
                    Array [
                      Object {
                        "Fn::GetAtt": Array [
                          "Bucket83908E77",
                          "Arn",
                        ],
                      },
                      "/data/*/docs-csharp.*.corruptassembly",
                    ],
                  ],
                },
              ],
            },
            Object {
              "Action": Array [
                "s3:GetObject*",
                "s3:GetBucket*",
                "s3:List*",
              ],
              "Effect": "Allow",
              "Resource": Array [
                Object {
                  "Fn::GetAtt": Array [
                    "Bucket83908E77",
                    "Arn",
                  ],
                },
                Object {
                  "Fn::Join": Array [
                    "",
                    Array [
                      Object {
                        "Fn::GetAtt": Array [
                          "Bucket83908E77",
                          "Arn",
                        ],
                      },
                      "/data/*/docs-*-csharp.*.corruptassembly",
                    ],
                  ],
                },
              ],
            },
            Object {
              "Action": Array [
                "s3:DeleteObject*",
                "s3:PutObject",
                "s3:PutObjectLegalHold",
                "s3:PutObjectRetention",
                "s3:PutObjectTagging",
                "s3:PutObjectVersionTagging",
                "s3:Abort*",
              ],
              "Effect": "Allow",
              "Resource": Array [
                Object {
                  "Fn::GetAtt": Array [
                    "Bucket83908E77",
                    "Arn",
                  ],
                },
                Object {
                  "Fn::Join": Array [
                    "",
                    Array [
                      Object {
                        "Fn::GetAtt": Array [
                          "Bucket83908E77",
                          "Arn",
                        ],
                      },
                      "/data/*/docs-*-csharp.*.corruptassembly",
                    ],
                  ],
                },
              ],
            },
            Object {
              "Action": "s3:DeleteObject*",
              "Effect": "Allow",
              "Resource": Object {
                "Fn::Join": Array [
                  "",
                  Array [
                    Object {
                      "Fn::GetAtt": Array [
                        "Bucket83908E77",
                        "Arn",
                      ],
                    },
                    "/data/*/docs-csharp.*.corruptassembly",
                  ],
                ],
              },
            },
            Object {
              "Action": "s3:DeleteObject*",
              "Effect": "Allow",
              "Resource": Object {
                "Fn::Join": Array [
                  "",
                  Array [
                    Object {
                      "Fn::GetAtt": Array [
                        "Bucket83908E77",
                        "Arn",
                      ],
                    },
                    "/data/*/docs-*-csharp.*.corruptassembly",
                  ],
                ],
              },
            },
            Object {
              "Action": Array [
                "s3:DeleteObject*",
                "s3:PutObject",
                "s3:PutObjectLegalHold",
                "s3:PutObjectRetention",
                "s3:PutObjectTagging",
                "s3:PutObjectVersionTagging",
                "s3:Abort*",
              ],
              "Effect": "Allow",
              "Resource": Array [
                Object {
                  "Fn::GetAtt": Array [
                    "Bucket83908E77",
                    "Arn",
                  ],
                },
                Object {
                  "Fn::Join": Array [
                    "",
                    Array [
                      Object {
                        "Fn::GetAtt": Array [
                          "Bucket83908E77",
                          "Arn",
                        ],
                      },
                      "/data/*/docs-go.*",
                    ],
                  ],
                },
              ],
            },
            Object {
              "Action": Array [
                "s3:DeleteObject*",
                "s3:PutObject",
                "s3:PutObjectLegalHold",
                "s3:PutObjectRetention",
                "s3:PutObjectTagging",
                "s3:PutObjectVersionTagging",
                "s3:Abort*",
              ],
              "Effect": "Allow",
              "Resource": Array [
                Object {
                  "Fn::GetAtt": Array [
                    "Bucket83908E77",
                    "Arn",
                  ],
                },
                Object {
                  "Fn::Join": Array [
                    "",
                    Array [
                      Object {
                        "Fn::GetAtt": Array [
                          "Bucket83908E77",
                          "Arn",
                        ],
                      },
                      "/data/*/docs-*-go.*",
                    ],
                  ],
                },
              ],
            },
            Object {
              "Action": Array [
                "s3:DeleteObject*",
                "s3:PutObject",
                "s3:PutObjectLegalHold",
                "s3:PutObjectRetention",
                "s3:PutObjectTagging",
                "s3:PutObjectVersionTagging",
                "s3:Abort*",
              ],
              "Effect": "Allow",
              "Resource": Array [
                Object {
                  "Fn::GetAtt": Array [
                    "Bucket83908E77",
                    "Arn",
                  ],
                },
                Object {
                  "Fn::Join": Array [
                    "",
                    Array [
                      Object {
                        "Fn::GetAtt": Array [
                          "Bucket83908E77",
                          "Arn",
                        ],
                      },
                      "/data/*/docs-go.*.not-supported",
                    ],
                  ],
                },
              ],
            },
            Object {
              "Action": Array [
                "s3:GetObject*",
                "s3:GetBucket*",
                "s3:List*",
              ],
              "Effect": "Allow",
              "Resource": Array [
                Object {
                  "Fn::GetAtt": Array [
                    "Bucket83908E77",
                    "Arn",
                  ],
                },
                Object {
                  "Fn::Join": Array [
                    "",
                    Array [
                      Object {
                        "Fn::GetAtt": Array [
                          "Bucket83908E77",
                          "Arn",
                        ],
                      },
                      "/data/*/docs-go.*.not-supported",
                    ],
                  ],
                },
              ],
            },
            Object {
              "Action": Array [
                "s3:DeleteObject*",
                "s3:PutObject",
                "s3:PutObjectLegalHold",
                "s3:PutObjectRetention",
                "s3:PutObjectTagging",
                "s3:PutObjectVersionTagging",
                "s3:Abort*",
              ],
              "Effect": "Allow",
              "Resource": Array [
                Object {
                  "Fn::GetAtt": Array [
                    "Bucket83908E77",
                    "Arn",
                  ],
                },
                Object {
                  "Fn::Join": Array [
                    "",
                    Array [
                      Object {
                        "Fn::GetAtt": Array [
                          "Bucket83908E77",
                          "Arn",
                        ],
                      },
                      "/data/*/docs-*-go.*.not-supported",
                    ],
                  ],
                },
              ],
            },
            Object {
              "Action": Array [
                "s3:GetObject*",
                "s3:GetBucket*",
                "s3:List*",
              ],
              "Effect": "Allow",
              "Resource": Array [
                Object {
                  "Fn::GetAtt": Array [
                    "Bucket83908E77",
                    "Arn",
                  ],
                },
                Object {
                  "Fn::Join": Array [
                    "",
                    Array [
                      Object {
                        "Fn::GetAtt": Array [
                          "Bucket83908E77",
                          "Arn",
                        ],
                      },
                      "/data/*/docs-*-go.*.not-supported",
                    ],
                  ],
                },
              ],
            },
            Object {
              "Action": Array [
                "s3:GetObject*",
                "s3:GetBucket*",
                "s3:List*",
              ],
              "Effect": "Allow",
              "Resource": Array [
                Object {
                  "Fn::GetAtt": Array [
                    "Bucket83908E77",
                    "Arn",
                  ],
                },
                Object {
                  "Fn::Join": Array [
                    "",
                    Array [
                      Object {
                        "Fn::GetAtt": Array [
                          "Bucket83908E77",
                          "Arn",
                        ],
                      },
                      "/data/*/docs-go.*.corruptassembly",
                    ],
                  ],
                },
              ],
            },
            Object {
              "Action": Array [
                "s3:DeleteObject*",
                "s3:PutObject",
                "s3:PutObjectLegalHold",
                "s3:PutObjectRetention",
                "s3:PutObjectTagging",
                "s3:PutObjectVersionTagging",
                "s3:Abort*",
              ],
              "Effect": "Allow",
              "Resource": Array [
                Object {
                  "Fn::GetAtt": Array [
                    "Bucket83908E77",
                    "Arn",
                  ],
                },
                Object {
                  "Fn::Join": Array [
                    "",
                    Array [
                      Object {
                        "Fn::GetAtt": Array [
                          "Bucket83908E77",
                          "Arn",
                        ],
                      },
                      "/data/*/docs-go.*.corruptassembly",
                    ],
                  ],
                },
              ],
            },
            Object {
              "Action": Array [
                "s3:GetObject*",
                "s3:GetBucket*",
                "s3:List*",
              ],
              "Effect": "Allow",
              "Resource": Array [
                Object {
                  "Fn::GetAtt": Array [
                    "Bucket83908E77",
                    "Arn",
                  ],
                },
                Object {
                  "Fn::Join": Array [
                    "",
                    Array [
                      Object {
                        "Fn::GetAtt": Array [
                          "Bucket83908E77",
                          "Arn",
                        ],
                      },
                      "/data/*/docs-*-go.*.corruptassembly",
                    ],
                  ],
                },
              ],
            },
            Object {
              "Action": Array [
                "s3:DeleteObject*",
                "s3:PutObject",
                "s3:PutObjectLegalHold",
                "s3:PutObjectRetention",
                "s3:PutObjectTagging",
                "s3:PutObjectVersionTagging",
                "s3:Abort*",
              ],
              "Effect": "Allow",
              "Resource": Array [
                Object {
                  "Fn::GetAtt": Array [
                    "Bucket83908E77",
                    "Arn",
                  ],
                },
                Object {
                  "Fn::Join": Array [
                    "",
                    Array [
                      Object {
                        "Fn::GetAtt": Array [
                          "Bucket83908E77",
                          "Arn",
                        ],
                      },
                      "/data/*/docs-*-go.*.corruptassembly",
                    ],
                  ],
                },
              ],
            },
            Object {
              "Action": "s3:DeleteObject*",
              "Effect": "Allow",
              "Resource": Object {
                "Fn::Join": Array [
                  "",
                  Array [
                    Object {
                      "Fn::GetAtt": Array [
                        "Bucket83908E77",
                        "Arn",
                      ],
                    },
                    "/data/*/docs-go.*.corruptassembly",
                  ],
                ],
              },
            },
            Object {
              "Action": "s3:DeleteObject*",
              "Effect": "Allow",
              "Resource": Object {
                "Fn::Join": Array [
                  "",
                  Array [
                    Object {
                      "Fn::GetAtt": Array [
                        "Bucket83908E77",
                        "Arn",
                      ],
                    },
                    "/data/*/docs-*-go.*.corruptassembly",
                  ],
                ],
              },
            },
          ],
          "Version": "2012-10-17",
        },
        "PolicyName": "TransliteratorTaskDefinitionTaskRoleDefaultPolicy9436F5AA",
        "Roles": Array [
          Object {
            "Ref": "TransliteratorTaskDefinitionTaskRole9D702381",
          },
        ],
      },
      "Type": "AWS::IAM::Policy",
    },
  },
  "Rules": Object {
    "CheckBootstrapVersion": Object {
      "Assertions": Array [
        Object {
          "Assert": Object {
            "Fn::Not": Array [
              Object {
                "Fn::Contains": Array [
                  Array [
                    "1",
                    "2",
                    "3",
                    "4",
                    "5",
                  ],
                  Object {
                    "Ref": "BootstrapVersion",
                  },
                ],
              },
            ],
          },
          "AssertDescription": "CDK bootstrap stack version 6 required. Please run 'cdk bootstrap' with a recent version of the CDK CLI.",
        },
      ],
    },
  },
}
`;<|MERGE_RESOLUTION|>--- conflicted
+++ resolved
@@ -118,11 +118,7 @@
             ],
             "Essential": true,
             "Image": Object {
-<<<<<<< HEAD
-              "Fn::Sub": "\${AWS::AccountId}.dkr.ecr.\${AWS::Region}.\${AWS::URLSuffix}/cdk-hnb659fds-container-assets-\${AWS::AccountId}-\${AWS::Region}:06a322c6df0a1c6c712c0ebc060d2d64b7bae34635b0dc51a6e825b52ed27d06",
-=======
               "Fn::Sub": "\${AWS::AccountId}.dkr.ecr.\${AWS::Region}.\${AWS::URLSuffix}/cdk-hnb659fds-container-assets-\${AWS::AccountId}-\${AWS::Region}:550d98e0363626961ae766d3f02222c034412fe362dcf794efa0b6b682918356",
->>>>>>> 653a0ed4
             },
             "LogConfiguration": Object {
               "LogDriver": "awslogs",
@@ -2358,11 +2354,7 @@
             ],
             "Essential": true,
             "Image": Object {
-<<<<<<< HEAD
-              "Fn::Sub": "\${AWS::AccountId}.dkr.ecr.\${AWS::Region}.\${AWS::URLSuffix}/cdk-hnb659fds-container-assets-\${AWS::AccountId}-\${AWS::Region}:06a322c6df0a1c6c712c0ebc060d2d64b7bae34635b0dc51a6e825b52ed27d06",
-=======
               "Fn::Sub": "\${AWS::AccountId}.dkr.ecr.\${AWS::Region}.\${AWS::URLSuffix}/cdk-hnb659fds-container-assets-\${AWS::AccountId}-\${AWS::Region}:550d98e0363626961ae766d3f02222c034412fe362dcf794efa0b6b682918356",
->>>>>>> 653a0ed4
             },
             "LogConfiguration": Object {
               "LogDriver": "awslogs",
@@ -4666,11 +4658,7 @@
             ],
             "Essential": true,
             "Image": Object {
-<<<<<<< HEAD
-              "Fn::Sub": "\${AWS::AccountId}.dkr.ecr.\${AWS::Region}.\${AWS::URLSuffix}/cdk-hnb659fds-container-assets-\${AWS::AccountId}-\${AWS::Region}:06a322c6df0a1c6c712c0ebc060d2d64b7bae34635b0dc51a6e825b52ed27d06",
-=======
               "Fn::Sub": "\${AWS::AccountId}.dkr.ecr.\${AWS::Region}.\${AWS::URLSuffix}/cdk-hnb659fds-container-assets-\${AWS::AccountId}-\${AWS::Region}:550d98e0363626961ae766d3f02222c034412fe362dcf794efa0b6b682918356",
->>>>>>> 653a0ed4
             },
             "LogConfiguration": Object {
               "LogDriver": "awslogs",
@@ -6902,11 +6890,7 @@
             ],
             "Essential": true,
             "Image": Object {
-<<<<<<< HEAD
-              "Fn::Sub": "\${AWS::AccountId}.dkr.ecr.\${AWS::Region}.\${AWS::URLSuffix}/cdk-hnb659fds-container-assets-\${AWS::AccountId}-\${AWS::Region}:06a322c6df0a1c6c712c0ebc060d2d64b7bae34635b0dc51a6e825b52ed27d06",
-=======
               "Fn::Sub": "\${AWS::AccountId}.dkr.ecr.\${AWS::Region}.\${AWS::URLSuffix}/cdk-hnb659fds-container-assets-\${AWS::AccountId}-\${AWS::Region}:550d98e0363626961ae766d3f02222c034412fe362dcf794efa0b6b682918356",
->>>>>>> 653a0ed4
             },
             "LogConfiguration": Object {
               "LogDriver": "awslogs",
