// Jest Snapshot v1, https://goo.gl/fbAQLP

exports[`CodeArtifact repository 1`] = `
Object {
  "Outputs": Anything,
  "Parameters": Anything,
  "Resources": Object {
    "AWS679f53fac002430cb0da5b7982bd22872D164C4C": Object {
      "DependsOn": Array [
        "AWS679f53fac002430cb0da5b7982bd2287ServiceRoleC1EA0FF2",
      ],
      "Properties": Object {
        "Code": Object {
          "S3Bucket": Object {
            "Ref": "AssetParameters4074092ab8b435c90a773e082601fa36def54c91cadfae59451bd0beda547cbcS3Bucket02FC0B28",
          },
          "S3Key": Object {
            "Fn::Join": Array [
              "",
              Array [
                Object {
                  "Fn::Select": Array [
                    0,
                    Object {
                      "Fn::Split": Array [
                        "||",
                        Object {
                          "Ref": "AssetParameters4074092ab8b435c90a773e082601fa36def54c91cadfae59451bd0beda547cbcS3VersionKey547E84F8",
                        },
                      ],
                    },
                  ],
                },
                Object {
                  "Fn::Select": Array [
                    1,
                    Object {
                      "Fn::Split": Array [
                        "||",
                        Object {
                          "Ref": "AssetParameters4074092ab8b435c90a773e082601fa36def54c91cadfae59451bd0beda547cbcS3VersionKey547E84F8",
                        },
                      ],
                    },
                  ],
                },
              ],
            ],
          },
        },
        "Handler": "index.handler",
        "Role": Object {
          "Fn::GetAtt": Array [
            "AWS679f53fac002430cb0da5b7982bd2287ServiceRoleC1EA0FF2",
            "Arn",
          ],
        },
        "Runtime": "nodejs12.x",
        "Timeout": 120,
      },
      "Type": "AWS::Lambda::Function",
    },
    "AWS679f53fac002430cb0da5b7982bd2287ServiceRoleC1EA0FF2": Object {
      "Properties": Object {
        "AssumeRolePolicyDocument": Object {
          "Statement": Array [
            Object {
              "Action": "sts:AssumeRole",
              "Effect": "Allow",
              "Principal": Object {
                "Service": "lambda.amazonaws.com",
              },
            },
          ],
          "Version": "2012-10-17",
        },
        "ManagedPolicyArns": Array [
          Object {
            "Fn::Join": Array [
              "",
              Array [
                "arn:",
                Object {
                  "Ref": "AWS::Partition",
                },
                ":iam::aws:policy/service-role/AWSLambdaBasicExecutionRole",
              ],
            ],
          },
        ],
      },
      "Type": "AWS::IAM::Role",
    },
    "Bucket83908E77": Anything,
    "CodeArtifact": Anything,
    "CodeArtifactDomainDB0947A4": Anything,
    "CodeArtifactGetEndpoint0223B4AF": Anything,
    "CodeArtifactGetEndpointCustomResourcePolicy9A5E4C87": Anything,
    "MonitoringHighSeverityDashboard17D9CD74": Anything,
    "MonitoringWatchfulDashboard9EB9FD4D": Anything,
    "TransliteratorLogGroup09734787": Object {
      "DeletionPolicy": "Retain",
      "Properties": Object {
        "RetentionInDays": 731,
      },
      "Type": "AWS::Logs::LogGroup",
      "UpdateReplacePolicy": "Retain",
    },
    "TransliteratorTaskDefinition16158D86": Object {
      "Properties": Object {
        "ContainerDefinitions": Array [
          Object {
            "Environment": Array [
              Object {
                "Name": "HEADER_SPAN",
                "Value": "true",
              },
              Object {
                "Name": "AWS_EMF_ENVIRONMENT",
                "Value": "Local",
              },
              Object {
                "Name": "CODE_ARTIFACT_DOMAIN_NAME",
                "Value": Object {
                  "Fn::GetAtt": Array [
                    "CodeArtifact",
                    "DomainName",
                  ],
                },
              },
              Object {
                "Name": "CODE_ARTIFACT_DOMAIN_OWNER",
                "Value": Object {
                  "Fn::GetAtt": Array [
                    "CodeArtifact",
                    "DomainOwner",
                  ],
                },
              },
              Object {
                "Name": "CODE_ARTIFACT_REPOSITORY_ENDPOINT",
                "Value": Object {
                  "Fn::GetAtt": Array [
                    "CodeArtifactGetEndpoint0223B4AF",
                    "repositoryEndpoint",
                  ],
                },
              },
            ],
            "Essential": true,
            "Image": Object {
              "Fn::Join": Array [
                "",
                Array [
                  Object {
                    "Ref": "AWS::AccountId",
                  },
                  ".dkr.ecr.",
                  Object {
                    "Ref": "AWS::Region",
                  },
                  ".",
                  Object {
                    "Ref": "AWS::URLSuffix",
                  },
<<<<<<< HEAD
                  "/aws-cdk/assets:241d43031b419e2330345318039a5e0e2a5731b142a1465c503f77427d66c542",
=======
                  "/aws-cdk/assets:ed5eeb0e22bffdb797b689c6c8dacefbaedc31da834755ae9d67c73de88878d0",
>>>>>>> a2e39a47
                ],
              ],
            },
            "LogConfiguration": Object {
              "LogDriver": "awslogs",
              "Options": Object {
                "awslogs-group": Object {
                  "Ref": "TransliteratorLogGroup09734787",
                },
                "awslogs-region": Object {
                  "Ref": "AWS::Region",
                },
                "awslogs-stream-prefix": "transliterator",
              },
            },
            "Name": "Resource",
          },
        ],
        "Cpu": "4096",
        "ExecutionRoleArn": Object {
          "Fn::GetAtt": Array [
            "TransliteratorTaskDefinitionExecutionRole9E3F5F1A",
            "Arn",
          ],
        },
        "Family": "TestStackTransliteratorTaskDefinitionE3A8C6E4",
        "Memory": "8192",
        "NetworkMode": "awsvpc",
        "RequiresCompatibilities": Array [
          "FARGATE",
        ],
        "TaskRoleArn": Object {
          "Fn::GetAtt": Array [
            "TransliteratorTaskDefinitionTaskRole9D702381",
            "Arn",
          ],
        },
      },
      "Type": "AWS::ECS::TaskDefinition",
    },
    "TransliteratorTaskDefinitionExecutionRole9E3F5F1A": Object {
      "Properties": Object {
        "AssumeRolePolicyDocument": Object {
          "Statement": Array [
            Object {
              "Action": "sts:AssumeRole",
              "Effect": "Allow",
              "Principal": Object {
                "Service": "ecs-tasks.amazonaws.com",
              },
            },
          ],
          "Version": "2012-10-17",
        },
      },
      "Type": "AWS::IAM::Role",
    },
    "TransliteratorTaskDefinitionExecutionRoleDefaultPolicyEF9F768F": Object {
      "Properties": Object {
        "PolicyDocument": Object {
          "Statement": Array [
            Object {
              "Action": Array [
                "ecr:BatchCheckLayerAvailability",
                "ecr:GetDownloadUrlForLayer",
                "ecr:BatchGetImage",
              ],
              "Effect": "Allow",
              "Resource": Object {
                "Fn::Join": Array [
                  "",
                  Array [
                    "arn:",
                    Object {
                      "Ref": "AWS::Partition",
                    },
                    ":ecr:",
                    Object {
                      "Ref": "AWS::Region",
                    },
                    ":",
                    Object {
                      "Ref": "AWS::AccountId",
                    },
                    ":repository/aws-cdk/assets",
                  ],
                ],
              },
            },
            Object {
              "Action": "ecr:GetAuthorizationToken",
              "Effect": "Allow",
              "Resource": "*",
            },
            Object {
              "Action": Array [
                "logs:CreateLogStream",
                "logs:PutLogEvents",
              ],
              "Effect": "Allow",
              "Resource": Object {
                "Fn::GetAtt": Array [
                  "TransliteratorLogGroup09734787",
                  "Arn",
                ],
              },
            },
          ],
          "Version": "2012-10-17",
        },
        "PolicyName": "TransliteratorTaskDefinitionExecutionRoleDefaultPolicyEF9F768F",
        "Roles": Array [
          Object {
            "Ref": "TransliteratorTaskDefinitionExecutionRole9E3F5F1A",
          },
        ],
      },
      "Type": "AWS::IAM::Policy",
    },
    "TransliteratorTaskDefinitionTaskRole9D702381": Object {
      "Properties": Object {
        "AssumeRolePolicyDocument": Object {
          "Statement": Array [
            Object {
              "Action": "sts:AssumeRole",
              "Effect": "Allow",
              "Principal": Object {
                "Service": "ecs-tasks.amazonaws.com",
              },
            },
          ],
          "Version": "2012-10-17",
        },
      },
      "Type": "AWS::IAM::Role",
    },
    "TransliteratorTaskDefinitionTaskRoleDefaultPolicy9436F5AA": Object {
      "Properties": Object {
        "PolicyDocument": Object {
          "Statement": Array [
            Object {
              "Action": Array [
                "states:SendTaskFailure",
                "states:SendTaskHeartbeat",
                "states:SendTaskSuccess",
              ],
              "Effect": "Allow",
              "Resource": "*",
            },
            Object {
              "Action": "sts:GetServiceBearerToken",
              "Condition": Object {
                "StringEquals": Object {
                  "sts:AWSServiceName": "codeartifact.amazonaws.com",
                },
              },
              "Effect": "Allow",
              "Resource": "*",
            },
            Object {
              "Action": Array [
                "codeartifact:GetAuthorizationToken",
                "codeartifact:GetRepositoryEndpoint",
                "codeartifact:ReadFromRepository",
              ],
              "Effect": "Allow",
              "Resource": Array [
                Object {
                  "Fn::GetAtt": Array [
                    "CodeArtifactDomainDB0947A4",
                    "Arn",
                  ],
                },
                Object {
                  "Fn::GetAtt": Array [
                    "CodeArtifact",
                    "Arn",
                  ],
                },
              ],
            },
            Object {
              "Action": Array [
                "s3:GetObject*",
                "s3:GetBucket*",
                "s3:List*",
              ],
              "Effect": "Allow",
              "Resource": Array [
                Object {
                  "Fn::GetAtt": Array [
                    "Bucket83908E77",
                    "Arn",
                  ],
                },
                Object {
                  "Fn::Join": Array [
                    "",
                    Array [
                      Object {
                        "Fn::GetAtt": Array [
                          "Bucket83908E77",
                          "Arn",
                        ],
                      },
                      "/data/*/assembly.json",
                    ],
                  ],
                },
              ],
            },
            Object {
              "Action": Array [
                "s3:DeleteObject*",
                "s3:PutObject*",
                "s3:Abort*",
              ],
              "Effect": "Allow",
              "Resource": Array [
                Object {
                  "Fn::GetAtt": Array [
                    "Bucket83908E77",
                    "Arn",
                  ],
                },
                Object {
                  "Fn::Join": Array [
                    "",
                    Array [
                      Object {
                        "Fn::GetAtt": Array [
                          "Bucket83908E77",
                          "Arn",
                        ],
                      },
                      "/data/*/docs-typescript.md",
                    ],
                  ],
                },
              ],
            },
            Object {
              "Action": Array [
                "s3:DeleteObject*",
                "s3:PutObject*",
                "s3:Abort*",
              ],
              "Effect": "Allow",
              "Resource": Array [
                Object {
                  "Fn::GetAtt": Array [
                    "Bucket83908E77",
                    "Arn",
                  ],
                },
                Object {
                  "Fn::Join": Array [
                    "",
                    Array [
                      Object {
                        "Fn::GetAtt": Array [
                          "Bucket83908E77",
                          "Arn",
                        ],
                      },
                      "/data/*/docs-*-typescript.md",
                    ],
                  ],
                },
              ],
            },
            Object {
              "Action": Array [
                "s3:DeleteObject*",
                "s3:PutObject*",
                "s3:Abort*",
              ],
              "Effect": "Allow",
              "Resource": Array [
                Object {
                  "Fn::GetAtt": Array [
                    "Bucket83908E77",
                    "Arn",
                  ],
                },
                Object {
                  "Fn::Join": Array [
                    "",
                    Array [
                      Object {
                        "Fn::GetAtt": Array [
                          "Bucket83908E77",
                          "Arn",
                        ],
                      },
                      "/data/*/docs-typescript.md.not-supported",
                    ],
                  ],
                },
              ],
            },
            Object {
              "Action": Array [
                "s3:DeleteObject*",
                "s3:PutObject*",
                "s3:Abort*",
              ],
              "Effect": "Allow",
              "Resource": Array [
                Object {
                  "Fn::GetAtt": Array [
                    "Bucket83908E77",
                    "Arn",
                  ],
                },
                Object {
                  "Fn::Join": Array [
                    "",
                    Array [
                      Object {
                        "Fn::GetAtt": Array [
                          "Bucket83908E77",
                          "Arn",
                        ],
                      },
                      "/data/*/docs-*-typescript.md.not-supported",
                    ],
                  ],
                },
              ],
            },
            Object {
              "Action": Array [
                "s3:DeleteObject*",
                "s3:PutObject*",
                "s3:Abort*",
              ],
              "Effect": "Allow",
              "Resource": Array [
                Object {
                  "Fn::GetAtt": Array [
                    "Bucket83908E77",
                    "Arn",
                  ],
                },
                Object {
                  "Fn::Join": Array [
                    "",
                    Array [
                      Object {
                        "Fn::GetAtt": Array [
                          "Bucket83908E77",
                          "Arn",
                        ],
                      },
                      "/data/*/docs-python.md",
                    ],
                  ],
                },
              ],
            },
            Object {
              "Action": Array [
                "s3:DeleteObject*",
                "s3:PutObject*",
                "s3:Abort*",
              ],
              "Effect": "Allow",
              "Resource": Array [
                Object {
                  "Fn::GetAtt": Array [
                    "Bucket83908E77",
                    "Arn",
                  ],
                },
                Object {
                  "Fn::Join": Array [
                    "",
                    Array [
                      Object {
                        "Fn::GetAtt": Array [
                          "Bucket83908E77",
                          "Arn",
                        ],
                      },
                      "/data/*/docs-*-python.md",
                    ],
                  ],
                },
              ],
            },
            Object {
              "Action": Array [
                "s3:DeleteObject*",
                "s3:PutObject*",
                "s3:Abort*",
              ],
              "Effect": "Allow",
              "Resource": Array [
                Object {
                  "Fn::GetAtt": Array [
                    "Bucket83908E77",
                    "Arn",
                  ],
                },
                Object {
                  "Fn::Join": Array [
                    "",
                    Array [
                      Object {
                        "Fn::GetAtt": Array [
                          "Bucket83908E77",
                          "Arn",
                        ],
                      },
                      "/data/*/docs-python.md.not-supported",
                    ],
                  ],
                },
              ],
            },
            Object {
              "Action": Array [
                "s3:DeleteObject*",
                "s3:PutObject*",
                "s3:Abort*",
              ],
              "Effect": "Allow",
              "Resource": Array [
                Object {
                  "Fn::GetAtt": Array [
                    "Bucket83908E77",
                    "Arn",
                  ],
                },
                Object {
                  "Fn::Join": Array [
                    "",
                    Array [
                      Object {
                        "Fn::GetAtt": Array [
                          "Bucket83908E77",
                          "Arn",
                        ],
                      },
                      "/data/*/docs-*-python.md.not-supported",
                    ],
                  ],
                },
              ],
            },
            Object {
              "Action": Array [
                "s3:DeleteObject*",
                "s3:PutObject*",
                "s3:Abort*",
              ],
              "Effect": "Allow",
              "Resource": Array [
                Object {
                  "Fn::GetAtt": Array [
                    "Bucket83908E77",
                    "Arn",
                  ],
                },
                Object {
                  "Fn::Join": Array [
                    "",
                    Array [
                      Object {
                        "Fn::GetAtt": Array [
                          "Bucket83908E77",
                          "Arn",
                        ],
                      },
                      "/data/*/docs-java.md",
                    ],
                  ],
                },
              ],
            },
            Object {
              "Action": Array [
                "s3:DeleteObject*",
                "s3:PutObject*",
                "s3:Abort*",
              ],
              "Effect": "Allow",
              "Resource": Array [
                Object {
                  "Fn::GetAtt": Array [
                    "Bucket83908E77",
                    "Arn",
                  ],
                },
                Object {
                  "Fn::Join": Array [
                    "",
                    Array [
                      Object {
                        "Fn::GetAtt": Array [
                          "Bucket83908E77",
                          "Arn",
                        ],
                      },
                      "/data/*/docs-*-java.md",
                    ],
                  ],
                },
              ],
            },
            Object {
              "Action": Array [
                "s3:DeleteObject*",
                "s3:PutObject*",
                "s3:Abort*",
              ],
              "Effect": "Allow",
              "Resource": Array [
                Object {
                  "Fn::GetAtt": Array [
                    "Bucket83908E77",
                    "Arn",
                  ],
                },
                Object {
                  "Fn::Join": Array [
                    "",
                    Array [
                      Object {
                        "Fn::GetAtt": Array [
                          "Bucket83908E77",
                          "Arn",
                        ],
                      },
                      "/data/*/docs-java.md.not-supported",
                    ],
                  ],
                },
              ],
            },
            Object {
              "Action": Array [
                "s3:DeleteObject*",
                "s3:PutObject*",
                "s3:Abort*",
              ],
              "Effect": "Allow",
              "Resource": Array [
                Object {
                  "Fn::GetAtt": Array [
                    "Bucket83908E77",
                    "Arn",
                  ],
                },
                Object {
                  "Fn::Join": Array [
                    "",
                    Array [
                      Object {
                        "Fn::GetAtt": Array [
                          "Bucket83908E77",
                          "Arn",
                        ],
                      },
                      "/data/*/docs-*-java.md.not-supported",
                    ],
                  ],
                },
              ],
            },
            Object {
              "Action": Array [
                "s3:DeleteObject*",
                "s3:PutObject*",
                "s3:Abort*",
              ],
              "Effect": "Allow",
              "Resource": Array [
                Object {
                  "Fn::GetAtt": Array [
                    "Bucket83908E77",
                    "Arn",
                  ],
                },
                Object {
                  "Fn::Join": Array [
                    "",
                    Array [
                      Object {
                        "Fn::GetAtt": Array [
                          "Bucket83908E77",
                          "Arn",
                        ],
                      },
                      "/data/*/docs-csharp.md",
                    ],
                  ],
                },
              ],
            },
            Object {
              "Action": Array [
                "s3:DeleteObject*",
                "s3:PutObject*",
                "s3:Abort*",
              ],
              "Effect": "Allow",
              "Resource": Array [
                Object {
                  "Fn::GetAtt": Array [
                    "Bucket83908E77",
                    "Arn",
                  ],
                },
                Object {
                  "Fn::Join": Array [
                    "",
                    Array [
                      Object {
                        "Fn::GetAtt": Array [
                          "Bucket83908E77",
                          "Arn",
                        ],
                      },
                      "/data/*/docs-*-csharp.md",
                    ],
                  ],
                },
              ],
            },
            Object {
              "Action": Array [
                "s3:DeleteObject*",
                "s3:PutObject*",
                "s3:Abort*",
              ],
              "Effect": "Allow",
              "Resource": Array [
                Object {
                  "Fn::GetAtt": Array [
                    "Bucket83908E77",
                    "Arn",
                  ],
                },
                Object {
                  "Fn::Join": Array [
                    "",
                    Array [
                      Object {
                        "Fn::GetAtt": Array [
                          "Bucket83908E77",
                          "Arn",
                        ],
                      },
                      "/data/*/docs-csharp.md.not-supported",
                    ],
                  ],
                },
              ],
            },
            Object {
              "Action": Array [
                "s3:DeleteObject*",
                "s3:PutObject*",
                "s3:Abort*",
              ],
              "Effect": "Allow",
              "Resource": Array [
                Object {
                  "Fn::GetAtt": Array [
                    "Bucket83908E77",
                    "Arn",
                  ],
                },
                Object {
                  "Fn::Join": Array [
                    "",
                    Array [
                      Object {
                        "Fn::GetAtt": Array [
                          "Bucket83908E77",
                          "Arn",
                        ],
                      },
                      "/data/*/docs-*-csharp.md.not-supported",
                    ],
                  ],
                },
              ],
            },
          ],
          "Version": "2012-10-17",
        },
        "PolicyName": "TransliteratorTaskDefinitionTaskRoleDefaultPolicy9436F5AA",
        "Roles": Array [
          Object {
            "Ref": "TransliteratorTaskDefinitionTaskRole9D702381",
          },
        ],
      },
      "Type": "AWS::IAM::Policy",
    },
  },
}
`;

exports[`VPC Endpoints 1`] = `
Object {
  "Outputs": Anything,
  "Resources": Object {
    "Bucket83908E77": Anything,
    "MonitoringHighSeverityDashboard17D9CD74": Anything,
    "MonitoringWatchfulDashboard9EB9FD4D": Anything,
    "TransliteratorLogGroup09734787": Object {
      "DeletionPolicy": "Retain",
      "Properties": Object {
        "RetentionInDays": 731,
      },
      "Type": "AWS::Logs::LogGroup",
      "UpdateReplacePolicy": "Retain",
    },
    "TransliteratorTaskDefinition16158D86": Object {
      "Properties": Object {
        "ContainerDefinitions": Array [
          Object {
            "Environment": Array [
              Object {
                "Name": "HEADER_SPAN",
                "Value": "true",
              },
              Object {
                "Name": "AWS_EMF_ENVIRONMENT",
                "Value": "Local",
              },
              Object {
                "Name": "CODE_ARTIFACT_API_ENDPOINT",
                "Value": Object {
                  "Fn::Select": Array [
                    1,
                    Object {
                      "Fn::Split": Array [
                        ":",
                        Object {
                          "Fn::Select": Array [
                            0,
                            Object {
                              "Fn::GetAtt": Array [
                                "VPCCodeArtifactAPIA2ABC3E9",
                                "DnsEntries",
                              ],
                            },
                          ],
                        },
                      ],
                    },
                  ],
                },
              },
            ],
            "Essential": true,
            "Image": Object {
              "Fn::Join": Array [
                "",
                Array [
                  Object {
                    "Ref": "AWS::AccountId",
                  },
                  ".dkr.ecr.",
                  Object {
                    "Ref": "AWS::Region",
                  },
                  ".",
                  Object {
                    "Ref": "AWS::URLSuffix",
                  },
<<<<<<< HEAD
                  "/aws-cdk/assets:241d43031b419e2330345318039a5e0e2a5731b142a1465c503f77427d66c542",
=======
                  "/aws-cdk/assets:ed5eeb0e22bffdb797b689c6c8dacefbaedc31da834755ae9d67c73de88878d0",
>>>>>>> a2e39a47
                ],
              ],
            },
            "LogConfiguration": Object {
              "LogDriver": "awslogs",
              "Options": Object {
                "awslogs-group": Object {
                  "Ref": "TransliteratorLogGroup09734787",
                },
                "awslogs-region": Object {
                  "Ref": "AWS::Region",
                },
                "awslogs-stream-prefix": "transliterator",
              },
            },
            "Name": "Resource",
          },
        ],
        "Cpu": "4096",
        "ExecutionRoleArn": Object {
          "Fn::GetAtt": Array [
            "TransliteratorTaskDefinitionExecutionRole9E3F5F1A",
            "Arn",
          ],
        },
        "Family": "TestStackTransliteratorTaskDefinitionE3A8C6E4",
        "Memory": "8192",
        "NetworkMode": "awsvpc",
        "RequiresCompatibilities": Array [
          "FARGATE",
        ],
        "TaskRoleArn": Object {
          "Fn::GetAtt": Array [
            "TransliteratorTaskDefinitionTaskRole9D702381",
            "Arn",
          ],
        },
      },
      "Type": "AWS::ECS::TaskDefinition",
    },
    "TransliteratorTaskDefinitionExecutionRole9E3F5F1A": Object {
      "Properties": Object {
        "AssumeRolePolicyDocument": Object {
          "Statement": Array [
            Object {
              "Action": "sts:AssumeRole",
              "Effect": "Allow",
              "Principal": Object {
                "Service": "ecs-tasks.amazonaws.com",
              },
            },
          ],
          "Version": "2012-10-17",
        },
      },
      "Type": "AWS::IAM::Role",
    },
    "TransliteratorTaskDefinitionExecutionRoleDefaultPolicyEF9F768F": Object {
      "Properties": Object {
        "PolicyDocument": Object {
          "Statement": Array [
            Object {
              "Action": Array [
                "ecr:BatchCheckLayerAvailability",
                "ecr:GetDownloadUrlForLayer",
                "ecr:BatchGetImage",
              ],
              "Effect": "Allow",
              "Resource": Object {
                "Fn::Join": Array [
                  "",
                  Array [
                    "arn:",
                    Object {
                      "Ref": "AWS::Partition",
                    },
                    ":ecr:",
                    Object {
                      "Ref": "AWS::Region",
                    },
                    ":",
                    Object {
                      "Ref": "AWS::AccountId",
                    },
                    ":repository/aws-cdk/assets",
                  ],
                ],
              },
            },
            Object {
              "Action": "ecr:GetAuthorizationToken",
              "Effect": "Allow",
              "Resource": "*",
            },
            Object {
              "Action": Array [
                "logs:CreateLogStream",
                "logs:PutLogEvents",
              ],
              "Effect": "Allow",
              "Resource": Object {
                "Fn::GetAtt": Array [
                  "TransliteratorLogGroup09734787",
                  "Arn",
                ],
              },
            },
          ],
          "Version": "2012-10-17",
        },
        "PolicyName": "TransliteratorTaskDefinitionExecutionRoleDefaultPolicyEF9F768F",
        "Roles": Array [
          Object {
            "Ref": "TransliteratorTaskDefinitionExecutionRole9E3F5F1A",
          },
        ],
      },
      "Type": "AWS::IAM::Policy",
    },
    "TransliteratorTaskDefinitionTaskRole9D702381": Object {
      "Properties": Object {
        "AssumeRolePolicyDocument": Object {
          "Statement": Array [
            Object {
              "Action": "sts:AssumeRole",
              "Effect": "Allow",
              "Principal": Object {
                "Service": "ecs-tasks.amazonaws.com",
              },
            },
          ],
          "Version": "2012-10-17",
        },
      },
      "Type": "AWS::IAM::Role",
    },
    "TransliteratorTaskDefinitionTaskRoleDefaultPolicy9436F5AA": Object {
      "Properties": Object {
        "PolicyDocument": Object {
          "Statement": Array [
            Object {
              "Action": Array [
                "states:SendTaskFailure",
                "states:SendTaskHeartbeat",
                "states:SendTaskSuccess",
              ],
              "Effect": "Allow",
              "Resource": "*",
            },
            Object {
              "Action": Array [
                "s3:GetObject*",
                "s3:GetBucket*",
                "s3:List*",
              ],
              "Effect": "Allow",
              "Resource": Array [
                Object {
                  "Fn::GetAtt": Array [
                    "Bucket83908E77",
                    "Arn",
                  ],
                },
                Object {
                  "Fn::Join": Array [
                    "",
                    Array [
                      Object {
                        "Fn::GetAtt": Array [
                          "Bucket83908E77",
                          "Arn",
                        ],
                      },
                      "/data/*/assembly.json",
                    ],
                  ],
                },
              ],
            },
            Object {
              "Action": Array [
                "s3:DeleteObject*",
                "s3:PutObject*",
                "s3:Abort*",
              ],
              "Effect": "Allow",
              "Resource": Array [
                Object {
                  "Fn::GetAtt": Array [
                    "Bucket83908E77",
                    "Arn",
                  ],
                },
                Object {
                  "Fn::Join": Array [
                    "",
                    Array [
                      Object {
                        "Fn::GetAtt": Array [
                          "Bucket83908E77",
                          "Arn",
                        ],
                      },
                      "/data/*/docs-typescript.md",
                    ],
                  ],
                },
              ],
            },
            Object {
              "Action": Array [
                "s3:DeleteObject*",
                "s3:PutObject*",
                "s3:Abort*",
              ],
              "Effect": "Allow",
              "Resource": Array [
                Object {
                  "Fn::GetAtt": Array [
                    "Bucket83908E77",
                    "Arn",
                  ],
                },
                Object {
                  "Fn::Join": Array [
                    "",
                    Array [
                      Object {
                        "Fn::GetAtt": Array [
                          "Bucket83908E77",
                          "Arn",
                        ],
                      },
                      "/data/*/docs-*-typescript.md",
                    ],
                  ],
                },
              ],
            },
            Object {
              "Action": Array [
                "s3:DeleteObject*",
                "s3:PutObject*",
                "s3:Abort*",
              ],
              "Effect": "Allow",
              "Resource": Array [
                Object {
                  "Fn::GetAtt": Array [
                    "Bucket83908E77",
                    "Arn",
                  ],
                },
                Object {
                  "Fn::Join": Array [
                    "",
                    Array [
                      Object {
                        "Fn::GetAtt": Array [
                          "Bucket83908E77",
                          "Arn",
                        ],
                      },
                      "/data/*/docs-typescript.md.not-supported",
                    ],
                  ],
                },
              ],
            },
            Object {
              "Action": Array [
                "s3:DeleteObject*",
                "s3:PutObject*",
                "s3:Abort*",
              ],
              "Effect": "Allow",
              "Resource": Array [
                Object {
                  "Fn::GetAtt": Array [
                    "Bucket83908E77",
                    "Arn",
                  ],
                },
                Object {
                  "Fn::Join": Array [
                    "",
                    Array [
                      Object {
                        "Fn::GetAtt": Array [
                          "Bucket83908E77",
                          "Arn",
                        ],
                      },
                      "/data/*/docs-*-typescript.md.not-supported",
                    ],
                  ],
                },
              ],
            },
            Object {
              "Action": Array [
                "s3:DeleteObject*",
                "s3:PutObject*",
                "s3:Abort*",
              ],
              "Effect": "Allow",
              "Resource": Array [
                Object {
                  "Fn::GetAtt": Array [
                    "Bucket83908E77",
                    "Arn",
                  ],
                },
                Object {
                  "Fn::Join": Array [
                    "",
                    Array [
                      Object {
                        "Fn::GetAtt": Array [
                          "Bucket83908E77",
                          "Arn",
                        ],
                      },
                      "/data/*/docs-python.md",
                    ],
                  ],
                },
              ],
            },
            Object {
              "Action": Array [
                "s3:DeleteObject*",
                "s3:PutObject*",
                "s3:Abort*",
              ],
              "Effect": "Allow",
              "Resource": Array [
                Object {
                  "Fn::GetAtt": Array [
                    "Bucket83908E77",
                    "Arn",
                  ],
                },
                Object {
                  "Fn::Join": Array [
                    "",
                    Array [
                      Object {
                        "Fn::GetAtt": Array [
                          "Bucket83908E77",
                          "Arn",
                        ],
                      },
                      "/data/*/docs-*-python.md",
                    ],
                  ],
                },
              ],
            },
            Object {
              "Action": Array [
                "s3:DeleteObject*",
                "s3:PutObject*",
                "s3:Abort*",
              ],
              "Effect": "Allow",
              "Resource": Array [
                Object {
                  "Fn::GetAtt": Array [
                    "Bucket83908E77",
                    "Arn",
                  ],
                },
                Object {
                  "Fn::Join": Array [
                    "",
                    Array [
                      Object {
                        "Fn::GetAtt": Array [
                          "Bucket83908E77",
                          "Arn",
                        ],
                      },
                      "/data/*/docs-python.md.not-supported",
                    ],
                  ],
                },
              ],
            },
            Object {
              "Action": Array [
                "s3:DeleteObject*",
                "s3:PutObject*",
                "s3:Abort*",
              ],
              "Effect": "Allow",
              "Resource": Array [
                Object {
                  "Fn::GetAtt": Array [
                    "Bucket83908E77",
                    "Arn",
                  ],
                },
                Object {
                  "Fn::Join": Array [
                    "",
                    Array [
                      Object {
                        "Fn::GetAtt": Array [
                          "Bucket83908E77",
                          "Arn",
                        ],
                      },
                      "/data/*/docs-*-python.md.not-supported",
                    ],
                  ],
                },
              ],
            },
            Object {
              "Action": Array [
                "s3:DeleteObject*",
                "s3:PutObject*",
                "s3:Abort*",
              ],
              "Effect": "Allow",
              "Resource": Array [
                Object {
                  "Fn::GetAtt": Array [
                    "Bucket83908E77",
                    "Arn",
                  ],
                },
                Object {
                  "Fn::Join": Array [
                    "",
                    Array [
                      Object {
                        "Fn::GetAtt": Array [
                          "Bucket83908E77",
                          "Arn",
                        ],
                      },
                      "/data/*/docs-java.md",
                    ],
                  ],
                },
              ],
            },
            Object {
              "Action": Array [
                "s3:DeleteObject*",
                "s3:PutObject*",
                "s3:Abort*",
              ],
              "Effect": "Allow",
              "Resource": Array [
                Object {
                  "Fn::GetAtt": Array [
                    "Bucket83908E77",
                    "Arn",
                  ],
                },
                Object {
                  "Fn::Join": Array [
                    "",
                    Array [
                      Object {
                        "Fn::GetAtt": Array [
                          "Bucket83908E77",
                          "Arn",
                        ],
                      },
                      "/data/*/docs-*-java.md",
                    ],
                  ],
                },
              ],
            },
            Object {
              "Action": Array [
                "s3:DeleteObject*",
                "s3:PutObject*",
                "s3:Abort*",
              ],
              "Effect": "Allow",
              "Resource": Array [
                Object {
                  "Fn::GetAtt": Array [
                    "Bucket83908E77",
                    "Arn",
                  ],
                },
                Object {
                  "Fn::Join": Array [
                    "",
                    Array [
                      Object {
                        "Fn::GetAtt": Array [
                          "Bucket83908E77",
                          "Arn",
                        ],
                      },
                      "/data/*/docs-java.md.not-supported",
                    ],
                  ],
                },
              ],
            },
            Object {
              "Action": Array [
                "s3:DeleteObject*",
                "s3:PutObject*",
                "s3:Abort*",
              ],
              "Effect": "Allow",
              "Resource": Array [
                Object {
                  "Fn::GetAtt": Array [
                    "Bucket83908E77",
                    "Arn",
                  ],
                },
                Object {
                  "Fn::Join": Array [
                    "",
                    Array [
                      Object {
                        "Fn::GetAtt": Array [
                          "Bucket83908E77",
                          "Arn",
                        ],
                      },
                      "/data/*/docs-*-java.md.not-supported",
                    ],
                  ],
                },
              ],
            },
            Object {
              "Action": Array [
                "s3:DeleteObject*",
                "s3:PutObject*",
                "s3:Abort*",
              ],
              "Effect": "Allow",
              "Resource": Array [
                Object {
                  "Fn::GetAtt": Array [
                    "Bucket83908E77",
                    "Arn",
                  ],
                },
                Object {
                  "Fn::Join": Array [
                    "",
                    Array [
                      Object {
                        "Fn::GetAtt": Array [
                          "Bucket83908E77",
                          "Arn",
                        ],
                      },
                      "/data/*/docs-csharp.md",
                    ],
                  ],
                },
              ],
            },
            Object {
              "Action": Array [
                "s3:DeleteObject*",
                "s3:PutObject*",
                "s3:Abort*",
              ],
              "Effect": "Allow",
              "Resource": Array [
                Object {
                  "Fn::GetAtt": Array [
                    "Bucket83908E77",
                    "Arn",
                  ],
                },
                Object {
                  "Fn::Join": Array [
                    "",
                    Array [
                      Object {
                        "Fn::GetAtt": Array [
                          "Bucket83908E77",
                          "Arn",
                        ],
                      },
                      "/data/*/docs-*-csharp.md",
                    ],
                  ],
                },
              ],
            },
            Object {
              "Action": Array [
                "s3:DeleteObject*",
                "s3:PutObject*",
                "s3:Abort*",
              ],
              "Effect": "Allow",
              "Resource": Array [
                Object {
                  "Fn::GetAtt": Array [
                    "Bucket83908E77",
                    "Arn",
                  ],
                },
                Object {
                  "Fn::Join": Array [
                    "",
                    Array [
                      Object {
                        "Fn::GetAtt": Array [
                          "Bucket83908E77",
                          "Arn",
                        ],
                      },
                      "/data/*/docs-csharp.md.not-supported",
                    ],
                  ],
                },
              ],
            },
            Object {
              "Action": Array [
                "s3:DeleteObject*",
                "s3:PutObject*",
                "s3:Abort*",
              ],
              "Effect": "Allow",
              "Resource": Array [
                Object {
                  "Fn::GetAtt": Array [
                    "Bucket83908E77",
                    "Arn",
                  ],
                },
                Object {
                  "Fn::Join": Array [
                    "",
                    Array [
                      Object {
                        "Fn::GetAtt": Array [
                          "Bucket83908E77",
                          "Arn",
                        ],
                      },
                      "/data/*/docs-*-csharp.md.not-supported",
                    ],
                  ],
                },
              ],
            },
          ],
          "Version": "2012-10-17",
        },
        "PolicyName": "TransliteratorTaskDefinitionTaskRoleDefaultPolicy9436F5AA",
        "Roles": Array [
          Object {
            "Ref": "TransliteratorTaskDefinitionTaskRole9D702381",
          },
        ],
      },
      "Type": "AWS::IAM::Policy",
    },
    "VPCB9E5F0B4": Anything,
    "VPCCloudWatchLogsAF00FE1E": Anything,
    "VPCCloudWatchLogsSecurityGroupBD4AAD5D": Anything,
    "VPCCodeArtifactAPIA2ABC3E9": Anything,
    "VPCCodeArtifactAPISecurityGroup64F4145F": Anything,
    "VPCCodeArtifactRepoA711606D": Anything,
    "VPCCodeArtifactRepoSecurityGroupADDB69B7": Anything,
    "VPCECR6A7B7D8F": Anything,
    "VPCECRAPI3780F3E2": Anything,
    "VPCECRAPISecurityGroupF418D050": Anything,
    "VPCECRSecurityGroupC83C5513": Anything,
    "VPCIsolatedSubnet1RouteTableAssociationA2D18F7C": Anything,
    "VPCIsolatedSubnet1RouteTableEB156210": Anything,
    "VPCIsolatedSubnet1SubnetEBD00FC6": Anything,
    "VPCIsolatedSubnet2RouteTable9B4F78DC": Anything,
    "VPCIsolatedSubnet2RouteTableAssociation7BF8E0EB": Anything,
    "VPCIsolatedSubnet2Subnet4B1C8CAA": Anything,
    "VPCS3CC6C5EE4": Anything,
    "VPCStepFunctions960F37B8": Anything,
    "VPCStepFunctionsSecurityGroup4B81069A": Anything,
  },
}
`;

exports[`VPC Endpoints and CodeArtifact repository 1`] = `
Object {
  "Outputs": Anything,
  "Parameters": Object {
    "AssetParameters4074092ab8b435c90a773e082601fa36def54c91cadfae59451bd0beda547cbcArtifactHashF236251A": Object {
      "Description": "Artifact hash for asset \\"4074092ab8b435c90a773e082601fa36def54c91cadfae59451bd0beda547cbc\\"",
      "Type": "String",
    },
    "AssetParameters4074092ab8b435c90a773e082601fa36def54c91cadfae59451bd0beda547cbcS3Bucket02FC0B28": Object {
      "Description": "S3 bucket for asset \\"4074092ab8b435c90a773e082601fa36def54c91cadfae59451bd0beda547cbc\\"",
      "Type": "String",
    },
    "AssetParameters4074092ab8b435c90a773e082601fa36def54c91cadfae59451bd0beda547cbcS3VersionKey547E84F8": Object {
      "Description": "S3 key for asset version \\"4074092ab8b435c90a773e082601fa36def54c91cadfae59451bd0beda547cbc\\"",
      "Type": "String",
    },
  },
  "Resources": Object {
    "AWS679f53fac002430cb0da5b7982bd22872D164C4C": Object {
      "DependsOn": Array [
        "AWS679f53fac002430cb0da5b7982bd2287ServiceRoleC1EA0FF2",
      ],
      "Properties": Object {
        "Code": Object {
          "S3Bucket": Object {
            "Ref": "AssetParameters4074092ab8b435c90a773e082601fa36def54c91cadfae59451bd0beda547cbcS3Bucket02FC0B28",
          },
          "S3Key": Object {
            "Fn::Join": Array [
              "",
              Array [
                Object {
                  "Fn::Select": Array [
                    0,
                    Object {
                      "Fn::Split": Array [
                        "||",
                        Object {
                          "Ref": "AssetParameters4074092ab8b435c90a773e082601fa36def54c91cadfae59451bd0beda547cbcS3VersionKey547E84F8",
                        },
                      ],
                    },
                  ],
                },
                Object {
                  "Fn::Select": Array [
                    1,
                    Object {
                      "Fn::Split": Array [
                        "||",
                        Object {
                          "Ref": "AssetParameters4074092ab8b435c90a773e082601fa36def54c91cadfae59451bd0beda547cbcS3VersionKey547E84F8",
                        },
                      ],
                    },
                  ],
                },
              ],
            ],
          },
        },
        "Handler": "index.handler",
        "Role": Object {
          "Fn::GetAtt": Array [
            "AWS679f53fac002430cb0da5b7982bd2287ServiceRoleC1EA0FF2",
            "Arn",
          ],
        },
        "Runtime": "nodejs12.x",
        "Timeout": 120,
      },
      "Type": "AWS::Lambda::Function",
    },
    "AWS679f53fac002430cb0da5b7982bd2287ServiceRoleC1EA0FF2": Object {
      "Properties": Object {
        "AssumeRolePolicyDocument": Object {
          "Statement": Array [
            Object {
              "Action": "sts:AssumeRole",
              "Effect": "Allow",
              "Principal": Object {
                "Service": "lambda.amazonaws.com",
              },
            },
          ],
          "Version": "2012-10-17",
        },
        "ManagedPolicyArns": Array [
          Object {
            "Fn::Join": Array [
              "",
              Array [
                "arn:",
                Object {
                  "Ref": "AWS::Partition",
                },
                ":iam::aws:policy/service-role/AWSLambdaBasicExecutionRole",
              ],
            ],
          },
        ],
      },
      "Type": "AWS::IAM::Role",
    },
    "Bucket83908E77": Anything,
    "CodeArtifact": Anything,
    "CodeArtifactDomainDB0947A4": Anything,
    "CodeArtifactGetEndpoint0223B4AF": Anything,
    "CodeArtifactGetEndpointCustomResourcePolicy9A5E4C87": Anything,
    "MonitoringHighSeverityDashboard17D9CD74": Anything,
    "MonitoringWatchfulDashboard9EB9FD4D": Anything,
    "TransliteratorLogGroup09734787": Object {
      "DeletionPolicy": "Retain",
      "Properties": Object {
        "RetentionInDays": 731,
      },
      "Type": "AWS::Logs::LogGroup",
      "UpdateReplacePolicy": "Retain",
    },
    "TransliteratorTaskDefinition16158D86": Object {
      "Properties": Object {
        "ContainerDefinitions": Array [
          Object {
            "Environment": Array [
              Object {
                "Name": "HEADER_SPAN",
                "Value": "true",
              },
              Object {
                "Name": "AWS_EMF_ENVIRONMENT",
                "Value": "Local",
              },
              Object {
                "Name": "CODE_ARTIFACT_API_ENDPOINT",
                "Value": Object {
                  "Fn::Select": Array [
                    1,
                    Object {
                      "Fn::Split": Array [
                        ":",
                        Object {
                          "Fn::Select": Array [
                            0,
                            Object {
                              "Fn::GetAtt": Array [
                                "VPCCodeArtifactAPIA2ABC3E9",
                                "DnsEntries",
                              ],
                            },
                          ],
                        },
                      ],
                    },
                  ],
                },
              },
              Object {
                "Name": "CODE_ARTIFACT_DOMAIN_NAME",
                "Value": Object {
                  "Fn::GetAtt": Array [
                    "CodeArtifact",
                    "DomainName",
                  ],
                },
              },
              Object {
                "Name": "CODE_ARTIFACT_DOMAIN_OWNER",
                "Value": Object {
                  "Fn::GetAtt": Array [
                    "CodeArtifact",
                    "DomainOwner",
                  ],
                },
              },
              Object {
                "Name": "CODE_ARTIFACT_REPOSITORY_ENDPOINT",
                "Value": Object {
                  "Fn::GetAtt": Array [
                    "CodeArtifactGetEndpoint0223B4AF",
                    "repositoryEndpoint",
                  ],
                },
              },
            ],
            "Essential": true,
            "Image": Object {
              "Fn::Join": Array [
                "",
                Array [
                  Object {
                    "Ref": "AWS::AccountId",
                  },
                  ".dkr.ecr.",
                  Object {
                    "Ref": "AWS::Region",
                  },
                  ".",
                  Object {
                    "Ref": "AWS::URLSuffix",
                  },
<<<<<<< HEAD
                  "/aws-cdk/assets:241d43031b419e2330345318039a5e0e2a5731b142a1465c503f77427d66c542",
=======
                  "/aws-cdk/assets:ed5eeb0e22bffdb797b689c6c8dacefbaedc31da834755ae9d67c73de88878d0",
>>>>>>> a2e39a47
                ],
              ],
            },
            "LogConfiguration": Object {
              "LogDriver": "awslogs",
              "Options": Object {
                "awslogs-group": Object {
                  "Ref": "TransliteratorLogGroup09734787",
                },
                "awslogs-region": Object {
                  "Ref": "AWS::Region",
                },
                "awslogs-stream-prefix": "transliterator",
              },
            },
            "Name": "Resource",
          },
        ],
        "Cpu": "4096",
        "ExecutionRoleArn": Object {
          "Fn::GetAtt": Array [
            "TransliteratorTaskDefinitionExecutionRole9E3F5F1A",
            "Arn",
          ],
        },
        "Family": "TestStackTransliteratorTaskDefinitionE3A8C6E4",
        "Memory": "8192",
        "NetworkMode": "awsvpc",
        "RequiresCompatibilities": Array [
          "FARGATE",
        ],
        "TaskRoleArn": Object {
          "Fn::GetAtt": Array [
            "TransliteratorTaskDefinitionTaskRole9D702381",
            "Arn",
          ],
        },
      },
      "Type": "AWS::ECS::TaskDefinition",
    },
    "TransliteratorTaskDefinitionExecutionRole9E3F5F1A": Object {
      "Properties": Object {
        "AssumeRolePolicyDocument": Object {
          "Statement": Array [
            Object {
              "Action": "sts:AssumeRole",
              "Effect": "Allow",
              "Principal": Object {
                "Service": "ecs-tasks.amazonaws.com",
              },
            },
          ],
          "Version": "2012-10-17",
        },
      },
      "Type": "AWS::IAM::Role",
    },
    "TransliteratorTaskDefinitionExecutionRoleDefaultPolicyEF9F768F": Object {
      "Properties": Object {
        "PolicyDocument": Object {
          "Statement": Array [
            Object {
              "Action": Array [
                "ecr:BatchCheckLayerAvailability",
                "ecr:GetDownloadUrlForLayer",
                "ecr:BatchGetImage",
              ],
              "Effect": "Allow",
              "Resource": Object {
                "Fn::Join": Array [
                  "",
                  Array [
                    "arn:",
                    Object {
                      "Ref": "AWS::Partition",
                    },
                    ":ecr:",
                    Object {
                      "Ref": "AWS::Region",
                    },
                    ":",
                    Object {
                      "Ref": "AWS::AccountId",
                    },
                    ":repository/aws-cdk/assets",
                  ],
                ],
              },
            },
            Object {
              "Action": "ecr:GetAuthorizationToken",
              "Effect": "Allow",
              "Resource": "*",
            },
            Object {
              "Action": Array [
                "logs:CreateLogStream",
                "logs:PutLogEvents",
              ],
              "Effect": "Allow",
              "Resource": Object {
                "Fn::GetAtt": Array [
                  "TransliteratorLogGroup09734787",
                  "Arn",
                ],
              },
            },
          ],
          "Version": "2012-10-17",
        },
        "PolicyName": "TransliteratorTaskDefinitionExecutionRoleDefaultPolicyEF9F768F",
        "Roles": Array [
          Object {
            "Ref": "TransliteratorTaskDefinitionExecutionRole9E3F5F1A",
          },
        ],
      },
      "Type": "AWS::IAM::Policy",
    },
    "TransliteratorTaskDefinitionTaskRole9D702381": Object {
      "Properties": Object {
        "AssumeRolePolicyDocument": Object {
          "Statement": Array [
            Object {
              "Action": "sts:AssumeRole",
              "Effect": "Allow",
              "Principal": Object {
                "Service": "ecs-tasks.amazonaws.com",
              },
            },
          ],
          "Version": "2012-10-17",
        },
      },
      "Type": "AWS::IAM::Role",
    },
    "TransliteratorTaskDefinitionTaskRoleDefaultPolicy9436F5AA": Object {
      "Properties": Object {
        "PolicyDocument": Object {
          "Statement": Array [
            Object {
              "Action": Array [
                "states:SendTaskFailure",
                "states:SendTaskHeartbeat",
                "states:SendTaskSuccess",
              ],
              "Effect": "Allow",
              "Resource": "*",
            },
            Object {
              "Action": "sts:GetServiceBearerToken",
              "Condition": Object {
                "StringEquals": Object {
                  "sts:AWSServiceName": "codeartifact.amazonaws.com",
                },
              },
              "Effect": "Allow",
              "Resource": "*",
            },
            Object {
              "Action": Array [
                "codeartifact:GetAuthorizationToken",
                "codeartifact:GetRepositoryEndpoint",
                "codeartifact:ReadFromRepository",
              ],
              "Effect": "Allow",
              "Resource": Array [
                Object {
                  "Fn::GetAtt": Array [
                    "CodeArtifactDomainDB0947A4",
                    "Arn",
                  ],
                },
                Object {
                  "Fn::GetAtt": Array [
                    "CodeArtifact",
                    "Arn",
                  ],
                },
              ],
            },
            Object {
              "Action": Array [
                "s3:GetObject*",
                "s3:GetBucket*",
                "s3:List*",
              ],
              "Effect": "Allow",
              "Resource": Array [
                Object {
                  "Fn::GetAtt": Array [
                    "Bucket83908E77",
                    "Arn",
                  ],
                },
                Object {
                  "Fn::Join": Array [
                    "",
                    Array [
                      Object {
                        "Fn::GetAtt": Array [
                          "Bucket83908E77",
                          "Arn",
                        ],
                      },
                      "/data/*/assembly.json",
                    ],
                  ],
                },
              ],
            },
            Object {
              "Action": Array [
                "s3:DeleteObject*",
                "s3:PutObject*",
                "s3:Abort*",
              ],
              "Effect": "Allow",
              "Resource": Array [
                Object {
                  "Fn::GetAtt": Array [
                    "Bucket83908E77",
                    "Arn",
                  ],
                },
                Object {
                  "Fn::Join": Array [
                    "",
                    Array [
                      Object {
                        "Fn::GetAtt": Array [
                          "Bucket83908E77",
                          "Arn",
                        ],
                      },
                      "/data/*/docs-typescript.md",
                    ],
                  ],
                },
              ],
            },
            Object {
              "Action": Array [
                "s3:DeleteObject*",
                "s3:PutObject*",
                "s3:Abort*",
              ],
              "Effect": "Allow",
              "Resource": Array [
                Object {
                  "Fn::GetAtt": Array [
                    "Bucket83908E77",
                    "Arn",
                  ],
                },
                Object {
                  "Fn::Join": Array [
                    "",
                    Array [
                      Object {
                        "Fn::GetAtt": Array [
                          "Bucket83908E77",
                          "Arn",
                        ],
                      },
                      "/data/*/docs-*-typescript.md",
                    ],
                  ],
                },
              ],
            },
            Object {
              "Action": Array [
                "s3:DeleteObject*",
                "s3:PutObject*",
                "s3:Abort*",
              ],
              "Effect": "Allow",
              "Resource": Array [
                Object {
                  "Fn::GetAtt": Array [
                    "Bucket83908E77",
                    "Arn",
                  ],
                },
                Object {
                  "Fn::Join": Array [
                    "",
                    Array [
                      Object {
                        "Fn::GetAtt": Array [
                          "Bucket83908E77",
                          "Arn",
                        ],
                      },
                      "/data/*/docs-typescript.md.not-supported",
                    ],
                  ],
                },
              ],
            },
            Object {
              "Action": Array [
                "s3:DeleteObject*",
                "s3:PutObject*",
                "s3:Abort*",
              ],
              "Effect": "Allow",
              "Resource": Array [
                Object {
                  "Fn::GetAtt": Array [
                    "Bucket83908E77",
                    "Arn",
                  ],
                },
                Object {
                  "Fn::Join": Array [
                    "",
                    Array [
                      Object {
                        "Fn::GetAtt": Array [
                          "Bucket83908E77",
                          "Arn",
                        ],
                      },
                      "/data/*/docs-*-typescript.md.not-supported",
                    ],
                  ],
                },
              ],
            },
            Object {
              "Action": Array [
                "s3:DeleteObject*",
                "s3:PutObject*",
                "s3:Abort*",
              ],
              "Effect": "Allow",
              "Resource": Array [
                Object {
                  "Fn::GetAtt": Array [
                    "Bucket83908E77",
                    "Arn",
                  ],
                },
                Object {
                  "Fn::Join": Array [
                    "",
                    Array [
                      Object {
                        "Fn::GetAtt": Array [
                          "Bucket83908E77",
                          "Arn",
                        ],
                      },
                      "/data/*/docs-python.md",
                    ],
                  ],
                },
              ],
            },
            Object {
              "Action": Array [
                "s3:DeleteObject*",
                "s3:PutObject*",
                "s3:Abort*",
              ],
              "Effect": "Allow",
              "Resource": Array [
                Object {
                  "Fn::GetAtt": Array [
                    "Bucket83908E77",
                    "Arn",
                  ],
                },
                Object {
                  "Fn::Join": Array [
                    "",
                    Array [
                      Object {
                        "Fn::GetAtt": Array [
                          "Bucket83908E77",
                          "Arn",
                        ],
                      },
                      "/data/*/docs-*-python.md",
                    ],
                  ],
                },
              ],
            },
            Object {
              "Action": Array [
                "s3:DeleteObject*",
                "s3:PutObject*",
                "s3:Abort*",
              ],
              "Effect": "Allow",
              "Resource": Array [
                Object {
                  "Fn::GetAtt": Array [
                    "Bucket83908E77",
                    "Arn",
                  ],
                },
                Object {
                  "Fn::Join": Array [
                    "",
                    Array [
                      Object {
                        "Fn::GetAtt": Array [
                          "Bucket83908E77",
                          "Arn",
                        ],
                      },
                      "/data/*/docs-python.md.not-supported",
                    ],
                  ],
                },
              ],
            },
            Object {
              "Action": Array [
                "s3:DeleteObject*",
                "s3:PutObject*",
                "s3:Abort*",
              ],
              "Effect": "Allow",
              "Resource": Array [
                Object {
                  "Fn::GetAtt": Array [
                    "Bucket83908E77",
                    "Arn",
                  ],
                },
                Object {
                  "Fn::Join": Array [
                    "",
                    Array [
                      Object {
                        "Fn::GetAtt": Array [
                          "Bucket83908E77",
                          "Arn",
                        ],
                      },
                      "/data/*/docs-*-python.md.not-supported",
                    ],
                  ],
                },
              ],
            },
            Object {
              "Action": Array [
                "s3:DeleteObject*",
                "s3:PutObject*",
                "s3:Abort*",
              ],
              "Effect": "Allow",
              "Resource": Array [
                Object {
                  "Fn::GetAtt": Array [
                    "Bucket83908E77",
                    "Arn",
                  ],
                },
                Object {
                  "Fn::Join": Array [
                    "",
                    Array [
                      Object {
                        "Fn::GetAtt": Array [
                          "Bucket83908E77",
                          "Arn",
                        ],
                      },
                      "/data/*/docs-java.md",
                    ],
                  ],
                },
              ],
            },
            Object {
              "Action": Array [
                "s3:DeleteObject*",
                "s3:PutObject*",
                "s3:Abort*",
              ],
              "Effect": "Allow",
              "Resource": Array [
                Object {
                  "Fn::GetAtt": Array [
                    "Bucket83908E77",
                    "Arn",
                  ],
                },
                Object {
                  "Fn::Join": Array [
                    "",
                    Array [
                      Object {
                        "Fn::GetAtt": Array [
                          "Bucket83908E77",
                          "Arn",
                        ],
                      },
                      "/data/*/docs-*-java.md",
                    ],
                  ],
                },
              ],
            },
            Object {
              "Action": Array [
                "s3:DeleteObject*",
                "s3:PutObject*",
                "s3:Abort*",
              ],
              "Effect": "Allow",
              "Resource": Array [
                Object {
                  "Fn::GetAtt": Array [
                    "Bucket83908E77",
                    "Arn",
                  ],
                },
                Object {
                  "Fn::Join": Array [
                    "",
                    Array [
                      Object {
                        "Fn::GetAtt": Array [
                          "Bucket83908E77",
                          "Arn",
                        ],
                      },
                      "/data/*/docs-java.md.not-supported",
                    ],
                  ],
                },
              ],
            },
            Object {
              "Action": Array [
                "s3:DeleteObject*",
                "s3:PutObject*",
                "s3:Abort*",
              ],
              "Effect": "Allow",
              "Resource": Array [
                Object {
                  "Fn::GetAtt": Array [
                    "Bucket83908E77",
                    "Arn",
                  ],
                },
                Object {
                  "Fn::Join": Array [
                    "",
                    Array [
                      Object {
                        "Fn::GetAtt": Array [
                          "Bucket83908E77",
                          "Arn",
                        ],
                      },
                      "/data/*/docs-*-java.md.not-supported",
                    ],
                  ],
                },
              ],
            },
            Object {
              "Action": Array [
                "s3:DeleteObject*",
                "s3:PutObject*",
                "s3:Abort*",
              ],
              "Effect": "Allow",
              "Resource": Array [
                Object {
                  "Fn::GetAtt": Array [
                    "Bucket83908E77",
                    "Arn",
                  ],
                },
                Object {
                  "Fn::Join": Array [
                    "",
                    Array [
                      Object {
                        "Fn::GetAtt": Array [
                          "Bucket83908E77",
                          "Arn",
                        ],
                      },
                      "/data/*/docs-csharp.md",
                    ],
                  ],
                },
              ],
            },
            Object {
              "Action": Array [
                "s3:DeleteObject*",
                "s3:PutObject*",
                "s3:Abort*",
              ],
              "Effect": "Allow",
              "Resource": Array [
                Object {
                  "Fn::GetAtt": Array [
                    "Bucket83908E77",
                    "Arn",
                  ],
                },
                Object {
                  "Fn::Join": Array [
                    "",
                    Array [
                      Object {
                        "Fn::GetAtt": Array [
                          "Bucket83908E77",
                          "Arn",
                        ],
                      },
                      "/data/*/docs-*-csharp.md",
                    ],
                  ],
                },
              ],
            },
            Object {
              "Action": Array [
                "s3:DeleteObject*",
                "s3:PutObject*",
                "s3:Abort*",
              ],
              "Effect": "Allow",
              "Resource": Array [
                Object {
                  "Fn::GetAtt": Array [
                    "Bucket83908E77",
                    "Arn",
                  ],
                },
                Object {
                  "Fn::Join": Array [
                    "",
                    Array [
                      Object {
                        "Fn::GetAtt": Array [
                          "Bucket83908E77",
                          "Arn",
                        ],
                      },
                      "/data/*/docs-csharp.md.not-supported",
                    ],
                  ],
                },
              ],
            },
            Object {
              "Action": Array [
                "s3:DeleteObject*",
                "s3:PutObject*",
                "s3:Abort*",
              ],
              "Effect": "Allow",
              "Resource": Array [
                Object {
                  "Fn::GetAtt": Array [
                    "Bucket83908E77",
                    "Arn",
                  ],
                },
                Object {
                  "Fn::Join": Array [
                    "",
                    Array [
                      Object {
                        "Fn::GetAtt": Array [
                          "Bucket83908E77",
                          "Arn",
                        ],
                      },
                      "/data/*/docs-*-csharp.md.not-supported",
                    ],
                  ],
                },
              ],
            },
          ],
          "Version": "2012-10-17",
        },
        "PolicyName": "TransliteratorTaskDefinitionTaskRoleDefaultPolicy9436F5AA",
        "Roles": Array [
          Object {
            "Ref": "TransliteratorTaskDefinitionTaskRole9D702381",
          },
        ],
      },
      "Type": "AWS::IAM::Policy",
    },
    "VPCB9E5F0B4": Anything,
    "VPCCloudWatchLogsAF00FE1E": Anything,
    "VPCCloudWatchLogsSecurityGroupBD4AAD5D": Anything,
    "VPCCodeArtifactAPIA2ABC3E9": Anything,
    "VPCCodeArtifactAPISecurityGroup64F4145F": Anything,
    "VPCCodeArtifactRepoA711606D": Anything,
    "VPCCodeArtifactRepoSecurityGroupADDB69B7": Anything,
    "VPCECR6A7B7D8F": Anything,
    "VPCECRAPI3780F3E2": Anything,
    "VPCECRAPISecurityGroupF418D050": Anything,
    "VPCECRSecurityGroupC83C5513": Anything,
    "VPCIsolatedSubnet1RouteTableAssociationA2D18F7C": Anything,
    "VPCIsolatedSubnet1RouteTableEB156210": Anything,
    "VPCIsolatedSubnet1SubnetEBD00FC6": Anything,
    "VPCIsolatedSubnet2RouteTable9B4F78DC": Anything,
    "VPCIsolatedSubnet2RouteTableAssociation7BF8E0EB": Anything,
    "VPCIsolatedSubnet2Subnet4B1C8CAA": Anything,
    "VPCS3CC6C5EE4": Anything,
    "VPCStepFunctions960F37B8": Anything,
    "VPCStepFunctionsSecurityGroup4B81069A": Anything,
  },
}
`;

exports[`basic use 1`] = `
Object {
  "Outputs": Anything,
  "Resources": Object {
    "Bucket83908E77": Anything,
    "MonitoringHighSeverityDashboard17D9CD74": Anything,
    "MonitoringWatchfulDashboard9EB9FD4D": Anything,
    "TransliteratorLogGroup09734787": Object {
      "DeletionPolicy": "Retain",
      "Properties": Object {
        "RetentionInDays": 731,
      },
      "Type": "AWS::Logs::LogGroup",
      "UpdateReplacePolicy": "Retain",
    },
    "TransliteratorTaskDefinition16158D86": Object {
      "Properties": Object {
        "ContainerDefinitions": Array [
          Object {
            "Environment": Array [
              Object {
                "Name": "HEADER_SPAN",
                "Value": "true",
              },
              Object {
                "Name": "AWS_EMF_ENVIRONMENT",
                "Value": "Local",
              },
            ],
            "Essential": true,
            "Image": Object {
              "Fn::Join": Array [
                "",
                Array [
                  Object {
                    "Ref": "AWS::AccountId",
                  },
                  ".dkr.ecr.",
                  Object {
                    "Ref": "AWS::Region",
                  },
                  ".",
                  Object {
                    "Ref": "AWS::URLSuffix",
                  },
<<<<<<< HEAD
                  "/aws-cdk/assets:241d43031b419e2330345318039a5e0e2a5731b142a1465c503f77427d66c542",
=======
                  "/aws-cdk/assets:ed5eeb0e22bffdb797b689c6c8dacefbaedc31da834755ae9d67c73de88878d0",
>>>>>>> a2e39a47
                ],
              ],
            },
            "LogConfiguration": Object {
              "LogDriver": "awslogs",
              "Options": Object {
                "awslogs-group": Object {
                  "Ref": "TransliteratorLogGroup09734787",
                },
                "awslogs-region": Object {
                  "Ref": "AWS::Region",
                },
                "awslogs-stream-prefix": "transliterator",
              },
            },
            "Name": "Resource",
          },
        ],
        "Cpu": "4096",
        "ExecutionRoleArn": Object {
          "Fn::GetAtt": Array [
            "TransliteratorTaskDefinitionExecutionRole9E3F5F1A",
            "Arn",
          ],
        },
        "Family": "TestStackTransliteratorTaskDefinitionE3A8C6E4",
        "Memory": "8192",
        "NetworkMode": "awsvpc",
        "RequiresCompatibilities": Array [
          "FARGATE",
        ],
        "TaskRoleArn": Object {
          "Fn::GetAtt": Array [
            "TransliteratorTaskDefinitionTaskRole9D702381",
            "Arn",
          ],
        },
      },
      "Type": "AWS::ECS::TaskDefinition",
    },
    "TransliteratorTaskDefinitionExecutionRole9E3F5F1A": Object {
      "Properties": Object {
        "AssumeRolePolicyDocument": Object {
          "Statement": Array [
            Object {
              "Action": "sts:AssumeRole",
              "Effect": "Allow",
              "Principal": Object {
                "Service": "ecs-tasks.amazonaws.com",
              },
            },
          ],
          "Version": "2012-10-17",
        },
      },
      "Type": "AWS::IAM::Role",
    },
    "TransliteratorTaskDefinitionExecutionRoleDefaultPolicyEF9F768F": Object {
      "Properties": Object {
        "PolicyDocument": Object {
          "Statement": Array [
            Object {
              "Action": Array [
                "ecr:BatchCheckLayerAvailability",
                "ecr:GetDownloadUrlForLayer",
                "ecr:BatchGetImage",
              ],
              "Effect": "Allow",
              "Resource": Object {
                "Fn::Join": Array [
                  "",
                  Array [
                    "arn:",
                    Object {
                      "Ref": "AWS::Partition",
                    },
                    ":ecr:",
                    Object {
                      "Ref": "AWS::Region",
                    },
                    ":",
                    Object {
                      "Ref": "AWS::AccountId",
                    },
                    ":repository/aws-cdk/assets",
                  ],
                ],
              },
            },
            Object {
              "Action": "ecr:GetAuthorizationToken",
              "Effect": "Allow",
              "Resource": "*",
            },
            Object {
              "Action": Array [
                "logs:CreateLogStream",
                "logs:PutLogEvents",
              ],
              "Effect": "Allow",
              "Resource": Object {
                "Fn::GetAtt": Array [
                  "TransliteratorLogGroup09734787",
                  "Arn",
                ],
              },
            },
          ],
          "Version": "2012-10-17",
        },
        "PolicyName": "TransliteratorTaskDefinitionExecutionRoleDefaultPolicyEF9F768F",
        "Roles": Array [
          Object {
            "Ref": "TransliteratorTaskDefinitionExecutionRole9E3F5F1A",
          },
        ],
      },
      "Type": "AWS::IAM::Policy",
    },
    "TransliteratorTaskDefinitionTaskRole9D702381": Object {
      "Properties": Object {
        "AssumeRolePolicyDocument": Object {
          "Statement": Array [
            Object {
              "Action": "sts:AssumeRole",
              "Effect": "Allow",
              "Principal": Object {
                "Service": "ecs-tasks.amazonaws.com",
              },
            },
          ],
          "Version": "2012-10-17",
        },
      },
      "Type": "AWS::IAM::Role",
    },
    "TransliteratorTaskDefinitionTaskRoleDefaultPolicy9436F5AA": Object {
      "Properties": Object {
        "PolicyDocument": Object {
          "Statement": Array [
            Object {
              "Action": Array [
                "states:SendTaskFailure",
                "states:SendTaskHeartbeat",
                "states:SendTaskSuccess",
              ],
              "Effect": "Allow",
              "Resource": "*",
            },
            Object {
              "Action": Array [
                "s3:GetObject*",
                "s3:GetBucket*",
                "s3:List*",
              ],
              "Effect": "Allow",
              "Resource": Array [
                Object {
                  "Fn::GetAtt": Array [
                    "Bucket83908E77",
                    "Arn",
                  ],
                },
                Object {
                  "Fn::Join": Array [
                    "",
                    Array [
                      Object {
                        "Fn::GetAtt": Array [
                          "Bucket83908E77",
                          "Arn",
                        ],
                      },
                      "/data/*/assembly.json",
                    ],
                  ],
                },
              ],
            },
            Object {
              "Action": Array [
                "s3:DeleteObject*",
                "s3:PutObject*",
                "s3:Abort*",
              ],
              "Effect": "Allow",
              "Resource": Array [
                Object {
                  "Fn::GetAtt": Array [
                    "Bucket83908E77",
                    "Arn",
                  ],
                },
                Object {
                  "Fn::Join": Array [
                    "",
                    Array [
                      Object {
                        "Fn::GetAtt": Array [
                          "Bucket83908E77",
                          "Arn",
                        ],
                      },
                      "/data/*/docs-typescript.md",
                    ],
                  ],
                },
              ],
            },
            Object {
              "Action": Array [
                "s3:DeleteObject*",
                "s3:PutObject*",
                "s3:Abort*",
              ],
              "Effect": "Allow",
              "Resource": Array [
                Object {
                  "Fn::GetAtt": Array [
                    "Bucket83908E77",
                    "Arn",
                  ],
                },
                Object {
                  "Fn::Join": Array [
                    "",
                    Array [
                      Object {
                        "Fn::GetAtt": Array [
                          "Bucket83908E77",
                          "Arn",
                        ],
                      },
                      "/data/*/docs-*-typescript.md",
                    ],
                  ],
                },
              ],
            },
            Object {
              "Action": Array [
                "s3:DeleteObject*",
                "s3:PutObject*",
                "s3:Abort*",
              ],
              "Effect": "Allow",
              "Resource": Array [
                Object {
                  "Fn::GetAtt": Array [
                    "Bucket83908E77",
                    "Arn",
                  ],
                },
                Object {
                  "Fn::Join": Array [
                    "",
                    Array [
                      Object {
                        "Fn::GetAtt": Array [
                          "Bucket83908E77",
                          "Arn",
                        ],
                      },
                      "/data/*/docs-typescript.md.not-supported",
                    ],
                  ],
                },
              ],
            },
            Object {
              "Action": Array [
                "s3:DeleteObject*",
                "s3:PutObject*",
                "s3:Abort*",
              ],
              "Effect": "Allow",
              "Resource": Array [
                Object {
                  "Fn::GetAtt": Array [
                    "Bucket83908E77",
                    "Arn",
                  ],
                },
                Object {
                  "Fn::Join": Array [
                    "",
                    Array [
                      Object {
                        "Fn::GetAtt": Array [
                          "Bucket83908E77",
                          "Arn",
                        ],
                      },
                      "/data/*/docs-*-typescript.md.not-supported",
                    ],
                  ],
                },
              ],
            },
            Object {
              "Action": Array [
                "s3:DeleteObject*",
                "s3:PutObject*",
                "s3:Abort*",
              ],
              "Effect": "Allow",
              "Resource": Array [
                Object {
                  "Fn::GetAtt": Array [
                    "Bucket83908E77",
                    "Arn",
                  ],
                },
                Object {
                  "Fn::Join": Array [
                    "",
                    Array [
                      Object {
                        "Fn::GetAtt": Array [
                          "Bucket83908E77",
                          "Arn",
                        ],
                      },
                      "/data/*/docs-python.md",
                    ],
                  ],
                },
              ],
            },
            Object {
              "Action": Array [
                "s3:DeleteObject*",
                "s3:PutObject*",
                "s3:Abort*",
              ],
              "Effect": "Allow",
              "Resource": Array [
                Object {
                  "Fn::GetAtt": Array [
                    "Bucket83908E77",
                    "Arn",
                  ],
                },
                Object {
                  "Fn::Join": Array [
                    "",
                    Array [
                      Object {
                        "Fn::GetAtt": Array [
                          "Bucket83908E77",
                          "Arn",
                        ],
                      },
                      "/data/*/docs-*-python.md",
                    ],
                  ],
                },
              ],
            },
            Object {
              "Action": Array [
                "s3:DeleteObject*",
                "s3:PutObject*",
                "s3:Abort*",
              ],
              "Effect": "Allow",
              "Resource": Array [
                Object {
                  "Fn::GetAtt": Array [
                    "Bucket83908E77",
                    "Arn",
                  ],
                },
                Object {
                  "Fn::Join": Array [
                    "",
                    Array [
                      Object {
                        "Fn::GetAtt": Array [
                          "Bucket83908E77",
                          "Arn",
                        ],
                      },
                      "/data/*/docs-python.md.not-supported",
                    ],
                  ],
                },
              ],
            },
            Object {
              "Action": Array [
                "s3:DeleteObject*",
                "s3:PutObject*",
                "s3:Abort*",
              ],
              "Effect": "Allow",
              "Resource": Array [
                Object {
                  "Fn::GetAtt": Array [
                    "Bucket83908E77",
                    "Arn",
                  ],
                },
                Object {
                  "Fn::Join": Array [
                    "",
                    Array [
                      Object {
                        "Fn::GetAtt": Array [
                          "Bucket83908E77",
                          "Arn",
                        ],
                      },
                      "/data/*/docs-*-python.md.not-supported",
                    ],
                  ],
                },
              ],
            },
            Object {
              "Action": Array [
                "s3:DeleteObject*",
                "s3:PutObject*",
                "s3:Abort*",
              ],
              "Effect": "Allow",
              "Resource": Array [
                Object {
                  "Fn::GetAtt": Array [
                    "Bucket83908E77",
                    "Arn",
                  ],
                },
                Object {
                  "Fn::Join": Array [
                    "",
                    Array [
                      Object {
                        "Fn::GetAtt": Array [
                          "Bucket83908E77",
                          "Arn",
                        ],
                      },
                      "/data/*/docs-java.md",
                    ],
                  ],
                },
              ],
            },
            Object {
              "Action": Array [
                "s3:DeleteObject*",
                "s3:PutObject*",
                "s3:Abort*",
              ],
              "Effect": "Allow",
              "Resource": Array [
                Object {
                  "Fn::GetAtt": Array [
                    "Bucket83908E77",
                    "Arn",
                  ],
                },
                Object {
                  "Fn::Join": Array [
                    "",
                    Array [
                      Object {
                        "Fn::GetAtt": Array [
                          "Bucket83908E77",
                          "Arn",
                        ],
                      },
                      "/data/*/docs-*-java.md",
                    ],
                  ],
                },
              ],
            },
            Object {
              "Action": Array [
                "s3:DeleteObject*",
                "s3:PutObject*",
                "s3:Abort*",
              ],
              "Effect": "Allow",
              "Resource": Array [
                Object {
                  "Fn::GetAtt": Array [
                    "Bucket83908E77",
                    "Arn",
                  ],
                },
                Object {
                  "Fn::Join": Array [
                    "",
                    Array [
                      Object {
                        "Fn::GetAtt": Array [
                          "Bucket83908E77",
                          "Arn",
                        ],
                      },
                      "/data/*/docs-java.md.not-supported",
                    ],
                  ],
                },
              ],
            },
            Object {
              "Action": Array [
                "s3:DeleteObject*",
                "s3:PutObject*",
                "s3:Abort*",
              ],
              "Effect": "Allow",
              "Resource": Array [
                Object {
                  "Fn::GetAtt": Array [
                    "Bucket83908E77",
                    "Arn",
                  ],
                },
                Object {
                  "Fn::Join": Array [
                    "",
                    Array [
                      Object {
                        "Fn::GetAtt": Array [
                          "Bucket83908E77",
                          "Arn",
                        ],
                      },
                      "/data/*/docs-*-java.md.not-supported",
                    ],
                  ],
                },
              ],
            },
            Object {
              "Action": Array [
                "s3:DeleteObject*",
                "s3:PutObject*",
                "s3:Abort*",
              ],
              "Effect": "Allow",
              "Resource": Array [
                Object {
                  "Fn::GetAtt": Array [
                    "Bucket83908E77",
                    "Arn",
                  ],
                },
                Object {
                  "Fn::Join": Array [
                    "",
                    Array [
                      Object {
                        "Fn::GetAtt": Array [
                          "Bucket83908E77",
                          "Arn",
                        ],
                      },
                      "/data/*/docs-csharp.md",
                    ],
                  ],
                },
              ],
            },
            Object {
              "Action": Array [
                "s3:DeleteObject*",
                "s3:PutObject*",
                "s3:Abort*",
              ],
              "Effect": "Allow",
              "Resource": Array [
                Object {
                  "Fn::GetAtt": Array [
                    "Bucket83908E77",
                    "Arn",
                  ],
                },
                Object {
                  "Fn::Join": Array [
                    "",
                    Array [
                      Object {
                        "Fn::GetAtt": Array [
                          "Bucket83908E77",
                          "Arn",
                        ],
                      },
                      "/data/*/docs-*-csharp.md",
                    ],
                  ],
                },
              ],
            },
            Object {
              "Action": Array [
                "s3:DeleteObject*",
                "s3:PutObject*",
                "s3:Abort*",
              ],
              "Effect": "Allow",
              "Resource": Array [
                Object {
                  "Fn::GetAtt": Array [
                    "Bucket83908E77",
                    "Arn",
                  ],
                },
                Object {
                  "Fn::Join": Array [
                    "",
                    Array [
                      Object {
                        "Fn::GetAtt": Array [
                          "Bucket83908E77",
                          "Arn",
                        ],
                      },
                      "/data/*/docs-csharp.md.not-supported",
                    ],
                  ],
                },
              ],
            },
            Object {
              "Action": Array [
                "s3:DeleteObject*",
                "s3:PutObject*",
                "s3:Abort*",
              ],
              "Effect": "Allow",
              "Resource": Array [
                Object {
                  "Fn::GetAtt": Array [
                    "Bucket83908E77",
                    "Arn",
                  ],
                },
                Object {
                  "Fn::Join": Array [
                    "",
                    Array [
                      Object {
                        "Fn::GetAtt": Array [
                          "Bucket83908E77",
                          "Arn",
                        ],
                      },
                      "/data/*/docs-*-csharp.md.not-supported",
                    ],
                  ],
                },
              ],
            },
          ],
          "Version": "2012-10-17",
        },
        "PolicyName": "TransliteratorTaskDefinitionTaskRoleDefaultPolicy9436F5AA",
        "Roles": Array [
          Object {
            "Ref": "TransliteratorTaskDefinitionTaskRole9D702381",
          },
        ],
      },
      "Type": "AWS::IAM::Policy",
    },
  },
}
`;<|MERGE_RESOLUTION|>--- conflicted
+++ resolved
@@ -163,11 +163,7 @@
                   Object {
                     "Ref": "AWS::URLSuffix",
                   },
-<<<<<<< HEAD
-                  "/aws-cdk/assets:241d43031b419e2330345318039a5e0e2a5731b142a1465c503f77427d66c542",
-=======
-                  "/aws-cdk/assets:ed5eeb0e22bffdb797b689c6c8dacefbaedc31da834755ae9d67c73de88878d0",
->>>>>>> a2e39a47
+                  "/aws-cdk/assets:ff553f80018a6d407b19115d240490a69ee5528c059cb2cffcc89a6fa465fbe0",
                 ],
               ],
             },
@@ -944,11 +940,7 @@
                   Object {
                     "Ref": "AWS::URLSuffix",
                   },
-<<<<<<< HEAD
-                  "/aws-cdk/assets:241d43031b419e2330345318039a5e0e2a5731b142a1465c503f77427d66c542",
-=======
-                  "/aws-cdk/assets:ed5eeb0e22bffdb797b689c6c8dacefbaedc31da834755ae9d67c73de88878d0",
->>>>>>> a2e39a47
+                  "/aws-cdk/assets:ff553f80018a6d407b19115d240490a69ee5528c059cb2cffcc89a6fa465fbe0",
                 ],
               ],
             },
@@ -1844,11 +1836,7 @@
                   Object {
                     "Ref": "AWS::URLSuffix",
                   },
-<<<<<<< HEAD
-                  "/aws-cdk/assets:241d43031b419e2330345318039a5e0e2a5731b142a1465c503f77427d66c542",
-=======
-                  "/aws-cdk/assets:ed5eeb0e22bffdb797b689c6c8dacefbaedc31da834755ae9d67c73de88878d0",
->>>>>>> a2e39a47
+                  "/aws-cdk/assets:ff553f80018a6d407b19115d240490a69ee5528c059cb2cffcc89a6fa465fbe0",
                 ],
               ],
             },
@@ -2621,11 +2609,7 @@
                   Object {
                     "Ref": "AWS::URLSuffix",
                   },
-<<<<<<< HEAD
-                  "/aws-cdk/assets:241d43031b419e2330345318039a5e0e2a5731b142a1465c503f77427d66c542",
-=======
-                  "/aws-cdk/assets:ed5eeb0e22bffdb797b689c6c8dacefbaedc31da834755ae9d67c73de88878d0",
->>>>>>> a2e39a47
+                  "/aws-cdk/assets:ff553f80018a6d407b19115d240490a69ee5528c059cb2cffcc89a6fa465fbe0",
                 ],
               ],
             },
