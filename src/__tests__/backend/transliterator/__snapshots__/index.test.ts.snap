// Jest Snapshot v1, https://goo.gl/fbAQLP

exports[`CodeArtifact repository 1`] = `
{
  "Outputs": Anything,
  "Parameters": Anything,
  "Resources": {
    "AWS679f53fac002430cb0da5b7982bd22872D164C4C": {
      "DependsOn": [
        "AWS679f53fac002430cb0da5b7982bd2287ServiceRoleC1EA0FF2",
      ],
      "Properties": {
        "Code": {
          "S3Bucket": {
            "Fn::Sub": "cdk-hnb659fds-assets-\${AWS::AccountId}-\${AWS::Region}",
          },
          "S3Key": "ed6cd104ff5f101d06dae8cb2b87cc6e6d69b9a22055b467ea6cae10ff023023.zip",
        },
        "Handler": "index.handler",
        "Role": {
          "Fn::GetAtt": [
            "AWS679f53fac002430cb0da5b7982bd2287ServiceRoleC1EA0FF2",
            "Arn",
          ],
        },
        "Runtime": "nodejs18.x",
        "Timeout": 120,
      },
      "Type": "AWS::Lambda::Function",
    },
    "AWS679f53fac002430cb0da5b7982bd2287ServiceRoleC1EA0FF2": {
      "Properties": {
        "AssumeRolePolicyDocument": {
          "Statement": [
            {
              "Action": "sts:AssumeRole",
              "Effect": "Allow",
              "Principal": {
                "Service": "lambda.amazonaws.com",
              },
            },
          ],
          "Version": "2012-10-17",
        },
        "ManagedPolicyArns": [
          {
            "Fn::Join": [
              "",
              [
                "arn:",
                {
                  "Ref": "AWS::Partition",
                },
                ":iam::aws:policy/service-role/AWSLambdaBasicExecutionRole",
              ],
            ],
          },
        ],
      },
      "Type": "AWS::IAM::Role",
    },
    "Bucket83908E77": Anything,
    "CodeArtifact": Anything,
    "CodeArtifactDomainDB0947A4": Anything,
    "CodeArtifactGetEndpoint0223B4AF": Anything,
    "CodeArtifactGetEndpointCustomResourcePolicy9A5E4C87": Anything,
    "CodeArtifactPublishing0B49F38B": Anything,
    "MonitoringHighSeverityDashboard17D9CD74": Anything,
    "MonitoringWatchfulDashboard9EB9FD4D": Anything,
    "TransliteratorLogGroup09734787": {
      "DeletionPolicy": "Retain",
      "Properties": {
        "RetentionInDays": 731,
      },
      "Type": "AWS::Logs::LogGroup",
      "UpdateReplacePolicy": "Retain",
    },
    "TransliteratorTaskDefinition16158D86": {
      "Properties": {
        "ContainerDefinitions": [
          {
            "Environment": [
              {
                "Name": "HEADER_SPAN",
                "Value": "true",
              },
              {
                "Name": "AWS_EMF_ENVIRONMENT",
                "Value": "Local",
              },
              {
                "Name": "MAX_CONCURRENT_S3_REQUESTS",
                "Value": "16",
              },
              {
                "Name": "MAX_RETRIES_S3_REQUESTS",
                "Value": "12",
              },
              {
                "Name": "CODE_ARTIFACT_DOMAIN_NAME",
                "Value": {
                  "Fn::GetAtt": [
                    "CodeArtifact",
                    "DomainName",
                  ],
                },
              },
              {
                "Name": "CODE_ARTIFACT_DOMAIN_OWNER",
                "Value": {
                  "Fn::GetAtt": [
                    "CodeArtifact",
                    "DomainOwner",
                  ],
                },
              },
              {
                "Name": "CODE_ARTIFACT_REPOSITORY_ENDPOINT",
                "Value": {
                  "Fn::GetAtt": [
                    "CodeArtifactGetEndpoint0223B4AF",
                    "repositoryEndpoint",
                  ],
                },
              },
            ],
            "Essential": true,
            "Image": {
<<<<<<< HEAD
              "Fn::Sub": "\${AWS::AccountId}.dkr.ecr.\${AWS::Region}.\${AWS::URLSuffix}/cdk-hnb659fds-container-assets-\${AWS::AccountId}-\${AWS::Region}:11080b7389ddbef89c6ebba637c7d8694c2458017a8752f9c498789e274c2522",
=======
              "Fn::Sub": "\${AWS::AccountId}.dkr.ecr.\${AWS::Region}.\${AWS::URLSuffix}/cdk-hnb659fds-container-assets-\${AWS::AccountId}-\${AWS::Region}:5efd46a839e3f78a2867a689dcc8f1945fd1058364e5f5ca6331742f61b14c67",
>>>>>>> ef9248df
            },
            "LogConfiguration": {
              "LogDriver": "awslogs",
              "Options": {
                "awslogs-group": {
                  "Ref": "TransliteratorLogGroup09734787",
                },
                "awslogs-region": {
                  "Ref": "AWS::Region",
                },
                "awslogs-stream-prefix": "transliterator",
              },
            },
            "Name": "Resource",
          },
        ],
        "Cpu": "4096",
        "ExecutionRoleArn": {
          "Fn::GetAtt": [
            "TransliteratorTaskDefinitionExecutionRole9E3F5F1A",
            "Arn",
          ],
        },
        "Family": "TestStackTransliteratorTaskDefinitionE3A8C6E4",
        "Memory": "8192",
        "NetworkMode": "awsvpc",
        "RequiresCompatibilities": [
          "FARGATE",
        ],
        "RuntimePlatform": {
          "CpuArchitecture": "ARM64",
          "OperatingSystemFamily": "LINUX",
        },
        "TaskRoleArn": {
          "Fn::GetAtt": [
            "TransliteratorTaskDefinitionTaskRole9D702381",
            "Arn",
          ],
        },
      },
      "Type": "AWS::ECS::TaskDefinition",
    },
    "TransliteratorTaskDefinitionExecutionRole9E3F5F1A": {
      "Properties": {
        "AssumeRolePolicyDocument": {
          "Statement": [
            {
              "Action": "sts:AssumeRole",
              "Effect": "Allow",
              "Principal": {
                "Service": "ecs-tasks.amazonaws.com",
              },
            },
          ],
          "Version": "2012-10-17",
        },
      },
      "Type": "AWS::IAM::Role",
    },
    "TransliteratorTaskDefinitionExecutionRoleDefaultPolicyEF9F768F": {
      "Properties": {
        "PolicyDocument": {
          "Statement": [
            {
              "Action": [
                "ecr:BatchCheckLayerAvailability",
                "ecr:GetDownloadUrlForLayer",
                "ecr:BatchGetImage",
              ],
              "Effect": "Allow",
              "Resource": {
                "Fn::Join": [
                  "",
                  [
                    "arn:",
                    {
                      "Ref": "AWS::Partition",
                    },
                    ":ecr:",
                    {
                      "Ref": "AWS::Region",
                    },
                    ":",
                    {
                      "Ref": "AWS::AccountId",
                    },
                    ":repository/",
                    {
                      "Fn::Sub": "cdk-hnb659fds-container-assets-\${AWS::AccountId}-\${AWS::Region}",
                    },
                  ],
                ],
              },
            },
            {
              "Action": "ecr:GetAuthorizationToken",
              "Effect": "Allow",
              "Resource": "*",
            },
            {
              "Action": [
                "logs:CreateLogStream",
                "logs:PutLogEvents",
              ],
              "Effect": "Allow",
              "Resource": {
                "Fn::GetAtt": [
                  "TransliteratorLogGroup09734787",
                  "Arn",
                ],
              },
            },
          ],
          "Version": "2012-10-17",
        },
        "PolicyName": "TransliteratorTaskDefinitionExecutionRoleDefaultPolicyEF9F768F",
        "Roles": [
          {
            "Ref": "TransliteratorTaskDefinitionExecutionRole9E3F5F1A",
          },
        ],
      },
      "Type": "AWS::IAM::Policy",
    },
    "TransliteratorTaskDefinitionTaskRole9D702381": {
      "Properties": {
        "AssumeRolePolicyDocument": {
          "Statement": [
            {
              "Action": "sts:AssumeRole",
              "Effect": "Allow",
              "Principal": {
                "Service": "ecs-tasks.amazonaws.com",
              },
            },
          ],
          "Version": "2012-10-17",
        },
      },
      "Type": "AWS::IAM::Role",
    },
    "TransliteratorTaskDefinitionTaskRoleDefaultPolicy9436F5AA": {
      "Properties": {
        "PolicyDocument": {
          "Statement": [
            {
              "Action": [
                "states:SendTaskFailure",
                "states:SendTaskHeartbeat",
                "states:SendTaskSuccess",
              ],
              "Effect": "Allow",
              "Resource": "*",
            },
            {
              "Action": "sts:GetServiceBearerToken",
              "Condition": {
                "StringEquals": {
                  "sts:AWSServiceName": "codeartifact.amazonaws.com",
                },
              },
              "Effect": "Allow",
              "Resource": "*",
            },
            {
              "Action": [
                "codeartifact:GetAuthorizationToken",
                "codeartifact:GetRepositoryEndpoint",
                "codeartifact:ReadFromRepository",
              ],
              "Effect": "Allow",
              "Resource": [
                {
                  "Fn::GetAtt": [
                    "CodeArtifactDomainDB0947A4",
                    "Arn",
                  ],
                },
                {
                  "Fn::GetAtt": [
                    "CodeArtifact",
                    "Arn",
                  ],
                },
                {
                  "Fn::GetAtt": [
                    "CodeArtifactPublishing0B49F38B",
                    "Arn",
                  ],
                },
              ],
            },
            {
              "Action": [
                "s3:GetObject*",
                "s3:GetBucket*",
                "s3:List*",
              ],
              "Effect": "Allow",
              "Resource": [
                {
                  "Fn::GetAtt": [
                    "Bucket83908E77",
                    "Arn",
                  ],
                },
                {
                  "Fn::Join": [
                    "",
                    [
                      {
                        "Fn::GetAtt": [
                          "Bucket83908E77",
                          "Arn",
                        ],
                      },
                      "/data/*/assembly.json",
                    ],
                  ],
                },
              ],
            },
            {
              "Action": [
                "s3:GetObject*",
                "s3:GetBucket*",
                "s3:List*",
              ],
              "Effect": "Allow",
              "Resource": [
                {
                  "Fn::GetAtt": [
                    "Bucket83908E77",
                    "Arn",
                  ],
                },
                {
                  "Fn::Join": [
                    "",
                    [
                      {
                        "Fn::GetAtt": [
                          "Bucket83908E77",
                          "Arn",
                        ],
                      },
                      "/data/*/package.tgz",
                    ],
                  ],
                },
              ],
            },
            {
              "Action": [
                "s3:GetObject*",
                "s3:GetBucket*",
                "s3:List*",
              ],
              "Effect": "Allow",
              "Resource": [
                {
                  "Fn::GetAtt": [
                    "Bucket83908E77",
                    "Arn",
                  ],
                },
                {
                  "Fn::Join": [
                    "",
                    [
                      {
                        "Fn::GetAtt": [
                          "Bucket83908E77",
                          "Arn",
                        ],
                      },
                      "/data/*/uninstallable",
                    ],
                  ],
                },
              ],
            },
            {
              "Action": [
                "s3:DeleteObject*",
                "s3:PutObject",
                "s3:PutObjectLegalHold",
                "s3:PutObjectRetention",
                "s3:PutObjectTagging",
                "s3:PutObjectVersionTagging",
                "s3:Abort*",
              ],
              "Effect": "Allow",
              "Resource": [
                {
                  "Fn::GetAtt": [
                    "Bucket83908E77",
                    "Arn",
                  ],
                },
                {
                  "Fn::Join": [
                    "",
                    [
                      {
                        "Fn::GetAtt": [
                          "Bucket83908E77",
                          "Arn",
                        ],
                      },
                      "/data/*/uninstallable",
                    ],
                  ],
                },
              ],
            },
            {
              "Action": "s3:DeleteObject*",
              "Effect": "Allow",
              "Resource": {
                "Fn::Join": [
                  "",
                  [
                    {
                      "Fn::GetAtt": [
                        "Bucket83908E77",
                        "Arn",
                      ],
                    },
                    "/data/*/uninstallable",
                  ],
                ],
              },
            },
            {
              "Action": [
                "s3:DeleteObject*",
                "s3:PutObject",
                "s3:PutObjectLegalHold",
                "s3:PutObjectRetention",
                "s3:PutObjectTagging",
                "s3:PutObjectVersionTagging",
                "s3:Abort*",
              ],
              "Effect": "Allow",
              "Resource": [
                {
                  "Fn::GetAtt": [
                    "Bucket83908E77",
                    "Arn",
                  ],
                },
                {
                  "Fn::Join": [
                    "",
                    [
                      {
                        "Fn::GetAtt": [
                          "Bucket83908E77",
                          "Arn",
                        ],
                      },
                      "/data/*/docs-typescript.*",
                    ],
                  ],
                },
              ],
            },
            {
              "Action": [
                "s3:DeleteObject*",
                "s3:PutObject",
                "s3:PutObjectLegalHold",
                "s3:PutObjectRetention",
                "s3:PutObjectTagging",
                "s3:PutObjectVersionTagging",
                "s3:Abort*",
              ],
              "Effect": "Allow",
              "Resource": [
                {
                  "Fn::GetAtt": [
                    "Bucket83908E77",
                    "Arn",
                  ],
                },
                {
                  "Fn::Join": [
                    "",
                    [
                      {
                        "Fn::GetAtt": [
                          "Bucket83908E77",
                          "Arn",
                        ],
                      },
                      "/data/*/docs-*-typescript.*",
                    ],
                  ],
                },
              ],
            },
            {
              "Action": [
                "s3:DeleteObject*",
                "s3:PutObject",
                "s3:PutObjectLegalHold",
                "s3:PutObjectRetention",
                "s3:PutObjectTagging",
                "s3:PutObjectVersionTagging",
                "s3:Abort*",
              ],
              "Effect": "Allow",
              "Resource": [
                {
                  "Fn::GetAtt": [
                    "Bucket83908E77",
                    "Arn",
                  ],
                },
                {
                  "Fn::Join": [
                    "",
                    [
                      {
                        "Fn::GetAtt": [
                          "Bucket83908E77",
                          "Arn",
                        ],
                      },
                      "/data/*/docs-typescript.*.not-supported",
                    ],
                  ],
                },
              ],
            },
            {
              "Action": [
                "s3:GetObject*",
                "s3:GetBucket*",
                "s3:List*",
              ],
              "Effect": "Allow",
              "Resource": [
                {
                  "Fn::GetAtt": [
                    "Bucket83908E77",
                    "Arn",
                  ],
                },
                {
                  "Fn::Join": [
                    "",
                    [
                      {
                        "Fn::GetAtt": [
                          "Bucket83908E77",
                          "Arn",
                        ],
                      },
                      "/data/*/docs-typescript.*.not-supported",
                    ],
                  ],
                },
              ],
            },
            {
              "Action": [
                "s3:DeleteObject*",
                "s3:PutObject",
                "s3:PutObjectLegalHold",
                "s3:PutObjectRetention",
                "s3:PutObjectTagging",
                "s3:PutObjectVersionTagging",
                "s3:Abort*",
              ],
              "Effect": "Allow",
              "Resource": [
                {
                  "Fn::GetAtt": [
                    "Bucket83908E77",
                    "Arn",
                  ],
                },
                {
                  "Fn::Join": [
                    "",
                    [
                      {
                        "Fn::GetAtt": [
                          "Bucket83908E77",
                          "Arn",
                        ],
                      },
                      "/data/*/docs-*-typescript.*.not-supported",
                    ],
                  ],
                },
              ],
            },
            {
              "Action": [
                "s3:GetObject*",
                "s3:GetBucket*",
                "s3:List*",
              ],
              "Effect": "Allow",
              "Resource": [
                {
                  "Fn::GetAtt": [
                    "Bucket83908E77",
                    "Arn",
                  ],
                },
                {
                  "Fn::Join": [
                    "",
                    [
                      {
                        "Fn::GetAtt": [
                          "Bucket83908E77",
                          "Arn",
                        ],
                      },
                      "/data/*/docs-*-typescript.*.not-supported",
                    ],
                  ],
                },
              ],
            },
            {
              "Action": [
                "s3:GetObject*",
                "s3:GetBucket*",
                "s3:List*",
              ],
              "Effect": "Allow",
              "Resource": [
                {
                  "Fn::GetAtt": [
                    "Bucket83908E77",
                    "Arn",
                  ],
                },
                {
                  "Fn::Join": [
                    "",
                    [
                      {
                        "Fn::GetAtt": [
                          "Bucket83908E77",
                          "Arn",
                        ],
                      },
                      "/data/*/docs-typescript.*.corruptassembly",
                    ],
                  ],
                },
              ],
            },
            {
              "Action": [
                "s3:DeleteObject*",
                "s3:PutObject",
                "s3:PutObjectLegalHold",
                "s3:PutObjectRetention",
                "s3:PutObjectTagging",
                "s3:PutObjectVersionTagging",
                "s3:Abort*",
              ],
              "Effect": "Allow",
              "Resource": [
                {
                  "Fn::GetAtt": [
                    "Bucket83908E77",
                    "Arn",
                  ],
                },
                {
                  "Fn::Join": [
                    "",
                    [
                      {
                        "Fn::GetAtt": [
                          "Bucket83908E77",
                          "Arn",
                        ],
                      },
                      "/data/*/docs-typescript.*.corruptassembly",
                    ],
                  ],
                },
              ],
            },
            {
              "Action": [
                "s3:GetObject*",
                "s3:GetBucket*",
                "s3:List*",
              ],
              "Effect": "Allow",
              "Resource": [
                {
                  "Fn::GetAtt": [
                    "Bucket83908E77",
                    "Arn",
                  ],
                },
                {
                  "Fn::Join": [
                    "",
                    [
                      {
                        "Fn::GetAtt": [
                          "Bucket83908E77",
                          "Arn",
                        ],
                      },
                      "/data/*/docs-*-typescript.*.corruptassembly",
                    ],
                  ],
                },
              ],
            },
            {
              "Action": [
                "s3:DeleteObject*",
                "s3:PutObject",
                "s3:PutObjectLegalHold",
                "s3:PutObjectRetention",
                "s3:PutObjectTagging",
                "s3:PutObjectVersionTagging",
                "s3:Abort*",
              ],
              "Effect": "Allow",
              "Resource": [
                {
                  "Fn::GetAtt": [
                    "Bucket83908E77",
                    "Arn",
                  ],
                },
                {
                  "Fn::Join": [
                    "",
                    [
                      {
                        "Fn::GetAtt": [
                          "Bucket83908E77",
                          "Arn",
                        ],
                      },
                      "/data/*/docs-*-typescript.*.corruptassembly",
                    ],
                  ],
                },
              ],
            },
            {
              "Action": "s3:DeleteObject*",
              "Effect": "Allow",
              "Resource": {
                "Fn::Join": [
                  "",
                  [
                    {
                      "Fn::GetAtt": [
                        "Bucket83908E77",
                        "Arn",
                      ],
                    },
                    "/data/*/docs-typescript.*.corruptassembly",
                  ],
                ],
              },
            },
            {
              "Action": "s3:DeleteObject*",
              "Effect": "Allow",
              "Resource": {
                "Fn::Join": [
                  "",
                  [
                    {
                      "Fn::GetAtt": [
                        "Bucket83908E77",
                        "Arn",
                      ],
                    },
                    "/data/*/docs-*-typescript.*.corruptassembly",
                  ],
                ],
              },
            },
            {
              "Action": [
                "s3:DeleteObject*",
                "s3:PutObject",
                "s3:PutObjectLegalHold",
                "s3:PutObjectRetention",
                "s3:PutObjectTagging",
                "s3:PutObjectVersionTagging",
                "s3:Abort*",
              ],
              "Effect": "Allow",
              "Resource": [
                {
                  "Fn::GetAtt": [
                    "Bucket83908E77",
                    "Arn",
                  ],
                },
                {
                  "Fn::Join": [
                    "",
                    [
                      {
                        "Fn::GetAtt": [
                          "Bucket83908E77",
                          "Arn",
                        ],
                      },
                      "/data/*/docs-python.*",
                    ],
                  ],
                },
              ],
            },
            {
              "Action": [
                "s3:DeleteObject*",
                "s3:PutObject",
                "s3:PutObjectLegalHold",
                "s3:PutObjectRetention",
                "s3:PutObjectTagging",
                "s3:PutObjectVersionTagging",
                "s3:Abort*",
              ],
              "Effect": "Allow",
              "Resource": [
                {
                  "Fn::GetAtt": [
                    "Bucket83908E77",
                    "Arn",
                  ],
                },
                {
                  "Fn::Join": [
                    "",
                    [
                      {
                        "Fn::GetAtt": [
                          "Bucket83908E77",
                          "Arn",
                        ],
                      },
                      "/data/*/docs-*-python.*",
                    ],
                  ],
                },
              ],
            },
            {
              "Action": [
                "s3:DeleteObject*",
                "s3:PutObject",
                "s3:PutObjectLegalHold",
                "s3:PutObjectRetention",
                "s3:PutObjectTagging",
                "s3:PutObjectVersionTagging",
                "s3:Abort*",
              ],
              "Effect": "Allow",
              "Resource": [
                {
                  "Fn::GetAtt": [
                    "Bucket83908E77",
                    "Arn",
                  ],
                },
                {
                  "Fn::Join": [
                    "",
                    [
                      {
                        "Fn::GetAtt": [
                          "Bucket83908E77",
                          "Arn",
                        ],
                      },
                      "/data/*/docs-python.*.not-supported",
                    ],
                  ],
                },
              ],
            },
            {
              "Action": [
                "s3:GetObject*",
                "s3:GetBucket*",
                "s3:List*",
              ],
              "Effect": "Allow",
              "Resource": [
                {
                  "Fn::GetAtt": [
                    "Bucket83908E77",
                    "Arn",
                  ],
                },
                {
                  "Fn::Join": [
                    "",
                    [
                      {
                        "Fn::GetAtt": [
                          "Bucket83908E77",
                          "Arn",
                        ],
                      },
                      "/data/*/docs-python.*.not-supported",
                    ],
                  ],
                },
              ],
            },
            {
              "Action": "s3:DeleteObject*",
              "Effect": "Allow",
              "Resource": {
                "Fn::Join": [
                  "",
                  [
                    {
                      "Fn::GetAtt": [
                        "Bucket83908E77",
                        "Arn",
                      ],
                    },
                    "/data/*/docs-python.*.corruptassembly",
                  ],
                ],
              },
            },
          ],
          "Version": "2012-10-17",
        },
        "PolicyName": "TransliteratorTaskDefinitionTaskRoleDefaultPolicy9436F5AA",
        "Roles": [
          {
            "Ref": "TransliteratorTaskDefinitionTaskRole9D702381",
          },
        ],
      },
      "Type": "AWS::IAM::Policy",
    },
    "TransliteratorTaskDefinitionTaskRoleOverflowPolicy1B38F48F3": {
      "Properties": {
        "Description": "Part of the policies for TestStack/Transliterator/TaskDefinition/TaskRole",
        "Path": "/",
        "PolicyDocument": {
          "Statement": [
            {
              "Action": [
                "s3:DeleteObject*",
                "s3:PutObject",
                "s3:PutObjectLegalHold",
                "s3:PutObjectRetention",
                "s3:PutObjectTagging",
                "s3:PutObjectVersionTagging",
                "s3:Abort*",
              ],
              "Effect": "Allow",
              "Resource": [
                {
                  "Fn::GetAtt": [
                    "Bucket83908E77",
                    "Arn",
                  ],
                },
                {
                  "Fn::Join": [
                    "",
                    [
                      {
                        "Fn::GetAtt": [
                          "Bucket83908E77",
                          "Arn",
                        ],
                      },
                      "/data/*/docs-*-python.*.not-supported",
                    ],
                  ],
                },
              ],
            },
            {
              "Action": [
                "s3:GetObject*",
                "s3:GetBucket*",
                "s3:List*",
              ],
              "Effect": "Allow",
              "Resource": [
                {
                  "Fn::GetAtt": [
                    "Bucket83908E77",
                    "Arn",
                  ],
                },
                {
                  "Fn::Join": [
                    "",
                    [
                      {
                        "Fn::GetAtt": [
                          "Bucket83908E77",
                          "Arn",
                        ],
                      },
                      "/data/*/docs-*-python.*.not-supported",
                    ],
                  ],
                },
              ],
            },
            {
              "Action": [
                "s3:GetObject*",
                "s3:GetBucket*",
                "s3:List*",
              ],
              "Effect": "Allow",
              "Resource": [
                {
                  "Fn::GetAtt": [
                    "Bucket83908E77",
                    "Arn",
                  ],
                },
                {
                  "Fn::Join": [
                    "",
                    [
                      {
                        "Fn::GetAtt": [
                          "Bucket83908E77",
                          "Arn",
                        ],
                      },
                      "/data/*/docs-python.*.corruptassembly",
                    ],
                  ],
                },
              ],
            },
            {
              "Action": [
                "s3:DeleteObject*",
                "s3:PutObject",
                "s3:PutObjectLegalHold",
                "s3:PutObjectRetention",
                "s3:PutObjectTagging",
                "s3:PutObjectVersionTagging",
                "s3:Abort*",
              ],
              "Effect": "Allow",
              "Resource": [
                {
                  "Fn::GetAtt": [
                    "Bucket83908E77",
                    "Arn",
                  ],
                },
                {
                  "Fn::Join": [
                    "",
                    [
                      {
                        "Fn::GetAtt": [
                          "Bucket83908E77",
                          "Arn",
                        ],
                      },
                      "/data/*/docs-python.*.corruptassembly",
                    ],
                  ],
                },
              ],
            },
            {
              "Action": [
                "s3:GetObject*",
                "s3:GetBucket*",
                "s3:List*",
              ],
              "Effect": "Allow",
              "Resource": [
                {
                  "Fn::GetAtt": [
                    "Bucket83908E77",
                    "Arn",
                  ],
                },
                {
                  "Fn::Join": [
                    "",
                    [
                      {
                        "Fn::GetAtt": [
                          "Bucket83908E77",
                          "Arn",
                        ],
                      },
                      "/data/*/docs-*-python.*.corruptassembly",
                    ],
                  ],
                },
              ],
            },
            {
              "Action": [
                "s3:DeleteObject*",
                "s3:PutObject",
                "s3:PutObjectLegalHold",
                "s3:PutObjectRetention",
                "s3:PutObjectTagging",
                "s3:PutObjectVersionTagging",
                "s3:Abort*",
              ],
              "Effect": "Allow",
              "Resource": [
                {
                  "Fn::GetAtt": [
                    "Bucket83908E77",
                    "Arn",
                  ],
                },
                {
                  "Fn::Join": [
                    "",
                    [
                      {
                        "Fn::GetAtt": [
                          "Bucket83908E77",
                          "Arn",
                        ],
                      },
                      "/data/*/docs-*-python.*.corruptassembly",
                    ],
                  ],
                },
              ],
            },
            {
              "Action": "s3:DeleteObject*",
              "Effect": "Allow",
              "Resource": {
                "Fn::Join": [
                  "",
                  [
                    {
                      "Fn::GetAtt": [
                        "Bucket83908E77",
                        "Arn",
                      ],
                    },
                    "/data/*/docs-*-python.*.corruptassembly",
                  ],
                ],
              },
            },
            {
              "Action": [
                "s3:DeleteObject*",
                "s3:PutObject",
                "s3:PutObjectLegalHold",
                "s3:PutObjectRetention",
                "s3:PutObjectTagging",
                "s3:PutObjectVersionTagging",
                "s3:Abort*",
              ],
              "Effect": "Allow",
              "Resource": [
                {
                  "Fn::GetAtt": [
                    "Bucket83908E77",
                    "Arn",
                  ],
                },
                {
                  "Fn::Join": [
                    "",
                    [
                      {
                        "Fn::GetAtt": [
                          "Bucket83908E77",
                          "Arn",
                        ],
                      },
                      "/data/*/docs-java.*",
                    ],
                  ],
                },
              ],
            },
            {
              "Action": [
                "s3:DeleteObject*",
                "s3:PutObject",
                "s3:PutObjectLegalHold",
                "s3:PutObjectRetention",
                "s3:PutObjectTagging",
                "s3:PutObjectVersionTagging",
                "s3:Abort*",
              ],
              "Effect": "Allow",
              "Resource": [
                {
                  "Fn::GetAtt": [
                    "Bucket83908E77",
                    "Arn",
                  ],
                },
                {
                  "Fn::Join": [
                    "",
                    [
                      {
                        "Fn::GetAtt": [
                          "Bucket83908E77",
                          "Arn",
                        ],
                      },
                      "/data/*/docs-*-java.*",
                    ],
                  ],
                },
              ],
            },
            {
              "Action": [
                "s3:DeleteObject*",
                "s3:PutObject",
                "s3:PutObjectLegalHold",
                "s3:PutObjectRetention",
                "s3:PutObjectTagging",
                "s3:PutObjectVersionTagging",
                "s3:Abort*",
              ],
              "Effect": "Allow",
              "Resource": [
                {
                  "Fn::GetAtt": [
                    "Bucket83908E77",
                    "Arn",
                  ],
                },
                {
                  "Fn::Join": [
                    "",
                    [
                      {
                        "Fn::GetAtt": [
                          "Bucket83908E77",
                          "Arn",
                        ],
                      },
                      "/data/*/docs-java.*.not-supported",
                    ],
                  ],
                },
              ],
            },
            {
              "Action": [
                "s3:GetObject*",
                "s3:GetBucket*",
                "s3:List*",
              ],
              "Effect": "Allow",
              "Resource": [
                {
                  "Fn::GetAtt": [
                    "Bucket83908E77",
                    "Arn",
                  ],
                },
                {
                  "Fn::Join": [
                    "",
                    [
                      {
                        "Fn::GetAtt": [
                          "Bucket83908E77",
                          "Arn",
                        ],
                      },
                      "/data/*/docs-java.*.not-supported",
                    ],
                  ],
                },
              ],
            },
            {
              "Action": [
                "s3:DeleteObject*",
                "s3:PutObject",
                "s3:PutObjectLegalHold",
                "s3:PutObjectRetention",
                "s3:PutObjectTagging",
                "s3:PutObjectVersionTagging",
                "s3:Abort*",
              ],
              "Effect": "Allow",
              "Resource": [
                {
                  "Fn::GetAtt": [
                    "Bucket83908E77",
                    "Arn",
                  ],
                },
                {
                  "Fn::Join": [
                    "",
                    [
                      {
                        "Fn::GetAtt": [
                          "Bucket83908E77",
                          "Arn",
                        ],
                      },
                      "/data/*/docs-*-java.*.not-supported",
                    ],
                  ],
                },
              ],
            },
            {
              "Action": [
                "s3:GetObject*",
                "s3:GetBucket*",
                "s3:List*",
              ],
              "Effect": "Allow",
              "Resource": [
                {
                  "Fn::GetAtt": [
                    "Bucket83908E77",
                    "Arn",
                  ],
                },
                {
                  "Fn::Join": [
                    "",
                    [
                      {
                        "Fn::GetAtt": [
                          "Bucket83908E77",
                          "Arn",
                        ],
                      },
                      "/data/*/docs-*-java.*.not-supported",
                    ],
                  ],
                },
              ],
            },
            {
              "Action": "s3:DeleteObject*",
              "Effect": "Allow",
              "Resource": {
                "Fn::Join": [
                  "",
                  [
                    {
                      "Fn::GetAtt": [
                        "Bucket83908E77",
                        "Arn",
                      ],
                    },
                    "/data/*/docs-java.*.corruptassembly",
                  ],
                ],
              },
            },
          ],
          "Version": "2012-10-17",
        },
        "Roles": [
          {
            "Ref": "TransliteratorTaskDefinitionTaskRole9D702381",
          },
        ],
      },
      "Type": "AWS::IAM::ManagedPolicy",
    },
    "TransliteratorTaskDefinitionTaskRoleOverflowPolicy23E8CAA7E": {
      "Properties": {
        "Description": "Part of the policies for TestStack/Transliterator/TaskDefinition/TaskRole",
        "Path": "/",
        "PolicyDocument": {
          "Statement": [
            {
              "Action": [
                "s3:GetObject*",
                "s3:GetBucket*",
                "s3:List*",
              ],
              "Effect": "Allow",
              "Resource": [
                {
                  "Fn::GetAtt": [
                    "Bucket83908E77",
                    "Arn",
                  ],
                },
                {
                  "Fn::Join": [
                    "",
                    [
                      {
                        "Fn::GetAtt": [
                          "Bucket83908E77",
                          "Arn",
                        ],
                      },
                      "/data/*/docs-java.*.corruptassembly",
                    ],
                  ],
                },
              ],
            },
            {
              "Action": [
                "s3:DeleteObject*",
                "s3:PutObject",
                "s3:PutObjectLegalHold",
                "s3:PutObjectRetention",
                "s3:PutObjectTagging",
                "s3:PutObjectVersionTagging",
                "s3:Abort*",
              ],
              "Effect": "Allow",
              "Resource": [
                {
                  "Fn::GetAtt": [
                    "Bucket83908E77",
                    "Arn",
                  ],
                },
                {
                  "Fn::Join": [
                    "",
                    [
                      {
                        "Fn::GetAtt": [
                          "Bucket83908E77",
                          "Arn",
                        ],
                      },
                      "/data/*/docs-java.*.corruptassembly",
                    ],
                  ],
                },
              ],
            },
            {
              "Action": [
                "s3:GetObject*",
                "s3:GetBucket*",
                "s3:List*",
              ],
              "Effect": "Allow",
              "Resource": [
                {
                  "Fn::GetAtt": [
                    "Bucket83908E77",
                    "Arn",
                  ],
                },
                {
                  "Fn::Join": [
                    "",
                    [
                      {
                        "Fn::GetAtt": [
                          "Bucket83908E77",
                          "Arn",
                        ],
                      },
                      "/data/*/docs-*-java.*.corruptassembly",
                    ],
                  ],
                },
              ],
            },
            {
              "Action": [
                "s3:DeleteObject*",
                "s3:PutObject",
                "s3:PutObjectLegalHold",
                "s3:PutObjectRetention",
                "s3:PutObjectTagging",
                "s3:PutObjectVersionTagging",
                "s3:Abort*",
              ],
              "Effect": "Allow",
              "Resource": [
                {
                  "Fn::GetAtt": [
                    "Bucket83908E77",
                    "Arn",
                  ],
                },
                {
                  "Fn::Join": [
                    "",
                    [
                      {
                        "Fn::GetAtt": [
                          "Bucket83908E77",
                          "Arn",
                        ],
                      },
                      "/data/*/docs-*-java.*.corruptassembly",
                    ],
                  ],
                },
              ],
            },
            {
              "Action": "s3:DeleteObject*",
              "Effect": "Allow",
              "Resource": {
                "Fn::Join": [
                  "",
                  [
                    {
                      "Fn::GetAtt": [
                        "Bucket83908E77",
                        "Arn",
                      ],
                    },
                    "/data/*/docs-*-java.*.corruptassembly",
                  ],
                ],
              },
            },
            {
              "Action": [
                "s3:DeleteObject*",
                "s3:PutObject",
                "s3:PutObjectLegalHold",
                "s3:PutObjectRetention",
                "s3:PutObjectTagging",
                "s3:PutObjectVersionTagging",
                "s3:Abort*",
              ],
              "Effect": "Allow",
              "Resource": [
                {
                  "Fn::GetAtt": [
                    "Bucket83908E77",
                    "Arn",
                  ],
                },
                {
                  "Fn::Join": [
                    "",
                    [
                      {
                        "Fn::GetAtt": [
                          "Bucket83908E77",
                          "Arn",
                        ],
                      },
                      "/data/*/docs-csharp.*",
                    ],
                  ],
                },
              ],
            },
            {
              "Action": [
                "s3:DeleteObject*",
                "s3:PutObject",
                "s3:PutObjectLegalHold",
                "s3:PutObjectRetention",
                "s3:PutObjectTagging",
                "s3:PutObjectVersionTagging",
                "s3:Abort*",
              ],
              "Effect": "Allow",
              "Resource": [
                {
                  "Fn::GetAtt": [
                    "Bucket83908E77",
                    "Arn",
                  ],
                },
                {
                  "Fn::Join": [
                    "",
                    [
                      {
                        "Fn::GetAtt": [
                          "Bucket83908E77",
                          "Arn",
                        ],
                      },
                      "/data/*/docs-*-csharp.*",
                    ],
                  ],
                },
              ],
            },
            {
              "Action": [
                "s3:DeleteObject*",
                "s3:PutObject",
                "s3:PutObjectLegalHold",
                "s3:PutObjectRetention",
                "s3:PutObjectTagging",
                "s3:PutObjectVersionTagging",
                "s3:Abort*",
              ],
              "Effect": "Allow",
              "Resource": [
                {
                  "Fn::GetAtt": [
                    "Bucket83908E77",
                    "Arn",
                  ],
                },
                {
                  "Fn::Join": [
                    "",
                    [
                      {
                        "Fn::GetAtt": [
                          "Bucket83908E77",
                          "Arn",
                        ],
                      },
                      "/data/*/docs-csharp.*.not-supported",
                    ],
                  ],
                },
              ],
            },
            {
              "Action": [
                "s3:GetObject*",
                "s3:GetBucket*",
                "s3:List*",
              ],
              "Effect": "Allow",
              "Resource": [
                {
                  "Fn::GetAtt": [
                    "Bucket83908E77",
                    "Arn",
                  ],
                },
                {
                  "Fn::Join": [
                    "",
                    [
                      {
                        "Fn::GetAtt": [
                          "Bucket83908E77",
                          "Arn",
                        ],
                      },
                      "/data/*/docs-csharp.*.not-supported",
                    ],
                  ],
                },
              ],
            },
            {
              "Action": [
                "s3:DeleteObject*",
                "s3:PutObject",
                "s3:PutObjectLegalHold",
                "s3:PutObjectRetention",
                "s3:PutObjectTagging",
                "s3:PutObjectVersionTagging",
                "s3:Abort*",
              ],
              "Effect": "Allow",
              "Resource": [
                {
                  "Fn::GetAtt": [
                    "Bucket83908E77",
                    "Arn",
                  ],
                },
                {
                  "Fn::Join": [
                    "",
                    [
                      {
                        "Fn::GetAtt": [
                          "Bucket83908E77",
                          "Arn",
                        ],
                      },
                      "/data/*/docs-*-csharp.*.not-supported",
                    ],
                  ],
                },
              ],
            },
            {
              "Action": [
                "s3:GetObject*",
                "s3:GetBucket*",
                "s3:List*",
              ],
              "Effect": "Allow",
              "Resource": [
                {
                  "Fn::GetAtt": [
                    "Bucket83908E77",
                    "Arn",
                  ],
                },
                {
                  "Fn::Join": [
                    "",
                    [
                      {
                        "Fn::GetAtt": [
                          "Bucket83908E77",
                          "Arn",
                        ],
                      },
                      "/data/*/docs-*-csharp.*.not-supported",
                    ],
                  ],
                },
              ],
            },
            {
              "Action": [
                "s3:GetObject*",
                "s3:GetBucket*",
                "s3:List*",
              ],
              "Effect": "Allow",
              "Resource": [
                {
                  "Fn::GetAtt": [
                    "Bucket83908E77",
                    "Arn",
                  ],
                },
                {
                  "Fn::Join": [
                    "",
                    [
                      {
                        "Fn::GetAtt": [
                          "Bucket83908E77",
                          "Arn",
                        ],
                      },
                      "/data/*/docs-csharp.*.corruptassembly",
                    ],
                  ],
                },
              ],
            },
            {
              "Action": [
                "s3:DeleteObject*",
                "s3:PutObject",
                "s3:PutObjectLegalHold",
                "s3:PutObjectRetention",
                "s3:PutObjectTagging",
                "s3:PutObjectVersionTagging",
                "s3:Abort*",
              ],
              "Effect": "Allow",
              "Resource": [
                {
                  "Fn::GetAtt": [
                    "Bucket83908E77",
                    "Arn",
                  ],
                },
                {
                  "Fn::Join": [
                    "",
                    [
                      {
                        "Fn::GetAtt": [
                          "Bucket83908E77",
                          "Arn",
                        ],
                      },
                      "/data/*/docs-csharp.*.corruptassembly",
                    ],
                  ],
                },
              ],
            },
            {
              "Action": "s3:DeleteObject*",
              "Effect": "Allow",
              "Resource": {
                "Fn::Join": [
                  "",
                  [
                    {
                      "Fn::GetAtt": [
                        "Bucket83908E77",
                        "Arn",
                      ],
                    },
                    "/data/*/docs-csharp.*.corruptassembly",
                  ],
                ],
              },
            },
          ],
          "Version": "2012-10-17",
        },
        "Roles": [
          {
            "Ref": "TransliteratorTaskDefinitionTaskRole9D702381",
          },
        ],
      },
      "Type": "AWS::IAM::ManagedPolicy",
    },
    "TransliteratorTaskDefinitionTaskRoleOverflowPolicy3CE750E0E": {
      "Properties": {
        "Description": "Part of the policies for TestStack/Transliterator/TaskDefinition/TaskRole",
        "Path": "/",
        "PolicyDocument": {
          "Statement": [
            {
              "Action": [
                "s3:GetObject*",
                "s3:GetBucket*",
                "s3:List*",
              ],
              "Effect": "Allow",
              "Resource": [
                {
                  "Fn::GetAtt": [
                    "Bucket83908E77",
                    "Arn",
                  ],
                },
                {
                  "Fn::Join": [
                    "",
                    [
                      {
                        "Fn::GetAtt": [
                          "Bucket83908E77",
                          "Arn",
                        ],
                      },
                      "/data/*/docs-*-csharp.*.corruptassembly",
                    ],
                  ],
                },
              ],
            },
            {
              "Action": [
                "s3:DeleteObject*",
                "s3:PutObject",
                "s3:PutObjectLegalHold",
                "s3:PutObjectRetention",
                "s3:PutObjectTagging",
                "s3:PutObjectVersionTagging",
                "s3:Abort*",
              ],
              "Effect": "Allow",
              "Resource": [
                {
                  "Fn::GetAtt": [
                    "Bucket83908E77",
                    "Arn",
                  ],
                },
                {
                  "Fn::Join": [
                    "",
                    [
                      {
                        "Fn::GetAtt": [
                          "Bucket83908E77",
                          "Arn",
                        ],
                      },
                      "/data/*/docs-*-csharp.*.corruptassembly",
                    ],
                  ],
                },
              ],
            },
            {
              "Action": "s3:DeleteObject*",
              "Effect": "Allow",
              "Resource": {
                "Fn::Join": [
                  "",
                  [
                    {
                      "Fn::GetAtt": [
                        "Bucket83908E77",
                        "Arn",
                      ],
                    },
                    "/data/*/docs-*-csharp.*.corruptassembly",
                  ],
                ],
              },
            },
            {
              "Action": [
                "s3:DeleteObject*",
                "s3:PutObject",
                "s3:PutObjectLegalHold",
                "s3:PutObjectRetention",
                "s3:PutObjectTagging",
                "s3:PutObjectVersionTagging",
                "s3:Abort*",
              ],
              "Effect": "Allow",
              "Resource": [
                {
                  "Fn::GetAtt": [
                    "Bucket83908E77",
                    "Arn",
                  ],
                },
                {
                  "Fn::Join": [
                    "",
                    [
                      {
                        "Fn::GetAtt": [
                          "Bucket83908E77",
                          "Arn",
                        ],
                      },
                      "/data/*/docs-go.*",
                    ],
                  ],
                },
              ],
            },
            {
              "Action": [
                "s3:DeleteObject*",
                "s3:PutObject",
                "s3:PutObjectLegalHold",
                "s3:PutObjectRetention",
                "s3:PutObjectTagging",
                "s3:PutObjectVersionTagging",
                "s3:Abort*",
              ],
              "Effect": "Allow",
              "Resource": [
                {
                  "Fn::GetAtt": [
                    "Bucket83908E77",
                    "Arn",
                  ],
                },
                {
                  "Fn::Join": [
                    "",
                    [
                      {
                        "Fn::GetAtt": [
                          "Bucket83908E77",
                          "Arn",
                        ],
                      },
                      "/data/*/docs-*-go.*",
                    ],
                  ],
                },
              ],
            },
            {
              "Action": [
                "s3:DeleteObject*",
                "s3:PutObject",
                "s3:PutObjectLegalHold",
                "s3:PutObjectRetention",
                "s3:PutObjectTagging",
                "s3:PutObjectVersionTagging",
                "s3:Abort*",
              ],
              "Effect": "Allow",
              "Resource": [
                {
                  "Fn::GetAtt": [
                    "Bucket83908E77",
                    "Arn",
                  ],
                },
                {
                  "Fn::Join": [
                    "",
                    [
                      {
                        "Fn::GetAtt": [
                          "Bucket83908E77",
                          "Arn",
                        ],
                      },
                      "/data/*/docs-go.*.not-supported",
                    ],
                  ],
                },
              ],
            },
            {
              "Action": [
                "s3:GetObject*",
                "s3:GetBucket*",
                "s3:List*",
              ],
              "Effect": "Allow",
              "Resource": [
                {
                  "Fn::GetAtt": [
                    "Bucket83908E77",
                    "Arn",
                  ],
                },
                {
                  "Fn::Join": [
                    "",
                    [
                      {
                        "Fn::GetAtt": [
                          "Bucket83908E77",
                          "Arn",
                        ],
                      },
                      "/data/*/docs-go.*.not-supported",
                    ],
                  ],
                },
              ],
            },
            {
              "Action": [
                "s3:DeleteObject*",
                "s3:PutObject",
                "s3:PutObjectLegalHold",
                "s3:PutObjectRetention",
                "s3:PutObjectTagging",
                "s3:PutObjectVersionTagging",
                "s3:Abort*",
              ],
              "Effect": "Allow",
              "Resource": [
                {
                  "Fn::GetAtt": [
                    "Bucket83908E77",
                    "Arn",
                  ],
                },
                {
                  "Fn::Join": [
                    "",
                    [
                      {
                        "Fn::GetAtt": [
                          "Bucket83908E77",
                          "Arn",
                        ],
                      },
                      "/data/*/docs-*-go.*.not-supported",
                    ],
                  ],
                },
              ],
            },
            {
              "Action": [
                "s3:GetObject*",
                "s3:GetBucket*",
                "s3:List*",
              ],
              "Effect": "Allow",
              "Resource": [
                {
                  "Fn::GetAtt": [
                    "Bucket83908E77",
                    "Arn",
                  ],
                },
                {
                  "Fn::Join": [
                    "",
                    [
                      {
                        "Fn::GetAtt": [
                          "Bucket83908E77",
                          "Arn",
                        ],
                      },
                      "/data/*/docs-*-go.*.not-supported",
                    ],
                  ],
                },
              ],
            },
            {
              "Action": [
                "s3:GetObject*",
                "s3:GetBucket*",
                "s3:List*",
              ],
              "Effect": "Allow",
              "Resource": [
                {
                  "Fn::GetAtt": [
                    "Bucket83908E77",
                    "Arn",
                  ],
                },
                {
                  "Fn::Join": [
                    "",
                    [
                      {
                        "Fn::GetAtt": [
                          "Bucket83908E77",
                          "Arn",
                        ],
                      },
                      "/data/*/docs-go.*.corruptassembly",
                    ],
                  ],
                },
              ],
            },
            {
              "Action": [
                "s3:DeleteObject*",
                "s3:PutObject",
                "s3:PutObjectLegalHold",
                "s3:PutObjectRetention",
                "s3:PutObjectTagging",
                "s3:PutObjectVersionTagging",
                "s3:Abort*",
              ],
              "Effect": "Allow",
              "Resource": [
                {
                  "Fn::GetAtt": [
                    "Bucket83908E77",
                    "Arn",
                  ],
                },
                {
                  "Fn::Join": [
                    "",
                    [
                      {
                        "Fn::GetAtt": [
                          "Bucket83908E77",
                          "Arn",
                        ],
                      },
                      "/data/*/docs-go.*.corruptassembly",
                    ],
                  ],
                },
              ],
            },
            {
              "Action": [
                "s3:GetObject*",
                "s3:GetBucket*",
                "s3:List*",
              ],
              "Effect": "Allow",
              "Resource": [
                {
                  "Fn::GetAtt": [
                    "Bucket83908E77",
                    "Arn",
                  ],
                },
                {
                  "Fn::Join": [
                    "",
                    [
                      {
                        "Fn::GetAtt": [
                          "Bucket83908E77",
                          "Arn",
                        ],
                      },
                      "/data/*/docs-*-go.*.corruptassembly",
                    ],
                  ],
                },
              ],
            },
            {
              "Action": [
                "s3:DeleteObject*",
                "s3:PutObject",
                "s3:PutObjectLegalHold",
                "s3:PutObjectRetention",
                "s3:PutObjectTagging",
                "s3:PutObjectVersionTagging",
                "s3:Abort*",
              ],
              "Effect": "Allow",
              "Resource": [
                {
                  "Fn::GetAtt": [
                    "Bucket83908E77",
                    "Arn",
                  ],
                },
                {
                  "Fn::Join": [
                    "",
                    [
                      {
                        "Fn::GetAtt": [
                          "Bucket83908E77",
                          "Arn",
                        ],
                      },
                      "/data/*/docs-*-go.*.corruptassembly",
                    ],
                  ],
                },
              ],
            },
            {
              "Action": "s3:DeleteObject*",
              "Effect": "Allow",
              "Resource": {
                "Fn::Join": [
                  "",
                  [
                    {
                      "Fn::GetAtt": [
                        "Bucket83908E77",
                        "Arn",
                      ],
                    },
                    "/data/*/docs-go.*.corruptassembly",
                  ],
                ],
              },
            },
          ],
          "Version": "2012-10-17",
        },
        "Roles": [
          {
            "Ref": "TransliteratorTaskDefinitionTaskRole9D702381",
          },
        ],
      },
      "Type": "AWS::IAM::ManagedPolicy",
    },
    "TransliteratorTaskDefinitionTaskRoleOverflowPolicy444BE1376": {
      "Properties": {
        "Description": "Part of the policies for TestStack/Transliterator/TaskDefinition/TaskRole",
        "Path": "/",
        "PolicyDocument": {
          "Statement": [
            {
              "Action": "s3:DeleteObject*",
              "Effect": "Allow",
              "Resource": {
                "Fn::Join": [
                  "",
                  [
                    {
                      "Fn::GetAtt": [
                        "Bucket83908E77",
                        "Arn",
                      ],
                    },
                    "/data/*/docs-*-go.*.corruptassembly",
                  ],
                ],
              },
            },
          ],
          "Version": "2012-10-17",
        },
        "Roles": [
          {
            "Ref": "TransliteratorTaskDefinitionTaskRole9D702381",
          },
        ],
      },
      "Type": "AWS::IAM::ManagedPolicy",
    },
  },
  "Rules": {
    "CheckBootstrapVersion": {
      "Assertions": [
        {
          "Assert": {
            "Fn::Not": [
              {
                "Fn::Contains": [
                  [
                    "1",
                    "2",
                    "3",
                    "4",
                    "5",
                  ],
                  {
                    "Ref": "BootstrapVersion",
                  },
                ],
              },
            ],
          },
          "AssertDescription": "CDK bootstrap stack version 6 required. Please run 'cdk bootstrap' with a recent version of the CDK CLI.",
        },
      ],
    },
  },
}
`;

exports[`VPC Endpoints 1`] = `
{
  "Outputs": Anything,
  "Parameters": {
    "BootstrapVersion": {
      "Default": "/cdk-bootstrap/hnb659fds/version",
      "Description": "Version of the CDK Bootstrap resources in this environment, automatically retrieved from SSM Parameter Store. [cdk:skip]",
      "Type": "AWS::SSM::Parameter::Value<String>",
    },
  },
  "Resources": {
    "Bucket83908E77": Anything,
    "MonitoringHighSeverityDashboard17D9CD74": Anything,
    "MonitoringWatchfulDashboard9EB9FD4D": Anything,
    "TransliteratorLogGroup09734787": {
      "DeletionPolicy": "Retain",
      "Properties": {
        "RetentionInDays": 731,
      },
      "Type": "AWS::Logs::LogGroup",
      "UpdateReplacePolicy": "Retain",
    },
    "TransliteratorTaskDefinition16158D86": {
      "Properties": {
        "ContainerDefinitions": [
          {
            "Environment": [
              {
                "Name": "HEADER_SPAN",
                "Value": "true",
              },
              {
                "Name": "AWS_EMF_ENVIRONMENT",
                "Value": "Local",
              },
              {
                "Name": "MAX_CONCURRENT_S3_REQUESTS",
                "Value": "16",
              },
              {
                "Name": "MAX_RETRIES_S3_REQUESTS",
                "Value": "12",
              },
              {
                "Name": "CODE_ARTIFACT_API_ENDPOINT",
                "Value": {
                  "Fn::Select": [
                    1,
                    {
                      "Fn::Split": [
                        ":",
                        {
                          "Fn::Select": [
                            0,
                            {
                              "Fn::GetAtt": [
                                "VPCCodeArtifactAPIA2ABC3E9",
                                "DnsEntries",
                              ],
                            },
                          ],
                        },
                      ],
                    },
                  ],
                },
              },
            ],
            "Essential": true,
            "Image": {
<<<<<<< HEAD
              "Fn::Sub": "\${AWS::AccountId}.dkr.ecr.\${AWS::Region}.\${AWS::URLSuffix}/cdk-hnb659fds-container-assets-\${AWS::AccountId}-\${AWS::Region}:11080b7389ddbef89c6ebba637c7d8694c2458017a8752f9c498789e274c2522",
=======
              "Fn::Sub": "\${AWS::AccountId}.dkr.ecr.\${AWS::Region}.\${AWS::URLSuffix}/cdk-hnb659fds-container-assets-\${AWS::AccountId}-\${AWS::Region}:5efd46a839e3f78a2867a689dcc8f1945fd1058364e5f5ca6331742f61b14c67",
>>>>>>> ef9248df
            },
            "LogConfiguration": {
              "LogDriver": "awslogs",
              "Options": {
                "awslogs-group": {
                  "Ref": "TransliteratorLogGroup09734787",
                },
                "awslogs-region": {
                  "Ref": "AWS::Region",
                },
                "awslogs-stream-prefix": "transliterator",
              },
            },
            "Name": "Resource",
          },
        ],
        "Cpu": "4096",
        "ExecutionRoleArn": {
          "Fn::GetAtt": [
            "TransliteratorTaskDefinitionExecutionRole9E3F5F1A",
            "Arn",
          ],
        },
        "Family": "TestStackTransliteratorTaskDefinitionE3A8C6E4",
        "Memory": "8192",
        "NetworkMode": "awsvpc",
        "RequiresCompatibilities": [
          "FARGATE",
        ],
        "RuntimePlatform": {
          "CpuArchitecture": "ARM64",
          "OperatingSystemFamily": "LINUX",
        },
        "TaskRoleArn": {
          "Fn::GetAtt": [
            "TransliteratorTaskDefinitionTaskRole9D702381",
            "Arn",
          ],
        },
      },
      "Type": "AWS::ECS::TaskDefinition",
    },
    "TransliteratorTaskDefinitionExecutionRole9E3F5F1A": {
      "Properties": {
        "AssumeRolePolicyDocument": {
          "Statement": [
            {
              "Action": "sts:AssumeRole",
              "Effect": "Allow",
              "Principal": {
                "Service": "ecs-tasks.amazonaws.com",
              },
            },
          ],
          "Version": "2012-10-17",
        },
      },
      "Type": "AWS::IAM::Role",
    },
    "TransliteratorTaskDefinitionExecutionRoleDefaultPolicyEF9F768F": {
      "Properties": {
        "PolicyDocument": {
          "Statement": [
            {
              "Action": [
                "ecr:BatchCheckLayerAvailability",
                "ecr:GetDownloadUrlForLayer",
                "ecr:BatchGetImage",
              ],
              "Effect": "Allow",
              "Resource": {
                "Fn::Join": [
                  "",
                  [
                    "arn:",
                    {
                      "Ref": "AWS::Partition",
                    },
                    ":ecr:",
                    {
                      "Ref": "AWS::Region",
                    },
                    ":",
                    {
                      "Ref": "AWS::AccountId",
                    },
                    ":repository/",
                    {
                      "Fn::Sub": "cdk-hnb659fds-container-assets-\${AWS::AccountId}-\${AWS::Region}",
                    },
                  ],
                ],
              },
            },
            {
              "Action": "ecr:GetAuthorizationToken",
              "Effect": "Allow",
              "Resource": "*",
            },
            {
              "Action": [
                "logs:CreateLogStream",
                "logs:PutLogEvents",
              ],
              "Effect": "Allow",
              "Resource": {
                "Fn::GetAtt": [
                  "TransliteratorLogGroup09734787",
                  "Arn",
                ],
              },
            },
          ],
          "Version": "2012-10-17",
        },
        "PolicyName": "TransliteratorTaskDefinitionExecutionRoleDefaultPolicyEF9F768F",
        "Roles": [
          {
            "Ref": "TransliteratorTaskDefinitionExecutionRole9E3F5F1A",
          },
        ],
      },
      "Type": "AWS::IAM::Policy",
    },
    "TransliteratorTaskDefinitionTaskRole9D702381": {
      "Properties": {
        "AssumeRolePolicyDocument": {
          "Statement": [
            {
              "Action": "sts:AssumeRole",
              "Effect": "Allow",
              "Principal": {
                "Service": "ecs-tasks.amazonaws.com",
              },
            },
          ],
          "Version": "2012-10-17",
        },
      },
      "Type": "AWS::IAM::Role",
    },
    "TransliteratorTaskDefinitionTaskRoleDefaultPolicy9436F5AA": {
      "Properties": {
        "PolicyDocument": {
          "Statement": [
            {
              "Action": [
                "states:SendTaskFailure",
                "states:SendTaskHeartbeat",
                "states:SendTaskSuccess",
              ],
              "Effect": "Allow",
              "Resource": "*",
            },
            {
              "Action": [
                "s3:GetObject*",
                "s3:GetBucket*",
                "s3:List*",
              ],
              "Effect": "Allow",
              "Resource": [
                {
                  "Fn::GetAtt": [
                    "Bucket83908E77",
                    "Arn",
                  ],
                },
                {
                  "Fn::Join": [
                    "",
                    [
                      {
                        "Fn::GetAtt": [
                          "Bucket83908E77",
                          "Arn",
                        ],
                      },
                      "/data/*/assembly.json",
                    ],
                  ],
                },
              ],
            },
            {
              "Action": [
                "s3:GetObject*",
                "s3:GetBucket*",
                "s3:List*",
              ],
              "Effect": "Allow",
              "Resource": [
                {
                  "Fn::GetAtt": [
                    "Bucket83908E77",
                    "Arn",
                  ],
                },
                {
                  "Fn::Join": [
                    "",
                    [
                      {
                        "Fn::GetAtt": [
                          "Bucket83908E77",
                          "Arn",
                        ],
                      },
                      "/data/*/package.tgz",
                    ],
                  ],
                },
              ],
            },
            {
              "Action": [
                "s3:GetObject*",
                "s3:GetBucket*",
                "s3:List*",
              ],
              "Effect": "Allow",
              "Resource": [
                {
                  "Fn::GetAtt": [
                    "Bucket83908E77",
                    "Arn",
                  ],
                },
                {
                  "Fn::Join": [
                    "",
                    [
                      {
                        "Fn::GetAtt": [
                          "Bucket83908E77",
                          "Arn",
                        ],
                      },
                      "/data/*/uninstallable",
                    ],
                  ],
                },
              ],
            },
            {
              "Action": [
                "s3:DeleteObject*",
                "s3:PutObject",
                "s3:PutObjectLegalHold",
                "s3:PutObjectRetention",
                "s3:PutObjectTagging",
                "s3:PutObjectVersionTagging",
                "s3:Abort*",
              ],
              "Effect": "Allow",
              "Resource": [
                {
                  "Fn::GetAtt": [
                    "Bucket83908E77",
                    "Arn",
                  ],
                },
                {
                  "Fn::Join": [
                    "",
                    [
                      {
                        "Fn::GetAtt": [
                          "Bucket83908E77",
                          "Arn",
                        ],
                      },
                      "/data/*/uninstallable",
                    ],
                  ],
                },
              ],
            },
            {
              "Action": "s3:DeleteObject*",
              "Effect": "Allow",
              "Resource": {
                "Fn::Join": [
                  "",
                  [
                    {
                      "Fn::GetAtt": [
                        "Bucket83908E77",
                        "Arn",
                      ],
                    },
                    "/data/*/uninstallable",
                  ],
                ],
              },
            },
            {
              "Action": [
                "s3:DeleteObject*",
                "s3:PutObject",
                "s3:PutObjectLegalHold",
                "s3:PutObjectRetention",
                "s3:PutObjectTagging",
                "s3:PutObjectVersionTagging",
                "s3:Abort*",
              ],
              "Effect": "Allow",
              "Resource": [
                {
                  "Fn::GetAtt": [
                    "Bucket83908E77",
                    "Arn",
                  ],
                },
                {
                  "Fn::Join": [
                    "",
                    [
                      {
                        "Fn::GetAtt": [
                          "Bucket83908E77",
                          "Arn",
                        ],
                      },
                      "/data/*/docs-typescript.*",
                    ],
                  ],
                },
              ],
            },
            {
              "Action": [
                "s3:DeleteObject*",
                "s3:PutObject",
                "s3:PutObjectLegalHold",
                "s3:PutObjectRetention",
                "s3:PutObjectTagging",
                "s3:PutObjectVersionTagging",
                "s3:Abort*",
              ],
              "Effect": "Allow",
              "Resource": [
                {
                  "Fn::GetAtt": [
                    "Bucket83908E77",
                    "Arn",
                  ],
                },
                {
                  "Fn::Join": [
                    "",
                    [
                      {
                        "Fn::GetAtt": [
                          "Bucket83908E77",
                          "Arn",
                        ],
                      },
                      "/data/*/docs-*-typescript.*",
                    ],
                  ],
                },
              ],
            },
            {
              "Action": [
                "s3:DeleteObject*",
                "s3:PutObject",
                "s3:PutObjectLegalHold",
                "s3:PutObjectRetention",
                "s3:PutObjectTagging",
                "s3:PutObjectVersionTagging",
                "s3:Abort*",
              ],
              "Effect": "Allow",
              "Resource": [
                {
                  "Fn::GetAtt": [
                    "Bucket83908E77",
                    "Arn",
                  ],
                },
                {
                  "Fn::Join": [
                    "",
                    [
                      {
                        "Fn::GetAtt": [
                          "Bucket83908E77",
                          "Arn",
                        ],
                      },
                      "/data/*/docs-typescript.*.not-supported",
                    ],
                  ],
                },
              ],
            },
            {
              "Action": [
                "s3:GetObject*",
                "s3:GetBucket*",
                "s3:List*",
              ],
              "Effect": "Allow",
              "Resource": [
                {
                  "Fn::GetAtt": [
                    "Bucket83908E77",
                    "Arn",
                  ],
                },
                {
                  "Fn::Join": [
                    "",
                    [
                      {
                        "Fn::GetAtt": [
                          "Bucket83908E77",
                          "Arn",
                        ],
                      },
                      "/data/*/docs-typescript.*.not-supported",
                    ],
                  ],
                },
              ],
            },
            {
              "Action": [
                "s3:DeleteObject*",
                "s3:PutObject",
                "s3:PutObjectLegalHold",
                "s3:PutObjectRetention",
                "s3:PutObjectTagging",
                "s3:PutObjectVersionTagging",
                "s3:Abort*",
              ],
              "Effect": "Allow",
              "Resource": [
                {
                  "Fn::GetAtt": [
                    "Bucket83908E77",
                    "Arn",
                  ],
                },
                {
                  "Fn::Join": [
                    "",
                    [
                      {
                        "Fn::GetAtt": [
                          "Bucket83908E77",
                          "Arn",
                        ],
                      },
                      "/data/*/docs-*-typescript.*.not-supported",
                    ],
                  ],
                },
              ],
            },
            {
              "Action": [
                "s3:GetObject*",
                "s3:GetBucket*",
                "s3:List*",
              ],
              "Effect": "Allow",
              "Resource": [
                {
                  "Fn::GetAtt": [
                    "Bucket83908E77",
                    "Arn",
                  ],
                },
                {
                  "Fn::Join": [
                    "",
                    [
                      {
                        "Fn::GetAtt": [
                          "Bucket83908E77",
                          "Arn",
                        ],
                      },
                      "/data/*/docs-*-typescript.*.not-supported",
                    ],
                  ],
                },
              ],
            },
            {
              "Action": [
                "s3:GetObject*",
                "s3:GetBucket*",
                "s3:List*",
              ],
              "Effect": "Allow",
              "Resource": [
                {
                  "Fn::GetAtt": [
                    "Bucket83908E77",
                    "Arn",
                  ],
                },
                {
                  "Fn::Join": [
                    "",
                    [
                      {
                        "Fn::GetAtt": [
                          "Bucket83908E77",
                          "Arn",
                        ],
                      },
                      "/data/*/docs-typescript.*.corruptassembly",
                    ],
                  ],
                },
              ],
            },
            {
              "Action": [
                "s3:DeleteObject*",
                "s3:PutObject",
                "s3:PutObjectLegalHold",
                "s3:PutObjectRetention",
                "s3:PutObjectTagging",
                "s3:PutObjectVersionTagging",
                "s3:Abort*",
              ],
              "Effect": "Allow",
              "Resource": [
                {
                  "Fn::GetAtt": [
                    "Bucket83908E77",
                    "Arn",
                  ],
                },
                {
                  "Fn::Join": [
                    "",
                    [
                      {
                        "Fn::GetAtt": [
                          "Bucket83908E77",
                          "Arn",
                        ],
                      },
                      "/data/*/docs-typescript.*.corruptassembly",
                    ],
                  ],
                },
              ],
            },
            {
              "Action": [
                "s3:GetObject*",
                "s3:GetBucket*",
                "s3:List*",
              ],
              "Effect": "Allow",
              "Resource": [
                {
                  "Fn::GetAtt": [
                    "Bucket83908E77",
                    "Arn",
                  ],
                },
                {
                  "Fn::Join": [
                    "",
                    [
                      {
                        "Fn::GetAtt": [
                          "Bucket83908E77",
                          "Arn",
                        ],
                      },
                      "/data/*/docs-*-typescript.*.corruptassembly",
                    ],
                  ],
                },
              ],
            },
            {
              "Action": [
                "s3:DeleteObject*",
                "s3:PutObject",
                "s3:PutObjectLegalHold",
                "s3:PutObjectRetention",
                "s3:PutObjectTagging",
                "s3:PutObjectVersionTagging",
                "s3:Abort*",
              ],
              "Effect": "Allow",
              "Resource": [
                {
                  "Fn::GetAtt": [
                    "Bucket83908E77",
                    "Arn",
                  ],
                },
                {
                  "Fn::Join": [
                    "",
                    [
                      {
                        "Fn::GetAtt": [
                          "Bucket83908E77",
                          "Arn",
                        ],
                      },
                      "/data/*/docs-*-typescript.*.corruptassembly",
                    ],
                  ],
                },
              ],
            },
            {
              "Action": "s3:DeleteObject*",
              "Effect": "Allow",
              "Resource": {
                "Fn::Join": [
                  "",
                  [
                    {
                      "Fn::GetAtt": [
                        "Bucket83908E77",
                        "Arn",
                      ],
                    },
                    "/data/*/docs-typescript.*.corruptassembly",
                  ],
                ],
              },
            },
            {
              "Action": "s3:DeleteObject*",
              "Effect": "Allow",
              "Resource": {
                "Fn::Join": [
                  "",
                  [
                    {
                      "Fn::GetAtt": [
                        "Bucket83908E77",
                        "Arn",
                      ],
                    },
                    "/data/*/docs-*-typescript.*.corruptassembly",
                  ],
                ],
              },
            },
            {
              "Action": [
                "s3:DeleteObject*",
                "s3:PutObject",
                "s3:PutObjectLegalHold",
                "s3:PutObjectRetention",
                "s3:PutObjectTagging",
                "s3:PutObjectVersionTagging",
                "s3:Abort*",
              ],
              "Effect": "Allow",
              "Resource": [
                {
                  "Fn::GetAtt": [
                    "Bucket83908E77",
                    "Arn",
                  ],
                },
                {
                  "Fn::Join": [
                    "",
                    [
                      {
                        "Fn::GetAtt": [
                          "Bucket83908E77",
                          "Arn",
                        ],
                      },
                      "/data/*/docs-python.*",
                    ],
                  ],
                },
              ],
            },
            {
              "Action": [
                "s3:DeleteObject*",
                "s3:PutObject",
                "s3:PutObjectLegalHold",
                "s3:PutObjectRetention",
                "s3:PutObjectTagging",
                "s3:PutObjectVersionTagging",
                "s3:Abort*",
              ],
              "Effect": "Allow",
              "Resource": [
                {
                  "Fn::GetAtt": [
                    "Bucket83908E77",
                    "Arn",
                  ],
                },
                {
                  "Fn::Join": [
                    "",
                    [
                      {
                        "Fn::GetAtt": [
                          "Bucket83908E77",
                          "Arn",
                        ],
                      },
                      "/data/*/docs-*-python.*",
                    ],
                  ],
                },
              ],
            },
            {
              "Action": [
                "s3:DeleteObject*",
                "s3:PutObject",
                "s3:PutObjectLegalHold",
                "s3:PutObjectRetention",
                "s3:PutObjectTagging",
                "s3:PutObjectVersionTagging",
                "s3:Abort*",
              ],
              "Effect": "Allow",
              "Resource": [
                {
                  "Fn::GetAtt": [
                    "Bucket83908E77",
                    "Arn",
                  ],
                },
                {
                  "Fn::Join": [
                    "",
                    [
                      {
                        "Fn::GetAtt": [
                          "Bucket83908E77",
                          "Arn",
                        ],
                      },
                      "/data/*/docs-python.*.not-supported",
                    ],
                  ],
                },
              ],
            },
            {
              "Action": [
                "s3:GetObject*",
                "s3:GetBucket*",
                "s3:List*",
              ],
              "Effect": "Allow",
              "Resource": [
                {
                  "Fn::GetAtt": [
                    "Bucket83908E77",
                    "Arn",
                  ],
                },
                {
                  "Fn::Join": [
                    "",
                    [
                      {
                        "Fn::GetAtt": [
                          "Bucket83908E77",
                          "Arn",
                        ],
                      },
                      "/data/*/docs-python.*.not-supported",
                    ],
                  ],
                },
              ],
            },
            {
              "Action": [
                "s3:DeleteObject*",
                "s3:PutObject",
                "s3:PutObjectLegalHold",
                "s3:PutObjectRetention",
                "s3:PutObjectTagging",
                "s3:PutObjectVersionTagging",
                "s3:Abort*",
              ],
              "Effect": "Allow",
              "Resource": [
                {
                  "Fn::GetAtt": [
                    "Bucket83908E77",
                    "Arn",
                  ],
                },
                {
                  "Fn::Join": [
                    "",
                    [
                      {
                        "Fn::GetAtt": [
                          "Bucket83908E77",
                          "Arn",
                        ],
                      },
                      "/data/*/docs-*-python.*.not-supported",
                    ],
                  ],
                },
              ],
            },
            {
              "Action": [
                "s3:GetObject*",
                "s3:GetBucket*",
                "s3:List*",
              ],
              "Effect": "Allow",
              "Resource": [
                {
                  "Fn::GetAtt": [
                    "Bucket83908E77",
                    "Arn",
                  ],
                },
                {
                  "Fn::Join": [
                    "",
                    [
                      {
                        "Fn::GetAtt": [
                          "Bucket83908E77",
                          "Arn",
                        ],
                      },
                      "/data/*/docs-*-python.*.not-supported",
                    ],
                  ],
                },
              ],
            },
            {
              "Action": "s3:DeleteObject*",
              "Effect": "Allow",
              "Resource": {
                "Fn::Join": [
                  "",
                  [
                    {
                      "Fn::GetAtt": [
                        "Bucket83908E77",
                        "Arn",
                      ],
                    },
                    "/data/*/docs-python.*.corruptassembly",
                  ],
                ],
              },
            },
          ],
          "Version": "2012-10-17",
        },
        "PolicyName": "TransliteratorTaskDefinitionTaskRoleDefaultPolicy9436F5AA",
        "Roles": [
          {
            "Ref": "TransliteratorTaskDefinitionTaskRole9D702381",
          },
        ],
      },
      "Type": "AWS::IAM::Policy",
    },
    "TransliteratorTaskDefinitionTaskRoleOverflowPolicy1B38F48F3": {
      "Properties": {
        "Description": "Part of the policies for TestStack/Transliterator/TaskDefinition/TaskRole",
        "Path": "/",
        "PolicyDocument": {
          "Statement": [
            {
              "Action": [
                "s3:GetObject*",
                "s3:GetBucket*",
                "s3:List*",
              ],
              "Effect": "Allow",
              "Resource": [
                {
                  "Fn::GetAtt": [
                    "Bucket83908E77",
                    "Arn",
                  ],
                },
                {
                  "Fn::Join": [
                    "",
                    [
                      {
                        "Fn::GetAtt": [
                          "Bucket83908E77",
                          "Arn",
                        ],
                      },
                      "/data/*/docs-python.*.corruptassembly",
                    ],
                  ],
                },
              ],
            },
            {
              "Action": [
                "s3:DeleteObject*",
                "s3:PutObject",
                "s3:PutObjectLegalHold",
                "s3:PutObjectRetention",
                "s3:PutObjectTagging",
                "s3:PutObjectVersionTagging",
                "s3:Abort*",
              ],
              "Effect": "Allow",
              "Resource": [
                {
                  "Fn::GetAtt": [
                    "Bucket83908E77",
                    "Arn",
                  ],
                },
                {
                  "Fn::Join": [
                    "",
                    [
                      {
                        "Fn::GetAtt": [
                          "Bucket83908E77",
                          "Arn",
                        ],
                      },
                      "/data/*/docs-python.*.corruptassembly",
                    ],
                  ],
                },
              ],
            },
            {
              "Action": [
                "s3:GetObject*",
                "s3:GetBucket*",
                "s3:List*",
              ],
              "Effect": "Allow",
              "Resource": [
                {
                  "Fn::GetAtt": [
                    "Bucket83908E77",
                    "Arn",
                  ],
                },
                {
                  "Fn::Join": [
                    "",
                    [
                      {
                        "Fn::GetAtt": [
                          "Bucket83908E77",
                          "Arn",
                        ],
                      },
                      "/data/*/docs-*-python.*.corruptassembly",
                    ],
                  ],
                },
              ],
            },
            {
              "Action": [
                "s3:DeleteObject*",
                "s3:PutObject",
                "s3:PutObjectLegalHold",
                "s3:PutObjectRetention",
                "s3:PutObjectTagging",
                "s3:PutObjectVersionTagging",
                "s3:Abort*",
              ],
              "Effect": "Allow",
              "Resource": [
                {
                  "Fn::GetAtt": [
                    "Bucket83908E77",
                    "Arn",
                  ],
                },
                {
                  "Fn::Join": [
                    "",
                    [
                      {
                        "Fn::GetAtt": [
                          "Bucket83908E77",
                          "Arn",
                        ],
                      },
                      "/data/*/docs-*-python.*.corruptassembly",
                    ],
                  ],
                },
              ],
            },
            {
              "Action": "s3:DeleteObject*",
              "Effect": "Allow",
              "Resource": {
                "Fn::Join": [
                  "",
                  [
                    {
                      "Fn::GetAtt": [
                        "Bucket83908E77",
                        "Arn",
                      ],
                    },
                    "/data/*/docs-*-python.*.corruptassembly",
                  ],
                ],
              },
            },
            {
              "Action": [
                "s3:DeleteObject*",
                "s3:PutObject",
                "s3:PutObjectLegalHold",
                "s3:PutObjectRetention",
                "s3:PutObjectTagging",
                "s3:PutObjectVersionTagging",
                "s3:Abort*",
              ],
              "Effect": "Allow",
              "Resource": [
                {
                  "Fn::GetAtt": [
                    "Bucket83908E77",
                    "Arn",
                  ],
                },
                {
                  "Fn::Join": [
                    "",
                    [
                      {
                        "Fn::GetAtt": [
                          "Bucket83908E77",
                          "Arn",
                        ],
                      },
                      "/data/*/docs-java.*",
                    ],
                  ],
                },
              ],
            },
            {
              "Action": [
                "s3:DeleteObject*",
                "s3:PutObject",
                "s3:PutObjectLegalHold",
                "s3:PutObjectRetention",
                "s3:PutObjectTagging",
                "s3:PutObjectVersionTagging",
                "s3:Abort*",
              ],
              "Effect": "Allow",
              "Resource": [
                {
                  "Fn::GetAtt": [
                    "Bucket83908E77",
                    "Arn",
                  ],
                },
                {
                  "Fn::Join": [
                    "",
                    [
                      {
                        "Fn::GetAtt": [
                          "Bucket83908E77",
                          "Arn",
                        ],
                      },
                      "/data/*/docs-*-java.*",
                    ],
                  ],
                },
              ],
            },
            {
              "Action": [
                "s3:DeleteObject*",
                "s3:PutObject",
                "s3:PutObjectLegalHold",
                "s3:PutObjectRetention",
                "s3:PutObjectTagging",
                "s3:PutObjectVersionTagging",
                "s3:Abort*",
              ],
              "Effect": "Allow",
              "Resource": [
                {
                  "Fn::GetAtt": [
                    "Bucket83908E77",
                    "Arn",
                  ],
                },
                {
                  "Fn::Join": [
                    "",
                    [
                      {
                        "Fn::GetAtt": [
                          "Bucket83908E77",
                          "Arn",
                        ],
                      },
                      "/data/*/docs-java.*.not-supported",
                    ],
                  ],
                },
              ],
            },
            {
              "Action": [
                "s3:GetObject*",
                "s3:GetBucket*",
                "s3:List*",
              ],
              "Effect": "Allow",
              "Resource": [
                {
                  "Fn::GetAtt": [
                    "Bucket83908E77",
                    "Arn",
                  ],
                },
                {
                  "Fn::Join": [
                    "",
                    [
                      {
                        "Fn::GetAtt": [
                          "Bucket83908E77",
                          "Arn",
                        ],
                      },
                      "/data/*/docs-java.*.not-supported",
                    ],
                  ],
                },
              ],
            },
            {
              "Action": [
                "s3:DeleteObject*",
                "s3:PutObject",
                "s3:PutObjectLegalHold",
                "s3:PutObjectRetention",
                "s3:PutObjectTagging",
                "s3:PutObjectVersionTagging",
                "s3:Abort*",
              ],
              "Effect": "Allow",
              "Resource": [
                {
                  "Fn::GetAtt": [
                    "Bucket83908E77",
                    "Arn",
                  ],
                },
                {
                  "Fn::Join": [
                    "",
                    [
                      {
                        "Fn::GetAtt": [
                          "Bucket83908E77",
                          "Arn",
                        ],
                      },
                      "/data/*/docs-*-java.*.not-supported",
                    ],
                  ],
                },
              ],
            },
            {
              "Action": [
                "s3:GetObject*",
                "s3:GetBucket*",
                "s3:List*",
              ],
              "Effect": "Allow",
              "Resource": [
                {
                  "Fn::GetAtt": [
                    "Bucket83908E77",
                    "Arn",
                  ],
                },
                {
                  "Fn::Join": [
                    "",
                    [
                      {
                        "Fn::GetAtt": [
                          "Bucket83908E77",
                          "Arn",
                        ],
                      },
                      "/data/*/docs-*-java.*.not-supported",
                    ],
                  ],
                },
              ],
            },
            {
              "Action": [
                "s3:GetObject*",
                "s3:GetBucket*",
                "s3:List*",
              ],
              "Effect": "Allow",
              "Resource": [
                {
                  "Fn::GetAtt": [
                    "Bucket83908E77",
                    "Arn",
                  ],
                },
                {
                  "Fn::Join": [
                    "",
                    [
                      {
                        "Fn::GetAtt": [
                          "Bucket83908E77",
                          "Arn",
                        ],
                      },
                      "/data/*/docs-java.*.corruptassembly",
                    ],
                  ],
                },
              ],
            },
            {
              "Action": [
                "s3:DeleteObject*",
                "s3:PutObject",
                "s3:PutObjectLegalHold",
                "s3:PutObjectRetention",
                "s3:PutObjectTagging",
                "s3:PutObjectVersionTagging",
                "s3:Abort*",
              ],
              "Effect": "Allow",
              "Resource": [
                {
                  "Fn::GetAtt": [
                    "Bucket83908E77",
                    "Arn",
                  ],
                },
                {
                  "Fn::Join": [
                    "",
                    [
                      {
                        "Fn::GetAtt": [
                          "Bucket83908E77",
                          "Arn",
                        ],
                      },
                      "/data/*/docs-java.*.corruptassembly",
                    ],
                  ],
                },
              ],
            },
            {
              "Action": "s3:DeleteObject*",
              "Effect": "Allow",
              "Resource": {
                "Fn::Join": [
                  "",
                  [
                    {
                      "Fn::GetAtt": [
                        "Bucket83908E77",
                        "Arn",
                      ],
                    },
                    "/data/*/docs-java.*.corruptassembly",
                  ],
                ],
              },
            },
          ],
          "Version": "2012-10-17",
        },
        "Roles": [
          {
            "Ref": "TransliteratorTaskDefinitionTaskRole9D702381",
          },
        ],
      },
      "Type": "AWS::IAM::ManagedPolicy",
    },
    "TransliteratorTaskDefinitionTaskRoleOverflowPolicy23E8CAA7E": {
      "Properties": {
        "Description": "Part of the policies for TestStack/Transliterator/TaskDefinition/TaskRole",
        "Path": "/",
        "PolicyDocument": {
          "Statement": [
            {
              "Action": [
                "s3:GetObject*",
                "s3:GetBucket*",
                "s3:List*",
              ],
              "Effect": "Allow",
              "Resource": [
                {
                  "Fn::GetAtt": [
                    "Bucket83908E77",
                    "Arn",
                  ],
                },
                {
                  "Fn::Join": [
                    "",
                    [
                      {
                        "Fn::GetAtt": [
                          "Bucket83908E77",
                          "Arn",
                        ],
                      },
                      "/data/*/docs-*-java.*.corruptassembly",
                    ],
                  ],
                },
              ],
            },
            {
              "Action": [
                "s3:DeleteObject*",
                "s3:PutObject",
                "s3:PutObjectLegalHold",
                "s3:PutObjectRetention",
                "s3:PutObjectTagging",
                "s3:PutObjectVersionTagging",
                "s3:Abort*",
              ],
              "Effect": "Allow",
              "Resource": [
                {
                  "Fn::GetAtt": [
                    "Bucket83908E77",
                    "Arn",
                  ],
                },
                {
                  "Fn::Join": [
                    "",
                    [
                      {
                        "Fn::GetAtt": [
                          "Bucket83908E77",
                          "Arn",
                        ],
                      },
                      "/data/*/docs-*-java.*.corruptassembly",
                    ],
                  ],
                },
              ],
            },
            {
              "Action": "s3:DeleteObject*",
              "Effect": "Allow",
              "Resource": {
                "Fn::Join": [
                  "",
                  [
                    {
                      "Fn::GetAtt": [
                        "Bucket83908E77",
                        "Arn",
                      ],
                    },
                    "/data/*/docs-*-java.*.corruptassembly",
                  ],
                ],
              },
            },
            {
              "Action": [
                "s3:DeleteObject*",
                "s3:PutObject",
                "s3:PutObjectLegalHold",
                "s3:PutObjectRetention",
                "s3:PutObjectTagging",
                "s3:PutObjectVersionTagging",
                "s3:Abort*",
              ],
              "Effect": "Allow",
              "Resource": [
                {
                  "Fn::GetAtt": [
                    "Bucket83908E77",
                    "Arn",
                  ],
                },
                {
                  "Fn::Join": [
                    "",
                    [
                      {
                        "Fn::GetAtt": [
                          "Bucket83908E77",
                          "Arn",
                        ],
                      },
                      "/data/*/docs-csharp.*",
                    ],
                  ],
                },
              ],
            },
            {
              "Action": [
                "s3:DeleteObject*",
                "s3:PutObject",
                "s3:PutObjectLegalHold",
                "s3:PutObjectRetention",
                "s3:PutObjectTagging",
                "s3:PutObjectVersionTagging",
                "s3:Abort*",
              ],
              "Effect": "Allow",
              "Resource": [
                {
                  "Fn::GetAtt": [
                    "Bucket83908E77",
                    "Arn",
                  ],
                },
                {
                  "Fn::Join": [
                    "",
                    [
                      {
                        "Fn::GetAtt": [
                          "Bucket83908E77",
                          "Arn",
                        ],
                      },
                      "/data/*/docs-*-csharp.*",
                    ],
                  ],
                },
              ],
            },
            {
              "Action": [
                "s3:DeleteObject*",
                "s3:PutObject",
                "s3:PutObjectLegalHold",
                "s3:PutObjectRetention",
                "s3:PutObjectTagging",
                "s3:PutObjectVersionTagging",
                "s3:Abort*",
              ],
              "Effect": "Allow",
              "Resource": [
                {
                  "Fn::GetAtt": [
                    "Bucket83908E77",
                    "Arn",
                  ],
                },
                {
                  "Fn::Join": [
                    "",
                    [
                      {
                        "Fn::GetAtt": [
                          "Bucket83908E77",
                          "Arn",
                        ],
                      },
                      "/data/*/docs-csharp.*.not-supported",
                    ],
                  ],
                },
              ],
            },
            {
              "Action": [
                "s3:GetObject*",
                "s3:GetBucket*",
                "s3:List*",
              ],
              "Effect": "Allow",
              "Resource": [
                {
                  "Fn::GetAtt": [
                    "Bucket83908E77",
                    "Arn",
                  ],
                },
                {
                  "Fn::Join": [
                    "",
                    [
                      {
                        "Fn::GetAtt": [
                          "Bucket83908E77",
                          "Arn",
                        ],
                      },
                      "/data/*/docs-csharp.*.not-supported",
                    ],
                  ],
                },
              ],
            },
            {
              "Action": [
                "s3:DeleteObject*",
                "s3:PutObject",
                "s3:PutObjectLegalHold",
                "s3:PutObjectRetention",
                "s3:PutObjectTagging",
                "s3:PutObjectVersionTagging",
                "s3:Abort*",
              ],
              "Effect": "Allow",
              "Resource": [
                {
                  "Fn::GetAtt": [
                    "Bucket83908E77",
                    "Arn",
                  ],
                },
                {
                  "Fn::Join": [
                    "",
                    [
                      {
                        "Fn::GetAtt": [
                          "Bucket83908E77",
                          "Arn",
                        ],
                      },
                      "/data/*/docs-*-csharp.*.not-supported",
                    ],
                  ],
                },
              ],
            },
            {
              "Action": [
                "s3:GetObject*",
                "s3:GetBucket*",
                "s3:List*",
              ],
              "Effect": "Allow",
              "Resource": [
                {
                  "Fn::GetAtt": [
                    "Bucket83908E77",
                    "Arn",
                  ],
                },
                {
                  "Fn::Join": [
                    "",
                    [
                      {
                        "Fn::GetAtt": [
                          "Bucket83908E77",
                          "Arn",
                        ],
                      },
                      "/data/*/docs-*-csharp.*.not-supported",
                    ],
                  ],
                },
              ],
            },
            {
              "Action": [
                "s3:GetObject*",
                "s3:GetBucket*",
                "s3:List*",
              ],
              "Effect": "Allow",
              "Resource": [
                {
                  "Fn::GetAtt": [
                    "Bucket83908E77",
                    "Arn",
                  ],
                },
                {
                  "Fn::Join": [
                    "",
                    [
                      {
                        "Fn::GetAtt": [
                          "Bucket83908E77",
                          "Arn",
                        ],
                      },
                      "/data/*/docs-csharp.*.corruptassembly",
                    ],
                  ],
                },
              ],
            },
            {
              "Action": [
                "s3:DeleteObject*",
                "s3:PutObject",
                "s3:PutObjectLegalHold",
                "s3:PutObjectRetention",
                "s3:PutObjectTagging",
                "s3:PutObjectVersionTagging",
                "s3:Abort*",
              ],
              "Effect": "Allow",
              "Resource": [
                {
                  "Fn::GetAtt": [
                    "Bucket83908E77",
                    "Arn",
                  ],
                },
                {
                  "Fn::Join": [
                    "",
                    [
                      {
                        "Fn::GetAtt": [
                          "Bucket83908E77",
                          "Arn",
                        ],
                      },
                      "/data/*/docs-csharp.*.corruptassembly",
                    ],
                  ],
                },
              ],
            },
            {
              "Action": [
                "s3:GetObject*",
                "s3:GetBucket*",
                "s3:List*",
              ],
              "Effect": "Allow",
              "Resource": [
                {
                  "Fn::GetAtt": [
                    "Bucket83908E77",
                    "Arn",
                  ],
                },
                {
                  "Fn::Join": [
                    "",
                    [
                      {
                        "Fn::GetAtt": [
                          "Bucket83908E77",
                          "Arn",
                        ],
                      },
                      "/data/*/docs-*-csharp.*.corruptassembly",
                    ],
                  ],
                },
              ],
            },
            {
              "Action": [
                "s3:DeleteObject*",
                "s3:PutObject",
                "s3:PutObjectLegalHold",
                "s3:PutObjectRetention",
                "s3:PutObjectTagging",
                "s3:PutObjectVersionTagging",
                "s3:Abort*",
              ],
              "Effect": "Allow",
              "Resource": [
                {
                  "Fn::GetAtt": [
                    "Bucket83908E77",
                    "Arn",
                  ],
                },
                {
                  "Fn::Join": [
                    "",
                    [
                      {
                        "Fn::GetAtt": [
                          "Bucket83908E77",
                          "Arn",
                        ],
                      },
                      "/data/*/docs-*-csharp.*.corruptassembly",
                    ],
                  ],
                },
              ],
            },
            {
              "Action": "s3:DeleteObject*",
              "Effect": "Allow",
              "Resource": {
                "Fn::Join": [
                  "",
                  [
                    {
                      "Fn::GetAtt": [
                        "Bucket83908E77",
                        "Arn",
                      ],
                    },
                    "/data/*/docs-csharp.*.corruptassembly",
                  ],
                ],
              },
            },
          ],
          "Version": "2012-10-17",
        },
        "Roles": [
          {
            "Ref": "TransliteratorTaskDefinitionTaskRole9D702381",
          },
        ],
      },
      "Type": "AWS::IAM::ManagedPolicy",
    },
    "TransliteratorTaskDefinitionTaskRoleOverflowPolicy3CE750E0E": {
      "Properties": {
        "Description": "Part of the policies for TestStack/Transliterator/TaskDefinition/TaskRole",
        "Path": "/",
        "PolicyDocument": {
          "Statement": [
            {
              "Action": "s3:DeleteObject*",
              "Effect": "Allow",
              "Resource": {
                "Fn::Join": [
                  "",
                  [
                    {
                      "Fn::GetAtt": [
                        "Bucket83908E77",
                        "Arn",
                      ],
                    },
                    "/data/*/docs-*-csharp.*.corruptassembly",
                  ],
                ],
              },
            },
            {
              "Action": [
                "s3:DeleteObject*",
                "s3:PutObject",
                "s3:PutObjectLegalHold",
                "s3:PutObjectRetention",
                "s3:PutObjectTagging",
                "s3:PutObjectVersionTagging",
                "s3:Abort*",
              ],
              "Effect": "Allow",
              "Resource": [
                {
                  "Fn::GetAtt": [
                    "Bucket83908E77",
                    "Arn",
                  ],
                },
                {
                  "Fn::Join": [
                    "",
                    [
                      {
                        "Fn::GetAtt": [
                          "Bucket83908E77",
                          "Arn",
                        ],
                      },
                      "/data/*/docs-go.*",
                    ],
                  ],
                },
              ],
            },
            {
              "Action": [
                "s3:DeleteObject*",
                "s3:PutObject",
                "s3:PutObjectLegalHold",
                "s3:PutObjectRetention",
                "s3:PutObjectTagging",
                "s3:PutObjectVersionTagging",
                "s3:Abort*",
              ],
              "Effect": "Allow",
              "Resource": [
                {
                  "Fn::GetAtt": [
                    "Bucket83908E77",
                    "Arn",
                  ],
                },
                {
                  "Fn::Join": [
                    "",
                    [
                      {
                        "Fn::GetAtt": [
                          "Bucket83908E77",
                          "Arn",
                        ],
                      },
                      "/data/*/docs-*-go.*",
                    ],
                  ],
                },
              ],
            },
            {
              "Action": [
                "s3:DeleteObject*",
                "s3:PutObject",
                "s3:PutObjectLegalHold",
                "s3:PutObjectRetention",
                "s3:PutObjectTagging",
                "s3:PutObjectVersionTagging",
                "s3:Abort*",
              ],
              "Effect": "Allow",
              "Resource": [
                {
                  "Fn::GetAtt": [
                    "Bucket83908E77",
                    "Arn",
                  ],
                },
                {
                  "Fn::Join": [
                    "",
                    [
                      {
                        "Fn::GetAtt": [
                          "Bucket83908E77",
                          "Arn",
                        ],
                      },
                      "/data/*/docs-go.*.not-supported",
                    ],
                  ],
                },
              ],
            },
            {
              "Action": [
                "s3:GetObject*",
                "s3:GetBucket*",
                "s3:List*",
              ],
              "Effect": "Allow",
              "Resource": [
                {
                  "Fn::GetAtt": [
                    "Bucket83908E77",
                    "Arn",
                  ],
                },
                {
                  "Fn::Join": [
                    "",
                    [
                      {
                        "Fn::GetAtt": [
                          "Bucket83908E77",
                          "Arn",
                        ],
                      },
                      "/data/*/docs-go.*.not-supported",
                    ],
                  ],
                },
              ],
            },
            {
              "Action": [
                "s3:DeleteObject*",
                "s3:PutObject",
                "s3:PutObjectLegalHold",
                "s3:PutObjectRetention",
                "s3:PutObjectTagging",
                "s3:PutObjectVersionTagging",
                "s3:Abort*",
              ],
              "Effect": "Allow",
              "Resource": [
                {
                  "Fn::GetAtt": [
                    "Bucket83908E77",
                    "Arn",
                  ],
                },
                {
                  "Fn::Join": [
                    "",
                    [
                      {
                        "Fn::GetAtt": [
                          "Bucket83908E77",
                          "Arn",
                        ],
                      },
                      "/data/*/docs-*-go.*.not-supported",
                    ],
                  ],
                },
              ],
            },
            {
              "Action": [
                "s3:GetObject*",
                "s3:GetBucket*",
                "s3:List*",
              ],
              "Effect": "Allow",
              "Resource": [
                {
                  "Fn::GetAtt": [
                    "Bucket83908E77",
                    "Arn",
                  ],
                },
                {
                  "Fn::Join": [
                    "",
                    [
                      {
                        "Fn::GetAtt": [
                          "Bucket83908E77",
                          "Arn",
                        ],
                      },
                      "/data/*/docs-*-go.*.not-supported",
                    ],
                  ],
                },
              ],
            },
            {
              "Action": [
                "s3:GetObject*",
                "s3:GetBucket*",
                "s3:List*",
              ],
              "Effect": "Allow",
              "Resource": [
                {
                  "Fn::GetAtt": [
                    "Bucket83908E77",
                    "Arn",
                  ],
                },
                {
                  "Fn::Join": [
                    "",
                    [
                      {
                        "Fn::GetAtt": [
                          "Bucket83908E77",
                          "Arn",
                        ],
                      },
                      "/data/*/docs-go.*.corruptassembly",
                    ],
                  ],
                },
              ],
            },
            {
              "Action": [
                "s3:DeleteObject*",
                "s3:PutObject",
                "s3:PutObjectLegalHold",
                "s3:PutObjectRetention",
                "s3:PutObjectTagging",
                "s3:PutObjectVersionTagging",
                "s3:Abort*",
              ],
              "Effect": "Allow",
              "Resource": [
                {
                  "Fn::GetAtt": [
                    "Bucket83908E77",
                    "Arn",
                  ],
                },
                {
                  "Fn::Join": [
                    "",
                    [
                      {
                        "Fn::GetAtt": [
                          "Bucket83908E77",
                          "Arn",
                        ],
                      },
                      "/data/*/docs-go.*.corruptassembly",
                    ],
                  ],
                },
              ],
            },
            {
              "Action": [
                "s3:GetObject*",
                "s3:GetBucket*",
                "s3:List*",
              ],
              "Effect": "Allow",
              "Resource": [
                {
                  "Fn::GetAtt": [
                    "Bucket83908E77",
                    "Arn",
                  ],
                },
                {
                  "Fn::Join": [
                    "",
                    [
                      {
                        "Fn::GetAtt": [
                          "Bucket83908E77",
                          "Arn",
                        ],
                      },
                      "/data/*/docs-*-go.*.corruptassembly",
                    ],
                  ],
                },
              ],
            },
            {
              "Action": [
                "s3:DeleteObject*",
                "s3:PutObject",
                "s3:PutObjectLegalHold",
                "s3:PutObjectRetention",
                "s3:PutObjectTagging",
                "s3:PutObjectVersionTagging",
                "s3:Abort*",
              ],
              "Effect": "Allow",
              "Resource": [
                {
                  "Fn::GetAtt": [
                    "Bucket83908E77",
                    "Arn",
                  ],
                },
                {
                  "Fn::Join": [
                    "",
                    [
                      {
                        "Fn::GetAtt": [
                          "Bucket83908E77",
                          "Arn",
                        ],
                      },
                      "/data/*/docs-*-go.*.corruptassembly",
                    ],
                  ],
                },
              ],
            },
            {
              "Action": "s3:DeleteObject*",
              "Effect": "Allow",
              "Resource": {
                "Fn::Join": [
                  "",
                  [
                    {
                      "Fn::GetAtt": [
                        "Bucket83908E77",
                        "Arn",
                      ],
                    },
                    "/data/*/docs-go.*.corruptassembly",
                  ],
                ],
              },
            },
            {
              "Action": "s3:DeleteObject*",
              "Effect": "Allow",
              "Resource": {
                "Fn::Join": [
                  "",
                  [
                    {
                      "Fn::GetAtt": [
                        "Bucket83908E77",
                        "Arn",
                      ],
                    },
                    "/data/*/docs-*-go.*.corruptassembly",
                  ],
                ],
              },
            },
          ],
          "Version": "2012-10-17",
        },
        "Roles": [
          {
            "Ref": "TransliteratorTaskDefinitionTaskRole9D702381",
          },
        ],
      },
      "Type": "AWS::IAM::ManagedPolicy",
    },
    "VPCB9E5F0B4": Anything,
    "VPCCloudWatchLogsAF00FE1E": Anything,
    "VPCCloudWatchLogsSecurityGroupBD4AAD5D": Anything,
    "VPCCodeArtifactAPIA2ABC3E9": Anything,
    "VPCCodeArtifactAPISecurityGroup64F4145F": Anything,
    "VPCCodeArtifactRepoA711606D": Anything,
    "VPCCodeArtifactRepoSecurityGroupADDB69B7": Anything,
    "VPCECR6A7B7D8F": Anything,
    "VPCECRAPI3780F3E2": Anything,
    "VPCECRAPISecurityGroupF418D050": Anything,
    "VPCECRSecurityGroupC83C5513": Anything,
    "VPCIsolatedSubnet1RouteTableAssociationA2D18F7C": Anything,
    "VPCIsolatedSubnet1RouteTableEB156210": Anything,
    "VPCIsolatedSubnet1SubnetEBD00FC6": Anything,
    "VPCIsolatedSubnet2RouteTable9B4F78DC": Anything,
    "VPCIsolatedSubnet2RouteTableAssociation7BF8E0EB": Anything,
    "VPCIsolatedSubnet2Subnet4B1C8CAA": Anything,
    "VPCS3CC6C5EE4": Anything,
    "VPCStepFunctions960F37B8": Anything,
    "VPCStepFunctionsSecurityGroup4B81069A": Anything,
  },
  "Rules": {
    "CheckBootstrapVersion": {
      "Assertions": [
        {
          "Assert": {
            "Fn::Not": [
              {
                "Fn::Contains": [
                  [
                    "1",
                    "2",
                    "3",
                    "4",
                    "5",
                  ],
                  {
                    "Ref": "BootstrapVersion",
                  },
                ],
              },
            ],
          },
          "AssertDescription": "CDK bootstrap stack version 6 required. Please run 'cdk bootstrap' with a recent version of the CDK CLI.",
        },
      ],
    },
  },
}
`;

exports[`VPC Endpoints and CodeArtifact repository 1`] = `
{
  "Outputs": Anything,
  "Parameters": {
    "BootstrapVersion": {
      "Default": "/cdk-bootstrap/hnb659fds/version",
      "Description": "Version of the CDK Bootstrap resources in this environment, automatically retrieved from SSM Parameter Store. [cdk:skip]",
      "Type": "AWS::SSM::Parameter::Value<String>",
    },
  },
  "Resources": {
    "AWS679f53fac002430cb0da5b7982bd22872D164C4C": {
      "DependsOn": [
        "AWS679f53fac002430cb0da5b7982bd2287ServiceRoleC1EA0FF2",
      ],
      "Properties": {
        "Code": {
          "S3Bucket": {
            "Fn::Sub": "cdk-hnb659fds-assets-\${AWS::AccountId}-\${AWS::Region}",
          },
          "S3Key": "ed6cd104ff5f101d06dae8cb2b87cc6e6d69b9a22055b467ea6cae10ff023023.zip",
        },
        "Handler": "index.handler",
        "Role": {
          "Fn::GetAtt": [
            "AWS679f53fac002430cb0da5b7982bd2287ServiceRoleC1EA0FF2",
            "Arn",
          ],
        },
        "Runtime": "nodejs18.x",
        "Timeout": 120,
      },
      "Type": "AWS::Lambda::Function",
    },
    "AWS679f53fac002430cb0da5b7982bd2287ServiceRoleC1EA0FF2": {
      "Properties": {
        "AssumeRolePolicyDocument": {
          "Statement": [
            {
              "Action": "sts:AssumeRole",
              "Effect": "Allow",
              "Principal": {
                "Service": "lambda.amazonaws.com",
              },
            },
          ],
          "Version": "2012-10-17",
        },
        "ManagedPolicyArns": [
          {
            "Fn::Join": [
              "",
              [
                "arn:",
                {
                  "Ref": "AWS::Partition",
                },
                ":iam::aws:policy/service-role/AWSLambdaBasicExecutionRole",
              ],
            ],
          },
        ],
      },
      "Type": "AWS::IAM::Role",
    },
    "Bucket83908E77": Anything,
    "CodeArtifact": Anything,
    "CodeArtifactDomainDB0947A4": Anything,
    "CodeArtifactGetEndpoint0223B4AF": Anything,
    "CodeArtifactGetEndpointCustomResourcePolicy9A5E4C87": Anything,
    "CodeArtifactPublishing0B49F38B": Anything,
    "MonitoringHighSeverityDashboard17D9CD74": Anything,
    "MonitoringWatchfulDashboard9EB9FD4D": Anything,
    "TransliteratorLogGroup09734787": {
      "DeletionPolicy": "Retain",
      "Properties": {
        "RetentionInDays": 731,
      },
      "Type": "AWS::Logs::LogGroup",
      "UpdateReplacePolicy": "Retain",
    },
    "TransliteratorTaskDefinition16158D86": {
      "Properties": {
        "ContainerDefinitions": [
          {
            "Environment": [
              {
                "Name": "HEADER_SPAN",
                "Value": "true",
              },
              {
                "Name": "AWS_EMF_ENVIRONMENT",
                "Value": "Local",
              },
              {
                "Name": "MAX_CONCURRENT_S3_REQUESTS",
                "Value": "16",
              },
              {
                "Name": "MAX_RETRIES_S3_REQUESTS",
                "Value": "12",
              },
              {
                "Name": "CODE_ARTIFACT_API_ENDPOINT",
                "Value": {
                  "Fn::Select": [
                    1,
                    {
                      "Fn::Split": [
                        ":",
                        {
                          "Fn::Select": [
                            0,
                            {
                              "Fn::GetAtt": [
                                "VPCCodeArtifactAPIA2ABC3E9",
                                "DnsEntries",
                              ],
                            },
                          ],
                        },
                      ],
                    },
                  ],
                },
              },
              {
                "Name": "CODE_ARTIFACT_DOMAIN_NAME",
                "Value": {
                  "Fn::GetAtt": [
                    "CodeArtifact",
                    "DomainName",
                  ],
                },
              },
              {
                "Name": "CODE_ARTIFACT_DOMAIN_OWNER",
                "Value": {
                  "Fn::GetAtt": [
                    "CodeArtifact",
                    "DomainOwner",
                  ],
                },
              },
              {
                "Name": "CODE_ARTIFACT_REPOSITORY_ENDPOINT",
                "Value": {
                  "Fn::GetAtt": [
                    "CodeArtifactGetEndpoint0223B4AF",
                    "repositoryEndpoint",
                  ],
                },
              },
            ],
            "Essential": true,
            "Image": {
<<<<<<< HEAD
              "Fn::Sub": "\${AWS::AccountId}.dkr.ecr.\${AWS::Region}.\${AWS::URLSuffix}/cdk-hnb659fds-container-assets-\${AWS::AccountId}-\${AWS::Region}:11080b7389ddbef89c6ebba637c7d8694c2458017a8752f9c498789e274c2522",
=======
              "Fn::Sub": "\${AWS::AccountId}.dkr.ecr.\${AWS::Region}.\${AWS::URLSuffix}/cdk-hnb659fds-container-assets-\${AWS::AccountId}-\${AWS::Region}:5efd46a839e3f78a2867a689dcc8f1945fd1058364e5f5ca6331742f61b14c67",
>>>>>>> ef9248df
            },
            "LogConfiguration": {
              "LogDriver": "awslogs",
              "Options": {
                "awslogs-group": {
                  "Ref": "TransliteratorLogGroup09734787",
                },
                "awslogs-region": {
                  "Ref": "AWS::Region",
                },
                "awslogs-stream-prefix": "transliterator",
              },
            },
            "Name": "Resource",
          },
        ],
        "Cpu": "4096",
        "ExecutionRoleArn": {
          "Fn::GetAtt": [
            "TransliteratorTaskDefinitionExecutionRole9E3F5F1A",
            "Arn",
          ],
        },
        "Family": "TestStackTransliteratorTaskDefinitionE3A8C6E4",
        "Memory": "8192",
        "NetworkMode": "awsvpc",
        "RequiresCompatibilities": [
          "FARGATE",
        ],
        "RuntimePlatform": {
          "CpuArchitecture": "ARM64",
          "OperatingSystemFamily": "LINUX",
        },
        "TaskRoleArn": {
          "Fn::GetAtt": [
            "TransliteratorTaskDefinitionTaskRole9D702381",
            "Arn",
          ],
        },
      },
      "Type": "AWS::ECS::TaskDefinition",
    },
    "TransliteratorTaskDefinitionExecutionRole9E3F5F1A": {
      "Properties": {
        "AssumeRolePolicyDocument": {
          "Statement": [
            {
              "Action": "sts:AssumeRole",
              "Effect": "Allow",
              "Principal": {
                "Service": "ecs-tasks.amazonaws.com",
              },
            },
          ],
          "Version": "2012-10-17",
        },
      },
      "Type": "AWS::IAM::Role",
    },
    "TransliteratorTaskDefinitionExecutionRoleDefaultPolicyEF9F768F": {
      "Properties": {
        "PolicyDocument": {
          "Statement": [
            {
              "Action": [
                "ecr:BatchCheckLayerAvailability",
                "ecr:GetDownloadUrlForLayer",
                "ecr:BatchGetImage",
              ],
              "Effect": "Allow",
              "Resource": {
                "Fn::Join": [
                  "",
                  [
                    "arn:",
                    {
                      "Ref": "AWS::Partition",
                    },
                    ":ecr:",
                    {
                      "Ref": "AWS::Region",
                    },
                    ":",
                    {
                      "Ref": "AWS::AccountId",
                    },
                    ":repository/",
                    {
                      "Fn::Sub": "cdk-hnb659fds-container-assets-\${AWS::AccountId}-\${AWS::Region}",
                    },
                  ],
                ],
              },
            },
            {
              "Action": "ecr:GetAuthorizationToken",
              "Effect": "Allow",
              "Resource": "*",
            },
            {
              "Action": [
                "logs:CreateLogStream",
                "logs:PutLogEvents",
              ],
              "Effect": "Allow",
              "Resource": {
                "Fn::GetAtt": [
                  "TransliteratorLogGroup09734787",
                  "Arn",
                ],
              },
            },
          ],
          "Version": "2012-10-17",
        },
        "PolicyName": "TransliteratorTaskDefinitionExecutionRoleDefaultPolicyEF9F768F",
        "Roles": [
          {
            "Ref": "TransliteratorTaskDefinitionExecutionRole9E3F5F1A",
          },
        ],
      },
      "Type": "AWS::IAM::Policy",
    },
    "TransliteratorTaskDefinitionTaskRole9D702381": {
      "Properties": {
        "AssumeRolePolicyDocument": {
          "Statement": [
            {
              "Action": "sts:AssumeRole",
              "Effect": "Allow",
              "Principal": {
                "Service": "ecs-tasks.amazonaws.com",
              },
            },
          ],
          "Version": "2012-10-17",
        },
      },
      "Type": "AWS::IAM::Role",
    },
    "TransliteratorTaskDefinitionTaskRoleDefaultPolicy9436F5AA": {
      "Properties": {
        "PolicyDocument": {
          "Statement": [
            {
              "Action": [
                "states:SendTaskFailure",
                "states:SendTaskHeartbeat",
                "states:SendTaskSuccess",
              ],
              "Effect": "Allow",
              "Resource": "*",
            },
            {
              "Action": "sts:GetServiceBearerToken",
              "Condition": {
                "StringEquals": {
                  "sts:AWSServiceName": "codeartifact.amazonaws.com",
                },
              },
              "Effect": "Allow",
              "Resource": "*",
            },
            {
              "Action": [
                "codeartifact:GetAuthorizationToken",
                "codeartifact:GetRepositoryEndpoint",
                "codeartifact:ReadFromRepository",
              ],
              "Effect": "Allow",
              "Resource": [
                {
                  "Fn::GetAtt": [
                    "CodeArtifactDomainDB0947A4",
                    "Arn",
                  ],
                },
                {
                  "Fn::GetAtt": [
                    "CodeArtifact",
                    "Arn",
                  ],
                },
                {
                  "Fn::GetAtt": [
                    "CodeArtifactPublishing0B49F38B",
                    "Arn",
                  ],
                },
              ],
            },
            {
              "Action": [
                "s3:GetObject*",
                "s3:GetBucket*",
                "s3:List*",
              ],
              "Effect": "Allow",
              "Resource": [
                {
                  "Fn::GetAtt": [
                    "Bucket83908E77",
                    "Arn",
                  ],
                },
                {
                  "Fn::Join": [
                    "",
                    [
                      {
                        "Fn::GetAtt": [
                          "Bucket83908E77",
                          "Arn",
                        ],
                      },
                      "/data/*/assembly.json",
                    ],
                  ],
                },
              ],
            },
            {
              "Action": [
                "s3:GetObject*",
                "s3:GetBucket*",
                "s3:List*",
              ],
              "Effect": "Allow",
              "Resource": [
                {
                  "Fn::GetAtt": [
                    "Bucket83908E77",
                    "Arn",
                  ],
                },
                {
                  "Fn::Join": [
                    "",
                    [
                      {
                        "Fn::GetAtt": [
                          "Bucket83908E77",
                          "Arn",
                        ],
                      },
                      "/data/*/package.tgz",
                    ],
                  ],
                },
              ],
            },
            {
              "Action": [
                "s3:GetObject*",
                "s3:GetBucket*",
                "s3:List*",
              ],
              "Effect": "Allow",
              "Resource": [
                {
                  "Fn::GetAtt": [
                    "Bucket83908E77",
                    "Arn",
                  ],
                },
                {
                  "Fn::Join": [
                    "",
                    [
                      {
                        "Fn::GetAtt": [
                          "Bucket83908E77",
                          "Arn",
                        ],
                      },
                      "/data/*/uninstallable",
                    ],
                  ],
                },
              ],
            },
            {
              "Action": [
                "s3:DeleteObject*",
                "s3:PutObject",
                "s3:PutObjectLegalHold",
                "s3:PutObjectRetention",
                "s3:PutObjectTagging",
                "s3:PutObjectVersionTagging",
                "s3:Abort*",
              ],
              "Effect": "Allow",
              "Resource": [
                {
                  "Fn::GetAtt": [
                    "Bucket83908E77",
                    "Arn",
                  ],
                },
                {
                  "Fn::Join": [
                    "",
                    [
                      {
                        "Fn::GetAtt": [
                          "Bucket83908E77",
                          "Arn",
                        ],
                      },
                      "/data/*/uninstallable",
                    ],
                  ],
                },
              ],
            },
            {
              "Action": "s3:DeleteObject*",
              "Effect": "Allow",
              "Resource": {
                "Fn::Join": [
                  "",
                  [
                    {
                      "Fn::GetAtt": [
                        "Bucket83908E77",
                        "Arn",
                      ],
                    },
                    "/data/*/uninstallable",
                  ],
                ],
              },
            },
            {
              "Action": [
                "s3:DeleteObject*",
                "s3:PutObject",
                "s3:PutObjectLegalHold",
                "s3:PutObjectRetention",
                "s3:PutObjectTagging",
                "s3:PutObjectVersionTagging",
                "s3:Abort*",
              ],
              "Effect": "Allow",
              "Resource": [
                {
                  "Fn::GetAtt": [
                    "Bucket83908E77",
                    "Arn",
                  ],
                },
                {
                  "Fn::Join": [
                    "",
                    [
                      {
                        "Fn::GetAtt": [
                          "Bucket83908E77",
                          "Arn",
                        ],
                      },
                      "/data/*/docs-typescript.*",
                    ],
                  ],
                },
              ],
            },
            {
              "Action": [
                "s3:DeleteObject*",
                "s3:PutObject",
                "s3:PutObjectLegalHold",
                "s3:PutObjectRetention",
                "s3:PutObjectTagging",
                "s3:PutObjectVersionTagging",
                "s3:Abort*",
              ],
              "Effect": "Allow",
              "Resource": [
                {
                  "Fn::GetAtt": [
                    "Bucket83908E77",
                    "Arn",
                  ],
                },
                {
                  "Fn::Join": [
                    "",
                    [
                      {
                        "Fn::GetAtt": [
                          "Bucket83908E77",
                          "Arn",
                        ],
                      },
                      "/data/*/docs-*-typescript.*",
                    ],
                  ],
                },
              ],
            },
            {
              "Action": [
                "s3:DeleteObject*",
                "s3:PutObject",
                "s3:PutObjectLegalHold",
                "s3:PutObjectRetention",
                "s3:PutObjectTagging",
                "s3:PutObjectVersionTagging",
                "s3:Abort*",
              ],
              "Effect": "Allow",
              "Resource": [
                {
                  "Fn::GetAtt": [
                    "Bucket83908E77",
                    "Arn",
                  ],
                },
                {
                  "Fn::Join": [
                    "",
                    [
                      {
                        "Fn::GetAtt": [
                          "Bucket83908E77",
                          "Arn",
                        ],
                      },
                      "/data/*/docs-typescript.*.not-supported",
                    ],
                  ],
                },
              ],
            },
            {
              "Action": [
                "s3:GetObject*",
                "s3:GetBucket*",
                "s3:List*",
              ],
              "Effect": "Allow",
              "Resource": [
                {
                  "Fn::GetAtt": [
                    "Bucket83908E77",
                    "Arn",
                  ],
                },
                {
                  "Fn::Join": [
                    "",
                    [
                      {
                        "Fn::GetAtt": [
                          "Bucket83908E77",
                          "Arn",
                        ],
                      },
                      "/data/*/docs-typescript.*.not-supported",
                    ],
                  ],
                },
              ],
            },
            {
              "Action": [
                "s3:DeleteObject*",
                "s3:PutObject",
                "s3:PutObjectLegalHold",
                "s3:PutObjectRetention",
                "s3:PutObjectTagging",
                "s3:PutObjectVersionTagging",
                "s3:Abort*",
              ],
              "Effect": "Allow",
              "Resource": [
                {
                  "Fn::GetAtt": [
                    "Bucket83908E77",
                    "Arn",
                  ],
                },
                {
                  "Fn::Join": [
                    "",
                    [
                      {
                        "Fn::GetAtt": [
                          "Bucket83908E77",
                          "Arn",
                        ],
                      },
                      "/data/*/docs-*-typescript.*.not-supported",
                    ],
                  ],
                },
              ],
            },
            {
              "Action": [
                "s3:GetObject*",
                "s3:GetBucket*",
                "s3:List*",
              ],
              "Effect": "Allow",
              "Resource": [
                {
                  "Fn::GetAtt": [
                    "Bucket83908E77",
                    "Arn",
                  ],
                },
                {
                  "Fn::Join": [
                    "",
                    [
                      {
                        "Fn::GetAtt": [
                          "Bucket83908E77",
                          "Arn",
                        ],
                      },
                      "/data/*/docs-*-typescript.*.not-supported",
                    ],
                  ],
                },
              ],
            },
            {
              "Action": [
                "s3:GetObject*",
                "s3:GetBucket*",
                "s3:List*",
              ],
              "Effect": "Allow",
              "Resource": [
                {
                  "Fn::GetAtt": [
                    "Bucket83908E77",
                    "Arn",
                  ],
                },
                {
                  "Fn::Join": [
                    "",
                    [
                      {
                        "Fn::GetAtt": [
                          "Bucket83908E77",
                          "Arn",
                        ],
                      },
                      "/data/*/docs-typescript.*.corruptassembly",
                    ],
                  ],
                },
              ],
            },
            {
              "Action": [
                "s3:DeleteObject*",
                "s3:PutObject",
                "s3:PutObjectLegalHold",
                "s3:PutObjectRetention",
                "s3:PutObjectTagging",
                "s3:PutObjectVersionTagging",
                "s3:Abort*",
              ],
              "Effect": "Allow",
              "Resource": [
                {
                  "Fn::GetAtt": [
                    "Bucket83908E77",
                    "Arn",
                  ],
                },
                {
                  "Fn::Join": [
                    "",
                    [
                      {
                        "Fn::GetAtt": [
                          "Bucket83908E77",
                          "Arn",
                        ],
                      },
                      "/data/*/docs-typescript.*.corruptassembly",
                    ],
                  ],
                },
              ],
            },
            {
              "Action": [
                "s3:GetObject*",
                "s3:GetBucket*",
                "s3:List*",
              ],
              "Effect": "Allow",
              "Resource": [
                {
                  "Fn::GetAtt": [
                    "Bucket83908E77",
                    "Arn",
                  ],
                },
                {
                  "Fn::Join": [
                    "",
                    [
                      {
                        "Fn::GetAtt": [
                          "Bucket83908E77",
                          "Arn",
                        ],
                      },
                      "/data/*/docs-*-typescript.*.corruptassembly",
                    ],
                  ],
                },
              ],
            },
            {
              "Action": [
                "s3:DeleteObject*",
                "s3:PutObject",
                "s3:PutObjectLegalHold",
                "s3:PutObjectRetention",
                "s3:PutObjectTagging",
                "s3:PutObjectVersionTagging",
                "s3:Abort*",
              ],
              "Effect": "Allow",
              "Resource": [
                {
                  "Fn::GetAtt": [
                    "Bucket83908E77",
                    "Arn",
                  ],
                },
                {
                  "Fn::Join": [
                    "",
                    [
                      {
                        "Fn::GetAtt": [
                          "Bucket83908E77",
                          "Arn",
                        ],
                      },
                      "/data/*/docs-*-typescript.*.corruptassembly",
                    ],
                  ],
                },
              ],
            },
            {
              "Action": "s3:DeleteObject*",
              "Effect": "Allow",
              "Resource": {
                "Fn::Join": [
                  "",
                  [
                    {
                      "Fn::GetAtt": [
                        "Bucket83908E77",
                        "Arn",
                      ],
                    },
                    "/data/*/docs-typescript.*.corruptassembly",
                  ],
                ],
              },
            },
            {
              "Action": "s3:DeleteObject*",
              "Effect": "Allow",
              "Resource": {
                "Fn::Join": [
                  "",
                  [
                    {
                      "Fn::GetAtt": [
                        "Bucket83908E77",
                        "Arn",
                      ],
                    },
                    "/data/*/docs-*-typescript.*.corruptassembly",
                  ],
                ],
              },
            },
            {
              "Action": [
                "s3:DeleteObject*",
                "s3:PutObject",
                "s3:PutObjectLegalHold",
                "s3:PutObjectRetention",
                "s3:PutObjectTagging",
                "s3:PutObjectVersionTagging",
                "s3:Abort*",
              ],
              "Effect": "Allow",
              "Resource": [
                {
                  "Fn::GetAtt": [
                    "Bucket83908E77",
                    "Arn",
                  ],
                },
                {
                  "Fn::Join": [
                    "",
                    [
                      {
                        "Fn::GetAtt": [
                          "Bucket83908E77",
                          "Arn",
                        ],
                      },
                      "/data/*/docs-python.*",
                    ],
                  ],
                },
              ],
            },
            {
              "Action": [
                "s3:DeleteObject*",
                "s3:PutObject",
                "s3:PutObjectLegalHold",
                "s3:PutObjectRetention",
                "s3:PutObjectTagging",
                "s3:PutObjectVersionTagging",
                "s3:Abort*",
              ],
              "Effect": "Allow",
              "Resource": [
                {
                  "Fn::GetAtt": [
                    "Bucket83908E77",
                    "Arn",
                  ],
                },
                {
                  "Fn::Join": [
                    "",
                    [
                      {
                        "Fn::GetAtt": [
                          "Bucket83908E77",
                          "Arn",
                        ],
                      },
                      "/data/*/docs-*-python.*",
                    ],
                  ],
                },
              ],
            },
            {
              "Action": [
                "s3:DeleteObject*",
                "s3:PutObject",
                "s3:PutObjectLegalHold",
                "s3:PutObjectRetention",
                "s3:PutObjectTagging",
                "s3:PutObjectVersionTagging",
                "s3:Abort*",
              ],
              "Effect": "Allow",
              "Resource": [
                {
                  "Fn::GetAtt": [
                    "Bucket83908E77",
                    "Arn",
                  ],
                },
                {
                  "Fn::Join": [
                    "",
                    [
                      {
                        "Fn::GetAtt": [
                          "Bucket83908E77",
                          "Arn",
                        ],
                      },
                      "/data/*/docs-python.*.not-supported",
                    ],
                  ],
                },
              ],
            },
            {
              "Action": [
                "s3:GetObject*",
                "s3:GetBucket*",
                "s3:List*",
              ],
              "Effect": "Allow",
              "Resource": [
                {
                  "Fn::GetAtt": [
                    "Bucket83908E77",
                    "Arn",
                  ],
                },
                {
                  "Fn::Join": [
                    "",
                    [
                      {
                        "Fn::GetAtt": [
                          "Bucket83908E77",
                          "Arn",
                        ],
                      },
                      "/data/*/docs-python.*.not-supported",
                    ],
                  ],
                },
              ],
            },
            {
              "Action": "s3:DeleteObject*",
              "Effect": "Allow",
              "Resource": {
                "Fn::Join": [
                  "",
                  [
                    {
                      "Fn::GetAtt": [
                        "Bucket83908E77",
                        "Arn",
                      ],
                    },
                    "/data/*/docs-python.*.corruptassembly",
                  ],
                ],
              },
            },
          ],
          "Version": "2012-10-17",
        },
        "PolicyName": "TransliteratorTaskDefinitionTaskRoleDefaultPolicy9436F5AA",
        "Roles": [
          {
            "Ref": "TransliteratorTaskDefinitionTaskRole9D702381",
          },
        ],
      },
      "Type": "AWS::IAM::Policy",
    },
    "TransliteratorTaskDefinitionTaskRoleOverflowPolicy1B38F48F3": {
      "Properties": {
        "Description": "Part of the policies for TestStack/Transliterator/TaskDefinition/TaskRole",
        "Path": "/",
        "PolicyDocument": {
          "Statement": [
            {
              "Action": [
                "s3:DeleteObject*",
                "s3:PutObject",
                "s3:PutObjectLegalHold",
                "s3:PutObjectRetention",
                "s3:PutObjectTagging",
                "s3:PutObjectVersionTagging",
                "s3:Abort*",
              ],
              "Effect": "Allow",
              "Resource": [
                {
                  "Fn::GetAtt": [
                    "Bucket83908E77",
                    "Arn",
                  ],
                },
                {
                  "Fn::Join": [
                    "",
                    [
                      {
                        "Fn::GetAtt": [
                          "Bucket83908E77",
                          "Arn",
                        ],
                      },
                      "/data/*/docs-*-python.*.not-supported",
                    ],
                  ],
                },
              ],
            },
            {
              "Action": [
                "s3:GetObject*",
                "s3:GetBucket*",
                "s3:List*",
              ],
              "Effect": "Allow",
              "Resource": [
                {
                  "Fn::GetAtt": [
                    "Bucket83908E77",
                    "Arn",
                  ],
                },
                {
                  "Fn::Join": [
                    "",
                    [
                      {
                        "Fn::GetAtt": [
                          "Bucket83908E77",
                          "Arn",
                        ],
                      },
                      "/data/*/docs-*-python.*.not-supported",
                    ],
                  ],
                },
              ],
            },
            {
              "Action": [
                "s3:GetObject*",
                "s3:GetBucket*",
                "s3:List*",
              ],
              "Effect": "Allow",
              "Resource": [
                {
                  "Fn::GetAtt": [
                    "Bucket83908E77",
                    "Arn",
                  ],
                },
                {
                  "Fn::Join": [
                    "",
                    [
                      {
                        "Fn::GetAtt": [
                          "Bucket83908E77",
                          "Arn",
                        ],
                      },
                      "/data/*/docs-python.*.corruptassembly",
                    ],
                  ],
                },
              ],
            },
            {
              "Action": [
                "s3:DeleteObject*",
                "s3:PutObject",
                "s3:PutObjectLegalHold",
                "s3:PutObjectRetention",
                "s3:PutObjectTagging",
                "s3:PutObjectVersionTagging",
                "s3:Abort*",
              ],
              "Effect": "Allow",
              "Resource": [
                {
                  "Fn::GetAtt": [
                    "Bucket83908E77",
                    "Arn",
                  ],
                },
                {
                  "Fn::Join": [
                    "",
                    [
                      {
                        "Fn::GetAtt": [
                          "Bucket83908E77",
                          "Arn",
                        ],
                      },
                      "/data/*/docs-python.*.corruptassembly",
                    ],
                  ],
                },
              ],
            },
            {
              "Action": [
                "s3:GetObject*",
                "s3:GetBucket*",
                "s3:List*",
              ],
              "Effect": "Allow",
              "Resource": [
                {
                  "Fn::GetAtt": [
                    "Bucket83908E77",
                    "Arn",
                  ],
                },
                {
                  "Fn::Join": [
                    "",
                    [
                      {
                        "Fn::GetAtt": [
                          "Bucket83908E77",
                          "Arn",
                        ],
                      },
                      "/data/*/docs-*-python.*.corruptassembly",
                    ],
                  ],
                },
              ],
            },
            {
              "Action": [
                "s3:DeleteObject*",
                "s3:PutObject",
                "s3:PutObjectLegalHold",
                "s3:PutObjectRetention",
                "s3:PutObjectTagging",
                "s3:PutObjectVersionTagging",
                "s3:Abort*",
              ],
              "Effect": "Allow",
              "Resource": [
                {
                  "Fn::GetAtt": [
                    "Bucket83908E77",
                    "Arn",
                  ],
                },
                {
                  "Fn::Join": [
                    "",
                    [
                      {
                        "Fn::GetAtt": [
                          "Bucket83908E77",
                          "Arn",
                        ],
                      },
                      "/data/*/docs-*-python.*.corruptassembly",
                    ],
                  ],
                },
              ],
            },
            {
              "Action": "s3:DeleteObject*",
              "Effect": "Allow",
              "Resource": {
                "Fn::Join": [
                  "",
                  [
                    {
                      "Fn::GetAtt": [
                        "Bucket83908E77",
                        "Arn",
                      ],
                    },
                    "/data/*/docs-*-python.*.corruptassembly",
                  ],
                ],
              },
            },
            {
              "Action": [
                "s3:DeleteObject*",
                "s3:PutObject",
                "s3:PutObjectLegalHold",
                "s3:PutObjectRetention",
                "s3:PutObjectTagging",
                "s3:PutObjectVersionTagging",
                "s3:Abort*",
              ],
              "Effect": "Allow",
              "Resource": [
                {
                  "Fn::GetAtt": [
                    "Bucket83908E77",
                    "Arn",
                  ],
                },
                {
                  "Fn::Join": [
                    "",
                    [
                      {
                        "Fn::GetAtt": [
                          "Bucket83908E77",
                          "Arn",
                        ],
                      },
                      "/data/*/docs-java.*",
                    ],
                  ],
                },
              ],
            },
            {
              "Action": [
                "s3:DeleteObject*",
                "s3:PutObject",
                "s3:PutObjectLegalHold",
                "s3:PutObjectRetention",
                "s3:PutObjectTagging",
                "s3:PutObjectVersionTagging",
                "s3:Abort*",
              ],
              "Effect": "Allow",
              "Resource": [
                {
                  "Fn::GetAtt": [
                    "Bucket83908E77",
                    "Arn",
                  ],
                },
                {
                  "Fn::Join": [
                    "",
                    [
                      {
                        "Fn::GetAtt": [
                          "Bucket83908E77",
                          "Arn",
                        ],
                      },
                      "/data/*/docs-*-java.*",
                    ],
                  ],
                },
              ],
            },
            {
              "Action": [
                "s3:DeleteObject*",
                "s3:PutObject",
                "s3:PutObjectLegalHold",
                "s3:PutObjectRetention",
                "s3:PutObjectTagging",
                "s3:PutObjectVersionTagging",
                "s3:Abort*",
              ],
              "Effect": "Allow",
              "Resource": [
                {
                  "Fn::GetAtt": [
                    "Bucket83908E77",
                    "Arn",
                  ],
                },
                {
                  "Fn::Join": [
                    "",
                    [
                      {
                        "Fn::GetAtt": [
                          "Bucket83908E77",
                          "Arn",
                        ],
                      },
                      "/data/*/docs-java.*.not-supported",
                    ],
                  ],
                },
              ],
            },
            {
              "Action": [
                "s3:GetObject*",
                "s3:GetBucket*",
                "s3:List*",
              ],
              "Effect": "Allow",
              "Resource": [
                {
                  "Fn::GetAtt": [
                    "Bucket83908E77",
                    "Arn",
                  ],
                },
                {
                  "Fn::Join": [
                    "",
                    [
                      {
                        "Fn::GetAtt": [
                          "Bucket83908E77",
                          "Arn",
                        ],
                      },
                      "/data/*/docs-java.*.not-supported",
                    ],
                  ],
                },
              ],
            },
            {
              "Action": [
                "s3:DeleteObject*",
                "s3:PutObject",
                "s3:PutObjectLegalHold",
                "s3:PutObjectRetention",
                "s3:PutObjectTagging",
                "s3:PutObjectVersionTagging",
                "s3:Abort*",
              ],
              "Effect": "Allow",
              "Resource": [
                {
                  "Fn::GetAtt": [
                    "Bucket83908E77",
                    "Arn",
                  ],
                },
                {
                  "Fn::Join": [
                    "",
                    [
                      {
                        "Fn::GetAtt": [
                          "Bucket83908E77",
                          "Arn",
                        ],
                      },
                      "/data/*/docs-*-java.*.not-supported",
                    ],
                  ],
                },
              ],
            },
            {
              "Action": [
                "s3:GetObject*",
                "s3:GetBucket*",
                "s3:List*",
              ],
              "Effect": "Allow",
              "Resource": [
                {
                  "Fn::GetAtt": [
                    "Bucket83908E77",
                    "Arn",
                  ],
                },
                {
                  "Fn::Join": [
                    "",
                    [
                      {
                        "Fn::GetAtt": [
                          "Bucket83908E77",
                          "Arn",
                        ],
                      },
                      "/data/*/docs-*-java.*.not-supported",
                    ],
                  ],
                },
              ],
            },
            {
              "Action": "s3:DeleteObject*",
              "Effect": "Allow",
              "Resource": {
                "Fn::Join": [
                  "",
                  [
                    {
                      "Fn::GetAtt": [
                        "Bucket83908E77",
                        "Arn",
                      ],
                    },
                    "/data/*/docs-java.*.corruptassembly",
                  ],
                ],
              },
            },
          ],
          "Version": "2012-10-17",
        },
        "Roles": [
          {
            "Ref": "TransliteratorTaskDefinitionTaskRole9D702381",
          },
        ],
      },
      "Type": "AWS::IAM::ManagedPolicy",
    },
    "TransliteratorTaskDefinitionTaskRoleOverflowPolicy23E8CAA7E": {
      "Properties": {
        "Description": "Part of the policies for TestStack/Transliterator/TaskDefinition/TaskRole",
        "Path": "/",
        "PolicyDocument": {
          "Statement": [
            {
              "Action": [
                "s3:GetObject*",
                "s3:GetBucket*",
                "s3:List*",
              ],
              "Effect": "Allow",
              "Resource": [
                {
                  "Fn::GetAtt": [
                    "Bucket83908E77",
                    "Arn",
                  ],
                },
                {
                  "Fn::Join": [
                    "",
                    [
                      {
                        "Fn::GetAtt": [
                          "Bucket83908E77",
                          "Arn",
                        ],
                      },
                      "/data/*/docs-java.*.corruptassembly",
                    ],
                  ],
                },
              ],
            },
            {
              "Action": [
                "s3:DeleteObject*",
                "s3:PutObject",
                "s3:PutObjectLegalHold",
                "s3:PutObjectRetention",
                "s3:PutObjectTagging",
                "s3:PutObjectVersionTagging",
                "s3:Abort*",
              ],
              "Effect": "Allow",
              "Resource": [
                {
                  "Fn::GetAtt": [
                    "Bucket83908E77",
                    "Arn",
                  ],
                },
                {
                  "Fn::Join": [
                    "",
                    [
                      {
                        "Fn::GetAtt": [
                          "Bucket83908E77",
                          "Arn",
                        ],
                      },
                      "/data/*/docs-java.*.corruptassembly",
                    ],
                  ],
                },
              ],
            },
            {
              "Action": [
                "s3:GetObject*",
                "s3:GetBucket*",
                "s3:List*",
              ],
              "Effect": "Allow",
              "Resource": [
                {
                  "Fn::GetAtt": [
                    "Bucket83908E77",
                    "Arn",
                  ],
                },
                {
                  "Fn::Join": [
                    "",
                    [
                      {
                        "Fn::GetAtt": [
                          "Bucket83908E77",
                          "Arn",
                        ],
                      },
                      "/data/*/docs-*-java.*.corruptassembly",
                    ],
                  ],
                },
              ],
            },
            {
              "Action": [
                "s3:DeleteObject*",
                "s3:PutObject",
                "s3:PutObjectLegalHold",
                "s3:PutObjectRetention",
                "s3:PutObjectTagging",
                "s3:PutObjectVersionTagging",
                "s3:Abort*",
              ],
              "Effect": "Allow",
              "Resource": [
                {
                  "Fn::GetAtt": [
                    "Bucket83908E77",
                    "Arn",
                  ],
                },
                {
                  "Fn::Join": [
                    "",
                    [
                      {
                        "Fn::GetAtt": [
                          "Bucket83908E77",
                          "Arn",
                        ],
                      },
                      "/data/*/docs-*-java.*.corruptassembly",
                    ],
                  ],
                },
              ],
            },
            {
              "Action": "s3:DeleteObject*",
              "Effect": "Allow",
              "Resource": {
                "Fn::Join": [
                  "",
                  [
                    {
                      "Fn::GetAtt": [
                        "Bucket83908E77",
                        "Arn",
                      ],
                    },
                    "/data/*/docs-*-java.*.corruptassembly",
                  ],
                ],
              },
            },
            {
              "Action": [
                "s3:DeleteObject*",
                "s3:PutObject",
                "s3:PutObjectLegalHold",
                "s3:PutObjectRetention",
                "s3:PutObjectTagging",
                "s3:PutObjectVersionTagging",
                "s3:Abort*",
              ],
              "Effect": "Allow",
              "Resource": [
                {
                  "Fn::GetAtt": [
                    "Bucket83908E77",
                    "Arn",
                  ],
                },
                {
                  "Fn::Join": [
                    "",
                    [
                      {
                        "Fn::GetAtt": [
                          "Bucket83908E77",
                          "Arn",
                        ],
                      },
                      "/data/*/docs-csharp.*",
                    ],
                  ],
                },
              ],
            },
            {
              "Action": [
                "s3:DeleteObject*",
                "s3:PutObject",
                "s3:PutObjectLegalHold",
                "s3:PutObjectRetention",
                "s3:PutObjectTagging",
                "s3:PutObjectVersionTagging",
                "s3:Abort*",
              ],
              "Effect": "Allow",
              "Resource": [
                {
                  "Fn::GetAtt": [
                    "Bucket83908E77",
                    "Arn",
                  ],
                },
                {
                  "Fn::Join": [
                    "",
                    [
                      {
                        "Fn::GetAtt": [
                          "Bucket83908E77",
                          "Arn",
                        ],
                      },
                      "/data/*/docs-*-csharp.*",
                    ],
                  ],
                },
              ],
            },
            {
              "Action": [
                "s3:DeleteObject*",
                "s3:PutObject",
                "s3:PutObjectLegalHold",
                "s3:PutObjectRetention",
                "s3:PutObjectTagging",
                "s3:PutObjectVersionTagging",
                "s3:Abort*",
              ],
              "Effect": "Allow",
              "Resource": [
                {
                  "Fn::GetAtt": [
                    "Bucket83908E77",
                    "Arn",
                  ],
                },
                {
                  "Fn::Join": [
                    "",
                    [
                      {
                        "Fn::GetAtt": [
                          "Bucket83908E77",
                          "Arn",
                        ],
                      },
                      "/data/*/docs-csharp.*.not-supported",
                    ],
                  ],
                },
              ],
            },
            {
              "Action": [
                "s3:GetObject*",
                "s3:GetBucket*",
                "s3:List*",
              ],
              "Effect": "Allow",
              "Resource": [
                {
                  "Fn::GetAtt": [
                    "Bucket83908E77",
                    "Arn",
                  ],
                },
                {
                  "Fn::Join": [
                    "",
                    [
                      {
                        "Fn::GetAtt": [
                          "Bucket83908E77",
                          "Arn",
                        ],
                      },
                      "/data/*/docs-csharp.*.not-supported",
                    ],
                  ],
                },
              ],
            },
            {
              "Action": [
                "s3:DeleteObject*",
                "s3:PutObject",
                "s3:PutObjectLegalHold",
                "s3:PutObjectRetention",
                "s3:PutObjectTagging",
                "s3:PutObjectVersionTagging",
                "s3:Abort*",
              ],
              "Effect": "Allow",
              "Resource": [
                {
                  "Fn::GetAtt": [
                    "Bucket83908E77",
                    "Arn",
                  ],
                },
                {
                  "Fn::Join": [
                    "",
                    [
                      {
                        "Fn::GetAtt": [
                          "Bucket83908E77",
                          "Arn",
                        ],
                      },
                      "/data/*/docs-*-csharp.*.not-supported",
                    ],
                  ],
                },
              ],
            },
            {
              "Action": [
                "s3:GetObject*",
                "s3:GetBucket*",
                "s3:List*",
              ],
              "Effect": "Allow",
              "Resource": [
                {
                  "Fn::GetAtt": [
                    "Bucket83908E77",
                    "Arn",
                  ],
                },
                {
                  "Fn::Join": [
                    "",
                    [
                      {
                        "Fn::GetAtt": [
                          "Bucket83908E77",
                          "Arn",
                        ],
                      },
                      "/data/*/docs-*-csharp.*.not-supported",
                    ],
                  ],
                },
              ],
            },
            {
              "Action": [
                "s3:GetObject*",
                "s3:GetBucket*",
                "s3:List*",
              ],
              "Effect": "Allow",
              "Resource": [
                {
                  "Fn::GetAtt": [
                    "Bucket83908E77",
                    "Arn",
                  ],
                },
                {
                  "Fn::Join": [
                    "",
                    [
                      {
                        "Fn::GetAtt": [
                          "Bucket83908E77",
                          "Arn",
                        ],
                      },
                      "/data/*/docs-csharp.*.corruptassembly",
                    ],
                  ],
                },
              ],
            },
            {
              "Action": [
                "s3:DeleteObject*",
                "s3:PutObject",
                "s3:PutObjectLegalHold",
                "s3:PutObjectRetention",
                "s3:PutObjectTagging",
                "s3:PutObjectVersionTagging",
                "s3:Abort*",
              ],
              "Effect": "Allow",
              "Resource": [
                {
                  "Fn::GetAtt": [
                    "Bucket83908E77",
                    "Arn",
                  ],
                },
                {
                  "Fn::Join": [
                    "",
                    [
                      {
                        "Fn::GetAtt": [
                          "Bucket83908E77",
                          "Arn",
                        ],
                      },
                      "/data/*/docs-csharp.*.corruptassembly",
                    ],
                  ],
                },
              ],
            },
            {
              "Action": "s3:DeleteObject*",
              "Effect": "Allow",
              "Resource": {
                "Fn::Join": [
                  "",
                  [
                    {
                      "Fn::GetAtt": [
                        "Bucket83908E77",
                        "Arn",
                      ],
                    },
                    "/data/*/docs-csharp.*.corruptassembly",
                  ],
                ],
              },
            },
          ],
          "Version": "2012-10-17",
        },
        "Roles": [
          {
            "Ref": "TransliteratorTaskDefinitionTaskRole9D702381",
          },
        ],
      },
      "Type": "AWS::IAM::ManagedPolicy",
    },
    "TransliteratorTaskDefinitionTaskRoleOverflowPolicy3CE750E0E": {
      "Properties": {
        "Description": "Part of the policies for TestStack/Transliterator/TaskDefinition/TaskRole",
        "Path": "/",
        "PolicyDocument": {
          "Statement": [
            {
              "Action": [
                "s3:GetObject*",
                "s3:GetBucket*",
                "s3:List*",
              ],
              "Effect": "Allow",
              "Resource": [
                {
                  "Fn::GetAtt": [
                    "Bucket83908E77",
                    "Arn",
                  ],
                },
                {
                  "Fn::Join": [
                    "",
                    [
                      {
                        "Fn::GetAtt": [
                          "Bucket83908E77",
                          "Arn",
                        ],
                      },
                      "/data/*/docs-*-csharp.*.corruptassembly",
                    ],
                  ],
                },
              ],
            },
            {
              "Action": [
                "s3:DeleteObject*",
                "s3:PutObject",
                "s3:PutObjectLegalHold",
                "s3:PutObjectRetention",
                "s3:PutObjectTagging",
                "s3:PutObjectVersionTagging",
                "s3:Abort*",
              ],
              "Effect": "Allow",
              "Resource": [
                {
                  "Fn::GetAtt": [
                    "Bucket83908E77",
                    "Arn",
                  ],
                },
                {
                  "Fn::Join": [
                    "",
                    [
                      {
                        "Fn::GetAtt": [
                          "Bucket83908E77",
                          "Arn",
                        ],
                      },
                      "/data/*/docs-*-csharp.*.corruptassembly",
                    ],
                  ],
                },
              ],
            },
            {
              "Action": "s3:DeleteObject*",
              "Effect": "Allow",
              "Resource": {
                "Fn::Join": [
                  "",
                  [
                    {
                      "Fn::GetAtt": [
                        "Bucket83908E77",
                        "Arn",
                      ],
                    },
                    "/data/*/docs-*-csharp.*.corruptassembly",
                  ],
                ],
              },
            },
            {
              "Action": [
                "s3:DeleteObject*",
                "s3:PutObject",
                "s3:PutObjectLegalHold",
                "s3:PutObjectRetention",
                "s3:PutObjectTagging",
                "s3:PutObjectVersionTagging",
                "s3:Abort*",
              ],
              "Effect": "Allow",
              "Resource": [
                {
                  "Fn::GetAtt": [
                    "Bucket83908E77",
                    "Arn",
                  ],
                },
                {
                  "Fn::Join": [
                    "",
                    [
                      {
                        "Fn::GetAtt": [
                          "Bucket83908E77",
                          "Arn",
                        ],
                      },
                      "/data/*/docs-go.*",
                    ],
                  ],
                },
              ],
            },
            {
              "Action": [
                "s3:DeleteObject*",
                "s3:PutObject",
                "s3:PutObjectLegalHold",
                "s3:PutObjectRetention",
                "s3:PutObjectTagging",
                "s3:PutObjectVersionTagging",
                "s3:Abort*",
              ],
              "Effect": "Allow",
              "Resource": [
                {
                  "Fn::GetAtt": [
                    "Bucket83908E77",
                    "Arn",
                  ],
                },
                {
                  "Fn::Join": [
                    "",
                    [
                      {
                        "Fn::GetAtt": [
                          "Bucket83908E77",
                          "Arn",
                        ],
                      },
                      "/data/*/docs-*-go.*",
                    ],
                  ],
                },
              ],
            },
            {
              "Action": [
                "s3:DeleteObject*",
                "s3:PutObject",
                "s3:PutObjectLegalHold",
                "s3:PutObjectRetention",
                "s3:PutObjectTagging",
                "s3:PutObjectVersionTagging",
                "s3:Abort*",
              ],
              "Effect": "Allow",
              "Resource": [
                {
                  "Fn::GetAtt": [
                    "Bucket83908E77",
                    "Arn",
                  ],
                },
                {
                  "Fn::Join": [
                    "",
                    [
                      {
                        "Fn::GetAtt": [
                          "Bucket83908E77",
                          "Arn",
                        ],
                      },
                      "/data/*/docs-go.*.not-supported",
                    ],
                  ],
                },
              ],
            },
            {
              "Action": [
                "s3:GetObject*",
                "s3:GetBucket*",
                "s3:List*",
              ],
              "Effect": "Allow",
              "Resource": [
                {
                  "Fn::GetAtt": [
                    "Bucket83908E77",
                    "Arn",
                  ],
                },
                {
                  "Fn::Join": [
                    "",
                    [
                      {
                        "Fn::GetAtt": [
                          "Bucket83908E77",
                          "Arn",
                        ],
                      },
                      "/data/*/docs-go.*.not-supported",
                    ],
                  ],
                },
              ],
            },
            {
              "Action": [
                "s3:DeleteObject*",
                "s3:PutObject",
                "s3:PutObjectLegalHold",
                "s3:PutObjectRetention",
                "s3:PutObjectTagging",
                "s3:PutObjectVersionTagging",
                "s3:Abort*",
              ],
              "Effect": "Allow",
              "Resource": [
                {
                  "Fn::GetAtt": [
                    "Bucket83908E77",
                    "Arn",
                  ],
                },
                {
                  "Fn::Join": [
                    "",
                    [
                      {
                        "Fn::GetAtt": [
                          "Bucket83908E77",
                          "Arn",
                        ],
                      },
                      "/data/*/docs-*-go.*.not-supported",
                    ],
                  ],
                },
              ],
            },
            {
              "Action": [
                "s3:GetObject*",
                "s3:GetBucket*",
                "s3:List*",
              ],
              "Effect": "Allow",
              "Resource": [
                {
                  "Fn::GetAtt": [
                    "Bucket83908E77",
                    "Arn",
                  ],
                },
                {
                  "Fn::Join": [
                    "",
                    [
                      {
                        "Fn::GetAtt": [
                          "Bucket83908E77",
                          "Arn",
                        ],
                      },
                      "/data/*/docs-*-go.*.not-supported",
                    ],
                  ],
                },
              ],
            },
            {
              "Action": [
                "s3:GetObject*",
                "s3:GetBucket*",
                "s3:List*",
              ],
              "Effect": "Allow",
              "Resource": [
                {
                  "Fn::GetAtt": [
                    "Bucket83908E77",
                    "Arn",
                  ],
                },
                {
                  "Fn::Join": [
                    "",
                    [
                      {
                        "Fn::GetAtt": [
                          "Bucket83908E77",
                          "Arn",
                        ],
                      },
                      "/data/*/docs-go.*.corruptassembly",
                    ],
                  ],
                },
              ],
            },
            {
              "Action": [
                "s3:DeleteObject*",
                "s3:PutObject",
                "s3:PutObjectLegalHold",
                "s3:PutObjectRetention",
                "s3:PutObjectTagging",
                "s3:PutObjectVersionTagging",
                "s3:Abort*",
              ],
              "Effect": "Allow",
              "Resource": [
                {
                  "Fn::GetAtt": [
                    "Bucket83908E77",
                    "Arn",
                  ],
                },
                {
                  "Fn::Join": [
                    "",
                    [
                      {
                        "Fn::GetAtt": [
                          "Bucket83908E77",
                          "Arn",
                        ],
                      },
                      "/data/*/docs-go.*.corruptassembly",
                    ],
                  ],
                },
              ],
            },
            {
              "Action": [
                "s3:GetObject*",
                "s3:GetBucket*",
                "s3:List*",
              ],
              "Effect": "Allow",
              "Resource": [
                {
                  "Fn::GetAtt": [
                    "Bucket83908E77",
                    "Arn",
                  ],
                },
                {
                  "Fn::Join": [
                    "",
                    [
                      {
                        "Fn::GetAtt": [
                          "Bucket83908E77",
                          "Arn",
                        ],
                      },
                      "/data/*/docs-*-go.*.corruptassembly",
                    ],
                  ],
                },
              ],
            },
            {
              "Action": [
                "s3:DeleteObject*",
                "s3:PutObject",
                "s3:PutObjectLegalHold",
                "s3:PutObjectRetention",
                "s3:PutObjectTagging",
                "s3:PutObjectVersionTagging",
                "s3:Abort*",
              ],
              "Effect": "Allow",
              "Resource": [
                {
                  "Fn::GetAtt": [
                    "Bucket83908E77",
                    "Arn",
                  ],
                },
                {
                  "Fn::Join": [
                    "",
                    [
                      {
                        "Fn::GetAtt": [
                          "Bucket83908E77",
                          "Arn",
                        ],
                      },
                      "/data/*/docs-*-go.*.corruptassembly",
                    ],
                  ],
                },
              ],
            },
            {
              "Action": "s3:DeleteObject*",
              "Effect": "Allow",
              "Resource": {
                "Fn::Join": [
                  "",
                  [
                    {
                      "Fn::GetAtt": [
                        "Bucket83908E77",
                        "Arn",
                      ],
                    },
                    "/data/*/docs-go.*.corruptassembly",
                  ],
                ],
              },
            },
          ],
          "Version": "2012-10-17",
        },
        "Roles": [
          {
            "Ref": "TransliteratorTaskDefinitionTaskRole9D702381",
          },
        ],
      },
      "Type": "AWS::IAM::ManagedPolicy",
    },
    "TransliteratorTaskDefinitionTaskRoleOverflowPolicy444BE1376": {
      "Properties": {
        "Description": "Part of the policies for TestStack/Transliterator/TaskDefinition/TaskRole",
        "Path": "/",
        "PolicyDocument": {
          "Statement": [
            {
              "Action": "s3:DeleteObject*",
              "Effect": "Allow",
              "Resource": {
                "Fn::Join": [
                  "",
                  [
                    {
                      "Fn::GetAtt": [
                        "Bucket83908E77",
                        "Arn",
                      ],
                    },
                    "/data/*/docs-*-go.*.corruptassembly",
                  ],
                ],
              },
            },
          ],
          "Version": "2012-10-17",
        },
        "Roles": [
          {
            "Ref": "TransliteratorTaskDefinitionTaskRole9D702381",
          },
        ],
      },
      "Type": "AWS::IAM::ManagedPolicy",
    },
    "VPCB9E5F0B4": Anything,
    "VPCCloudWatchLogsAF00FE1E": Anything,
    "VPCCloudWatchLogsSecurityGroupBD4AAD5D": Anything,
    "VPCCodeArtifactAPIA2ABC3E9": Anything,
    "VPCCodeArtifactAPISecurityGroup64F4145F": Anything,
    "VPCCodeArtifactRepoA711606D": Anything,
    "VPCCodeArtifactRepoSecurityGroupADDB69B7": Anything,
    "VPCECR6A7B7D8F": Anything,
    "VPCECRAPI3780F3E2": Anything,
    "VPCECRAPISecurityGroupF418D050": Anything,
    "VPCECRSecurityGroupC83C5513": Anything,
    "VPCIsolatedSubnet1RouteTableAssociationA2D18F7C": Anything,
    "VPCIsolatedSubnet1RouteTableEB156210": Anything,
    "VPCIsolatedSubnet1SubnetEBD00FC6": Anything,
    "VPCIsolatedSubnet2RouteTable9B4F78DC": Anything,
    "VPCIsolatedSubnet2RouteTableAssociation7BF8E0EB": Anything,
    "VPCIsolatedSubnet2Subnet4B1C8CAA": Anything,
    "VPCS3CC6C5EE4": Anything,
    "VPCStepFunctions960F37B8": Anything,
    "VPCStepFunctionsSecurityGroup4B81069A": Anything,
  },
  "Rules": {
    "CheckBootstrapVersion": {
      "Assertions": [
        {
          "Assert": {
            "Fn::Not": [
              {
                "Fn::Contains": [
                  [
                    "1",
                    "2",
                    "3",
                    "4",
                    "5",
                  ],
                  {
                    "Ref": "BootstrapVersion",
                  },
                ],
              },
            ],
          },
          "AssertDescription": "CDK bootstrap stack version 6 required. Please run 'cdk bootstrap' with a recent version of the CDK CLI.",
        },
      ],
    },
  },
}
`;

exports[`basic use 1`] = `
{
  "Outputs": Anything,
  "Parameters": {
    "BootstrapVersion": {
      "Default": "/cdk-bootstrap/hnb659fds/version",
      "Description": "Version of the CDK Bootstrap resources in this environment, automatically retrieved from SSM Parameter Store. [cdk:skip]",
      "Type": "AWS::SSM::Parameter::Value<String>",
    },
  },
  "Resources": {
    "Bucket83908E77": Anything,
    "MonitoringHighSeverityDashboard17D9CD74": Anything,
    "MonitoringWatchfulDashboard9EB9FD4D": Anything,
    "TransliteratorLogGroup09734787": {
      "DeletionPolicy": "Retain",
      "Properties": {
        "RetentionInDays": 731,
      },
      "Type": "AWS::Logs::LogGroup",
      "UpdateReplacePolicy": "Retain",
    },
    "TransliteratorTaskDefinition16158D86": {
      "Properties": {
        "ContainerDefinitions": [
          {
            "Environment": [
              {
                "Name": "HEADER_SPAN",
                "Value": "true",
              },
              {
                "Name": "AWS_EMF_ENVIRONMENT",
                "Value": "Local",
              },
              {
                "Name": "MAX_CONCURRENT_S3_REQUESTS",
                "Value": "16",
              },
              {
                "Name": "MAX_RETRIES_S3_REQUESTS",
                "Value": "12",
              },
            ],
            "Essential": true,
            "Image": {
<<<<<<< HEAD
              "Fn::Sub": "\${AWS::AccountId}.dkr.ecr.\${AWS::Region}.\${AWS::URLSuffix}/cdk-hnb659fds-container-assets-\${AWS::AccountId}-\${AWS::Region}:11080b7389ddbef89c6ebba637c7d8694c2458017a8752f9c498789e274c2522",
=======
              "Fn::Sub": "\${AWS::AccountId}.dkr.ecr.\${AWS::Region}.\${AWS::URLSuffix}/cdk-hnb659fds-container-assets-\${AWS::AccountId}-\${AWS::Region}:5efd46a839e3f78a2867a689dcc8f1945fd1058364e5f5ca6331742f61b14c67",
>>>>>>> ef9248df
            },
            "LogConfiguration": {
              "LogDriver": "awslogs",
              "Options": {
                "awslogs-group": {
                  "Ref": "TransliteratorLogGroup09734787",
                },
                "awslogs-region": {
                  "Ref": "AWS::Region",
                },
                "awslogs-stream-prefix": "transliterator",
              },
            },
            "Name": "Resource",
          },
        ],
        "Cpu": "4096",
        "ExecutionRoleArn": {
          "Fn::GetAtt": [
            "TransliteratorTaskDefinitionExecutionRole9E3F5F1A",
            "Arn",
          ],
        },
        "Family": "TestStackTransliteratorTaskDefinitionE3A8C6E4",
        "Memory": "8192",
        "NetworkMode": "awsvpc",
        "RequiresCompatibilities": [
          "FARGATE",
        ],
        "RuntimePlatform": {
          "CpuArchitecture": "ARM64",
          "OperatingSystemFamily": "LINUX",
        },
        "TaskRoleArn": {
          "Fn::GetAtt": [
            "TransliteratorTaskDefinitionTaskRole9D702381",
            "Arn",
          ],
        },
      },
      "Type": "AWS::ECS::TaskDefinition",
    },
    "TransliteratorTaskDefinitionExecutionRole9E3F5F1A": {
      "Properties": {
        "AssumeRolePolicyDocument": {
          "Statement": [
            {
              "Action": "sts:AssumeRole",
              "Effect": "Allow",
              "Principal": {
                "Service": "ecs-tasks.amazonaws.com",
              },
            },
          ],
          "Version": "2012-10-17",
        },
      },
      "Type": "AWS::IAM::Role",
    },
    "TransliteratorTaskDefinitionExecutionRoleDefaultPolicyEF9F768F": {
      "Properties": {
        "PolicyDocument": {
          "Statement": [
            {
              "Action": [
                "ecr:BatchCheckLayerAvailability",
                "ecr:GetDownloadUrlForLayer",
                "ecr:BatchGetImage",
              ],
              "Effect": "Allow",
              "Resource": {
                "Fn::Join": [
                  "",
                  [
                    "arn:",
                    {
                      "Ref": "AWS::Partition",
                    },
                    ":ecr:",
                    {
                      "Ref": "AWS::Region",
                    },
                    ":",
                    {
                      "Ref": "AWS::AccountId",
                    },
                    ":repository/",
                    {
                      "Fn::Sub": "cdk-hnb659fds-container-assets-\${AWS::AccountId}-\${AWS::Region}",
                    },
                  ],
                ],
              },
            },
            {
              "Action": "ecr:GetAuthorizationToken",
              "Effect": "Allow",
              "Resource": "*",
            },
            {
              "Action": [
                "logs:CreateLogStream",
                "logs:PutLogEvents",
              ],
              "Effect": "Allow",
              "Resource": {
                "Fn::GetAtt": [
                  "TransliteratorLogGroup09734787",
                  "Arn",
                ],
              },
            },
          ],
          "Version": "2012-10-17",
        },
        "PolicyName": "TransliteratorTaskDefinitionExecutionRoleDefaultPolicyEF9F768F",
        "Roles": [
          {
            "Ref": "TransliteratorTaskDefinitionExecutionRole9E3F5F1A",
          },
        ],
      },
      "Type": "AWS::IAM::Policy",
    },
    "TransliteratorTaskDefinitionTaskRole9D702381": {
      "Properties": {
        "AssumeRolePolicyDocument": {
          "Statement": [
            {
              "Action": "sts:AssumeRole",
              "Effect": "Allow",
              "Principal": {
                "Service": "ecs-tasks.amazonaws.com",
              },
            },
          ],
          "Version": "2012-10-17",
        },
      },
      "Type": "AWS::IAM::Role",
    },
    "TransliteratorTaskDefinitionTaskRoleDefaultPolicy9436F5AA": {
      "Properties": {
        "PolicyDocument": {
          "Statement": [
            {
              "Action": [
                "states:SendTaskFailure",
                "states:SendTaskHeartbeat",
                "states:SendTaskSuccess",
              ],
              "Effect": "Allow",
              "Resource": "*",
            },
            {
              "Action": [
                "s3:GetObject*",
                "s3:GetBucket*",
                "s3:List*",
              ],
              "Effect": "Allow",
              "Resource": [
                {
                  "Fn::GetAtt": [
                    "Bucket83908E77",
                    "Arn",
                  ],
                },
                {
                  "Fn::Join": [
                    "",
                    [
                      {
                        "Fn::GetAtt": [
                          "Bucket83908E77",
                          "Arn",
                        ],
                      },
                      "/data/*/assembly.json",
                    ],
                  ],
                },
              ],
            },
            {
              "Action": [
                "s3:GetObject*",
                "s3:GetBucket*",
                "s3:List*",
              ],
              "Effect": "Allow",
              "Resource": [
                {
                  "Fn::GetAtt": [
                    "Bucket83908E77",
                    "Arn",
                  ],
                },
                {
                  "Fn::Join": [
                    "",
                    [
                      {
                        "Fn::GetAtt": [
                          "Bucket83908E77",
                          "Arn",
                        ],
                      },
                      "/data/*/package.tgz",
                    ],
                  ],
                },
              ],
            },
            {
              "Action": [
                "s3:GetObject*",
                "s3:GetBucket*",
                "s3:List*",
              ],
              "Effect": "Allow",
              "Resource": [
                {
                  "Fn::GetAtt": [
                    "Bucket83908E77",
                    "Arn",
                  ],
                },
                {
                  "Fn::Join": [
                    "",
                    [
                      {
                        "Fn::GetAtt": [
                          "Bucket83908E77",
                          "Arn",
                        ],
                      },
                      "/data/*/uninstallable",
                    ],
                  ],
                },
              ],
            },
            {
              "Action": [
                "s3:DeleteObject*",
                "s3:PutObject",
                "s3:PutObjectLegalHold",
                "s3:PutObjectRetention",
                "s3:PutObjectTagging",
                "s3:PutObjectVersionTagging",
                "s3:Abort*",
              ],
              "Effect": "Allow",
              "Resource": [
                {
                  "Fn::GetAtt": [
                    "Bucket83908E77",
                    "Arn",
                  ],
                },
                {
                  "Fn::Join": [
                    "",
                    [
                      {
                        "Fn::GetAtt": [
                          "Bucket83908E77",
                          "Arn",
                        ],
                      },
                      "/data/*/uninstallable",
                    ],
                  ],
                },
              ],
            },
            {
              "Action": "s3:DeleteObject*",
              "Effect": "Allow",
              "Resource": {
                "Fn::Join": [
                  "",
                  [
                    {
                      "Fn::GetAtt": [
                        "Bucket83908E77",
                        "Arn",
                      ],
                    },
                    "/data/*/uninstallable",
                  ],
                ],
              },
            },
            {
              "Action": [
                "s3:DeleteObject*",
                "s3:PutObject",
                "s3:PutObjectLegalHold",
                "s3:PutObjectRetention",
                "s3:PutObjectTagging",
                "s3:PutObjectVersionTagging",
                "s3:Abort*",
              ],
              "Effect": "Allow",
              "Resource": [
                {
                  "Fn::GetAtt": [
                    "Bucket83908E77",
                    "Arn",
                  ],
                },
                {
                  "Fn::Join": [
                    "",
                    [
                      {
                        "Fn::GetAtt": [
                          "Bucket83908E77",
                          "Arn",
                        ],
                      },
                      "/data/*/docs-typescript.*",
                    ],
                  ],
                },
              ],
            },
            {
              "Action": [
                "s3:DeleteObject*",
                "s3:PutObject",
                "s3:PutObjectLegalHold",
                "s3:PutObjectRetention",
                "s3:PutObjectTagging",
                "s3:PutObjectVersionTagging",
                "s3:Abort*",
              ],
              "Effect": "Allow",
              "Resource": [
                {
                  "Fn::GetAtt": [
                    "Bucket83908E77",
                    "Arn",
                  ],
                },
                {
                  "Fn::Join": [
                    "",
                    [
                      {
                        "Fn::GetAtt": [
                          "Bucket83908E77",
                          "Arn",
                        ],
                      },
                      "/data/*/docs-*-typescript.*",
                    ],
                  ],
                },
              ],
            },
            {
              "Action": [
                "s3:DeleteObject*",
                "s3:PutObject",
                "s3:PutObjectLegalHold",
                "s3:PutObjectRetention",
                "s3:PutObjectTagging",
                "s3:PutObjectVersionTagging",
                "s3:Abort*",
              ],
              "Effect": "Allow",
              "Resource": [
                {
                  "Fn::GetAtt": [
                    "Bucket83908E77",
                    "Arn",
                  ],
                },
                {
                  "Fn::Join": [
                    "",
                    [
                      {
                        "Fn::GetAtt": [
                          "Bucket83908E77",
                          "Arn",
                        ],
                      },
                      "/data/*/docs-typescript.*.not-supported",
                    ],
                  ],
                },
              ],
            },
            {
              "Action": [
                "s3:GetObject*",
                "s3:GetBucket*",
                "s3:List*",
              ],
              "Effect": "Allow",
              "Resource": [
                {
                  "Fn::GetAtt": [
                    "Bucket83908E77",
                    "Arn",
                  ],
                },
                {
                  "Fn::Join": [
                    "",
                    [
                      {
                        "Fn::GetAtt": [
                          "Bucket83908E77",
                          "Arn",
                        ],
                      },
                      "/data/*/docs-typescript.*.not-supported",
                    ],
                  ],
                },
              ],
            },
            {
              "Action": [
                "s3:DeleteObject*",
                "s3:PutObject",
                "s3:PutObjectLegalHold",
                "s3:PutObjectRetention",
                "s3:PutObjectTagging",
                "s3:PutObjectVersionTagging",
                "s3:Abort*",
              ],
              "Effect": "Allow",
              "Resource": [
                {
                  "Fn::GetAtt": [
                    "Bucket83908E77",
                    "Arn",
                  ],
                },
                {
                  "Fn::Join": [
                    "",
                    [
                      {
                        "Fn::GetAtt": [
                          "Bucket83908E77",
                          "Arn",
                        ],
                      },
                      "/data/*/docs-*-typescript.*.not-supported",
                    ],
                  ],
                },
              ],
            },
            {
              "Action": [
                "s3:GetObject*",
                "s3:GetBucket*",
                "s3:List*",
              ],
              "Effect": "Allow",
              "Resource": [
                {
                  "Fn::GetAtt": [
                    "Bucket83908E77",
                    "Arn",
                  ],
                },
                {
                  "Fn::Join": [
                    "",
                    [
                      {
                        "Fn::GetAtt": [
                          "Bucket83908E77",
                          "Arn",
                        ],
                      },
                      "/data/*/docs-*-typescript.*.not-supported",
                    ],
                  ],
                },
              ],
            },
            {
              "Action": [
                "s3:GetObject*",
                "s3:GetBucket*",
                "s3:List*",
              ],
              "Effect": "Allow",
              "Resource": [
                {
                  "Fn::GetAtt": [
                    "Bucket83908E77",
                    "Arn",
                  ],
                },
                {
                  "Fn::Join": [
                    "",
                    [
                      {
                        "Fn::GetAtt": [
                          "Bucket83908E77",
                          "Arn",
                        ],
                      },
                      "/data/*/docs-typescript.*.corruptassembly",
                    ],
                  ],
                },
              ],
            },
            {
              "Action": [
                "s3:DeleteObject*",
                "s3:PutObject",
                "s3:PutObjectLegalHold",
                "s3:PutObjectRetention",
                "s3:PutObjectTagging",
                "s3:PutObjectVersionTagging",
                "s3:Abort*",
              ],
              "Effect": "Allow",
              "Resource": [
                {
                  "Fn::GetAtt": [
                    "Bucket83908E77",
                    "Arn",
                  ],
                },
                {
                  "Fn::Join": [
                    "",
                    [
                      {
                        "Fn::GetAtt": [
                          "Bucket83908E77",
                          "Arn",
                        ],
                      },
                      "/data/*/docs-typescript.*.corruptassembly",
                    ],
                  ],
                },
              ],
            },
            {
              "Action": [
                "s3:GetObject*",
                "s3:GetBucket*",
                "s3:List*",
              ],
              "Effect": "Allow",
              "Resource": [
                {
                  "Fn::GetAtt": [
                    "Bucket83908E77",
                    "Arn",
                  ],
                },
                {
                  "Fn::Join": [
                    "",
                    [
                      {
                        "Fn::GetAtt": [
                          "Bucket83908E77",
                          "Arn",
                        ],
                      },
                      "/data/*/docs-*-typescript.*.corruptassembly",
                    ],
                  ],
                },
              ],
            },
            {
              "Action": [
                "s3:DeleteObject*",
                "s3:PutObject",
                "s3:PutObjectLegalHold",
                "s3:PutObjectRetention",
                "s3:PutObjectTagging",
                "s3:PutObjectVersionTagging",
                "s3:Abort*",
              ],
              "Effect": "Allow",
              "Resource": [
                {
                  "Fn::GetAtt": [
                    "Bucket83908E77",
                    "Arn",
                  ],
                },
                {
                  "Fn::Join": [
                    "",
                    [
                      {
                        "Fn::GetAtt": [
                          "Bucket83908E77",
                          "Arn",
                        ],
                      },
                      "/data/*/docs-*-typescript.*.corruptassembly",
                    ],
                  ],
                },
              ],
            },
            {
              "Action": "s3:DeleteObject*",
              "Effect": "Allow",
              "Resource": {
                "Fn::Join": [
                  "",
                  [
                    {
                      "Fn::GetAtt": [
                        "Bucket83908E77",
                        "Arn",
                      ],
                    },
                    "/data/*/docs-typescript.*.corruptassembly",
                  ],
                ],
              },
            },
            {
              "Action": "s3:DeleteObject*",
              "Effect": "Allow",
              "Resource": {
                "Fn::Join": [
                  "",
                  [
                    {
                      "Fn::GetAtt": [
                        "Bucket83908E77",
                        "Arn",
                      ],
                    },
                    "/data/*/docs-*-typescript.*.corruptassembly",
                  ],
                ],
              },
            },
            {
              "Action": [
                "s3:DeleteObject*",
                "s3:PutObject",
                "s3:PutObjectLegalHold",
                "s3:PutObjectRetention",
                "s3:PutObjectTagging",
                "s3:PutObjectVersionTagging",
                "s3:Abort*",
              ],
              "Effect": "Allow",
              "Resource": [
                {
                  "Fn::GetAtt": [
                    "Bucket83908E77",
                    "Arn",
                  ],
                },
                {
                  "Fn::Join": [
                    "",
                    [
                      {
                        "Fn::GetAtt": [
                          "Bucket83908E77",
                          "Arn",
                        ],
                      },
                      "/data/*/docs-python.*",
                    ],
                  ],
                },
              ],
            },
            {
              "Action": [
                "s3:DeleteObject*",
                "s3:PutObject",
                "s3:PutObjectLegalHold",
                "s3:PutObjectRetention",
                "s3:PutObjectTagging",
                "s3:PutObjectVersionTagging",
                "s3:Abort*",
              ],
              "Effect": "Allow",
              "Resource": [
                {
                  "Fn::GetAtt": [
                    "Bucket83908E77",
                    "Arn",
                  ],
                },
                {
                  "Fn::Join": [
                    "",
                    [
                      {
                        "Fn::GetAtt": [
                          "Bucket83908E77",
                          "Arn",
                        ],
                      },
                      "/data/*/docs-*-python.*",
                    ],
                  ],
                },
              ],
            },
            {
              "Action": [
                "s3:DeleteObject*",
                "s3:PutObject",
                "s3:PutObjectLegalHold",
                "s3:PutObjectRetention",
                "s3:PutObjectTagging",
                "s3:PutObjectVersionTagging",
                "s3:Abort*",
              ],
              "Effect": "Allow",
              "Resource": [
                {
                  "Fn::GetAtt": [
                    "Bucket83908E77",
                    "Arn",
                  ],
                },
                {
                  "Fn::Join": [
                    "",
                    [
                      {
                        "Fn::GetAtt": [
                          "Bucket83908E77",
                          "Arn",
                        ],
                      },
                      "/data/*/docs-python.*.not-supported",
                    ],
                  ],
                },
              ],
            },
            {
              "Action": [
                "s3:GetObject*",
                "s3:GetBucket*",
                "s3:List*",
              ],
              "Effect": "Allow",
              "Resource": [
                {
                  "Fn::GetAtt": [
                    "Bucket83908E77",
                    "Arn",
                  ],
                },
                {
                  "Fn::Join": [
                    "",
                    [
                      {
                        "Fn::GetAtt": [
                          "Bucket83908E77",
                          "Arn",
                        ],
                      },
                      "/data/*/docs-python.*.not-supported",
                    ],
                  ],
                },
              ],
            },
            {
              "Action": [
                "s3:DeleteObject*",
                "s3:PutObject",
                "s3:PutObjectLegalHold",
                "s3:PutObjectRetention",
                "s3:PutObjectTagging",
                "s3:PutObjectVersionTagging",
                "s3:Abort*",
              ],
              "Effect": "Allow",
              "Resource": [
                {
                  "Fn::GetAtt": [
                    "Bucket83908E77",
                    "Arn",
                  ],
                },
                {
                  "Fn::Join": [
                    "",
                    [
                      {
                        "Fn::GetAtt": [
                          "Bucket83908E77",
                          "Arn",
                        ],
                      },
                      "/data/*/docs-*-python.*.not-supported",
                    ],
                  ],
                },
              ],
            },
            {
              "Action": [
                "s3:GetObject*",
                "s3:GetBucket*",
                "s3:List*",
              ],
              "Effect": "Allow",
              "Resource": [
                {
                  "Fn::GetAtt": [
                    "Bucket83908E77",
                    "Arn",
                  ],
                },
                {
                  "Fn::Join": [
                    "",
                    [
                      {
                        "Fn::GetAtt": [
                          "Bucket83908E77",
                          "Arn",
                        ],
                      },
                      "/data/*/docs-*-python.*.not-supported",
                    ],
                  ],
                },
              ],
            },
            {
              "Action": "s3:DeleteObject*",
              "Effect": "Allow",
              "Resource": {
                "Fn::Join": [
                  "",
                  [
                    {
                      "Fn::GetAtt": [
                        "Bucket83908E77",
                        "Arn",
                      ],
                    },
                    "/data/*/docs-python.*.corruptassembly",
                  ],
                ],
              },
            },
          ],
          "Version": "2012-10-17",
        },
        "PolicyName": "TransliteratorTaskDefinitionTaskRoleDefaultPolicy9436F5AA",
        "Roles": [
          {
            "Ref": "TransliteratorTaskDefinitionTaskRole9D702381",
          },
        ],
      },
      "Type": "AWS::IAM::Policy",
    },
    "TransliteratorTaskDefinitionTaskRoleOverflowPolicy1B38F48F3": {
      "Properties": {
        "Description": "Part of the policies for TestStack/Transliterator/TaskDefinition/TaskRole",
        "Path": "/",
        "PolicyDocument": {
          "Statement": [
            {
              "Action": [
                "s3:GetObject*",
                "s3:GetBucket*",
                "s3:List*",
              ],
              "Effect": "Allow",
              "Resource": [
                {
                  "Fn::GetAtt": [
                    "Bucket83908E77",
                    "Arn",
                  ],
                },
                {
                  "Fn::Join": [
                    "",
                    [
                      {
                        "Fn::GetAtt": [
                          "Bucket83908E77",
                          "Arn",
                        ],
                      },
                      "/data/*/docs-python.*.corruptassembly",
                    ],
                  ],
                },
              ],
            },
            {
              "Action": [
                "s3:DeleteObject*",
                "s3:PutObject",
                "s3:PutObjectLegalHold",
                "s3:PutObjectRetention",
                "s3:PutObjectTagging",
                "s3:PutObjectVersionTagging",
                "s3:Abort*",
              ],
              "Effect": "Allow",
              "Resource": [
                {
                  "Fn::GetAtt": [
                    "Bucket83908E77",
                    "Arn",
                  ],
                },
                {
                  "Fn::Join": [
                    "",
                    [
                      {
                        "Fn::GetAtt": [
                          "Bucket83908E77",
                          "Arn",
                        ],
                      },
                      "/data/*/docs-python.*.corruptassembly",
                    ],
                  ],
                },
              ],
            },
            {
              "Action": [
                "s3:GetObject*",
                "s3:GetBucket*",
                "s3:List*",
              ],
              "Effect": "Allow",
              "Resource": [
                {
                  "Fn::GetAtt": [
                    "Bucket83908E77",
                    "Arn",
                  ],
                },
                {
                  "Fn::Join": [
                    "",
                    [
                      {
                        "Fn::GetAtt": [
                          "Bucket83908E77",
                          "Arn",
                        ],
                      },
                      "/data/*/docs-*-python.*.corruptassembly",
                    ],
                  ],
                },
              ],
            },
            {
              "Action": [
                "s3:DeleteObject*",
                "s3:PutObject",
                "s3:PutObjectLegalHold",
                "s3:PutObjectRetention",
                "s3:PutObjectTagging",
                "s3:PutObjectVersionTagging",
                "s3:Abort*",
              ],
              "Effect": "Allow",
              "Resource": [
                {
                  "Fn::GetAtt": [
                    "Bucket83908E77",
                    "Arn",
                  ],
                },
                {
                  "Fn::Join": [
                    "",
                    [
                      {
                        "Fn::GetAtt": [
                          "Bucket83908E77",
                          "Arn",
                        ],
                      },
                      "/data/*/docs-*-python.*.corruptassembly",
                    ],
                  ],
                },
              ],
            },
            {
              "Action": "s3:DeleteObject*",
              "Effect": "Allow",
              "Resource": {
                "Fn::Join": [
                  "",
                  [
                    {
                      "Fn::GetAtt": [
                        "Bucket83908E77",
                        "Arn",
                      ],
                    },
                    "/data/*/docs-*-python.*.corruptassembly",
                  ],
                ],
              },
            },
            {
              "Action": [
                "s3:DeleteObject*",
                "s3:PutObject",
                "s3:PutObjectLegalHold",
                "s3:PutObjectRetention",
                "s3:PutObjectTagging",
                "s3:PutObjectVersionTagging",
                "s3:Abort*",
              ],
              "Effect": "Allow",
              "Resource": [
                {
                  "Fn::GetAtt": [
                    "Bucket83908E77",
                    "Arn",
                  ],
                },
                {
                  "Fn::Join": [
                    "",
                    [
                      {
                        "Fn::GetAtt": [
                          "Bucket83908E77",
                          "Arn",
                        ],
                      },
                      "/data/*/docs-java.*",
                    ],
                  ],
                },
              ],
            },
            {
              "Action": [
                "s3:DeleteObject*",
                "s3:PutObject",
                "s3:PutObjectLegalHold",
                "s3:PutObjectRetention",
                "s3:PutObjectTagging",
                "s3:PutObjectVersionTagging",
                "s3:Abort*",
              ],
              "Effect": "Allow",
              "Resource": [
                {
                  "Fn::GetAtt": [
                    "Bucket83908E77",
                    "Arn",
                  ],
                },
                {
                  "Fn::Join": [
                    "",
                    [
                      {
                        "Fn::GetAtt": [
                          "Bucket83908E77",
                          "Arn",
                        ],
                      },
                      "/data/*/docs-*-java.*",
                    ],
                  ],
                },
              ],
            },
            {
              "Action": [
                "s3:DeleteObject*",
                "s3:PutObject",
                "s3:PutObjectLegalHold",
                "s3:PutObjectRetention",
                "s3:PutObjectTagging",
                "s3:PutObjectVersionTagging",
                "s3:Abort*",
              ],
              "Effect": "Allow",
              "Resource": [
                {
                  "Fn::GetAtt": [
                    "Bucket83908E77",
                    "Arn",
                  ],
                },
                {
                  "Fn::Join": [
                    "",
                    [
                      {
                        "Fn::GetAtt": [
                          "Bucket83908E77",
                          "Arn",
                        ],
                      },
                      "/data/*/docs-java.*.not-supported",
                    ],
                  ],
                },
              ],
            },
            {
              "Action": [
                "s3:GetObject*",
                "s3:GetBucket*",
                "s3:List*",
              ],
              "Effect": "Allow",
              "Resource": [
                {
                  "Fn::GetAtt": [
                    "Bucket83908E77",
                    "Arn",
                  ],
                },
                {
                  "Fn::Join": [
                    "",
                    [
                      {
                        "Fn::GetAtt": [
                          "Bucket83908E77",
                          "Arn",
                        ],
                      },
                      "/data/*/docs-java.*.not-supported",
                    ],
                  ],
                },
              ],
            },
            {
              "Action": [
                "s3:DeleteObject*",
                "s3:PutObject",
                "s3:PutObjectLegalHold",
                "s3:PutObjectRetention",
                "s3:PutObjectTagging",
                "s3:PutObjectVersionTagging",
                "s3:Abort*",
              ],
              "Effect": "Allow",
              "Resource": [
                {
                  "Fn::GetAtt": [
                    "Bucket83908E77",
                    "Arn",
                  ],
                },
                {
                  "Fn::Join": [
                    "",
                    [
                      {
                        "Fn::GetAtt": [
                          "Bucket83908E77",
                          "Arn",
                        ],
                      },
                      "/data/*/docs-*-java.*.not-supported",
                    ],
                  ],
                },
              ],
            },
            {
              "Action": [
                "s3:GetObject*",
                "s3:GetBucket*",
                "s3:List*",
              ],
              "Effect": "Allow",
              "Resource": [
                {
                  "Fn::GetAtt": [
                    "Bucket83908E77",
                    "Arn",
                  ],
                },
                {
                  "Fn::Join": [
                    "",
                    [
                      {
                        "Fn::GetAtt": [
                          "Bucket83908E77",
                          "Arn",
                        ],
                      },
                      "/data/*/docs-*-java.*.not-supported",
                    ],
                  ],
                },
              ],
            },
            {
              "Action": [
                "s3:GetObject*",
                "s3:GetBucket*",
                "s3:List*",
              ],
              "Effect": "Allow",
              "Resource": [
                {
                  "Fn::GetAtt": [
                    "Bucket83908E77",
                    "Arn",
                  ],
                },
                {
                  "Fn::Join": [
                    "",
                    [
                      {
                        "Fn::GetAtt": [
                          "Bucket83908E77",
                          "Arn",
                        ],
                      },
                      "/data/*/docs-java.*.corruptassembly",
                    ],
                  ],
                },
              ],
            },
            {
              "Action": [
                "s3:DeleteObject*",
                "s3:PutObject",
                "s3:PutObjectLegalHold",
                "s3:PutObjectRetention",
                "s3:PutObjectTagging",
                "s3:PutObjectVersionTagging",
                "s3:Abort*",
              ],
              "Effect": "Allow",
              "Resource": [
                {
                  "Fn::GetAtt": [
                    "Bucket83908E77",
                    "Arn",
                  ],
                },
                {
                  "Fn::Join": [
                    "",
                    [
                      {
                        "Fn::GetAtt": [
                          "Bucket83908E77",
                          "Arn",
                        ],
                      },
                      "/data/*/docs-java.*.corruptassembly",
                    ],
                  ],
                },
              ],
            },
            {
              "Action": "s3:DeleteObject*",
              "Effect": "Allow",
              "Resource": {
                "Fn::Join": [
                  "",
                  [
                    {
                      "Fn::GetAtt": [
                        "Bucket83908E77",
                        "Arn",
                      ],
                    },
                    "/data/*/docs-java.*.corruptassembly",
                  ],
                ],
              },
            },
          ],
          "Version": "2012-10-17",
        },
        "Roles": [
          {
            "Ref": "TransliteratorTaskDefinitionTaskRole9D702381",
          },
        ],
      },
      "Type": "AWS::IAM::ManagedPolicy",
    },
    "TransliteratorTaskDefinitionTaskRoleOverflowPolicy23E8CAA7E": {
      "Properties": {
        "Description": "Part of the policies for TestStack/Transliterator/TaskDefinition/TaskRole",
        "Path": "/",
        "PolicyDocument": {
          "Statement": [
            {
              "Action": [
                "s3:GetObject*",
                "s3:GetBucket*",
                "s3:List*",
              ],
              "Effect": "Allow",
              "Resource": [
                {
                  "Fn::GetAtt": [
                    "Bucket83908E77",
                    "Arn",
                  ],
                },
                {
                  "Fn::Join": [
                    "",
                    [
                      {
                        "Fn::GetAtt": [
                          "Bucket83908E77",
                          "Arn",
                        ],
                      },
                      "/data/*/docs-*-java.*.corruptassembly",
                    ],
                  ],
                },
              ],
            },
            {
              "Action": [
                "s3:DeleteObject*",
                "s3:PutObject",
                "s3:PutObjectLegalHold",
                "s3:PutObjectRetention",
                "s3:PutObjectTagging",
                "s3:PutObjectVersionTagging",
                "s3:Abort*",
              ],
              "Effect": "Allow",
              "Resource": [
                {
                  "Fn::GetAtt": [
                    "Bucket83908E77",
                    "Arn",
                  ],
                },
                {
                  "Fn::Join": [
                    "",
                    [
                      {
                        "Fn::GetAtt": [
                          "Bucket83908E77",
                          "Arn",
                        ],
                      },
                      "/data/*/docs-*-java.*.corruptassembly",
                    ],
                  ],
                },
              ],
            },
            {
              "Action": "s3:DeleteObject*",
              "Effect": "Allow",
              "Resource": {
                "Fn::Join": [
                  "",
                  [
                    {
                      "Fn::GetAtt": [
                        "Bucket83908E77",
                        "Arn",
                      ],
                    },
                    "/data/*/docs-*-java.*.corruptassembly",
                  ],
                ],
              },
            },
            {
              "Action": [
                "s3:DeleteObject*",
                "s3:PutObject",
                "s3:PutObjectLegalHold",
                "s3:PutObjectRetention",
                "s3:PutObjectTagging",
                "s3:PutObjectVersionTagging",
                "s3:Abort*",
              ],
              "Effect": "Allow",
              "Resource": [
                {
                  "Fn::GetAtt": [
                    "Bucket83908E77",
                    "Arn",
                  ],
                },
                {
                  "Fn::Join": [
                    "",
                    [
                      {
                        "Fn::GetAtt": [
                          "Bucket83908E77",
                          "Arn",
                        ],
                      },
                      "/data/*/docs-csharp.*",
                    ],
                  ],
                },
              ],
            },
            {
              "Action": [
                "s3:DeleteObject*",
                "s3:PutObject",
                "s3:PutObjectLegalHold",
                "s3:PutObjectRetention",
                "s3:PutObjectTagging",
                "s3:PutObjectVersionTagging",
                "s3:Abort*",
              ],
              "Effect": "Allow",
              "Resource": [
                {
                  "Fn::GetAtt": [
                    "Bucket83908E77",
                    "Arn",
                  ],
                },
                {
                  "Fn::Join": [
                    "",
                    [
                      {
                        "Fn::GetAtt": [
                          "Bucket83908E77",
                          "Arn",
                        ],
                      },
                      "/data/*/docs-*-csharp.*",
                    ],
                  ],
                },
              ],
            },
            {
              "Action": [
                "s3:DeleteObject*",
                "s3:PutObject",
                "s3:PutObjectLegalHold",
                "s3:PutObjectRetention",
                "s3:PutObjectTagging",
                "s3:PutObjectVersionTagging",
                "s3:Abort*",
              ],
              "Effect": "Allow",
              "Resource": [
                {
                  "Fn::GetAtt": [
                    "Bucket83908E77",
                    "Arn",
                  ],
                },
                {
                  "Fn::Join": [
                    "",
                    [
                      {
                        "Fn::GetAtt": [
                          "Bucket83908E77",
                          "Arn",
                        ],
                      },
                      "/data/*/docs-csharp.*.not-supported",
                    ],
                  ],
                },
              ],
            },
            {
              "Action": [
                "s3:GetObject*",
                "s3:GetBucket*",
                "s3:List*",
              ],
              "Effect": "Allow",
              "Resource": [
                {
                  "Fn::GetAtt": [
                    "Bucket83908E77",
                    "Arn",
                  ],
                },
                {
                  "Fn::Join": [
                    "",
                    [
                      {
                        "Fn::GetAtt": [
                          "Bucket83908E77",
                          "Arn",
                        ],
                      },
                      "/data/*/docs-csharp.*.not-supported",
                    ],
                  ],
                },
              ],
            },
            {
              "Action": [
                "s3:DeleteObject*",
                "s3:PutObject",
                "s3:PutObjectLegalHold",
                "s3:PutObjectRetention",
                "s3:PutObjectTagging",
                "s3:PutObjectVersionTagging",
                "s3:Abort*",
              ],
              "Effect": "Allow",
              "Resource": [
                {
                  "Fn::GetAtt": [
                    "Bucket83908E77",
                    "Arn",
                  ],
                },
                {
                  "Fn::Join": [
                    "",
                    [
                      {
                        "Fn::GetAtt": [
                          "Bucket83908E77",
                          "Arn",
                        ],
                      },
                      "/data/*/docs-*-csharp.*.not-supported",
                    ],
                  ],
                },
              ],
            },
            {
              "Action": [
                "s3:GetObject*",
                "s3:GetBucket*",
                "s3:List*",
              ],
              "Effect": "Allow",
              "Resource": [
                {
                  "Fn::GetAtt": [
                    "Bucket83908E77",
                    "Arn",
                  ],
                },
                {
                  "Fn::Join": [
                    "",
                    [
                      {
                        "Fn::GetAtt": [
                          "Bucket83908E77",
                          "Arn",
                        ],
                      },
                      "/data/*/docs-*-csharp.*.not-supported",
                    ],
                  ],
                },
              ],
            },
            {
              "Action": [
                "s3:GetObject*",
                "s3:GetBucket*",
                "s3:List*",
              ],
              "Effect": "Allow",
              "Resource": [
                {
                  "Fn::GetAtt": [
                    "Bucket83908E77",
                    "Arn",
                  ],
                },
                {
                  "Fn::Join": [
                    "",
                    [
                      {
                        "Fn::GetAtt": [
                          "Bucket83908E77",
                          "Arn",
                        ],
                      },
                      "/data/*/docs-csharp.*.corruptassembly",
                    ],
                  ],
                },
              ],
            },
            {
              "Action": [
                "s3:DeleteObject*",
                "s3:PutObject",
                "s3:PutObjectLegalHold",
                "s3:PutObjectRetention",
                "s3:PutObjectTagging",
                "s3:PutObjectVersionTagging",
                "s3:Abort*",
              ],
              "Effect": "Allow",
              "Resource": [
                {
                  "Fn::GetAtt": [
                    "Bucket83908E77",
                    "Arn",
                  ],
                },
                {
                  "Fn::Join": [
                    "",
                    [
                      {
                        "Fn::GetAtt": [
                          "Bucket83908E77",
                          "Arn",
                        ],
                      },
                      "/data/*/docs-csharp.*.corruptassembly",
                    ],
                  ],
                },
              ],
            },
            {
              "Action": [
                "s3:GetObject*",
                "s3:GetBucket*",
                "s3:List*",
              ],
              "Effect": "Allow",
              "Resource": [
                {
                  "Fn::GetAtt": [
                    "Bucket83908E77",
                    "Arn",
                  ],
                },
                {
                  "Fn::Join": [
                    "",
                    [
                      {
                        "Fn::GetAtt": [
                          "Bucket83908E77",
                          "Arn",
                        ],
                      },
                      "/data/*/docs-*-csharp.*.corruptassembly",
                    ],
                  ],
                },
              ],
            },
            {
              "Action": [
                "s3:DeleteObject*",
                "s3:PutObject",
                "s3:PutObjectLegalHold",
                "s3:PutObjectRetention",
                "s3:PutObjectTagging",
                "s3:PutObjectVersionTagging",
                "s3:Abort*",
              ],
              "Effect": "Allow",
              "Resource": [
                {
                  "Fn::GetAtt": [
                    "Bucket83908E77",
                    "Arn",
                  ],
                },
                {
                  "Fn::Join": [
                    "",
                    [
                      {
                        "Fn::GetAtt": [
                          "Bucket83908E77",
                          "Arn",
                        ],
                      },
                      "/data/*/docs-*-csharp.*.corruptassembly",
                    ],
                  ],
                },
              ],
            },
            {
              "Action": "s3:DeleteObject*",
              "Effect": "Allow",
              "Resource": {
                "Fn::Join": [
                  "",
                  [
                    {
                      "Fn::GetAtt": [
                        "Bucket83908E77",
                        "Arn",
                      ],
                    },
                    "/data/*/docs-csharp.*.corruptassembly",
                  ],
                ],
              },
            },
          ],
          "Version": "2012-10-17",
        },
        "Roles": [
          {
            "Ref": "TransliteratorTaskDefinitionTaskRole9D702381",
          },
        ],
      },
      "Type": "AWS::IAM::ManagedPolicy",
    },
    "TransliteratorTaskDefinitionTaskRoleOverflowPolicy3CE750E0E": {
      "Properties": {
        "Description": "Part of the policies for TestStack/Transliterator/TaskDefinition/TaskRole",
        "Path": "/",
        "PolicyDocument": {
          "Statement": [
            {
              "Action": "s3:DeleteObject*",
              "Effect": "Allow",
              "Resource": {
                "Fn::Join": [
                  "",
                  [
                    {
                      "Fn::GetAtt": [
                        "Bucket83908E77",
                        "Arn",
                      ],
                    },
                    "/data/*/docs-*-csharp.*.corruptassembly",
                  ],
                ],
              },
            },
            {
              "Action": [
                "s3:DeleteObject*",
                "s3:PutObject",
                "s3:PutObjectLegalHold",
                "s3:PutObjectRetention",
                "s3:PutObjectTagging",
                "s3:PutObjectVersionTagging",
                "s3:Abort*",
              ],
              "Effect": "Allow",
              "Resource": [
                {
                  "Fn::GetAtt": [
                    "Bucket83908E77",
                    "Arn",
                  ],
                },
                {
                  "Fn::Join": [
                    "",
                    [
                      {
                        "Fn::GetAtt": [
                          "Bucket83908E77",
                          "Arn",
                        ],
                      },
                      "/data/*/docs-go.*",
                    ],
                  ],
                },
              ],
            },
            {
              "Action": [
                "s3:DeleteObject*",
                "s3:PutObject",
                "s3:PutObjectLegalHold",
                "s3:PutObjectRetention",
                "s3:PutObjectTagging",
                "s3:PutObjectVersionTagging",
                "s3:Abort*",
              ],
              "Effect": "Allow",
              "Resource": [
                {
                  "Fn::GetAtt": [
                    "Bucket83908E77",
                    "Arn",
                  ],
                },
                {
                  "Fn::Join": [
                    "",
                    [
                      {
                        "Fn::GetAtt": [
                          "Bucket83908E77",
                          "Arn",
                        ],
                      },
                      "/data/*/docs-*-go.*",
                    ],
                  ],
                },
              ],
            },
            {
              "Action": [
                "s3:DeleteObject*",
                "s3:PutObject",
                "s3:PutObjectLegalHold",
                "s3:PutObjectRetention",
                "s3:PutObjectTagging",
                "s3:PutObjectVersionTagging",
                "s3:Abort*",
              ],
              "Effect": "Allow",
              "Resource": [
                {
                  "Fn::GetAtt": [
                    "Bucket83908E77",
                    "Arn",
                  ],
                },
                {
                  "Fn::Join": [
                    "",
                    [
                      {
                        "Fn::GetAtt": [
                          "Bucket83908E77",
                          "Arn",
                        ],
                      },
                      "/data/*/docs-go.*.not-supported",
                    ],
                  ],
                },
              ],
            },
            {
              "Action": [
                "s3:GetObject*",
                "s3:GetBucket*",
                "s3:List*",
              ],
              "Effect": "Allow",
              "Resource": [
                {
                  "Fn::GetAtt": [
                    "Bucket83908E77",
                    "Arn",
                  ],
                },
                {
                  "Fn::Join": [
                    "",
                    [
                      {
                        "Fn::GetAtt": [
                          "Bucket83908E77",
                          "Arn",
                        ],
                      },
                      "/data/*/docs-go.*.not-supported",
                    ],
                  ],
                },
              ],
            },
            {
              "Action": [
                "s3:DeleteObject*",
                "s3:PutObject",
                "s3:PutObjectLegalHold",
                "s3:PutObjectRetention",
                "s3:PutObjectTagging",
                "s3:PutObjectVersionTagging",
                "s3:Abort*",
              ],
              "Effect": "Allow",
              "Resource": [
                {
                  "Fn::GetAtt": [
                    "Bucket83908E77",
                    "Arn",
                  ],
                },
                {
                  "Fn::Join": [
                    "",
                    [
                      {
                        "Fn::GetAtt": [
                          "Bucket83908E77",
                          "Arn",
                        ],
                      },
                      "/data/*/docs-*-go.*.not-supported",
                    ],
                  ],
                },
              ],
            },
            {
              "Action": [
                "s3:GetObject*",
                "s3:GetBucket*",
                "s3:List*",
              ],
              "Effect": "Allow",
              "Resource": [
                {
                  "Fn::GetAtt": [
                    "Bucket83908E77",
                    "Arn",
                  ],
                },
                {
                  "Fn::Join": [
                    "",
                    [
                      {
                        "Fn::GetAtt": [
                          "Bucket83908E77",
                          "Arn",
                        ],
                      },
                      "/data/*/docs-*-go.*.not-supported",
                    ],
                  ],
                },
              ],
            },
            {
              "Action": [
                "s3:GetObject*",
                "s3:GetBucket*",
                "s3:List*",
              ],
              "Effect": "Allow",
              "Resource": [
                {
                  "Fn::GetAtt": [
                    "Bucket83908E77",
                    "Arn",
                  ],
                },
                {
                  "Fn::Join": [
                    "",
                    [
                      {
                        "Fn::GetAtt": [
                          "Bucket83908E77",
                          "Arn",
                        ],
                      },
                      "/data/*/docs-go.*.corruptassembly",
                    ],
                  ],
                },
              ],
            },
            {
              "Action": [
                "s3:DeleteObject*",
                "s3:PutObject",
                "s3:PutObjectLegalHold",
                "s3:PutObjectRetention",
                "s3:PutObjectTagging",
                "s3:PutObjectVersionTagging",
                "s3:Abort*",
              ],
              "Effect": "Allow",
              "Resource": [
                {
                  "Fn::GetAtt": [
                    "Bucket83908E77",
                    "Arn",
                  ],
                },
                {
                  "Fn::Join": [
                    "",
                    [
                      {
                        "Fn::GetAtt": [
                          "Bucket83908E77",
                          "Arn",
                        ],
                      },
                      "/data/*/docs-go.*.corruptassembly",
                    ],
                  ],
                },
              ],
            },
            {
              "Action": [
                "s3:GetObject*",
                "s3:GetBucket*",
                "s3:List*",
              ],
              "Effect": "Allow",
              "Resource": [
                {
                  "Fn::GetAtt": [
                    "Bucket83908E77",
                    "Arn",
                  ],
                },
                {
                  "Fn::Join": [
                    "",
                    [
                      {
                        "Fn::GetAtt": [
                          "Bucket83908E77",
                          "Arn",
                        ],
                      },
                      "/data/*/docs-*-go.*.corruptassembly",
                    ],
                  ],
                },
              ],
            },
            {
              "Action": [
                "s3:DeleteObject*",
                "s3:PutObject",
                "s3:PutObjectLegalHold",
                "s3:PutObjectRetention",
                "s3:PutObjectTagging",
                "s3:PutObjectVersionTagging",
                "s3:Abort*",
              ],
              "Effect": "Allow",
              "Resource": [
                {
                  "Fn::GetAtt": [
                    "Bucket83908E77",
                    "Arn",
                  ],
                },
                {
                  "Fn::Join": [
                    "",
                    [
                      {
                        "Fn::GetAtt": [
                          "Bucket83908E77",
                          "Arn",
                        ],
                      },
                      "/data/*/docs-*-go.*.corruptassembly",
                    ],
                  ],
                },
              ],
            },
            {
              "Action": "s3:DeleteObject*",
              "Effect": "Allow",
              "Resource": {
                "Fn::Join": [
                  "",
                  [
                    {
                      "Fn::GetAtt": [
                        "Bucket83908E77",
                        "Arn",
                      ],
                    },
                    "/data/*/docs-go.*.corruptassembly",
                  ],
                ],
              },
            },
            {
              "Action": "s3:DeleteObject*",
              "Effect": "Allow",
              "Resource": {
                "Fn::Join": [
                  "",
                  [
                    {
                      "Fn::GetAtt": [
                        "Bucket83908E77",
                        "Arn",
                      ],
                    },
                    "/data/*/docs-*-go.*.corruptassembly",
                  ],
                ],
              },
            },
          ],
          "Version": "2012-10-17",
        },
        "Roles": [
          {
            "Ref": "TransliteratorTaskDefinitionTaskRole9D702381",
          },
        ],
      },
      "Type": "AWS::IAM::ManagedPolicy",
    },
  },
  "Rules": {
    "CheckBootstrapVersion": {
      "Assertions": [
        {
          "Assert": {
            "Fn::Not": [
              {
                "Fn::Contains": [
                  [
                    "1",
                    "2",
                    "3",
                    "4",
                    "5",
                  ],
                  {
                    "Ref": "BootstrapVersion",
                  },
                ],
              },
            ],
          },
          "AssertDescription": "CDK bootstrap stack version 6 required. Please run 'cdk bootstrap' with a recent version of the CDK CLI.",
        },
      ],
    },
  },
}
`;<|MERGE_RESOLUTION|>--- conflicted
+++ resolved
@@ -126,11 +126,7 @@
             ],
             "Essential": true,
             "Image": {
-<<<<<<< HEAD
-              "Fn::Sub": "\${AWS::AccountId}.dkr.ecr.\${AWS::Region}.\${AWS::URLSuffix}/cdk-hnb659fds-container-assets-\${AWS::AccountId}-\${AWS::Region}:11080b7389ddbef89c6ebba637c7d8694c2458017a8752f9c498789e274c2522",
-=======
               "Fn::Sub": "\${AWS::AccountId}.dkr.ecr.\${AWS::Region}.\${AWS::URLSuffix}/cdk-hnb659fds-container-assets-\${AWS::AccountId}-\${AWS::Region}:5efd46a839e3f78a2867a689dcc8f1945fd1058364e5f5ca6331742f61b14c67",
->>>>>>> ef9248df
             },
             "LogConfiguration": {
               "LogDriver": "awslogs",
@@ -2446,11 +2442,7 @@
             ],
             "Essential": true,
             "Image": {
-<<<<<<< HEAD
-              "Fn::Sub": "\${AWS::AccountId}.dkr.ecr.\${AWS::Region}.\${AWS::URLSuffix}/cdk-hnb659fds-container-assets-\${AWS::AccountId}-\${AWS::Region}:11080b7389ddbef89c6ebba637c7d8694c2458017a8752f9c498789e274c2522",
-=======
               "Fn::Sub": "\${AWS::AccountId}.dkr.ecr.\${AWS::Region}.\${AWS::URLSuffix}/cdk-hnb659fds-container-assets-\${AWS::AccountId}-\${AWS::Region}:5efd46a839e3f78a2867a689dcc8f1945fd1058364e5f5ca6331742f61b14c67",
->>>>>>> ef9248df
             },
             "LogConfiguration": {
               "LogDriver": "awslogs",
@@ -4817,11 +4809,7 @@
             ],
             "Essential": true,
             "Image": {
-<<<<<<< HEAD
-              "Fn::Sub": "\${AWS::AccountId}.dkr.ecr.\${AWS::Region}.\${AWS::URLSuffix}/cdk-hnb659fds-container-assets-\${AWS::AccountId}-\${AWS::Region}:11080b7389ddbef89c6ebba637c7d8694c2458017a8752f9c498789e274c2522",
-=======
               "Fn::Sub": "\${AWS::AccountId}.dkr.ecr.\${AWS::Region}.\${AWS::URLSuffix}/cdk-hnb659fds-container-assets-\${AWS::AccountId}-\${AWS::Region}:5efd46a839e3f78a2867a689dcc8f1945fd1058364e5f5ca6331742f61b14c67",
->>>>>>> ef9248df
             },
             "LogConfiguration": {
               "LogDriver": "awslogs",
@@ -7133,11 +7121,7 @@
             ],
             "Essential": true,
             "Image": {
-<<<<<<< HEAD
-              "Fn::Sub": "\${AWS::AccountId}.dkr.ecr.\${AWS::Region}.\${AWS::URLSuffix}/cdk-hnb659fds-container-assets-\${AWS::AccountId}-\${AWS::Region}:11080b7389ddbef89c6ebba637c7d8694c2458017a8752f9c498789e274c2522",
-=======
               "Fn::Sub": "\${AWS::AccountId}.dkr.ecr.\${AWS::Region}.\${AWS::URLSuffix}/cdk-hnb659fds-container-assets-\${AWS::AccountId}-\${AWS::Region}:5efd46a839e3f78a2867a689dcc8f1945fd1058364e5f5ca6331742f61b14c67",
->>>>>>> ef9248df
             },
             "LogConfiguration": {
               "LogDriver": "awslogs",
