// Jest Snapshot v1, https://goo.gl/fbAQLP

exports[`CodeArtifact repository 1`] = `
Object {
  "Outputs": Anything,
  "Parameters": Anything,
  "Resources": Object {
    "AWS679f53fac002430cb0da5b7982bd22872D164C4C": Object {
      "DependsOn": Array [
        "AWS679f53fac002430cb0da5b7982bd2287ServiceRoleC1EA0FF2",
      ],
      "Properties": Object {
        "Code": Object {
          "S3Bucket": Object {
            "Fn::Sub": "cdk-hnb659fds-assets-\${AWS::AccountId}-\${AWS::Region}",
          },
          "S3Key": "6dbd112fe448437b3438da4382c72fccbb7d2ee1543db222620d7447fffebc50.zip",
        },
        "Handler": "index.handler",
        "Role": Object {
          "Fn::GetAtt": Array [
            "AWS679f53fac002430cb0da5b7982bd2287ServiceRoleC1EA0FF2",
            "Arn",
          ],
        },
        "Runtime": "nodejs14.x",
        "Timeout": 120,
      },
      "Type": "AWS::Lambda::Function",
    },
    "AWS679f53fac002430cb0da5b7982bd2287ServiceRoleC1EA0FF2": Object {
      "Properties": Object {
        "AssumeRolePolicyDocument": Object {
          "Statement": Array [
            Object {
              "Action": "sts:AssumeRole",
              "Effect": "Allow",
              "Principal": Object {
                "Service": "lambda.amazonaws.com",
              },
            },
          ],
          "Version": "2012-10-17",
        },
        "ManagedPolicyArns": Array [
          Object {
            "Fn::Join": Array [
              "",
              Array [
                "arn:",
                Object {
                  "Ref": "AWS::Partition",
                },
                ":iam::aws:policy/service-role/AWSLambdaBasicExecutionRole",
              ],
            ],
          },
        ],
      },
      "Type": "AWS::IAM::Role",
    },
    "Bucket83908E77": Anything,
    "CodeArtifact": Anything,
    "CodeArtifactDomainDB0947A4": Anything,
    "CodeArtifactGetEndpoint0223B4AF": Anything,
    "CodeArtifactGetEndpointCustomResourcePolicy9A5E4C87": Anything,
    "CodeArtifactPublishing0B49F38B": Anything,
    "MonitoringHighSeverityDashboard17D9CD74": Anything,
    "MonitoringWatchfulDashboard9EB9FD4D": Anything,
    "TransliteratorLogGroup09734787": Object {
      "DeletionPolicy": "Retain",
      "Properties": Object {
        "RetentionInDays": 731,
      },
      "Type": "AWS::Logs::LogGroup",
      "UpdateReplacePolicy": "Retain",
    },
    "TransliteratorTaskDefinition16158D86": Object {
      "Properties": Object {
        "ContainerDefinitions": Array [
          Object {
            "Environment": Array [
              Object {
                "Name": "HEADER_SPAN",
                "Value": "true",
              },
              Object {
                "Name": "AWS_EMF_ENVIRONMENT",
                "Value": "Local",
              },
              Object {
                "Name": "CODE_ARTIFACT_DOMAIN_NAME",
                "Value": Object {
                  "Fn::GetAtt": Array [
                    "CodeArtifact",
                    "DomainName",
                  ],
                },
              },
              Object {
                "Name": "CODE_ARTIFACT_DOMAIN_OWNER",
                "Value": Object {
                  "Fn::GetAtt": Array [
                    "CodeArtifact",
                    "DomainOwner",
                  ],
                },
              },
              Object {
                "Name": "CODE_ARTIFACT_REPOSITORY_ENDPOINT",
                "Value": Object {
                  "Fn::GetAtt": Array [
                    "CodeArtifactGetEndpoint0223B4AF",
                    "repositoryEndpoint",
                  ],
                },
              },
            ],
            "Essential": true,
            "Image": Object {
<<<<<<< HEAD
              "Fn::Sub": "\${AWS::AccountId}.dkr.ecr.\${AWS::Region}.\${AWS::URLSuffix}/cdk-hnb659fds-container-assets-\${AWS::AccountId}-\${AWS::Region}:cd4e93635792fa5ad0d0e73ce77b4758905fabbd88d07cb0cd1f589bae5b91ce",
=======
              "Fn::Sub": "\${AWS::AccountId}.dkr.ecr.\${AWS::Region}.\${AWS::URLSuffix}/cdk-hnb659fds-container-assets-\${AWS::AccountId}-\${AWS::Region}:79f58aeb41e275be263a7a227e021c4be5b840429fe4269148df691936b87ab6",
>>>>>>> 7d188cbe
            },
            "LogConfiguration": Object {
              "LogDriver": "awslogs",
              "Options": Object {
                "awslogs-group": Object {
                  "Ref": "TransliteratorLogGroup09734787",
                },
                "awslogs-region": Object {
                  "Ref": "AWS::Region",
                },
                "awslogs-stream-prefix": "transliterator",
              },
            },
            "Name": "Resource",
            "Ulimits": Array [
              Object {
                "HardLimit": 65535,
                "Name": "nofile",
                "SoftLimit": 16384,
              },
            ],
          },
        ],
        "Cpu": "4096",
        "ExecutionRoleArn": Object {
          "Fn::GetAtt": Array [
            "TransliteratorTaskDefinitionExecutionRole9E3F5F1A",
            "Arn",
          ],
        },
        "Family": "TestStackTransliteratorTaskDefinitionE3A8C6E4",
        "Memory": "8192",
        "NetworkMode": "awsvpc",
        "RequiresCompatibilities": Array [
          "FARGATE",
        ],
        "TaskRoleArn": Object {
          "Fn::GetAtt": Array [
            "TransliteratorTaskDefinitionTaskRole9D702381",
            "Arn",
          ],
        },
      },
      "Type": "AWS::ECS::TaskDefinition",
    },
    "TransliteratorTaskDefinitionExecutionRole9E3F5F1A": Object {
      "Properties": Object {
        "AssumeRolePolicyDocument": Object {
          "Statement": Array [
            Object {
              "Action": "sts:AssumeRole",
              "Effect": "Allow",
              "Principal": Object {
                "Service": "ecs-tasks.amazonaws.com",
              },
            },
          ],
          "Version": "2012-10-17",
        },
      },
      "Type": "AWS::IAM::Role",
    },
    "TransliteratorTaskDefinitionExecutionRoleDefaultPolicyEF9F768F": Object {
      "Properties": Object {
        "PolicyDocument": Object {
          "Statement": Array [
            Object {
              "Action": Array [
                "ecr:BatchCheckLayerAvailability",
                "ecr:GetDownloadUrlForLayer",
                "ecr:BatchGetImage",
              ],
              "Effect": "Allow",
              "Resource": Object {
                "Fn::Join": Array [
                  "",
                  Array [
                    "arn:",
                    Object {
                      "Ref": "AWS::Partition",
                    },
                    ":ecr:",
                    Object {
                      "Ref": "AWS::Region",
                    },
                    ":",
                    Object {
                      "Ref": "AWS::AccountId",
                    },
                    ":repository/",
                    Object {
                      "Fn::Sub": "cdk-hnb659fds-container-assets-\${AWS::AccountId}-\${AWS::Region}",
                    },
                  ],
                ],
              },
            },
            Object {
              "Action": "ecr:GetAuthorizationToken",
              "Effect": "Allow",
              "Resource": "*",
            },
            Object {
              "Action": Array [
                "logs:CreateLogStream",
                "logs:PutLogEvents",
              ],
              "Effect": "Allow",
              "Resource": Object {
                "Fn::GetAtt": Array [
                  "TransliteratorLogGroup09734787",
                  "Arn",
                ],
              },
            },
          ],
          "Version": "2012-10-17",
        },
        "PolicyName": "TransliteratorTaskDefinitionExecutionRoleDefaultPolicyEF9F768F",
        "Roles": Array [
          Object {
            "Ref": "TransliteratorTaskDefinitionExecutionRole9E3F5F1A",
          },
        ],
      },
      "Type": "AWS::IAM::Policy",
    },
    "TransliteratorTaskDefinitionTaskRole9D702381": Object {
      "Properties": Object {
        "AssumeRolePolicyDocument": Object {
          "Statement": Array [
            Object {
              "Action": "sts:AssumeRole",
              "Effect": "Allow",
              "Principal": Object {
                "Service": "ecs-tasks.amazonaws.com",
              },
            },
          ],
          "Version": "2012-10-17",
        },
      },
      "Type": "AWS::IAM::Role",
    },
    "TransliteratorTaskDefinitionTaskRoleDefaultPolicy9436F5AA": Object {
      "Properties": Object {
        "PolicyDocument": Object {
          "Statement": Array [
            Object {
              "Action": Array [
                "states:SendTaskFailure",
                "states:SendTaskHeartbeat",
                "states:SendTaskSuccess",
              ],
              "Effect": "Allow",
              "Resource": "*",
            },
            Object {
              "Action": "sts:GetServiceBearerToken",
              "Condition": Object {
                "StringEquals": Object {
                  "sts:AWSServiceName": "codeartifact.amazonaws.com",
                },
              },
              "Effect": "Allow",
              "Resource": "*",
            },
            Object {
              "Action": Array [
                "codeartifact:GetAuthorizationToken",
                "codeartifact:GetRepositoryEndpoint",
                "codeartifact:ReadFromRepository",
              ],
              "Effect": "Allow",
              "Resource": Array [
                Object {
                  "Fn::GetAtt": Array [
                    "CodeArtifactDomainDB0947A4",
                    "Arn",
                  ],
                },
                Object {
                  "Fn::GetAtt": Array [
                    "CodeArtifact",
                    "Arn",
                  ],
                },
                Object {
                  "Fn::GetAtt": Array [
                    "CodeArtifactPublishing0B49F38B",
                    "Arn",
                  ],
                },
              ],
            },
            Object {
              "Action": Array [
                "s3:GetObject*",
                "s3:GetBucket*",
                "s3:List*",
              ],
              "Effect": "Allow",
              "Resource": Array [
                Object {
                  "Fn::GetAtt": Array [
                    "Bucket83908E77",
                    "Arn",
                  ],
                },
                Object {
                  "Fn::Join": Array [
                    "",
                    Array [
                      Object {
                        "Fn::GetAtt": Array [
                          "Bucket83908E77",
                          "Arn",
                        ],
                      },
                      "/data/*/assembly.json",
                    ],
                  ],
                },
              ],
            },
            Object {
              "Action": Array [
                "s3:GetObject*",
                "s3:GetBucket*",
                "s3:List*",
              ],
              "Effect": "Allow",
              "Resource": Array [
                Object {
                  "Fn::GetAtt": Array [
                    "Bucket83908E77",
                    "Arn",
                  ],
                },
                Object {
                  "Fn::Join": Array [
                    "",
                    Array [
                      Object {
                        "Fn::GetAtt": Array [
                          "Bucket83908E77",
                          "Arn",
                        ],
                      },
                      "/data/*/package.tgz",
                    ],
                  ],
                },
              ],
            },
            Object {
              "Action": Array [
                "s3:GetObject*",
                "s3:GetBucket*",
                "s3:List*",
              ],
              "Effect": "Allow",
              "Resource": Array [
                Object {
                  "Fn::GetAtt": Array [
                    "Bucket83908E77",
                    "Arn",
                  ],
                },
                Object {
                  "Fn::Join": Array [
                    "",
                    Array [
                      Object {
                        "Fn::GetAtt": Array [
                          "Bucket83908E77",
                          "Arn",
                        ],
                      },
                      "/data/*/uninstallable",
                    ],
                  ],
                },
              ],
            },
            Object {
              "Action": Array [
                "s3:DeleteObject*",
                "s3:PutObject",
                "s3:PutObjectLegalHold",
                "s3:PutObjectRetention",
                "s3:PutObjectTagging",
                "s3:PutObjectVersionTagging",
                "s3:Abort*",
              ],
              "Effect": "Allow",
              "Resource": Array [
                Object {
                  "Fn::GetAtt": Array [
                    "Bucket83908E77",
                    "Arn",
                  ],
                },
                Object {
                  "Fn::Join": Array [
                    "",
                    Array [
                      Object {
                        "Fn::GetAtt": Array [
                          "Bucket83908E77",
                          "Arn",
                        ],
                      },
                      "/data/*/uninstallable",
                    ],
                  ],
                },
              ],
            },
            Object {
              "Action": "s3:DeleteObject*",
              "Effect": "Allow",
              "Resource": Object {
                "Fn::Join": Array [
                  "",
                  Array [
                    Object {
                      "Fn::GetAtt": Array [
                        "Bucket83908E77",
                        "Arn",
                      ],
                    },
                    "/data/*/uninstallable",
                  ],
                ],
              },
            },
            Object {
              "Action": Array [
                "s3:DeleteObject*",
                "s3:PutObject",
                "s3:PutObjectLegalHold",
                "s3:PutObjectRetention",
                "s3:PutObjectTagging",
                "s3:PutObjectVersionTagging",
                "s3:Abort*",
              ],
              "Effect": "Allow",
              "Resource": Array [
                Object {
                  "Fn::GetAtt": Array [
                    "Bucket83908E77",
                    "Arn",
                  ],
                },
                Object {
                  "Fn::Join": Array [
                    "",
                    Array [
                      Object {
                        "Fn::GetAtt": Array [
                          "Bucket83908E77",
                          "Arn",
                        ],
                      },
                      "/data/*/docs-typescript.*",
                    ],
                  ],
                },
              ],
            },
            Object {
              "Action": Array [
                "s3:DeleteObject*",
                "s3:PutObject",
                "s3:PutObjectLegalHold",
                "s3:PutObjectRetention",
                "s3:PutObjectTagging",
                "s3:PutObjectVersionTagging",
                "s3:Abort*",
              ],
              "Effect": "Allow",
              "Resource": Array [
                Object {
                  "Fn::GetAtt": Array [
                    "Bucket83908E77",
                    "Arn",
                  ],
                },
                Object {
                  "Fn::Join": Array [
                    "",
                    Array [
                      Object {
                        "Fn::GetAtt": Array [
                          "Bucket83908E77",
                          "Arn",
                        ],
                      },
                      "/data/*/docs-*-typescript.*",
                    ],
                  ],
                },
              ],
            },
            Object {
              "Action": Array [
                "s3:DeleteObject*",
                "s3:PutObject",
                "s3:PutObjectLegalHold",
                "s3:PutObjectRetention",
                "s3:PutObjectTagging",
                "s3:PutObjectVersionTagging",
                "s3:Abort*",
              ],
              "Effect": "Allow",
              "Resource": Array [
                Object {
                  "Fn::GetAtt": Array [
                    "Bucket83908E77",
                    "Arn",
                  ],
                },
                Object {
                  "Fn::Join": Array [
                    "",
                    Array [
                      Object {
                        "Fn::GetAtt": Array [
                          "Bucket83908E77",
                          "Arn",
                        ],
                      },
                      "/data/*/docs-typescript.*.not-supported",
                    ],
                  ],
                },
              ],
            },
            Object {
              "Action": Array [
                "s3:GetObject*",
                "s3:GetBucket*",
                "s3:List*",
              ],
              "Effect": "Allow",
              "Resource": Array [
                Object {
                  "Fn::GetAtt": Array [
                    "Bucket83908E77",
                    "Arn",
                  ],
                },
                Object {
                  "Fn::Join": Array [
                    "",
                    Array [
                      Object {
                        "Fn::GetAtt": Array [
                          "Bucket83908E77",
                          "Arn",
                        ],
                      },
                      "/data/*/docs-typescript.*.not-supported",
                    ],
                  ],
                },
              ],
            },
            Object {
              "Action": Array [
                "s3:DeleteObject*",
                "s3:PutObject",
                "s3:PutObjectLegalHold",
                "s3:PutObjectRetention",
                "s3:PutObjectTagging",
                "s3:PutObjectVersionTagging",
                "s3:Abort*",
              ],
              "Effect": "Allow",
              "Resource": Array [
                Object {
                  "Fn::GetAtt": Array [
                    "Bucket83908E77",
                    "Arn",
                  ],
                },
                Object {
                  "Fn::Join": Array [
                    "",
                    Array [
                      Object {
                        "Fn::GetAtt": Array [
                          "Bucket83908E77",
                          "Arn",
                        ],
                      },
                      "/data/*/docs-*-typescript.*.not-supported",
                    ],
                  ],
                },
              ],
            },
            Object {
              "Action": Array [
                "s3:GetObject*",
                "s3:GetBucket*",
                "s3:List*",
              ],
              "Effect": "Allow",
              "Resource": Array [
                Object {
                  "Fn::GetAtt": Array [
                    "Bucket83908E77",
                    "Arn",
                  ],
                },
                Object {
                  "Fn::Join": Array [
                    "",
                    Array [
                      Object {
                        "Fn::GetAtt": Array [
                          "Bucket83908E77",
                          "Arn",
                        ],
                      },
                      "/data/*/docs-*-typescript.*.not-supported",
                    ],
                  ],
                },
              ],
            },
            Object {
              "Action": Array [
                "s3:GetObject*",
                "s3:GetBucket*",
                "s3:List*",
              ],
              "Effect": "Allow",
              "Resource": Array [
                Object {
                  "Fn::GetAtt": Array [
                    "Bucket83908E77",
                    "Arn",
                  ],
                },
                Object {
                  "Fn::Join": Array [
                    "",
                    Array [
                      Object {
                        "Fn::GetAtt": Array [
                          "Bucket83908E77",
                          "Arn",
                        ],
                      },
                      "/data/*/docs-typescript.*.corruptassembly",
                    ],
                  ],
                },
              ],
            },
            Object {
              "Action": Array [
                "s3:DeleteObject*",
                "s3:PutObject",
                "s3:PutObjectLegalHold",
                "s3:PutObjectRetention",
                "s3:PutObjectTagging",
                "s3:PutObjectVersionTagging",
                "s3:Abort*",
              ],
              "Effect": "Allow",
              "Resource": Array [
                Object {
                  "Fn::GetAtt": Array [
                    "Bucket83908E77",
                    "Arn",
                  ],
                },
                Object {
                  "Fn::Join": Array [
                    "",
                    Array [
                      Object {
                        "Fn::GetAtt": Array [
                          "Bucket83908E77",
                          "Arn",
                        ],
                      },
                      "/data/*/docs-typescript.*.corruptassembly",
                    ],
                  ],
                },
              ],
            },
            Object {
              "Action": Array [
                "s3:GetObject*",
                "s3:GetBucket*",
                "s3:List*",
              ],
              "Effect": "Allow",
              "Resource": Array [
                Object {
                  "Fn::GetAtt": Array [
                    "Bucket83908E77",
                    "Arn",
                  ],
                },
                Object {
                  "Fn::Join": Array [
                    "",
                    Array [
                      Object {
                        "Fn::GetAtt": Array [
                          "Bucket83908E77",
                          "Arn",
                        ],
                      },
                      "/data/*/docs-*-typescript.*.corruptassembly",
                    ],
                  ],
                },
              ],
            },
            Object {
              "Action": Array [
                "s3:DeleteObject*",
                "s3:PutObject",
                "s3:PutObjectLegalHold",
                "s3:PutObjectRetention",
                "s3:PutObjectTagging",
                "s3:PutObjectVersionTagging",
                "s3:Abort*",
              ],
              "Effect": "Allow",
              "Resource": Array [
                Object {
                  "Fn::GetAtt": Array [
                    "Bucket83908E77",
                    "Arn",
                  ],
                },
                Object {
                  "Fn::Join": Array [
                    "",
                    Array [
                      Object {
                        "Fn::GetAtt": Array [
                          "Bucket83908E77",
                          "Arn",
                        ],
                      },
                      "/data/*/docs-*-typescript.*.corruptassembly",
                    ],
                  ],
                },
              ],
            },
            Object {
              "Action": "s3:DeleteObject*",
              "Effect": "Allow",
              "Resource": Object {
                "Fn::Join": Array [
                  "",
                  Array [
                    Object {
                      "Fn::GetAtt": Array [
                        "Bucket83908E77",
                        "Arn",
                      ],
                    },
                    "/data/*/docs-typescript.*.corruptassembly",
                  ],
                ],
              },
            },
            Object {
              "Action": "s3:DeleteObject*",
              "Effect": "Allow",
              "Resource": Object {
                "Fn::Join": Array [
                  "",
                  Array [
                    Object {
                      "Fn::GetAtt": Array [
                        "Bucket83908E77",
                        "Arn",
                      ],
                    },
                    "/data/*/docs-*-typescript.*.corruptassembly",
                  ],
                ],
              },
            },
            Object {
              "Action": Array [
                "s3:DeleteObject*",
                "s3:PutObject",
                "s3:PutObjectLegalHold",
                "s3:PutObjectRetention",
                "s3:PutObjectTagging",
                "s3:PutObjectVersionTagging",
                "s3:Abort*",
              ],
              "Effect": "Allow",
              "Resource": Array [
                Object {
                  "Fn::GetAtt": Array [
                    "Bucket83908E77",
                    "Arn",
                  ],
                },
                Object {
                  "Fn::Join": Array [
                    "",
                    Array [
                      Object {
                        "Fn::GetAtt": Array [
                          "Bucket83908E77",
                          "Arn",
                        ],
                      },
                      "/data/*/docs-python.*",
                    ],
                  ],
                },
              ],
            },
            Object {
              "Action": Array [
                "s3:DeleteObject*",
                "s3:PutObject",
                "s3:PutObjectLegalHold",
                "s3:PutObjectRetention",
                "s3:PutObjectTagging",
                "s3:PutObjectVersionTagging",
                "s3:Abort*",
              ],
              "Effect": "Allow",
              "Resource": Array [
                Object {
                  "Fn::GetAtt": Array [
                    "Bucket83908E77",
                    "Arn",
                  ],
                },
                Object {
                  "Fn::Join": Array [
                    "",
                    Array [
                      Object {
                        "Fn::GetAtt": Array [
                          "Bucket83908E77",
                          "Arn",
                        ],
                      },
                      "/data/*/docs-*-python.*",
                    ],
                  ],
                },
              ],
            },
            Object {
              "Action": Array [
                "s3:DeleteObject*",
                "s3:PutObject",
                "s3:PutObjectLegalHold",
                "s3:PutObjectRetention",
                "s3:PutObjectTagging",
                "s3:PutObjectVersionTagging",
                "s3:Abort*",
              ],
              "Effect": "Allow",
              "Resource": Array [
                Object {
                  "Fn::GetAtt": Array [
                    "Bucket83908E77",
                    "Arn",
                  ],
                },
                Object {
                  "Fn::Join": Array [
                    "",
                    Array [
                      Object {
                        "Fn::GetAtt": Array [
                          "Bucket83908E77",
                          "Arn",
                        ],
                      },
                      "/data/*/docs-python.*.not-supported",
                    ],
                  ],
                },
              ],
            },
            Object {
              "Action": Array [
                "s3:GetObject*",
                "s3:GetBucket*",
                "s3:List*",
              ],
              "Effect": "Allow",
              "Resource": Array [
                Object {
                  "Fn::GetAtt": Array [
                    "Bucket83908E77",
                    "Arn",
                  ],
                },
                Object {
                  "Fn::Join": Array [
                    "",
                    Array [
                      Object {
                        "Fn::GetAtt": Array [
                          "Bucket83908E77",
                          "Arn",
                        ],
                      },
                      "/data/*/docs-python.*.not-supported",
                    ],
                  ],
                },
              ],
            },
            Object {
              "Action": "s3:DeleteObject*",
              "Effect": "Allow",
              "Resource": Object {
                "Fn::Join": Array [
                  "",
                  Array [
                    Object {
                      "Fn::GetAtt": Array [
                        "Bucket83908E77",
                        "Arn",
                      ],
                    },
                    "/data/*/docs-python.*.corruptassembly",
                  ],
                ],
              },
            },
          ],
          "Version": "2012-10-17",
        },
        "PolicyName": "TransliteratorTaskDefinitionTaskRoleDefaultPolicy9436F5AA",
        "Roles": Array [
          Object {
            "Ref": "TransliteratorTaskDefinitionTaskRole9D702381",
          },
        ],
      },
      "Type": "AWS::IAM::Policy",
    },
    "TransliteratorTaskDefinitionTaskRoleOverflowPolicy1B38F48F3": Object {
      "Properties": Object {
        "Description": "Part of the policies for TestStack/Transliterator/TaskDefinition/TaskRole",
        "Path": "/",
        "PolicyDocument": Object {
          "Statement": Array [
            Object {
              "Action": Array [
                "s3:DeleteObject*",
                "s3:PutObject",
                "s3:PutObjectLegalHold",
                "s3:PutObjectRetention",
                "s3:PutObjectTagging",
                "s3:PutObjectVersionTagging",
                "s3:Abort*",
              ],
              "Effect": "Allow",
              "Resource": Array [
                Object {
                  "Fn::GetAtt": Array [
                    "Bucket83908E77",
                    "Arn",
                  ],
                },
                Object {
                  "Fn::Join": Array [
                    "",
                    Array [
                      Object {
                        "Fn::GetAtt": Array [
                          "Bucket83908E77",
                          "Arn",
                        ],
                      },
                      "/data/*/docs-*-python.*.not-supported",
                    ],
                  ],
                },
              ],
            },
            Object {
              "Action": Array [
                "s3:GetObject*",
                "s3:GetBucket*",
                "s3:List*",
              ],
              "Effect": "Allow",
              "Resource": Array [
                Object {
                  "Fn::GetAtt": Array [
                    "Bucket83908E77",
                    "Arn",
                  ],
                },
                Object {
                  "Fn::Join": Array [
                    "",
                    Array [
                      Object {
                        "Fn::GetAtt": Array [
                          "Bucket83908E77",
                          "Arn",
                        ],
                      },
                      "/data/*/docs-*-python.*.not-supported",
                    ],
                  ],
                },
              ],
            },
            Object {
              "Action": Array [
                "s3:GetObject*",
                "s3:GetBucket*",
                "s3:List*",
              ],
              "Effect": "Allow",
              "Resource": Array [
                Object {
                  "Fn::GetAtt": Array [
                    "Bucket83908E77",
                    "Arn",
                  ],
                },
                Object {
                  "Fn::Join": Array [
                    "",
                    Array [
                      Object {
                        "Fn::GetAtt": Array [
                          "Bucket83908E77",
                          "Arn",
                        ],
                      },
                      "/data/*/docs-python.*.corruptassembly",
                    ],
                  ],
                },
              ],
            },
            Object {
              "Action": Array [
                "s3:DeleteObject*",
                "s3:PutObject",
                "s3:PutObjectLegalHold",
                "s3:PutObjectRetention",
                "s3:PutObjectTagging",
                "s3:PutObjectVersionTagging",
                "s3:Abort*",
              ],
              "Effect": "Allow",
              "Resource": Array [
                Object {
                  "Fn::GetAtt": Array [
                    "Bucket83908E77",
                    "Arn",
                  ],
                },
                Object {
                  "Fn::Join": Array [
                    "",
                    Array [
                      Object {
                        "Fn::GetAtt": Array [
                          "Bucket83908E77",
                          "Arn",
                        ],
                      },
                      "/data/*/docs-python.*.corruptassembly",
                    ],
                  ],
                },
              ],
            },
            Object {
              "Action": Array [
                "s3:GetObject*",
                "s3:GetBucket*",
                "s3:List*",
              ],
              "Effect": "Allow",
              "Resource": Array [
                Object {
                  "Fn::GetAtt": Array [
                    "Bucket83908E77",
                    "Arn",
                  ],
                },
                Object {
                  "Fn::Join": Array [
                    "",
                    Array [
                      Object {
                        "Fn::GetAtt": Array [
                          "Bucket83908E77",
                          "Arn",
                        ],
                      },
                      "/data/*/docs-*-python.*.corruptassembly",
                    ],
                  ],
                },
              ],
            },
            Object {
              "Action": Array [
                "s3:DeleteObject*",
                "s3:PutObject",
                "s3:PutObjectLegalHold",
                "s3:PutObjectRetention",
                "s3:PutObjectTagging",
                "s3:PutObjectVersionTagging",
                "s3:Abort*",
              ],
              "Effect": "Allow",
              "Resource": Array [
                Object {
                  "Fn::GetAtt": Array [
                    "Bucket83908E77",
                    "Arn",
                  ],
                },
                Object {
                  "Fn::Join": Array [
                    "",
                    Array [
                      Object {
                        "Fn::GetAtt": Array [
                          "Bucket83908E77",
                          "Arn",
                        ],
                      },
                      "/data/*/docs-*-python.*.corruptassembly",
                    ],
                  ],
                },
              ],
            },
            Object {
              "Action": "s3:DeleteObject*",
              "Effect": "Allow",
              "Resource": Object {
                "Fn::Join": Array [
                  "",
                  Array [
                    Object {
                      "Fn::GetAtt": Array [
                        "Bucket83908E77",
                        "Arn",
                      ],
                    },
                    "/data/*/docs-*-python.*.corruptassembly",
                  ],
                ],
              },
            },
            Object {
              "Action": Array [
                "s3:DeleteObject*",
                "s3:PutObject",
                "s3:PutObjectLegalHold",
                "s3:PutObjectRetention",
                "s3:PutObjectTagging",
                "s3:PutObjectVersionTagging",
                "s3:Abort*",
              ],
              "Effect": "Allow",
              "Resource": Array [
                Object {
                  "Fn::GetAtt": Array [
                    "Bucket83908E77",
                    "Arn",
                  ],
                },
                Object {
                  "Fn::Join": Array [
                    "",
                    Array [
                      Object {
                        "Fn::GetAtt": Array [
                          "Bucket83908E77",
                          "Arn",
                        ],
                      },
                      "/data/*/docs-java.*",
                    ],
                  ],
                },
              ],
            },
            Object {
              "Action": Array [
                "s3:DeleteObject*",
                "s3:PutObject",
                "s3:PutObjectLegalHold",
                "s3:PutObjectRetention",
                "s3:PutObjectTagging",
                "s3:PutObjectVersionTagging",
                "s3:Abort*",
              ],
              "Effect": "Allow",
              "Resource": Array [
                Object {
                  "Fn::GetAtt": Array [
                    "Bucket83908E77",
                    "Arn",
                  ],
                },
                Object {
                  "Fn::Join": Array [
                    "",
                    Array [
                      Object {
                        "Fn::GetAtt": Array [
                          "Bucket83908E77",
                          "Arn",
                        ],
                      },
                      "/data/*/docs-*-java.*",
                    ],
                  ],
                },
              ],
            },
            Object {
              "Action": Array [
                "s3:DeleteObject*",
                "s3:PutObject",
                "s3:PutObjectLegalHold",
                "s3:PutObjectRetention",
                "s3:PutObjectTagging",
                "s3:PutObjectVersionTagging",
                "s3:Abort*",
              ],
              "Effect": "Allow",
              "Resource": Array [
                Object {
                  "Fn::GetAtt": Array [
                    "Bucket83908E77",
                    "Arn",
                  ],
                },
                Object {
                  "Fn::Join": Array [
                    "",
                    Array [
                      Object {
                        "Fn::GetAtt": Array [
                          "Bucket83908E77",
                          "Arn",
                        ],
                      },
                      "/data/*/docs-java.*.not-supported",
                    ],
                  ],
                },
              ],
            },
            Object {
              "Action": Array [
                "s3:GetObject*",
                "s3:GetBucket*",
                "s3:List*",
              ],
              "Effect": "Allow",
              "Resource": Array [
                Object {
                  "Fn::GetAtt": Array [
                    "Bucket83908E77",
                    "Arn",
                  ],
                },
                Object {
                  "Fn::Join": Array [
                    "",
                    Array [
                      Object {
                        "Fn::GetAtt": Array [
                          "Bucket83908E77",
                          "Arn",
                        ],
                      },
                      "/data/*/docs-java.*.not-supported",
                    ],
                  ],
                },
              ],
            },
            Object {
              "Action": Array [
                "s3:DeleteObject*",
                "s3:PutObject",
                "s3:PutObjectLegalHold",
                "s3:PutObjectRetention",
                "s3:PutObjectTagging",
                "s3:PutObjectVersionTagging",
                "s3:Abort*",
              ],
              "Effect": "Allow",
              "Resource": Array [
                Object {
                  "Fn::GetAtt": Array [
                    "Bucket83908E77",
                    "Arn",
                  ],
                },
                Object {
                  "Fn::Join": Array [
                    "",
                    Array [
                      Object {
                        "Fn::GetAtt": Array [
                          "Bucket83908E77",
                          "Arn",
                        ],
                      },
                      "/data/*/docs-*-java.*.not-supported",
                    ],
                  ],
                },
              ],
            },
            Object {
              "Action": Array [
                "s3:GetObject*",
                "s3:GetBucket*",
                "s3:List*",
              ],
              "Effect": "Allow",
              "Resource": Array [
                Object {
                  "Fn::GetAtt": Array [
                    "Bucket83908E77",
                    "Arn",
                  ],
                },
                Object {
                  "Fn::Join": Array [
                    "",
                    Array [
                      Object {
                        "Fn::GetAtt": Array [
                          "Bucket83908E77",
                          "Arn",
                        ],
                      },
                      "/data/*/docs-*-java.*.not-supported",
                    ],
                  ],
                },
              ],
            },
            Object {
              "Action": "s3:DeleteObject*",
              "Effect": "Allow",
              "Resource": Object {
                "Fn::Join": Array [
                  "",
                  Array [
                    Object {
                      "Fn::GetAtt": Array [
                        "Bucket83908E77",
                        "Arn",
                      ],
                    },
                    "/data/*/docs-java.*.corruptassembly",
                  ],
                ],
              },
            },
          ],
          "Version": "2012-10-17",
        },
        "Roles": Array [
          Object {
            "Ref": "TransliteratorTaskDefinitionTaskRole9D702381",
          },
        ],
      },
      "Type": "AWS::IAM::ManagedPolicy",
    },
    "TransliteratorTaskDefinitionTaskRoleOverflowPolicy23E8CAA7E": Object {
      "Properties": Object {
        "Description": "Part of the policies for TestStack/Transliterator/TaskDefinition/TaskRole",
        "Path": "/",
        "PolicyDocument": Object {
          "Statement": Array [
            Object {
              "Action": Array [
                "s3:GetObject*",
                "s3:GetBucket*",
                "s3:List*",
              ],
              "Effect": "Allow",
              "Resource": Array [
                Object {
                  "Fn::GetAtt": Array [
                    "Bucket83908E77",
                    "Arn",
                  ],
                },
                Object {
                  "Fn::Join": Array [
                    "",
                    Array [
                      Object {
                        "Fn::GetAtt": Array [
                          "Bucket83908E77",
                          "Arn",
                        ],
                      },
                      "/data/*/docs-java.*.corruptassembly",
                    ],
                  ],
                },
              ],
            },
            Object {
              "Action": Array [
                "s3:DeleteObject*",
                "s3:PutObject",
                "s3:PutObjectLegalHold",
                "s3:PutObjectRetention",
                "s3:PutObjectTagging",
                "s3:PutObjectVersionTagging",
                "s3:Abort*",
              ],
              "Effect": "Allow",
              "Resource": Array [
                Object {
                  "Fn::GetAtt": Array [
                    "Bucket83908E77",
                    "Arn",
                  ],
                },
                Object {
                  "Fn::Join": Array [
                    "",
                    Array [
                      Object {
                        "Fn::GetAtt": Array [
                          "Bucket83908E77",
                          "Arn",
                        ],
                      },
                      "/data/*/docs-java.*.corruptassembly",
                    ],
                  ],
                },
              ],
            },
            Object {
              "Action": Array [
                "s3:GetObject*",
                "s3:GetBucket*",
                "s3:List*",
              ],
              "Effect": "Allow",
              "Resource": Array [
                Object {
                  "Fn::GetAtt": Array [
                    "Bucket83908E77",
                    "Arn",
                  ],
                },
                Object {
                  "Fn::Join": Array [
                    "",
                    Array [
                      Object {
                        "Fn::GetAtt": Array [
                          "Bucket83908E77",
                          "Arn",
                        ],
                      },
                      "/data/*/docs-*-java.*.corruptassembly",
                    ],
                  ],
                },
              ],
            },
            Object {
              "Action": Array [
                "s3:DeleteObject*",
                "s3:PutObject",
                "s3:PutObjectLegalHold",
                "s3:PutObjectRetention",
                "s3:PutObjectTagging",
                "s3:PutObjectVersionTagging",
                "s3:Abort*",
              ],
              "Effect": "Allow",
              "Resource": Array [
                Object {
                  "Fn::GetAtt": Array [
                    "Bucket83908E77",
                    "Arn",
                  ],
                },
                Object {
                  "Fn::Join": Array [
                    "",
                    Array [
                      Object {
                        "Fn::GetAtt": Array [
                          "Bucket83908E77",
                          "Arn",
                        ],
                      },
                      "/data/*/docs-*-java.*.corruptassembly",
                    ],
                  ],
                },
              ],
            },
            Object {
              "Action": "s3:DeleteObject*",
              "Effect": "Allow",
              "Resource": Object {
                "Fn::Join": Array [
                  "",
                  Array [
                    Object {
                      "Fn::GetAtt": Array [
                        "Bucket83908E77",
                        "Arn",
                      ],
                    },
                    "/data/*/docs-*-java.*.corruptassembly",
                  ],
                ],
              },
            },
            Object {
              "Action": Array [
                "s3:DeleteObject*",
                "s3:PutObject",
                "s3:PutObjectLegalHold",
                "s3:PutObjectRetention",
                "s3:PutObjectTagging",
                "s3:PutObjectVersionTagging",
                "s3:Abort*",
              ],
              "Effect": "Allow",
              "Resource": Array [
                Object {
                  "Fn::GetAtt": Array [
                    "Bucket83908E77",
                    "Arn",
                  ],
                },
                Object {
                  "Fn::Join": Array [
                    "",
                    Array [
                      Object {
                        "Fn::GetAtt": Array [
                          "Bucket83908E77",
                          "Arn",
                        ],
                      },
                      "/data/*/docs-csharp.*",
                    ],
                  ],
                },
              ],
            },
            Object {
              "Action": Array [
                "s3:DeleteObject*",
                "s3:PutObject",
                "s3:PutObjectLegalHold",
                "s3:PutObjectRetention",
                "s3:PutObjectTagging",
                "s3:PutObjectVersionTagging",
                "s3:Abort*",
              ],
              "Effect": "Allow",
              "Resource": Array [
                Object {
                  "Fn::GetAtt": Array [
                    "Bucket83908E77",
                    "Arn",
                  ],
                },
                Object {
                  "Fn::Join": Array [
                    "",
                    Array [
                      Object {
                        "Fn::GetAtt": Array [
                          "Bucket83908E77",
                          "Arn",
                        ],
                      },
                      "/data/*/docs-*-csharp.*",
                    ],
                  ],
                },
              ],
            },
            Object {
              "Action": Array [
                "s3:DeleteObject*",
                "s3:PutObject",
                "s3:PutObjectLegalHold",
                "s3:PutObjectRetention",
                "s3:PutObjectTagging",
                "s3:PutObjectVersionTagging",
                "s3:Abort*",
              ],
              "Effect": "Allow",
              "Resource": Array [
                Object {
                  "Fn::GetAtt": Array [
                    "Bucket83908E77",
                    "Arn",
                  ],
                },
                Object {
                  "Fn::Join": Array [
                    "",
                    Array [
                      Object {
                        "Fn::GetAtt": Array [
                          "Bucket83908E77",
                          "Arn",
                        ],
                      },
                      "/data/*/docs-csharp.*.not-supported",
                    ],
                  ],
                },
              ],
            },
            Object {
              "Action": Array [
                "s3:GetObject*",
                "s3:GetBucket*",
                "s3:List*",
              ],
              "Effect": "Allow",
              "Resource": Array [
                Object {
                  "Fn::GetAtt": Array [
                    "Bucket83908E77",
                    "Arn",
                  ],
                },
                Object {
                  "Fn::Join": Array [
                    "",
                    Array [
                      Object {
                        "Fn::GetAtt": Array [
                          "Bucket83908E77",
                          "Arn",
                        ],
                      },
                      "/data/*/docs-csharp.*.not-supported",
                    ],
                  ],
                },
              ],
            },
            Object {
              "Action": Array [
                "s3:DeleteObject*",
                "s3:PutObject",
                "s3:PutObjectLegalHold",
                "s3:PutObjectRetention",
                "s3:PutObjectTagging",
                "s3:PutObjectVersionTagging",
                "s3:Abort*",
              ],
              "Effect": "Allow",
              "Resource": Array [
                Object {
                  "Fn::GetAtt": Array [
                    "Bucket83908E77",
                    "Arn",
                  ],
                },
                Object {
                  "Fn::Join": Array [
                    "",
                    Array [
                      Object {
                        "Fn::GetAtt": Array [
                          "Bucket83908E77",
                          "Arn",
                        ],
                      },
                      "/data/*/docs-*-csharp.*.not-supported",
                    ],
                  ],
                },
              ],
            },
            Object {
              "Action": Array [
                "s3:GetObject*",
                "s3:GetBucket*",
                "s3:List*",
              ],
              "Effect": "Allow",
              "Resource": Array [
                Object {
                  "Fn::GetAtt": Array [
                    "Bucket83908E77",
                    "Arn",
                  ],
                },
                Object {
                  "Fn::Join": Array [
                    "",
                    Array [
                      Object {
                        "Fn::GetAtt": Array [
                          "Bucket83908E77",
                          "Arn",
                        ],
                      },
                      "/data/*/docs-*-csharp.*.not-supported",
                    ],
                  ],
                },
              ],
            },
            Object {
              "Action": Array [
                "s3:GetObject*",
                "s3:GetBucket*",
                "s3:List*",
              ],
              "Effect": "Allow",
              "Resource": Array [
                Object {
                  "Fn::GetAtt": Array [
                    "Bucket83908E77",
                    "Arn",
                  ],
                },
                Object {
                  "Fn::Join": Array [
                    "",
                    Array [
                      Object {
                        "Fn::GetAtt": Array [
                          "Bucket83908E77",
                          "Arn",
                        ],
                      },
                      "/data/*/docs-csharp.*.corruptassembly",
                    ],
                  ],
                },
              ],
            },
            Object {
              "Action": Array [
                "s3:DeleteObject*",
                "s3:PutObject",
                "s3:PutObjectLegalHold",
                "s3:PutObjectRetention",
                "s3:PutObjectTagging",
                "s3:PutObjectVersionTagging",
                "s3:Abort*",
              ],
              "Effect": "Allow",
              "Resource": Array [
                Object {
                  "Fn::GetAtt": Array [
                    "Bucket83908E77",
                    "Arn",
                  ],
                },
                Object {
                  "Fn::Join": Array [
                    "",
                    Array [
                      Object {
                        "Fn::GetAtt": Array [
                          "Bucket83908E77",
                          "Arn",
                        ],
                      },
                      "/data/*/docs-csharp.*.corruptassembly",
                    ],
                  ],
                },
              ],
            },
            Object {
              "Action": "s3:DeleteObject*",
              "Effect": "Allow",
              "Resource": Object {
                "Fn::Join": Array [
                  "",
                  Array [
                    Object {
                      "Fn::GetAtt": Array [
                        "Bucket83908E77",
                        "Arn",
                      ],
                    },
                    "/data/*/docs-csharp.*.corruptassembly",
                  ],
                ],
              },
            },
          ],
          "Version": "2012-10-17",
        },
        "Roles": Array [
          Object {
            "Ref": "TransliteratorTaskDefinitionTaskRole9D702381",
          },
        ],
      },
      "Type": "AWS::IAM::ManagedPolicy",
    },
    "TransliteratorTaskDefinitionTaskRoleOverflowPolicy3CE750E0E": Object {
      "Properties": Object {
        "Description": "Part of the policies for TestStack/Transliterator/TaskDefinition/TaskRole",
        "Path": "/",
        "PolicyDocument": Object {
          "Statement": Array [
            Object {
              "Action": Array [
                "s3:GetObject*",
                "s3:GetBucket*",
                "s3:List*",
              ],
              "Effect": "Allow",
              "Resource": Array [
                Object {
                  "Fn::GetAtt": Array [
                    "Bucket83908E77",
                    "Arn",
                  ],
                },
                Object {
                  "Fn::Join": Array [
                    "",
                    Array [
                      Object {
                        "Fn::GetAtt": Array [
                          "Bucket83908E77",
                          "Arn",
                        ],
                      },
                      "/data/*/docs-*-csharp.*.corruptassembly",
                    ],
                  ],
                },
              ],
            },
            Object {
              "Action": Array [
                "s3:DeleteObject*",
                "s3:PutObject",
                "s3:PutObjectLegalHold",
                "s3:PutObjectRetention",
                "s3:PutObjectTagging",
                "s3:PutObjectVersionTagging",
                "s3:Abort*",
              ],
              "Effect": "Allow",
              "Resource": Array [
                Object {
                  "Fn::GetAtt": Array [
                    "Bucket83908E77",
                    "Arn",
                  ],
                },
                Object {
                  "Fn::Join": Array [
                    "",
                    Array [
                      Object {
                        "Fn::GetAtt": Array [
                          "Bucket83908E77",
                          "Arn",
                        ],
                      },
                      "/data/*/docs-*-csharp.*.corruptassembly",
                    ],
                  ],
                },
              ],
            },
            Object {
              "Action": "s3:DeleteObject*",
              "Effect": "Allow",
              "Resource": Object {
                "Fn::Join": Array [
                  "",
                  Array [
                    Object {
                      "Fn::GetAtt": Array [
                        "Bucket83908E77",
                        "Arn",
                      ],
                    },
                    "/data/*/docs-*-csharp.*.corruptassembly",
                  ],
                ],
              },
            },
            Object {
              "Action": Array [
                "s3:DeleteObject*",
                "s3:PutObject",
                "s3:PutObjectLegalHold",
                "s3:PutObjectRetention",
                "s3:PutObjectTagging",
                "s3:PutObjectVersionTagging",
                "s3:Abort*",
              ],
              "Effect": "Allow",
              "Resource": Array [
                Object {
                  "Fn::GetAtt": Array [
                    "Bucket83908E77",
                    "Arn",
                  ],
                },
                Object {
                  "Fn::Join": Array [
                    "",
                    Array [
                      Object {
                        "Fn::GetAtt": Array [
                          "Bucket83908E77",
                          "Arn",
                        ],
                      },
                      "/data/*/docs-go.*",
                    ],
                  ],
                },
              ],
            },
            Object {
              "Action": Array [
                "s3:DeleteObject*",
                "s3:PutObject",
                "s3:PutObjectLegalHold",
                "s3:PutObjectRetention",
                "s3:PutObjectTagging",
                "s3:PutObjectVersionTagging",
                "s3:Abort*",
              ],
              "Effect": "Allow",
              "Resource": Array [
                Object {
                  "Fn::GetAtt": Array [
                    "Bucket83908E77",
                    "Arn",
                  ],
                },
                Object {
                  "Fn::Join": Array [
                    "",
                    Array [
                      Object {
                        "Fn::GetAtt": Array [
                          "Bucket83908E77",
                          "Arn",
                        ],
                      },
                      "/data/*/docs-*-go.*",
                    ],
                  ],
                },
              ],
            },
            Object {
              "Action": Array [
                "s3:DeleteObject*",
                "s3:PutObject",
                "s3:PutObjectLegalHold",
                "s3:PutObjectRetention",
                "s3:PutObjectTagging",
                "s3:PutObjectVersionTagging",
                "s3:Abort*",
              ],
              "Effect": "Allow",
              "Resource": Array [
                Object {
                  "Fn::GetAtt": Array [
                    "Bucket83908E77",
                    "Arn",
                  ],
                },
                Object {
                  "Fn::Join": Array [
                    "",
                    Array [
                      Object {
                        "Fn::GetAtt": Array [
                          "Bucket83908E77",
                          "Arn",
                        ],
                      },
                      "/data/*/docs-go.*.not-supported",
                    ],
                  ],
                },
              ],
            },
            Object {
              "Action": Array [
                "s3:GetObject*",
                "s3:GetBucket*",
                "s3:List*",
              ],
              "Effect": "Allow",
              "Resource": Array [
                Object {
                  "Fn::GetAtt": Array [
                    "Bucket83908E77",
                    "Arn",
                  ],
                },
                Object {
                  "Fn::Join": Array [
                    "",
                    Array [
                      Object {
                        "Fn::GetAtt": Array [
                          "Bucket83908E77",
                          "Arn",
                        ],
                      },
                      "/data/*/docs-go.*.not-supported",
                    ],
                  ],
                },
              ],
            },
            Object {
              "Action": Array [
                "s3:DeleteObject*",
                "s3:PutObject",
                "s3:PutObjectLegalHold",
                "s3:PutObjectRetention",
                "s3:PutObjectTagging",
                "s3:PutObjectVersionTagging",
                "s3:Abort*",
              ],
              "Effect": "Allow",
              "Resource": Array [
                Object {
                  "Fn::GetAtt": Array [
                    "Bucket83908E77",
                    "Arn",
                  ],
                },
                Object {
                  "Fn::Join": Array [
                    "",
                    Array [
                      Object {
                        "Fn::GetAtt": Array [
                          "Bucket83908E77",
                          "Arn",
                        ],
                      },
                      "/data/*/docs-*-go.*.not-supported",
                    ],
                  ],
                },
              ],
            },
            Object {
              "Action": Array [
                "s3:GetObject*",
                "s3:GetBucket*",
                "s3:List*",
              ],
              "Effect": "Allow",
              "Resource": Array [
                Object {
                  "Fn::GetAtt": Array [
                    "Bucket83908E77",
                    "Arn",
                  ],
                },
                Object {
                  "Fn::Join": Array [
                    "",
                    Array [
                      Object {
                        "Fn::GetAtt": Array [
                          "Bucket83908E77",
                          "Arn",
                        ],
                      },
                      "/data/*/docs-*-go.*.not-supported",
                    ],
                  ],
                },
              ],
            },
            Object {
              "Action": Array [
                "s3:GetObject*",
                "s3:GetBucket*",
                "s3:List*",
              ],
              "Effect": "Allow",
              "Resource": Array [
                Object {
                  "Fn::GetAtt": Array [
                    "Bucket83908E77",
                    "Arn",
                  ],
                },
                Object {
                  "Fn::Join": Array [
                    "",
                    Array [
                      Object {
                        "Fn::GetAtt": Array [
                          "Bucket83908E77",
                          "Arn",
                        ],
                      },
                      "/data/*/docs-go.*.corruptassembly",
                    ],
                  ],
                },
              ],
            },
            Object {
              "Action": Array [
                "s3:DeleteObject*",
                "s3:PutObject",
                "s3:PutObjectLegalHold",
                "s3:PutObjectRetention",
                "s3:PutObjectTagging",
                "s3:PutObjectVersionTagging",
                "s3:Abort*",
              ],
              "Effect": "Allow",
              "Resource": Array [
                Object {
                  "Fn::GetAtt": Array [
                    "Bucket83908E77",
                    "Arn",
                  ],
                },
                Object {
                  "Fn::Join": Array [
                    "",
                    Array [
                      Object {
                        "Fn::GetAtt": Array [
                          "Bucket83908E77",
                          "Arn",
                        ],
                      },
                      "/data/*/docs-go.*.corruptassembly",
                    ],
                  ],
                },
              ],
            },
            Object {
              "Action": Array [
                "s3:GetObject*",
                "s3:GetBucket*",
                "s3:List*",
              ],
              "Effect": "Allow",
              "Resource": Array [
                Object {
                  "Fn::GetAtt": Array [
                    "Bucket83908E77",
                    "Arn",
                  ],
                },
                Object {
                  "Fn::Join": Array [
                    "",
                    Array [
                      Object {
                        "Fn::GetAtt": Array [
                          "Bucket83908E77",
                          "Arn",
                        ],
                      },
                      "/data/*/docs-*-go.*.corruptassembly",
                    ],
                  ],
                },
              ],
            },
            Object {
              "Action": Array [
                "s3:DeleteObject*",
                "s3:PutObject",
                "s3:PutObjectLegalHold",
                "s3:PutObjectRetention",
                "s3:PutObjectTagging",
                "s3:PutObjectVersionTagging",
                "s3:Abort*",
              ],
              "Effect": "Allow",
              "Resource": Array [
                Object {
                  "Fn::GetAtt": Array [
                    "Bucket83908E77",
                    "Arn",
                  ],
                },
                Object {
                  "Fn::Join": Array [
                    "",
                    Array [
                      Object {
                        "Fn::GetAtt": Array [
                          "Bucket83908E77",
                          "Arn",
                        ],
                      },
                      "/data/*/docs-*-go.*.corruptassembly",
                    ],
                  ],
                },
              ],
            },
            Object {
              "Action": "s3:DeleteObject*",
              "Effect": "Allow",
              "Resource": Object {
                "Fn::Join": Array [
                  "",
                  Array [
                    Object {
                      "Fn::GetAtt": Array [
                        "Bucket83908E77",
                        "Arn",
                      ],
                    },
                    "/data/*/docs-go.*.corruptassembly",
                  ],
                ],
              },
            },
          ],
          "Version": "2012-10-17",
        },
        "Roles": Array [
          Object {
            "Ref": "TransliteratorTaskDefinitionTaskRole9D702381",
          },
        ],
      },
      "Type": "AWS::IAM::ManagedPolicy",
    },
    "TransliteratorTaskDefinitionTaskRoleOverflowPolicy444BE1376": Object {
      "Properties": Object {
        "Description": "Part of the policies for TestStack/Transliterator/TaskDefinition/TaskRole",
        "Path": "/",
        "PolicyDocument": Object {
          "Statement": Array [
            Object {
              "Action": "s3:DeleteObject*",
              "Effect": "Allow",
              "Resource": Object {
                "Fn::Join": Array [
                  "",
                  Array [
                    Object {
                      "Fn::GetAtt": Array [
                        "Bucket83908E77",
                        "Arn",
                      ],
                    },
                    "/data/*/docs-*-go.*.corruptassembly",
                  ],
                ],
              },
            },
          ],
          "Version": "2012-10-17",
        },
        "Roles": Array [
          Object {
            "Ref": "TransliteratorTaskDefinitionTaskRole9D702381",
          },
        ],
      },
      "Type": "AWS::IAM::ManagedPolicy",
    },
  },
  "Rules": Object {
    "CheckBootstrapVersion": Object {
      "Assertions": Array [
        Object {
          "Assert": Object {
            "Fn::Not": Array [
              Object {
                "Fn::Contains": Array [
                  Array [
                    "1",
                    "2",
                    "3",
                    "4",
                    "5",
                  ],
                  Object {
                    "Ref": "BootstrapVersion",
                  },
                ],
              },
            ],
          },
          "AssertDescription": "CDK bootstrap stack version 6 required. Please run 'cdk bootstrap' with a recent version of the CDK CLI.",
        },
      ],
    },
  },
}
`;

exports[`VPC Endpoints 1`] = `
Object {
  "Outputs": Anything,
  "Parameters": Object {
    "BootstrapVersion": Object {
      "Default": "/cdk-bootstrap/hnb659fds/version",
      "Description": "Version of the CDK Bootstrap resources in this environment, automatically retrieved from SSM Parameter Store. [cdk:skip]",
      "Type": "AWS::SSM::Parameter::Value<String>",
    },
  },
  "Resources": Object {
    "Bucket83908E77": Anything,
    "MonitoringHighSeverityDashboard17D9CD74": Anything,
    "MonitoringWatchfulDashboard9EB9FD4D": Anything,
    "TransliteratorLogGroup09734787": Object {
      "DeletionPolicy": "Retain",
      "Properties": Object {
        "RetentionInDays": 731,
      },
      "Type": "AWS::Logs::LogGroup",
      "UpdateReplacePolicy": "Retain",
    },
    "TransliteratorTaskDefinition16158D86": Object {
      "Properties": Object {
        "ContainerDefinitions": Array [
          Object {
            "Environment": Array [
              Object {
                "Name": "HEADER_SPAN",
                "Value": "true",
              },
              Object {
                "Name": "AWS_EMF_ENVIRONMENT",
                "Value": "Local",
              },
              Object {
                "Name": "CODE_ARTIFACT_API_ENDPOINT",
                "Value": Object {
                  "Fn::Select": Array [
                    1,
                    Object {
                      "Fn::Split": Array [
                        ":",
                        Object {
                          "Fn::Select": Array [
                            0,
                            Object {
                              "Fn::GetAtt": Array [
                                "VPCCodeArtifactAPIA2ABC3E9",
                                "DnsEntries",
                              ],
                            },
                          ],
                        },
                      ],
                    },
                  ],
                },
              },
            ],
            "Essential": true,
            "Image": Object {
<<<<<<< HEAD
              "Fn::Sub": "\${AWS::AccountId}.dkr.ecr.\${AWS::Region}.\${AWS::URLSuffix}/cdk-hnb659fds-container-assets-\${AWS::AccountId}-\${AWS::Region}:cd4e93635792fa5ad0d0e73ce77b4758905fabbd88d07cb0cd1f589bae5b91ce",
=======
              "Fn::Sub": "\${AWS::AccountId}.dkr.ecr.\${AWS::Region}.\${AWS::URLSuffix}/cdk-hnb659fds-container-assets-\${AWS::AccountId}-\${AWS::Region}:79f58aeb41e275be263a7a227e021c4be5b840429fe4269148df691936b87ab6",
>>>>>>> 7d188cbe
            },
            "LogConfiguration": Object {
              "LogDriver": "awslogs",
              "Options": Object {
                "awslogs-group": Object {
                  "Ref": "TransliteratorLogGroup09734787",
                },
                "awslogs-region": Object {
                  "Ref": "AWS::Region",
                },
                "awslogs-stream-prefix": "transliterator",
              },
            },
            "Name": "Resource",
            "Ulimits": Array [
              Object {
                "HardLimit": 65535,
                "Name": "nofile",
                "SoftLimit": 16384,
              },
            ],
          },
        ],
        "Cpu": "4096",
        "ExecutionRoleArn": Object {
          "Fn::GetAtt": Array [
            "TransliteratorTaskDefinitionExecutionRole9E3F5F1A",
            "Arn",
          ],
        },
        "Family": "TestStackTransliteratorTaskDefinitionE3A8C6E4",
        "Memory": "8192",
        "NetworkMode": "awsvpc",
        "RequiresCompatibilities": Array [
          "FARGATE",
        ],
        "TaskRoleArn": Object {
          "Fn::GetAtt": Array [
            "TransliteratorTaskDefinitionTaskRole9D702381",
            "Arn",
          ],
        },
      },
      "Type": "AWS::ECS::TaskDefinition",
    },
    "TransliteratorTaskDefinitionExecutionRole9E3F5F1A": Object {
      "Properties": Object {
        "AssumeRolePolicyDocument": Object {
          "Statement": Array [
            Object {
              "Action": "sts:AssumeRole",
              "Effect": "Allow",
              "Principal": Object {
                "Service": "ecs-tasks.amazonaws.com",
              },
            },
          ],
          "Version": "2012-10-17",
        },
      },
      "Type": "AWS::IAM::Role",
    },
    "TransliteratorTaskDefinitionExecutionRoleDefaultPolicyEF9F768F": Object {
      "Properties": Object {
        "PolicyDocument": Object {
          "Statement": Array [
            Object {
              "Action": Array [
                "ecr:BatchCheckLayerAvailability",
                "ecr:GetDownloadUrlForLayer",
                "ecr:BatchGetImage",
              ],
              "Effect": "Allow",
              "Resource": Object {
                "Fn::Join": Array [
                  "",
                  Array [
                    "arn:",
                    Object {
                      "Ref": "AWS::Partition",
                    },
                    ":ecr:",
                    Object {
                      "Ref": "AWS::Region",
                    },
                    ":",
                    Object {
                      "Ref": "AWS::AccountId",
                    },
                    ":repository/",
                    Object {
                      "Fn::Sub": "cdk-hnb659fds-container-assets-\${AWS::AccountId}-\${AWS::Region}",
                    },
                  ],
                ],
              },
            },
            Object {
              "Action": "ecr:GetAuthorizationToken",
              "Effect": "Allow",
              "Resource": "*",
            },
            Object {
              "Action": Array [
                "logs:CreateLogStream",
                "logs:PutLogEvents",
              ],
              "Effect": "Allow",
              "Resource": Object {
                "Fn::GetAtt": Array [
                  "TransliteratorLogGroup09734787",
                  "Arn",
                ],
              },
            },
          ],
          "Version": "2012-10-17",
        },
        "PolicyName": "TransliteratorTaskDefinitionExecutionRoleDefaultPolicyEF9F768F",
        "Roles": Array [
          Object {
            "Ref": "TransliteratorTaskDefinitionExecutionRole9E3F5F1A",
          },
        ],
      },
      "Type": "AWS::IAM::Policy",
    },
    "TransliteratorTaskDefinitionTaskRole9D702381": Object {
      "Properties": Object {
        "AssumeRolePolicyDocument": Object {
          "Statement": Array [
            Object {
              "Action": "sts:AssumeRole",
              "Effect": "Allow",
              "Principal": Object {
                "Service": "ecs-tasks.amazonaws.com",
              },
            },
          ],
          "Version": "2012-10-17",
        },
      },
      "Type": "AWS::IAM::Role",
    },
    "TransliteratorTaskDefinitionTaskRoleDefaultPolicy9436F5AA": Object {
      "Properties": Object {
        "PolicyDocument": Object {
          "Statement": Array [
            Object {
              "Action": Array [
                "states:SendTaskFailure",
                "states:SendTaskHeartbeat",
                "states:SendTaskSuccess",
              ],
              "Effect": "Allow",
              "Resource": "*",
            },
            Object {
              "Action": Array [
                "s3:GetObject*",
                "s3:GetBucket*",
                "s3:List*",
              ],
              "Effect": "Allow",
              "Resource": Array [
                Object {
                  "Fn::GetAtt": Array [
                    "Bucket83908E77",
                    "Arn",
                  ],
                },
                Object {
                  "Fn::Join": Array [
                    "",
                    Array [
                      Object {
                        "Fn::GetAtt": Array [
                          "Bucket83908E77",
                          "Arn",
                        ],
                      },
                      "/data/*/assembly.json",
                    ],
                  ],
                },
              ],
            },
            Object {
              "Action": Array [
                "s3:GetObject*",
                "s3:GetBucket*",
                "s3:List*",
              ],
              "Effect": "Allow",
              "Resource": Array [
                Object {
                  "Fn::GetAtt": Array [
                    "Bucket83908E77",
                    "Arn",
                  ],
                },
                Object {
                  "Fn::Join": Array [
                    "",
                    Array [
                      Object {
                        "Fn::GetAtt": Array [
                          "Bucket83908E77",
                          "Arn",
                        ],
                      },
                      "/data/*/package.tgz",
                    ],
                  ],
                },
              ],
            },
            Object {
              "Action": Array [
                "s3:GetObject*",
                "s3:GetBucket*",
                "s3:List*",
              ],
              "Effect": "Allow",
              "Resource": Array [
                Object {
                  "Fn::GetAtt": Array [
                    "Bucket83908E77",
                    "Arn",
                  ],
                },
                Object {
                  "Fn::Join": Array [
                    "",
                    Array [
                      Object {
                        "Fn::GetAtt": Array [
                          "Bucket83908E77",
                          "Arn",
                        ],
                      },
                      "/data/*/uninstallable",
                    ],
                  ],
                },
              ],
            },
            Object {
              "Action": Array [
                "s3:DeleteObject*",
                "s3:PutObject",
                "s3:PutObjectLegalHold",
                "s3:PutObjectRetention",
                "s3:PutObjectTagging",
                "s3:PutObjectVersionTagging",
                "s3:Abort*",
              ],
              "Effect": "Allow",
              "Resource": Array [
                Object {
                  "Fn::GetAtt": Array [
                    "Bucket83908E77",
                    "Arn",
                  ],
                },
                Object {
                  "Fn::Join": Array [
                    "",
                    Array [
                      Object {
                        "Fn::GetAtt": Array [
                          "Bucket83908E77",
                          "Arn",
                        ],
                      },
                      "/data/*/uninstallable",
                    ],
                  ],
                },
              ],
            },
            Object {
              "Action": "s3:DeleteObject*",
              "Effect": "Allow",
              "Resource": Object {
                "Fn::Join": Array [
                  "",
                  Array [
                    Object {
                      "Fn::GetAtt": Array [
                        "Bucket83908E77",
                        "Arn",
                      ],
                    },
                    "/data/*/uninstallable",
                  ],
                ],
              },
            },
            Object {
              "Action": Array [
                "s3:DeleteObject*",
                "s3:PutObject",
                "s3:PutObjectLegalHold",
                "s3:PutObjectRetention",
                "s3:PutObjectTagging",
                "s3:PutObjectVersionTagging",
                "s3:Abort*",
              ],
              "Effect": "Allow",
              "Resource": Array [
                Object {
                  "Fn::GetAtt": Array [
                    "Bucket83908E77",
                    "Arn",
                  ],
                },
                Object {
                  "Fn::Join": Array [
                    "",
                    Array [
                      Object {
                        "Fn::GetAtt": Array [
                          "Bucket83908E77",
                          "Arn",
                        ],
                      },
                      "/data/*/docs-typescript.*",
                    ],
                  ],
                },
              ],
            },
            Object {
              "Action": Array [
                "s3:DeleteObject*",
                "s3:PutObject",
                "s3:PutObjectLegalHold",
                "s3:PutObjectRetention",
                "s3:PutObjectTagging",
                "s3:PutObjectVersionTagging",
                "s3:Abort*",
              ],
              "Effect": "Allow",
              "Resource": Array [
                Object {
                  "Fn::GetAtt": Array [
                    "Bucket83908E77",
                    "Arn",
                  ],
                },
                Object {
                  "Fn::Join": Array [
                    "",
                    Array [
                      Object {
                        "Fn::GetAtt": Array [
                          "Bucket83908E77",
                          "Arn",
                        ],
                      },
                      "/data/*/docs-*-typescript.*",
                    ],
                  ],
                },
              ],
            },
            Object {
              "Action": Array [
                "s3:DeleteObject*",
                "s3:PutObject",
                "s3:PutObjectLegalHold",
                "s3:PutObjectRetention",
                "s3:PutObjectTagging",
                "s3:PutObjectVersionTagging",
                "s3:Abort*",
              ],
              "Effect": "Allow",
              "Resource": Array [
                Object {
                  "Fn::GetAtt": Array [
                    "Bucket83908E77",
                    "Arn",
                  ],
                },
                Object {
                  "Fn::Join": Array [
                    "",
                    Array [
                      Object {
                        "Fn::GetAtt": Array [
                          "Bucket83908E77",
                          "Arn",
                        ],
                      },
                      "/data/*/docs-typescript.*.not-supported",
                    ],
                  ],
                },
              ],
            },
            Object {
              "Action": Array [
                "s3:GetObject*",
                "s3:GetBucket*",
                "s3:List*",
              ],
              "Effect": "Allow",
              "Resource": Array [
                Object {
                  "Fn::GetAtt": Array [
                    "Bucket83908E77",
                    "Arn",
                  ],
                },
                Object {
                  "Fn::Join": Array [
                    "",
                    Array [
                      Object {
                        "Fn::GetAtt": Array [
                          "Bucket83908E77",
                          "Arn",
                        ],
                      },
                      "/data/*/docs-typescript.*.not-supported",
                    ],
                  ],
                },
              ],
            },
            Object {
              "Action": Array [
                "s3:DeleteObject*",
                "s3:PutObject",
                "s3:PutObjectLegalHold",
                "s3:PutObjectRetention",
                "s3:PutObjectTagging",
                "s3:PutObjectVersionTagging",
                "s3:Abort*",
              ],
              "Effect": "Allow",
              "Resource": Array [
                Object {
                  "Fn::GetAtt": Array [
                    "Bucket83908E77",
                    "Arn",
                  ],
                },
                Object {
                  "Fn::Join": Array [
                    "",
                    Array [
                      Object {
                        "Fn::GetAtt": Array [
                          "Bucket83908E77",
                          "Arn",
                        ],
                      },
                      "/data/*/docs-*-typescript.*.not-supported",
                    ],
                  ],
                },
              ],
            },
            Object {
              "Action": Array [
                "s3:GetObject*",
                "s3:GetBucket*",
                "s3:List*",
              ],
              "Effect": "Allow",
              "Resource": Array [
                Object {
                  "Fn::GetAtt": Array [
                    "Bucket83908E77",
                    "Arn",
                  ],
                },
                Object {
                  "Fn::Join": Array [
                    "",
                    Array [
                      Object {
                        "Fn::GetAtt": Array [
                          "Bucket83908E77",
                          "Arn",
                        ],
                      },
                      "/data/*/docs-*-typescript.*.not-supported",
                    ],
                  ],
                },
              ],
            },
            Object {
              "Action": Array [
                "s3:GetObject*",
                "s3:GetBucket*",
                "s3:List*",
              ],
              "Effect": "Allow",
              "Resource": Array [
                Object {
                  "Fn::GetAtt": Array [
                    "Bucket83908E77",
                    "Arn",
                  ],
                },
                Object {
                  "Fn::Join": Array [
                    "",
                    Array [
                      Object {
                        "Fn::GetAtt": Array [
                          "Bucket83908E77",
                          "Arn",
                        ],
                      },
                      "/data/*/docs-typescript.*.corruptassembly",
                    ],
                  ],
                },
              ],
            },
            Object {
              "Action": Array [
                "s3:DeleteObject*",
                "s3:PutObject",
                "s3:PutObjectLegalHold",
                "s3:PutObjectRetention",
                "s3:PutObjectTagging",
                "s3:PutObjectVersionTagging",
                "s3:Abort*",
              ],
              "Effect": "Allow",
              "Resource": Array [
                Object {
                  "Fn::GetAtt": Array [
                    "Bucket83908E77",
                    "Arn",
                  ],
                },
                Object {
                  "Fn::Join": Array [
                    "",
                    Array [
                      Object {
                        "Fn::GetAtt": Array [
                          "Bucket83908E77",
                          "Arn",
                        ],
                      },
                      "/data/*/docs-typescript.*.corruptassembly",
                    ],
                  ],
                },
              ],
            },
            Object {
              "Action": Array [
                "s3:GetObject*",
                "s3:GetBucket*",
                "s3:List*",
              ],
              "Effect": "Allow",
              "Resource": Array [
                Object {
                  "Fn::GetAtt": Array [
                    "Bucket83908E77",
                    "Arn",
                  ],
                },
                Object {
                  "Fn::Join": Array [
                    "",
                    Array [
                      Object {
                        "Fn::GetAtt": Array [
                          "Bucket83908E77",
                          "Arn",
                        ],
                      },
                      "/data/*/docs-*-typescript.*.corruptassembly",
                    ],
                  ],
                },
              ],
            },
            Object {
              "Action": Array [
                "s3:DeleteObject*",
                "s3:PutObject",
                "s3:PutObjectLegalHold",
                "s3:PutObjectRetention",
                "s3:PutObjectTagging",
                "s3:PutObjectVersionTagging",
                "s3:Abort*",
              ],
              "Effect": "Allow",
              "Resource": Array [
                Object {
                  "Fn::GetAtt": Array [
                    "Bucket83908E77",
                    "Arn",
                  ],
                },
                Object {
                  "Fn::Join": Array [
                    "",
                    Array [
                      Object {
                        "Fn::GetAtt": Array [
                          "Bucket83908E77",
                          "Arn",
                        ],
                      },
                      "/data/*/docs-*-typescript.*.corruptassembly",
                    ],
                  ],
                },
              ],
            },
            Object {
              "Action": "s3:DeleteObject*",
              "Effect": "Allow",
              "Resource": Object {
                "Fn::Join": Array [
                  "",
                  Array [
                    Object {
                      "Fn::GetAtt": Array [
                        "Bucket83908E77",
                        "Arn",
                      ],
                    },
                    "/data/*/docs-typescript.*.corruptassembly",
                  ],
                ],
              },
            },
            Object {
              "Action": "s3:DeleteObject*",
              "Effect": "Allow",
              "Resource": Object {
                "Fn::Join": Array [
                  "",
                  Array [
                    Object {
                      "Fn::GetAtt": Array [
                        "Bucket83908E77",
                        "Arn",
                      ],
                    },
                    "/data/*/docs-*-typescript.*.corruptassembly",
                  ],
                ],
              },
            },
            Object {
              "Action": Array [
                "s3:DeleteObject*",
                "s3:PutObject",
                "s3:PutObjectLegalHold",
                "s3:PutObjectRetention",
                "s3:PutObjectTagging",
                "s3:PutObjectVersionTagging",
                "s3:Abort*",
              ],
              "Effect": "Allow",
              "Resource": Array [
                Object {
                  "Fn::GetAtt": Array [
                    "Bucket83908E77",
                    "Arn",
                  ],
                },
                Object {
                  "Fn::Join": Array [
                    "",
                    Array [
                      Object {
                        "Fn::GetAtt": Array [
                          "Bucket83908E77",
                          "Arn",
                        ],
                      },
                      "/data/*/docs-python.*",
                    ],
                  ],
                },
              ],
            },
            Object {
              "Action": Array [
                "s3:DeleteObject*",
                "s3:PutObject",
                "s3:PutObjectLegalHold",
                "s3:PutObjectRetention",
                "s3:PutObjectTagging",
                "s3:PutObjectVersionTagging",
                "s3:Abort*",
              ],
              "Effect": "Allow",
              "Resource": Array [
                Object {
                  "Fn::GetAtt": Array [
                    "Bucket83908E77",
                    "Arn",
                  ],
                },
                Object {
                  "Fn::Join": Array [
                    "",
                    Array [
                      Object {
                        "Fn::GetAtt": Array [
                          "Bucket83908E77",
                          "Arn",
                        ],
                      },
                      "/data/*/docs-*-python.*",
                    ],
                  ],
                },
              ],
            },
            Object {
              "Action": Array [
                "s3:DeleteObject*",
                "s3:PutObject",
                "s3:PutObjectLegalHold",
                "s3:PutObjectRetention",
                "s3:PutObjectTagging",
                "s3:PutObjectVersionTagging",
                "s3:Abort*",
              ],
              "Effect": "Allow",
              "Resource": Array [
                Object {
                  "Fn::GetAtt": Array [
                    "Bucket83908E77",
                    "Arn",
                  ],
                },
                Object {
                  "Fn::Join": Array [
                    "",
                    Array [
                      Object {
                        "Fn::GetAtt": Array [
                          "Bucket83908E77",
                          "Arn",
                        ],
                      },
                      "/data/*/docs-python.*.not-supported",
                    ],
                  ],
                },
              ],
            },
            Object {
              "Action": Array [
                "s3:GetObject*",
                "s3:GetBucket*",
                "s3:List*",
              ],
              "Effect": "Allow",
              "Resource": Array [
                Object {
                  "Fn::GetAtt": Array [
                    "Bucket83908E77",
                    "Arn",
                  ],
                },
                Object {
                  "Fn::Join": Array [
                    "",
                    Array [
                      Object {
                        "Fn::GetAtt": Array [
                          "Bucket83908E77",
                          "Arn",
                        ],
                      },
                      "/data/*/docs-python.*.not-supported",
                    ],
                  ],
                },
              ],
            },
            Object {
              "Action": Array [
                "s3:DeleteObject*",
                "s3:PutObject",
                "s3:PutObjectLegalHold",
                "s3:PutObjectRetention",
                "s3:PutObjectTagging",
                "s3:PutObjectVersionTagging",
                "s3:Abort*",
              ],
              "Effect": "Allow",
              "Resource": Array [
                Object {
                  "Fn::GetAtt": Array [
                    "Bucket83908E77",
                    "Arn",
                  ],
                },
                Object {
                  "Fn::Join": Array [
                    "",
                    Array [
                      Object {
                        "Fn::GetAtt": Array [
                          "Bucket83908E77",
                          "Arn",
                        ],
                      },
                      "/data/*/docs-*-python.*.not-supported",
                    ],
                  ],
                },
              ],
            },
            Object {
              "Action": Array [
                "s3:GetObject*",
                "s3:GetBucket*",
                "s3:List*",
              ],
              "Effect": "Allow",
              "Resource": Array [
                Object {
                  "Fn::GetAtt": Array [
                    "Bucket83908E77",
                    "Arn",
                  ],
                },
                Object {
                  "Fn::Join": Array [
                    "",
                    Array [
                      Object {
                        "Fn::GetAtt": Array [
                          "Bucket83908E77",
                          "Arn",
                        ],
                      },
                      "/data/*/docs-*-python.*.not-supported",
                    ],
                  ],
                },
              ],
            },
            Object {
              "Action": "s3:DeleteObject*",
              "Effect": "Allow",
              "Resource": Object {
                "Fn::Join": Array [
                  "",
                  Array [
                    Object {
                      "Fn::GetAtt": Array [
                        "Bucket83908E77",
                        "Arn",
                      ],
                    },
                    "/data/*/docs-python.*.corruptassembly",
                  ],
                ],
              },
            },
          ],
          "Version": "2012-10-17",
        },
        "PolicyName": "TransliteratorTaskDefinitionTaskRoleDefaultPolicy9436F5AA",
        "Roles": Array [
          Object {
            "Ref": "TransliteratorTaskDefinitionTaskRole9D702381",
          },
        ],
      },
      "Type": "AWS::IAM::Policy",
    },
    "TransliteratorTaskDefinitionTaskRoleOverflowPolicy1B38F48F3": Object {
      "Properties": Object {
        "Description": "Part of the policies for TestStack/Transliterator/TaskDefinition/TaskRole",
        "Path": "/",
        "PolicyDocument": Object {
          "Statement": Array [
            Object {
              "Action": Array [
                "s3:GetObject*",
                "s3:GetBucket*",
                "s3:List*",
              ],
              "Effect": "Allow",
              "Resource": Array [
                Object {
                  "Fn::GetAtt": Array [
                    "Bucket83908E77",
                    "Arn",
                  ],
                },
                Object {
                  "Fn::Join": Array [
                    "",
                    Array [
                      Object {
                        "Fn::GetAtt": Array [
                          "Bucket83908E77",
                          "Arn",
                        ],
                      },
                      "/data/*/docs-python.*.corruptassembly",
                    ],
                  ],
                },
              ],
            },
            Object {
              "Action": Array [
                "s3:DeleteObject*",
                "s3:PutObject",
                "s3:PutObjectLegalHold",
                "s3:PutObjectRetention",
                "s3:PutObjectTagging",
                "s3:PutObjectVersionTagging",
                "s3:Abort*",
              ],
              "Effect": "Allow",
              "Resource": Array [
                Object {
                  "Fn::GetAtt": Array [
                    "Bucket83908E77",
                    "Arn",
                  ],
                },
                Object {
                  "Fn::Join": Array [
                    "",
                    Array [
                      Object {
                        "Fn::GetAtt": Array [
                          "Bucket83908E77",
                          "Arn",
                        ],
                      },
                      "/data/*/docs-python.*.corruptassembly",
                    ],
                  ],
                },
              ],
            },
            Object {
              "Action": Array [
                "s3:GetObject*",
                "s3:GetBucket*",
                "s3:List*",
              ],
              "Effect": "Allow",
              "Resource": Array [
                Object {
                  "Fn::GetAtt": Array [
                    "Bucket83908E77",
                    "Arn",
                  ],
                },
                Object {
                  "Fn::Join": Array [
                    "",
                    Array [
                      Object {
                        "Fn::GetAtt": Array [
                          "Bucket83908E77",
                          "Arn",
                        ],
                      },
                      "/data/*/docs-*-python.*.corruptassembly",
                    ],
                  ],
                },
              ],
            },
            Object {
              "Action": Array [
                "s3:DeleteObject*",
                "s3:PutObject",
                "s3:PutObjectLegalHold",
                "s3:PutObjectRetention",
                "s3:PutObjectTagging",
                "s3:PutObjectVersionTagging",
                "s3:Abort*",
              ],
              "Effect": "Allow",
              "Resource": Array [
                Object {
                  "Fn::GetAtt": Array [
                    "Bucket83908E77",
                    "Arn",
                  ],
                },
                Object {
                  "Fn::Join": Array [
                    "",
                    Array [
                      Object {
                        "Fn::GetAtt": Array [
                          "Bucket83908E77",
                          "Arn",
                        ],
                      },
                      "/data/*/docs-*-python.*.corruptassembly",
                    ],
                  ],
                },
              ],
            },
            Object {
              "Action": "s3:DeleteObject*",
              "Effect": "Allow",
              "Resource": Object {
                "Fn::Join": Array [
                  "",
                  Array [
                    Object {
                      "Fn::GetAtt": Array [
                        "Bucket83908E77",
                        "Arn",
                      ],
                    },
                    "/data/*/docs-*-python.*.corruptassembly",
                  ],
                ],
              },
            },
            Object {
              "Action": Array [
                "s3:DeleteObject*",
                "s3:PutObject",
                "s3:PutObjectLegalHold",
                "s3:PutObjectRetention",
                "s3:PutObjectTagging",
                "s3:PutObjectVersionTagging",
                "s3:Abort*",
              ],
              "Effect": "Allow",
              "Resource": Array [
                Object {
                  "Fn::GetAtt": Array [
                    "Bucket83908E77",
                    "Arn",
                  ],
                },
                Object {
                  "Fn::Join": Array [
                    "",
                    Array [
                      Object {
                        "Fn::GetAtt": Array [
                          "Bucket83908E77",
                          "Arn",
                        ],
                      },
                      "/data/*/docs-java.*",
                    ],
                  ],
                },
              ],
            },
            Object {
              "Action": Array [
                "s3:DeleteObject*",
                "s3:PutObject",
                "s3:PutObjectLegalHold",
                "s3:PutObjectRetention",
                "s3:PutObjectTagging",
                "s3:PutObjectVersionTagging",
                "s3:Abort*",
              ],
              "Effect": "Allow",
              "Resource": Array [
                Object {
                  "Fn::GetAtt": Array [
                    "Bucket83908E77",
                    "Arn",
                  ],
                },
                Object {
                  "Fn::Join": Array [
                    "",
                    Array [
                      Object {
                        "Fn::GetAtt": Array [
                          "Bucket83908E77",
                          "Arn",
                        ],
                      },
                      "/data/*/docs-*-java.*",
                    ],
                  ],
                },
              ],
            },
            Object {
              "Action": Array [
                "s3:DeleteObject*",
                "s3:PutObject",
                "s3:PutObjectLegalHold",
                "s3:PutObjectRetention",
                "s3:PutObjectTagging",
                "s3:PutObjectVersionTagging",
                "s3:Abort*",
              ],
              "Effect": "Allow",
              "Resource": Array [
                Object {
                  "Fn::GetAtt": Array [
                    "Bucket83908E77",
                    "Arn",
                  ],
                },
                Object {
                  "Fn::Join": Array [
                    "",
                    Array [
                      Object {
                        "Fn::GetAtt": Array [
                          "Bucket83908E77",
                          "Arn",
                        ],
                      },
                      "/data/*/docs-java.*.not-supported",
                    ],
                  ],
                },
              ],
            },
            Object {
              "Action": Array [
                "s3:GetObject*",
                "s3:GetBucket*",
                "s3:List*",
              ],
              "Effect": "Allow",
              "Resource": Array [
                Object {
                  "Fn::GetAtt": Array [
                    "Bucket83908E77",
                    "Arn",
                  ],
                },
                Object {
                  "Fn::Join": Array [
                    "",
                    Array [
                      Object {
                        "Fn::GetAtt": Array [
                          "Bucket83908E77",
                          "Arn",
                        ],
                      },
                      "/data/*/docs-java.*.not-supported",
                    ],
                  ],
                },
              ],
            },
            Object {
              "Action": Array [
                "s3:DeleteObject*",
                "s3:PutObject",
                "s3:PutObjectLegalHold",
                "s3:PutObjectRetention",
                "s3:PutObjectTagging",
                "s3:PutObjectVersionTagging",
                "s3:Abort*",
              ],
              "Effect": "Allow",
              "Resource": Array [
                Object {
                  "Fn::GetAtt": Array [
                    "Bucket83908E77",
                    "Arn",
                  ],
                },
                Object {
                  "Fn::Join": Array [
                    "",
                    Array [
                      Object {
                        "Fn::GetAtt": Array [
                          "Bucket83908E77",
                          "Arn",
                        ],
                      },
                      "/data/*/docs-*-java.*.not-supported",
                    ],
                  ],
                },
              ],
            },
            Object {
              "Action": Array [
                "s3:GetObject*",
                "s3:GetBucket*",
                "s3:List*",
              ],
              "Effect": "Allow",
              "Resource": Array [
                Object {
                  "Fn::GetAtt": Array [
                    "Bucket83908E77",
                    "Arn",
                  ],
                },
                Object {
                  "Fn::Join": Array [
                    "",
                    Array [
                      Object {
                        "Fn::GetAtt": Array [
                          "Bucket83908E77",
                          "Arn",
                        ],
                      },
                      "/data/*/docs-*-java.*.not-supported",
                    ],
                  ],
                },
              ],
            },
            Object {
              "Action": Array [
                "s3:GetObject*",
                "s3:GetBucket*",
                "s3:List*",
              ],
              "Effect": "Allow",
              "Resource": Array [
                Object {
                  "Fn::GetAtt": Array [
                    "Bucket83908E77",
                    "Arn",
                  ],
                },
                Object {
                  "Fn::Join": Array [
                    "",
                    Array [
                      Object {
                        "Fn::GetAtt": Array [
                          "Bucket83908E77",
                          "Arn",
                        ],
                      },
                      "/data/*/docs-java.*.corruptassembly",
                    ],
                  ],
                },
              ],
            },
            Object {
              "Action": Array [
                "s3:DeleteObject*",
                "s3:PutObject",
                "s3:PutObjectLegalHold",
                "s3:PutObjectRetention",
                "s3:PutObjectTagging",
                "s3:PutObjectVersionTagging",
                "s3:Abort*",
              ],
              "Effect": "Allow",
              "Resource": Array [
                Object {
                  "Fn::GetAtt": Array [
                    "Bucket83908E77",
                    "Arn",
                  ],
                },
                Object {
                  "Fn::Join": Array [
                    "",
                    Array [
                      Object {
                        "Fn::GetAtt": Array [
                          "Bucket83908E77",
                          "Arn",
                        ],
                      },
                      "/data/*/docs-java.*.corruptassembly",
                    ],
                  ],
                },
              ],
            },
            Object {
              "Action": "s3:DeleteObject*",
              "Effect": "Allow",
              "Resource": Object {
                "Fn::Join": Array [
                  "",
                  Array [
                    Object {
                      "Fn::GetAtt": Array [
                        "Bucket83908E77",
                        "Arn",
                      ],
                    },
                    "/data/*/docs-java.*.corruptassembly",
                  ],
                ],
              },
            },
          ],
          "Version": "2012-10-17",
        },
        "Roles": Array [
          Object {
            "Ref": "TransliteratorTaskDefinitionTaskRole9D702381",
          },
        ],
      },
      "Type": "AWS::IAM::ManagedPolicy",
    },
    "TransliteratorTaskDefinitionTaskRoleOverflowPolicy23E8CAA7E": Object {
      "Properties": Object {
        "Description": "Part of the policies for TestStack/Transliterator/TaskDefinition/TaskRole",
        "Path": "/",
        "PolicyDocument": Object {
          "Statement": Array [
            Object {
              "Action": Array [
                "s3:GetObject*",
                "s3:GetBucket*",
                "s3:List*",
              ],
              "Effect": "Allow",
              "Resource": Array [
                Object {
                  "Fn::GetAtt": Array [
                    "Bucket83908E77",
                    "Arn",
                  ],
                },
                Object {
                  "Fn::Join": Array [
                    "",
                    Array [
                      Object {
                        "Fn::GetAtt": Array [
                          "Bucket83908E77",
                          "Arn",
                        ],
                      },
                      "/data/*/docs-*-java.*.corruptassembly",
                    ],
                  ],
                },
              ],
            },
            Object {
              "Action": Array [
                "s3:DeleteObject*",
                "s3:PutObject",
                "s3:PutObjectLegalHold",
                "s3:PutObjectRetention",
                "s3:PutObjectTagging",
                "s3:PutObjectVersionTagging",
                "s3:Abort*",
              ],
              "Effect": "Allow",
              "Resource": Array [
                Object {
                  "Fn::GetAtt": Array [
                    "Bucket83908E77",
                    "Arn",
                  ],
                },
                Object {
                  "Fn::Join": Array [
                    "",
                    Array [
                      Object {
                        "Fn::GetAtt": Array [
                          "Bucket83908E77",
                          "Arn",
                        ],
                      },
                      "/data/*/docs-*-java.*.corruptassembly",
                    ],
                  ],
                },
              ],
            },
            Object {
              "Action": "s3:DeleteObject*",
              "Effect": "Allow",
              "Resource": Object {
                "Fn::Join": Array [
                  "",
                  Array [
                    Object {
                      "Fn::GetAtt": Array [
                        "Bucket83908E77",
                        "Arn",
                      ],
                    },
                    "/data/*/docs-*-java.*.corruptassembly",
                  ],
                ],
              },
            },
            Object {
              "Action": Array [
                "s3:DeleteObject*",
                "s3:PutObject",
                "s3:PutObjectLegalHold",
                "s3:PutObjectRetention",
                "s3:PutObjectTagging",
                "s3:PutObjectVersionTagging",
                "s3:Abort*",
              ],
              "Effect": "Allow",
              "Resource": Array [
                Object {
                  "Fn::GetAtt": Array [
                    "Bucket83908E77",
                    "Arn",
                  ],
                },
                Object {
                  "Fn::Join": Array [
                    "",
                    Array [
                      Object {
                        "Fn::GetAtt": Array [
                          "Bucket83908E77",
                          "Arn",
                        ],
                      },
                      "/data/*/docs-csharp.*",
                    ],
                  ],
                },
              ],
            },
            Object {
              "Action": Array [
                "s3:DeleteObject*",
                "s3:PutObject",
                "s3:PutObjectLegalHold",
                "s3:PutObjectRetention",
                "s3:PutObjectTagging",
                "s3:PutObjectVersionTagging",
                "s3:Abort*",
              ],
              "Effect": "Allow",
              "Resource": Array [
                Object {
                  "Fn::GetAtt": Array [
                    "Bucket83908E77",
                    "Arn",
                  ],
                },
                Object {
                  "Fn::Join": Array [
                    "",
                    Array [
                      Object {
                        "Fn::GetAtt": Array [
                          "Bucket83908E77",
                          "Arn",
                        ],
                      },
                      "/data/*/docs-*-csharp.*",
                    ],
                  ],
                },
              ],
            },
            Object {
              "Action": Array [
                "s3:DeleteObject*",
                "s3:PutObject",
                "s3:PutObjectLegalHold",
                "s3:PutObjectRetention",
                "s3:PutObjectTagging",
                "s3:PutObjectVersionTagging",
                "s3:Abort*",
              ],
              "Effect": "Allow",
              "Resource": Array [
                Object {
                  "Fn::GetAtt": Array [
                    "Bucket83908E77",
                    "Arn",
                  ],
                },
                Object {
                  "Fn::Join": Array [
                    "",
                    Array [
                      Object {
                        "Fn::GetAtt": Array [
                          "Bucket83908E77",
                          "Arn",
                        ],
                      },
                      "/data/*/docs-csharp.*.not-supported",
                    ],
                  ],
                },
              ],
            },
            Object {
              "Action": Array [
                "s3:GetObject*",
                "s3:GetBucket*",
                "s3:List*",
              ],
              "Effect": "Allow",
              "Resource": Array [
                Object {
                  "Fn::GetAtt": Array [
                    "Bucket83908E77",
                    "Arn",
                  ],
                },
                Object {
                  "Fn::Join": Array [
                    "",
                    Array [
                      Object {
                        "Fn::GetAtt": Array [
                          "Bucket83908E77",
                          "Arn",
                        ],
                      },
                      "/data/*/docs-csharp.*.not-supported",
                    ],
                  ],
                },
              ],
            },
            Object {
              "Action": Array [
                "s3:DeleteObject*",
                "s3:PutObject",
                "s3:PutObjectLegalHold",
                "s3:PutObjectRetention",
                "s3:PutObjectTagging",
                "s3:PutObjectVersionTagging",
                "s3:Abort*",
              ],
              "Effect": "Allow",
              "Resource": Array [
                Object {
                  "Fn::GetAtt": Array [
                    "Bucket83908E77",
                    "Arn",
                  ],
                },
                Object {
                  "Fn::Join": Array [
                    "",
                    Array [
                      Object {
                        "Fn::GetAtt": Array [
                          "Bucket83908E77",
                          "Arn",
                        ],
                      },
                      "/data/*/docs-*-csharp.*.not-supported",
                    ],
                  ],
                },
              ],
            },
            Object {
              "Action": Array [
                "s3:GetObject*",
                "s3:GetBucket*",
                "s3:List*",
              ],
              "Effect": "Allow",
              "Resource": Array [
                Object {
                  "Fn::GetAtt": Array [
                    "Bucket83908E77",
                    "Arn",
                  ],
                },
                Object {
                  "Fn::Join": Array [
                    "",
                    Array [
                      Object {
                        "Fn::GetAtt": Array [
                          "Bucket83908E77",
                          "Arn",
                        ],
                      },
                      "/data/*/docs-*-csharp.*.not-supported",
                    ],
                  ],
                },
              ],
            },
            Object {
              "Action": Array [
                "s3:GetObject*",
                "s3:GetBucket*",
                "s3:List*",
              ],
              "Effect": "Allow",
              "Resource": Array [
                Object {
                  "Fn::GetAtt": Array [
                    "Bucket83908E77",
                    "Arn",
                  ],
                },
                Object {
                  "Fn::Join": Array [
                    "",
                    Array [
                      Object {
                        "Fn::GetAtt": Array [
                          "Bucket83908E77",
                          "Arn",
                        ],
                      },
                      "/data/*/docs-csharp.*.corruptassembly",
                    ],
                  ],
                },
              ],
            },
            Object {
              "Action": Array [
                "s3:DeleteObject*",
                "s3:PutObject",
                "s3:PutObjectLegalHold",
                "s3:PutObjectRetention",
                "s3:PutObjectTagging",
                "s3:PutObjectVersionTagging",
                "s3:Abort*",
              ],
              "Effect": "Allow",
              "Resource": Array [
                Object {
                  "Fn::GetAtt": Array [
                    "Bucket83908E77",
                    "Arn",
                  ],
                },
                Object {
                  "Fn::Join": Array [
                    "",
                    Array [
                      Object {
                        "Fn::GetAtt": Array [
                          "Bucket83908E77",
                          "Arn",
                        ],
                      },
                      "/data/*/docs-csharp.*.corruptassembly",
                    ],
                  ],
                },
              ],
            },
            Object {
              "Action": Array [
                "s3:GetObject*",
                "s3:GetBucket*",
                "s3:List*",
              ],
              "Effect": "Allow",
              "Resource": Array [
                Object {
                  "Fn::GetAtt": Array [
                    "Bucket83908E77",
                    "Arn",
                  ],
                },
                Object {
                  "Fn::Join": Array [
                    "",
                    Array [
                      Object {
                        "Fn::GetAtt": Array [
                          "Bucket83908E77",
                          "Arn",
                        ],
                      },
                      "/data/*/docs-*-csharp.*.corruptassembly",
                    ],
                  ],
                },
              ],
            },
            Object {
              "Action": Array [
                "s3:DeleteObject*",
                "s3:PutObject",
                "s3:PutObjectLegalHold",
                "s3:PutObjectRetention",
                "s3:PutObjectTagging",
                "s3:PutObjectVersionTagging",
                "s3:Abort*",
              ],
              "Effect": "Allow",
              "Resource": Array [
                Object {
                  "Fn::GetAtt": Array [
                    "Bucket83908E77",
                    "Arn",
                  ],
                },
                Object {
                  "Fn::Join": Array [
                    "",
                    Array [
                      Object {
                        "Fn::GetAtt": Array [
                          "Bucket83908E77",
                          "Arn",
                        ],
                      },
                      "/data/*/docs-*-csharp.*.corruptassembly",
                    ],
                  ],
                },
              ],
            },
            Object {
              "Action": "s3:DeleteObject*",
              "Effect": "Allow",
              "Resource": Object {
                "Fn::Join": Array [
                  "",
                  Array [
                    Object {
                      "Fn::GetAtt": Array [
                        "Bucket83908E77",
                        "Arn",
                      ],
                    },
                    "/data/*/docs-csharp.*.corruptassembly",
                  ],
                ],
              },
            },
          ],
          "Version": "2012-10-17",
        },
        "Roles": Array [
          Object {
            "Ref": "TransliteratorTaskDefinitionTaskRole9D702381",
          },
        ],
      },
      "Type": "AWS::IAM::ManagedPolicy",
    },
    "TransliteratorTaskDefinitionTaskRoleOverflowPolicy3CE750E0E": Object {
      "Properties": Object {
        "Description": "Part of the policies for TestStack/Transliterator/TaskDefinition/TaskRole",
        "Path": "/",
        "PolicyDocument": Object {
          "Statement": Array [
            Object {
              "Action": "s3:DeleteObject*",
              "Effect": "Allow",
              "Resource": Object {
                "Fn::Join": Array [
                  "",
                  Array [
                    Object {
                      "Fn::GetAtt": Array [
                        "Bucket83908E77",
                        "Arn",
                      ],
                    },
                    "/data/*/docs-*-csharp.*.corruptassembly",
                  ],
                ],
              },
            },
            Object {
              "Action": Array [
                "s3:DeleteObject*",
                "s3:PutObject",
                "s3:PutObjectLegalHold",
                "s3:PutObjectRetention",
                "s3:PutObjectTagging",
                "s3:PutObjectVersionTagging",
                "s3:Abort*",
              ],
              "Effect": "Allow",
              "Resource": Array [
                Object {
                  "Fn::GetAtt": Array [
                    "Bucket83908E77",
                    "Arn",
                  ],
                },
                Object {
                  "Fn::Join": Array [
                    "",
                    Array [
                      Object {
                        "Fn::GetAtt": Array [
                          "Bucket83908E77",
                          "Arn",
                        ],
                      },
                      "/data/*/docs-go.*",
                    ],
                  ],
                },
              ],
            },
            Object {
              "Action": Array [
                "s3:DeleteObject*",
                "s3:PutObject",
                "s3:PutObjectLegalHold",
                "s3:PutObjectRetention",
                "s3:PutObjectTagging",
                "s3:PutObjectVersionTagging",
                "s3:Abort*",
              ],
              "Effect": "Allow",
              "Resource": Array [
                Object {
                  "Fn::GetAtt": Array [
                    "Bucket83908E77",
                    "Arn",
                  ],
                },
                Object {
                  "Fn::Join": Array [
                    "",
                    Array [
                      Object {
                        "Fn::GetAtt": Array [
                          "Bucket83908E77",
                          "Arn",
                        ],
                      },
                      "/data/*/docs-*-go.*",
                    ],
                  ],
                },
              ],
            },
            Object {
              "Action": Array [
                "s3:DeleteObject*",
                "s3:PutObject",
                "s3:PutObjectLegalHold",
                "s3:PutObjectRetention",
                "s3:PutObjectTagging",
                "s3:PutObjectVersionTagging",
                "s3:Abort*",
              ],
              "Effect": "Allow",
              "Resource": Array [
                Object {
                  "Fn::GetAtt": Array [
                    "Bucket83908E77",
                    "Arn",
                  ],
                },
                Object {
                  "Fn::Join": Array [
                    "",
                    Array [
                      Object {
                        "Fn::GetAtt": Array [
                          "Bucket83908E77",
                          "Arn",
                        ],
                      },
                      "/data/*/docs-go.*.not-supported",
                    ],
                  ],
                },
              ],
            },
            Object {
              "Action": Array [
                "s3:GetObject*",
                "s3:GetBucket*",
                "s3:List*",
              ],
              "Effect": "Allow",
              "Resource": Array [
                Object {
                  "Fn::GetAtt": Array [
                    "Bucket83908E77",
                    "Arn",
                  ],
                },
                Object {
                  "Fn::Join": Array [
                    "",
                    Array [
                      Object {
                        "Fn::GetAtt": Array [
                          "Bucket83908E77",
                          "Arn",
                        ],
                      },
                      "/data/*/docs-go.*.not-supported",
                    ],
                  ],
                },
              ],
            },
            Object {
              "Action": Array [
                "s3:DeleteObject*",
                "s3:PutObject",
                "s3:PutObjectLegalHold",
                "s3:PutObjectRetention",
                "s3:PutObjectTagging",
                "s3:PutObjectVersionTagging",
                "s3:Abort*",
              ],
              "Effect": "Allow",
              "Resource": Array [
                Object {
                  "Fn::GetAtt": Array [
                    "Bucket83908E77",
                    "Arn",
                  ],
                },
                Object {
                  "Fn::Join": Array [
                    "",
                    Array [
                      Object {
                        "Fn::GetAtt": Array [
                          "Bucket83908E77",
                          "Arn",
                        ],
                      },
                      "/data/*/docs-*-go.*.not-supported",
                    ],
                  ],
                },
              ],
            },
            Object {
              "Action": Array [
                "s3:GetObject*",
                "s3:GetBucket*",
                "s3:List*",
              ],
              "Effect": "Allow",
              "Resource": Array [
                Object {
                  "Fn::GetAtt": Array [
                    "Bucket83908E77",
                    "Arn",
                  ],
                },
                Object {
                  "Fn::Join": Array [
                    "",
                    Array [
                      Object {
                        "Fn::GetAtt": Array [
                          "Bucket83908E77",
                          "Arn",
                        ],
                      },
                      "/data/*/docs-*-go.*.not-supported",
                    ],
                  ],
                },
              ],
            },
            Object {
              "Action": Array [
                "s3:GetObject*",
                "s3:GetBucket*",
                "s3:List*",
              ],
              "Effect": "Allow",
              "Resource": Array [
                Object {
                  "Fn::GetAtt": Array [
                    "Bucket83908E77",
                    "Arn",
                  ],
                },
                Object {
                  "Fn::Join": Array [
                    "",
                    Array [
                      Object {
                        "Fn::GetAtt": Array [
                          "Bucket83908E77",
                          "Arn",
                        ],
                      },
                      "/data/*/docs-go.*.corruptassembly",
                    ],
                  ],
                },
              ],
            },
            Object {
              "Action": Array [
                "s3:DeleteObject*",
                "s3:PutObject",
                "s3:PutObjectLegalHold",
                "s3:PutObjectRetention",
                "s3:PutObjectTagging",
                "s3:PutObjectVersionTagging",
                "s3:Abort*",
              ],
              "Effect": "Allow",
              "Resource": Array [
                Object {
                  "Fn::GetAtt": Array [
                    "Bucket83908E77",
                    "Arn",
                  ],
                },
                Object {
                  "Fn::Join": Array [
                    "",
                    Array [
                      Object {
                        "Fn::GetAtt": Array [
                          "Bucket83908E77",
                          "Arn",
                        ],
                      },
                      "/data/*/docs-go.*.corruptassembly",
                    ],
                  ],
                },
              ],
            },
            Object {
              "Action": Array [
                "s3:GetObject*",
                "s3:GetBucket*",
                "s3:List*",
              ],
              "Effect": "Allow",
              "Resource": Array [
                Object {
                  "Fn::GetAtt": Array [
                    "Bucket83908E77",
                    "Arn",
                  ],
                },
                Object {
                  "Fn::Join": Array [
                    "",
                    Array [
                      Object {
                        "Fn::GetAtt": Array [
                          "Bucket83908E77",
                          "Arn",
                        ],
                      },
                      "/data/*/docs-*-go.*.corruptassembly",
                    ],
                  ],
                },
              ],
            },
            Object {
              "Action": Array [
                "s3:DeleteObject*",
                "s3:PutObject",
                "s3:PutObjectLegalHold",
                "s3:PutObjectRetention",
                "s3:PutObjectTagging",
                "s3:PutObjectVersionTagging",
                "s3:Abort*",
              ],
              "Effect": "Allow",
              "Resource": Array [
                Object {
                  "Fn::GetAtt": Array [
                    "Bucket83908E77",
                    "Arn",
                  ],
                },
                Object {
                  "Fn::Join": Array [
                    "",
                    Array [
                      Object {
                        "Fn::GetAtt": Array [
                          "Bucket83908E77",
                          "Arn",
                        ],
                      },
                      "/data/*/docs-*-go.*.corruptassembly",
                    ],
                  ],
                },
              ],
            },
            Object {
              "Action": "s3:DeleteObject*",
              "Effect": "Allow",
              "Resource": Object {
                "Fn::Join": Array [
                  "",
                  Array [
                    Object {
                      "Fn::GetAtt": Array [
                        "Bucket83908E77",
                        "Arn",
                      ],
                    },
                    "/data/*/docs-go.*.corruptassembly",
                  ],
                ],
              },
            },
            Object {
              "Action": "s3:DeleteObject*",
              "Effect": "Allow",
              "Resource": Object {
                "Fn::Join": Array [
                  "",
                  Array [
                    Object {
                      "Fn::GetAtt": Array [
                        "Bucket83908E77",
                        "Arn",
                      ],
                    },
                    "/data/*/docs-*-go.*.corruptassembly",
                  ],
                ],
              },
            },
          ],
          "Version": "2012-10-17",
        },
        "Roles": Array [
          Object {
            "Ref": "TransliteratorTaskDefinitionTaskRole9D702381",
          },
        ],
      },
      "Type": "AWS::IAM::ManagedPolicy",
    },
    "VPCB9E5F0B4": Anything,
    "VPCCloudWatchLogsAF00FE1E": Anything,
    "VPCCloudWatchLogsSecurityGroupBD4AAD5D": Anything,
    "VPCCodeArtifactAPIA2ABC3E9": Anything,
    "VPCCodeArtifactAPISecurityGroup64F4145F": Anything,
    "VPCCodeArtifactRepoA711606D": Anything,
    "VPCCodeArtifactRepoSecurityGroupADDB69B7": Anything,
    "VPCECR6A7B7D8F": Anything,
    "VPCECRAPI3780F3E2": Anything,
    "VPCECRAPISecurityGroupF418D050": Anything,
    "VPCECRSecurityGroupC83C5513": Anything,
    "VPCIsolatedSubnet1RouteTableAssociationA2D18F7C": Anything,
    "VPCIsolatedSubnet1RouteTableEB156210": Anything,
    "VPCIsolatedSubnet1SubnetEBD00FC6": Anything,
    "VPCIsolatedSubnet2RouteTable9B4F78DC": Anything,
    "VPCIsolatedSubnet2RouteTableAssociation7BF8E0EB": Anything,
    "VPCIsolatedSubnet2Subnet4B1C8CAA": Anything,
    "VPCS3CC6C5EE4": Anything,
    "VPCStepFunctions960F37B8": Anything,
    "VPCStepFunctionsSecurityGroup4B81069A": Anything,
  },
  "Rules": Object {
    "CheckBootstrapVersion": Object {
      "Assertions": Array [
        Object {
          "Assert": Object {
            "Fn::Not": Array [
              Object {
                "Fn::Contains": Array [
                  Array [
                    "1",
                    "2",
                    "3",
                    "4",
                    "5",
                  ],
                  Object {
                    "Ref": "BootstrapVersion",
                  },
                ],
              },
            ],
          },
          "AssertDescription": "CDK bootstrap stack version 6 required. Please run 'cdk bootstrap' with a recent version of the CDK CLI.",
        },
      ],
    },
  },
}
`;

exports[`VPC Endpoints and CodeArtifact repository 1`] = `
Object {
  "Outputs": Anything,
  "Parameters": Object {
    "BootstrapVersion": Object {
      "Default": "/cdk-bootstrap/hnb659fds/version",
      "Description": "Version of the CDK Bootstrap resources in this environment, automatically retrieved from SSM Parameter Store. [cdk:skip]",
      "Type": "AWS::SSM::Parameter::Value<String>",
    },
  },
  "Resources": Object {
    "AWS679f53fac002430cb0da5b7982bd22872D164C4C": Object {
      "DependsOn": Array [
        "AWS679f53fac002430cb0da5b7982bd2287ServiceRoleC1EA0FF2",
      ],
      "Properties": Object {
        "Code": Object {
          "S3Bucket": Object {
            "Fn::Sub": "cdk-hnb659fds-assets-\${AWS::AccountId}-\${AWS::Region}",
          },
          "S3Key": "6dbd112fe448437b3438da4382c72fccbb7d2ee1543db222620d7447fffebc50.zip",
        },
        "Handler": "index.handler",
        "Role": Object {
          "Fn::GetAtt": Array [
            "AWS679f53fac002430cb0da5b7982bd2287ServiceRoleC1EA0FF2",
            "Arn",
          ],
        },
        "Runtime": "nodejs14.x",
        "Timeout": 120,
      },
      "Type": "AWS::Lambda::Function",
    },
    "AWS679f53fac002430cb0da5b7982bd2287ServiceRoleC1EA0FF2": Object {
      "Properties": Object {
        "AssumeRolePolicyDocument": Object {
          "Statement": Array [
            Object {
              "Action": "sts:AssumeRole",
              "Effect": "Allow",
              "Principal": Object {
                "Service": "lambda.amazonaws.com",
              },
            },
          ],
          "Version": "2012-10-17",
        },
        "ManagedPolicyArns": Array [
          Object {
            "Fn::Join": Array [
              "",
              Array [
                "arn:",
                Object {
                  "Ref": "AWS::Partition",
                },
                ":iam::aws:policy/service-role/AWSLambdaBasicExecutionRole",
              ],
            ],
          },
        ],
      },
      "Type": "AWS::IAM::Role",
    },
    "Bucket83908E77": Anything,
    "CodeArtifact": Anything,
    "CodeArtifactDomainDB0947A4": Anything,
    "CodeArtifactGetEndpoint0223B4AF": Anything,
    "CodeArtifactGetEndpointCustomResourcePolicy9A5E4C87": Anything,
    "CodeArtifactPublishing0B49F38B": Anything,
    "MonitoringHighSeverityDashboard17D9CD74": Anything,
    "MonitoringWatchfulDashboard9EB9FD4D": Anything,
    "TransliteratorLogGroup09734787": Object {
      "DeletionPolicy": "Retain",
      "Properties": Object {
        "RetentionInDays": 731,
      },
      "Type": "AWS::Logs::LogGroup",
      "UpdateReplacePolicy": "Retain",
    },
    "TransliteratorTaskDefinition16158D86": Object {
      "Properties": Object {
        "ContainerDefinitions": Array [
          Object {
            "Environment": Array [
              Object {
                "Name": "HEADER_SPAN",
                "Value": "true",
              },
              Object {
                "Name": "AWS_EMF_ENVIRONMENT",
                "Value": "Local",
              },
              Object {
                "Name": "CODE_ARTIFACT_API_ENDPOINT",
                "Value": Object {
                  "Fn::Select": Array [
                    1,
                    Object {
                      "Fn::Split": Array [
                        ":",
                        Object {
                          "Fn::Select": Array [
                            0,
                            Object {
                              "Fn::GetAtt": Array [
                                "VPCCodeArtifactAPIA2ABC3E9",
                                "DnsEntries",
                              ],
                            },
                          ],
                        },
                      ],
                    },
                  ],
                },
              },
              Object {
                "Name": "CODE_ARTIFACT_DOMAIN_NAME",
                "Value": Object {
                  "Fn::GetAtt": Array [
                    "CodeArtifact",
                    "DomainName",
                  ],
                },
              },
              Object {
                "Name": "CODE_ARTIFACT_DOMAIN_OWNER",
                "Value": Object {
                  "Fn::GetAtt": Array [
                    "CodeArtifact",
                    "DomainOwner",
                  ],
                },
              },
              Object {
                "Name": "CODE_ARTIFACT_REPOSITORY_ENDPOINT",
                "Value": Object {
                  "Fn::GetAtt": Array [
                    "CodeArtifactGetEndpoint0223B4AF",
                    "repositoryEndpoint",
                  ],
                },
              },
            ],
            "Essential": true,
            "Image": Object {
<<<<<<< HEAD
              "Fn::Sub": "\${AWS::AccountId}.dkr.ecr.\${AWS::Region}.\${AWS::URLSuffix}/cdk-hnb659fds-container-assets-\${AWS::AccountId}-\${AWS::Region}:cd4e93635792fa5ad0d0e73ce77b4758905fabbd88d07cb0cd1f589bae5b91ce",
=======
              "Fn::Sub": "\${AWS::AccountId}.dkr.ecr.\${AWS::Region}.\${AWS::URLSuffix}/cdk-hnb659fds-container-assets-\${AWS::AccountId}-\${AWS::Region}:79f58aeb41e275be263a7a227e021c4be5b840429fe4269148df691936b87ab6",
>>>>>>> 7d188cbe
            },
            "LogConfiguration": Object {
              "LogDriver": "awslogs",
              "Options": Object {
                "awslogs-group": Object {
                  "Ref": "TransliteratorLogGroup09734787",
                },
                "awslogs-region": Object {
                  "Ref": "AWS::Region",
                },
                "awslogs-stream-prefix": "transliterator",
              },
            },
            "Name": "Resource",
            "Ulimits": Array [
              Object {
                "HardLimit": 65535,
                "Name": "nofile",
                "SoftLimit": 16384,
              },
            ],
          },
        ],
        "Cpu": "4096",
        "ExecutionRoleArn": Object {
          "Fn::GetAtt": Array [
            "TransliteratorTaskDefinitionExecutionRole9E3F5F1A",
            "Arn",
          ],
        },
        "Family": "TestStackTransliteratorTaskDefinitionE3A8C6E4",
        "Memory": "8192",
        "NetworkMode": "awsvpc",
        "RequiresCompatibilities": Array [
          "FARGATE",
        ],
        "TaskRoleArn": Object {
          "Fn::GetAtt": Array [
            "TransliteratorTaskDefinitionTaskRole9D702381",
            "Arn",
          ],
        },
      },
      "Type": "AWS::ECS::TaskDefinition",
    },
    "TransliteratorTaskDefinitionExecutionRole9E3F5F1A": Object {
      "Properties": Object {
        "AssumeRolePolicyDocument": Object {
          "Statement": Array [
            Object {
              "Action": "sts:AssumeRole",
              "Effect": "Allow",
              "Principal": Object {
                "Service": "ecs-tasks.amazonaws.com",
              },
            },
          ],
          "Version": "2012-10-17",
        },
      },
      "Type": "AWS::IAM::Role",
    },
    "TransliteratorTaskDefinitionExecutionRoleDefaultPolicyEF9F768F": Object {
      "Properties": Object {
        "PolicyDocument": Object {
          "Statement": Array [
            Object {
              "Action": Array [
                "ecr:BatchCheckLayerAvailability",
                "ecr:GetDownloadUrlForLayer",
                "ecr:BatchGetImage",
              ],
              "Effect": "Allow",
              "Resource": Object {
                "Fn::Join": Array [
                  "",
                  Array [
                    "arn:",
                    Object {
                      "Ref": "AWS::Partition",
                    },
                    ":ecr:",
                    Object {
                      "Ref": "AWS::Region",
                    },
                    ":",
                    Object {
                      "Ref": "AWS::AccountId",
                    },
                    ":repository/",
                    Object {
                      "Fn::Sub": "cdk-hnb659fds-container-assets-\${AWS::AccountId}-\${AWS::Region}",
                    },
                  ],
                ],
              },
            },
            Object {
              "Action": "ecr:GetAuthorizationToken",
              "Effect": "Allow",
              "Resource": "*",
            },
            Object {
              "Action": Array [
                "logs:CreateLogStream",
                "logs:PutLogEvents",
              ],
              "Effect": "Allow",
              "Resource": Object {
                "Fn::GetAtt": Array [
                  "TransliteratorLogGroup09734787",
                  "Arn",
                ],
              },
            },
          ],
          "Version": "2012-10-17",
        },
        "PolicyName": "TransliteratorTaskDefinitionExecutionRoleDefaultPolicyEF9F768F",
        "Roles": Array [
          Object {
            "Ref": "TransliteratorTaskDefinitionExecutionRole9E3F5F1A",
          },
        ],
      },
      "Type": "AWS::IAM::Policy",
    },
    "TransliteratorTaskDefinitionTaskRole9D702381": Object {
      "Properties": Object {
        "AssumeRolePolicyDocument": Object {
          "Statement": Array [
            Object {
              "Action": "sts:AssumeRole",
              "Effect": "Allow",
              "Principal": Object {
                "Service": "ecs-tasks.amazonaws.com",
              },
            },
          ],
          "Version": "2012-10-17",
        },
      },
      "Type": "AWS::IAM::Role",
    },
    "TransliteratorTaskDefinitionTaskRoleDefaultPolicy9436F5AA": Object {
      "Properties": Object {
        "PolicyDocument": Object {
          "Statement": Array [
            Object {
              "Action": Array [
                "states:SendTaskFailure",
                "states:SendTaskHeartbeat",
                "states:SendTaskSuccess",
              ],
              "Effect": "Allow",
              "Resource": "*",
            },
            Object {
              "Action": "sts:GetServiceBearerToken",
              "Condition": Object {
                "StringEquals": Object {
                  "sts:AWSServiceName": "codeartifact.amazonaws.com",
                },
              },
              "Effect": "Allow",
              "Resource": "*",
            },
            Object {
              "Action": Array [
                "codeartifact:GetAuthorizationToken",
                "codeartifact:GetRepositoryEndpoint",
                "codeartifact:ReadFromRepository",
              ],
              "Effect": "Allow",
              "Resource": Array [
                Object {
                  "Fn::GetAtt": Array [
                    "CodeArtifactDomainDB0947A4",
                    "Arn",
                  ],
                },
                Object {
                  "Fn::GetAtt": Array [
                    "CodeArtifact",
                    "Arn",
                  ],
                },
                Object {
                  "Fn::GetAtt": Array [
                    "CodeArtifactPublishing0B49F38B",
                    "Arn",
                  ],
                },
              ],
            },
            Object {
              "Action": Array [
                "s3:GetObject*",
                "s3:GetBucket*",
                "s3:List*",
              ],
              "Effect": "Allow",
              "Resource": Array [
                Object {
                  "Fn::GetAtt": Array [
                    "Bucket83908E77",
                    "Arn",
                  ],
                },
                Object {
                  "Fn::Join": Array [
                    "",
                    Array [
                      Object {
                        "Fn::GetAtt": Array [
                          "Bucket83908E77",
                          "Arn",
                        ],
                      },
                      "/data/*/assembly.json",
                    ],
                  ],
                },
              ],
            },
            Object {
              "Action": Array [
                "s3:GetObject*",
                "s3:GetBucket*",
                "s3:List*",
              ],
              "Effect": "Allow",
              "Resource": Array [
                Object {
                  "Fn::GetAtt": Array [
                    "Bucket83908E77",
                    "Arn",
                  ],
                },
                Object {
                  "Fn::Join": Array [
                    "",
                    Array [
                      Object {
                        "Fn::GetAtt": Array [
                          "Bucket83908E77",
                          "Arn",
                        ],
                      },
                      "/data/*/package.tgz",
                    ],
                  ],
                },
              ],
            },
            Object {
              "Action": Array [
                "s3:GetObject*",
                "s3:GetBucket*",
                "s3:List*",
              ],
              "Effect": "Allow",
              "Resource": Array [
                Object {
                  "Fn::GetAtt": Array [
                    "Bucket83908E77",
                    "Arn",
                  ],
                },
                Object {
                  "Fn::Join": Array [
                    "",
                    Array [
                      Object {
                        "Fn::GetAtt": Array [
                          "Bucket83908E77",
                          "Arn",
                        ],
                      },
                      "/data/*/uninstallable",
                    ],
                  ],
                },
              ],
            },
            Object {
              "Action": Array [
                "s3:DeleteObject*",
                "s3:PutObject",
                "s3:PutObjectLegalHold",
                "s3:PutObjectRetention",
                "s3:PutObjectTagging",
                "s3:PutObjectVersionTagging",
                "s3:Abort*",
              ],
              "Effect": "Allow",
              "Resource": Array [
                Object {
                  "Fn::GetAtt": Array [
                    "Bucket83908E77",
                    "Arn",
                  ],
                },
                Object {
                  "Fn::Join": Array [
                    "",
                    Array [
                      Object {
                        "Fn::GetAtt": Array [
                          "Bucket83908E77",
                          "Arn",
                        ],
                      },
                      "/data/*/uninstallable",
                    ],
                  ],
                },
              ],
            },
            Object {
              "Action": "s3:DeleteObject*",
              "Effect": "Allow",
              "Resource": Object {
                "Fn::Join": Array [
                  "",
                  Array [
                    Object {
                      "Fn::GetAtt": Array [
                        "Bucket83908E77",
                        "Arn",
                      ],
                    },
                    "/data/*/uninstallable",
                  ],
                ],
              },
            },
            Object {
              "Action": Array [
                "s3:DeleteObject*",
                "s3:PutObject",
                "s3:PutObjectLegalHold",
                "s3:PutObjectRetention",
                "s3:PutObjectTagging",
                "s3:PutObjectVersionTagging",
                "s3:Abort*",
              ],
              "Effect": "Allow",
              "Resource": Array [
                Object {
                  "Fn::GetAtt": Array [
                    "Bucket83908E77",
                    "Arn",
                  ],
                },
                Object {
                  "Fn::Join": Array [
                    "",
                    Array [
                      Object {
                        "Fn::GetAtt": Array [
                          "Bucket83908E77",
                          "Arn",
                        ],
                      },
                      "/data/*/docs-typescript.*",
                    ],
                  ],
                },
              ],
            },
            Object {
              "Action": Array [
                "s3:DeleteObject*",
                "s3:PutObject",
                "s3:PutObjectLegalHold",
                "s3:PutObjectRetention",
                "s3:PutObjectTagging",
                "s3:PutObjectVersionTagging",
                "s3:Abort*",
              ],
              "Effect": "Allow",
              "Resource": Array [
                Object {
                  "Fn::GetAtt": Array [
                    "Bucket83908E77",
                    "Arn",
                  ],
                },
                Object {
                  "Fn::Join": Array [
                    "",
                    Array [
                      Object {
                        "Fn::GetAtt": Array [
                          "Bucket83908E77",
                          "Arn",
                        ],
                      },
                      "/data/*/docs-*-typescript.*",
                    ],
                  ],
                },
              ],
            },
            Object {
              "Action": Array [
                "s3:DeleteObject*",
                "s3:PutObject",
                "s3:PutObjectLegalHold",
                "s3:PutObjectRetention",
                "s3:PutObjectTagging",
                "s3:PutObjectVersionTagging",
                "s3:Abort*",
              ],
              "Effect": "Allow",
              "Resource": Array [
                Object {
                  "Fn::GetAtt": Array [
                    "Bucket83908E77",
                    "Arn",
                  ],
                },
                Object {
                  "Fn::Join": Array [
                    "",
                    Array [
                      Object {
                        "Fn::GetAtt": Array [
                          "Bucket83908E77",
                          "Arn",
                        ],
                      },
                      "/data/*/docs-typescript.*.not-supported",
                    ],
                  ],
                },
              ],
            },
            Object {
              "Action": Array [
                "s3:GetObject*",
                "s3:GetBucket*",
                "s3:List*",
              ],
              "Effect": "Allow",
              "Resource": Array [
                Object {
                  "Fn::GetAtt": Array [
                    "Bucket83908E77",
                    "Arn",
                  ],
                },
                Object {
                  "Fn::Join": Array [
                    "",
                    Array [
                      Object {
                        "Fn::GetAtt": Array [
                          "Bucket83908E77",
                          "Arn",
                        ],
                      },
                      "/data/*/docs-typescript.*.not-supported",
                    ],
                  ],
                },
              ],
            },
            Object {
              "Action": Array [
                "s3:DeleteObject*",
                "s3:PutObject",
                "s3:PutObjectLegalHold",
                "s3:PutObjectRetention",
                "s3:PutObjectTagging",
                "s3:PutObjectVersionTagging",
                "s3:Abort*",
              ],
              "Effect": "Allow",
              "Resource": Array [
                Object {
                  "Fn::GetAtt": Array [
                    "Bucket83908E77",
                    "Arn",
                  ],
                },
                Object {
                  "Fn::Join": Array [
                    "",
                    Array [
                      Object {
                        "Fn::GetAtt": Array [
                          "Bucket83908E77",
                          "Arn",
                        ],
                      },
                      "/data/*/docs-*-typescript.*.not-supported",
                    ],
                  ],
                },
              ],
            },
            Object {
              "Action": Array [
                "s3:GetObject*",
                "s3:GetBucket*",
                "s3:List*",
              ],
              "Effect": "Allow",
              "Resource": Array [
                Object {
                  "Fn::GetAtt": Array [
                    "Bucket83908E77",
                    "Arn",
                  ],
                },
                Object {
                  "Fn::Join": Array [
                    "",
                    Array [
                      Object {
                        "Fn::GetAtt": Array [
                          "Bucket83908E77",
                          "Arn",
                        ],
                      },
                      "/data/*/docs-*-typescript.*.not-supported",
                    ],
                  ],
                },
              ],
            },
            Object {
              "Action": Array [
                "s3:GetObject*",
                "s3:GetBucket*",
                "s3:List*",
              ],
              "Effect": "Allow",
              "Resource": Array [
                Object {
                  "Fn::GetAtt": Array [
                    "Bucket83908E77",
                    "Arn",
                  ],
                },
                Object {
                  "Fn::Join": Array [
                    "",
                    Array [
                      Object {
                        "Fn::GetAtt": Array [
                          "Bucket83908E77",
                          "Arn",
                        ],
                      },
                      "/data/*/docs-typescript.*.corruptassembly",
                    ],
                  ],
                },
              ],
            },
            Object {
              "Action": Array [
                "s3:DeleteObject*",
                "s3:PutObject",
                "s3:PutObjectLegalHold",
                "s3:PutObjectRetention",
                "s3:PutObjectTagging",
                "s3:PutObjectVersionTagging",
                "s3:Abort*",
              ],
              "Effect": "Allow",
              "Resource": Array [
                Object {
                  "Fn::GetAtt": Array [
                    "Bucket83908E77",
                    "Arn",
                  ],
                },
                Object {
                  "Fn::Join": Array [
                    "",
                    Array [
                      Object {
                        "Fn::GetAtt": Array [
                          "Bucket83908E77",
                          "Arn",
                        ],
                      },
                      "/data/*/docs-typescript.*.corruptassembly",
                    ],
                  ],
                },
              ],
            },
            Object {
              "Action": Array [
                "s3:GetObject*",
                "s3:GetBucket*",
                "s3:List*",
              ],
              "Effect": "Allow",
              "Resource": Array [
                Object {
                  "Fn::GetAtt": Array [
                    "Bucket83908E77",
                    "Arn",
                  ],
                },
                Object {
                  "Fn::Join": Array [
                    "",
                    Array [
                      Object {
                        "Fn::GetAtt": Array [
                          "Bucket83908E77",
                          "Arn",
                        ],
                      },
                      "/data/*/docs-*-typescript.*.corruptassembly",
                    ],
                  ],
                },
              ],
            },
            Object {
              "Action": Array [
                "s3:DeleteObject*",
                "s3:PutObject",
                "s3:PutObjectLegalHold",
                "s3:PutObjectRetention",
                "s3:PutObjectTagging",
                "s3:PutObjectVersionTagging",
                "s3:Abort*",
              ],
              "Effect": "Allow",
              "Resource": Array [
                Object {
                  "Fn::GetAtt": Array [
                    "Bucket83908E77",
                    "Arn",
                  ],
                },
                Object {
                  "Fn::Join": Array [
                    "",
                    Array [
                      Object {
                        "Fn::GetAtt": Array [
                          "Bucket83908E77",
                          "Arn",
                        ],
                      },
                      "/data/*/docs-*-typescript.*.corruptassembly",
                    ],
                  ],
                },
              ],
            },
            Object {
              "Action": "s3:DeleteObject*",
              "Effect": "Allow",
              "Resource": Object {
                "Fn::Join": Array [
                  "",
                  Array [
                    Object {
                      "Fn::GetAtt": Array [
                        "Bucket83908E77",
                        "Arn",
                      ],
                    },
                    "/data/*/docs-typescript.*.corruptassembly",
                  ],
                ],
              },
            },
            Object {
              "Action": "s3:DeleteObject*",
              "Effect": "Allow",
              "Resource": Object {
                "Fn::Join": Array [
                  "",
                  Array [
                    Object {
                      "Fn::GetAtt": Array [
                        "Bucket83908E77",
                        "Arn",
                      ],
                    },
                    "/data/*/docs-*-typescript.*.corruptassembly",
                  ],
                ],
              },
            },
            Object {
              "Action": Array [
                "s3:DeleteObject*",
                "s3:PutObject",
                "s3:PutObjectLegalHold",
                "s3:PutObjectRetention",
                "s3:PutObjectTagging",
                "s3:PutObjectVersionTagging",
                "s3:Abort*",
              ],
              "Effect": "Allow",
              "Resource": Array [
                Object {
                  "Fn::GetAtt": Array [
                    "Bucket83908E77",
                    "Arn",
                  ],
                },
                Object {
                  "Fn::Join": Array [
                    "",
                    Array [
                      Object {
                        "Fn::GetAtt": Array [
                          "Bucket83908E77",
                          "Arn",
                        ],
                      },
                      "/data/*/docs-python.*",
                    ],
                  ],
                },
              ],
            },
            Object {
              "Action": Array [
                "s3:DeleteObject*",
                "s3:PutObject",
                "s3:PutObjectLegalHold",
                "s3:PutObjectRetention",
                "s3:PutObjectTagging",
                "s3:PutObjectVersionTagging",
                "s3:Abort*",
              ],
              "Effect": "Allow",
              "Resource": Array [
                Object {
                  "Fn::GetAtt": Array [
                    "Bucket83908E77",
                    "Arn",
                  ],
                },
                Object {
                  "Fn::Join": Array [
                    "",
                    Array [
                      Object {
                        "Fn::GetAtt": Array [
                          "Bucket83908E77",
                          "Arn",
                        ],
                      },
                      "/data/*/docs-*-python.*",
                    ],
                  ],
                },
              ],
            },
            Object {
              "Action": Array [
                "s3:DeleteObject*",
                "s3:PutObject",
                "s3:PutObjectLegalHold",
                "s3:PutObjectRetention",
                "s3:PutObjectTagging",
                "s3:PutObjectVersionTagging",
                "s3:Abort*",
              ],
              "Effect": "Allow",
              "Resource": Array [
                Object {
                  "Fn::GetAtt": Array [
                    "Bucket83908E77",
                    "Arn",
                  ],
                },
                Object {
                  "Fn::Join": Array [
                    "",
                    Array [
                      Object {
                        "Fn::GetAtt": Array [
                          "Bucket83908E77",
                          "Arn",
                        ],
                      },
                      "/data/*/docs-python.*.not-supported",
                    ],
                  ],
                },
              ],
            },
            Object {
              "Action": Array [
                "s3:GetObject*",
                "s3:GetBucket*",
                "s3:List*",
              ],
              "Effect": "Allow",
              "Resource": Array [
                Object {
                  "Fn::GetAtt": Array [
                    "Bucket83908E77",
                    "Arn",
                  ],
                },
                Object {
                  "Fn::Join": Array [
                    "",
                    Array [
                      Object {
                        "Fn::GetAtt": Array [
                          "Bucket83908E77",
                          "Arn",
                        ],
                      },
                      "/data/*/docs-python.*.not-supported",
                    ],
                  ],
                },
              ],
            },
            Object {
              "Action": "s3:DeleteObject*",
              "Effect": "Allow",
              "Resource": Object {
                "Fn::Join": Array [
                  "",
                  Array [
                    Object {
                      "Fn::GetAtt": Array [
                        "Bucket83908E77",
                        "Arn",
                      ],
                    },
                    "/data/*/docs-python.*.corruptassembly",
                  ],
                ],
              },
            },
          ],
          "Version": "2012-10-17",
        },
        "PolicyName": "TransliteratorTaskDefinitionTaskRoleDefaultPolicy9436F5AA",
        "Roles": Array [
          Object {
            "Ref": "TransliteratorTaskDefinitionTaskRole9D702381",
          },
        ],
      },
      "Type": "AWS::IAM::Policy",
    },
    "TransliteratorTaskDefinitionTaskRoleOverflowPolicy1B38F48F3": Object {
      "Properties": Object {
        "Description": "Part of the policies for TestStack/Transliterator/TaskDefinition/TaskRole",
        "Path": "/",
        "PolicyDocument": Object {
          "Statement": Array [
            Object {
              "Action": Array [
                "s3:DeleteObject*",
                "s3:PutObject",
                "s3:PutObjectLegalHold",
                "s3:PutObjectRetention",
                "s3:PutObjectTagging",
                "s3:PutObjectVersionTagging",
                "s3:Abort*",
              ],
              "Effect": "Allow",
              "Resource": Array [
                Object {
                  "Fn::GetAtt": Array [
                    "Bucket83908E77",
                    "Arn",
                  ],
                },
                Object {
                  "Fn::Join": Array [
                    "",
                    Array [
                      Object {
                        "Fn::GetAtt": Array [
                          "Bucket83908E77",
                          "Arn",
                        ],
                      },
                      "/data/*/docs-*-python.*.not-supported",
                    ],
                  ],
                },
              ],
            },
            Object {
              "Action": Array [
                "s3:GetObject*",
                "s3:GetBucket*",
                "s3:List*",
              ],
              "Effect": "Allow",
              "Resource": Array [
                Object {
                  "Fn::GetAtt": Array [
                    "Bucket83908E77",
                    "Arn",
                  ],
                },
                Object {
                  "Fn::Join": Array [
                    "",
                    Array [
                      Object {
                        "Fn::GetAtt": Array [
                          "Bucket83908E77",
                          "Arn",
                        ],
                      },
                      "/data/*/docs-*-python.*.not-supported",
                    ],
                  ],
                },
              ],
            },
            Object {
              "Action": Array [
                "s3:GetObject*",
                "s3:GetBucket*",
                "s3:List*",
              ],
              "Effect": "Allow",
              "Resource": Array [
                Object {
                  "Fn::GetAtt": Array [
                    "Bucket83908E77",
                    "Arn",
                  ],
                },
                Object {
                  "Fn::Join": Array [
                    "",
                    Array [
                      Object {
                        "Fn::GetAtt": Array [
                          "Bucket83908E77",
                          "Arn",
                        ],
                      },
                      "/data/*/docs-python.*.corruptassembly",
                    ],
                  ],
                },
              ],
            },
            Object {
              "Action": Array [
                "s3:DeleteObject*",
                "s3:PutObject",
                "s3:PutObjectLegalHold",
                "s3:PutObjectRetention",
                "s3:PutObjectTagging",
                "s3:PutObjectVersionTagging",
                "s3:Abort*",
              ],
              "Effect": "Allow",
              "Resource": Array [
                Object {
                  "Fn::GetAtt": Array [
                    "Bucket83908E77",
                    "Arn",
                  ],
                },
                Object {
                  "Fn::Join": Array [
                    "",
                    Array [
                      Object {
                        "Fn::GetAtt": Array [
                          "Bucket83908E77",
                          "Arn",
                        ],
                      },
                      "/data/*/docs-python.*.corruptassembly",
                    ],
                  ],
                },
              ],
            },
            Object {
              "Action": Array [
                "s3:GetObject*",
                "s3:GetBucket*",
                "s3:List*",
              ],
              "Effect": "Allow",
              "Resource": Array [
                Object {
                  "Fn::GetAtt": Array [
                    "Bucket83908E77",
                    "Arn",
                  ],
                },
                Object {
                  "Fn::Join": Array [
                    "",
                    Array [
                      Object {
                        "Fn::GetAtt": Array [
                          "Bucket83908E77",
                          "Arn",
                        ],
                      },
                      "/data/*/docs-*-python.*.corruptassembly",
                    ],
                  ],
                },
              ],
            },
            Object {
              "Action": Array [
                "s3:DeleteObject*",
                "s3:PutObject",
                "s3:PutObjectLegalHold",
                "s3:PutObjectRetention",
                "s3:PutObjectTagging",
                "s3:PutObjectVersionTagging",
                "s3:Abort*",
              ],
              "Effect": "Allow",
              "Resource": Array [
                Object {
                  "Fn::GetAtt": Array [
                    "Bucket83908E77",
                    "Arn",
                  ],
                },
                Object {
                  "Fn::Join": Array [
                    "",
                    Array [
                      Object {
                        "Fn::GetAtt": Array [
                          "Bucket83908E77",
                          "Arn",
                        ],
                      },
                      "/data/*/docs-*-python.*.corruptassembly",
                    ],
                  ],
                },
              ],
            },
            Object {
              "Action": "s3:DeleteObject*",
              "Effect": "Allow",
              "Resource": Object {
                "Fn::Join": Array [
                  "",
                  Array [
                    Object {
                      "Fn::GetAtt": Array [
                        "Bucket83908E77",
                        "Arn",
                      ],
                    },
                    "/data/*/docs-*-python.*.corruptassembly",
                  ],
                ],
              },
            },
            Object {
              "Action": Array [
                "s3:DeleteObject*",
                "s3:PutObject",
                "s3:PutObjectLegalHold",
                "s3:PutObjectRetention",
                "s3:PutObjectTagging",
                "s3:PutObjectVersionTagging",
                "s3:Abort*",
              ],
              "Effect": "Allow",
              "Resource": Array [
                Object {
                  "Fn::GetAtt": Array [
                    "Bucket83908E77",
                    "Arn",
                  ],
                },
                Object {
                  "Fn::Join": Array [
                    "",
                    Array [
                      Object {
                        "Fn::GetAtt": Array [
                          "Bucket83908E77",
                          "Arn",
                        ],
                      },
                      "/data/*/docs-java.*",
                    ],
                  ],
                },
              ],
            },
            Object {
              "Action": Array [
                "s3:DeleteObject*",
                "s3:PutObject",
                "s3:PutObjectLegalHold",
                "s3:PutObjectRetention",
                "s3:PutObjectTagging",
                "s3:PutObjectVersionTagging",
                "s3:Abort*",
              ],
              "Effect": "Allow",
              "Resource": Array [
                Object {
                  "Fn::GetAtt": Array [
                    "Bucket83908E77",
                    "Arn",
                  ],
                },
                Object {
                  "Fn::Join": Array [
                    "",
                    Array [
                      Object {
                        "Fn::GetAtt": Array [
                          "Bucket83908E77",
                          "Arn",
                        ],
                      },
                      "/data/*/docs-*-java.*",
                    ],
                  ],
                },
              ],
            },
            Object {
              "Action": Array [
                "s3:DeleteObject*",
                "s3:PutObject",
                "s3:PutObjectLegalHold",
                "s3:PutObjectRetention",
                "s3:PutObjectTagging",
                "s3:PutObjectVersionTagging",
                "s3:Abort*",
              ],
              "Effect": "Allow",
              "Resource": Array [
                Object {
                  "Fn::GetAtt": Array [
                    "Bucket83908E77",
                    "Arn",
                  ],
                },
                Object {
                  "Fn::Join": Array [
                    "",
                    Array [
                      Object {
                        "Fn::GetAtt": Array [
                          "Bucket83908E77",
                          "Arn",
                        ],
                      },
                      "/data/*/docs-java.*.not-supported",
                    ],
                  ],
                },
              ],
            },
            Object {
              "Action": Array [
                "s3:GetObject*",
                "s3:GetBucket*",
                "s3:List*",
              ],
              "Effect": "Allow",
              "Resource": Array [
                Object {
                  "Fn::GetAtt": Array [
                    "Bucket83908E77",
                    "Arn",
                  ],
                },
                Object {
                  "Fn::Join": Array [
                    "",
                    Array [
                      Object {
                        "Fn::GetAtt": Array [
                          "Bucket83908E77",
                          "Arn",
                        ],
                      },
                      "/data/*/docs-java.*.not-supported",
                    ],
                  ],
                },
              ],
            },
            Object {
              "Action": Array [
                "s3:DeleteObject*",
                "s3:PutObject",
                "s3:PutObjectLegalHold",
                "s3:PutObjectRetention",
                "s3:PutObjectTagging",
                "s3:PutObjectVersionTagging",
                "s3:Abort*",
              ],
              "Effect": "Allow",
              "Resource": Array [
                Object {
                  "Fn::GetAtt": Array [
                    "Bucket83908E77",
                    "Arn",
                  ],
                },
                Object {
                  "Fn::Join": Array [
                    "",
                    Array [
                      Object {
                        "Fn::GetAtt": Array [
                          "Bucket83908E77",
                          "Arn",
                        ],
                      },
                      "/data/*/docs-*-java.*.not-supported",
                    ],
                  ],
                },
              ],
            },
            Object {
              "Action": Array [
                "s3:GetObject*",
                "s3:GetBucket*",
                "s3:List*",
              ],
              "Effect": "Allow",
              "Resource": Array [
                Object {
                  "Fn::GetAtt": Array [
                    "Bucket83908E77",
                    "Arn",
                  ],
                },
                Object {
                  "Fn::Join": Array [
                    "",
                    Array [
                      Object {
                        "Fn::GetAtt": Array [
                          "Bucket83908E77",
                          "Arn",
                        ],
                      },
                      "/data/*/docs-*-java.*.not-supported",
                    ],
                  ],
                },
              ],
            },
            Object {
              "Action": "s3:DeleteObject*",
              "Effect": "Allow",
              "Resource": Object {
                "Fn::Join": Array [
                  "",
                  Array [
                    Object {
                      "Fn::GetAtt": Array [
                        "Bucket83908E77",
                        "Arn",
                      ],
                    },
                    "/data/*/docs-java.*.corruptassembly",
                  ],
                ],
              },
            },
          ],
          "Version": "2012-10-17",
        },
        "Roles": Array [
          Object {
            "Ref": "TransliteratorTaskDefinitionTaskRole9D702381",
          },
        ],
      },
      "Type": "AWS::IAM::ManagedPolicy",
    },
    "TransliteratorTaskDefinitionTaskRoleOverflowPolicy23E8CAA7E": Object {
      "Properties": Object {
        "Description": "Part of the policies for TestStack/Transliterator/TaskDefinition/TaskRole",
        "Path": "/",
        "PolicyDocument": Object {
          "Statement": Array [
            Object {
              "Action": Array [
                "s3:GetObject*",
                "s3:GetBucket*",
                "s3:List*",
              ],
              "Effect": "Allow",
              "Resource": Array [
                Object {
                  "Fn::GetAtt": Array [
                    "Bucket83908E77",
                    "Arn",
                  ],
                },
                Object {
                  "Fn::Join": Array [
                    "",
                    Array [
                      Object {
                        "Fn::GetAtt": Array [
                          "Bucket83908E77",
                          "Arn",
                        ],
                      },
                      "/data/*/docs-java.*.corruptassembly",
                    ],
                  ],
                },
              ],
            },
            Object {
              "Action": Array [
                "s3:DeleteObject*",
                "s3:PutObject",
                "s3:PutObjectLegalHold",
                "s3:PutObjectRetention",
                "s3:PutObjectTagging",
                "s3:PutObjectVersionTagging",
                "s3:Abort*",
              ],
              "Effect": "Allow",
              "Resource": Array [
                Object {
                  "Fn::GetAtt": Array [
                    "Bucket83908E77",
                    "Arn",
                  ],
                },
                Object {
                  "Fn::Join": Array [
                    "",
                    Array [
                      Object {
                        "Fn::GetAtt": Array [
                          "Bucket83908E77",
                          "Arn",
                        ],
                      },
                      "/data/*/docs-java.*.corruptassembly",
                    ],
                  ],
                },
              ],
            },
            Object {
              "Action": Array [
                "s3:GetObject*",
                "s3:GetBucket*",
                "s3:List*",
              ],
              "Effect": "Allow",
              "Resource": Array [
                Object {
                  "Fn::GetAtt": Array [
                    "Bucket83908E77",
                    "Arn",
                  ],
                },
                Object {
                  "Fn::Join": Array [
                    "",
                    Array [
                      Object {
                        "Fn::GetAtt": Array [
                          "Bucket83908E77",
                          "Arn",
                        ],
                      },
                      "/data/*/docs-*-java.*.corruptassembly",
                    ],
                  ],
                },
              ],
            },
            Object {
              "Action": Array [
                "s3:DeleteObject*",
                "s3:PutObject",
                "s3:PutObjectLegalHold",
                "s3:PutObjectRetention",
                "s3:PutObjectTagging",
                "s3:PutObjectVersionTagging",
                "s3:Abort*",
              ],
              "Effect": "Allow",
              "Resource": Array [
                Object {
                  "Fn::GetAtt": Array [
                    "Bucket83908E77",
                    "Arn",
                  ],
                },
                Object {
                  "Fn::Join": Array [
                    "",
                    Array [
                      Object {
                        "Fn::GetAtt": Array [
                          "Bucket83908E77",
                          "Arn",
                        ],
                      },
                      "/data/*/docs-*-java.*.corruptassembly",
                    ],
                  ],
                },
              ],
            },
            Object {
              "Action": "s3:DeleteObject*",
              "Effect": "Allow",
              "Resource": Object {
                "Fn::Join": Array [
                  "",
                  Array [
                    Object {
                      "Fn::GetAtt": Array [
                        "Bucket83908E77",
                        "Arn",
                      ],
                    },
                    "/data/*/docs-*-java.*.corruptassembly",
                  ],
                ],
              },
            },
            Object {
              "Action": Array [
                "s3:DeleteObject*",
                "s3:PutObject",
                "s3:PutObjectLegalHold",
                "s3:PutObjectRetention",
                "s3:PutObjectTagging",
                "s3:PutObjectVersionTagging",
                "s3:Abort*",
              ],
              "Effect": "Allow",
              "Resource": Array [
                Object {
                  "Fn::GetAtt": Array [
                    "Bucket83908E77",
                    "Arn",
                  ],
                },
                Object {
                  "Fn::Join": Array [
                    "",
                    Array [
                      Object {
                        "Fn::GetAtt": Array [
                          "Bucket83908E77",
                          "Arn",
                        ],
                      },
                      "/data/*/docs-csharp.*",
                    ],
                  ],
                },
              ],
            },
            Object {
              "Action": Array [
                "s3:DeleteObject*",
                "s3:PutObject",
                "s3:PutObjectLegalHold",
                "s3:PutObjectRetention",
                "s3:PutObjectTagging",
                "s3:PutObjectVersionTagging",
                "s3:Abort*",
              ],
              "Effect": "Allow",
              "Resource": Array [
                Object {
                  "Fn::GetAtt": Array [
                    "Bucket83908E77",
                    "Arn",
                  ],
                },
                Object {
                  "Fn::Join": Array [
                    "",
                    Array [
                      Object {
                        "Fn::GetAtt": Array [
                          "Bucket83908E77",
                          "Arn",
                        ],
                      },
                      "/data/*/docs-*-csharp.*",
                    ],
                  ],
                },
              ],
            },
            Object {
              "Action": Array [
                "s3:DeleteObject*",
                "s3:PutObject",
                "s3:PutObjectLegalHold",
                "s3:PutObjectRetention",
                "s3:PutObjectTagging",
                "s3:PutObjectVersionTagging",
                "s3:Abort*",
              ],
              "Effect": "Allow",
              "Resource": Array [
                Object {
                  "Fn::GetAtt": Array [
                    "Bucket83908E77",
                    "Arn",
                  ],
                },
                Object {
                  "Fn::Join": Array [
                    "",
                    Array [
                      Object {
                        "Fn::GetAtt": Array [
                          "Bucket83908E77",
                          "Arn",
                        ],
                      },
                      "/data/*/docs-csharp.*.not-supported",
                    ],
                  ],
                },
              ],
            },
            Object {
              "Action": Array [
                "s3:GetObject*",
                "s3:GetBucket*",
                "s3:List*",
              ],
              "Effect": "Allow",
              "Resource": Array [
                Object {
                  "Fn::GetAtt": Array [
                    "Bucket83908E77",
                    "Arn",
                  ],
                },
                Object {
                  "Fn::Join": Array [
                    "",
                    Array [
                      Object {
                        "Fn::GetAtt": Array [
                          "Bucket83908E77",
                          "Arn",
                        ],
                      },
                      "/data/*/docs-csharp.*.not-supported",
                    ],
                  ],
                },
              ],
            },
            Object {
              "Action": Array [
                "s3:DeleteObject*",
                "s3:PutObject",
                "s3:PutObjectLegalHold",
                "s3:PutObjectRetention",
                "s3:PutObjectTagging",
                "s3:PutObjectVersionTagging",
                "s3:Abort*",
              ],
              "Effect": "Allow",
              "Resource": Array [
                Object {
                  "Fn::GetAtt": Array [
                    "Bucket83908E77",
                    "Arn",
                  ],
                },
                Object {
                  "Fn::Join": Array [
                    "",
                    Array [
                      Object {
                        "Fn::GetAtt": Array [
                          "Bucket83908E77",
                          "Arn",
                        ],
                      },
                      "/data/*/docs-*-csharp.*.not-supported",
                    ],
                  ],
                },
              ],
            },
            Object {
              "Action": Array [
                "s3:GetObject*",
                "s3:GetBucket*",
                "s3:List*",
              ],
              "Effect": "Allow",
              "Resource": Array [
                Object {
                  "Fn::GetAtt": Array [
                    "Bucket83908E77",
                    "Arn",
                  ],
                },
                Object {
                  "Fn::Join": Array [
                    "",
                    Array [
                      Object {
                        "Fn::GetAtt": Array [
                          "Bucket83908E77",
                          "Arn",
                        ],
                      },
                      "/data/*/docs-*-csharp.*.not-supported",
                    ],
                  ],
                },
              ],
            },
            Object {
              "Action": Array [
                "s3:GetObject*",
                "s3:GetBucket*",
                "s3:List*",
              ],
              "Effect": "Allow",
              "Resource": Array [
                Object {
                  "Fn::GetAtt": Array [
                    "Bucket83908E77",
                    "Arn",
                  ],
                },
                Object {
                  "Fn::Join": Array [
                    "",
                    Array [
                      Object {
                        "Fn::GetAtt": Array [
                          "Bucket83908E77",
                          "Arn",
                        ],
                      },
                      "/data/*/docs-csharp.*.corruptassembly",
                    ],
                  ],
                },
              ],
            },
            Object {
              "Action": Array [
                "s3:DeleteObject*",
                "s3:PutObject",
                "s3:PutObjectLegalHold",
                "s3:PutObjectRetention",
                "s3:PutObjectTagging",
                "s3:PutObjectVersionTagging",
                "s3:Abort*",
              ],
              "Effect": "Allow",
              "Resource": Array [
                Object {
                  "Fn::GetAtt": Array [
                    "Bucket83908E77",
                    "Arn",
                  ],
                },
                Object {
                  "Fn::Join": Array [
                    "",
                    Array [
                      Object {
                        "Fn::GetAtt": Array [
                          "Bucket83908E77",
                          "Arn",
                        ],
                      },
                      "/data/*/docs-csharp.*.corruptassembly",
                    ],
                  ],
                },
              ],
            },
            Object {
              "Action": "s3:DeleteObject*",
              "Effect": "Allow",
              "Resource": Object {
                "Fn::Join": Array [
                  "",
                  Array [
                    Object {
                      "Fn::GetAtt": Array [
                        "Bucket83908E77",
                        "Arn",
                      ],
                    },
                    "/data/*/docs-csharp.*.corruptassembly",
                  ],
                ],
              },
            },
          ],
          "Version": "2012-10-17",
        },
        "Roles": Array [
          Object {
            "Ref": "TransliteratorTaskDefinitionTaskRole9D702381",
          },
        ],
      },
      "Type": "AWS::IAM::ManagedPolicy",
    },
    "TransliteratorTaskDefinitionTaskRoleOverflowPolicy3CE750E0E": Object {
      "Properties": Object {
        "Description": "Part of the policies for TestStack/Transliterator/TaskDefinition/TaskRole",
        "Path": "/",
        "PolicyDocument": Object {
          "Statement": Array [
            Object {
              "Action": Array [
                "s3:GetObject*",
                "s3:GetBucket*",
                "s3:List*",
              ],
              "Effect": "Allow",
              "Resource": Array [
                Object {
                  "Fn::GetAtt": Array [
                    "Bucket83908E77",
                    "Arn",
                  ],
                },
                Object {
                  "Fn::Join": Array [
                    "",
                    Array [
                      Object {
                        "Fn::GetAtt": Array [
                          "Bucket83908E77",
                          "Arn",
                        ],
                      },
                      "/data/*/docs-*-csharp.*.corruptassembly",
                    ],
                  ],
                },
              ],
            },
            Object {
              "Action": Array [
                "s3:DeleteObject*",
                "s3:PutObject",
                "s3:PutObjectLegalHold",
                "s3:PutObjectRetention",
                "s3:PutObjectTagging",
                "s3:PutObjectVersionTagging",
                "s3:Abort*",
              ],
              "Effect": "Allow",
              "Resource": Array [
                Object {
                  "Fn::GetAtt": Array [
                    "Bucket83908E77",
                    "Arn",
                  ],
                },
                Object {
                  "Fn::Join": Array [
                    "",
                    Array [
                      Object {
                        "Fn::GetAtt": Array [
                          "Bucket83908E77",
                          "Arn",
                        ],
                      },
                      "/data/*/docs-*-csharp.*.corruptassembly",
                    ],
                  ],
                },
              ],
            },
            Object {
              "Action": "s3:DeleteObject*",
              "Effect": "Allow",
              "Resource": Object {
                "Fn::Join": Array [
                  "",
                  Array [
                    Object {
                      "Fn::GetAtt": Array [
                        "Bucket83908E77",
                        "Arn",
                      ],
                    },
                    "/data/*/docs-*-csharp.*.corruptassembly",
                  ],
                ],
              },
            },
            Object {
              "Action": Array [
                "s3:DeleteObject*",
                "s3:PutObject",
                "s3:PutObjectLegalHold",
                "s3:PutObjectRetention",
                "s3:PutObjectTagging",
                "s3:PutObjectVersionTagging",
                "s3:Abort*",
              ],
              "Effect": "Allow",
              "Resource": Array [
                Object {
                  "Fn::GetAtt": Array [
                    "Bucket83908E77",
                    "Arn",
                  ],
                },
                Object {
                  "Fn::Join": Array [
                    "",
                    Array [
                      Object {
                        "Fn::GetAtt": Array [
                          "Bucket83908E77",
                          "Arn",
                        ],
                      },
                      "/data/*/docs-go.*",
                    ],
                  ],
                },
              ],
            },
            Object {
              "Action": Array [
                "s3:DeleteObject*",
                "s3:PutObject",
                "s3:PutObjectLegalHold",
                "s3:PutObjectRetention",
                "s3:PutObjectTagging",
                "s3:PutObjectVersionTagging",
                "s3:Abort*",
              ],
              "Effect": "Allow",
              "Resource": Array [
                Object {
                  "Fn::GetAtt": Array [
                    "Bucket83908E77",
                    "Arn",
                  ],
                },
                Object {
                  "Fn::Join": Array [
                    "",
                    Array [
                      Object {
                        "Fn::GetAtt": Array [
                          "Bucket83908E77",
                          "Arn",
                        ],
                      },
                      "/data/*/docs-*-go.*",
                    ],
                  ],
                },
              ],
            },
            Object {
              "Action": Array [
                "s3:DeleteObject*",
                "s3:PutObject",
                "s3:PutObjectLegalHold",
                "s3:PutObjectRetention",
                "s3:PutObjectTagging",
                "s3:PutObjectVersionTagging",
                "s3:Abort*",
              ],
              "Effect": "Allow",
              "Resource": Array [
                Object {
                  "Fn::GetAtt": Array [
                    "Bucket83908E77",
                    "Arn",
                  ],
                },
                Object {
                  "Fn::Join": Array [
                    "",
                    Array [
                      Object {
                        "Fn::GetAtt": Array [
                          "Bucket83908E77",
                          "Arn",
                        ],
                      },
                      "/data/*/docs-go.*.not-supported",
                    ],
                  ],
                },
              ],
            },
            Object {
              "Action": Array [
                "s3:GetObject*",
                "s3:GetBucket*",
                "s3:List*",
              ],
              "Effect": "Allow",
              "Resource": Array [
                Object {
                  "Fn::GetAtt": Array [
                    "Bucket83908E77",
                    "Arn",
                  ],
                },
                Object {
                  "Fn::Join": Array [
                    "",
                    Array [
                      Object {
                        "Fn::GetAtt": Array [
                          "Bucket83908E77",
                          "Arn",
                        ],
                      },
                      "/data/*/docs-go.*.not-supported",
                    ],
                  ],
                },
              ],
            },
            Object {
              "Action": Array [
                "s3:DeleteObject*",
                "s3:PutObject",
                "s3:PutObjectLegalHold",
                "s3:PutObjectRetention",
                "s3:PutObjectTagging",
                "s3:PutObjectVersionTagging",
                "s3:Abort*",
              ],
              "Effect": "Allow",
              "Resource": Array [
                Object {
                  "Fn::GetAtt": Array [
                    "Bucket83908E77",
                    "Arn",
                  ],
                },
                Object {
                  "Fn::Join": Array [
                    "",
                    Array [
                      Object {
                        "Fn::GetAtt": Array [
                          "Bucket83908E77",
                          "Arn",
                        ],
                      },
                      "/data/*/docs-*-go.*.not-supported",
                    ],
                  ],
                },
              ],
            },
            Object {
              "Action": Array [
                "s3:GetObject*",
                "s3:GetBucket*",
                "s3:List*",
              ],
              "Effect": "Allow",
              "Resource": Array [
                Object {
                  "Fn::GetAtt": Array [
                    "Bucket83908E77",
                    "Arn",
                  ],
                },
                Object {
                  "Fn::Join": Array [
                    "",
                    Array [
                      Object {
                        "Fn::GetAtt": Array [
                          "Bucket83908E77",
                          "Arn",
                        ],
                      },
                      "/data/*/docs-*-go.*.not-supported",
                    ],
                  ],
                },
              ],
            },
            Object {
              "Action": Array [
                "s3:GetObject*",
                "s3:GetBucket*",
                "s3:List*",
              ],
              "Effect": "Allow",
              "Resource": Array [
                Object {
                  "Fn::GetAtt": Array [
                    "Bucket83908E77",
                    "Arn",
                  ],
                },
                Object {
                  "Fn::Join": Array [
                    "",
                    Array [
                      Object {
                        "Fn::GetAtt": Array [
                          "Bucket83908E77",
                          "Arn",
                        ],
                      },
                      "/data/*/docs-go.*.corruptassembly",
                    ],
                  ],
                },
              ],
            },
            Object {
              "Action": Array [
                "s3:DeleteObject*",
                "s3:PutObject",
                "s3:PutObjectLegalHold",
                "s3:PutObjectRetention",
                "s3:PutObjectTagging",
                "s3:PutObjectVersionTagging",
                "s3:Abort*",
              ],
              "Effect": "Allow",
              "Resource": Array [
                Object {
                  "Fn::GetAtt": Array [
                    "Bucket83908E77",
                    "Arn",
                  ],
                },
                Object {
                  "Fn::Join": Array [
                    "",
                    Array [
                      Object {
                        "Fn::GetAtt": Array [
                          "Bucket83908E77",
                          "Arn",
                        ],
                      },
                      "/data/*/docs-go.*.corruptassembly",
                    ],
                  ],
                },
              ],
            },
            Object {
              "Action": Array [
                "s3:GetObject*",
                "s3:GetBucket*",
                "s3:List*",
              ],
              "Effect": "Allow",
              "Resource": Array [
                Object {
                  "Fn::GetAtt": Array [
                    "Bucket83908E77",
                    "Arn",
                  ],
                },
                Object {
                  "Fn::Join": Array [
                    "",
                    Array [
                      Object {
                        "Fn::GetAtt": Array [
                          "Bucket83908E77",
                          "Arn",
                        ],
                      },
                      "/data/*/docs-*-go.*.corruptassembly",
                    ],
                  ],
                },
              ],
            },
            Object {
              "Action": Array [
                "s3:DeleteObject*",
                "s3:PutObject",
                "s3:PutObjectLegalHold",
                "s3:PutObjectRetention",
                "s3:PutObjectTagging",
                "s3:PutObjectVersionTagging",
                "s3:Abort*",
              ],
              "Effect": "Allow",
              "Resource": Array [
                Object {
                  "Fn::GetAtt": Array [
                    "Bucket83908E77",
                    "Arn",
                  ],
                },
                Object {
                  "Fn::Join": Array [
                    "",
                    Array [
                      Object {
                        "Fn::GetAtt": Array [
                          "Bucket83908E77",
                          "Arn",
                        ],
                      },
                      "/data/*/docs-*-go.*.corruptassembly",
                    ],
                  ],
                },
              ],
            },
            Object {
              "Action": "s3:DeleteObject*",
              "Effect": "Allow",
              "Resource": Object {
                "Fn::Join": Array [
                  "",
                  Array [
                    Object {
                      "Fn::GetAtt": Array [
                        "Bucket83908E77",
                        "Arn",
                      ],
                    },
                    "/data/*/docs-go.*.corruptassembly",
                  ],
                ],
              },
            },
          ],
          "Version": "2012-10-17",
        },
        "Roles": Array [
          Object {
            "Ref": "TransliteratorTaskDefinitionTaskRole9D702381",
          },
        ],
      },
      "Type": "AWS::IAM::ManagedPolicy",
    },
    "TransliteratorTaskDefinitionTaskRoleOverflowPolicy444BE1376": Object {
      "Properties": Object {
        "Description": "Part of the policies for TestStack/Transliterator/TaskDefinition/TaskRole",
        "Path": "/",
        "PolicyDocument": Object {
          "Statement": Array [
            Object {
              "Action": "s3:DeleteObject*",
              "Effect": "Allow",
              "Resource": Object {
                "Fn::Join": Array [
                  "",
                  Array [
                    Object {
                      "Fn::GetAtt": Array [
                        "Bucket83908E77",
                        "Arn",
                      ],
                    },
                    "/data/*/docs-*-go.*.corruptassembly",
                  ],
                ],
              },
            },
          ],
          "Version": "2012-10-17",
        },
        "Roles": Array [
          Object {
            "Ref": "TransliteratorTaskDefinitionTaskRole9D702381",
          },
        ],
      },
      "Type": "AWS::IAM::ManagedPolicy",
    },
    "VPCB9E5F0B4": Anything,
    "VPCCloudWatchLogsAF00FE1E": Anything,
    "VPCCloudWatchLogsSecurityGroupBD4AAD5D": Anything,
    "VPCCodeArtifactAPIA2ABC3E9": Anything,
    "VPCCodeArtifactAPISecurityGroup64F4145F": Anything,
    "VPCCodeArtifactRepoA711606D": Anything,
    "VPCCodeArtifactRepoSecurityGroupADDB69B7": Anything,
    "VPCECR6A7B7D8F": Anything,
    "VPCECRAPI3780F3E2": Anything,
    "VPCECRAPISecurityGroupF418D050": Anything,
    "VPCECRSecurityGroupC83C5513": Anything,
    "VPCIsolatedSubnet1RouteTableAssociationA2D18F7C": Anything,
    "VPCIsolatedSubnet1RouteTableEB156210": Anything,
    "VPCIsolatedSubnet1SubnetEBD00FC6": Anything,
    "VPCIsolatedSubnet2RouteTable9B4F78DC": Anything,
    "VPCIsolatedSubnet2RouteTableAssociation7BF8E0EB": Anything,
    "VPCIsolatedSubnet2Subnet4B1C8CAA": Anything,
    "VPCS3CC6C5EE4": Anything,
    "VPCStepFunctions960F37B8": Anything,
    "VPCStepFunctionsSecurityGroup4B81069A": Anything,
  },
  "Rules": Object {
    "CheckBootstrapVersion": Object {
      "Assertions": Array [
        Object {
          "Assert": Object {
            "Fn::Not": Array [
              Object {
                "Fn::Contains": Array [
                  Array [
                    "1",
                    "2",
                    "3",
                    "4",
                    "5",
                  ],
                  Object {
                    "Ref": "BootstrapVersion",
                  },
                ],
              },
            ],
          },
          "AssertDescription": "CDK bootstrap stack version 6 required. Please run 'cdk bootstrap' with a recent version of the CDK CLI.",
        },
      ],
    },
  },
}
`;

exports[`basic use 1`] = `
Object {
  "Outputs": Anything,
  "Parameters": Object {
    "BootstrapVersion": Object {
      "Default": "/cdk-bootstrap/hnb659fds/version",
      "Description": "Version of the CDK Bootstrap resources in this environment, automatically retrieved from SSM Parameter Store. [cdk:skip]",
      "Type": "AWS::SSM::Parameter::Value<String>",
    },
  },
  "Resources": Object {
    "Bucket83908E77": Anything,
    "MonitoringHighSeverityDashboard17D9CD74": Anything,
    "MonitoringWatchfulDashboard9EB9FD4D": Anything,
    "TransliteratorLogGroup09734787": Object {
      "DeletionPolicy": "Retain",
      "Properties": Object {
        "RetentionInDays": 731,
      },
      "Type": "AWS::Logs::LogGroup",
      "UpdateReplacePolicy": "Retain",
    },
    "TransliteratorTaskDefinition16158D86": Object {
      "Properties": Object {
        "ContainerDefinitions": Array [
          Object {
            "Environment": Array [
              Object {
                "Name": "HEADER_SPAN",
                "Value": "true",
              },
              Object {
                "Name": "AWS_EMF_ENVIRONMENT",
                "Value": "Local",
              },
            ],
            "Essential": true,
            "Image": Object {
<<<<<<< HEAD
              "Fn::Sub": "\${AWS::AccountId}.dkr.ecr.\${AWS::Region}.\${AWS::URLSuffix}/cdk-hnb659fds-container-assets-\${AWS::AccountId}-\${AWS::Region}:cd4e93635792fa5ad0d0e73ce77b4758905fabbd88d07cb0cd1f589bae5b91ce",
=======
              "Fn::Sub": "\${AWS::AccountId}.dkr.ecr.\${AWS::Region}.\${AWS::URLSuffix}/cdk-hnb659fds-container-assets-\${AWS::AccountId}-\${AWS::Region}:79f58aeb41e275be263a7a227e021c4be5b840429fe4269148df691936b87ab6",
>>>>>>> 7d188cbe
            },
            "LogConfiguration": Object {
              "LogDriver": "awslogs",
              "Options": Object {
                "awslogs-group": Object {
                  "Ref": "TransliteratorLogGroup09734787",
                },
                "awslogs-region": Object {
                  "Ref": "AWS::Region",
                },
                "awslogs-stream-prefix": "transliterator",
              },
            },
            "Name": "Resource",
            "Ulimits": Array [
              Object {
                "HardLimit": 65535,
                "Name": "nofile",
                "SoftLimit": 16384,
              },
            ],
          },
        ],
        "Cpu": "4096",
        "ExecutionRoleArn": Object {
          "Fn::GetAtt": Array [
            "TransliteratorTaskDefinitionExecutionRole9E3F5F1A",
            "Arn",
          ],
        },
        "Family": "TestStackTransliteratorTaskDefinitionE3A8C6E4",
        "Memory": "8192",
        "NetworkMode": "awsvpc",
        "RequiresCompatibilities": Array [
          "FARGATE",
        ],
        "TaskRoleArn": Object {
          "Fn::GetAtt": Array [
            "TransliteratorTaskDefinitionTaskRole9D702381",
            "Arn",
          ],
        },
      },
      "Type": "AWS::ECS::TaskDefinition",
    },
    "TransliteratorTaskDefinitionExecutionRole9E3F5F1A": Object {
      "Properties": Object {
        "AssumeRolePolicyDocument": Object {
          "Statement": Array [
            Object {
              "Action": "sts:AssumeRole",
              "Effect": "Allow",
              "Principal": Object {
                "Service": "ecs-tasks.amazonaws.com",
              },
            },
          ],
          "Version": "2012-10-17",
        },
      },
      "Type": "AWS::IAM::Role",
    },
    "TransliteratorTaskDefinitionExecutionRoleDefaultPolicyEF9F768F": Object {
      "Properties": Object {
        "PolicyDocument": Object {
          "Statement": Array [
            Object {
              "Action": Array [
                "ecr:BatchCheckLayerAvailability",
                "ecr:GetDownloadUrlForLayer",
                "ecr:BatchGetImage",
              ],
              "Effect": "Allow",
              "Resource": Object {
                "Fn::Join": Array [
                  "",
                  Array [
                    "arn:",
                    Object {
                      "Ref": "AWS::Partition",
                    },
                    ":ecr:",
                    Object {
                      "Ref": "AWS::Region",
                    },
                    ":",
                    Object {
                      "Ref": "AWS::AccountId",
                    },
                    ":repository/",
                    Object {
                      "Fn::Sub": "cdk-hnb659fds-container-assets-\${AWS::AccountId}-\${AWS::Region}",
                    },
                  ],
                ],
              },
            },
            Object {
              "Action": "ecr:GetAuthorizationToken",
              "Effect": "Allow",
              "Resource": "*",
            },
            Object {
              "Action": Array [
                "logs:CreateLogStream",
                "logs:PutLogEvents",
              ],
              "Effect": "Allow",
              "Resource": Object {
                "Fn::GetAtt": Array [
                  "TransliteratorLogGroup09734787",
                  "Arn",
                ],
              },
            },
          ],
          "Version": "2012-10-17",
        },
        "PolicyName": "TransliteratorTaskDefinitionExecutionRoleDefaultPolicyEF9F768F",
        "Roles": Array [
          Object {
            "Ref": "TransliteratorTaskDefinitionExecutionRole9E3F5F1A",
          },
        ],
      },
      "Type": "AWS::IAM::Policy",
    },
    "TransliteratorTaskDefinitionTaskRole9D702381": Object {
      "Properties": Object {
        "AssumeRolePolicyDocument": Object {
          "Statement": Array [
            Object {
              "Action": "sts:AssumeRole",
              "Effect": "Allow",
              "Principal": Object {
                "Service": "ecs-tasks.amazonaws.com",
              },
            },
          ],
          "Version": "2012-10-17",
        },
      },
      "Type": "AWS::IAM::Role",
    },
    "TransliteratorTaskDefinitionTaskRoleDefaultPolicy9436F5AA": Object {
      "Properties": Object {
        "PolicyDocument": Object {
          "Statement": Array [
            Object {
              "Action": Array [
                "states:SendTaskFailure",
                "states:SendTaskHeartbeat",
                "states:SendTaskSuccess",
              ],
              "Effect": "Allow",
              "Resource": "*",
            },
            Object {
              "Action": Array [
                "s3:GetObject*",
                "s3:GetBucket*",
                "s3:List*",
              ],
              "Effect": "Allow",
              "Resource": Array [
                Object {
                  "Fn::GetAtt": Array [
                    "Bucket83908E77",
                    "Arn",
                  ],
                },
                Object {
                  "Fn::Join": Array [
                    "",
                    Array [
                      Object {
                        "Fn::GetAtt": Array [
                          "Bucket83908E77",
                          "Arn",
                        ],
                      },
                      "/data/*/assembly.json",
                    ],
                  ],
                },
              ],
            },
            Object {
              "Action": Array [
                "s3:GetObject*",
                "s3:GetBucket*",
                "s3:List*",
              ],
              "Effect": "Allow",
              "Resource": Array [
                Object {
                  "Fn::GetAtt": Array [
                    "Bucket83908E77",
                    "Arn",
                  ],
                },
                Object {
                  "Fn::Join": Array [
                    "",
                    Array [
                      Object {
                        "Fn::GetAtt": Array [
                          "Bucket83908E77",
                          "Arn",
                        ],
                      },
                      "/data/*/package.tgz",
                    ],
                  ],
                },
              ],
            },
            Object {
              "Action": Array [
                "s3:GetObject*",
                "s3:GetBucket*",
                "s3:List*",
              ],
              "Effect": "Allow",
              "Resource": Array [
                Object {
                  "Fn::GetAtt": Array [
                    "Bucket83908E77",
                    "Arn",
                  ],
                },
                Object {
                  "Fn::Join": Array [
                    "",
                    Array [
                      Object {
                        "Fn::GetAtt": Array [
                          "Bucket83908E77",
                          "Arn",
                        ],
                      },
                      "/data/*/uninstallable",
                    ],
                  ],
                },
              ],
            },
            Object {
              "Action": Array [
                "s3:DeleteObject*",
                "s3:PutObject",
                "s3:PutObjectLegalHold",
                "s3:PutObjectRetention",
                "s3:PutObjectTagging",
                "s3:PutObjectVersionTagging",
                "s3:Abort*",
              ],
              "Effect": "Allow",
              "Resource": Array [
                Object {
                  "Fn::GetAtt": Array [
                    "Bucket83908E77",
                    "Arn",
                  ],
                },
                Object {
                  "Fn::Join": Array [
                    "",
                    Array [
                      Object {
                        "Fn::GetAtt": Array [
                          "Bucket83908E77",
                          "Arn",
                        ],
                      },
                      "/data/*/uninstallable",
                    ],
                  ],
                },
              ],
            },
            Object {
              "Action": "s3:DeleteObject*",
              "Effect": "Allow",
              "Resource": Object {
                "Fn::Join": Array [
                  "",
                  Array [
                    Object {
                      "Fn::GetAtt": Array [
                        "Bucket83908E77",
                        "Arn",
                      ],
                    },
                    "/data/*/uninstallable",
                  ],
                ],
              },
            },
            Object {
              "Action": Array [
                "s3:DeleteObject*",
                "s3:PutObject",
                "s3:PutObjectLegalHold",
                "s3:PutObjectRetention",
                "s3:PutObjectTagging",
                "s3:PutObjectVersionTagging",
                "s3:Abort*",
              ],
              "Effect": "Allow",
              "Resource": Array [
                Object {
                  "Fn::GetAtt": Array [
                    "Bucket83908E77",
                    "Arn",
                  ],
                },
                Object {
                  "Fn::Join": Array [
                    "",
                    Array [
                      Object {
                        "Fn::GetAtt": Array [
                          "Bucket83908E77",
                          "Arn",
                        ],
                      },
                      "/data/*/docs-typescript.*",
                    ],
                  ],
                },
              ],
            },
            Object {
              "Action": Array [
                "s3:DeleteObject*",
                "s3:PutObject",
                "s3:PutObjectLegalHold",
                "s3:PutObjectRetention",
                "s3:PutObjectTagging",
                "s3:PutObjectVersionTagging",
                "s3:Abort*",
              ],
              "Effect": "Allow",
              "Resource": Array [
                Object {
                  "Fn::GetAtt": Array [
                    "Bucket83908E77",
                    "Arn",
                  ],
                },
                Object {
                  "Fn::Join": Array [
                    "",
                    Array [
                      Object {
                        "Fn::GetAtt": Array [
                          "Bucket83908E77",
                          "Arn",
                        ],
                      },
                      "/data/*/docs-*-typescript.*",
                    ],
                  ],
                },
              ],
            },
            Object {
              "Action": Array [
                "s3:DeleteObject*",
                "s3:PutObject",
                "s3:PutObjectLegalHold",
                "s3:PutObjectRetention",
                "s3:PutObjectTagging",
                "s3:PutObjectVersionTagging",
                "s3:Abort*",
              ],
              "Effect": "Allow",
              "Resource": Array [
                Object {
                  "Fn::GetAtt": Array [
                    "Bucket83908E77",
                    "Arn",
                  ],
                },
                Object {
                  "Fn::Join": Array [
                    "",
                    Array [
                      Object {
                        "Fn::GetAtt": Array [
                          "Bucket83908E77",
                          "Arn",
                        ],
                      },
                      "/data/*/docs-typescript.*.not-supported",
                    ],
                  ],
                },
              ],
            },
            Object {
              "Action": Array [
                "s3:GetObject*",
                "s3:GetBucket*",
                "s3:List*",
              ],
              "Effect": "Allow",
              "Resource": Array [
                Object {
                  "Fn::GetAtt": Array [
                    "Bucket83908E77",
                    "Arn",
                  ],
                },
                Object {
                  "Fn::Join": Array [
                    "",
                    Array [
                      Object {
                        "Fn::GetAtt": Array [
                          "Bucket83908E77",
                          "Arn",
                        ],
                      },
                      "/data/*/docs-typescript.*.not-supported",
                    ],
                  ],
                },
              ],
            },
            Object {
              "Action": Array [
                "s3:DeleteObject*",
                "s3:PutObject",
                "s3:PutObjectLegalHold",
                "s3:PutObjectRetention",
                "s3:PutObjectTagging",
                "s3:PutObjectVersionTagging",
                "s3:Abort*",
              ],
              "Effect": "Allow",
              "Resource": Array [
                Object {
                  "Fn::GetAtt": Array [
                    "Bucket83908E77",
                    "Arn",
                  ],
                },
                Object {
                  "Fn::Join": Array [
                    "",
                    Array [
                      Object {
                        "Fn::GetAtt": Array [
                          "Bucket83908E77",
                          "Arn",
                        ],
                      },
                      "/data/*/docs-*-typescript.*.not-supported",
                    ],
                  ],
                },
              ],
            },
            Object {
              "Action": Array [
                "s3:GetObject*",
                "s3:GetBucket*",
                "s3:List*",
              ],
              "Effect": "Allow",
              "Resource": Array [
                Object {
                  "Fn::GetAtt": Array [
                    "Bucket83908E77",
                    "Arn",
                  ],
                },
                Object {
                  "Fn::Join": Array [
                    "",
                    Array [
                      Object {
                        "Fn::GetAtt": Array [
                          "Bucket83908E77",
                          "Arn",
                        ],
                      },
                      "/data/*/docs-*-typescript.*.not-supported",
                    ],
                  ],
                },
              ],
            },
            Object {
              "Action": Array [
                "s3:GetObject*",
                "s3:GetBucket*",
                "s3:List*",
              ],
              "Effect": "Allow",
              "Resource": Array [
                Object {
                  "Fn::GetAtt": Array [
                    "Bucket83908E77",
                    "Arn",
                  ],
                },
                Object {
                  "Fn::Join": Array [
                    "",
                    Array [
                      Object {
                        "Fn::GetAtt": Array [
                          "Bucket83908E77",
                          "Arn",
                        ],
                      },
                      "/data/*/docs-typescript.*.corruptassembly",
                    ],
                  ],
                },
              ],
            },
            Object {
              "Action": Array [
                "s3:DeleteObject*",
                "s3:PutObject",
                "s3:PutObjectLegalHold",
                "s3:PutObjectRetention",
                "s3:PutObjectTagging",
                "s3:PutObjectVersionTagging",
                "s3:Abort*",
              ],
              "Effect": "Allow",
              "Resource": Array [
                Object {
                  "Fn::GetAtt": Array [
                    "Bucket83908E77",
                    "Arn",
                  ],
                },
                Object {
                  "Fn::Join": Array [
                    "",
                    Array [
                      Object {
                        "Fn::GetAtt": Array [
                          "Bucket83908E77",
                          "Arn",
                        ],
                      },
                      "/data/*/docs-typescript.*.corruptassembly",
                    ],
                  ],
                },
              ],
            },
            Object {
              "Action": Array [
                "s3:GetObject*",
                "s3:GetBucket*",
                "s3:List*",
              ],
              "Effect": "Allow",
              "Resource": Array [
                Object {
                  "Fn::GetAtt": Array [
                    "Bucket83908E77",
                    "Arn",
                  ],
                },
                Object {
                  "Fn::Join": Array [
                    "",
                    Array [
                      Object {
                        "Fn::GetAtt": Array [
                          "Bucket83908E77",
                          "Arn",
                        ],
                      },
                      "/data/*/docs-*-typescript.*.corruptassembly",
                    ],
                  ],
                },
              ],
            },
            Object {
              "Action": Array [
                "s3:DeleteObject*",
                "s3:PutObject",
                "s3:PutObjectLegalHold",
                "s3:PutObjectRetention",
                "s3:PutObjectTagging",
                "s3:PutObjectVersionTagging",
                "s3:Abort*",
              ],
              "Effect": "Allow",
              "Resource": Array [
                Object {
                  "Fn::GetAtt": Array [
                    "Bucket83908E77",
                    "Arn",
                  ],
                },
                Object {
                  "Fn::Join": Array [
                    "",
                    Array [
                      Object {
                        "Fn::GetAtt": Array [
                          "Bucket83908E77",
                          "Arn",
                        ],
                      },
                      "/data/*/docs-*-typescript.*.corruptassembly",
                    ],
                  ],
                },
              ],
            },
            Object {
              "Action": "s3:DeleteObject*",
              "Effect": "Allow",
              "Resource": Object {
                "Fn::Join": Array [
                  "",
                  Array [
                    Object {
                      "Fn::GetAtt": Array [
                        "Bucket83908E77",
                        "Arn",
                      ],
                    },
                    "/data/*/docs-typescript.*.corruptassembly",
                  ],
                ],
              },
            },
            Object {
              "Action": "s3:DeleteObject*",
              "Effect": "Allow",
              "Resource": Object {
                "Fn::Join": Array [
                  "",
                  Array [
                    Object {
                      "Fn::GetAtt": Array [
                        "Bucket83908E77",
                        "Arn",
                      ],
                    },
                    "/data/*/docs-*-typescript.*.corruptassembly",
                  ],
                ],
              },
            },
            Object {
              "Action": Array [
                "s3:DeleteObject*",
                "s3:PutObject",
                "s3:PutObjectLegalHold",
                "s3:PutObjectRetention",
                "s3:PutObjectTagging",
                "s3:PutObjectVersionTagging",
                "s3:Abort*",
              ],
              "Effect": "Allow",
              "Resource": Array [
                Object {
                  "Fn::GetAtt": Array [
                    "Bucket83908E77",
                    "Arn",
                  ],
                },
                Object {
                  "Fn::Join": Array [
                    "",
                    Array [
                      Object {
                        "Fn::GetAtt": Array [
                          "Bucket83908E77",
                          "Arn",
                        ],
                      },
                      "/data/*/docs-python.*",
                    ],
                  ],
                },
              ],
            },
            Object {
              "Action": Array [
                "s3:DeleteObject*",
                "s3:PutObject",
                "s3:PutObjectLegalHold",
                "s3:PutObjectRetention",
                "s3:PutObjectTagging",
                "s3:PutObjectVersionTagging",
                "s3:Abort*",
              ],
              "Effect": "Allow",
              "Resource": Array [
                Object {
                  "Fn::GetAtt": Array [
                    "Bucket83908E77",
                    "Arn",
                  ],
                },
                Object {
                  "Fn::Join": Array [
                    "",
                    Array [
                      Object {
                        "Fn::GetAtt": Array [
                          "Bucket83908E77",
                          "Arn",
                        ],
                      },
                      "/data/*/docs-*-python.*",
                    ],
                  ],
                },
              ],
            },
            Object {
              "Action": Array [
                "s3:DeleteObject*",
                "s3:PutObject",
                "s3:PutObjectLegalHold",
                "s3:PutObjectRetention",
                "s3:PutObjectTagging",
                "s3:PutObjectVersionTagging",
                "s3:Abort*",
              ],
              "Effect": "Allow",
              "Resource": Array [
                Object {
                  "Fn::GetAtt": Array [
                    "Bucket83908E77",
                    "Arn",
                  ],
                },
                Object {
                  "Fn::Join": Array [
                    "",
                    Array [
                      Object {
                        "Fn::GetAtt": Array [
                          "Bucket83908E77",
                          "Arn",
                        ],
                      },
                      "/data/*/docs-python.*.not-supported",
                    ],
                  ],
                },
              ],
            },
            Object {
              "Action": Array [
                "s3:GetObject*",
                "s3:GetBucket*",
                "s3:List*",
              ],
              "Effect": "Allow",
              "Resource": Array [
                Object {
                  "Fn::GetAtt": Array [
                    "Bucket83908E77",
                    "Arn",
                  ],
                },
                Object {
                  "Fn::Join": Array [
                    "",
                    Array [
                      Object {
                        "Fn::GetAtt": Array [
                          "Bucket83908E77",
                          "Arn",
                        ],
                      },
                      "/data/*/docs-python.*.not-supported",
                    ],
                  ],
                },
              ],
            },
            Object {
              "Action": Array [
                "s3:DeleteObject*",
                "s3:PutObject",
                "s3:PutObjectLegalHold",
                "s3:PutObjectRetention",
                "s3:PutObjectTagging",
                "s3:PutObjectVersionTagging",
                "s3:Abort*",
              ],
              "Effect": "Allow",
              "Resource": Array [
                Object {
                  "Fn::GetAtt": Array [
                    "Bucket83908E77",
                    "Arn",
                  ],
                },
                Object {
                  "Fn::Join": Array [
                    "",
                    Array [
                      Object {
                        "Fn::GetAtt": Array [
                          "Bucket83908E77",
                          "Arn",
                        ],
                      },
                      "/data/*/docs-*-python.*.not-supported",
                    ],
                  ],
                },
              ],
            },
            Object {
              "Action": Array [
                "s3:GetObject*",
                "s3:GetBucket*",
                "s3:List*",
              ],
              "Effect": "Allow",
              "Resource": Array [
                Object {
                  "Fn::GetAtt": Array [
                    "Bucket83908E77",
                    "Arn",
                  ],
                },
                Object {
                  "Fn::Join": Array [
                    "",
                    Array [
                      Object {
                        "Fn::GetAtt": Array [
                          "Bucket83908E77",
                          "Arn",
                        ],
                      },
                      "/data/*/docs-*-python.*.not-supported",
                    ],
                  ],
                },
              ],
            },
            Object {
              "Action": "s3:DeleteObject*",
              "Effect": "Allow",
              "Resource": Object {
                "Fn::Join": Array [
                  "",
                  Array [
                    Object {
                      "Fn::GetAtt": Array [
                        "Bucket83908E77",
                        "Arn",
                      ],
                    },
                    "/data/*/docs-python.*.corruptassembly",
                  ],
                ],
              },
            },
          ],
          "Version": "2012-10-17",
        },
        "PolicyName": "TransliteratorTaskDefinitionTaskRoleDefaultPolicy9436F5AA",
        "Roles": Array [
          Object {
            "Ref": "TransliteratorTaskDefinitionTaskRole9D702381",
          },
        ],
      },
      "Type": "AWS::IAM::Policy",
    },
    "TransliteratorTaskDefinitionTaskRoleOverflowPolicy1B38F48F3": Object {
      "Properties": Object {
        "Description": "Part of the policies for TestStack/Transliterator/TaskDefinition/TaskRole",
        "Path": "/",
        "PolicyDocument": Object {
          "Statement": Array [
            Object {
              "Action": Array [
                "s3:GetObject*",
                "s3:GetBucket*",
                "s3:List*",
              ],
              "Effect": "Allow",
              "Resource": Array [
                Object {
                  "Fn::GetAtt": Array [
                    "Bucket83908E77",
                    "Arn",
                  ],
                },
                Object {
                  "Fn::Join": Array [
                    "",
                    Array [
                      Object {
                        "Fn::GetAtt": Array [
                          "Bucket83908E77",
                          "Arn",
                        ],
                      },
                      "/data/*/docs-python.*.corruptassembly",
                    ],
                  ],
                },
              ],
            },
            Object {
              "Action": Array [
                "s3:DeleteObject*",
                "s3:PutObject",
                "s3:PutObjectLegalHold",
                "s3:PutObjectRetention",
                "s3:PutObjectTagging",
                "s3:PutObjectVersionTagging",
                "s3:Abort*",
              ],
              "Effect": "Allow",
              "Resource": Array [
                Object {
                  "Fn::GetAtt": Array [
                    "Bucket83908E77",
                    "Arn",
                  ],
                },
                Object {
                  "Fn::Join": Array [
                    "",
                    Array [
                      Object {
                        "Fn::GetAtt": Array [
                          "Bucket83908E77",
                          "Arn",
                        ],
                      },
                      "/data/*/docs-python.*.corruptassembly",
                    ],
                  ],
                },
              ],
            },
            Object {
              "Action": Array [
                "s3:GetObject*",
                "s3:GetBucket*",
                "s3:List*",
              ],
              "Effect": "Allow",
              "Resource": Array [
                Object {
                  "Fn::GetAtt": Array [
                    "Bucket83908E77",
                    "Arn",
                  ],
                },
                Object {
                  "Fn::Join": Array [
                    "",
                    Array [
                      Object {
                        "Fn::GetAtt": Array [
                          "Bucket83908E77",
                          "Arn",
                        ],
                      },
                      "/data/*/docs-*-python.*.corruptassembly",
                    ],
                  ],
                },
              ],
            },
            Object {
              "Action": Array [
                "s3:DeleteObject*",
                "s3:PutObject",
                "s3:PutObjectLegalHold",
                "s3:PutObjectRetention",
                "s3:PutObjectTagging",
                "s3:PutObjectVersionTagging",
                "s3:Abort*",
              ],
              "Effect": "Allow",
              "Resource": Array [
                Object {
                  "Fn::GetAtt": Array [
                    "Bucket83908E77",
                    "Arn",
                  ],
                },
                Object {
                  "Fn::Join": Array [
                    "",
                    Array [
                      Object {
                        "Fn::GetAtt": Array [
                          "Bucket83908E77",
                          "Arn",
                        ],
                      },
                      "/data/*/docs-*-python.*.corruptassembly",
                    ],
                  ],
                },
              ],
            },
            Object {
              "Action": "s3:DeleteObject*",
              "Effect": "Allow",
              "Resource": Object {
                "Fn::Join": Array [
                  "",
                  Array [
                    Object {
                      "Fn::GetAtt": Array [
                        "Bucket83908E77",
                        "Arn",
                      ],
                    },
                    "/data/*/docs-*-python.*.corruptassembly",
                  ],
                ],
              },
            },
            Object {
              "Action": Array [
                "s3:DeleteObject*",
                "s3:PutObject",
                "s3:PutObjectLegalHold",
                "s3:PutObjectRetention",
                "s3:PutObjectTagging",
                "s3:PutObjectVersionTagging",
                "s3:Abort*",
              ],
              "Effect": "Allow",
              "Resource": Array [
                Object {
                  "Fn::GetAtt": Array [
                    "Bucket83908E77",
                    "Arn",
                  ],
                },
                Object {
                  "Fn::Join": Array [
                    "",
                    Array [
                      Object {
                        "Fn::GetAtt": Array [
                          "Bucket83908E77",
                          "Arn",
                        ],
                      },
                      "/data/*/docs-java.*",
                    ],
                  ],
                },
              ],
            },
            Object {
              "Action": Array [
                "s3:DeleteObject*",
                "s3:PutObject",
                "s3:PutObjectLegalHold",
                "s3:PutObjectRetention",
                "s3:PutObjectTagging",
                "s3:PutObjectVersionTagging",
                "s3:Abort*",
              ],
              "Effect": "Allow",
              "Resource": Array [
                Object {
                  "Fn::GetAtt": Array [
                    "Bucket83908E77",
                    "Arn",
                  ],
                },
                Object {
                  "Fn::Join": Array [
                    "",
                    Array [
                      Object {
                        "Fn::GetAtt": Array [
                          "Bucket83908E77",
                          "Arn",
                        ],
                      },
                      "/data/*/docs-*-java.*",
                    ],
                  ],
                },
              ],
            },
            Object {
              "Action": Array [
                "s3:DeleteObject*",
                "s3:PutObject",
                "s3:PutObjectLegalHold",
                "s3:PutObjectRetention",
                "s3:PutObjectTagging",
                "s3:PutObjectVersionTagging",
                "s3:Abort*",
              ],
              "Effect": "Allow",
              "Resource": Array [
                Object {
                  "Fn::GetAtt": Array [
                    "Bucket83908E77",
                    "Arn",
                  ],
                },
                Object {
                  "Fn::Join": Array [
                    "",
                    Array [
                      Object {
                        "Fn::GetAtt": Array [
                          "Bucket83908E77",
                          "Arn",
                        ],
                      },
                      "/data/*/docs-java.*.not-supported",
                    ],
                  ],
                },
              ],
            },
            Object {
              "Action": Array [
                "s3:GetObject*",
                "s3:GetBucket*",
                "s3:List*",
              ],
              "Effect": "Allow",
              "Resource": Array [
                Object {
                  "Fn::GetAtt": Array [
                    "Bucket83908E77",
                    "Arn",
                  ],
                },
                Object {
                  "Fn::Join": Array [
                    "",
                    Array [
                      Object {
                        "Fn::GetAtt": Array [
                          "Bucket83908E77",
                          "Arn",
                        ],
                      },
                      "/data/*/docs-java.*.not-supported",
                    ],
                  ],
                },
              ],
            },
            Object {
              "Action": Array [
                "s3:DeleteObject*",
                "s3:PutObject",
                "s3:PutObjectLegalHold",
                "s3:PutObjectRetention",
                "s3:PutObjectTagging",
                "s3:PutObjectVersionTagging",
                "s3:Abort*",
              ],
              "Effect": "Allow",
              "Resource": Array [
                Object {
                  "Fn::GetAtt": Array [
                    "Bucket83908E77",
                    "Arn",
                  ],
                },
                Object {
                  "Fn::Join": Array [
                    "",
                    Array [
                      Object {
                        "Fn::GetAtt": Array [
                          "Bucket83908E77",
                          "Arn",
                        ],
                      },
                      "/data/*/docs-*-java.*.not-supported",
                    ],
                  ],
                },
              ],
            },
            Object {
              "Action": Array [
                "s3:GetObject*",
                "s3:GetBucket*",
                "s3:List*",
              ],
              "Effect": "Allow",
              "Resource": Array [
                Object {
                  "Fn::GetAtt": Array [
                    "Bucket83908E77",
                    "Arn",
                  ],
                },
                Object {
                  "Fn::Join": Array [
                    "",
                    Array [
                      Object {
                        "Fn::GetAtt": Array [
                          "Bucket83908E77",
                          "Arn",
                        ],
                      },
                      "/data/*/docs-*-java.*.not-supported",
                    ],
                  ],
                },
              ],
            },
            Object {
              "Action": Array [
                "s3:GetObject*",
                "s3:GetBucket*",
                "s3:List*",
              ],
              "Effect": "Allow",
              "Resource": Array [
                Object {
                  "Fn::GetAtt": Array [
                    "Bucket83908E77",
                    "Arn",
                  ],
                },
                Object {
                  "Fn::Join": Array [
                    "",
                    Array [
                      Object {
                        "Fn::GetAtt": Array [
                          "Bucket83908E77",
                          "Arn",
                        ],
                      },
                      "/data/*/docs-java.*.corruptassembly",
                    ],
                  ],
                },
              ],
            },
            Object {
              "Action": Array [
                "s3:DeleteObject*",
                "s3:PutObject",
                "s3:PutObjectLegalHold",
                "s3:PutObjectRetention",
                "s3:PutObjectTagging",
                "s3:PutObjectVersionTagging",
                "s3:Abort*",
              ],
              "Effect": "Allow",
              "Resource": Array [
                Object {
                  "Fn::GetAtt": Array [
                    "Bucket83908E77",
                    "Arn",
                  ],
                },
                Object {
                  "Fn::Join": Array [
                    "",
                    Array [
                      Object {
                        "Fn::GetAtt": Array [
                          "Bucket83908E77",
                          "Arn",
                        ],
                      },
                      "/data/*/docs-java.*.corruptassembly",
                    ],
                  ],
                },
              ],
            },
            Object {
              "Action": "s3:DeleteObject*",
              "Effect": "Allow",
              "Resource": Object {
                "Fn::Join": Array [
                  "",
                  Array [
                    Object {
                      "Fn::GetAtt": Array [
                        "Bucket83908E77",
                        "Arn",
                      ],
                    },
                    "/data/*/docs-java.*.corruptassembly",
                  ],
                ],
              },
            },
          ],
          "Version": "2012-10-17",
        },
        "Roles": Array [
          Object {
            "Ref": "TransliteratorTaskDefinitionTaskRole9D702381",
          },
        ],
      },
      "Type": "AWS::IAM::ManagedPolicy",
    },
    "TransliteratorTaskDefinitionTaskRoleOverflowPolicy23E8CAA7E": Object {
      "Properties": Object {
        "Description": "Part of the policies for TestStack/Transliterator/TaskDefinition/TaskRole",
        "Path": "/",
        "PolicyDocument": Object {
          "Statement": Array [
            Object {
              "Action": Array [
                "s3:GetObject*",
                "s3:GetBucket*",
                "s3:List*",
              ],
              "Effect": "Allow",
              "Resource": Array [
                Object {
                  "Fn::GetAtt": Array [
                    "Bucket83908E77",
                    "Arn",
                  ],
                },
                Object {
                  "Fn::Join": Array [
                    "",
                    Array [
                      Object {
                        "Fn::GetAtt": Array [
                          "Bucket83908E77",
                          "Arn",
                        ],
                      },
                      "/data/*/docs-*-java.*.corruptassembly",
                    ],
                  ],
                },
              ],
            },
            Object {
              "Action": Array [
                "s3:DeleteObject*",
                "s3:PutObject",
                "s3:PutObjectLegalHold",
                "s3:PutObjectRetention",
                "s3:PutObjectTagging",
                "s3:PutObjectVersionTagging",
                "s3:Abort*",
              ],
              "Effect": "Allow",
              "Resource": Array [
                Object {
                  "Fn::GetAtt": Array [
                    "Bucket83908E77",
                    "Arn",
                  ],
                },
                Object {
                  "Fn::Join": Array [
                    "",
                    Array [
                      Object {
                        "Fn::GetAtt": Array [
                          "Bucket83908E77",
                          "Arn",
                        ],
                      },
                      "/data/*/docs-*-java.*.corruptassembly",
                    ],
                  ],
                },
              ],
            },
            Object {
              "Action": "s3:DeleteObject*",
              "Effect": "Allow",
              "Resource": Object {
                "Fn::Join": Array [
                  "",
                  Array [
                    Object {
                      "Fn::GetAtt": Array [
                        "Bucket83908E77",
                        "Arn",
                      ],
                    },
                    "/data/*/docs-*-java.*.corruptassembly",
                  ],
                ],
              },
            },
            Object {
              "Action": Array [
                "s3:DeleteObject*",
                "s3:PutObject",
                "s3:PutObjectLegalHold",
                "s3:PutObjectRetention",
                "s3:PutObjectTagging",
                "s3:PutObjectVersionTagging",
                "s3:Abort*",
              ],
              "Effect": "Allow",
              "Resource": Array [
                Object {
                  "Fn::GetAtt": Array [
                    "Bucket83908E77",
                    "Arn",
                  ],
                },
                Object {
                  "Fn::Join": Array [
                    "",
                    Array [
                      Object {
                        "Fn::GetAtt": Array [
                          "Bucket83908E77",
                          "Arn",
                        ],
                      },
                      "/data/*/docs-csharp.*",
                    ],
                  ],
                },
              ],
            },
            Object {
              "Action": Array [
                "s3:DeleteObject*",
                "s3:PutObject",
                "s3:PutObjectLegalHold",
                "s3:PutObjectRetention",
                "s3:PutObjectTagging",
                "s3:PutObjectVersionTagging",
                "s3:Abort*",
              ],
              "Effect": "Allow",
              "Resource": Array [
                Object {
                  "Fn::GetAtt": Array [
                    "Bucket83908E77",
                    "Arn",
                  ],
                },
                Object {
                  "Fn::Join": Array [
                    "",
                    Array [
                      Object {
                        "Fn::GetAtt": Array [
                          "Bucket83908E77",
                          "Arn",
                        ],
                      },
                      "/data/*/docs-*-csharp.*",
                    ],
                  ],
                },
              ],
            },
            Object {
              "Action": Array [
                "s3:DeleteObject*",
                "s3:PutObject",
                "s3:PutObjectLegalHold",
                "s3:PutObjectRetention",
                "s3:PutObjectTagging",
                "s3:PutObjectVersionTagging",
                "s3:Abort*",
              ],
              "Effect": "Allow",
              "Resource": Array [
                Object {
                  "Fn::GetAtt": Array [
                    "Bucket83908E77",
                    "Arn",
                  ],
                },
                Object {
                  "Fn::Join": Array [
                    "",
                    Array [
                      Object {
                        "Fn::GetAtt": Array [
                          "Bucket83908E77",
                          "Arn",
                        ],
                      },
                      "/data/*/docs-csharp.*.not-supported",
                    ],
                  ],
                },
              ],
            },
            Object {
              "Action": Array [
                "s3:GetObject*",
                "s3:GetBucket*",
                "s3:List*",
              ],
              "Effect": "Allow",
              "Resource": Array [
                Object {
                  "Fn::GetAtt": Array [
                    "Bucket83908E77",
                    "Arn",
                  ],
                },
                Object {
                  "Fn::Join": Array [
                    "",
                    Array [
                      Object {
                        "Fn::GetAtt": Array [
                          "Bucket83908E77",
                          "Arn",
                        ],
                      },
                      "/data/*/docs-csharp.*.not-supported",
                    ],
                  ],
                },
              ],
            },
            Object {
              "Action": Array [
                "s3:DeleteObject*",
                "s3:PutObject",
                "s3:PutObjectLegalHold",
                "s3:PutObjectRetention",
                "s3:PutObjectTagging",
                "s3:PutObjectVersionTagging",
                "s3:Abort*",
              ],
              "Effect": "Allow",
              "Resource": Array [
                Object {
                  "Fn::GetAtt": Array [
                    "Bucket83908E77",
                    "Arn",
                  ],
                },
                Object {
                  "Fn::Join": Array [
                    "",
                    Array [
                      Object {
                        "Fn::GetAtt": Array [
                          "Bucket83908E77",
                          "Arn",
                        ],
                      },
                      "/data/*/docs-*-csharp.*.not-supported",
                    ],
                  ],
                },
              ],
            },
            Object {
              "Action": Array [
                "s3:GetObject*",
                "s3:GetBucket*",
                "s3:List*",
              ],
              "Effect": "Allow",
              "Resource": Array [
                Object {
                  "Fn::GetAtt": Array [
                    "Bucket83908E77",
                    "Arn",
                  ],
                },
                Object {
                  "Fn::Join": Array [
                    "",
                    Array [
                      Object {
                        "Fn::GetAtt": Array [
                          "Bucket83908E77",
                          "Arn",
                        ],
                      },
                      "/data/*/docs-*-csharp.*.not-supported",
                    ],
                  ],
                },
              ],
            },
            Object {
              "Action": Array [
                "s3:GetObject*",
                "s3:GetBucket*",
                "s3:List*",
              ],
              "Effect": "Allow",
              "Resource": Array [
                Object {
                  "Fn::GetAtt": Array [
                    "Bucket83908E77",
                    "Arn",
                  ],
                },
                Object {
                  "Fn::Join": Array [
                    "",
                    Array [
                      Object {
                        "Fn::GetAtt": Array [
                          "Bucket83908E77",
                          "Arn",
                        ],
                      },
                      "/data/*/docs-csharp.*.corruptassembly",
                    ],
                  ],
                },
              ],
            },
            Object {
              "Action": Array [
                "s3:DeleteObject*",
                "s3:PutObject",
                "s3:PutObjectLegalHold",
                "s3:PutObjectRetention",
                "s3:PutObjectTagging",
                "s3:PutObjectVersionTagging",
                "s3:Abort*",
              ],
              "Effect": "Allow",
              "Resource": Array [
                Object {
                  "Fn::GetAtt": Array [
                    "Bucket83908E77",
                    "Arn",
                  ],
                },
                Object {
                  "Fn::Join": Array [
                    "",
                    Array [
                      Object {
                        "Fn::GetAtt": Array [
                          "Bucket83908E77",
                          "Arn",
                        ],
                      },
                      "/data/*/docs-csharp.*.corruptassembly",
                    ],
                  ],
                },
              ],
            },
            Object {
              "Action": Array [
                "s3:GetObject*",
                "s3:GetBucket*",
                "s3:List*",
              ],
              "Effect": "Allow",
              "Resource": Array [
                Object {
                  "Fn::GetAtt": Array [
                    "Bucket83908E77",
                    "Arn",
                  ],
                },
                Object {
                  "Fn::Join": Array [
                    "",
                    Array [
                      Object {
                        "Fn::GetAtt": Array [
                          "Bucket83908E77",
                          "Arn",
                        ],
                      },
                      "/data/*/docs-*-csharp.*.corruptassembly",
                    ],
                  ],
                },
              ],
            },
            Object {
              "Action": Array [
                "s3:DeleteObject*",
                "s3:PutObject",
                "s3:PutObjectLegalHold",
                "s3:PutObjectRetention",
                "s3:PutObjectTagging",
                "s3:PutObjectVersionTagging",
                "s3:Abort*",
              ],
              "Effect": "Allow",
              "Resource": Array [
                Object {
                  "Fn::GetAtt": Array [
                    "Bucket83908E77",
                    "Arn",
                  ],
                },
                Object {
                  "Fn::Join": Array [
                    "",
                    Array [
                      Object {
                        "Fn::GetAtt": Array [
                          "Bucket83908E77",
                          "Arn",
                        ],
                      },
                      "/data/*/docs-*-csharp.*.corruptassembly",
                    ],
                  ],
                },
              ],
            },
            Object {
              "Action": "s3:DeleteObject*",
              "Effect": "Allow",
              "Resource": Object {
                "Fn::Join": Array [
                  "",
                  Array [
                    Object {
                      "Fn::GetAtt": Array [
                        "Bucket83908E77",
                        "Arn",
                      ],
                    },
                    "/data/*/docs-csharp.*.corruptassembly",
                  ],
                ],
              },
            },
          ],
          "Version": "2012-10-17",
        },
        "Roles": Array [
          Object {
            "Ref": "TransliteratorTaskDefinitionTaskRole9D702381",
          },
        ],
      },
      "Type": "AWS::IAM::ManagedPolicy",
    },
    "TransliteratorTaskDefinitionTaskRoleOverflowPolicy3CE750E0E": Object {
      "Properties": Object {
        "Description": "Part of the policies for TestStack/Transliterator/TaskDefinition/TaskRole",
        "Path": "/",
        "PolicyDocument": Object {
          "Statement": Array [
            Object {
              "Action": "s3:DeleteObject*",
              "Effect": "Allow",
              "Resource": Object {
                "Fn::Join": Array [
                  "",
                  Array [
                    Object {
                      "Fn::GetAtt": Array [
                        "Bucket83908E77",
                        "Arn",
                      ],
                    },
                    "/data/*/docs-*-csharp.*.corruptassembly",
                  ],
                ],
              },
            },
            Object {
              "Action": Array [
                "s3:DeleteObject*",
                "s3:PutObject",
                "s3:PutObjectLegalHold",
                "s3:PutObjectRetention",
                "s3:PutObjectTagging",
                "s3:PutObjectVersionTagging",
                "s3:Abort*",
              ],
              "Effect": "Allow",
              "Resource": Array [
                Object {
                  "Fn::GetAtt": Array [
                    "Bucket83908E77",
                    "Arn",
                  ],
                },
                Object {
                  "Fn::Join": Array [
                    "",
                    Array [
                      Object {
                        "Fn::GetAtt": Array [
                          "Bucket83908E77",
                          "Arn",
                        ],
                      },
                      "/data/*/docs-go.*",
                    ],
                  ],
                },
              ],
            },
            Object {
              "Action": Array [
                "s3:DeleteObject*",
                "s3:PutObject",
                "s3:PutObjectLegalHold",
                "s3:PutObjectRetention",
                "s3:PutObjectTagging",
                "s3:PutObjectVersionTagging",
                "s3:Abort*",
              ],
              "Effect": "Allow",
              "Resource": Array [
                Object {
                  "Fn::GetAtt": Array [
                    "Bucket83908E77",
                    "Arn",
                  ],
                },
                Object {
                  "Fn::Join": Array [
                    "",
                    Array [
                      Object {
                        "Fn::GetAtt": Array [
                          "Bucket83908E77",
                          "Arn",
                        ],
                      },
                      "/data/*/docs-*-go.*",
                    ],
                  ],
                },
              ],
            },
            Object {
              "Action": Array [
                "s3:DeleteObject*",
                "s3:PutObject",
                "s3:PutObjectLegalHold",
                "s3:PutObjectRetention",
                "s3:PutObjectTagging",
                "s3:PutObjectVersionTagging",
                "s3:Abort*",
              ],
              "Effect": "Allow",
              "Resource": Array [
                Object {
                  "Fn::GetAtt": Array [
                    "Bucket83908E77",
                    "Arn",
                  ],
                },
                Object {
                  "Fn::Join": Array [
                    "",
                    Array [
                      Object {
                        "Fn::GetAtt": Array [
                          "Bucket83908E77",
                          "Arn",
                        ],
                      },
                      "/data/*/docs-go.*.not-supported",
                    ],
                  ],
                },
              ],
            },
            Object {
              "Action": Array [
                "s3:GetObject*",
                "s3:GetBucket*",
                "s3:List*",
              ],
              "Effect": "Allow",
              "Resource": Array [
                Object {
                  "Fn::GetAtt": Array [
                    "Bucket83908E77",
                    "Arn",
                  ],
                },
                Object {
                  "Fn::Join": Array [
                    "",
                    Array [
                      Object {
                        "Fn::GetAtt": Array [
                          "Bucket83908E77",
                          "Arn",
                        ],
                      },
                      "/data/*/docs-go.*.not-supported",
                    ],
                  ],
                },
              ],
            },
            Object {
              "Action": Array [
                "s3:DeleteObject*",
                "s3:PutObject",
                "s3:PutObjectLegalHold",
                "s3:PutObjectRetention",
                "s3:PutObjectTagging",
                "s3:PutObjectVersionTagging",
                "s3:Abort*",
              ],
              "Effect": "Allow",
              "Resource": Array [
                Object {
                  "Fn::GetAtt": Array [
                    "Bucket83908E77",
                    "Arn",
                  ],
                },
                Object {
                  "Fn::Join": Array [
                    "",
                    Array [
                      Object {
                        "Fn::GetAtt": Array [
                          "Bucket83908E77",
                          "Arn",
                        ],
                      },
                      "/data/*/docs-*-go.*.not-supported",
                    ],
                  ],
                },
              ],
            },
            Object {
              "Action": Array [
                "s3:GetObject*",
                "s3:GetBucket*",
                "s3:List*",
              ],
              "Effect": "Allow",
              "Resource": Array [
                Object {
                  "Fn::GetAtt": Array [
                    "Bucket83908E77",
                    "Arn",
                  ],
                },
                Object {
                  "Fn::Join": Array [
                    "",
                    Array [
                      Object {
                        "Fn::GetAtt": Array [
                          "Bucket83908E77",
                          "Arn",
                        ],
                      },
                      "/data/*/docs-*-go.*.not-supported",
                    ],
                  ],
                },
              ],
            },
            Object {
              "Action": Array [
                "s3:GetObject*",
                "s3:GetBucket*",
                "s3:List*",
              ],
              "Effect": "Allow",
              "Resource": Array [
                Object {
                  "Fn::GetAtt": Array [
                    "Bucket83908E77",
                    "Arn",
                  ],
                },
                Object {
                  "Fn::Join": Array [
                    "",
                    Array [
                      Object {
                        "Fn::GetAtt": Array [
                          "Bucket83908E77",
                          "Arn",
                        ],
                      },
                      "/data/*/docs-go.*.corruptassembly",
                    ],
                  ],
                },
              ],
            },
            Object {
              "Action": Array [
                "s3:DeleteObject*",
                "s3:PutObject",
                "s3:PutObjectLegalHold",
                "s3:PutObjectRetention",
                "s3:PutObjectTagging",
                "s3:PutObjectVersionTagging",
                "s3:Abort*",
              ],
              "Effect": "Allow",
              "Resource": Array [
                Object {
                  "Fn::GetAtt": Array [
                    "Bucket83908E77",
                    "Arn",
                  ],
                },
                Object {
                  "Fn::Join": Array [
                    "",
                    Array [
                      Object {
                        "Fn::GetAtt": Array [
                          "Bucket83908E77",
                          "Arn",
                        ],
                      },
                      "/data/*/docs-go.*.corruptassembly",
                    ],
                  ],
                },
              ],
            },
            Object {
              "Action": Array [
                "s3:GetObject*",
                "s3:GetBucket*",
                "s3:List*",
              ],
              "Effect": "Allow",
              "Resource": Array [
                Object {
                  "Fn::GetAtt": Array [
                    "Bucket83908E77",
                    "Arn",
                  ],
                },
                Object {
                  "Fn::Join": Array [
                    "",
                    Array [
                      Object {
                        "Fn::GetAtt": Array [
                          "Bucket83908E77",
                          "Arn",
                        ],
                      },
                      "/data/*/docs-*-go.*.corruptassembly",
                    ],
                  ],
                },
              ],
            },
            Object {
              "Action": Array [
                "s3:DeleteObject*",
                "s3:PutObject",
                "s3:PutObjectLegalHold",
                "s3:PutObjectRetention",
                "s3:PutObjectTagging",
                "s3:PutObjectVersionTagging",
                "s3:Abort*",
              ],
              "Effect": "Allow",
              "Resource": Array [
                Object {
                  "Fn::GetAtt": Array [
                    "Bucket83908E77",
                    "Arn",
                  ],
                },
                Object {
                  "Fn::Join": Array [
                    "",
                    Array [
                      Object {
                        "Fn::GetAtt": Array [
                          "Bucket83908E77",
                          "Arn",
                        ],
                      },
                      "/data/*/docs-*-go.*.corruptassembly",
                    ],
                  ],
                },
              ],
            },
            Object {
              "Action": "s3:DeleteObject*",
              "Effect": "Allow",
              "Resource": Object {
                "Fn::Join": Array [
                  "",
                  Array [
                    Object {
                      "Fn::GetAtt": Array [
                        "Bucket83908E77",
                        "Arn",
                      ],
                    },
                    "/data/*/docs-go.*.corruptassembly",
                  ],
                ],
              },
            },
            Object {
              "Action": "s3:DeleteObject*",
              "Effect": "Allow",
              "Resource": Object {
                "Fn::Join": Array [
                  "",
                  Array [
                    Object {
                      "Fn::GetAtt": Array [
                        "Bucket83908E77",
                        "Arn",
                      ],
                    },
                    "/data/*/docs-*-go.*.corruptassembly",
                  ],
                ],
              },
            },
          ],
          "Version": "2012-10-17",
        },
        "Roles": Array [
          Object {
            "Ref": "TransliteratorTaskDefinitionTaskRole9D702381",
          },
        ],
      },
      "Type": "AWS::IAM::ManagedPolicy",
    },
  },
  "Rules": Object {
    "CheckBootstrapVersion": Object {
      "Assertions": Array [
        Object {
          "Assert": Object {
            "Fn::Not": Array [
              Object {
                "Fn::Contains": Array [
                  Array [
                    "1",
                    "2",
                    "3",
                    "4",
                    "5",
                  ],
                  Object {
                    "Ref": "BootstrapVersion",
                  },
                ],
              },
            ],
          },
          "AssertDescription": "CDK bootstrap stack version 6 required. Please run 'cdk bootstrap' with a recent version of the CDK CLI.",
        },
      ],
    },
  },
}
`;<|MERGE_RESOLUTION|>--- conflicted
+++ resolved
@@ -118,11 +118,7 @@
             ],
             "Essential": true,
             "Image": Object {
-<<<<<<< HEAD
-              "Fn::Sub": "\${AWS::AccountId}.dkr.ecr.\${AWS::Region}.\${AWS::URLSuffix}/cdk-hnb659fds-container-assets-\${AWS::AccountId}-\${AWS::Region}:cd4e93635792fa5ad0d0e73ce77b4758905fabbd88d07cb0cd1f589bae5b91ce",
-=======
-              "Fn::Sub": "\${AWS::AccountId}.dkr.ecr.\${AWS::Region}.\${AWS::URLSuffix}/cdk-hnb659fds-container-assets-\${AWS::AccountId}-\${AWS::Region}:79f58aeb41e275be263a7a227e021c4be5b840429fe4269148df691936b87ab6",
->>>>>>> 7d188cbe
+              "Fn::Sub": "\${AWS::AccountId}.dkr.ecr.\${AWS::Region}.\${AWS::URLSuffix}/cdk-hnb659fds-container-assets-\${AWS::AccountId}-\${AWS::Region}:dc68080fa5da929bc84f6715a0adcf16e4e863c7fbe894a142bc45832b86e93c",
             },
             "LogConfiguration": Object {
               "LogDriver": "awslogs",
@@ -2433,11 +2429,7 @@
             ],
             "Essential": true,
             "Image": Object {
-<<<<<<< HEAD
-              "Fn::Sub": "\${AWS::AccountId}.dkr.ecr.\${AWS::Region}.\${AWS::URLSuffix}/cdk-hnb659fds-container-assets-\${AWS::AccountId}-\${AWS::Region}:cd4e93635792fa5ad0d0e73ce77b4758905fabbd88d07cb0cd1f589bae5b91ce",
-=======
-              "Fn::Sub": "\${AWS::AccountId}.dkr.ecr.\${AWS::Region}.\${AWS::URLSuffix}/cdk-hnb659fds-container-assets-\${AWS::AccountId}-\${AWS::Region}:79f58aeb41e275be263a7a227e021c4be5b840429fe4269148df691936b87ab6",
->>>>>>> 7d188cbe
+              "Fn::Sub": "\${AWS::AccountId}.dkr.ecr.\${AWS::Region}.\${AWS::URLSuffix}/cdk-hnb659fds-container-assets-\${AWS::AccountId}-\${AWS::Region}:dc68080fa5da929bc84f6715a0adcf16e4e863c7fbe894a142bc45832b86e93c",
             },
             "LogConfiguration": Object {
               "LogDriver": "awslogs",
@@ -4799,11 +4791,7 @@
             ],
             "Essential": true,
             "Image": Object {
-<<<<<<< HEAD
-              "Fn::Sub": "\${AWS::AccountId}.dkr.ecr.\${AWS::Region}.\${AWS::URLSuffix}/cdk-hnb659fds-container-assets-\${AWS::AccountId}-\${AWS::Region}:cd4e93635792fa5ad0d0e73ce77b4758905fabbd88d07cb0cd1f589bae5b91ce",
-=======
-              "Fn::Sub": "\${AWS::AccountId}.dkr.ecr.\${AWS::Region}.\${AWS::URLSuffix}/cdk-hnb659fds-container-assets-\${AWS::AccountId}-\${AWS::Region}:79f58aeb41e275be263a7a227e021c4be5b840429fe4269148df691936b87ab6",
->>>>>>> 7d188cbe
+              "Fn::Sub": "\${AWS::AccountId}.dkr.ecr.\${AWS::Region}.\${AWS::URLSuffix}/cdk-hnb659fds-container-assets-\${AWS::AccountId}-\${AWS::Region}:dc68080fa5da929bc84f6715a0adcf16e4e863c7fbe894a142bc45832b86e93c",
             },
             "LogConfiguration": Object {
               "LogDriver": "awslogs",
@@ -7110,11 +7098,7 @@
             ],
             "Essential": true,
             "Image": Object {
-<<<<<<< HEAD
-              "Fn::Sub": "\${AWS::AccountId}.dkr.ecr.\${AWS::Region}.\${AWS::URLSuffix}/cdk-hnb659fds-container-assets-\${AWS::AccountId}-\${AWS::Region}:cd4e93635792fa5ad0d0e73ce77b4758905fabbd88d07cb0cd1f589bae5b91ce",
-=======
-              "Fn::Sub": "\${AWS::AccountId}.dkr.ecr.\${AWS::Region}.\${AWS::URLSuffix}/cdk-hnb659fds-container-assets-\${AWS::AccountId}-\${AWS::Region}:79f58aeb41e275be263a7a227e021c4be5b840429fe4269148df691936b87ab6",
->>>>>>> 7d188cbe
+              "Fn::Sub": "\${AWS::AccountId}.dkr.ecr.\${AWS::Region}.\${AWS::URLSuffix}/cdk-hnb659fds-container-assets-\${AWS::AccountId}-\${AWS::Region}:dc68080fa5da929bc84f6715a0adcf16e4e863c7fbe894a142bc45832b86e93c",
             },
             "LogConfiguration": Object {
               "LogDriver": "awslogs",
