--- conflicted
+++ resolved
@@ -228,48 +228,6 @@
                 "ecr:BatchGetImage",
               ],
               "Effect": "Allow",
-<<<<<<< HEAD
-              "Resource": "*",
-            },
-          ],
-          "Version": "2012-10-17",
-        },
-        "PolicyName": "LogRetentionaae0aa3c5b4d4f87b02d85b201efdd8aServiceRoleDefaultPolicyADDA7DEB",
-        "Roles": Array [
-          Object {
-            "Ref": "LogRetentionaae0aa3c5b4d4f87b02d85b201efdd8aServiceRole9741ECFB",
-          },
-        ],
-      },
-      "Type": "AWS::IAM::Policy",
-    },
-    "MonitoringHighSeverityDashboard17D9CD74": Anything,
-    "MonitoringWatchfulDashboard9EB9FD4D": Anything,
-    "Transliterator6462E4D2": Object {
-      "DependsOn": Array [
-        "TransliteratorServiceRoleDefaultPolicy44A1392F",
-        "TransliteratorServiceRoleDE4FF5F3",
-      ],
-      "Properties": Object {
-        "Code": Object {
-          "S3Bucket": Object {
-            "Ref": "AssetParametersf423cdcb96bbac82e564cc869f924aa9f9cb3af223fd2b3b3d8987fdf94ba604S3Bucket18A96FBD",
-          },
-          "S3Key": Object {
-            "Fn::Join": Array [
-              "",
-              Array [
-                Object {
-                  "Fn::Select": Array [
-                    0,
-                    Object {
-                      "Fn::Split": Array [
-                        "||",
-                        Object {
-                          "Ref": "AssetParametersf423cdcb96bbac82e564cc869f924aa9f9cb3af223fd2b3b3d8987fdf94ba604S3VersionKey69BD507D",
-                        },
-                      ],
-=======
               "Resource": Object {
                 "Fn::Join": Array [
                   "",
@@ -277,24 +235,14 @@
                     "arn:",
                     Object {
                       "Ref": "AWS::Partition",
->>>>>>> 2c59812d
                     },
                     ":ecr:",
                     Object {
-<<<<<<< HEAD
-                      "Fn::Split": Array [
-                        "||",
-                        Object {
-                          "Ref": "AssetParametersf423cdcb96bbac82e564cc869f924aa9f9cb3af223fd2b3b3d8987fdf94ba604S3VersionKey69BD507D",
-                        },
-                      ],
-=======
                       "Ref": "AWS::Region",
                     },
                     ":",
                     Object {
                       "Ref": "AWS::AccountId",
->>>>>>> 2c59812d
                     },
                     ":repository/aws-cdk/assets",
                   ],
@@ -580,88 +528,6 @@
                 "s3:Abort*",
               ],
               "Effect": "Allow",
-<<<<<<< HEAD
-              "Resource": "*",
-            },
-          ],
-          "Version": "2012-10-17",
-        },
-        "PolicyName": "LogRetentionaae0aa3c5b4d4f87b02d85b201efdd8aServiceRoleDefaultPolicyADDA7DEB",
-        "Roles": Array [
-          Object {
-            "Ref": "LogRetentionaae0aa3c5b4d4f87b02d85b201efdd8aServiceRole9741ECFB",
-          },
-        ],
-      },
-      "Type": "AWS::IAM::Policy",
-    },
-    "MonitoringHighSeverityDashboard17D9CD74": Anything,
-    "MonitoringWatchfulDashboard9EB9FD4D": Anything,
-    "Transliterator6462E4D2": Object {
-      "DependsOn": Array [
-        "TransliteratorServiceRoleDefaultPolicy44A1392F",
-        "TransliteratorServiceRoleDE4FF5F3",
-      ],
-      "Properties": Object {
-        "Code": Object {
-          "S3Bucket": Object {
-            "Ref": "AssetParametersf423cdcb96bbac82e564cc869f924aa9f9cb3af223fd2b3b3d8987fdf94ba604S3Bucket18A96FBD",
-          },
-          "S3Key": Object {
-            "Fn::Join": Array [
-              "",
-              Array [
-                Object {
-                  "Fn::Select": Array [
-                    0,
-                    Object {
-                      "Fn::Split": Array [
-                        "||",
-                        Object {
-                          "Ref": "AssetParametersf423cdcb96bbac82e564cc869f924aa9f9cb3af223fd2b3b3d8987fdf94ba604S3VersionKey69BD507D",
-                        },
-                      ],
-                    },
-                  ],
-                },
-                Object {
-                  "Fn::Select": Array [
-                    1,
-                    Object {
-                      "Fn::Split": Array [
-                        "||",
-                        Object {
-                          "Ref": "AssetParametersf423cdcb96bbac82e564cc869f924aa9f9cb3af223fd2b3b3d8987fdf94ba604S3VersionKey69BD507D",
-                        },
-                      ],
-                    },
-                  ],
-                },
-              ],
-            ],
-          },
-        },
-        "Description": "Creates python documentation from jsii-enabled npm packages",
-        "Environment": Object {
-          "Variables": Object {
-            "CODE_ARTIFACT_API_ENDPOINT": Object {
-              "Fn::Select": Array [
-                1,
-                Object {
-                  "Fn::Split": Array [
-                    ":",
-                    Object {
-                      "Fn::Select": Array [
-                        0,
-                        Object {
-                          "Fn::GetAtt": Array [
-                            "VPCCodeArtifactAPIA2ABC3E9",
-                            "DnsEntries",
-                          ],
-                        },
-                      ],
-                    },
-=======
               "Resource": Array [
                 Object {
                   "Fn::GetAtt": Array [
@@ -681,7 +547,6 @@
                       },
                       "/data/*/docs-*-python.md",
                     ],
->>>>>>> 2c59812d
                   ],
                 },
               ],
@@ -2437,48 +2302,6 @@
                 "ecr:BatchGetImage",
               ],
               "Effect": "Allow",
-<<<<<<< HEAD
-              "Resource": "*",
-            },
-          ],
-          "Version": "2012-10-17",
-        },
-        "PolicyName": "LogRetentionaae0aa3c5b4d4f87b02d85b201efdd8aServiceRoleDefaultPolicyADDA7DEB",
-        "Roles": Array [
-          Object {
-            "Ref": "LogRetentionaae0aa3c5b4d4f87b02d85b201efdd8aServiceRole9741ECFB",
-          },
-        ],
-      },
-      "Type": "AWS::IAM::Policy",
-    },
-    "MonitoringHighSeverityDashboard17D9CD74": Anything,
-    "MonitoringWatchfulDashboard9EB9FD4D": Anything,
-    "Transliterator6462E4D2": Object {
-      "DependsOn": Array [
-        "TransliteratorServiceRoleDefaultPolicy44A1392F",
-        "TransliteratorServiceRoleDE4FF5F3",
-      ],
-      "Properties": Object {
-        "Code": Object {
-          "S3Bucket": Object {
-            "Ref": "AssetParametersf423cdcb96bbac82e564cc869f924aa9f9cb3af223fd2b3b3d8987fdf94ba604S3Bucket18A96FBD",
-          },
-          "S3Key": Object {
-            "Fn::Join": Array [
-              "",
-              Array [
-                Object {
-                  "Fn::Select": Array [
-                    0,
-                    Object {
-                      "Fn::Split": Array [
-                        "||",
-                        Object {
-                          "Ref": "AssetParametersf423cdcb96bbac82e564cc869f924aa9f9cb3af223fd2b3b3d8987fdf94ba604S3VersionKey69BD507D",
-                        },
-                      ],
-=======
               "Resource": Object {
                 "Fn::Join": Array [
                   "",
@@ -2486,20 +2309,10 @@
                     "arn:",
                     Object {
                       "Ref": "AWS::Partition",
->>>>>>> 2c59812d
                     },
                     ":ecr:",
                     Object {
-<<<<<<< HEAD
-                      "Fn::Split": Array [
-                        "||",
-                        Object {
-                          "Ref": "AssetParametersf423cdcb96bbac82e564cc869f924aa9f9cb3af223fd2b3b3d8987fdf94ba604S3VersionKey69BD507D",
-                        },
-                      ],
-=======
                       "Ref": "AWS::Region",
->>>>>>> 2c59812d
                     },
                     ":",
                     Object {
@@ -2787,62 +2600,6 @@
                 "s3:Abort*",
               ],
               "Effect": "Allow",
-<<<<<<< HEAD
-              "Resource": "*",
-            },
-          ],
-          "Version": "2012-10-17",
-        },
-        "PolicyName": "LogRetentionaae0aa3c5b4d4f87b02d85b201efdd8aServiceRoleDefaultPolicyADDA7DEB",
-        "Roles": Array [
-          Object {
-            "Ref": "LogRetentionaae0aa3c5b4d4f87b02d85b201efdd8aServiceRole9741ECFB",
-          },
-        ],
-      },
-      "Type": "AWS::IAM::Policy",
-    },
-    "MonitoringHighSeverityDashboard17D9CD74": Anything,
-    "MonitoringWatchfulDashboard9EB9FD4D": Anything,
-    "Transliterator6462E4D2": Object {
-      "DependsOn": Array [
-        "TransliteratorServiceRoleDefaultPolicy44A1392F",
-        "TransliteratorServiceRoleDE4FF5F3",
-      ],
-      "Properties": Object {
-        "Code": Object {
-          "S3Bucket": Object {
-            "Ref": "AssetParametersf423cdcb96bbac82e564cc869f924aa9f9cb3af223fd2b3b3d8987fdf94ba604S3Bucket18A96FBD",
-          },
-          "S3Key": Object {
-            "Fn::Join": Array [
-              "",
-              Array [
-                Object {
-                  "Fn::Select": Array [
-                    0,
-                    Object {
-                      "Fn::Split": Array [
-                        "||",
-                        Object {
-                          "Ref": "AssetParametersf423cdcb96bbac82e564cc869f924aa9f9cb3af223fd2b3b3d8987fdf94ba604S3VersionKey69BD507D",
-                        },
-                      ],
-                    },
-                  ],
-                },
-                Object {
-                  "Fn::Select": Array [
-                    1,
-                    Object {
-                      "Fn::Split": Array [
-                        "||",
-                        Object {
-                          "Ref": "AssetParametersf423cdcb96bbac82e564cc869f924aa9f9cb3af223fd2b3b3d8987fdf94ba604S3VersionKey69BD507D",
-                        },
-                      ],
-                    },
-=======
               "Resource": Array [
                 Object {
                   "Fn::GetAtt": Array [
@@ -2862,7 +2619,6 @@
                       },
                       "/data/*/docs-python.md.not-supported",
                     ],
->>>>>>> 2c59812d
                   ],
                 },
               ],
