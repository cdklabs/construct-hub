// Jest Snapshot v1, https://goo.gl/fbAQLP

exports[`CodeArtifact repository 1`] = `
Object {
  "Outputs": Anything,
  "Parameters": Anything,
  "Resources": Object {
    "AWS679f53fac002430cb0da5b7982bd22872D164C4C": Object {
      "DependsOn": Array [
        "AWS679f53fac002430cb0da5b7982bd2287ServiceRoleC1EA0FF2",
      ],
      "Properties": Object {
        "Code": Object {
          "S3Bucket": Object {
            "Ref": "AssetParameters4074092ab8b435c90a773e082601fa36def54c91cadfae59451bd0beda547cbcS3Bucket02FC0B28",
          },
          "S3Key": Object {
            "Fn::Join": Array [
              "",
              Array [
                Object {
                  "Fn::Select": Array [
                    0,
                    Object {
                      "Fn::Split": Array [
                        "||",
                        Object {
                          "Ref": "AssetParameters4074092ab8b435c90a773e082601fa36def54c91cadfae59451bd0beda547cbcS3VersionKey547E84F8",
                        },
                      ],
                    },
                  ],
                },
                Object {
                  "Fn::Select": Array [
                    1,
                    Object {
                      "Fn::Split": Array [
                        "||",
                        Object {
                          "Ref": "AssetParameters4074092ab8b435c90a773e082601fa36def54c91cadfae59451bd0beda547cbcS3VersionKey547E84F8",
                        },
                      ],
                    },
                  ],
                },
              ],
            ],
          },
        },
        "Handler": "index.handler",
        "Role": Object {
          "Fn::GetAtt": Array [
            "AWS679f53fac002430cb0da5b7982bd2287ServiceRoleC1EA0FF2",
            "Arn",
          ],
        },
        "Runtime": "nodejs12.x",
        "Timeout": 120,
      },
      "Type": "AWS::Lambda::Function",
    },
    "AWS679f53fac002430cb0da5b7982bd2287ServiceRoleC1EA0FF2": Object {
      "Properties": Object {
        "AssumeRolePolicyDocument": Object {
          "Statement": Array [
            Object {
              "Action": "sts:AssumeRole",
              "Effect": "Allow",
              "Principal": Object {
                "Service": "lambda.amazonaws.com",
              },
            },
          ],
          "Version": "2012-10-17",
        },
        "ManagedPolicyArns": Array [
          Object {
            "Fn::Join": Array [
              "",
              Array [
                "arn:",
                Object {
                  "Ref": "AWS::Partition",
                },
                ":iam::aws:policy/service-role/AWSLambdaBasicExecutionRole",
              ],
            ],
          },
        ],
      },
      "Type": "AWS::IAM::Role",
    },
    "Bucket83908E77": Anything,
    "CodeArtifact": Anything,
    "CodeArtifactDomainDB0947A4": Anything,
    "CodeArtifactGetEndpoint0223B4AF": Anything,
    "CodeArtifactGetEndpointCustomResourcePolicy9A5E4C87": Anything,
    "CodeArtifactPublishing0B49F38B": Anything,
    "MonitoringHighSeverityDashboard17D9CD74": Anything,
    "MonitoringWatchfulDashboard9EB9FD4D": Anything,
    "TransliteratorLogGroup09734787": Object {
      "DeletionPolicy": "Retain",
      "Properties": Object {
        "RetentionInDays": 731,
      },
      "Type": "AWS::Logs::LogGroup",
      "UpdateReplacePolicy": "Retain",
    },
    "TransliteratorTaskDefinition16158D86": Object {
      "Properties": Object {
        "ContainerDefinitions": Array [
          Object {
            "Environment": Array [
              Object {
                "Name": "HEADER_SPAN",
                "Value": "true",
              },
              Object {
                "Name": "AWS_EMF_ENVIRONMENT",
                "Value": "Local",
              },
              Object {
                "Name": "CODE_ARTIFACT_DOMAIN_NAME",
                "Value": Object {
                  "Fn::GetAtt": Array [
                    "CodeArtifact",
                    "DomainName",
                  ],
                },
              },
              Object {
                "Name": "CODE_ARTIFACT_DOMAIN_OWNER",
                "Value": Object {
                  "Fn::GetAtt": Array [
                    "CodeArtifact",
                    "DomainOwner",
                  ],
                },
              },
              Object {
                "Name": "CODE_ARTIFACT_REPOSITORY_ENDPOINT",
                "Value": Object {
                  "Fn::GetAtt": Array [
                    "CodeArtifactGetEndpoint0223B4AF",
                    "repositoryEndpoint",
                  ],
                },
              },
            ],
            "Essential": true,
            "Image": Object {
              "Fn::Join": Array [
                "",
                Array [
                  Object {
                    "Ref": "AWS::AccountId",
                  },
                  ".dkr.ecr.",
                  Object {
                    "Ref": "AWS::Region",
                  },
                  ".",
                  Object {
                    "Ref": "AWS::URLSuffix",
                  },
<<<<<<< HEAD
                  "/aws-cdk/assets:82ad7b48d49f422f59eeff529af7374a62b9fefd910b7984fad3bedb8baff445",
=======
                  "/aws-cdk/assets:04fa516775b59710b2b0a3391874d28a5a91397c46a28ef9910402039e888f8e",
>>>>>>> 459f7d06
                ],
              ],
            },
            "LogConfiguration": Object {
              "LogDriver": "awslogs",
              "Options": Object {
                "awslogs-group": Object {
                  "Ref": "TransliteratorLogGroup09734787",
                },
                "awslogs-region": Object {
                  "Ref": "AWS::Region",
                },
                "awslogs-stream-prefix": "transliterator",
              },
            },
            "Name": "Resource",
          },
        ],
        "Cpu": "4096",
        "ExecutionRoleArn": Object {
          "Fn::GetAtt": Array [
            "TransliteratorTaskDefinitionExecutionRole9E3F5F1A",
            "Arn",
          ],
        },
        "Family": "TestStackTransliteratorTaskDefinitionE3A8C6E4",
        "Memory": "8192",
        "NetworkMode": "awsvpc",
        "RequiresCompatibilities": Array [
          "FARGATE",
        ],
        "TaskRoleArn": Object {
          "Fn::GetAtt": Array [
            "TransliteratorTaskDefinitionTaskRole9D702381",
            "Arn",
          ],
        },
      },
      "Type": "AWS::ECS::TaskDefinition",
    },
    "TransliteratorTaskDefinitionExecutionRole9E3F5F1A": Object {
      "Properties": Object {
        "AssumeRolePolicyDocument": Object {
          "Statement": Array [
            Object {
              "Action": "sts:AssumeRole",
              "Effect": "Allow",
              "Principal": Object {
                "Service": "ecs-tasks.amazonaws.com",
              },
            },
          ],
          "Version": "2012-10-17",
        },
      },
      "Type": "AWS::IAM::Role",
    },
    "TransliteratorTaskDefinitionExecutionRoleDefaultPolicyEF9F768F": Object {
      "Properties": Object {
        "PolicyDocument": Object {
          "Statement": Array [
            Object {
              "Action": Array [
                "ecr:BatchCheckLayerAvailability",
                "ecr:GetDownloadUrlForLayer",
                "ecr:BatchGetImage",
              ],
              "Effect": "Allow",
              "Resource": Object {
                "Fn::Join": Array [
                  "",
                  Array [
                    "arn:",
                    Object {
                      "Ref": "AWS::Partition",
                    },
                    ":ecr:",
                    Object {
                      "Ref": "AWS::Region",
                    },
                    ":",
                    Object {
                      "Ref": "AWS::AccountId",
                    },
                    ":repository/aws-cdk/assets",
                  ],
                ],
              },
            },
            Object {
              "Action": "ecr:GetAuthorizationToken",
              "Effect": "Allow",
              "Resource": "*",
            },
            Object {
              "Action": Array [
                "logs:CreateLogStream",
                "logs:PutLogEvents",
              ],
              "Effect": "Allow",
              "Resource": Object {
                "Fn::GetAtt": Array [
                  "TransliteratorLogGroup09734787",
                  "Arn",
                ],
              },
            },
          ],
          "Version": "2012-10-17",
        },
        "PolicyName": "TransliteratorTaskDefinitionExecutionRoleDefaultPolicyEF9F768F",
        "Roles": Array [
          Object {
            "Ref": "TransliteratorTaskDefinitionExecutionRole9E3F5F1A",
          },
        ],
      },
      "Type": "AWS::IAM::Policy",
    },
    "TransliteratorTaskDefinitionTaskRole9D702381": Object {
      "Properties": Object {
        "AssumeRolePolicyDocument": Object {
          "Statement": Array [
            Object {
              "Action": "sts:AssumeRole",
              "Effect": "Allow",
              "Principal": Object {
                "Service": "ecs-tasks.amazonaws.com",
              },
            },
          ],
          "Version": "2012-10-17",
        },
      },
      "Type": "AWS::IAM::Role",
    },
    "TransliteratorTaskDefinitionTaskRoleDefaultPolicy9436F5AA": Object {
      "Properties": Object {
        "PolicyDocument": Object {
          "Statement": Array [
            Object {
              "Action": Array [
                "states:SendTaskFailure",
                "states:SendTaskHeartbeat",
                "states:SendTaskSuccess",
              ],
              "Effect": "Allow",
              "Resource": "*",
            },
            Object {
              "Action": "sts:GetServiceBearerToken",
              "Condition": Object {
                "StringEquals": Object {
                  "sts:AWSServiceName": "codeartifact.amazonaws.com",
                },
              },
              "Effect": "Allow",
              "Resource": "*",
            },
            Object {
              "Action": Array [
                "codeartifact:GetAuthorizationToken",
                "codeartifact:GetRepositoryEndpoint",
                "codeartifact:ReadFromRepository",
              ],
              "Effect": "Allow",
              "Resource": Array [
                Object {
                  "Fn::GetAtt": Array [
                    "CodeArtifactDomainDB0947A4",
                    "Arn",
                  ],
                },
                Object {
                  "Fn::GetAtt": Array [
                    "CodeArtifact",
                    "Arn",
                  ],
                },
                Object {
                  "Fn::GetAtt": Array [
                    "CodeArtifactPublishing0B49F38B",
                    "Arn",
                  ],
                },
              ],
            },
            Object {
              "Action": Array [
                "s3:GetObject*",
                "s3:GetBucket*",
                "s3:List*",
              ],
              "Effect": "Allow",
              "Resource": Array [
                Object {
                  "Fn::GetAtt": Array [
                    "Bucket83908E77",
                    "Arn",
                  ],
                },
                Object {
                  "Fn::Join": Array [
                    "",
                    Array [
                      Object {
                        "Fn::GetAtt": Array [
                          "Bucket83908E77",
                          "Arn",
                        ],
                      },
                      "/data/*/assembly.json",
                    ],
                  ],
                },
              ],
            },
            Object {
              "Action": Array [
                "s3:GetObject*",
                "s3:GetBucket*",
                "s3:List*",
              ],
              "Effect": "Allow",
              "Resource": Array [
                Object {
                  "Fn::GetAtt": Array [
                    "Bucket83908E77",
                    "Arn",
                  ],
                },
                Object {
                  "Fn::Join": Array [
                    "",
                    Array [
                      Object {
                        "Fn::GetAtt": Array [
                          "Bucket83908E77",
                          "Arn",
                        ],
                      },
                      "/data/*/package.tgz",
                    ],
                  ],
                },
              ],
            },
            Object {
              "Action": Array [
                "s3:DeleteObject*",
                "s3:PutObject*",
                "s3:Abort*",
              ],
              "Effect": "Allow",
              "Resource": Array [
                Object {
                  "Fn::GetAtt": Array [
                    "Bucket83908E77",
                    "Arn",
                  ],
                },
                Object {
                  "Fn::Join": Array [
                    "",
                    Array [
                      Object {
                        "Fn::GetAtt": Array [
                          "Bucket83908E77",
                          "Arn",
                        ],
                      },
                      "/data/*/docs-typescript.md",
                    ],
                  ],
                },
              ],
            },
            Object {
              "Action": Array [
                "s3:DeleteObject*",
                "s3:PutObject*",
                "s3:Abort*",
              ],
              "Effect": "Allow",
              "Resource": Array [
                Object {
                  "Fn::GetAtt": Array [
                    "Bucket83908E77",
                    "Arn",
                  ],
                },
                Object {
                  "Fn::Join": Array [
                    "",
                    Array [
                      Object {
                        "Fn::GetAtt": Array [
                          "Bucket83908E77",
                          "Arn",
                        ],
                      },
                      "/data/*/docs-*-typescript.md",
                    ],
                  ],
                },
              ],
            },
            Object {
              "Action": Array [
                "s3:DeleteObject*",
                "s3:PutObject*",
                "s3:Abort*",
              ],
              "Effect": "Allow",
              "Resource": Array [
                Object {
                  "Fn::GetAtt": Array [
                    "Bucket83908E77",
                    "Arn",
                  ],
                },
                Object {
                  "Fn::Join": Array [
                    "",
                    Array [
                      Object {
                        "Fn::GetAtt": Array [
                          "Bucket83908E77",
                          "Arn",
                        ],
                      },
                      "/data/*/docs-typescript.md.not-supported",
                    ],
                  ],
                },
              ],
            },
            Object {
              "Action": Array [
                "s3:DeleteObject*",
                "s3:PutObject*",
                "s3:Abort*",
              ],
              "Effect": "Allow",
              "Resource": Array [
                Object {
                  "Fn::GetAtt": Array [
                    "Bucket83908E77",
                    "Arn",
                  ],
                },
                Object {
                  "Fn::Join": Array [
                    "",
                    Array [
                      Object {
                        "Fn::GetAtt": Array [
                          "Bucket83908E77",
                          "Arn",
                        ],
                      },
                      "/data/*/docs-*-typescript.md.not-supported",
                    ],
                  ],
                },
              ],
            },
            Object {
              "Action": Array [
                "s3:DeleteObject*",
                "s3:PutObject*",
                "s3:Abort*",
              ],
              "Effect": "Allow",
              "Resource": Array [
                Object {
                  "Fn::GetAtt": Array [
                    "Bucket83908E77",
                    "Arn",
                  ],
                },
                Object {
                  "Fn::Join": Array [
                    "",
                    Array [
                      Object {
                        "Fn::GetAtt": Array [
                          "Bucket83908E77",
                          "Arn",
                        ],
                      },
                      "/data/*/docs-python.md",
                    ],
                  ],
                },
              ],
            },
            Object {
              "Action": Array [
                "s3:DeleteObject*",
                "s3:PutObject*",
                "s3:Abort*",
              ],
              "Effect": "Allow",
              "Resource": Array [
                Object {
                  "Fn::GetAtt": Array [
                    "Bucket83908E77",
                    "Arn",
                  ],
                },
                Object {
                  "Fn::Join": Array [
                    "",
                    Array [
                      Object {
                        "Fn::GetAtt": Array [
                          "Bucket83908E77",
                          "Arn",
                        ],
                      },
                      "/data/*/docs-*-python.md",
                    ],
                  ],
                },
              ],
            },
            Object {
              "Action": Array [
                "s3:DeleteObject*",
                "s3:PutObject*",
                "s3:Abort*",
              ],
              "Effect": "Allow",
              "Resource": Array [
                Object {
                  "Fn::GetAtt": Array [
                    "Bucket83908E77",
                    "Arn",
                  ],
                },
                Object {
                  "Fn::Join": Array [
                    "",
                    Array [
                      Object {
                        "Fn::GetAtt": Array [
                          "Bucket83908E77",
                          "Arn",
                        ],
                      },
                      "/data/*/docs-python.md.not-supported",
                    ],
                  ],
                },
              ],
            },
            Object {
              "Action": Array [
                "s3:DeleteObject*",
                "s3:PutObject*",
                "s3:Abort*",
              ],
              "Effect": "Allow",
              "Resource": Array [
                Object {
                  "Fn::GetAtt": Array [
                    "Bucket83908E77",
                    "Arn",
                  ],
                },
                Object {
                  "Fn::Join": Array [
                    "",
                    Array [
                      Object {
                        "Fn::GetAtt": Array [
                          "Bucket83908E77",
                          "Arn",
                        ],
                      },
                      "/data/*/docs-*-python.md.not-supported",
                    ],
                  ],
                },
              ],
            },
            Object {
              "Action": Array [
                "s3:DeleteObject*",
                "s3:PutObject*",
                "s3:Abort*",
              ],
              "Effect": "Allow",
              "Resource": Array [
                Object {
                  "Fn::GetAtt": Array [
                    "Bucket83908E77",
                    "Arn",
                  ],
                },
                Object {
                  "Fn::Join": Array [
                    "",
                    Array [
                      Object {
                        "Fn::GetAtt": Array [
                          "Bucket83908E77",
                          "Arn",
                        ],
                      },
                      "/data/*/docs-java.md",
                    ],
                  ],
                },
              ],
            },
            Object {
              "Action": Array [
                "s3:DeleteObject*",
                "s3:PutObject*",
                "s3:Abort*",
              ],
              "Effect": "Allow",
              "Resource": Array [
                Object {
                  "Fn::GetAtt": Array [
                    "Bucket83908E77",
                    "Arn",
                  ],
                },
                Object {
                  "Fn::Join": Array [
                    "",
                    Array [
                      Object {
                        "Fn::GetAtt": Array [
                          "Bucket83908E77",
                          "Arn",
                        ],
                      },
                      "/data/*/docs-*-java.md",
                    ],
                  ],
                },
              ],
            },
            Object {
              "Action": Array [
                "s3:DeleteObject*",
                "s3:PutObject*",
                "s3:Abort*",
              ],
              "Effect": "Allow",
              "Resource": Array [
                Object {
                  "Fn::GetAtt": Array [
                    "Bucket83908E77",
                    "Arn",
                  ],
                },
                Object {
                  "Fn::Join": Array [
                    "",
                    Array [
                      Object {
                        "Fn::GetAtt": Array [
                          "Bucket83908E77",
                          "Arn",
                        ],
                      },
                      "/data/*/docs-java.md.not-supported",
                    ],
                  ],
                },
              ],
            },
            Object {
              "Action": Array [
                "s3:DeleteObject*",
                "s3:PutObject*",
                "s3:Abort*",
              ],
              "Effect": "Allow",
              "Resource": Array [
                Object {
                  "Fn::GetAtt": Array [
                    "Bucket83908E77",
                    "Arn",
                  ],
                },
                Object {
                  "Fn::Join": Array [
                    "",
                    Array [
                      Object {
                        "Fn::GetAtt": Array [
                          "Bucket83908E77",
                          "Arn",
                        ],
                      },
                      "/data/*/docs-*-java.md.not-supported",
                    ],
                  ],
                },
              ],
            },
            Object {
              "Action": Array [
                "s3:DeleteObject*",
                "s3:PutObject*",
                "s3:Abort*",
              ],
              "Effect": "Allow",
              "Resource": Array [
                Object {
                  "Fn::GetAtt": Array [
                    "Bucket83908E77",
                    "Arn",
                  ],
                },
                Object {
                  "Fn::Join": Array [
                    "",
                    Array [
                      Object {
                        "Fn::GetAtt": Array [
                          "Bucket83908E77",
                          "Arn",
                        ],
                      },
                      "/data/*/docs-csharp.md",
                    ],
                  ],
                },
              ],
            },
            Object {
              "Action": Array [
                "s3:DeleteObject*",
                "s3:PutObject*",
                "s3:Abort*",
              ],
              "Effect": "Allow",
              "Resource": Array [
                Object {
                  "Fn::GetAtt": Array [
                    "Bucket83908E77",
                    "Arn",
                  ],
                },
                Object {
                  "Fn::Join": Array [
                    "",
                    Array [
                      Object {
                        "Fn::GetAtt": Array [
                          "Bucket83908E77",
                          "Arn",
                        ],
                      },
                      "/data/*/docs-*-csharp.md",
                    ],
                  ],
                },
              ],
            },
            Object {
              "Action": Array [
                "s3:DeleteObject*",
                "s3:PutObject*",
                "s3:Abort*",
              ],
              "Effect": "Allow",
              "Resource": Array [
                Object {
                  "Fn::GetAtt": Array [
                    "Bucket83908E77",
                    "Arn",
                  ],
                },
                Object {
                  "Fn::Join": Array [
                    "",
                    Array [
                      Object {
                        "Fn::GetAtt": Array [
                          "Bucket83908E77",
                          "Arn",
                        ],
                      },
                      "/data/*/docs-csharp.md.not-supported",
                    ],
                  ],
                },
              ],
            },
            Object {
              "Action": Array [
                "s3:DeleteObject*",
                "s3:PutObject*",
                "s3:Abort*",
              ],
              "Effect": "Allow",
              "Resource": Array [
                Object {
                  "Fn::GetAtt": Array [
                    "Bucket83908E77",
                    "Arn",
                  ],
                },
                Object {
                  "Fn::Join": Array [
                    "",
                    Array [
                      Object {
                        "Fn::GetAtt": Array [
                          "Bucket83908E77",
                          "Arn",
                        ],
                      },
                      "/data/*/docs-*-csharp.md.not-supported",
                    ],
                  ],
                },
              ],
            },
          ],
          "Version": "2012-10-17",
        },
        "PolicyName": "TransliteratorTaskDefinitionTaskRoleDefaultPolicy9436F5AA",
        "Roles": Array [
          Object {
            "Ref": "TransliteratorTaskDefinitionTaskRole9D702381",
          },
        ],
      },
      "Type": "AWS::IAM::Policy",
    },
  },
}
`;

exports[`VPC Endpoints 1`] = `
Object {
  "Outputs": Anything,
  "Resources": Object {
    "Bucket83908E77": Anything,
    "MonitoringHighSeverityDashboard17D9CD74": Anything,
    "MonitoringWatchfulDashboard9EB9FD4D": Anything,
    "TransliteratorLogGroup09734787": Object {
      "DeletionPolicy": "Retain",
      "Properties": Object {
        "RetentionInDays": 731,
      },
      "Type": "AWS::Logs::LogGroup",
      "UpdateReplacePolicy": "Retain",
    },
    "TransliteratorTaskDefinition16158D86": Object {
      "Properties": Object {
        "ContainerDefinitions": Array [
          Object {
            "Environment": Array [
              Object {
                "Name": "HEADER_SPAN",
                "Value": "true",
              },
              Object {
                "Name": "AWS_EMF_ENVIRONMENT",
                "Value": "Local",
              },
              Object {
                "Name": "CODE_ARTIFACT_API_ENDPOINT",
                "Value": Object {
                  "Fn::Select": Array [
                    1,
                    Object {
                      "Fn::Split": Array [
                        ":",
                        Object {
                          "Fn::Select": Array [
                            0,
                            Object {
                              "Fn::GetAtt": Array [
                                "VPCCodeArtifactAPIA2ABC3E9",
                                "DnsEntries",
                              ],
                            },
                          ],
                        },
                      ],
                    },
                  ],
                },
              },
            ],
            "Essential": true,
            "Image": Object {
              "Fn::Join": Array [
                "",
                Array [
                  Object {
                    "Ref": "AWS::AccountId",
                  },
                  ".dkr.ecr.",
                  Object {
                    "Ref": "AWS::Region",
                  },
                  ".",
                  Object {
                    "Ref": "AWS::URLSuffix",
                  },
<<<<<<< HEAD
                  "/aws-cdk/assets:82ad7b48d49f422f59eeff529af7374a62b9fefd910b7984fad3bedb8baff445",
=======
                  "/aws-cdk/assets:04fa516775b59710b2b0a3391874d28a5a91397c46a28ef9910402039e888f8e",
>>>>>>> 459f7d06
                ],
              ],
            },
            "LogConfiguration": Object {
              "LogDriver": "awslogs",
              "Options": Object {
                "awslogs-group": Object {
                  "Ref": "TransliteratorLogGroup09734787",
                },
                "awslogs-region": Object {
                  "Ref": "AWS::Region",
                },
                "awslogs-stream-prefix": "transliterator",
              },
            },
            "Name": "Resource",
          },
        ],
        "Cpu": "4096",
        "ExecutionRoleArn": Object {
          "Fn::GetAtt": Array [
            "TransliteratorTaskDefinitionExecutionRole9E3F5F1A",
            "Arn",
          ],
        },
        "Family": "TestStackTransliteratorTaskDefinitionE3A8C6E4",
        "Memory": "8192",
        "NetworkMode": "awsvpc",
        "RequiresCompatibilities": Array [
          "FARGATE",
        ],
        "TaskRoleArn": Object {
          "Fn::GetAtt": Array [
            "TransliteratorTaskDefinitionTaskRole9D702381",
            "Arn",
          ],
        },
      },
      "Type": "AWS::ECS::TaskDefinition",
    },
    "TransliteratorTaskDefinitionExecutionRole9E3F5F1A": Object {
      "Properties": Object {
        "AssumeRolePolicyDocument": Object {
          "Statement": Array [
            Object {
              "Action": "sts:AssumeRole",
              "Effect": "Allow",
              "Principal": Object {
                "Service": "ecs-tasks.amazonaws.com",
              },
            },
          ],
          "Version": "2012-10-17",
        },
      },
      "Type": "AWS::IAM::Role",
    },
    "TransliteratorTaskDefinitionExecutionRoleDefaultPolicyEF9F768F": Object {
      "Properties": Object {
        "PolicyDocument": Object {
          "Statement": Array [
            Object {
              "Action": Array [
                "ecr:BatchCheckLayerAvailability",
                "ecr:GetDownloadUrlForLayer",
                "ecr:BatchGetImage",
              ],
              "Effect": "Allow",
              "Resource": Object {
                "Fn::Join": Array [
                  "",
                  Array [
                    "arn:",
                    Object {
                      "Ref": "AWS::Partition",
                    },
                    ":ecr:",
                    Object {
                      "Ref": "AWS::Region",
                    },
                    ":",
                    Object {
                      "Ref": "AWS::AccountId",
                    },
                    ":repository/aws-cdk/assets",
                  ],
                ],
              },
            },
            Object {
              "Action": "ecr:GetAuthorizationToken",
              "Effect": "Allow",
              "Resource": "*",
            },
            Object {
              "Action": Array [
                "logs:CreateLogStream",
                "logs:PutLogEvents",
              ],
              "Effect": "Allow",
              "Resource": Object {
                "Fn::GetAtt": Array [
                  "TransliteratorLogGroup09734787",
                  "Arn",
                ],
              },
            },
          ],
          "Version": "2012-10-17",
        },
        "PolicyName": "TransliteratorTaskDefinitionExecutionRoleDefaultPolicyEF9F768F",
        "Roles": Array [
          Object {
            "Ref": "TransliteratorTaskDefinitionExecutionRole9E3F5F1A",
          },
        ],
      },
      "Type": "AWS::IAM::Policy",
    },
    "TransliteratorTaskDefinitionTaskRole9D702381": Object {
      "Properties": Object {
        "AssumeRolePolicyDocument": Object {
          "Statement": Array [
            Object {
              "Action": "sts:AssumeRole",
              "Effect": "Allow",
              "Principal": Object {
                "Service": "ecs-tasks.amazonaws.com",
              },
            },
          ],
          "Version": "2012-10-17",
        },
      },
      "Type": "AWS::IAM::Role",
    },
    "TransliteratorTaskDefinitionTaskRoleDefaultPolicy9436F5AA": Object {
      "Properties": Object {
        "PolicyDocument": Object {
          "Statement": Array [
            Object {
              "Action": Array [
                "states:SendTaskFailure",
                "states:SendTaskHeartbeat",
                "states:SendTaskSuccess",
              ],
              "Effect": "Allow",
              "Resource": "*",
            },
            Object {
              "Action": Array [
                "s3:GetObject*",
                "s3:GetBucket*",
                "s3:List*",
              ],
              "Effect": "Allow",
              "Resource": Array [
                Object {
                  "Fn::GetAtt": Array [
                    "Bucket83908E77",
                    "Arn",
                  ],
                },
                Object {
                  "Fn::Join": Array [
                    "",
                    Array [
                      Object {
                        "Fn::GetAtt": Array [
                          "Bucket83908E77",
                          "Arn",
                        ],
                      },
                      "/data/*/assembly.json",
                    ],
                  ],
                },
              ],
            },
            Object {
              "Action": Array [
                "s3:GetObject*",
                "s3:GetBucket*",
                "s3:List*",
              ],
              "Effect": "Allow",
              "Resource": Array [
                Object {
                  "Fn::GetAtt": Array [
                    "Bucket83908E77",
                    "Arn",
                  ],
                },
                Object {
                  "Fn::Join": Array [
                    "",
                    Array [
                      Object {
                        "Fn::GetAtt": Array [
                          "Bucket83908E77",
                          "Arn",
                        ],
                      },
                      "/data/*/package.tgz",
                    ],
                  ],
                },
              ],
            },
            Object {
              "Action": Array [
                "s3:DeleteObject*",
                "s3:PutObject*",
                "s3:Abort*",
              ],
              "Effect": "Allow",
              "Resource": Array [
                Object {
                  "Fn::GetAtt": Array [
                    "Bucket83908E77",
                    "Arn",
                  ],
                },
                Object {
                  "Fn::Join": Array [
                    "",
                    Array [
                      Object {
                        "Fn::GetAtt": Array [
                          "Bucket83908E77",
                          "Arn",
                        ],
                      },
                      "/data/*/docs-typescript.md",
                    ],
                  ],
                },
              ],
            },
            Object {
              "Action": Array [
                "s3:DeleteObject*",
                "s3:PutObject*",
                "s3:Abort*",
              ],
              "Effect": "Allow",
              "Resource": Array [
                Object {
                  "Fn::GetAtt": Array [
                    "Bucket83908E77",
                    "Arn",
                  ],
                },
                Object {
                  "Fn::Join": Array [
                    "",
                    Array [
                      Object {
                        "Fn::GetAtt": Array [
                          "Bucket83908E77",
                          "Arn",
                        ],
                      },
                      "/data/*/docs-*-typescript.md",
                    ],
                  ],
                },
              ],
            },
            Object {
              "Action": Array [
                "s3:DeleteObject*",
                "s3:PutObject*",
                "s3:Abort*",
              ],
              "Effect": "Allow",
              "Resource": Array [
                Object {
                  "Fn::GetAtt": Array [
                    "Bucket83908E77",
                    "Arn",
                  ],
                },
                Object {
                  "Fn::Join": Array [
                    "",
                    Array [
                      Object {
                        "Fn::GetAtt": Array [
                          "Bucket83908E77",
                          "Arn",
                        ],
                      },
                      "/data/*/docs-typescript.md.not-supported",
                    ],
                  ],
                },
              ],
            },
            Object {
              "Action": Array [
                "s3:DeleteObject*",
                "s3:PutObject*",
                "s3:Abort*",
              ],
              "Effect": "Allow",
              "Resource": Array [
                Object {
                  "Fn::GetAtt": Array [
                    "Bucket83908E77",
                    "Arn",
                  ],
                },
                Object {
                  "Fn::Join": Array [
                    "",
                    Array [
                      Object {
                        "Fn::GetAtt": Array [
                          "Bucket83908E77",
                          "Arn",
                        ],
                      },
                      "/data/*/docs-*-typescript.md.not-supported",
                    ],
                  ],
                },
              ],
            },
            Object {
              "Action": Array [
                "s3:DeleteObject*",
                "s3:PutObject*",
                "s3:Abort*",
              ],
              "Effect": "Allow",
              "Resource": Array [
                Object {
                  "Fn::GetAtt": Array [
                    "Bucket83908E77",
                    "Arn",
                  ],
                },
                Object {
                  "Fn::Join": Array [
                    "",
                    Array [
                      Object {
                        "Fn::GetAtt": Array [
                          "Bucket83908E77",
                          "Arn",
                        ],
                      },
                      "/data/*/docs-python.md",
                    ],
                  ],
                },
              ],
            },
            Object {
              "Action": Array [
                "s3:DeleteObject*",
                "s3:PutObject*",
                "s3:Abort*",
              ],
              "Effect": "Allow",
              "Resource": Array [
                Object {
                  "Fn::GetAtt": Array [
                    "Bucket83908E77",
                    "Arn",
                  ],
                },
                Object {
                  "Fn::Join": Array [
                    "",
                    Array [
                      Object {
                        "Fn::GetAtt": Array [
                          "Bucket83908E77",
                          "Arn",
                        ],
                      },
                      "/data/*/docs-*-python.md",
                    ],
                  ],
                },
              ],
            },
            Object {
              "Action": Array [
                "s3:DeleteObject*",
                "s3:PutObject*",
                "s3:Abort*",
              ],
              "Effect": "Allow",
              "Resource": Array [
                Object {
                  "Fn::GetAtt": Array [
                    "Bucket83908E77",
                    "Arn",
                  ],
                },
                Object {
                  "Fn::Join": Array [
                    "",
                    Array [
                      Object {
                        "Fn::GetAtt": Array [
                          "Bucket83908E77",
                          "Arn",
                        ],
                      },
                      "/data/*/docs-python.md.not-supported",
                    ],
                  ],
                },
              ],
            },
            Object {
              "Action": Array [
                "s3:DeleteObject*",
                "s3:PutObject*",
                "s3:Abort*",
              ],
              "Effect": "Allow",
              "Resource": Array [
                Object {
                  "Fn::GetAtt": Array [
                    "Bucket83908E77",
                    "Arn",
                  ],
                },
                Object {
                  "Fn::Join": Array [
                    "",
                    Array [
                      Object {
                        "Fn::GetAtt": Array [
                          "Bucket83908E77",
                          "Arn",
                        ],
                      },
                      "/data/*/docs-*-python.md.not-supported",
                    ],
                  ],
                },
              ],
            },
            Object {
              "Action": Array [
                "s3:DeleteObject*",
                "s3:PutObject*",
                "s3:Abort*",
              ],
              "Effect": "Allow",
              "Resource": Array [
                Object {
                  "Fn::GetAtt": Array [
                    "Bucket83908E77",
                    "Arn",
                  ],
                },
                Object {
                  "Fn::Join": Array [
                    "",
                    Array [
                      Object {
                        "Fn::GetAtt": Array [
                          "Bucket83908E77",
                          "Arn",
                        ],
                      },
                      "/data/*/docs-java.md",
                    ],
                  ],
                },
              ],
            },
            Object {
              "Action": Array [
                "s3:DeleteObject*",
                "s3:PutObject*",
                "s3:Abort*",
              ],
              "Effect": "Allow",
              "Resource": Array [
                Object {
                  "Fn::GetAtt": Array [
                    "Bucket83908E77",
                    "Arn",
                  ],
                },
                Object {
                  "Fn::Join": Array [
                    "",
                    Array [
                      Object {
                        "Fn::GetAtt": Array [
                          "Bucket83908E77",
                          "Arn",
                        ],
                      },
                      "/data/*/docs-*-java.md",
                    ],
                  ],
                },
              ],
            },
            Object {
              "Action": Array [
                "s3:DeleteObject*",
                "s3:PutObject*",
                "s3:Abort*",
              ],
              "Effect": "Allow",
              "Resource": Array [
                Object {
                  "Fn::GetAtt": Array [
                    "Bucket83908E77",
                    "Arn",
                  ],
                },
                Object {
                  "Fn::Join": Array [
                    "",
                    Array [
                      Object {
                        "Fn::GetAtt": Array [
                          "Bucket83908E77",
                          "Arn",
                        ],
                      },
                      "/data/*/docs-java.md.not-supported",
                    ],
                  ],
                },
              ],
            },
            Object {
              "Action": Array [
                "s3:DeleteObject*",
                "s3:PutObject*",
                "s3:Abort*",
              ],
              "Effect": "Allow",
              "Resource": Array [
                Object {
                  "Fn::GetAtt": Array [
                    "Bucket83908E77",
                    "Arn",
                  ],
                },
                Object {
                  "Fn::Join": Array [
                    "",
                    Array [
                      Object {
                        "Fn::GetAtt": Array [
                          "Bucket83908E77",
                          "Arn",
                        ],
                      },
                      "/data/*/docs-*-java.md.not-supported",
                    ],
                  ],
                },
              ],
            },
            Object {
              "Action": Array [
                "s3:DeleteObject*",
                "s3:PutObject*",
                "s3:Abort*",
              ],
              "Effect": "Allow",
              "Resource": Array [
                Object {
                  "Fn::GetAtt": Array [
                    "Bucket83908E77",
                    "Arn",
                  ],
                },
                Object {
                  "Fn::Join": Array [
                    "",
                    Array [
                      Object {
                        "Fn::GetAtt": Array [
                          "Bucket83908E77",
                          "Arn",
                        ],
                      },
                      "/data/*/docs-csharp.md",
                    ],
                  ],
                },
              ],
            },
            Object {
              "Action": Array [
                "s3:DeleteObject*",
                "s3:PutObject*",
                "s3:Abort*",
              ],
              "Effect": "Allow",
              "Resource": Array [
                Object {
                  "Fn::GetAtt": Array [
                    "Bucket83908E77",
                    "Arn",
                  ],
                },
                Object {
                  "Fn::Join": Array [
                    "",
                    Array [
                      Object {
                        "Fn::GetAtt": Array [
                          "Bucket83908E77",
                          "Arn",
                        ],
                      },
                      "/data/*/docs-*-csharp.md",
                    ],
                  ],
                },
              ],
            },
            Object {
              "Action": Array [
                "s3:DeleteObject*",
                "s3:PutObject*",
                "s3:Abort*",
              ],
              "Effect": "Allow",
              "Resource": Array [
                Object {
                  "Fn::GetAtt": Array [
                    "Bucket83908E77",
                    "Arn",
                  ],
                },
                Object {
                  "Fn::Join": Array [
                    "",
                    Array [
                      Object {
                        "Fn::GetAtt": Array [
                          "Bucket83908E77",
                          "Arn",
                        ],
                      },
                      "/data/*/docs-csharp.md.not-supported",
                    ],
                  ],
                },
              ],
            },
            Object {
              "Action": Array [
                "s3:DeleteObject*",
                "s3:PutObject*",
                "s3:Abort*",
              ],
              "Effect": "Allow",
              "Resource": Array [
                Object {
                  "Fn::GetAtt": Array [
                    "Bucket83908E77",
                    "Arn",
                  ],
                },
                Object {
                  "Fn::Join": Array [
                    "",
                    Array [
                      Object {
                        "Fn::GetAtt": Array [
                          "Bucket83908E77",
                          "Arn",
                        ],
                      },
                      "/data/*/docs-*-csharp.md.not-supported",
                    ],
                  ],
                },
              ],
            },
          ],
          "Version": "2012-10-17",
        },
        "PolicyName": "TransliteratorTaskDefinitionTaskRoleDefaultPolicy9436F5AA",
        "Roles": Array [
          Object {
            "Ref": "TransliteratorTaskDefinitionTaskRole9D702381",
          },
        ],
      },
      "Type": "AWS::IAM::Policy",
    },
    "VPCB9E5F0B4": Anything,
    "VPCCloudWatchLogsAF00FE1E": Anything,
    "VPCCloudWatchLogsSecurityGroupBD4AAD5D": Anything,
    "VPCCodeArtifactAPIA2ABC3E9": Anything,
    "VPCCodeArtifactAPISecurityGroup64F4145F": Anything,
    "VPCCodeArtifactRepoA711606D": Anything,
    "VPCCodeArtifactRepoSecurityGroupADDB69B7": Anything,
    "VPCECR6A7B7D8F": Anything,
    "VPCECRAPI3780F3E2": Anything,
    "VPCECRAPISecurityGroupF418D050": Anything,
    "VPCECRSecurityGroupC83C5513": Anything,
    "VPCIsolatedSubnet1RouteTableAssociationA2D18F7C": Anything,
    "VPCIsolatedSubnet1RouteTableEB156210": Anything,
    "VPCIsolatedSubnet1SubnetEBD00FC6": Anything,
    "VPCIsolatedSubnet2RouteTable9B4F78DC": Anything,
    "VPCIsolatedSubnet2RouteTableAssociation7BF8E0EB": Anything,
    "VPCIsolatedSubnet2Subnet4B1C8CAA": Anything,
    "VPCS3CC6C5EE4": Anything,
    "VPCStepFunctions960F37B8": Anything,
    "VPCStepFunctionsSecurityGroup4B81069A": Anything,
  },
}
`;

exports[`VPC Endpoints and CodeArtifact repository 1`] = `
Object {
  "Outputs": Anything,
  "Parameters": Object {
    "AssetParameters4074092ab8b435c90a773e082601fa36def54c91cadfae59451bd0beda547cbcArtifactHashF236251A": Object {
      "Description": "Artifact hash for asset \\"4074092ab8b435c90a773e082601fa36def54c91cadfae59451bd0beda547cbc\\"",
      "Type": "String",
    },
    "AssetParameters4074092ab8b435c90a773e082601fa36def54c91cadfae59451bd0beda547cbcS3Bucket02FC0B28": Object {
      "Description": "S3 bucket for asset \\"4074092ab8b435c90a773e082601fa36def54c91cadfae59451bd0beda547cbc\\"",
      "Type": "String",
    },
    "AssetParameters4074092ab8b435c90a773e082601fa36def54c91cadfae59451bd0beda547cbcS3VersionKey547E84F8": Object {
      "Description": "S3 key for asset version \\"4074092ab8b435c90a773e082601fa36def54c91cadfae59451bd0beda547cbc\\"",
      "Type": "String",
    },
  },
  "Resources": Object {
    "AWS679f53fac002430cb0da5b7982bd22872D164C4C": Object {
      "DependsOn": Array [
        "AWS679f53fac002430cb0da5b7982bd2287ServiceRoleC1EA0FF2",
      ],
      "Properties": Object {
        "Code": Object {
          "S3Bucket": Object {
            "Ref": "AssetParameters4074092ab8b435c90a773e082601fa36def54c91cadfae59451bd0beda547cbcS3Bucket02FC0B28",
          },
          "S3Key": Object {
            "Fn::Join": Array [
              "",
              Array [
                Object {
                  "Fn::Select": Array [
                    0,
                    Object {
                      "Fn::Split": Array [
                        "||",
                        Object {
                          "Ref": "AssetParameters4074092ab8b435c90a773e082601fa36def54c91cadfae59451bd0beda547cbcS3VersionKey547E84F8",
                        },
                      ],
                    },
                  ],
                },
                Object {
                  "Fn::Select": Array [
                    1,
                    Object {
                      "Fn::Split": Array [
                        "||",
                        Object {
                          "Ref": "AssetParameters4074092ab8b435c90a773e082601fa36def54c91cadfae59451bd0beda547cbcS3VersionKey547E84F8",
                        },
                      ],
                    },
                  ],
                },
              ],
            ],
          },
        },
        "Handler": "index.handler",
        "Role": Object {
          "Fn::GetAtt": Array [
            "AWS679f53fac002430cb0da5b7982bd2287ServiceRoleC1EA0FF2",
            "Arn",
          ],
        },
        "Runtime": "nodejs12.x",
        "Timeout": 120,
      },
      "Type": "AWS::Lambda::Function",
    },
    "AWS679f53fac002430cb0da5b7982bd2287ServiceRoleC1EA0FF2": Object {
      "Properties": Object {
        "AssumeRolePolicyDocument": Object {
          "Statement": Array [
            Object {
              "Action": "sts:AssumeRole",
              "Effect": "Allow",
              "Principal": Object {
                "Service": "lambda.amazonaws.com",
              },
            },
          ],
          "Version": "2012-10-17",
        },
        "ManagedPolicyArns": Array [
          Object {
            "Fn::Join": Array [
              "",
              Array [
                "arn:",
                Object {
                  "Ref": "AWS::Partition",
                },
                ":iam::aws:policy/service-role/AWSLambdaBasicExecutionRole",
              ],
            ],
          },
        ],
      },
      "Type": "AWS::IAM::Role",
    },
    "Bucket83908E77": Anything,
    "CodeArtifact": Anything,
    "CodeArtifactDomainDB0947A4": Anything,
    "CodeArtifactGetEndpoint0223B4AF": Anything,
    "CodeArtifactGetEndpointCustomResourcePolicy9A5E4C87": Anything,
    "CodeArtifactPublishing0B49F38B": Anything,
    "MonitoringHighSeverityDashboard17D9CD74": Anything,
    "MonitoringWatchfulDashboard9EB9FD4D": Anything,
    "TransliteratorLogGroup09734787": Object {
      "DeletionPolicy": "Retain",
      "Properties": Object {
        "RetentionInDays": 731,
      },
      "Type": "AWS::Logs::LogGroup",
      "UpdateReplacePolicy": "Retain",
    },
    "TransliteratorTaskDefinition16158D86": Object {
      "Properties": Object {
        "ContainerDefinitions": Array [
          Object {
            "Environment": Array [
              Object {
                "Name": "HEADER_SPAN",
                "Value": "true",
              },
              Object {
                "Name": "AWS_EMF_ENVIRONMENT",
                "Value": "Local",
              },
              Object {
                "Name": "CODE_ARTIFACT_API_ENDPOINT",
                "Value": Object {
                  "Fn::Select": Array [
                    1,
                    Object {
                      "Fn::Split": Array [
                        ":",
                        Object {
                          "Fn::Select": Array [
                            0,
                            Object {
                              "Fn::GetAtt": Array [
                                "VPCCodeArtifactAPIA2ABC3E9",
                                "DnsEntries",
                              ],
                            },
                          ],
                        },
                      ],
                    },
                  ],
                },
              },
              Object {
                "Name": "CODE_ARTIFACT_DOMAIN_NAME",
                "Value": Object {
                  "Fn::GetAtt": Array [
                    "CodeArtifact",
                    "DomainName",
                  ],
                },
              },
              Object {
                "Name": "CODE_ARTIFACT_DOMAIN_OWNER",
                "Value": Object {
                  "Fn::GetAtt": Array [
                    "CodeArtifact",
                    "DomainOwner",
                  ],
                },
              },
              Object {
                "Name": "CODE_ARTIFACT_REPOSITORY_ENDPOINT",
                "Value": Object {
                  "Fn::GetAtt": Array [
                    "CodeArtifactGetEndpoint0223B4AF",
                    "repositoryEndpoint",
                  ],
                },
              },
            ],
            "Essential": true,
            "Image": Object {
              "Fn::Join": Array [
                "",
                Array [
                  Object {
                    "Ref": "AWS::AccountId",
                  },
                  ".dkr.ecr.",
                  Object {
                    "Ref": "AWS::Region",
                  },
                  ".",
                  Object {
                    "Ref": "AWS::URLSuffix",
                  },
<<<<<<< HEAD
                  "/aws-cdk/assets:82ad7b48d49f422f59eeff529af7374a62b9fefd910b7984fad3bedb8baff445",
=======
                  "/aws-cdk/assets:04fa516775b59710b2b0a3391874d28a5a91397c46a28ef9910402039e888f8e",
>>>>>>> 459f7d06
                ],
              ],
            },
            "LogConfiguration": Object {
              "LogDriver": "awslogs",
              "Options": Object {
                "awslogs-group": Object {
                  "Ref": "TransliteratorLogGroup09734787",
                },
                "awslogs-region": Object {
                  "Ref": "AWS::Region",
                },
                "awslogs-stream-prefix": "transliterator",
              },
            },
            "Name": "Resource",
          },
        ],
        "Cpu": "4096",
        "ExecutionRoleArn": Object {
          "Fn::GetAtt": Array [
            "TransliteratorTaskDefinitionExecutionRole9E3F5F1A",
            "Arn",
          ],
        },
        "Family": "TestStackTransliteratorTaskDefinitionE3A8C6E4",
        "Memory": "8192",
        "NetworkMode": "awsvpc",
        "RequiresCompatibilities": Array [
          "FARGATE",
        ],
        "TaskRoleArn": Object {
          "Fn::GetAtt": Array [
            "TransliteratorTaskDefinitionTaskRole9D702381",
            "Arn",
          ],
        },
      },
      "Type": "AWS::ECS::TaskDefinition",
    },
    "TransliteratorTaskDefinitionExecutionRole9E3F5F1A": Object {
      "Properties": Object {
        "AssumeRolePolicyDocument": Object {
          "Statement": Array [
            Object {
              "Action": "sts:AssumeRole",
              "Effect": "Allow",
              "Principal": Object {
                "Service": "ecs-tasks.amazonaws.com",
              },
            },
          ],
          "Version": "2012-10-17",
        },
      },
      "Type": "AWS::IAM::Role",
    },
    "TransliteratorTaskDefinitionExecutionRoleDefaultPolicyEF9F768F": Object {
      "Properties": Object {
        "PolicyDocument": Object {
          "Statement": Array [
            Object {
              "Action": Array [
                "ecr:BatchCheckLayerAvailability",
                "ecr:GetDownloadUrlForLayer",
                "ecr:BatchGetImage",
              ],
              "Effect": "Allow",
              "Resource": Object {
                "Fn::Join": Array [
                  "",
                  Array [
                    "arn:",
                    Object {
                      "Ref": "AWS::Partition",
                    },
                    ":ecr:",
                    Object {
                      "Ref": "AWS::Region",
                    },
                    ":",
                    Object {
                      "Ref": "AWS::AccountId",
                    },
                    ":repository/aws-cdk/assets",
                  ],
                ],
              },
            },
            Object {
              "Action": "ecr:GetAuthorizationToken",
              "Effect": "Allow",
              "Resource": "*",
            },
            Object {
              "Action": Array [
                "logs:CreateLogStream",
                "logs:PutLogEvents",
              ],
              "Effect": "Allow",
              "Resource": Object {
                "Fn::GetAtt": Array [
                  "TransliteratorLogGroup09734787",
                  "Arn",
                ],
              },
            },
          ],
          "Version": "2012-10-17",
        },
        "PolicyName": "TransliteratorTaskDefinitionExecutionRoleDefaultPolicyEF9F768F",
        "Roles": Array [
          Object {
            "Ref": "TransliteratorTaskDefinitionExecutionRole9E3F5F1A",
          },
        ],
      },
      "Type": "AWS::IAM::Policy",
    },
    "TransliteratorTaskDefinitionTaskRole9D702381": Object {
      "Properties": Object {
        "AssumeRolePolicyDocument": Object {
          "Statement": Array [
            Object {
              "Action": "sts:AssumeRole",
              "Effect": "Allow",
              "Principal": Object {
                "Service": "ecs-tasks.amazonaws.com",
              },
            },
          ],
          "Version": "2012-10-17",
        },
      },
      "Type": "AWS::IAM::Role",
    },
    "TransliteratorTaskDefinitionTaskRoleDefaultPolicy9436F5AA": Object {
      "Properties": Object {
        "PolicyDocument": Object {
          "Statement": Array [
            Object {
              "Action": Array [
                "states:SendTaskFailure",
                "states:SendTaskHeartbeat",
                "states:SendTaskSuccess",
              ],
              "Effect": "Allow",
              "Resource": "*",
            },
            Object {
              "Action": "sts:GetServiceBearerToken",
              "Condition": Object {
                "StringEquals": Object {
                  "sts:AWSServiceName": "codeartifact.amazonaws.com",
                },
              },
              "Effect": "Allow",
              "Resource": "*",
            },
            Object {
              "Action": Array [
                "codeartifact:GetAuthorizationToken",
                "codeartifact:GetRepositoryEndpoint",
                "codeartifact:ReadFromRepository",
              ],
              "Effect": "Allow",
              "Resource": Array [
                Object {
                  "Fn::GetAtt": Array [
                    "CodeArtifactDomainDB0947A4",
                    "Arn",
                  ],
                },
                Object {
                  "Fn::GetAtt": Array [
                    "CodeArtifact",
                    "Arn",
                  ],
                },
                Object {
                  "Fn::GetAtt": Array [
                    "CodeArtifactPublishing0B49F38B",
                    "Arn",
                  ],
                },
              ],
            },
            Object {
              "Action": Array [
                "s3:GetObject*",
                "s3:GetBucket*",
                "s3:List*",
              ],
              "Effect": "Allow",
              "Resource": Array [
                Object {
                  "Fn::GetAtt": Array [
                    "Bucket83908E77",
                    "Arn",
                  ],
                },
                Object {
                  "Fn::Join": Array [
                    "",
                    Array [
                      Object {
                        "Fn::GetAtt": Array [
                          "Bucket83908E77",
                          "Arn",
                        ],
                      },
                      "/data/*/assembly.json",
                    ],
                  ],
                },
              ],
            },
            Object {
              "Action": Array [
                "s3:GetObject*",
                "s3:GetBucket*",
                "s3:List*",
              ],
              "Effect": "Allow",
              "Resource": Array [
                Object {
                  "Fn::GetAtt": Array [
                    "Bucket83908E77",
                    "Arn",
                  ],
                },
                Object {
                  "Fn::Join": Array [
                    "",
                    Array [
                      Object {
                        "Fn::GetAtt": Array [
                          "Bucket83908E77",
                          "Arn",
                        ],
                      },
                      "/data/*/package.tgz",
                    ],
                  ],
                },
              ],
            },
            Object {
              "Action": Array [
                "s3:DeleteObject*",
                "s3:PutObject*",
                "s3:Abort*",
              ],
              "Effect": "Allow",
              "Resource": Array [
                Object {
                  "Fn::GetAtt": Array [
                    "Bucket83908E77",
                    "Arn",
                  ],
                },
                Object {
                  "Fn::Join": Array [
                    "",
                    Array [
                      Object {
                        "Fn::GetAtt": Array [
                          "Bucket83908E77",
                          "Arn",
                        ],
                      },
                      "/data/*/docs-typescript.md",
                    ],
                  ],
                },
              ],
            },
            Object {
              "Action": Array [
                "s3:DeleteObject*",
                "s3:PutObject*",
                "s3:Abort*",
              ],
              "Effect": "Allow",
              "Resource": Array [
                Object {
                  "Fn::GetAtt": Array [
                    "Bucket83908E77",
                    "Arn",
                  ],
                },
                Object {
                  "Fn::Join": Array [
                    "",
                    Array [
                      Object {
                        "Fn::GetAtt": Array [
                          "Bucket83908E77",
                          "Arn",
                        ],
                      },
                      "/data/*/docs-*-typescript.md",
                    ],
                  ],
                },
              ],
            },
            Object {
              "Action": Array [
                "s3:DeleteObject*",
                "s3:PutObject*",
                "s3:Abort*",
              ],
              "Effect": "Allow",
              "Resource": Array [
                Object {
                  "Fn::GetAtt": Array [
                    "Bucket83908E77",
                    "Arn",
                  ],
                },
                Object {
                  "Fn::Join": Array [
                    "",
                    Array [
                      Object {
                        "Fn::GetAtt": Array [
                          "Bucket83908E77",
                          "Arn",
                        ],
                      },
                      "/data/*/docs-typescript.md.not-supported",
                    ],
                  ],
                },
              ],
            },
            Object {
              "Action": Array [
                "s3:DeleteObject*",
                "s3:PutObject*",
                "s3:Abort*",
              ],
              "Effect": "Allow",
              "Resource": Array [
                Object {
                  "Fn::GetAtt": Array [
                    "Bucket83908E77",
                    "Arn",
                  ],
                },
                Object {
                  "Fn::Join": Array [
                    "",
                    Array [
                      Object {
                        "Fn::GetAtt": Array [
                          "Bucket83908E77",
                          "Arn",
                        ],
                      },
                      "/data/*/docs-*-typescript.md.not-supported",
                    ],
                  ],
                },
              ],
            },
            Object {
              "Action": Array [
                "s3:DeleteObject*",
                "s3:PutObject*",
                "s3:Abort*",
              ],
              "Effect": "Allow",
              "Resource": Array [
                Object {
                  "Fn::GetAtt": Array [
                    "Bucket83908E77",
                    "Arn",
                  ],
                },
                Object {
                  "Fn::Join": Array [
                    "",
                    Array [
                      Object {
                        "Fn::GetAtt": Array [
                          "Bucket83908E77",
                          "Arn",
                        ],
                      },
                      "/data/*/docs-python.md",
                    ],
                  ],
                },
              ],
            },
            Object {
              "Action": Array [
                "s3:DeleteObject*",
                "s3:PutObject*",
                "s3:Abort*",
              ],
              "Effect": "Allow",
              "Resource": Array [
                Object {
                  "Fn::GetAtt": Array [
                    "Bucket83908E77",
                    "Arn",
                  ],
                },
                Object {
                  "Fn::Join": Array [
                    "",
                    Array [
                      Object {
                        "Fn::GetAtt": Array [
                          "Bucket83908E77",
                          "Arn",
                        ],
                      },
                      "/data/*/docs-*-python.md",
                    ],
                  ],
                },
              ],
            },
            Object {
              "Action": Array [
                "s3:DeleteObject*",
                "s3:PutObject*",
                "s3:Abort*",
              ],
              "Effect": "Allow",
              "Resource": Array [
                Object {
                  "Fn::GetAtt": Array [
                    "Bucket83908E77",
                    "Arn",
                  ],
                },
                Object {
                  "Fn::Join": Array [
                    "",
                    Array [
                      Object {
                        "Fn::GetAtt": Array [
                          "Bucket83908E77",
                          "Arn",
                        ],
                      },
                      "/data/*/docs-python.md.not-supported",
                    ],
                  ],
                },
              ],
            },
            Object {
              "Action": Array [
                "s3:DeleteObject*",
                "s3:PutObject*",
                "s3:Abort*",
              ],
              "Effect": "Allow",
              "Resource": Array [
                Object {
                  "Fn::GetAtt": Array [
                    "Bucket83908E77",
                    "Arn",
                  ],
                },
                Object {
                  "Fn::Join": Array [
                    "",
                    Array [
                      Object {
                        "Fn::GetAtt": Array [
                          "Bucket83908E77",
                          "Arn",
                        ],
                      },
                      "/data/*/docs-*-python.md.not-supported",
                    ],
                  ],
                },
              ],
            },
            Object {
              "Action": Array [
                "s3:DeleteObject*",
                "s3:PutObject*",
                "s3:Abort*",
              ],
              "Effect": "Allow",
              "Resource": Array [
                Object {
                  "Fn::GetAtt": Array [
                    "Bucket83908E77",
                    "Arn",
                  ],
                },
                Object {
                  "Fn::Join": Array [
                    "",
                    Array [
                      Object {
                        "Fn::GetAtt": Array [
                          "Bucket83908E77",
                          "Arn",
                        ],
                      },
                      "/data/*/docs-java.md",
                    ],
                  ],
                },
              ],
            },
            Object {
              "Action": Array [
                "s3:DeleteObject*",
                "s3:PutObject*",
                "s3:Abort*",
              ],
              "Effect": "Allow",
              "Resource": Array [
                Object {
                  "Fn::GetAtt": Array [
                    "Bucket83908E77",
                    "Arn",
                  ],
                },
                Object {
                  "Fn::Join": Array [
                    "",
                    Array [
                      Object {
                        "Fn::GetAtt": Array [
                          "Bucket83908E77",
                          "Arn",
                        ],
                      },
                      "/data/*/docs-*-java.md",
                    ],
                  ],
                },
              ],
            },
            Object {
              "Action": Array [
                "s3:DeleteObject*",
                "s3:PutObject*",
                "s3:Abort*",
              ],
              "Effect": "Allow",
              "Resource": Array [
                Object {
                  "Fn::GetAtt": Array [
                    "Bucket83908E77",
                    "Arn",
                  ],
                },
                Object {
                  "Fn::Join": Array [
                    "",
                    Array [
                      Object {
                        "Fn::GetAtt": Array [
                          "Bucket83908E77",
                          "Arn",
                        ],
                      },
                      "/data/*/docs-java.md.not-supported",
                    ],
                  ],
                },
              ],
            },
            Object {
              "Action": Array [
                "s3:DeleteObject*",
                "s3:PutObject*",
                "s3:Abort*",
              ],
              "Effect": "Allow",
              "Resource": Array [
                Object {
                  "Fn::GetAtt": Array [
                    "Bucket83908E77",
                    "Arn",
                  ],
                },
                Object {
                  "Fn::Join": Array [
                    "",
                    Array [
                      Object {
                        "Fn::GetAtt": Array [
                          "Bucket83908E77",
                          "Arn",
                        ],
                      },
                      "/data/*/docs-*-java.md.not-supported",
                    ],
                  ],
                },
              ],
            },
            Object {
              "Action": Array [
                "s3:DeleteObject*",
                "s3:PutObject*",
                "s3:Abort*",
              ],
              "Effect": "Allow",
              "Resource": Array [
                Object {
                  "Fn::GetAtt": Array [
                    "Bucket83908E77",
                    "Arn",
                  ],
                },
                Object {
                  "Fn::Join": Array [
                    "",
                    Array [
                      Object {
                        "Fn::GetAtt": Array [
                          "Bucket83908E77",
                          "Arn",
                        ],
                      },
                      "/data/*/docs-csharp.md",
                    ],
                  ],
                },
              ],
            },
            Object {
              "Action": Array [
                "s3:DeleteObject*",
                "s3:PutObject*",
                "s3:Abort*",
              ],
              "Effect": "Allow",
              "Resource": Array [
                Object {
                  "Fn::GetAtt": Array [
                    "Bucket83908E77",
                    "Arn",
                  ],
                },
                Object {
                  "Fn::Join": Array [
                    "",
                    Array [
                      Object {
                        "Fn::GetAtt": Array [
                          "Bucket83908E77",
                          "Arn",
                        ],
                      },
                      "/data/*/docs-*-csharp.md",
                    ],
                  ],
                },
              ],
            },
            Object {
              "Action": Array [
                "s3:DeleteObject*",
                "s3:PutObject*",
                "s3:Abort*",
              ],
              "Effect": "Allow",
              "Resource": Array [
                Object {
                  "Fn::GetAtt": Array [
                    "Bucket83908E77",
                    "Arn",
                  ],
                },
                Object {
                  "Fn::Join": Array [
                    "",
                    Array [
                      Object {
                        "Fn::GetAtt": Array [
                          "Bucket83908E77",
                          "Arn",
                        ],
                      },
                      "/data/*/docs-csharp.md.not-supported",
                    ],
                  ],
                },
              ],
            },
            Object {
              "Action": Array [
                "s3:DeleteObject*",
                "s3:PutObject*",
                "s3:Abort*",
              ],
              "Effect": "Allow",
              "Resource": Array [
                Object {
                  "Fn::GetAtt": Array [
                    "Bucket83908E77",
                    "Arn",
                  ],
                },
                Object {
                  "Fn::Join": Array [
                    "",
                    Array [
                      Object {
                        "Fn::GetAtt": Array [
                          "Bucket83908E77",
                          "Arn",
                        ],
                      },
                      "/data/*/docs-*-csharp.md.not-supported",
                    ],
                  ],
                },
              ],
            },
          ],
          "Version": "2012-10-17",
        },
        "PolicyName": "TransliteratorTaskDefinitionTaskRoleDefaultPolicy9436F5AA",
        "Roles": Array [
          Object {
            "Ref": "TransliteratorTaskDefinitionTaskRole9D702381",
          },
        ],
      },
      "Type": "AWS::IAM::Policy",
    },
    "VPCB9E5F0B4": Anything,
    "VPCCloudWatchLogsAF00FE1E": Anything,
    "VPCCloudWatchLogsSecurityGroupBD4AAD5D": Anything,
    "VPCCodeArtifactAPIA2ABC3E9": Anything,
    "VPCCodeArtifactAPISecurityGroup64F4145F": Anything,
    "VPCCodeArtifactRepoA711606D": Anything,
    "VPCCodeArtifactRepoSecurityGroupADDB69B7": Anything,
    "VPCECR6A7B7D8F": Anything,
    "VPCECRAPI3780F3E2": Anything,
    "VPCECRAPISecurityGroupF418D050": Anything,
    "VPCECRSecurityGroupC83C5513": Anything,
    "VPCIsolatedSubnet1RouteTableAssociationA2D18F7C": Anything,
    "VPCIsolatedSubnet1RouteTableEB156210": Anything,
    "VPCIsolatedSubnet1SubnetEBD00FC6": Anything,
    "VPCIsolatedSubnet2RouteTable9B4F78DC": Anything,
    "VPCIsolatedSubnet2RouteTableAssociation7BF8E0EB": Anything,
    "VPCIsolatedSubnet2Subnet4B1C8CAA": Anything,
    "VPCS3CC6C5EE4": Anything,
    "VPCStepFunctions960F37B8": Anything,
    "VPCStepFunctionsSecurityGroup4B81069A": Anything,
  },
}
`;

exports[`basic use 1`] = `
Object {
  "Outputs": Anything,
  "Resources": Object {
    "Bucket83908E77": Anything,
    "MonitoringHighSeverityDashboard17D9CD74": Anything,
    "MonitoringWatchfulDashboard9EB9FD4D": Anything,
    "TransliteratorLogGroup09734787": Object {
      "DeletionPolicy": "Retain",
      "Properties": Object {
        "RetentionInDays": 731,
      },
      "Type": "AWS::Logs::LogGroup",
      "UpdateReplacePolicy": "Retain",
    },
    "TransliteratorTaskDefinition16158D86": Object {
      "Properties": Object {
        "ContainerDefinitions": Array [
          Object {
            "Environment": Array [
              Object {
                "Name": "HEADER_SPAN",
                "Value": "true",
              },
              Object {
                "Name": "AWS_EMF_ENVIRONMENT",
                "Value": "Local",
              },
            ],
            "Essential": true,
            "Image": Object {
              "Fn::Join": Array [
                "",
                Array [
                  Object {
                    "Ref": "AWS::AccountId",
                  },
                  ".dkr.ecr.",
                  Object {
                    "Ref": "AWS::Region",
                  },
                  ".",
                  Object {
                    "Ref": "AWS::URLSuffix",
                  },
<<<<<<< HEAD
                  "/aws-cdk/assets:82ad7b48d49f422f59eeff529af7374a62b9fefd910b7984fad3bedb8baff445",
=======
                  "/aws-cdk/assets:04fa516775b59710b2b0a3391874d28a5a91397c46a28ef9910402039e888f8e",
>>>>>>> 459f7d06
                ],
              ],
            },
            "LogConfiguration": Object {
              "LogDriver": "awslogs",
              "Options": Object {
                "awslogs-group": Object {
                  "Ref": "TransliteratorLogGroup09734787",
                },
                "awslogs-region": Object {
                  "Ref": "AWS::Region",
                },
                "awslogs-stream-prefix": "transliterator",
              },
            },
            "Name": "Resource",
          },
        ],
        "Cpu": "4096",
        "ExecutionRoleArn": Object {
          "Fn::GetAtt": Array [
            "TransliteratorTaskDefinitionExecutionRole9E3F5F1A",
            "Arn",
          ],
        },
        "Family": "TestStackTransliteratorTaskDefinitionE3A8C6E4",
        "Memory": "8192",
        "NetworkMode": "awsvpc",
        "RequiresCompatibilities": Array [
          "FARGATE",
        ],
        "TaskRoleArn": Object {
          "Fn::GetAtt": Array [
            "TransliteratorTaskDefinitionTaskRole9D702381",
            "Arn",
          ],
        },
      },
      "Type": "AWS::ECS::TaskDefinition",
    },
    "TransliteratorTaskDefinitionExecutionRole9E3F5F1A": Object {
      "Properties": Object {
        "AssumeRolePolicyDocument": Object {
          "Statement": Array [
            Object {
              "Action": "sts:AssumeRole",
              "Effect": "Allow",
              "Principal": Object {
                "Service": "ecs-tasks.amazonaws.com",
              },
            },
          ],
          "Version": "2012-10-17",
        },
      },
      "Type": "AWS::IAM::Role",
    },
    "TransliteratorTaskDefinitionExecutionRoleDefaultPolicyEF9F768F": Object {
      "Properties": Object {
        "PolicyDocument": Object {
          "Statement": Array [
            Object {
              "Action": Array [
                "ecr:BatchCheckLayerAvailability",
                "ecr:GetDownloadUrlForLayer",
                "ecr:BatchGetImage",
              ],
              "Effect": "Allow",
              "Resource": Object {
                "Fn::Join": Array [
                  "",
                  Array [
                    "arn:",
                    Object {
                      "Ref": "AWS::Partition",
                    },
                    ":ecr:",
                    Object {
                      "Ref": "AWS::Region",
                    },
                    ":",
                    Object {
                      "Ref": "AWS::AccountId",
                    },
                    ":repository/aws-cdk/assets",
                  ],
                ],
              },
            },
            Object {
              "Action": "ecr:GetAuthorizationToken",
              "Effect": "Allow",
              "Resource": "*",
            },
            Object {
              "Action": Array [
                "logs:CreateLogStream",
                "logs:PutLogEvents",
              ],
              "Effect": "Allow",
              "Resource": Object {
                "Fn::GetAtt": Array [
                  "TransliteratorLogGroup09734787",
                  "Arn",
                ],
              },
            },
          ],
          "Version": "2012-10-17",
        },
        "PolicyName": "TransliteratorTaskDefinitionExecutionRoleDefaultPolicyEF9F768F",
        "Roles": Array [
          Object {
            "Ref": "TransliteratorTaskDefinitionExecutionRole9E3F5F1A",
          },
        ],
      },
      "Type": "AWS::IAM::Policy",
    },
    "TransliteratorTaskDefinitionTaskRole9D702381": Object {
      "Properties": Object {
        "AssumeRolePolicyDocument": Object {
          "Statement": Array [
            Object {
              "Action": "sts:AssumeRole",
              "Effect": "Allow",
              "Principal": Object {
                "Service": "ecs-tasks.amazonaws.com",
              },
            },
          ],
          "Version": "2012-10-17",
        },
      },
      "Type": "AWS::IAM::Role",
    },
    "TransliteratorTaskDefinitionTaskRoleDefaultPolicy9436F5AA": Object {
      "Properties": Object {
        "PolicyDocument": Object {
          "Statement": Array [
            Object {
              "Action": Array [
                "states:SendTaskFailure",
                "states:SendTaskHeartbeat",
                "states:SendTaskSuccess",
              ],
              "Effect": "Allow",
              "Resource": "*",
            },
            Object {
              "Action": Array [
                "s3:GetObject*",
                "s3:GetBucket*",
                "s3:List*",
              ],
              "Effect": "Allow",
              "Resource": Array [
                Object {
                  "Fn::GetAtt": Array [
                    "Bucket83908E77",
                    "Arn",
                  ],
                },
                Object {
                  "Fn::Join": Array [
                    "",
                    Array [
                      Object {
                        "Fn::GetAtt": Array [
                          "Bucket83908E77",
                          "Arn",
                        ],
                      },
                      "/data/*/assembly.json",
                    ],
                  ],
                },
              ],
            },
            Object {
              "Action": Array [
                "s3:GetObject*",
                "s3:GetBucket*",
                "s3:List*",
              ],
              "Effect": "Allow",
              "Resource": Array [
                Object {
                  "Fn::GetAtt": Array [
                    "Bucket83908E77",
                    "Arn",
                  ],
                },
                Object {
                  "Fn::Join": Array [
                    "",
                    Array [
                      Object {
                        "Fn::GetAtt": Array [
                          "Bucket83908E77",
                          "Arn",
                        ],
                      },
                      "/data/*/package.tgz",
                    ],
                  ],
                },
              ],
            },
            Object {
              "Action": Array [
                "s3:DeleteObject*",
                "s3:PutObject*",
                "s3:Abort*",
              ],
              "Effect": "Allow",
              "Resource": Array [
                Object {
                  "Fn::GetAtt": Array [
                    "Bucket83908E77",
                    "Arn",
                  ],
                },
                Object {
                  "Fn::Join": Array [
                    "",
                    Array [
                      Object {
                        "Fn::GetAtt": Array [
                          "Bucket83908E77",
                          "Arn",
                        ],
                      },
                      "/data/*/docs-typescript.md",
                    ],
                  ],
                },
              ],
            },
            Object {
              "Action": Array [
                "s3:DeleteObject*",
                "s3:PutObject*",
                "s3:Abort*",
              ],
              "Effect": "Allow",
              "Resource": Array [
                Object {
                  "Fn::GetAtt": Array [
                    "Bucket83908E77",
                    "Arn",
                  ],
                },
                Object {
                  "Fn::Join": Array [
                    "",
                    Array [
                      Object {
                        "Fn::GetAtt": Array [
                          "Bucket83908E77",
                          "Arn",
                        ],
                      },
                      "/data/*/docs-*-typescript.md",
                    ],
                  ],
                },
              ],
            },
            Object {
              "Action": Array [
                "s3:DeleteObject*",
                "s3:PutObject*",
                "s3:Abort*",
              ],
              "Effect": "Allow",
              "Resource": Array [
                Object {
                  "Fn::GetAtt": Array [
                    "Bucket83908E77",
                    "Arn",
                  ],
                },
                Object {
                  "Fn::Join": Array [
                    "",
                    Array [
                      Object {
                        "Fn::GetAtt": Array [
                          "Bucket83908E77",
                          "Arn",
                        ],
                      },
                      "/data/*/docs-typescript.md.not-supported",
                    ],
                  ],
                },
              ],
            },
            Object {
              "Action": Array [
                "s3:DeleteObject*",
                "s3:PutObject*",
                "s3:Abort*",
              ],
              "Effect": "Allow",
              "Resource": Array [
                Object {
                  "Fn::GetAtt": Array [
                    "Bucket83908E77",
                    "Arn",
                  ],
                },
                Object {
                  "Fn::Join": Array [
                    "",
                    Array [
                      Object {
                        "Fn::GetAtt": Array [
                          "Bucket83908E77",
                          "Arn",
                        ],
                      },
                      "/data/*/docs-*-typescript.md.not-supported",
                    ],
                  ],
                },
              ],
            },
            Object {
              "Action": Array [
                "s3:DeleteObject*",
                "s3:PutObject*",
                "s3:Abort*",
              ],
              "Effect": "Allow",
              "Resource": Array [
                Object {
                  "Fn::GetAtt": Array [
                    "Bucket83908E77",
                    "Arn",
                  ],
                },
                Object {
                  "Fn::Join": Array [
                    "",
                    Array [
                      Object {
                        "Fn::GetAtt": Array [
                          "Bucket83908E77",
                          "Arn",
                        ],
                      },
                      "/data/*/docs-python.md",
                    ],
                  ],
                },
              ],
            },
            Object {
              "Action": Array [
                "s3:DeleteObject*",
                "s3:PutObject*",
                "s3:Abort*",
              ],
              "Effect": "Allow",
              "Resource": Array [
                Object {
                  "Fn::GetAtt": Array [
                    "Bucket83908E77",
                    "Arn",
                  ],
                },
                Object {
                  "Fn::Join": Array [
                    "",
                    Array [
                      Object {
                        "Fn::GetAtt": Array [
                          "Bucket83908E77",
                          "Arn",
                        ],
                      },
                      "/data/*/docs-*-python.md",
                    ],
                  ],
                },
              ],
            },
            Object {
              "Action": Array [
                "s3:DeleteObject*",
                "s3:PutObject*",
                "s3:Abort*",
              ],
              "Effect": "Allow",
              "Resource": Array [
                Object {
                  "Fn::GetAtt": Array [
                    "Bucket83908E77",
                    "Arn",
                  ],
                },
                Object {
                  "Fn::Join": Array [
                    "",
                    Array [
                      Object {
                        "Fn::GetAtt": Array [
                          "Bucket83908E77",
                          "Arn",
                        ],
                      },
                      "/data/*/docs-python.md.not-supported",
                    ],
                  ],
                },
              ],
            },
            Object {
              "Action": Array [
                "s3:DeleteObject*",
                "s3:PutObject*",
                "s3:Abort*",
              ],
              "Effect": "Allow",
              "Resource": Array [
                Object {
                  "Fn::GetAtt": Array [
                    "Bucket83908E77",
                    "Arn",
                  ],
                },
                Object {
                  "Fn::Join": Array [
                    "",
                    Array [
                      Object {
                        "Fn::GetAtt": Array [
                          "Bucket83908E77",
                          "Arn",
                        ],
                      },
                      "/data/*/docs-*-python.md.not-supported",
                    ],
                  ],
                },
              ],
            },
            Object {
              "Action": Array [
                "s3:DeleteObject*",
                "s3:PutObject*",
                "s3:Abort*",
              ],
              "Effect": "Allow",
              "Resource": Array [
                Object {
                  "Fn::GetAtt": Array [
                    "Bucket83908E77",
                    "Arn",
                  ],
                },
                Object {
                  "Fn::Join": Array [
                    "",
                    Array [
                      Object {
                        "Fn::GetAtt": Array [
                          "Bucket83908E77",
                          "Arn",
                        ],
                      },
                      "/data/*/docs-java.md",
                    ],
                  ],
                },
              ],
            },
            Object {
              "Action": Array [
                "s3:DeleteObject*",
                "s3:PutObject*",
                "s3:Abort*",
              ],
              "Effect": "Allow",
              "Resource": Array [
                Object {
                  "Fn::GetAtt": Array [
                    "Bucket83908E77",
                    "Arn",
                  ],
                },
                Object {
                  "Fn::Join": Array [
                    "",
                    Array [
                      Object {
                        "Fn::GetAtt": Array [
                          "Bucket83908E77",
                          "Arn",
                        ],
                      },
                      "/data/*/docs-*-java.md",
                    ],
                  ],
                },
              ],
            },
            Object {
              "Action": Array [
                "s3:DeleteObject*",
                "s3:PutObject*",
                "s3:Abort*",
              ],
              "Effect": "Allow",
              "Resource": Array [
                Object {
                  "Fn::GetAtt": Array [
                    "Bucket83908E77",
                    "Arn",
                  ],
                },
                Object {
                  "Fn::Join": Array [
                    "",
                    Array [
                      Object {
                        "Fn::GetAtt": Array [
                          "Bucket83908E77",
                          "Arn",
                        ],
                      },
                      "/data/*/docs-java.md.not-supported",
                    ],
                  ],
                },
              ],
            },
            Object {
              "Action": Array [
                "s3:DeleteObject*",
                "s3:PutObject*",
                "s3:Abort*",
              ],
              "Effect": "Allow",
              "Resource": Array [
                Object {
                  "Fn::GetAtt": Array [
                    "Bucket83908E77",
                    "Arn",
                  ],
                },
                Object {
                  "Fn::Join": Array [
                    "",
                    Array [
                      Object {
                        "Fn::GetAtt": Array [
                          "Bucket83908E77",
                          "Arn",
                        ],
                      },
                      "/data/*/docs-*-java.md.not-supported",
                    ],
                  ],
                },
              ],
            },
            Object {
              "Action": Array [
                "s3:DeleteObject*",
                "s3:PutObject*",
                "s3:Abort*",
              ],
              "Effect": "Allow",
              "Resource": Array [
                Object {
                  "Fn::GetAtt": Array [
                    "Bucket83908E77",
                    "Arn",
                  ],
                },
                Object {
                  "Fn::Join": Array [
                    "",
                    Array [
                      Object {
                        "Fn::GetAtt": Array [
                          "Bucket83908E77",
                          "Arn",
                        ],
                      },
                      "/data/*/docs-csharp.md",
                    ],
                  ],
                },
              ],
            },
            Object {
              "Action": Array [
                "s3:DeleteObject*",
                "s3:PutObject*",
                "s3:Abort*",
              ],
              "Effect": "Allow",
              "Resource": Array [
                Object {
                  "Fn::GetAtt": Array [
                    "Bucket83908E77",
                    "Arn",
                  ],
                },
                Object {
                  "Fn::Join": Array [
                    "",
                    Array [
                      Object {
                        "Fn::GetAtt": Array [
                          "Bucket83908E77",
                          "Arn",
                        ],
                      },
                      "/data/*/docs-*-csharp.md",
                    ],
                  ],
                },
              ],
            },
            Object {
              "Action": Array [
                "s3:DeleteObject*",
                "s3:PutObject*",
                "s3:Abort*",
              ],
              "Effect": "Allow",
              "Resource": Array [
                Object {
                  "Fn::GetAtt": Array [
                    "Bucket83908E77",
                    "Arn",
                  ],
                },
                Object {
                  "Fn::Join": Array [
                    "",
                    Array [
                      Object {
                        "Fn::GetAtt": Array [
                          "Bucket83908E77",
                          "Arn",
                        ],
                      },
                      "/data/*/docs-csharp.md.not-supported",
                    ],
                  ],
                },
              ],
            },
            Object {
              "Action": Array [
                "s3:DeleteObject*",
                "s3:PutObject*",
                "s3:Abort*",
              ],
              "Effect": "Allow",
              "Resource": Array [
                Object {
                  "Fn::GetAtt": Array [
                    "Bucket83908E77",
                    "Arn",
                  ],
                },
                Object {
                  "Fn::Join": Array [
                    "",
                    Array [
                      Object {
                        "Fn::GetAtt": Array [
                          "Bucket83908E77",
                          "Arn",
                        ],
                      },
                      "/data/*/docs-*-csharp.md.not-supported",
                    ],
                  ],
                },
              ],
            },
          ],
          "Version": "2012-10-17",
        },
        "PolicyName": "TransliteratorTaskDefinitionTaskRoleDefaultPolicy9436F5AA",
        "Roles": Array [
          Object {
            "Ref": "TransliteratorTaskDefinitionTaskRole9D702381",
          },
        ],
      },
      "Type": "AWS::IAM::Policy",
    },
  },
}
`;<|MERGE_RESOLUTION|>--- conflicted
+++ resolved
@@ -164,11 +164,7 @@
                   Object {
                     "Ref": "AWS::URLSuffix",
                   },
-<<<<<<< HEAD
-                  "/aws-cdk/assets:82ad7b48d49f422f59eeff529af7374a62b9fefd910b7984fad3bedb8baff445",
-=======
-                  "/aws-cdk/assets:04fa516775b59710b2b0a3391874d28a5a91397c46a28ef9910402039e888f8e",
->>>>>>> 459f7d06
+                  "/aws-cdk/assets:afa6f22a2e4f032510b4360860e8b53884b8d0c78d749813bcc9b2399957bc18",
                 ],
               ],
             },
@@ -560,6 +556,66 @@
                           "Arn",
                         ],
                       },
+                      "/data/*/docs-typescript.md.unprocessable-assembly",
+                    ],
+                  ],
+                },
+              ],
+            },
+            Object {
+              "Action": Array [
+                "s3:DeleteObject*",
+                "s3:PutObject*",
+                "s3:Abort*",
+              ],
+              "Effect": "Allow",
+              "Resource": Array [
+                Object {
+                  "Fn::GetAtt": Array [
+                    "Bucket83908E77",
+                    "Arn",
+                  ],
+                },
+                Object {
+                  "Fn::Join": Array [
+                    "",
+                    Array [
+                      Object {
+                        "Fn::GetAtt": Array [
+                          "Bucket83908E77",
+                          "Arn",
+                        ],
+                      },
+                      "/data/*/docs-*-typescript.md.unprocessable-assembly",
+                    ],
+                  ],
+                },
+              ],
+            },
+            Object {
+              "Action": Array [
+                "s3:DeleteObject*",
+                "s3:PutObject*",
+                "s3:Abort*",
+              ],
+              "Effect": "Allow",
+              "Resource": Array [
+                Object {
+                  "Fn::GetAtt": Array [
+                    "Bucket83908E77",
+                    "Arn",
+                  ],
+                },
+                Object {
+                  "Fn::Join": Array [
+                    "",
+                    Array [
+                      Object {
+                        "Fn::GetAtt": Array [
+                          "Bucket83908E77",
+                          "Arn",
+                        ],
+                      },
                       "/data/*/docs-python.md",
                     ],
                   ],
@@ -680,6 +736,66 @@
                           "Arn",
                         ],
                       },
+                      "/data/*/docs-python.md.unprocessable-assembly",
+                    ],
+                  ],
+                },
+              ],
+            },
+            Object {
+              "Action": Array [
+                "s3:DeleteObject*",
+                "s3:PutObject*",
+                "s3:Abort*",
+              ],
+              "Effect": "Allow",
+              "Resource": Array [
+                Object {
+                  "Fn::GetAtt": Array [
+                    "Bucket83908E77",
+                    "Arn",
+                  ],
+                },
+                Object {
+                  "Fn::Join": Array [
+                    "",
+                    Array [
+                      Object {
+                        "Fn::GetAtt": Array [
+                          "Bucket83908E77",
+                          "Arn",
+                        ],
+                      },
+                      "/data/*/docs-*-python.md.unprocessable-assembly",
+                    ],
+                  ],
+                },
+              ],
+            },
+            Object {
+              "Action": Array [
+                "s3:DeleteObject*",
+                "s3:PutObject*",
+                "s3:Abort*",
+              ],
+              "Effect": "Allow",
+              "Resource": Array [
+                Object {
+                  "Fn::GetAtt": Array [
+                    "Bucket83908E77",
+                    "Arn",
+                  ],
+                },
+                Object {
+                  "Fn::Join": Array [
+                    "",
+                    Array [
+                      Object {
+                        "Fn::GetAtt": Array [
+                          "Bucket83908E77",
+                          "Arn",
+                        ],
+                      },
                       "/data/*/docs-java.md",
                     ],
                   ],
@@ -800,6 +916,66 @@
                           "Arn",
                         ],
                       },
+                      "/data/*/docs-java.md.unprocessable-assembly",
+                    ],
+                  ],
+                },
+              ],
+            },
+            Object {
+              "Action": Array [
+                "s3:DeleteObject*",
+                "s3:PutObject*",
+                "s3:Abort*",
+              ],
+              "Effect": "Allow",
+              "Resource": Array [
+                Object {
+                  "Fn::GetAtt": Array [
+                    "Bucket83908E77",
+                    "Arn",
+                  ],
+                },
+                Object {
+                  "Fn::Join": Array [
+                    "",
+                    Array [
+                      Object {
+                        "Fn::GetAtt": Array [
+                          "Bucket83908E77",
+                          "Arn",
+                        ],
+                      },
+                      "/data/*/docs-*-java.md.unprocessable-assembly",
+                    ],
+                  ],
+                },
+              ],
+            },
+            Object {
+              "Action": Array [
+                "s3:DeleteObject*",
+                "s3:PutObject*",
+                "s3:Abort*",
+              ],
+              "Effect": "Allow",
+              "Resource": Array [
+                Object {
+                  "Fn::GetAtt": Array [
+                    "Bucket83908E77",
+                    "Arn",
+                  ],
+                },
+                Object {
+                  "Fn::Join": Array [
+                    "",
+                    Array [
+                      Object {
+                        "Fn::GetAtt": Array [
+                          "Bucket83908E77",
+                          "Arn",
+                        ],
+                      },
                       "/data/*/docs-csharp.md",
                     ],
                   ],
@@ -891,6 +1067,66 @@
                         ],
                       },
                       "/data/*/docs-*-csharp.md.not-supported",
+                    ],
+                  ],
+                },
+              ],
+            },
+            Object {
+              "Action": Array [
+                "s3:DeleteObject*",
+                "s3:PutObject*",
+                "s3:Abort*",
+              ],
+              "Effect": "Allow",
+              "Resource": Array [
+                Object {
+                  "Fn::GetAtt": Array [
+                    "Bucket83908E77",
+                    "Arn",
+                  ],
+                },
+                Object {
+                  "Fn::Join": Array [
+                    "",
+                    Array [
+                      Object {
+                        "Fn::GetAtt": Array [
+                          "Bucket83908E77",
+                          "Arn",
+                        ],
+                      },
+                      "/data/*/docs-csharp.md.unprocessable-assembly",
+                    ],
+                  ],
+                },
+              ],
+            },
+            Object {
+              "Action": Array [
+                "s3:DeleteObject*",
+                "s3:PutObject*",
+                "s3:Abort*",
+              ],
+              "Effect": "Allow",
+              "Resource": Array [
+                Object {
+                  "Fn::GetAtt": Array [
+                    "Bucket83908E77",
+                    "Arn",
+                  ],
+                },
+                Object {
+                  "Fn::Join": Array [
+                    "",
+                    Array [
+                      Object {
+                        "Fn::GetAtt": Array [
+                          "Bucket83908E77",
+                          "Arn",
+                        ],
+                      },
+                      "/data/*/docs-*-csharp.md.unprocessable-assembly",
                     ],
                   ],
                 },
@@ -981,11 +1217,7 @@
                   Object {
                     "Ref": "AWS::URLSuffix",
                   },
-<<<<<<< HEAD
-                  "/aws-cdk/assets:82ad7b48d49f422f59eeff529af7374a62b9fefd910b7984fad3bedb8baff445",
-=======
-                  "/aws-cdk/assets:04fa516775b59710b2b0a3391874d28a5a91397c46a28ef9910402039e888f8e",
->>>>>>> 459f7d06
+                  "/aws-cdk/assets:afa6f22a2e4f032510b4360860e8b53884b8d0c78d749813bcc9b2399957bc18",
                 ],
               ],
             },
@@ -1339,6 +1571,66 @@
                           "Arn",
                         ],
                       },
+                      "/data/*/docs-typescript.md.unprocessable-assembly",
+                    ],
+                  ],
+                },
+              ],
+            },
+            Object {
+              "Action": Array [
+                "s3:DeleteObject*",
+                "s3:PutObject*",
+                "s3:Abort*",
+              ],
+              "Effect": "Allow",
+              "Resource": Array [
+                Object {
+                  "Fn::GetAtt": Array [
+                    "Bucket83908E77",
+                    "Arn",
+                  ],
+                },
+                Object {
+                  "Fn::Join": Array [
+                    "",
+                    Array [
+                      Object {
+                        "Fn::GetAtt": Array [
+                          "Bucket83908E77",
+                          "Arn",
+                        ],
+                      },
+                      "/data/*/docs-*-typescript.md.unprocessable-assembly",
+                    ],
+                  ],
+                },
+              ],
+            },
+            Object {
+              "Action": Array [
+                "s3:DeleteObject*",
+                "s3:PutObject*",
+                "s3:Abort*",
+              ],
+              "Effect": "Allow",
+              "Resource": Array [
+                Object {
+                  "Fn::GetAtt": Array [
+                    "Bucket83908E77",
+                    "Arn",
+                  ],
+                },
+                Object {
+                  "Fn::Join": Array [
+                    "",
+                    Array [
+                      Object {
+                        "Fn::GetAtt": Array [
+                          "Bucket83908E77",
+                          "Arn",
+                        ],
+                      },
                       "/data/*/docs-python.md",
                     ],
                   ],
@@ -1459,6 +1751,66 @@
                           "Arn",
                         ],
                       },
+                      "/data/*/docs-python.md.unprocessable-assembly",
+                    ],
+                  ],
+                },
+              ],
+            },
+            Object {
+              "Action": Array [
+                "s3:DeleteObject*",
+                "s3:PutObject*",
+                "s3:Abort*",
+              ],
+              "Effect": "Allow",
+              "Resource": Array [
+                Object {
+                  "Fn::GetAtt": Array [
+                    "Bucket83908E77",
+                    "Arn",
+                  ],
+                },
+                Object {
+                  "Fn::Join": Array [
+                    "",
+                    Array [
+                      Object {
+                        "Fn::GetAtt": Array [
+                          "Bucket83908E77",
+                          "Arn",
+                        ],
+                      },
+                      "/data/*/docs-*-python.md.unprocessable-assembly",
+                    ],
+                  ],
+                },
+              ],
+            },
+            Object {
+              "Action": Array [
+                "s3:DeleteObject*",
+                "s3:PutObject*",
+                "s3:Abort*",
+              ],
+              "Effect": "Allow",
+              "Resource": Array [
+                Object {
+                  "Fn::GetAtt": Array [
+                    "Bucket83908E77",
+                    "Arn",
+                  ],
+                },
+                Object {
+                  "Fn::Join": Array [
+                    "",
+                    Array [
+                      Object {
+                        "Fn::GetAtt": Array [
+                          "Bucket83908E77",
+                          "Arn",
+                        ],
+                      },
                       "/data/*/docs-java.md",
                     ],
                   ],
@@ -1579,6 +1931,66 @@
                           "Arn",
                         ],
                       },
+                      "/data/*/docs-java.md.unprocessable-assembly",
+                    ],
+                  ],
+                },
+              ],
+            },
+            Object {
+              "Action": Array [
+                "s3:DeleteObject*",
+                "s3:PutObject*",
+                "s3:Abort*",
+              ],
+              "Effect": "Allow",
+              "Resource": Array [
+                Object {
+                  "Fn::GetAtt": Array [
+                    "Bucket83908E77",
+                    "Arn",
+                  ],
+                },
+                Object {
+                  "Fn::Join": Array [
+                    "",
+                    Array [
+                      Object {
+                        "Fn::GetAtt": Array [
+                          "Bucket83908E77",
+                          "Arn",
+                        ],
+                      },
+                      "/data/*/docs-*-java.md.unprocessable-assembly",
+                    ],
+                  ],
+                },
+              ],
+            },
+            Object {
+              "Action": Array [
+                "s3:DeleteObject*",
+                "s3:PutObject*",
+                "s3:Abort*",
+              ],
+              "Effect": "Allow",
+              "Resource": Array [
+                Object {
+                  "Fn::GetAtt": Array [
+                    "Bucket83908E77",
+                    "Arn",
+                  ],
+                },
+                Object {
+                  "Fn::Join": Array [
+                    "",
+                    Array [
+                      Object {
+                        "Fn::GetAtt": Array [
+                          "Bucket83908E77",
+                          "Arn",
+                        ],
+                      },
                       "/data/*/docs-csharp.md",
                     ],
                   ],
@@ -1670,6 +2082,66 @@
                         ],
                       },
                       "/data/*/docs-*-csharp.md.not-supported",
+                    ],
+                  ],
+                },
+              ],
+            },
+            Object {
+              "Action": Array [
+                "s3:DeleteObject*",
+                "s3:PutObject*",
+                "s3:Abort*",
+              ],
+              "Effect": "Allow",
+              "Resource": Array [
+                Object {
+                  "Fn::GetAtt": Array [
+                    "Bucket83908E77",
+                    "Arn",
+                  ],
+                },
+                Object {
+                  "Fn::Join": Array [
+                    "",
+                    Array [
+                      Object {
+                        "Fn::GetAtt": Array [
+                          "Bucket83908E77",
+                          "Arn",
+                        ],
+                      },
+                      "/data/*/docs-csharp.md.unprocessable-assembly",
+                    ],
+                  ],
+                },
+              ],
+            },
+            Object {
+              "Action": Array [
+                "s3:DeleteObject*",
+                "s3:PutObject*",
+                "s3:Abort*",
+              ],
+              "Effect": "Allow",
+              "Resource": Array [
+                Object {
+                  "Fn::GetAtt": Array [
+                    "Bucket83908E77",
+                    "Arn",
+                  ],
+                },
+                Object {
+                  "Fn::Join": Array [
+                    "",
+                    Array [
+                      Object {
+                        "Fn::GetAtt": Array [
+                          "Bucket83908E77",
+                          "Arn",
+                        ],
+                      },
+                      "/data/*/docs-*-csharp.md.unprocessable-assembly",
                     ],
                   ],
                 },
@@ -1912,11 +2384,7 @@
                   Object {
                     "Ref": "AWS::URLSuffix",
                   },
-<<<<<<< HEAD
-                  "/aws-cdk/assets:82ad7b48d49f422f59eeff529af7374a62b9fefd910b7984fad3bedb8baff445",
-=======
-                  "/aws-cdk/assets:04fa516775b59710b2b0a3391874d28a5a91397c46a28ef9910402039e888f8e",
->>>>>>> 459f7d06
+                  "/aws-cdk/assets:afa6f22a2e4f032510b4360860e8b53884b8d0c78d749813bcc9b2399957bc18",
                 ],
               ],
             },
@@ -2308,6 +2776,66 @@
                           "Arn",
                         ],
                       },
+                      "/data/*/docs-typescript.md.unprocessable-assembly",
+                    ],
+                  ],
+                },
+              ],
+            },
+            Object {
+              "Action": Array [
+                "s3:DeleteObject*",
+                "s3:PutObject*",
+                "s3:Abort*",
+              ],
+              "Effect": "Allow",
+              "Resource": Array [
+                Object {
+                  "Fn::GetAtt": Array [
+                    "Bucket83908E77",
+                    "Arn",
+                  ],
+                },
+                Object {
+                  "Fn::Join": Array [
+                    "",
+                    Array [
+                      Object {
+                        "Fn::GetAtt": Array [
+                          "Bucket83908E77",
+                          "Arn",
+                        ],
+                      },
+                      "/data/*/docs-*-typescript.md.unprocessable-assembly",
+                    ],
+                  ],
+                },
+              ],
+            },
+            Object {
+              "Action": Array [
+                "s3:DeleteObject*",
+                "s3:PutObject*",
+                "s3:Abort*",
+              ],
+              "Effect": "Allow",
+              "Resource": Array [
+                Object {
+                  "Fn::GetAtt": Array [
+                    "Bucket83908E77",
+                    "Arn",
+                  ],
+                },
+                Object {
+                  "Fn::Join": Array [
+                    "",
+                    Array [
+                      Object {
+                        "Fn::GetAtt": Array [
+                          "Bucket83908E77",
+                          "Arn",
+                        ],
+                      },
                       "/data/*/docs-python.md",
                     ],
                   ],
@@ -2428,6 +2956,66 @@
                           "Arn",
                         ],
                       },
+                      "/data/*/docs-python.md.unprocessable-assembly",
+                    ],
+                  ],
+                },
+              ],
+            },
+            Object {
+              "Action": Array [
+                "s3:DeleteObject*",
+                "s3:PutObject*",
+                "s3:Abort*",
+              ],
+              "Effect": "Allow",
+              "Resource": Array [
+                Object {
+                  "Fn::GetAtt": Array [
+                    "Bucket83908E77",
+                    "Arn",
+                  ],
+                },
+                Object {
+                  "Fn::Join": Array [
+                    "",
+                    Array [
+                      Object {
+                        "Fn::GetAtt": Array [
+                          "Bucket83908E77",
+                          "Arn",
+                        ],
+                      },
+                      "/data/*/docs-*-python.md.unprocessable-assembly",
+                    ],
+                  ],
+                },
+              ],
+            },
+            Object {
+              "Action": Array [
+                "s3:DeleteObject*",
+                "s3:PutObject*",
+                "s3:Abort*",
+              ],
+              "Effect": "Allow",
+              "Resource": Array [
+                Object {
+                  "Fn::GetAtt": Array [
+                    "Bucket83908E77",
+                    "Arn",
+                  ],
+                },
+                Object {
+                  "Fn::Join": Array [
+                    "",
+                    Array [
+                      Object {
+                        "Fn::GetAtt": Array [
+                          "Bucket83908E77",
+                          "Arn",
+                        ],
+                      },
                       "/data/*/docs-java.md",
                     ],
                   ],
@@ -2548,6 +3136,66 @@
                           "Arn",
                         ],
                       },
+                      "/data/*/docs-java.md.unprocessable-assembly",
+                    ],
+                  ],
+                },
+              ],
+            },
+            Object {
+              "Action": Array [
+                "s3:DeleteObject*",
+                "s3:PutObject*",
+                "s3:Abort*",
+              ],
+              "Effect": "Allow",
+              "Resource": Array [
+                Object {
+                  "Fn::GetAtt": Array [
+                    "Bucket83908E77",
+                    "Arn",
+                  ],
+                },
+                Object {
+                  "Fn::Join": Array [
+                    "",
+                    Array [
+                      Object {
+                        "Fn::GetAtt": Array [
+                          "Bucket83908E77",
+                          "Arn",
+                        ],
+                      },
+                      "/data/*/docs-*-java.md.unprocessable-assembly",
+                    ],
+                  ],
+                },
+              ],
+            },
+            Object {
+              "Action": Array [
+                "s3:DeleteObject*",
+                "s3:PutObject*",
+                "s3:Abort*",
+              ],
+              "Effect": "Allow",
+              "Resource": Array [
+                Object {
+                  "Fn::GetAtt": Array [
+                    "Bucket83908E77",
+                    "Arn",
+                  ],
+                },
+                Object {
+                  "Fn::Join": Array [
+                    "",
+                    Array [
+                      Object {
+                        "Fn::GetAtt": Array [
+                          "Bucket83908E77",
+                          "Arn",
+                        ],
+                      },
                       "/data/*/docs-csharp.md",
                     ],
                   ],
@@ -2639,6 +3287,66 @@
                         ],
                       },
                       "/data/*/docs-*-csharp.md.not-supported",
+                    ],
+                  ],
+                },
+              ],
+            },
+            Object {
+              "Action": Array [
+                "s3:DeleteObject*",
+                "s3:PutObject*",
+                "s3:Abort*",
+              ],
+              "Effect": "Allow",
+              "Resource": Array [
+                Object {
+                  "Fn::GetAtt": Array [
+                    "Bucket83908E77",
+                    "Arn",
+                  ],
+                },
+                Object {
+                  "Fn::Join": Array [
+                    "",
+                    Array [
+                      Object {
+                        "Fn::GetAtt": Array [
+                          "Bucket83908E77",
+                          "Arn",
+                        ],
+                      },
+                      "/data/*/docs-csharp.md.unprocessable-assembly",
+                    ],
+                  ],
+                },
+              ],
+            },
+            Object {
+              "Action": Array [
+                "s3:DeleteObject*",
+                "s3:PutObject*",
+                "s3:Abort*",
+              ],
+              "Effect": "Allow",
+              "Resource": Array [
+                Object {
+                  "Fn::GetAtt": Array [
+                    "Bucket83908E77",
+                    "Arn",
+                  ],
+                },
+                Object {
+                  "Fn::Join": Array [
+                    "",
+                    Array [
+                      Object {
+                        "Fn::GetAtt": Array [
+                          "Bucket83908E77",
+                          "Arn",
+                        ],
+                      },
+                      "/data/*/docs-*-csharp.md.unprocessable-assembly",
                     ],
                   ],
                 },
@@ -2725,11 +3433,7 @@
                   Object {
                     "Ref": "AWS::URLSuffix",
                   },
-<<<<<<< HEAD
-                  "/aws-cdk/assets:82ad7b48d49f422f59eeff529af7374a62b9fefd910b7984fad3bedb8baff445",
-=======
-                  "/aws-cdk/assets:04fa516775b59710b2b0a3391874d28a5a91397c46a28ef9910402039e888f8e",
->>>>>>> 459f7d06
+                  "/aws-cdk/assets:afa6f22a2e4f032510b4360860e8b53884b8d0c78d749813bcc9b2399957bc18",
                 ],
               ],
             },
@@ -3083,6 +3787,66 @@
                           "Arn",
                         ],
                       },
+                      "/data/*/docs-typescript.md.unprocessable-assembly",
+                    ],
+                  ],
+                },
+              ],
+            },
+            Object {
+              "Action": Array [
+                "s3:DeleteObject*",
+                "s3:PutObject*",
+                "s3:Abort*",
+              ],
+              "Effect": "Allow",
+              "Resource": Array [
+                Object {
+                  "Fn::GetAtt": Array [
+                    "Bucket83908E77",
+                    "Arn",
+                  ],
+                },
+                Object {
+                  "Fn::Join": Array [
+                    "",
+                    Array [
+                      Object {
+                        "Fn::GetAtt": Array [
+                          "Bucket83908E77",
+                          "Arn",
+                        ],
+                      },
+                      "/data/*/docs-*-typescript.md.unprocessable-assembly",
+                    ],
+                  ],
+                },
+              ],
+            },
+            Object {
+              "Action": Array [
+                "s3:DeleteObject*",
+                "s3:PutObject*",
+                "s3:Abort*",
+              ],
+              "Effect": "Allow",
+              "Resource": Array [
+                Object {
+                  "Fn::GetAtt": Array [
+                    "Bucket83908E77",
+                    "Arn",
+                  ],
+                },
+                Object {
+                  "Fn::Join": Array [
+                    "",
+                    Array [
+                      Object {
+                        "Fn::GetAtt": Array [
+                          "Bucket83908E77",
+                          "Arn",
+                        ],
+                      },
                       "/data/*/docs-python.md",
                     ],
                   ],
@@ -3203,6 +3967,66 @@
                           "Arn",
                         ],
                       },
+                      "/data/*/docs-python.md.unprocessable-assembly",
+                    ],
+                  ],
+                },
+              ],
+            },
+            Object {
+              "Action": Array [
+                "s3:DeleteObject*",
+                "s3:PutObject*",
+                "s3:Abort*",
+              ],
+              "Effect": "Allow",
+              "Resource": Array [
+                Object {
+                  "Fn::GetAtt": Array [
+                    "Bucket83908E77",
+                    "Arn",
+                  ],
+                },
+                Object {
+                  "Fn::Join": Array [
+                    "",
+                    Array [
+                      Object {
+                        "Fn::GetAtt": Array [
+                          "Bucket83908E77",
+                          "Arn",
+                        ],
+                      },
+                      "/data/*/docs-*-python.md.unprocessable-assembly",
+                    ],
+                  ],
+                },
+              ],
+            },
+            Object {
+              "Action": Array [
+                "s3:DeleteObject*",
+                "s3:PutObject*",
+                "s3:Abort*",
+              ],
+              "Effect": "Allow",
+              "Resource": Array [
+                Object {
+                  "Fn::GetAtt": Array [
+                    "Bucket83908E77",
+                    "Arn",
+                  ],
+                },
+                Object {
+                  "Fn::Join": Array [
+                    "",
+                    Array [
+                      Object {
+                        "Fn::GetAtt": Array [
+                          "Bucket83908E77",
+                          "Arn",
+                        ],
+                      },
                       "/data/*/docs-java.md",
                     ],
                   ],
@@ -3323,6 +4147,66 @@
                           "Arn",
                         ],
                       },
+                      "/data/*/docs-java.md.unprocessable-assembly",
+                    ],
+                  ],
+                },
+              ],
+            },
+            Object {
+              "Action": Array [
+                "s3:DeleteObject*",
+                "s3:PutObject*",
+                "s3:Abort*",
+              ],
+              "Effect": "Allow",
+              "Resource": Array [
+                Object {
+                  "Fn::GetAtt": Array [
+                    "Bucket83908E77",
+                    "Arn",
+                  ],
+                },
+                Object {
+                  "Fn::Join": Array [
+                    "",
+                    Array [
+                      Object {
+                        "Fn::GetAtt": Array [
+                          "Bucket83908E77",
+                          "Arn",
+                        ],
+                      },
+                      "/data/*/docs-*-java.md.unprocessable-assembly",
+                    ],
+                  ],
+                },
+              ],
+            },
+            Object {
+              "Action": Array [
+                "s3:DeleteObject*",
+                "s3:PutObject*",
+                "s3:Abort*",
+              ],
+              "Effect": "Allow",
+              "Resource": Array [
+                Object {
+                  "Fn::GetAtt": Array [
+                    "Bucket83908E77",
+                    "Arn",
+                  ],
+                },
+                Object {
+                  "Fn::Join": Array [
+                    "",
+                    Array [
+                      Object {
+                        "Fn::GetAtt": Array [
+                          "Bucket83908E77",
+                          "Arn",
+                        ],
+                      },
                       "/data/*/docs-csharp.md",
                     ],
                   ],
@@ -3414,6 +4298,66 @@
                         ],
                       },
                       "/data/*/docs-*-csharp.md.not-supported",
+                    ],
+                  ],
+                },
+              ],
+            },
+            Object {
+              "Action": Array [
+                "s3:DeleteObject*",
+                "s3:PutObject*",
+                "s3:Abort*",
+              ],
+              "Effect": "Allow",
+              "Resource": Array [
+                Object {
+                  "Fn::GetAtt": Array [
+                    "Bucket83908E77",
+                    "Arn",
+                  ],
+                },
+                Object {
+                  "Fn::Join": Array [
+                    "",
+                    Array [
+                      Object {
+                        "Fn::GetAtt": Array [
+                          "Bucket83908E77",
+                          "Arn",
+                        ],
+                      },
+                      "/data/*/docs-csharp.md.unprocessable-assembly",
+                    ],
+                  ],
+                },
+              ],
+            },
+            Object {
+              "Action": Array [
+                "s3:DeleteObject*",
+                "s3:PutObject*",
+                "s3:Abort*",
+              ],
+              "Effect": "Allow",
+              "Resource": Array [
+                Object {
+                  "Fn::GetAtt": Array [
+                    "Bucket83908E77",
+                    "Arn",
+                  ],
+                },
+                Object {
+                  "Fn::Join": Array [
+                    "",
+                    Array [
+                      Object {
+                        "Fn::GetAtt": Array [
+                          "Bucket83908E77",
+                          "Arn",
+                        ],
+                      },
+                      "/data/*/docs-*-csharp.md.unprocessable-assembly",
                     ],
                   ],
                 },
