--- conflicted
+++ resolved
@@ -164,11 +164,7 @@
                   Object {
                     "Ref": "AWS::URLSuffix",
                   },
-<<<<<<< HEAD
-                  "/aws-cdk/assets:43d26450265fd4c9cbe47c54b42d980a0f6bb2b33f915c0bcce657386a0ba76e",
-=======
-                  "/aws-cdk/assets:d9ab3b3f61713261af118e590c4f33c021d3229b5c6a45a1abca4992c333a1a0",
->>>>>>> e0eed2f3
+                  "/aws-cdk/assets:4092140f546671822a612d72c76d7f59c25393863df12a7edcd0157ac2022c78",
                 ],
               ],
             },
@@ -1413,11 +1409,7 @@
                   Object {
                     "Ref": "AWS::URLSuffix",
                   },
-<<<<<<< HEAD
-                  "/aws-cdk/assets:43d26450265fd4c9cbe47c54b42d980a0f6bb2b33f915c0bcce657386a0ba76e",
-=======
-                  "/aws-cdk/assets:d9ab3b3f61713261af118e590c4f33c021d3229b5c6a45a1abca4992c333a1a0",
->>>>>>> e0eed2f3
+                  "/aws-cdk/assets:4092140f546671822a612d72c76d7f59c25393863df12a7edcd0157ac2022c78",
                 ],
               ],
             },
@@ -2776,11 +2768,7 @@
                   Object {
                     "Ref": "AWS::URLSuffix",
                   },
-<<<<<<< HEAD
-                  "/aws-cdk/assets:43d26450265fd4c9cbe47c54b42d980a0f6bb2b33f915c0bcce657386a0ba76e",
-=======
-                  "/aws-cdk/assets:d9ab3b3f61713261af118e590c4f33c021d3229b5c6a45a1abca4992c333a1a0",
->>>>>>> e0eed2f3
+                  "/aws-cdk/assets:4092140f546671822a612d72c76d7f59c25393863df12a7edcd0157ac2022c78",
                 ],
               ],
             },
@@ -4021,11 +4009,7 @@
                   Object {
                     "Ref": "AWS::URLSuffix",
                   },
-<<<<<<< HEAD
-                  "/aws-cdk/assets:43d26450265fd4c9cbe47c54b42d980a0f6bb2b33f915c0bcce657386a0ba76e",
-=======
-                  "/aws-cdk/assets:d9ab3b3f61713261af118e590c4f33c021d3229b5c6a45a1abca4992c333a1a0",
->>>>>>> e0eed2f3
+                  "/aws-cdk/assets:4092140f546671822a612d72c76d7f59c25393863df12a7edcd0157ac2022c78",
                 ],
               ],
             },
