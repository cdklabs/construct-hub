// Jest Snapshot v1, https://goo.gl/fbAQLP

exports[`CodeArtifact repository 1`] = `
Object {
  "Outputs": Anything,
  "Parameters": Anything,
  "Resources": Object {
    "AWS679f53fac002430cb0da5b7982bd22872D164C4C": Object {
      "DependsOn": Array [
        "AWS679f53fac002430cb0da5b7982bd2287ServiceRoleC1EA0FF2",
      ],
      "Properties": Object {
        "Code": Object {
          "S3Bucket": Object {
            "Ref": "AssetParametersf3d3a3cc7f26921b237eff24fc5dd7aef8f0465a1f376b8f7918eb3d4b3e8797S3BucketBEE108A9",
          },
          "S3Key": Object {
            "Fn::Join": Array [
              "",
              Array [
                Object {
                  "Fn::Select": Array [
                    0,
                    Object {
                      "Fn::Split": Array [
                        "||",
                        Object {
                          "Ref": "AssetParametersf3d3a3cc7f26921b237eff24fc5dd7aef8f0465a1f376b8f7918eb3d4b3e8797S3VersionKeyA877E3C9",
                        },
                      ],
                    },
                  ],
                },
                Object {
                  "Fn::Select": Array [
                    1,
                    Object {
                      "Fn::Split": Array [
                        "||",
                        Object {
                          "Ref": "AssetParametersf3d3a3cc7f26921b237eff24fc5dd7aef8f0465a1f376b8f7918eb3d4b3e8797S3VersionKeyA877E3C9",
                        },
                      ],
                    },
                  ],
                },
              ],
            ],
          },
        },
        "Handler": "index.handler",
        "Role": Object {
          "Fn::GetAtt": Array [
            "AWS679f53fac002430cb0da5b7982bd2287ServiceRoleC1EA0FF2",
            "Arn",
          ],
        },
        "Runtime": "nodejs12.x",
        "Timeout": 120,
      },
      "Type": "AWS::Lambda::Function",
    },
    "AWS679f53fac002430cb0da5b7982bd2287ServiceRoleC1EA0FF2": Object {
      "Properties": Object {
        "AssumeRolePolicyDocument": Object {
          "Statement": Array [
            Object {
              "Action": "sts:AssumeRole",
              "Effect": "Allow",
              "Principal": Object {
                "Service": "lambda.amazonaws.com",
              },
            },
          ],
          "Version": "2012-10-17",
        },
        "ManagedPolicyArns": Array [
          Object {
            "Fn::Join": Array [
              "",
              Array [
                "arn:",
                Object {
                  "Ref": "AWS::Partition",
                },
                ":iam::aws:policy/service-role/AWSLambdaBasicExecutionRole",
              ],
            ],
          },
        ],
      },
      "Type": "AWS::IAM::Role",
    },
    "Bucket83908E77": Anything,
    "CodeArtifact": Anything,
    "CodeArtifactDomainDB0947A4": Anything,
    "CodeArtifactGetEndpoint0223B4AF": Anything,
    "CodeArtifactGetEndpointCustomResourcePolicy9A5E4C87": Anything,
    "LogRetentionaae0aa3c5b4d4f87b02d85b201efdd8aFD4BFC8A": Object {
      "DependsOn": Array [
        "LogRetentionaae0aa3c5b4d4f87b02d85b201efdd8aServiceRoleDefaultPolicyADDA7DEB",
        "LogRetentionaae0aa3c5b4d4f87b02d85b201efdd8aServiceRole9741ECFB",
      ],
      "Properties": Object {
        "Code": Object {
          "S3Bucket": Object {
            "Ref": "AssetParameters67b7823b74bc135986aa72f889d6a8da058d0c4a20cbc2dfc6f78995fdd2fc24S3Bucket4D46ABB5",
          },
          "S3Key": Object {
            "Fn::Join": Array [
              "",
              Array [
                Object {
                  "Fn::Select": Array [
                    0,
                    Object {
                      "Fn::Split": Array [
                        "||",
                        Object {
                          "Ref": "AssetParameters67b7823b74bc135986aa72f889d6a8da058d0c4a20cbc2dfc6f78995fdd2fc24S3VersionKeyB0F28861",
                        },
                      ],
                    },
                  ],
                },
                Object {
                  "Fn::Select": Array [
                    1,
                    Object {
                      "Fn::Split": Array [
                        "||",
                        Object {
                          "Ref": "AssetParameters67b7823b74bc135986aa72f889d6a8da058d0c4a20cbc2dfc6f78995fdd2fc24S3VersionKeyB0F28861",
                        },
                      ],
                    },
                  ],
                },
              ],
            ],
          },
        },
        "Handler": "index.handler",
        "Role": Object {
          "Fn::GetAtt": Array [
            "LogRetentionaae0aa3c5b4d4f87b02d85b201efdd8aServiceRole9741ECFB",
            "Arn",
          ],
        },
        "Runtime": "nodejs14.x",
      },
      "Type": "AWS::Lambda::Function",
    },
    "LogRetentionaae0aa3c5b4d4f87b02d85b201efdd8aServiceRole9741ECFB": Object {
      "Properties": Object {
        "AssumeRolePolicyDocument": Object {
          "Statement": Array [
            Object {
              "Action": "sts:AssumeRole",
              "Effect": "Allow",
              "Principal": Object {
                "Service": "lambda.amazonaws.com",
              },
            },
          ],
          "Version": "2012-10-17",
        },
        "ManagedPolicyArns": Array [
          Object {
            "Fn::Join": Array [
              "",
              Array [
                "arn:",
                Object {
                  "Ref": "AWS::Partition",
                },
                ":iam::aws:policy/service-role/AWSLambdaBasicExecutionRole",
              ],
            ],
          },
        ],
      },
      "Type": "AWS::IAM::Role",
    },
    "LogRetentionaae0aa3c5b4d4f87b02d85b201efdd8aServiceRoleDefaultPolicyADDA7DEB": Object {
      "Properties": Object {
        "PolicyDocument": Object {
          "Statement": Array [
            Object {
              "Action": Array [
                "logs:PutRetentionPolicy",
                "logs:DeleteRetentionPolicy",
              ],
              "Effect": "Allow",
              "Resource": "*",
            },
          ],
          "Version": "2012-10-17",
        },
        "PolicyName": "LogRetentionaae0aa3c5b4d4f87b02d85b201efdd8aServiceRoleDefaultPolicyADDA7DEB",
        "Roles": Array [
          Object {
            "Ref": "LogRetentionaae0aa3c5b4d4f87b02d85b201efdd8aServiceRole9741ECFB",
          },
        ],
      },
      "Type": "AWS::IAM::Policy",
    },
    "MonitoringDashboard0C3675C6": Anything,
    "MonitoringWatchfulDashboard9EB9FD4D": Anything,
    "MonitoringWatchfulTestStackTransliterator9D9D4864DurationAlarmC446DC83": Anything,
    "MonitoringWatchfulTestStackTransliterator9D9D4864ErrorsAlarmFF1181A3": Anything,
    "MonitoringWatchfulTestStackTransliterator9D9D4864ThrottlesAlarm80C36BF4": Anything,
    "Transliterator6462E4D2": Object {
      "DependsOn": Array [
        "TransliteratorServiceRoleDefaultPolicy44A1392F",
        "TransliteratorServiceRoleDE4FF5F3",
      ],
      "Properties": Object {
        "Code": Object {
          "S3Bucket": Object {
<<<<<<< HEAD
            "Ref": "AssetParameters3996f4e733e32c1d639105b498096b6bf2732184a98f2edeb229a57b41e934a7S3BucketF1AE962D",
=======
            "Ref": "AssetParameters7379fd84eff0b591867de2678a7733efa22e810bf064da0c1d0ef6e0c30cc74eS3BucketB29D99C7",
>>>>>>> 00f880d6
          },
          "S3Key": Object {
            "Fn::Join": Array [
              "",
              Array [
                Object {
                  "Fn::Select": Array [
                    0,
                    Object {
                      "Fn::Split": Array [
                        "||",
                        Object {
<<<<<<< HEAD
                          "Ref": "AssetParameters3996f4e733e32c1d639105b498096b6bf2732184a98f2edeb229a57b41e934a7S3VersionKey25D7D186",
=======
                          "Ref": "AssetParameters7379fd84eff0b591867de2678a7733efa22e810bf064da0c1d0ef6e0c30cc74eS3VersionKey15B55BAA",
>>>>>>> 00f880d6
                        },
                      ],
                    },
                  ],
                },
                Object {
                  "Fn::Select": Array [
                    1,
                    Object {
                      "Fn::Split": Array [
                        "||",
                        Object {
<<<<<<< HEAD
                          "Ref": "AssetParameters3996f4e733e32c1d639105b498096b6bf2732184a98f2edeb229a57b41e934a7S3VersionKey25D7D186",
=======
                          "Ref": "AssetParameters7379fd84eff0b591867de2678a7733efa22e810bf064da0c1d0ef6e0c30cc74eS3VersionKey15B55BAA",
>>>>>>> 00f880d6
                        },
                      ],
                    },
                  ],
                },
              ],
            ],
          },
        },
        "Description": "Creates python documentation from jsii-enabled npm packages",
        "Environment": Object {
          "Variables": Object {
            "CODE_ARTIFACT_DOMAIN_NAME": Object {
              "Fn::GetAtt": Array [
                "CodeArtifact",
                "DomainName",
              ],
            },
            "CODE_ARTIFACT_DOMAIN_OWNER": Object {
              "Fn::GetAtt": Array [
                "CodeArtifact",
                "DomainOwner",
              ],
            },
            "CODE_ARTIFACT_REPOSITORY_ENDPOINT": Object {
              "Fn::GetAtt": Array [
                "CodeArtifactGetEndpoint0223B4AF",
                "repositoryEndpoint",
              ],
            },
            "HEADER_SPAN": "true",
            "TARGET_LANGUAGE": "python",
          },
        },
        "Handler": "index.handler",
        "MemorySize": 10240,
        "Role": Object {
          "Fn::GetAtt": Array [
            "TransliteratorServiceRoleDE4FF5F3",
            "Arn",
          ],
        },
        "Runtime": "nodejs14.x",
        "Timeout": 900,
        "TracingConfig": Object {
          "Mode": "PassThrough",
        },
      },
      "Type": "AWS::Lambda::Function",
    },
    "TransliteratorLogRetention2FE858DC": Object {
      "Properties": Object {
        "LogGroupName": Object {
          "Fn::Join": Array [
            "",
            Array [
              "/aws/lambda/",
              Object {
                "Ref": "Transliterator6462E4D2",
              },
            ],
          ],
        },
        "RetentionInDays": 3653,
        "ServiceToken": Object {
          "Fn::GetAtt": Array [
            "LogRetentionaae0aa3c5b4d4f87b02d85b201efdd8aFD4BFC8A",
            "Arn",
          ],
        },
      },
      "Type": "Custom::LogRetention",
    },
    "TransliteratorServiceRoleDE4FF5F3": Object {
      "Properties": Object {
        "AssumeRolePolicyDocument": Object {
          "Statement": Array [
            Object {
              "Action": "sts:AssumeRole",
              "Effect": "Allow",
              "Principal": Object {
                "Service": "lambda.amazonaws.com",
              },
            },
          ],
          "Version": "2012-10-17",
        },
        "ManagedPolicyArns": Array [
          Object {
            "Fn::Join": Array [
              "",
              Array [
                "arn:",
                Object {
                  "Ref": "AWS::Partition",
                },
                ":iam::aws:policy/service-role/AWSLambdaBasicExecutionRole",
              ],
            ],
          },
        ],
      },
      "Type": "AWS::IAM::Role",
    },
    "TransliteratorServiceRoleDefaultPolicy44A1392F": Object {
      "Properties": Object {
        "PolicyDocument": Object {
          "Statement": Array [
            Object {
              "Action": Array [
                "xray:PutTraceSegments",
                "xray:PutTelemetryRecords",
              ],
              "Effect": "Allow",
              "Resource": "*",
            },
            Object {
              "Action": "sts:GetServiceBearerToken",
              "Condition": Object {
                "StringEquals": Object {
                  "sts:AWSServiceName": "codeartifact.amazonaws.com",
                },
              },
              "Effect": "Allow",
              "Resource": "*",
            },
            Object {
              "Action": Array [
                "codeartifact:GetAuthorizationToken",
                "codeartifact:GetRepositoryEndpoint",
                "codeartifact:ReadFromRepository",
              ],
              "Effect": "Allow",
              "Resource": Array [
                Object {
                  "Fn::GetAtt": Array [
                    "CodeArtifactDomainDB0947A4",
                    "Arn",
                  ],
                },
                Object {
                  "Fn::GetAtt": Array [
                    "CodeArtifact",
                    "Arn",
                  ],
                },
              ],
            },
            Object {
              "Action": Array [
                "s3:GetObject*",
                "s3:GetBucket*",
                "s3:List*",
              ],
              "Effect": "Allow",
              "Resource": Array [
                Object {
                  "Fn::GetAtt": Array [
                    "Bucket83908E77",
                    "Arn",
                  ],
                },
                Object {
                  "Fn::Join": Array [
                    "",
                    Array [
                      Object {
                        "Fn::GetAtt": Array [
                          "Bucket83908E77",
                          "Arn",
                        ],
                      },
                      "/data/*/assembly.json",
                    ],
                  ],
                },
              ],
            },
            Object {
              "Action": Array [
                "s3:DeleteObject*",
                "s3:PutObject*",
                "s3:Abort*",
              ],
              "Effect": "Allow",
              "Resource": Array [
                Object {
                  "Fn::GetAtt": Array [
                    "Bucket83908E77",
                    "Arn",
                  ],
                },
                Object {
                  "Fn::Join": Array [
                    "",
                    Array [
                      Object {
                        "Fn::GetAtt": Array [
                          "Bucket83908E77",
                          "Arn",
                        ],
                      },
                      "/data/*/docs-python.md",
                    ],
                  ],
                },
              ],
            },
            Object {
              "Action": Array [
                "s3:DeleteObject*",
                "s3:PutObject*",
                "s3:Abort*",
              ],
              "Effect": "Allow",
              "Resource": Array [
                Object {
                  "Fn::GetAtt": Array [
                    "Bucket83908E77",
                    "Arn",
                  ],
                },
                Object {
                  "Fn::Join": Array [
                    "",
                    Array [
                      Object {
                        "Fn::GetAtt": Array [
                          "Bucket83908E77",
                          "Arn",
                        ],
                      },
                      "/data/*/docs-*-python.md",
                    ],
                  ],
                },
              ],
            },
            Object {
              "Action": Array [
                "s3:DeleteObject*",
                "s3:PutObject*",
                "s3:Abort*",
              ],
              "Effect": "Allow",
              "Resource": Array [
                Object {
                  "Fn::GetAtt": Array [
                    "Bucket83908E77",
                    "Arn",
                  ],
                },
                Object {
                  "Fn::Join": Array [
                    "",
                    Array [
                      Object {
                        "Fn::GetAtt": Array [
                          "Bucket83908E77",
                          "Arn",
                        ],
                      },
                      "/data/*/docs-python.md.not-supported",
                    ],
                  ],
                },
              ],
            },
            Object {
              "Action": Array [
                "s3:DeleteObject*",
                "s3:PutObject*",
                "s3:Abort*",
              ],
              "Effect": "Allow",
              "Resource": Array [
                Object {
                  "Fn::GetAtt": Array [
                    "Bucket83908E77",
                    "Arn",
                  ],
                },
                Object {
                  "Fn::Join": Array [
                    "",
                    Array [
                      Object {
                        "Fn::GetAtt": Array [
                          "Bucket83908E77",
                          "Arn",
                        ],
                      },
                      "/data/*/docs-*-python.md.not-supported",
                    ],
                  ],
                },
              ],
            },
          ],
          "Version": "2012-10-17",
        },
        "PolicyName": "TransliteratorServiceRoleDefaultPolicy44A1392F",
        "Roles": Array [
          Object {
            "Ref": "TransliteratorServiceRoleDE4FF5F3",
          },
        ],
      },
      "Type": "AWS::IAM::Policy",
    },
  },
}
`;

exports[`VPC Endpoints 1`] = `
Object {
  "Outputs": Anything,
  "Parameters": Anything,
  "Resources": Object {
    "Bucket83908E77": Anything,
    "LogRetentionaae0aa3c5b4d4f87b02d85b201efdd8aFD4BFC8A": Object {
      "DependsOn": Array [
        "LogRetentionaae0aa3c5b4d4f87b02d85b201efdd8aServiceRoleDefaultPolicyADDA7DEB",
        "LogRetentionaae0aa3c5b4d4f87b02d85b201efdd8aServiceRole9741ECFB",
      ],
      "Properties": Object {
        "Code": Object {
          "S3Bucket": Object {
            "Ref": "AssetParameters67b7823b74bc135986aa72f889d6a8da058d0c4a20cbc2dfc6f78995fdd2fc24S3Bucket4D46ABB5",
          },
          "S3Key": Object {
            "Fn::Join": Array [
              "",
              Array [
                Object {
                  "Fn::Select": Array [
                    0,
                    Object {
                      "Fn::Split": Array [
                        "||",
                        Object {
                          "Ref": "AssetParameters67b7823b74bc135986aa72f889d6a8da058d0c4a20cbc2dfc6f78995fdd2fc24S3VersionKeyB0F28861",
                        },
                      ],
                    },
                  ],
                },
                Object {
                  "Fn::Select": Array [
                    1,
                    Object {
                      "Fn::Split": Array [
                        "||",
                        Object {
                          "Ref": "AssetParameters67b7823b74bc135986aa72f889d6a8da058d0c4a20cbc2dfc6f78995fdd2fc24S3VersionKeyB0F28861",
                        },
                      ],
                    },
                  ],
                },
              ],
            ],
          },
        },
        "Handler": "index.handler",
        "Role": Object {
          "Fn::GetAtt": Array [
            "LogRetentionaae0aa3c5b4d4f87b02d85b201efdd8aServiceRole9741ECFB",
            "Arn",
          ],
        },
        "Runtime": "nodejs14.x",
      },
      "Type": "AWS::Lambda::Function",
    },
    "LogRetentionaae0aa3c5b4d4f87b02d85b201efdd8aServiceRole9741ECFB": Object {
      "Properties": Object {
        "AssumeRolePolicyDocument": Object {
          "Statement": Array [
            Object {
              "Action": "sts:AssumeRole",
              "Effect": "Allow",
              "Principal": Object {
                "Service": "lambda.amazonaws.com",
              },
            },
          ],
          "Version": "2012-10-17",
        },
        "ManagedPolicyArns": Array [
          Object {
            "Fn::Join": Array [
              "",
              Array [
                "arn:",
                Object {
                  "Ref": "AWS::Partition",
                },
                ":iam::aws:policy/service-role/AWSLambdaBasicExecutionRole",
              ],
            ],
          },
        ],
      },
      "Type": "AWS::IAM::Role",
    },
    "LogRetentionaae0aa3c5b4d4f87b02d85b201efdd8aServiceRoleDefaultPolicyADDA7DEB": Object {
      "Properties": Object {
        "PolicyDocument": Object {
          "Statement": Array [
            Object {
              "Action": Array [
                "logs:PutRetentionPolicy",
                "logs:DeleteRetentionPolicy",
              ],
              "Effect": "Allow",
              "Resource": "*",
            },
          ],
          "Version": "2012-10-17",
        },
        "PolicyName": "LogRetentionaae0aa3c5b4d4f87b02d85b201efdd8aServiceRoleDefaultPolicyADDA7DEB",
        "Roles": Array [
          Object {
            "Ref": "LogRetentionaae0aa3c5b4d4f87b02d85b201efdd8aServiceRole9741ECFB",
          },
        ],
      },
      "Type": "AWS::IAM::Policy",
    },
    "MonitoringDashboard0C3675C6": Anything,
    "MonitoringWatchfulDashboard9EB9FD4D": Anything,
    "MonitoringWatchfulTestStackTransliterator9D9D4864DurationAlarmC446DC83": Anything,
    "MonitoringWatchfulTestStackTransliterator9D9D4864ErrorsAlarmFF1181A3": Anything,
    "MonitoringWatchfulTestStackTransliterator9D9D4864ThrottlesAlarm80C36BF4": Anything,
    "Transliterator6462E4D2": Object {
      "DependsOn": Array [
        "TransliteratorServiceRoleDefaultPolicy44A1392F",
        "TransliteratorServiceRoleDE4FF5F3",
      ],
      "Properties": Object {
        "Code": Object {
          "S3Bucket": Object {
<<<<<<< HEAD
            "Ref": "AssetParameters3996f4e733e32c1d639105b498096b6bf2732184a98f2edeb229a57b41e934a7S3BucketF1AE962D",
=======
            "Ref": "AssetParameters7379fd84eff0b591867de2678a7733efa22e810bf064da0c1d0ef6e0c30cc74eS3BucketB29D99C7",
>>>>>>> 00f880d6
          },
          "S3Key": Object {
            "Fn::Join": Array [
              "",
              Array [
                Object {
                  "Fn::Select": Array [
                    0,
                    Object {
                      "Fn::Split": Array [
                        "||",
                        Object {
<<<<<<< HEAD
                          "Ref": "AssetParameters3996f4e733e32c1d639105b498096b6bf2732184a98f2edeb229a57b41e934a7S3VersionKey25D7D186",
=======
                          "Ref": "AssetParameters7379fd84eff0b591867de2678a7733efa22e810bf064da0c1d0ef6e0c30cc74eS3VersionKey15B55BAA",
>>>>>>> 00f880d6
                        },
                      ],
                    },
                  ],
                },
                Object {
                  "Fn::Select": Array [
                    1,
                    Object {
                      "Fn::Split": Array [
                        "||",
                        Object {
<<<<<<< HEAD
                          "Ref": "AssetParameters3996f4e733e32c1d639105b498096b6bf2732184a98f2edeb229a57b41e934a7S3VersionKey25D7D186",
=======
                          "Ref": "AssetParameters7379fd84eff0b591867de2678a7733efa22e810bf064da0c1d0ef6e0c30cc74eS3VersionKey15B55BAA",
>>>>>>> 00f880d6
                        },
                      ],
                    },
                  ],
                },
              ],
            ],
          },
        },
        "Description": "Creates python documentation from jsii-enabled npm packages",
        "Environment": Object {
          "Variables": Object {
            "CODE_ARTIFACT_API_ENDPOINT": Object {
              "Fn::Select": Array [
                1,
                Object {
                  "Fn::Split": Array [
                    ":",
                    Object {
                      "Fn::Select": Array [
                        0,
                        Object {
                          "Fn::GetAtt": Array [
                            "VPCCodeArtifactAPIA2ABC3E9",
                            "DnsEntries",
                          ],
                        },
                      ],
                    },
                  ],
                },
              ],
            },
            "HEADER_SPAN": "true",
            "TARGET_LANGUAGE": "python",
          },
        },
        "Handler": "index.handler",
        "MemorySize": 10240,
        "Role": Object {
          "Fn::GetAtt": Array [
            "TransliteratorServiceRoleDE4FF5F3",
            "Arn",
          ],
        },
        "Runtime": "nodejs14.x",
        "Timeout": 900,
        "TracingConfig": Object {
          "Mode": "PassThrough",
        },
        "VpcConfig": Object {
          "SecurityGroupIds": Array [
            Object {
              "Fn::GetAtt": Array [
                "TransliteratorSecurityGroup52541706",
                "GroupId",
              ],
            },
          ],
          "SubnetIds": Array [
            Object {
              "Ref": "VPCIsolatedSubnet1SubnetEBD00FC6",
            },
            Object {
              "Ref": "VPCIsolatedSubnet2Subnet4B1C8CAA",
            },
          ],
        },
      },
      "Type": "AWS::Lambda::Function",
    },
    "TransliteratorLogRetention2FE858DC": Object {
      "Properties": Object {
        "LogGroupName": Object {
          "Fn::Join": Array [
            "",
            Array [
              "/aws/lambda/",
              Object {
                "Ref": "Transliterator6462E4D2",
              },
            ],
          ],
        },
        "RetentionInDays": 3653,
        "ServiceToken": Object {
          "Fn::GetAtt": Array [
            "LogRetentionaae0aa3c5b4d4f87b02d85b201efdd8aFD4BFC8A",
            "Arn",
          ],
        },
      },
      "Type": "Custom::LogRetention",
    },
    "TransliteratorSecurityGroup52541706": Object {
      "Properties": Object {
        "GroupDescription": "Automatic security group for Lambda Function TestStackTransliterator9D9D4864",
        "SecurityGroupEgress": Array [
          Object {
            "CidrIp": "0.0.0.0/0",
            "Description": "Allow all outbound traffic by default",
            "IpProtocol": "-1",
          },
        ],
        "VpcId": Object {
          "Ref": "VPCB9E5F0B4",
        },
      },
      "Type": "AWS::EC2::SecurityGroup",
    },
    "TransliteratorServiceRoleDE4FF5F3": Object {
      "Properties": Object {
        "AssumeRolePolicyDocument": Object {
          "Statement": Array [
            Object {
              "Action": "sts:AssumeRole",
              "Effect": "Allow",
              "Principal": Object {
                "Service": "lambda.amazonaws.com",
              },
            },
          ],
          "Version": "2012-10-17",
        },
        "ManagedPolicyArns": Array [
          Object {
            "Fn::Join": Array [
              "",
              Array [
                "arn:",
                Object {
                  "Ref": "AWS::Partition",
                },
                ":iam::aws:policy/service-role/AWSLambdaBasicExecutionRole",
              ],
            ],
          },
          Object {
            "Fn::Join": Array [
              "",
              Array [
                "arn:",
                Object {
                  "Ref": "AWS::Partition",
                },
                ":iam::aws:policy/service-role/AWSLambdaVPCAccessExecutionRole",
              ],
            ],
          },
        ],
      },
      "Type": "AWS::IAM::Role",
    },
    "TransliteratorServiceRoleDefaultPolicy44A1392F": Object {
      "Properties": Object {
        "PolicyDocument": Object {
          "Statement": Array [
            Object {
              "Action": Array [
                "xray:PutTraceSegments",
                "xray:PutTelemetryRecords",
              ],
              "Effect": "Allow",
              "Resource": "*",
            },
            Object {
              "Action": Array [
                "s3:GetObject*",
                "s3:GetBucket*",
                "s3:List*",
              ],
              "Effect": "Allow",
              "Resource": Array [
                Object {
                  "Fn::GetAtt": Array [
                    "Bucket83908E77",
                    "Arn",
                  ],
                },
                Object {
                  "Fn::Join": Array [
                    "",
                    Array [
                      Object {
                        "Fn::GetAtt": Array [
                          "Bucket83908E77",
                          "Arn",
                        ],
                      },
                      "/data/*/assembly.json",
                    ],
                  ],
                },
              ],
            },
            Object {
              "Action": Array [
                "s3:DeleteObject*",
                "s3:PutObject*",
                "s3:Abort*",
              ],
              "Effect": "Allow",
              "Resource": Array [
                Object {
                  "Fn::GetAtt": Array [
                    "Bucket83908E77",
                    "Arn",
                  ],
                },
                Object {
                  "Fn::Join": Array [
                    "",
                    Array [
                      Object {
                        "Fn::GetAtt": Array [
                          "Bucket83908E77",
                          "Arn",
                        ],
                      },
                      "/data/*/docs-python.md",
                    ],
                  ],
                },
              ],
            },
            Object {
              "Action": Array [
                "s3:DeleteObject*",
                "s3:PutObject*",
                "s3:Abort*",
              ],
              "Effect": "Allow",
              "Resource": Array [
                Object {
                  "Fn::GetAtt": Array [
                    "Bucket83908E77",
                    "Arn",
                  ],
                },
                Object {
                  "Fn::Join": Array [
                    "",
                    Array [
                      Object {
                        "Fn::GetAtt": Array [
                          "Bucket83908E77",
                          "Arn",
                        ],
                      },
                      "/data/*/docs-*-python.md",
                    ],
                  ],
                },
              ],
            },
            Object {
              "Action": Array [
                "s3:DeleteObject*",
                "s3:PutObject*",
                "s3:Abort*",
              ],
              "Effect": "Allow",
              "Resource": Array [
                Object {
                  "Fn::GetAtt": Array [
                    "Bucket83908E77",
                    "Arn",
                  ],
                },
                Object {
                  "Fn::Join": Array [
                    "",
                    Array [
                      Object {
                        "Fn::GetAtt": Array [
                          "Bucket83908E77",
                          "Arn",
                        ],
                      },
                      "/data/*/docs-python.md.not-supported",
                    ],
                  ],
                },
              ],
            },
            Object {
              "Action": Array [
                "s3:DeleteObject*",
                "s3:PutObject*",
                "s3:Abort*",
              ],
              "Effect": "Allow",
              "Resource": Array [
                Object {
                  "Fn::GetAtt": Array [
                    "Bucket83908E77",
                    "Arn",
                  ],
                },
                Object {
                  "Fn::Join": Array [
                    "",
                    Array [
                      Object {
                        "Fn::GetAtt": Array [
                          "Bucket83908E77",
                          "Arn",
                        ],
                      },
                      "/data/*/docs-*-python.md.not-supported",
                    ],
                  ],
                },
              ],
            },
          ],
          "Version": "2012-10-17",
        },
        "PolicyName": "TransliteratorServiceRoleDefaultPolicy44A1392F",
        "Roles": Array [
          Object {
            "Ref": "TransliteratorServiceRoleDE4FF5F3",
          },
        ],
      },
      "Type": "AWS::IAM::Policy",
    },
    "VPCB9E5F0B4": Anything,
    "VPCCodeArtifactAPIA2ABC3E9": Anything,
    "VPCCodeArtifactAPISecurityGroup64F4145F": Anything,
    "VPCCodeArtifactRepoA711606D": Anything,
    "VPCCodeArtifactRepoSecurityGroupADDB69B7": Anything,
    "VPCIsolatedSubnet1RouteTableAssociationA2D18F7C": Anything,
    "VPCIsolatedSubnet1RouteTableEB156210": Anything,
    "VPCIsolatedSubnet1SubnetEBD00FC6": Anything,
    "VPCIsolatedSubnet2RouteTable9B4F78DC": Anything,
    "VPCIsolatedSubnet2RouteTableAssociation7BF8E0EB": Anything,
    "VPCIsolatedSubnet2Subnet4B1C8CAA": Anything,
    "VPCS3CC6C5EE4": Anything,
  },
}
`;

exports[`VPC Endpoints and CodeArtifact repository 1`] = `
Object {
  "Outputs": Anything,
  "Parameters": Anything,
  "Resources": Object {
    "AWS679f53fac002430cb0da5b7982bd22872D164C4C": Object {
      "DependsOn": Array [
        "AWS679f53fac002430cb0da5b7982bd2287ServiceRoleC1EA0FF2",
      ],
      "Properties": Object {
        "Code": Object {
          "S3Bucket": Object {
            "Ref": "AssetParametersf3d3a3cc7f26921b237eff24fc5dd7aef8f0465a1f376b8f7918eb3d4b3e8797S3BucketBEE108A9",
          },
          "S3Key": Object {
            "Fn::Join": Array [
              "",
              Array [
                Object {
                  "Fn::Select": Array [
                    0,
                    Object {
                      "Fn::Split": Array [
                        "||",
                        Object {
                          "Ref": "AssetParametersf3d3a3cc7f26921b237eff24fc5dd7aef8f0465a1f376b8f7918eb3d4b3e8797S3VersionKeyA877E3C9",
                        },
                      ],
                    },
                  ],
                },
                Object {
                  "Fn::Select": Array [
                    1,
                    Object {
                      "Fn::Split": Array [
                        "||",
                        Object {
                          "Ref": "AssetParametersf3d3a3cc7f26921b237eff24fc5dd7aef8f0465a1f376b8f7918eb3d4b3e8797S3VersionKeyA877E3C9",
                        },
                      ],
                    },
                  ],
                },
              ],
            ],
          },
        },
        "Handler": "index.handler",
        "Role": Object {
          "Fn::GetAtt": Array [
            "AWS679f53fac002430cb0da5b7982bd2287ServiceRoleC1EA0FF2",
            "Arn",
          ],
        },
        "Runtime": "nodejs12.x",
        "Timeout": 120,
      },
      "Type": "AWS::Lambda::Function",
    },
    "AWS679f53fac002430cb0da5b7982bd2287ServiceRoleC1EA0FF2": Object {
      "Properties": Object {
        "AssumeRolePolicyDocument": Object {
          "Statement": Array [
            Object {
              "Action": "sts:AssumeRole",
              "Effect": "Allow",
              "Principal": Object {
                "Service": "lambda.amazonaws.com",
              },
            },
          ],
          "Version": "2012-10-17",
        },
        "ManagedPolicyArns": Array [
          Object {
            "Fn::Join": Array [
              "",
              Array [
                "arn:",
                Object {
                  "Ref": "AWS::Partition",
                },
                ":iam::aws:policy/service-role/AWSLambdaBasicExecutionRole",
              ],
            ],
          },
        ],
      },
      "Type": "AWS::IAM::Role",
    },
    "Bucket83908E77": Anything,
    "CodeArtifact": Anything,
    "CodeArtifactDomainDB0947A4": Anything,
    "CodeArtifactGetEndpoint0223B4AF": Anything,
    "CodeArtifactGetEndpointCustomResourcePolicy9A5E4C87": Anything,
    "LogRetentionaae0aa3c5b4d4f87b02d85b201efdd8aFD4BFC8A": Object {
      "DependsOn": Array [
        "LogRetentionaae0aa3c5b4d4f87b02d85b201efdd8aServiceRoleDefaultPolicyADDA7DEB",
        "LogRetentionaae0aa3c5b4d4f87b02d85b201efdd8aServiceRole9741ECFB",
      ],
      "Properties": Object {
        "Code": Object {
          "S3Bucket": Object {
            "Ref": "AssetParameters67b7823b74bc135986aa72f889d6a8da058d0c4a20cbc2dfc6f78995fdd2fc24S3Bucket4D46ABB5",
          },
          "S3Key": Object {
            "Fn::Join": Array [
              "",
              Array [
                Object {
                  "Fn::Select": Array [
                    0,
                    Object {
                      "Fn::Split": Array [
                        "||",
                        Object {
                          "Ref": "AssetParameters67b7823b74bc135986aa72f889d6a8da058d0c4a20cbc2dfc6f78995fdd2fc24S3VersionKeyB0F28861",
                        },
                      ],
                    },
                  ],
                },
                Object {
                  "Fn::Select": Array [
                    1,
                    Object {
                      "Fn::Split": Array [
                        "||",
                        Object {
                          "Ref": "AssetParameters67b7823b74bc135986aa72f889d6a8da058d0c4a20cbc2dfc6f78995fdd2fc24S3VersionKeyB0F28861",
                        },
                      ],
                    },
                  ],
                },
              ],
            ],
          },
        },
        "Handler": "index.handler",
        "Role": Object {
          "Fn::GetAtt": Array [
            "LogRetentionaae0aa3c5b4d4f87b02d85b201efdd8aServiceRole9741ECFB",
            "Arn",
          ],
        },
        "Runtime": "nodejs14.x",
      },
      "Type": "AWS::Lambda::Function",
    },
    "LogRetentionaae0aa3c5b4d4f87b02d85b201efdd8aServiceRole9741ECFB": Object {
      "Properties": Object {
        "AssumeRolePolicyDocument": Object {
          "Statement": Array [
            Object {
              "Action": "sts:AssumeRole",
              "Effect": "Allow",
              "Principal": Object {
                "Service": "lambda.amazonaws.com",
              },
            },
          ],
          "Version": "2012-10-17",
        },
        "ManagedPolicyArns": Array [
          Object {
            "Fn::Join": Array [
              "",
              Array [
                "arn:",
                Object {
                  "Ref": "AWS::Partition",
                },
                ":iam::aws:policy/service-role/AWSLambdaBasicExecutionRole",
              ],
            ],
          },
        ],
      },
      "Type": "AWS::IAM::Role",
    },
    "LogRetentionaae0aa3c5b4d4f87b02d85b201efdd8aServiceRoleDefaultPolicyADDA7DEB": Object {
      "Properties": Object {
        "PolicyDocument": Object {
          "Statement": Array [
            Object {
              "Action": Array [
                "logs:PutRetentionPolicy",
                "logs:DeleteRetentionPolicy",
              ],
              "Effect": "Allow",
              "Resource": "*",
            },
          ],
          "Version": "2012-10-17",
        },
        "PolicyName": "LogRetentionaae0aa3c5b4d4f87b02d85b201efdd8aServiceRoleDefaultPolicyADDA7DEB",
        "Roles": Array [
          Object {
            "Ref": "LogRetentionaae0aa3c5b4d4f87b02d85b201efdd8aServiceRole9741ECFB",
          },
        ],
      },
      "Type": "AWS::IAM::Policy",
    },
    "MonitoringDashboard0C3675C6": Anything,
    "MonitoringWatchfulDashboard9EB9FD4D": Anything,
    "MonitoringWatchfulTestStackTransliterator9D9D4864DurationAlarmC446DC83": Anything,
    "MonitoringWatchfulTestStackTransliterator9D9D4864ErrorsAlarmFF1181A3": Anything,
    "MonitoringWatchfulTestStackTransliterator9D9D4864ThrottlesAlarm80C36BF4": Anything,
    "Transliterator6462E4D2": Object {
      "DependsOn": Array [
        "TransliteratorServiceRoleDefaultPolicy44A1392F",
        "TransliteratorServiceRoleDE4FF5F3",
      ],
      "Properties": Object {
        "Code": Object {
          "S3Bucket": Object {
<<<<<<< HEAD
            "Ref": "AssetParameters3996f4e733e32c1d639105b498096b6bf2732184a98f2edeb229a57b41e934a7S3BucketF1AE962D",
=======
            "Ref": "AssetParameters7379fd84eff0b591867de2678a7733efa22e810bf064da0c1d0ef6e0c30cc74eS3BucketB29D99C7",
>>>>>>> 00f880d6
          },
          "S3Key": Object {
            "Fn::Join": Array [
              "",
              Array [
                Object {
                  "Fn::Select": Array [
                    0,
                    Object {
                      "Fn::Split": Array [
                        "||",
                        Object {
<<<<<<< HEAD
                          "Ref": "AssetParameters3996f4e733e32c1d639105b498096b6bf2732184a98f2edeb229a57b41e934a7S3VersionKey25D7D186",
=======
                          "Ref": "AssetParameters7379fd84eff0b591867de2678a7733efa22e810bf064da0c1d0ef6e0c30cc74eS3VersionKey15B55BAA",
>>>>>>> 00f880d6
                        },
                      ],
                    },
                  ],
                },
                Object {
                  "Fn::Select": Array [
                    1,
                    Object {
                      "Fn::Split": Array [
                        "||",
                        Object {
<<<<<<< HEAD
                          "Ref": "AssetParameters3996f4e733e32c1d639105b498096b6bf2732184a98f2edeb229a57b41e934a7S3VersionKey25D7D186",
=======
                          "Ref": "AssetParameters7379fd84eff0b591867de2678a7733efa22e810bf064da0c1d0ef6e0c30cc74eS3VersionKey15B55BAA",
>>>>>>> 00f880d6
                        },
                      ],
                    },
                  ],
                },
              ],
            ],
          },
        },
        "Description": "Creates python documentation from jsii-enabled npm packages",
        "Environment": Object {
          "Variables": Object {
            "CODE_ARTIFACT_API_ENDPOINT": Object {
              "Fn::Select": Array [
                1,
                Object {
                  "Fn::Split": Array [
                    ":",
                    Object {
                      "Fn::Select": Array [
                        0,
                        Object {
                          "Fn::GetAtt": Array [
                            "VPCCodeArtifactAPIA2ABC3E9",
                            "DnsEntries",
                          ],
                        },
                      ],
                    },
                  ],
                },
              ],
            },
            "CODE_ARTIFACT_DOMAIN_NAME": Object {
              "Fn::GetAtt": Array [
                "CodeArtifact",
                "DomainName",
              ],
            },
            "CODE_ARTIFACT_DOMAIN_OWNER": Object {
              "Fn::GetAtt": Array [
                "CodeArtifact",
                "DomainOwner",
              ],
            },
            "CODE_ARTIFACT_REPOSITORY_ENDPOINT": Object {
              "Fn::GetAtt": Array [
                "CodeArtifactGetEndpoint0223B4AF",
                "repositoryEndpoint",
              ],
            },
            "HEADER_SPAN": "true",
            "TARGET_LANGUAGE": "python",
          },
        },
        "Handler": "index.handler",
        "MemorySize": 10240,
        "Role": Object {
          "Fn::GetAtt": Array [
            "TransliteratorServiceRoleDE4FF5F3",
            "Arn",
          ],
        },
        "Runtime": "nodejs14.x",
        "Timeout": 900,
        "TracingConfig": Object {
          "Mode": "PassThrough",
        },
        "VpcConfig": Object {
          "SecurityGroupIds": Array [
            Object {
              "Fn::GetAtt": Array [
                "TransliteratorSecurityGroup52541706",
                "GroupId",
              ],
            },
          ],
          "SubnetIds": Array [
            Object {
              "Ref": "VPCIsolatedSubnet1SubnetEBD00FC6",
            },
            Object {
              "Ref": "VPCIsolatedSubnet2Subnet4B1C8CAA",
            },
          ],
        },
      },
      "Type": "AWS::Lambda::Function",
    },
    "TransliteratorLogRetention2FE858DC": Object {
      "Properties": Object {
        "LogGroupName": Object {
          "Fn::Join": Array [
            "",
            Array [
              "/aws/lambda/",
              Object {
                "Ref": "Transliterator6462E4D2",
              },
            ],
          ],
        },
        "RetentionInDays": 3653,
        "ServiceToken": Object {
          "Fn::GetAtt": Array [
            "LogRetentionaae0aa3c5b4d4f87b02d85b201efdd8aFD4BFC8A",
            "Arn",
          ],
        },
      },
      "Type": "Custom::LogRetention",
    },
    "TransliteratorSecurityGroup52541706": Object {
      "Properties": Object {
        "GroupDescription": "Automatic security group for Lambda Function TestStackTransliterator9D9D4864",
        "SecurityGroupEgress": Array [
          Object {
            "CidrIp": "0.0.0.0/0",
            "Description": "Allow all outbound traffic by default",
            "IpProtocol": "-1",
          },
        ],
        "VpcId": Object {
          "Ref": "VPCB9E5F0B4",
        },
      },
      "Type": "AWS::EC2::SecurityGroup",
    },
    "TransliteratorServiceRoleDE4FF5F3": Object {
      "Properties": Object {
        "AssumeRolePolicyDocument": Object {
          "Statement": Array [
            Object {
              "Action": "sts:AssumeRole",
              "Effect": "Allow",
              "Principal": Object {
                "Service": "lambda.amazonaws.com",
              },
            },
          ],
          "Version": "2012-10-17",
        },
        "ManagedPolicyArns": Array [
          Object {
            "Fn::Join": Array [
              "",
              Array [
                "arn:",
                Object {
                  "Ref": "AWS::Partition",
                },
                ":iam::aws:policy/service-role/AWSLambdaBasicExecutionRole",
              ],
            ],
          },
          Object {
            "Fn::Join": Array [
              "",
              Array [
                "arn:",
                Object {
                  "Ref": "AWS::Partition",
                },
                ":iam::aws:policy/service-role/AWSLambdaVPCAccessExecutionRole",
              ],
            ],
          },
        ],
      },
      "Type": "AWS::IAM::Role",
    },
    "TransliteratorServiceRoleDefaultPolicy44A1392F": Object {
      "Properties": Object {
        "PolicyDocument": Object {
          "Statement": Array [
            Object {
              "Action": Array [
                "xray:PutTraceSegments",
                "xray:PutTelemetryRecords",
              ],
              "Effect": "Allow",
              "Resource": "*",
            },
            Object {
              "Action": "sts:GetServiceBearerToken",
              "Condition": Object {
                "StringEquals": Object {
                  "sts:AWSServiceName": "codeartifact.amazonaws.com",
                },
              },
              "Effect": "Allow",
              "Resource": "*",
            },
            Object {
              "Action": Array [
                "codeartifact:GetAuthorizationToken",
                "codeartifact:GetRepositoryEndpoint",
                "codeartifact:ReadFromRepository",
              ],
              "Effect": "Allow",
              "Resource": Array [
                Object {
                  "Fn::GetAtt": Array [
                    "CodeArtifactDomainDB0947A4",
                    "Arn",
                  ],
                },
                Object {
                  "Fn::GetAtt": Array [
                    "CodeArtifact",
                    "Arn",
                  ],
                },
              ],
            },
            Object {
              "Action": Array [
                "s3:GetObject*",
                "s3:GetBucket*",
                "s3:List*",
              ],
              "Effect": "Allow",
              "Resource": Array [
                Object {
                  "Fn::GetAtt": Array [
                    "Bucket83908E77",
                    "Arn",
                  ],
                },
                Object {
                  "Fn::Join": Array [
                    "",
                    Array [
                      Object {
                        "Fn::GetAtt": Array [
                          "Bucket83908E77",
                          "Arn",
                        ],
                      },
                      "/data/*/assembly.json",
                    ],
                  ],
                },
              ],
            },
            Object {
              "Action": Array [
                "s3:DeleteObject*",
                "s3:PutObject*",
                "s3:Abort*",
              ],
              "Effect": "Allow",
              "Resource": Array [
                Object {
                  "Fn::GetAtt": Array [
                    "Bucket83908E77",
                    "Arn",
                  ],
                },
                Object {
                  "Fn::Join": Array [
                    "",
                    Array [
                      Object {
                        "Fn::GetAtt": Array [
                          "Bucket83908E77",
                          "Arn",
                        ],
                      },
                      "/data/*/docs-python.md",
                    ],
                  ],
                },
              ],
            },
            Object {
              "Action": Array [
                "s3:DeleteObject*",
                "s3:PutObject*",
                "s3:Abort*",
              ],
              "Effect": "Allow",
              "Resource": Array [
                Object {
                  "Fn::GetAtt": Array [
                    "Bucket83908E77",
                    "Arn",
                  ],
                },
                Object {
                  "Fn::Join": Array [
                    "",
                    Array [
                      Object {
                        "Fn::GetAtt": Array [
                          "Bucket83908E77",
                          "Arn",
                        ],
                      },
                      "/data/*/docs-*-python.md",
                    ],
                  ],
                },
              ],
            },
            Object {
              "Action": Array [
                "s3:DeleteObject*",
                "s3:PutObject*",
                "s3:Abort*",
              ],
              "Effect": "Allow",
              "Resource": Array [
                Object {
                  "Fn::GetAtt": Array [
                    "Bucket83908E77",
                    "Arn",
                  ],
                },
                Object {
                  "Fn::Join": Array [
                    "",
                    Array [
                      Object {
                        "Fn::GetAtt": Array [
                          "Bucket83908E77",
                          "Arn",
                        ],
                      },
                      "/data/*/docs-python.md.not-supported",
                    ],
                  ],
                },
              ],
            },
            Object {
              "Action": Array [
                "s3:DeleteObject*",
                "s3:PutObject*",
                "s3:Abort*",
              ],
              "Effect": "Allow",
              "Resource": Array [
                Object {
                  "Fn::GetAtt": Array [
                    "Bucket83908E77",
                    "Arn",
                  ],
                },
                Object {
                  "Fn::Join": Array [
                    "",
                    Array [
                      Object {
                        "Fn::GetAtt": Array [
                          "Bucket83908E77",
                          "Arn",
                        ],
                      },
                      "/data/*/docs-*-python.md.not-supported",
                    ],
                  ],
                },
              ],
            },
          ],
          "Version": "2012-10-17",
        },
        "PolicyName": "TransliteratorServiceRoleDefaultPolicy44A1392F",
        "Roles": Array [
          Object {
            "Ref": "TransliteratorServiceRoleDE4FF5F3",
          },
        ],
      },
      "Type": "AWS::IAM::Policy",
    },
    "VPCB9E5F0B4": Anything,
    "VPCCodeArtifactAPIA2ABC3E9": Anything,
    "VPCCodeArtifactAPISecurityGroup64F4145F": Anything,
    "VPCCodeArtifactRepoA711606D": Anything,
    "VPCCodeArtifactRepoSecurityGroupADDB69B7": Anything,
    "VPCIsolatedSubnet1RouteTableAssociationA2D18F7C": Anything,
    "VPCIsolatedSubnet1RouteTableEB156210": Anything,
    "VPCIsolatedSubnet1SubnetEBD00FC6": Anything,
    "VPCIsolatedSubnet2RouteTable9B4F78DC": Anything,
    "VPCIsolatedSubnet2RouteTableAssociation7BF8E0EB": Anything,
    "VPCIsolatedSubnet2Subnet4B1C8CAA": Anything,
    "VPCS3CC6C5EE4": Anything,
  },
}
`;

exports[`basic use 1`] = `
Object {
  "Outputs": Anything,
  "Parameters": Anything,
  "Resources": Object {
    "Bucket83908E77": Anything,
    "LogRetentionaae0aa3c5b4d4f87b02d85b201efdd8aFD4BFC8A": Object {
      "DependsOn": Array [
        "LogRetentionaae0aa3c5b4d4f87b02d85b201efdd8aServiceRoleDefaultPolicyADDA7DEB",
        "LogRetentionaae0aa3c5b4d4f87b02d85b201efdd8aServiceRole9741ECFB",
      ],
      "Properties": Object {
        "Code": Object {
          "S3Bucket": Object {
            "Ref": "AssetParameters67b7823b74bc135986aa72f889d6a8da058d0c4a20cbc2dfc6f78995fdd2fc24S3Bucket4D46ABB5",
          },
          "S3Key": Object {
            "Fn::Join": Array [
              "",
              Array [
                Object {
                  "Fn::Select": Array [
                    0,
                    Object {
                      "Fn::Split": Array [
                        "||",
                        Object {
                          "Ref": "AssetParameters67b7823b74bc135986aa72f889d6a8da058d0c4a20cbc2dfc6f78995fdd2fc24S3VersionKeyB0F28861",
                        },
                      ],
                    },
                  ],
                },
                Object {
                  "Fn::Select": Array [
                    1,
                    Object {
                      "Fn::Split": Array [
                        "||",
                        Object {
                          "Ref": "AssetParameters67b7823b74bc135986aa72f889d6a8da058d0c4a20cbc2dfc6f78995fdd2fc24S3VersionKeyB0F28861",
                        },
                      ],
                    },
                  ],
                },
              ],
            ],
          },
        },
        "Handler": "index.handler",
        "Role": Object {
          "Fn::GetAtt": Array [
            "LogRetentionaae0aa3c5b4d4f87b02d85b201efdd8aServiceRole9741ECFB",
            "Arn",
          ],
        },
        "Runtime": "nodejs14.x",
      },
      "Type": "AWS::Lambda::Function",
    },
    "LogRetentionaae0aa3c5b4d4f87b02d85b201efdd8aServiceRole9741ECFB": Object {
      "Properties": Object {
        "AssumeRolePolicyDocument": Object {
          "Statement": Array [
            Object {
              "Action": "sts:AssumeRole",
              "Effect": "Allow",
              "Principal": Object {
                "Service": "lambda.amazonaws.com",
              },
            },
          ],
          "Version": "2012-10-17",
        },
        "ManagedPolicyArns": Array [
          Object {
            "Fn::Join": Array [
              "",
              Array [
                "arn:",
                Object {
                  "Ref": "AWS::Partition",
                },
                ":iam::aws:policy/service-role/AWSLambdaBasicExecutionRole",
              ],
            ],
          },
        ],
      },
      "Type": "AWS::IAM::Role",
    },
    "LogRetentionaae0aa3c5b4d4f87b02d85b201efdd8aServiceRoleDefaultPolicyADDA7DEB": Object {
      "Properties": Object {
        "PolicyDocument": Object {
          "Statement": Array [
            Object {
              "Action": Array [
                "logs:PutRetentionPolicy",
                "logs:DeleteRetentionPolicy",
              ],
              "Effect": "Allow",
              "Resource": "*",
            },
          ],
          "Version": "2012-10-17",
        },
        "PolicyName": "LogRetentionaae0aa3c5b4d4f87b02d85b201efdd8aServiceRoleDefaultPolicyADDA7DEB",
        "Roles": Array [
          Object {
            "Ref": "LogRetentionaae0aa3c5b4d4f87b02d85b201efdd8aServiceRole9741ECFB",
          },
        ],
      },
      "Type": "AWS::IAM::Policy",
    },
    "MonitoringDashboard0C3675C6": Anything,
    "MonitoringWatchfulDashboard9EB9FD4D": Anything,
    "MonitoringWatchfulTestStackTransliterator9D9D4864DurationAlarmC446DC83": Anything,
    "MonitoringWatchfulTestStackTransliterator9D9D4864ErrorsAlarmFF1181A3": Anything,
    "MonitoringWatchfulTestStackTransliterator9D9D4864ThrottlesAlarm80C36BF4": Anything,
    "Transliterator6462E4D2": Object {
      "DependsOn": Array [
        "TransliteratorServiceRoleDefaultPolicy44A1392F",
        "TransliteratorServiceRoleDE4FF5F3",
      ],
      "Properties": Object {
        "Code": Object {
          "S3Bucket": Object {
<<<<<<< HEAD
            "Ref": "AssetParameters3996f4e733e32c1d639105b498096b6bf2732184a98f2edeb229a57b41e934a7S3BucketF1AE962D",
=======
            "Ref": "AssetParameters7379fd84eff0b591867de2678a7733efa22e810bf064da0c1d0ef6e0c30cc74eS3BucketB29D99C7",
>>>>>>> 00f880d6
          },
          "S3Key": Object {
            "Fn::Join": Array [
              "",
              Array [
                Object {
                  "Fn::Select": Array [
                    0,
                    Object {
                      "Fn::Split": Array [
                        "||",
                        Object {
<<<<<<< HEAD
                          "Ref": "AssetParameters3996f4e733e32c1d639105b498096b6bf2732184a98f2edeb229a57b41e934a7S3VersionKey25D7D186",
=======
                          "Ref": "AssetParameters7379fd84eff0b591867de2678a7733efa22e810bf064da0c1d0ef6e0c30cc74eS3VersionKey15B55BAA",
>>>>>>> 00f880d6
                        },
                      ],
                    },
                  ],
                },
                Object {
                  "Fn::Select": Array [
                    1,
                    Object {
                      "Fn::Split": Array [
                        "||",
                        Object {
<<<<<<< HEAD
                          "Ref": "AssetParameters3996f4e733e32c1d639105b498096b6bf2732184a98f2edeb229a57b41e934a7S3VersionKey25D7D186",
=======
                          "Ref": "AssetParameters7379fd84eff0b591867de2678a7733efa22e810bf064da0c1d0ef6e0c30cc74eS3VersionKey15B55BAA",
>>>>>>> 00f880d6
                        },
                      ],
                    },
                  ],
                },
              ],
            ],
          },
        },
        "Description": "Creates python documentation from jsii-enabled npm packages",
        "Environment": Object {
          "Variables": Object {
            "HEADER_SPAN": "true",
            "TARGET_LANGUAGE": "python",
          },
        },
        "Handler": "index.handler",
        "MemorySize": 10240,
        "Role": Object {
          "Fn::GetAtt": Array [
            "TransliteratorServiceRoleDE4FF5F3",
            "Arn",
          ],
        },
        "Runtime": "nodejs14.x",
        "Timeout": 900,
        "TracingConfig": Object {
          "Mode": "PassThrough",
        },
      },
      "Type": "AWS::Lambda::Function",
    },
    "TransliteratorLogRetention2FE858DC": Object {
      "Properties": Object {
        "LogGroupName": Object {
          "Fn::Join": Array [
            "",
            Array [
              "/aws/lambda/",
              Object {
                "Ref": "Transliterator6462E4D2",
              },
            ],
          ],
        },
        "RetentionInDays": 3653,
        "ServiceToken": Object {
          "Fn::GetAtt": Array [
            "LogRetentionaae0aa3c5b4d4f87b02d85b201efdd8aFD4BFC8A",
            "Arn",
          ],
        },
      },
      "Type": "Custom::LogRetention",
    },
    "TransliteratorServiceRoleDE4FF5F3": Object {
      "Properties": Object {
        "AssumeRolePolicyDocument": Object {
          "Statement": Array [
            Object {
              "Action": "sts:AssumeRole",
              "Effect": "Allow",
              "Principal": Object {
                "Service": "lambda.amazonaws.com",
              },
            },
          ],
          "Version": "2012-10-17",
        },
        "ManagedPolicyArns": Array [
          Object {
            "Fn::Join": Array [
              "",
              Array [
                "arn:",
                Object {
                  "Ref": "AWS::Partition",
                },
                ":iam::aws:policy/service-role/AWSLambdaBasicExecutionRole",
              ],
            ],
          },
        ],
      },
      "Type": "AWS::IAM::Role",
    },
    "TransliteratorServiceRoleDefaultPolicy44A1392F": Object {
      "Properties": Object {
        "PolicyDocument": Object {
          "Statement": Array [
            Object {
              "Action": Array [
                "xray:PutTraceSegments",
                "xray:PutTelemetryRecords",
              ],
              "Effect": "Allow",
              "Resource": "*",
            },
            Object {
              "Action": Array [
                "s3:GetObject*",
                "s3:GetBucket*",
                "s3:List*",
              ],
              "Effect": "Allow",
              "Resource": Array [
                Object {
                  "Fn::GetAtt": Array [
                    "Bucket83908E77",
                    "Arn",
                  ],
                },
                Object {
                  "Fn::Join": Array [
                    "",
                    Array [
                      Object {
                        "Fn::GetAtt": Array [
                          "Bucket83908E77",
                          "Arn",
                        ],
                      },
                      "/data/*/assembly.json",
                    ],
                  ],
                },
              ],
            },
            Object {
              "Action": Array [
                "s3:DeleteObject*",
                "s3:PutObject*",
                "s3:Abort*",
              ],
              "Effect": "Allow",
              "Resource": Array [
                Object {
                  "Fn::GetAtt": Array [
                    "Bucket83908E77",
                    "Arn",
                  ],
                },
                Object {
                  "Fn::Join": Array [
                    "",
                    Array [
                      Object {
                        "Fn::GetAtt": Array [
                          "Bucket83908E77",
                          "Arn",
                        ],
                      },
                      "/data/*/docs-python.md",
                    ],
                  ],
                },
              ],
            },
            Object {
              "Action": Array [
                "s3:DeleteObject*",
                "s3:PutObject*",
                "s3:Abort*",
              ],
              "Effect": "Allow",
              "Resource": Array [
                Object {
                  "Fn::GetAtt": Array [
                    "Bucket83908E77",
                    "Arn",
                  ],
                },
                Object {
                  "Fn::Join": Array [
                    "",
                    Array [
                      Object {
                        "Fn::GetAtt": Array [
                          "Bucket83908E77",
                          "Arn",
                        ],
                      },
                      "/data/*/docs-*-python.md",
                    ],
                  ],
                },
              ],
            },
            Object {
              "Action": Array [
                "s3:DeleteObject*",
                "s3:PutObject*",
                "s3:Abort*",
              ],
              "Effect": "Allow",
              "Resource": Array [
                Object {
                  "Fn::GetAtt": Array [
                    "Bucket83908E77",
                    "Arn",
                  ],
                },
                Object {
                  "Fn::Join": Array [
                    "",
                    Array [
                      Object {
                        "Fn::GetAtt": Array [
                          "Bucket83908E77",
                          "Arn",
                        ],
                      },
                      "/data/*/docs-python.md.not-supported",
                    ],
                  ],
                },
              ],
            },
            Object {
              "Action": Array [
                "s3:DeleteObject*",
                "s3:PutObject*",
                "s3:Abort*",
              ],
              "Effect": "Allow",
              "Resource": Array [
                Object {
                  "Fn::GetAtt": Array [
                    "Bucket83908E77",
                    "Arn",
                  ],
                },
                Object {
                  "Fn::Join": Array [
                    "",
                    Array [
                      Object {
                        "Fn::GetAtt": Array [
                          "Bucket83908E77",
                          "Arn",
                        ],
                      },
                      "/data/*/docs-*-python.md.not-supported",
                    ],
                  ],
                },
              ],
            },
          ],
          "Version": "2012-10-17",
        },
        "PolicyName": "TransliteratorServiceRoleDefaultPolicy44A1392F",
        "Roles": Array [
          Object {
            "Ref": "TransliteratorServiceRoleDE4FF5F3",
          },
        ],
      },
      "Type": "AWS::IAM::Policy",
    },
  },
}
`;<|MERGE_RESOLUTION|>--- conflicted
+++ resolved
@@ -219,11 +219,7 @@
       "Properties": Object {
         "Code": Object {
           "S3Bucket": Object {
-<<<<<<< HEAD
-            "Ref": "AssetParameters3996f4e733e32c1d639105b498096b6bf2732184a98f2edeb229a57b41e934a7S3BucketF1AE962D",
-=======
-            "Ref": "AssetParameters7379fd84eff0b591867de2678a7733efa22e810bf064da0c1d0ef6e0c30cc74eS3BucketB29D99C7",
->>>>>>> 00f880d6
+            "Ref": "AssetParameters6a88a577ddf41765f0eeec4c5ea5cab6f2f740604d7cf93bf5858c3627ab0ee2S3Bucket7EEEEB80",
           },
           "S3Key": Object {
             "Fn::Join": Array [
@@ -236,11 +232,7 @@
                       "Fn::Split": Array [
                         "||",
                         Object {
-<<<<<<< HEAD
-                          "Ref": "AssetParameters3996f4e733e32c1d639105b498096b6bf2732184a98f2edeb229a57b41e934a7S3VersionKey25D7D186",
-=======
-                          "Ref": "AssetParameters7379fd84eff0b591867de2678a7733efa22e810bf064da0c1d0ef6e0c30cc74eS3VersionKey15B55BAA",
->>>>>>> 00f880d6
+                          "Ref": "AssetParameters6a88a577ddf41765f0eeec4c5ea5cab6f2f740604d7cf93bf5858c3627ab0ee2S3VersionKey53D0CAC3",
                         },
                       ],
                     },
@@ -253,11 +245,7 @@
                       "Fn::Split": Array [
                         "||",
                         Object {
-<<<<<<< HEAD
-                          "Ref": "AssetParameters3996f4e733e32c1d639105b498096b6bf2732184a98f2edeb229a57b41e934a7S3VersionKey25D7D186",
-=======
-                          "Ref": "AssetParameters7379fd84eff0b591867de2678a7733efa22e810bf064da0c1d0ef6e0c30cc74eS3VersionKey15B55BAA",
->>>>>>> 00f880d6
+                          "Ref": "AssetParameters6a88a577ddf41765f0eeec4c5ea5cab6f2f740604d7cf93bf5858c3627ab0ee2S3VersionKey53D0CAC3",
                         },
                       ],
                     },
@@ -701,11 +689,7 @@
       "Properties": Object {
         "Code": Object {
           "S3Bucket": Object {
-<<<<<<< HEAD
-            "Ref": "AssetParameters3996f4e733e32c1d639105b498096b6bf2732184a98f2edeb229a57b41e934a7S3BucketF1AE962D",
-=======
-            "Ref": "AssetParameters7379fd84eff0b591867de2678a7733efa22e810bf064da0c1d0ef6e0c30cc74eS3BucketB29D99C7",
->>>>>>> 00f880d6
+            "Ref": "AssetParameters6a88a577ddf41765f0eeec4c5ea5cab6f2f740604d7cf93bf5858c3627ab0ee2S3Bucket7EEEEB80",
           },
           "S3Key": Object {
             "Fn::Join": Array [
@@ -718,11 +702,7 @@
                       "Fn::Split": Array [
                         "||",
                         Object {
-<<<<<<< HEAD
-                          "Ref": "AssetParameters3996f4e733e32c1d639105b498096b6bf2732184a98f2edeb229a57b41e934a7S3VersionKey25D7D186",
-=======
-                          "Ref": "AssetParameters7379fd84eff0b591867de2678a7733efa22e810bf064da0c1d0ef6e0c30cc74eS3VersionKey15B55BAA",
->>>>>>> 00f880d6
+                          "Ref": "AssetParameters6a88a577ddf41765f0eeec4c5ea5cab6f2f740604d7cf93bf5858c3627ab0ee2S3VersionKey53D0CAC3",
                         },
                       ],
                     },
@@ -735,11 +715,7 @@
                       "Fn::Split": Array [
                         "||",
                         Object {
-<<<<<<< HEAD
-                          "Ref": "AssetParameters3996f4e733e32c1d639105b498096b6bf2732184a98f2edeb229a57b41e934a7S3VersionKey25D7D186",
-=======
-                          "Ref": "AssetParameters7379fd84eff0b591867de2678a7733efa22e810bf064da0c1d0ef6e0c30cc74eS3VersionKey15B55BAA",
->>>>>>> 00f880d6
+                          "Ref": "AssetParameters6a88a577ddf41765f0eeec4c5ea5cab6f2f740604d7cf93bf5858c3627ab0ee2S3VersionKey53D0CAC3",
                         },
                       ],
                     },
@@ -1302,11 +1278,7 @@
       "Properties": Object {
         "Code": Object {
           "S3Bucket": Object {
-<<<<<<< HEAD
-            "Ref": "AssetParameters3996f4e733e32c1d639105b498096b6bf2732184a98f2edeb229a57b41e934a7S3BucketF1AE962D",
-=======
-            "Ref": "AssetParameters7379fd84eff0b591867de2678a7733efa22e810bf064da0c1d0ef6e0c30cc74eS3BucketB29D99C7",
->>>>>>> 00f880d6
+            "Ref": "AssetParameters6a88a577ddf41765f0eeec4c5ea5cab6f2f740604d7cf93bf5858c3627ab0ee2S3Bucket7EEEEB80",
           },
           "S3Key": Object {
             "Fn::Join": Array [
@@ -1319,11 +1291,7 @@
                       "Fn::Split": Array [
                         "||",
                         Object {
-<<<<<<< HEAD
-                          "Ref": "AssetParameters3996f4e733e32c1d639105b498096b6bf2732184a98f2edeb229a57b41e934a7S3VersionKey25D7D186",
-=======
-                          "Ref": "AssetParameters7379fd84eff0b591867de2678a7733efa22e810bf064da0c1d0ef6e0c30cc74eS3VersionKey15B55BAA",
->>>>>>> 00f880d6
+                          "Ref": "AssetParameters6a88a577ddf41765f0eeec4c5ea5cab6f2f740604d7cf93bf5858c3627ab0ee2S3VersionKey53D0CAC3",
                         },
                       ],
                     },
@@ -1336,11 +1304,7 @@
                       "Fn::Split": Array [
                         "||",
                         Object {
-<<<<<<< HEAD
-                          "Ref": "AssetParameters3996f4e733e32c1d639105b498096b6bf2732184a98f2edeb229a57b41e934a7S3VersionKey25D7D186",
-=======
-                          "Ref": "AssetParameters7379fd84eff0b591867de2678a7733efa22e810bf064da0c1d0ef6e0c30cc74eS3VersionKey15B55BAA",
->>>>>>> 00f880d6
+                          "Ref": "AssetParameters6a88a577ddf41765f0eeec4c5ea5cab6f2f740604d7cf93bf5858c3627ab0ee2S3VersionKey53D0CAC3",
                         },
                       ],
                     },
@@ -1863,11 +1827,7 @@
       "Properties": Object {
         "Code": Object {
           "S3Bucket": Object {
-<<<<<<< HEAD
-            "Ref": "AssetParameters3996f4e733e32c1d639105b498096b6bf2732184a98f2edeb229a57b41e934a7S3BucketF1AE962D",
-=======
-            "Ref": "AssetParameters7379fd84eff0b591867de2678a7733efa22e810bf064da0c1d0ef6e0c30cc74eS3BucketB29D99C7",
->>>>>>> 00f880d6
+            "Ref": "AssetParameters6a88a577ddf41765f0eeec4c5ea5cab6f2f740604d7cf93bf5858c3627ab0ee2S3Bucket7EEEEB80",
           },
           "S3Key": Object {
             "Fn::Join": Array [
@@ -1880,11 +1840,7 @@
                       "Fn::Split": Array [
                         "||",
                         Object {
-<<<<<<< HEAD
-                          "Ref": "AssetParameters3996f4e733e32c1d639105b498096b6bf2732184a98f2edeb229a57b41e934a7S3VersionKey25D7D186",
-=======
-                          "Ref": "AssetParameters7379fd84eff0b591867de2678a7733efa22e810bf064da0c1d0ef6e0c30cc74eS3VersionKey15B55BAA",
->>>>>>> 00f880d6
+                          "Ref": "AssetParameters6a88a577ddf41765f0eeec4c5ea5cab6f2f740604d7cf93bf5858c3627ab0ee2S3VersionKey53D0CAC3",
                         },
                       ],
                     },
@@ -1897,11 +1853,7 @@
                       "Fn::Split": Array [
                         "||",
                         Object {
-<<<<<<< HEAD
-                          "Ref": "AssetParameters3996f4e733e32c1d639105b498096b6bf2732184a98f2edeb229a57b41e934a7S3VersionKey25D7D186",
-=======
-                          "Ref": "AssetParameters7379fd84eff0b591867de2678a7733efa22e810bf064da0c1d0ef6e0c30cc74eS3VersionKey15B55BAA",
->>>>>>> 00f880d6
+                          "Ref": "AssetParameters6a88a577ddf41765f0eeec4c5ea5cab6f2f740604d7cf93bf5858c3627ab0ee2S3VersionKey53D0CAC3",
                         },
                       ],
                     },
