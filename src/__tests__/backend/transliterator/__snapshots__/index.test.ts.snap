// Jest Snapshot v1, https://goo.gl/fbAQLP

exports[`CodeArtifact repository 1`] = `
Object {
  "Outputs": Anything,
  "Parameters": Anything,
  "Resources": Object {
    "AWS679f53fac002430cb0da5b7982bd22872D164C4C": Object {
      "DependsOn": Array [
        "AWS679f53fac002430cb0da5b7982bd2287ServiceRoleC1EA0FF2",
      ],
      "Properties": Object {
        "Code": Object {
          "S3Bucket": Object {
            "Ref": "AssetParametersf3d3a3cc7f26921b237eff24fc5dd7aef8f0465a1f376b8f7918eb3d4b3e8797S3BucketBEE108A9",
          },
          "S3Key": Object {
            "Fn::Join": Array [
              "",
              Array [
                Object {
                  "Fn::Select": Array [
                    0,
                    Object {
                      "Fn::Split": Array [
                        "||",
                        Object {
                          "Ref": "AssetParametersf3d3a3cc7f26921b237eff24fc5dd7aef8f0465a1f376b8f7918eb3d4b3e8797S3VersionKeyA877E3C9",
                        },
                      ],
                    },
                  ],
                },
                Object {
                  "Fn::Select": Array [
                    1,
                    Object {
                      "Fn::Split": Array [
                        "||",
                        Object {
                          "Ref": "AssetParametersf3d3a3cc7f26921b237eff24fc5dd7aef8f0465a1f376b8f7918eb3d4b3e8797S3VersionKeyA877E3C9",
                        },
                      ],
                    },
                  ],
                },
              ],
            ],
          },
        },
        "Handler": "index.handler",
        "Role": Object {
          "Fn::GetAtt": Array [
            "AWS679f53fac002430cb0da5b7982bd2287ServiceRoleC1EA0FF2",
            "Arn",
          ],
        },
        "Runtime": "nodejs12.x",
        "Timeout": 120,
      },
      "Type": "AWS::Lambda::Function",
    },
    "AWS679f53fac002430cb0da5b7982bd2287ServiceRoleC1EA0FF2": Object {
      "Properties": Object {
        "AssumeRolePolicyDocument": Object {
          "Statement": Array [
            Object {
              "Action": "sts:AssumeRole",
              "Effect": "Allow",
              "Principal": Object {
                "Service": "lambda.amazonaws.com",
              },
            },
          ],
          "Version": "2012-10-17",
        },
        "ManagedPolicyArns": Array [
          Object {
            "Fn::Join": Array [
              "",
              Array [
                "arn:",
                Object {
                  "Ref": "AWS::Partition",
                },
                ":iam::aws:policy/service-role/AWSLambdaBasicExecutionRole",
              ],
            ],
          },
        ],
      },
      "Type": "AWS::IAM::Role",
    },
    "Bucket83908E77": Anything,
    "BucketNotifications8F2E257D": Anything,
    "BucketNotificationsHandler050a0587b7544547bf325f094a3db8347ECC3691": Object {
      "DependsOn": Array [
        "BucketNotificationsHandler050a0587b7544547bf325f094a3db834RoleDefaultPolicy2CF63D36",
        "BucketNotificationsHandler050a0587b7544547bf325f094a3db834RoleB6FB88EC",
      ],
      "Properties": Object {
        "Code": Object {
          "ZipFile": "import boto3  # type: ignore
import json
import logging
import urllib.request

s3 = boto3.client(\\"s3\\")

CONFIGURATION_TYPES = [\\"TopicConfigurations\\", \\"QueueConfigurations\\", \\"LambdaFunctionConfigurations\\"]

def handler(event: dict, context):
    response_status = \\"SUCCESS\\"
    error_message = \\"\\"
    try:
        props = event[\\"ResourceProperties\\"]
        bucket = props[\\"BucketName\\"]
        notification_configuration = props[\\"NotificationConfiguration\\"]
        request_type = event[\\"RequestType\\"]
        managed = props.get('Managed', 'true').lower() == 'true'
        stack_id = event['StackId']

        if managed:
          config = handle_managed(request_type, notification_configuration)
        else:
          config = handle_unmanaged(bucket, stack_id, request_type, notification_configuration)

        put_bucket_notification_configuration(bucket, config)
    except Exception as e:
        logging.exception(\\"Failed to put bucket notification configuration\\")
        response_status = \\"FAILED\\"
        error_message = f\\"Error: {str(e)}. \\"
    finally:
        submit_response(event, context, response_status, error_message)


def handle_managed(request_type, notification_configuration):
  if request_type == 'Delete':
    return {}
  return notification_configuration


def handle_unmanaged(bucket, stack_id, request_type, notification_configuration):

  # find external notifications
  external_notifications = find_external_notifications(bucket, stack_id)

  # if delete, that's all we need
  if request_type == 'Delete':
    return external_notifications

  def with_id(notification):
    notification['Id'] = f\\"{stack_id}-{hash(json.dumps(notification, sort_keys=True))}\\"
    return notification

  # otherwise, merge external with incoming config and augment with id
  notifications = {}
  for t in CONFIGURATION_TYPES:
    external = external_notifications.get(t, [])
    incoming = [with_id(n) for n in notification_configuration.get(t, [])]
    notifications[t] = external + incoming
  return notifications


def find_external_notifications(bucket, stack_id):
  existing_notifications = get_bucket_notification_configuration(bucket)
  external_notifications = {}
  for t in CONFIGURATION_TYPES:
    # if the notification was created by us, we know what id to expect
    # so we can filter by it.
    external_notifications[t] = [n for n in existing_notifications.get(t, []) if not n['Id'].startswith(f\\"{stack_id}-\\")]

  return external_notifications


def get_bucket_notification_configuration(bucket):
  return s3.get_bucket_notification_configuration(Bucket=bucket)


def put_bucket_notification_configuration(bucket, notification_configuration):
  s3.put_bucket_notification_configuration(Bucket=bucket, NotificationConfiguration=notification_configuration)


def submit_response(event: dict, context, response_status: str, error_message: str):
    response_body = json.dumps(
        {
            \\"Status\\": response_status,
            \\"Reason\\": f\\"{error_message}See the details in CloudWatch Log Stream: {context.log_stream_name}\\",
            \\"PhysicalResourceId\\": event.get(\\"PhysicalResourceId\\") or event[\\"LogicalResourceId\\"],
            \\"StackId\\": event[\\"StackId\\"],
            \\"RequestId\\": event[\\"RequestId\\"],
            \\"LogicalResourceId\\": event[\\"LogicalResourceId\\"],
            \\"NoEcho\\": False,
        }
    ).encode(\\"utf-8\\")
    headers = {\\"content-type\\": \\"\\", \\"content-length\\": str(len(response_body))}
    try:
        req = urllib.request.Request(url=event[\\"ResponseURL\\"], headers=headers, data=response_body, method=\\"PUT\\")
        with urllib.request.urlopen(req) as response:
            print(response.read().decode(\\"utf-8\\"))
        print(\\"Status code: \\" + response.reason)
    except Exception as e:
        print(\\"send(..) failed executing request.urlopen(..): \\" + str(e))
",
        },
        "Description": "AWS CloudFormation handler for \\"Custom::S3BucketNotifications\\" resources (@aws-cdk/aws-s3)",
        "Handler": "index.handler",
        "Role": Object {
          "Fn::GetAtt": Array [
            "BucketNotificationsHandler050a0587b7544547bf325f094a3db834RoleB6FB88EC",
            "Arn",
          ],
        },
        "Runtime": "python3.8",
        "Timeout": 300,
      },
      "Type": "AWS::Lambda::Function",
    },
    "BucketNotificationsHandler050a0587b7544547bf325f094a3db834RoleB6FB88EC": Object {
      "Properties": Object {
        "AssumeRolePolicyDocument": Object {
          "Statement": Array [
            Object {
              "Action": "sts:AssumeRole",
              "Effect": "Allow",
              "Principal": Object {
                "Service": "lambda.amazonaws.com",
              },
            },
          ],
          "Version": "2012-10-17",
        },
        "ManagedPolicyArns": Array [
          Object {
            "Fn::Join": Array [
              "",
              Array [
                "arn:",
                Object {
                  "Ref": "AWS::Partition",
                },
                ":iam::aws:policy/service-role/AWSLambdaBasicExecutionRole",
              ],
            ],
          },
        ],
      },
      "Type": "AWS::IAM::Role",
    },
    "BucketNotificationsHandler050a0587b7544547bf325f094a3db834RoleDefaultPolicy2CF63D36": Object {
      "Properties": Object {
        "PolicyDocument": Object {
          "Statement": Array [
            Object {
              "Action": "s3:PutBucketNotification",
              "Effect": "Allow",
              "Resource": "*",
            },
          ],
          "Version": "2012-10-17",
        },
        "PolicyName": "BucketNotificationsHandler050a0587b7544547bf325f094a3db834RoleDefaultPolicy2CF63D36",
        "Roles": Array [
          Object {
            "Ref": "BucketNotificationsHandler050a0587b7544547bf325f094a3db834RoleB6FB88EC",
          },
        ],
      },
      "Type": "AWS::IAM::Policy",
    },
    "CodeArtifact": Anything,
    "CodeArtifactDomainDB0947A4": Anything,
    "CodeArtifactGetEndpoint0223B4AF": Anything,
    "CodeArtifactGetEndpointCustomResourcePolicy9A5E4C87": Anything,
    "LogRetentionaae0aa3c5b4d4f87b02d85b201efdd8aFD4BFC8A": Object {
      "DependsOn": Array [
        "LogRetentionaae0aa3c5b4d4f87b02d85b201efdd8aServiceRoleDefaultPolicyADDA7DEB",
        "LogRetentionaae0aa3c5b4d4f87b02d85b201efdd8aServiceRole9741ECFB",
      ],
      "Properties": Object {
        "Code": Object {
          "S3Bucket": Object {
            "Ref": "AssetParameters67b7823b74bc135986aa72f889d6a8da058d0c4a20cbc2dfc6f78995fdd2fc24S3Bucket4D46ABB5",
          },
          "S3Key": Object {
            "Fn::Join": Array [
              "",
              Array [
                Object {
                  "Fn::Select": Array [
                    0,
                    Object {
                      "Fn::Split": Array [
                        "||",
                        Object {
                          "Ref": "AssetParameters67b7823b74bc135986aa72f889d6a8da058d0c4a20cbc2dfc6f78995fdd2fc24S3VersionKeyB0F28861",
                        },
                      ],
                    },
                  ],
                },
                Object {
                  "Fn::Select": Array [
                    1,
                    Object {
                      "Fn::Split": Array [
                        "||",
                        Object {
                          "Ref": "AssetParameters67b7823b74bc135986aa72f889d6a8da058d0c4a20cbc2dfc6f78995fdd2fc24S3VersionKeyB0F28861",
                        },
                      ],
                    },
                  ],
                },
              ],
            ],
          },
        },
        "Handler": "index.handler",
        "Role": Object {
          "Fn::GetAtt": Array [
            "LogRetentionaae0aa3c5b4d4f87b02d85b201efdd8aServiceRole9741ECFB",
            "Arn",
          ],
        },
        "Runtime": "nodejs14.x",
      },
      "Type": "AWS::Lambda::Function",
    },
    "LogRetentionaae0aa3c5b4d4f87b02d85b201efdd8aServiceRole9741ECFB": Object {
      "Properties": Object {
        "AssumeRolePolicyDocument": Object {
          "Statement": Array [
            Object {
              "Action": "sts:AssumeRole",
              "Effect": "Allow",
              "Principal": Object {
                "Service": "lambda.amazonaws.com",
              },
            },
          ],
          "Version": "2012-10-17",
        },
        "ManagedPolicyArns": Array [
          Object {
            "Fn::Join": Array [
              "",
              Array [
                "arn:",
                Object {
                  "Ref": "AWS::Partition",
                },
                ":iam::aws:policy/service-role/AWSLambdaBasicExecutionRole",
              ],
            ],
          },
        ],
      },
      "Type": "AWS::IAM::Role",
    },
    "LogRetentionaae0aa3c5b4d4f87b02d85b201efdd8aServiceRoleDefaultPolicyADDA7DEB": Object {
      "Properties": Object {
        "PolicyDocument": Object {
          "Statement": Array [
            Object {
              "Action": Array [
                "logs:PutRetentionPolicy",
                "logs:DeleteRetentionPolicy",
              ],
              "Effect": "Allow",
              "Resource": "*",
            },
          ],
          "Version": "2012-10-17",
        },
        "PolicyName": "LogRetentionaae0aa3c5b4d4f87b02d85b201efdd8aServiceRoleDefaultPolicyADDA7DEB",
        "Roles": Array [
          Object {
            "Ref": "LogRetentionaae0aa3c5b4d4f87b02d85b201efdd8aServiceRole9741ECFB",
          },
        ],
      },
      "Type": "AWS::IAM::Policy",
    },
    "MonitoringDashboard0C3675C6": Anything,
    "MonitoringWatchfulDashboard9EB9FD4D": Anything,
    "MonitoringWatchfulTestStackTransliteratorpythonHandler7F347BD3DurationAlarmC9C88AB8": Anything,
    "MonitoringWatchfulTestStackTransliteratorpythonHandler7F347BD3ErrorsAlarmC875681C": Anything,
    "MonitoringWatchfulTestStackTransliteratorpythonHandler7F347BD3ThrottlesAlarm78AA8EE9": Anything,
    "MonitoringWatchfulTestStackTransliteratortypescriptHandler11043CD0DurationAlarm2D5C54C1": Anything,
    "MonitoringWatchfulTestStackTransliteratortypescriptHandler11043CD0ErrorsAlarmB92EFD74": Anything,
    "MonitoringWatchfulTestStackTransliteratortypescriptHandler11043CD0ThrottlesAlarmDB19F38F": Anything,
    "TransliteratorTopic8F81CCE2": Object {
      "Type": "AWS::SNS::Topic",
    },
    "TransliteratorTopicPolicyF3913C99": Object {
      "Properties": Object {
        "PolicyDocument": Object {
          "Statement": Array [
            Object {
              "Action": "sns:Publish",
              "Condition": Object {
                "ArnLike": Object {
                  "aws:SourceArn": Object {
                    "Fn::GetAtt": Array [
                      "Bucket83908E77",
                      "Arn",
                    ],
                  },
                },
              },
              "Effect": "Allow",
              "Principal": Object {
                "Service": "s3.amazonaws.com",
              },
              "Resource": Object {
                "Ref": "TransliteratorTopic8F81CCE2",
              },
              "Sid": "0",
            },
          ],
          "Version": "2012-10-17",
        },
        "Topics": Array [
          Object {
            "Ref": "TransliteratorTopic8F81CCE2",
          },
        ],
      },
      "Type": "AWS::SNS::TopicPolicy",
    },
    "TransliteratorpythonDLQAlarm5201F4D8": Object {
      "Properties": Object {
        "AlarmDescription": "The python transliteration function failed for one or more packages",
        "ComparisonOperator": "GreaterThanOrEqualToThreshold",
        "Dimensions": Array [
          Object {
            "Name": "QueueName",
            "Value": Object {
              "Fn::GetAtt": Array [
                "TransliteratorpythonHandlerDeadLetterQueue01FC1735",
                "QueueName",
              ],
            },
          },
        ],
        "EvaluationPeriods": 1,
        "MetricName": "ApproximateNumberOfMessagesVisible",
        "Namespace": "AWS/SQS",
        "Period": 300,
        "Statistic": "Maximum",
        "Threshold": 1,
      },
      "Type": "AWS::CloudWatch::Alarm",
    },
    "TransliteratorpythonHandlerAllowInvokeTestStackTransliteratorTopic344FD88C25C91985": Object {
      "Properties": Object {
        "Action": "lambda:InvokeFunction",
        "FunctionName": Object {
          "Fn::GetAtt": Array [
            "TransliteratorpythonHandlerDE4D5CE8",
            "Arn",
          ],
        },
        "Principal": "sns.amazonaws.com",
        "SourceArn": Object {
          "Ref": "TransliteratorTopic8F81CCE2",
        },
      },
      "Type": "AWS::Lambda::Permission",
    },
    "TransliteratorpythonHandlerDE4D5CE8": Object {
      "DependsOn": Array [
        "TransliteratorpythonHandlerServiceRoleDefaultPolicy9B7DD360",
        "TransliteratorpythonHandlerServiceRoleF23A0468",
      ],
      "Properties": Object {
        "Code": Object {
          "S3Bucket": Object {
<<<<<<< HEAD
            "Ref": "AssetParameters784f5d903612b69932f0558404a0c517a6ac5f8760eee6826585042e05cacf84S3Bucket752AE002",
=======
            "Ref": "AssetParametersbe3cb61d95eb6c7eaaca1d75a836ab694c86668c604a52976db0e7cf6ab6f996S3BucketFBFFA78F",
>>>>>>> 2bdd4770
          },
          "S3Key": Object {
            "Fn::Join": Array [
              "",
              Array [
                Object {
                  "Fn::Select": Array [
                    0,
                    Object {
                      "Fn::Split": Array [
                        "||",
                        Object {
<<<<<<< HEAD
                          "Ref": "AssetParameters784f5d903612b69932f0558404a0c517a6ac5f8760eee6826585042e05cacf84S3VersionKey99B10EDA",
=======
                          "Ref": "AssetParametersbe3cb61d95eb6c7eaaca1d75a836ab694c86668c604a52976db0e7cf6ab6f996S3VersionKey98FAD0C0",
>>>>>>> 2bdd4770
                        },
                      ],
                    },
                  ],
                },
                Object {
                  "Fn::Select": Array [
                    1,
                    Object {
                      "Fn::Split": Array [
                        "||",
                        Object {
<<<<<<< HEAD
                          "Ref": "AssetParameters784f5d903612b69932f0558404a0c517a6ac5f8760eee6826585042e05cacf84S3VersionKey99B10EDA",
=======
                          "Ref": "AssetParametersbe3cb61d95eb6c7eaaca1d75a836ab694c86668c604a52976db0e7cf6ab6f996S3VersionKey98FAD0C0",
>>>>>>> 2bdd4770
                        },
                      ],
                    },
                  ],
                },
              ],
            ],
          },
        },
        "DeadLetterConfig": Object {
          "TargetArn": Object {
            "Fn::GetAtt": Array [
              "TransliteratorpythonHandlerDeadLetterQueue01FC1735",
              "Arn",
            ],
          },
        },
        "Description": "Creates python documentation from jsii-enabled npm packages",
        "Environment": Object {
          "Variables": Object {
            "CODE_ARTIFACT_DOMAIN_NAME": Object {
              "Fn::GetAtt": Array [
                "CodeArtifact",
                "DomainName",
              ],
            },
            "CODE_ARTIFACT_DOMAIN_OWNER": Object {
              "Fn::GetAtt": Array [
                "CodeArtifact",
                "DomainOwner",
              ],
            },
            "CODE_ARTIFACT_REPOSITORY_ENDPOINT": Object {
              "Fn::GetAtt": Array [
                "CodeArtifactGetEndpoint0223B4AF",
                "repositoryEndpoint",
              ],
            },
            "HEADER_SPAN": "true",
            "TARGET_LANGUAGE": "python",
          },
        },
        "Handler": "index.handler",
        "MemorySize": 10240,
        "Role": Object {
          "Fn::GetAtt": Array [
            "TransliteratorpythonHandlerServiceRoleF23A0468",
            "Arn",
          ],
        },
        "Runtime": "nodejs14.x",
        "Timeout": 900,
      },
      "Type": "AWS::Lambda::Function",
    },
    "TransliteratorpythonHandlerDeadLetterQueue01FC1735": Object {
      "DeletionPolicy": "Delete",
      "Properties": Object {
        "MessageRetentionPeriod": 1209600,
      },
      "Type": "AWS::SQS::Queue",
      "UpdateReplacePolicy": "Delete",
    },
    "TransliteratorpythonHandlerDeadLetterQueuePolicy4C996289": Object {
      "Properties": Object {
        "PolicyDocument": Object {
          "Statement": Array [
            Object {
              "Action": "sqs:SendMessage",
              "Condition": Object {
                "ArnEquals": Object {
                  "aws:SourceArn": Object {
                    "Ref": "TransliteratorTopic8F81CCE2",
                  },
                },
              },
              "Effect": "Allow",
              "Principal": Object {
                "Service": "sns.amazonaws.com",
              },
              "Resource": Object {
                "Fn::GetAtt": Array [
                  "TransliteratorpythonHandlerDeadLetterQueue01FC1735",
                  "Arn",
                ],
              },
            },
          ],
          "Version": "2012-10-17",
        },
        "Queues": Array [
          Object {
            "Ref": "TransliteratorpythonHandlerDeadLetterQueue01FC1735",
          },
        ],
      },
      "Type": "AWS::SQS::QueuePolicy",
    },
    "TransliteratorpythonHandlerEventInvokeConfig95E194CE": Object {
      "Properties": Object {
        "FunctionName": Object {
          "Ref": "TransliteratorpythonHandlerDE4D5CE8",
        },
        "MaximumRetryAttempts": 2,
        "Qualifier": "$LATEST",
      },
      "Type": "AWS::Lambda::EventInvokeConfig",
    },
    "TransliteratorpythonHandlerLogRetention0A84F889": Object {
      "Properties": Object {
        "LogGroupName": Object {
          "Fn::Join": Array [
            "",
            Array [
              "/aws/lambda/",
              Object {
                "Ref": "TransliteratorpythonHandlerDE4D5CE8",
              },
            ],
          ],
        },
        "RetentionInDays": 3653,
        "ServiceToken": Object {
          "Fn::GetAtt": Array [
            "LogRetentionaae0aa3c5b4d4f87b02d85b201efdd8aFD4BFC8A",
            "Arn",
          ],
        },
      },
      "Type": "Custom::LogRetention",
    },
    "TransliteratorpythonHandlerServiceRoleDefaultPolicy9B7DD360": Object {
      "Properties": Object {
        "PolicyDocument": Object {
          "Statement": Array [
            Object {
              "Action": "sqs:SendMessage",
              "Effect": "Allow",
              "Resource": Object {
                "Fn::GetAtt": Array [
                  "TransliteratorpythonHandlerDeadLetterQueue01FC1735",
                  "Arn",
                ],
              },
            },
            Object {
              "Action": "sts:GetServiceBearerToken",
              "Condition": Object {
                "StringEquals": Object {
                  "sts:AWSServiceName": "codeartifact.amazonaws.com",
                },
              },
              "Effect": "Allow",
              "Resource": "*",
            },
            Object {
              "Action": Array [
                "codeartifact:GetAuthorizationToken",
                "codeartifact:GetRepositoryEndpoint",
                "codeartifact:ReadFromRepository",
              ],
              "Effect": "Allow",
              "Resource": Array [
                Object {
                  "Fn::GetAtt": Array [
                    "CodeArtifactDomainDB0947A4",
                    "Arn",
                  ],
                },
                Object {
                  "Fn::GetAtt": Array [
                    "CodeArtifact",
                    "Arn",
                  ],
                },
              ],
            },
            Object {
              "Action": Array [
                "s3:GetObject*",
                "s3:GetBucket*",
                "s3:List*",
              ],
              "Effect": "Allow",
              "Resource": Array [
                Object {
                  "Fn::GetAtt": Array [
                    "Bucket83908E77",
                    "Arn",
                  ],
                },
                Object {
                  "Fn::Join": Array [
                    "",
                    Array [
                      Object {
                        "Fn::GetAtt": Array [
                          "Bucket83908E77",
                          "Arn",
                        ],
                      },
                      "/data/*/assembly.json",
                    ],
                  ],
                },
              ],
            },
            Object {
              "Action": Array [
                "s3:DeleteObject*",
                "s3:PutObject*",
                "s3:Abort*",
              ],
              "Effect": "Allow",
              "Resource": Array [
                Object {
                  "Fn::GetAtt": Array [
                    "Bucket83908E77",
                    "Arn",
                  ],
                },
                Object {
                  "Fn::Join": Array [
                    "",
                    Array [
                      Object {
                        "Fn::GetAtt": Array [
                          "Bucket83908E77",
                          "Arn",
                        ],
                      },
                      "/data/*/docs-*.md",
                    ],
                  ],
                },
              ],
            },
          ],
          "Version": "2012-10-17",
        },
        "PolicyName": "TransliteratorpythonHandlerServiceRoleDefaultPolicy9B7DD360",
        "Roles": Array [
          Object {
            "Ref": "TransliteratorpythonHandlerServiceRoleF23A0468",
          },
        ],
      },
      "Type": "AWS::IAM::Policy",
    },
    "TransliteratorpythonHandlerServiceRoleF23A0468": Object {
      "Properties": Object {
        "AssumeRolePolicyDocument": Object {
          "Statement": Array [
            Object {
              "Action": "sts:AssumeRole",
              "Effect": "Allow",
              "Principal": Object {
                "Service": "lambda.amazonaws.com",
              },
            },
          ],
          "Version": "2012-10-17",
        },
        "ManagedPolicyArns": Array [
          Object {
            "Fn::Join": Array [
              "",
              Array [
                "arn:",
                Object {
                  "Ref": "AWS::Partition",
                },
                ":iam::aws:policy/service-role/AWSLambdaBasicExecutionRole",
              ],
            ],
          },
        ],
      },
      "Type": "AWS::IAM::Role",
    },
    "TransliteratorpythonHandlerTopic0B319829": Object {
      "Properties": Object {
        "Endpoint": Object {
          "Fn::GetAtt": Array [
            "TransliteratorpythonHandlerDE4D5CE8",
            "Arn",
          ],
        },
        "Protocol": "lambda",
        "RedrivePolicy": Object {
          "deadLetterTargetArn": Object {
            "Fn::GetAtt": Array [
              "TransliteratorpythonHandlerDeadLetterQueue01FC1735",
              "Arn",
            ],
          },
        },
        "TopicArn": Object {
          "Ref": "TransliteratorTopic8F81CCE2",
        },
      },
      "Type": "AWS::SNS::Subscription",
    },
    "TransliteratortypescriptDLQAlarm62087C13": Object {
      "Properties": Object {
        "AlarmDescription": "The typescript transliteration function failed for one or more packages",
        "ComparisonOperator": "GreaterThanOrEqualToThreshold",
        "Dimensions": Array [
          Object {
            "Name": "QueueName",
            "Value": Object {
              "Fn::GetAtt": Array [
                "TransliteratortypescriptHandlerDeadLetterQueue82915897",
                "QueueName",
              ],
            },
          },
        ],
        "EvaluationPeriods": 1,
        "MetricName": "ApproximateNumberOfMessagesVisible",
        "Namespace": "AWS/SQS",
        "Period": 300,
        "Statistic": "Maximum",
        "Threshold": 1,
      },
      "Type": "AWS::CloudWatch::Alarm",
    },
    "TransliteratortypescriptHandler5C709988": Object {
      "DependsOn": Array [
        "TransliteratortypescriptHandlerServiceRoleDefaultPolicy2A8A4837",
        "TransliteratortypescriptHandlerServiceRoleB180F29C",
      ],
      "Properties": Object {
        "Code": Object {
          "S3Bucket": Object {
<<<<<<< HEAD
            "Ref": "AssetParameters784f5d903612b69932f0558404a0c517a6ac5f8760eee6826585042e05cacf84S3Bucket752AE002",
=======
            "Ref": "AssetParametersbe3cb61d95eb6c7eaaca1d75a836ab694c86668c604a52976db0e7cf6ab6f996S3BucketFBFFA78F",
>>>>>>> 2bdd4770
          },
          "S3Key": Object {
            "Fn::Join": Array [
              "",
              Array [
                Object {
                  "Fn::Select": Array [
                    0,
                    Object {
                      "Fn::Split": Array [
                        "||",
                        Object {
<<<<<<< HEAD
                          "Ref": "AssetParameters784f5d903612b69932f0558404a0c517a6ac5f8760eee6826585042e05cacf84S3VersionKey99B10EDA",
=======
                          "Ref": "AssetParametersbe3cb61d95eb6c7eaaca1d75a836ab694c86668c604a52976db0e7cf6ab6f996S3VersionKey98FAD0C0",
>>>>>>> 2bdd4770
                        },
                      ],
                    },
                  ],
                },
                Object {
                  "Fn::Select": Array [
                    1,
                    Object {
                      "Fn::Split": Array [
                        "||",
                        Object {
<<<<<<< HEAD
                          "Ref": "AssetParameters784f5d903612b69932f0558404a0c517a6ac5f8760eee6826585042e05cacf84S3VersionKey99B10EDA",
=======
                          "Ref": "AssetParametersbe3cb61d95eb6c7eaaca1d75a836ab694c86668c604a52976db0e7cf6ab6f996S3VersionKey98FAD0C0",
>>>>>>> 2bdd4770
                        },
                      ],
                    },
                  ],
                },
              ],
            ],
          },
        },
        "DeadLetterConfig": Object {
          "TargetArn": Object {
            "Fn::GetAtt": Array [
              "TransliteratortypescriptHandlerDeadLetterQueue82915897",
              "Arn",
            ],
          },
        },
        "Description": "Creates typescript documentation from jsii-enabled npm packages",
        "Environment": Object {
          "Variables": Object {
            "CODE_ARTIFACT_DOMAIN_NAME": Object {
              "Fn::GetAtt": Array [
                "CodeArtifact",
                "DomainName",
              ],
            },
            "CODE_ARTIFACT_DOMAIN_OWNER": Object {
              "Fn::GetAtt": Array [
                "CodeArtifact",
                "DomainOwner",
              ],
            },
            "CODE_ARTIFACT_REPOSITORY_ENDPOINT": Object {
              "Fn::GetAtt": Array [
                "CodeArtifactGetEndpoint0223B4AF",
                "repositoryEndpoint",
              ],
            },
            "HEADER_SPAN": "true",
            "TARGET_LANGUAGE": "typescript",
          },
        },
        "Handler": "index.handler",
        "MemorySize": 10240,
        "Role": Object {
          "Fn::GetAtt": Array [
            "TransliteratortypescriptHandlerServiceRoleB180F29C",
            "Arn",
          ],
        },
        "Runtime": "nodejs14.x",
        "Timeout": 900,
      },
      "Type": "AWS::Lambda::Function",
    },
    "TransliteratortypescriptHandlerAllowInvokeTestStackTransliteratorTopic344FD88C2764BD36": Object {
      "Properties": Object {
        "Action": "lambda:InvokeFunction",
        "FunctionName": Object {
          "Fn::GetAtt": Array [
            "TransliteratortypescriptHandler5C709988",
            "Arn",
          ],
        },
        "Principal": "sns.amazonaws.com",
        "SourceArn": Object {
          "Ref": "TransliteratorTopic8F81CCE2",
        },
      },
      "Type": "AWS::Lambda::Permission",
    },
    "TransliteratortypescriptHandlerDeadLetterQueue82915897": Object {
      "DeletionPolicy": "Delete",
      "Properties": Object {
        "MessageRetentionPeriod": 1209600,
      },
      "Type": "AWS::SQS::Queue",
      "UpdateReplacePolicy": "Delete",
    },
    "TransliteratortypescriptHandlerDeadLetterQueuePolicyF9083E62": Object {
      "Properties": Object {
        "PolicyDocument": Object {
          "Statement": Array [
            Object {
              "Action": "sqs:SendMessage",
              "Condition": Object {
                "ArnEquals": Object {
                  "aws:SourceArn": Object {
                    "Ref": "TransliteratorTopic8F81CCE2",
                  },
                },
              },
              "Effect": "Allow",
              "Principal": Object {
                "Service": "sns.amazonaws.com",
              },
              "Resource": Object {
                "Fn::GetAtt": Array [
                  "TransliteratortypescriptHandlerDeadLetterQueue82915897",
                  "Arn",
                ],
              },
            },
          ],
          "Version": "2012-10-17",
        },
        "Queues": Array [
          Object {
            "Ref": "TransliteratortypescriptHandlerDeadLetterQueue82915897",
          },
        ],
      },
      "Type": "AWS::SQS::QueuePolicy",
    },
    "TransliteratortypescriptHandlerEventInvokeConfig2D3025F8": Object {
      "Properties": Object {
        "FunctionName": Object {
          "Ref": "TransliteratortypescriptHandler5C709988",
        },
        "MaximumRetryAttempts": 2,
        "Qualifier": "$LATEST",
      },
      "Type": "AWS::Lambda::EventInvokeConfig",
    },
    "TransliteratortypescriptHandlerLogRetention77FD0D93": Object {
      "Properties": Object {
        "LogGroupName": Object {
          "Fn::Join": Array [
            "",
            Array [
              "/aws/lambda/",
              Object {
                "Ref": "TransliteratortypescriptHandler5C709988",
              },
            ],
          ],
        },
        "RetentionInDays": 3653,
        "ServiceToken": Object {
          "Fn::GetAtt": Array [
            "LogRetentionaae0aa3c5b4d4f87b02d85b201efdd8aFD4BFC8A",
            "Arn",
          ],
        },
      },
      "Type": "Custom::LogRetention",
    },
    "TransliteratortypescriptHandlerServiceRoleB180F29C": Object {
      "Properties": Object {
        "AssumeRolePolicyDocument": Object {
          "Statement": Array [
            Object {
              "Action": "sts:AssumeRole",
              "Effect": "Allow",
              "Principal": Object {
                "Service": "lambda.amazonaws.com",
              },
            },
          ],
          "Version": "2012-10-17",
        },
        "ManagedPolicyArns": Array [
          Object {
            "Fn::Join": Array [
              "",
              Array [
                "arn:",
                Object {
                  "Ref": "AWS::Partition",
                },
                ":iam::aws:policy/service-role/AWSLambdaBasicExecutionRole",
              ],
            ],
          },
        ],
      },
      "Type": "AWS::IAM::Role",
    },
    "TransliteratortypescriptHandlerServiceRoleDefaultPolicy2A8A4837": Object {
      "Properties": Object {
        "PolicyDocument": Object {
          "Statement": Array [
            Object {
              "Action": "sqs:SendMessage",
              "Effect": "Allow",
              "Resource": Object {
                "Fn::GetAtt": Array [
                  "TransliteratortypescriptHandlerDeadLetterQueue82915897",
                  "Arn",
                ],
              },
            },
            Object {
              "Action": "sts:GetServiceBearerToken",
              "Condition": Object {
                "StringEquals": Object {
                  "sts:AWSServiceName": "codeartifact.amazonaws.com",
                },
              },
              "Effect": "Allow",
              "Resource": "*",
            },
            Object {
              "Action": Array [
                "codeartifact:GetAuthorizationToken",
                "codeartifact:GetRepositoryEndpoint",
                "codeartifact:ReadFromRepository",
              ],
              "Effect": "Allow",
              "Resource": Array [
                Object {
                  "Fn::GetAtt": Array [
                    "CodeArtifactDomainDB0947A4",
                    "Arn",
                  ],
                },
                Object {
                  "Fn::GetAtt": Array [
                    "CodeArtifact",
                    "Arn",
                  ],
                },
              ],
            },
            Object {
              "Action": Array [
                "s3:GetObject*",
                "s3:GetBucket*",
                "s3:List*",
              ],
              "Effect": "Allow",
              "Resource": Array [
                Object {
                  "Fn::GetAtt": Array [
                    "Bucket83908E77",
                    "Arn",
                  ],
                },
                Object {
                  "Fn::Join": Array [
                    "",
                    Array [
                      Object {
                        "Fn::GetAtt": Array [
                          "Bucket83908E77",
                          "Arn",
                        ],
                      },
                      "/data/*/assembly.json",
                    ],
                  ],
                },
              ],
            },
            Object {
              "Action": Array [
                "s3:DeleteObject*",
                "s3:PutObject*",
                "s3:Abort*",
              ],
              "Effect": "Allow",
              "Resource": Array [
                Object {
                  "Fn::GetAtt": Array [
                    "Bucket83908E77",
                    "Arn",
                  ],
                },
                Object {
                  "Fn::Join": Array [
                    "",
                    Array [
                      Object {
                        "Fn::GetAtt": Array [
                          "Bucket83908E77",
                          "Arn",
                        ],
                      },
                      "/data/*/docs-*.md",
                    ],
                  ],
                },
              ],
            },
          ],
          "Version": "2012-10-17",
        },
        "PolicyName": "TransliteratortypescriptHandlerServiceRoleDefaultPolicy2A8A4837",
        "Roles": Array [
          Object {
            "Ref": "TransliteratortypescriptHandlerServiceRoleB180F29C",
          },
        ],
      },
      "Type": "AWS::IAM::Policy",
    },
    "TransliteratortypescriptHandlerTopicC920155D": Object {
      "Properties": Object {
        "Endpoint": Object {
          "Fn::GetAtt": Array [
            "TransliteratortypescriptHandler5C709988",
            "Arn",
          ],
        },
        "Protocol": "lambda",
        "RedrivePolicy": Object {
          "deadLetterTargetArn": Object {
            "Fn::GetAtt": Array [
              "TransliteratortypescriptHandlerDeadLetterQueue82915897",
              "Arn",
            ],
          },
        },
        "TopicArn": Object {
          "Ref": "TransliteratorTopic8F81CCE2",
        },
      },
      "Type": "AWS::SNS::Subscription",
    },
  },
}
`;

exports[`VPC Endpoints 1`] = `
Object {
  "Outputs": Anything,
  "Parameters": Anything,
  "Resources": Object {
    "Bucket83908E77": Anything,
    "BucketNotifications8F2E257D": Anything,
    "BucketNotificationsHandler050a0587b7544547bf325f094a3db8347ECC3691": Object {
      "DependsOn": Array [
        "BucketNotificationsHandler050a0587b7544547bf325f094a3db834RoleDefaultPolicy2CF63D36",
        "BucketNotificationsHandler050a0587b7544547bf325f094a3db834RoleB6FB88EC",
      ],
      "Properties": Object {
        "Code": Object {
          "ZipFile": "import boto3  # type: ignore
import json
import logging
import urllib.request

s3 = boto3.client(\\"s3\\")

CONFIGURATION_TYPES = [\\"TopicConfigurations\\", \\"QueueConfigurations\\", \\"LambdaFunctionConfigurations\\"]

def handler(event: dict, context):
    response_status = \\"SUCCESS\\"
    error_message = \\"\\"
    try:
        props = event[\\"ResourceProperties\\"]
        bucket = props[\\"BucketName\\"]
        notification_configuration = props[\\"NotificationConfiguration\\"]
        request_type = event[\\"RequestType\\"]
        managed = props.get('Managed', 'true').lower() == 'true'
        stack_id = event['StackId']

        if managed:
          config = handle_managed(request_type, notification_configuration)
        else:
          config = handle_unmanaged(bucket, stack_id, request_type, notification_configuration)

        put_bucket_notification_configuration(bucket, config)
    except Exception as e:
        logging.exception(\\"Failed to put bucket notification configuration\\")
        response_status = \\"FAILED\\"
        error_message = f\\"Error: {str(e)}. \\"
    finally:
        submit_response(event, context, response_status, error_message)


def handle_managed(request_type, notification_configuration):
  if request_type == 'Delete':
    return {}
  return notification_configuration


def handle_unmanaged(bucket, stack_id, request_type, notification_configuration):

  # find external notifications
  external_notifications = find_external_notifications(bucket, stack_id)

  # if delete, that's all we need
  if request_type == 'Delete':
    return external_notifications

  def with_id(notification):
    notification['Id'] = f\\"{stack_id}-{hash(json.dumps(notification, sort_keys=True))}\\"
    return notification

  # otherwise, merge external with incoming config and augment with id
  notifications = {}
  for t in CONFIGURATION_TYPES:
    external = external_notifications.get(t, [])
    incoming = [with_id(n) for n in notification_configuration.get(t, [])]
    notifications[t] = external + incoming
  return notifications


def find_external_notifications(bucket, stack_id):
  existing_notifications = get_bucket_notification_configuration(bucket)
  external_notifications = {}
  for t in CONFIGURATION_TYPES:
    # if the notification was created by us, we know what id to expect
    # so we can filter by it.
    external_notifications[t] = [n for n in existing_notifications.get(t, []) if not n['Id'].startswith(f\\"{stack_id}-\\")]

  return external_notifications


def get_bucket_notification_configuration(bucket):
  return s3.get_bucket_notification_configuration(Bucket=bucket)


def put_bucket_notification_configuration(bucket, notification_configuration):
  s3.put_bucket_notification_configuration(Bucket=bucket, NotificationConfiguration=notification_configuration)


def submit_response(event: dict, context, response_status: str, error_message: str):
    response_body = json.dumps(
        {
            \\"Status\\": response_status,
            \\"Reason\\": f\\"{error_message}See the details in CloudWatch Log Stream: {context.log_stream_name}\\",
            \\"PhysicalResourceId\\": event.get(\\"PhysicalResourceId\\") or event[\\"LogicalResourceId\\"],
            \\"StackId\\": event[\\"StackId\\"],
            \\"RequestId\\": event[\\"RequestId\\"],
            \\"LogicalResourceId\\": event[\\"LogicalResourceId\\"],
            \\"NoEcho\\": False,
        }
    ).encode(\\"utf-8\\")
    headers = {\\"content-type\\": \\"\\", \\"content-length\\": str(len(response_body))}
    try:
        req = urllib.request.Request(url=event[\\"ResponseURL\\"], headers=headers, data=response_body, method=\\"PUT\\")
        with urllib.request.urlopen(req) as response:
            print(response.read().decode(\\"utf-8\\"))
        print(\\"Status code: \\" + response.reason)
    except Exception as e:
        print(\\"send(..) failed executing request.urlopen(..): \\" + str(e))
",
        },
        "Description": "AWS CloudFormation handler for \\"Custom::S3BucketNotifications\\" resources (@aws-cdk/aws-s3)",
        "Handler": "index.handler",
        "Role": Object {
          "Fn::GetAtt": Array [
            "BucketNotificationsHandler050a0587b7544547bf325f094a3db834RoleB6FB88EC",
            "Arn",
          ],
        },
        "Runtime": "python3.8",
        "Timeout": 300,
      },
      "Type": "AWS::Lambda::Function",
    },
    "BucketNotificationsHandler050a0587b7544547bf325f094a3db834RoleB6FB88EC": Object {
      "Properties": Object {
        "AssumeRolePolicyDocument": Object {
          "Statement": Array [
            Object {
              "Action": "sts:AssumeRole",
              "Effect": "Allow",
              "Principal": Object {
                "Service": "lambda.amazonaws.com",
              },
            },
          ],
          "Version": "2012-10-17",
        },
        "ManagedPolicyArns": Array [
          Object {
            "Fn::Join": Array [
              "",
              Array [
                "arn:",
                Object {
                  "Ref": "AWS::Partition",
                },
                ":iam::aws:policy/service-role/AWSLambdaBasicExecutionRole",
              ],
            ],
          },
        ],
      },
      "Type": "AWS::IAM::Role",
    },
    "BucketNotificationsHandler050a0587b7544547bf325f094a3db834RoleDefaultPolicy2CF63D36": Object {
      "Properties": Object {
        "PolicyDocument": Object {
          "Statement": Array [
            Object {
              "Action": "s3:PutBucketNotification",
              "Effect": "Allow",
              "Resource": "*",
            },
          ],
          "Version": "2012-10-17",
        },
        "PolicyName": "BucketNotificationsHandler050a0587b7544547bf325f094a3db834RoleDefaultPolicy2CF63D36",
        "Roles": Array [
          Object {
            "Ref": "BucketNotificationsHandler050a0587b7544547bf325f094a3db834RoleB6FB88EC",
          },
        ],
      },
      "Type": "AWS::IAM::Policy",
    },
    "LogRetentionaae0aa3c5b4d4f87b02d85b201efdd8aFD4BFC8A": Object {
      "DependsOn": Array [
        "LogRetentionaae0aa3c5b4d4f87b02d85b201efdd8aServiceRoleDefaultPolicyADDA7DEB",
        "LogRetentionaae0aa3c5b4d4f87b02d85b201efdd8aServiceRole9741ECFB",
      ],
      "Properties": Object {
        "Code": Object {
          "S3Bucket": Object {
            "Ref": "AssetParameters67b7823b74bc135986aa72f889d6a8da058d0c4a20cbc2dfc6f78995fdd2fc24S3Bucket4D46ABB5",
          },
          "S3Key": Object {
            "Fn::Join": Array [
              "",
              Array [
                Object {
                  "Fn::Select": Array [
                    0,
                    Object {
                      "Fn::Split": Array [
                        "||",
                        Object {
                          "Ref": "AssetParameters67b7823b74bc135986aa72f889d6a8da058d0c4a20cbc2dfc6f78995fdd2fc24S3VersionKeyB0F28861",
                        },
                      ],
                    },
                  ],
                },
                Object {
                  "Fn::Select": Array [
                    1,
                    Object {
                      "Fn::Split": Array [
                        "||",
                        Object {
                          "Ref": "AssetParameters67b7823b74bc135986aa72f889d6a8da058d0c4a20cbc2dfc6f78995fdd2fc24S3VersionKeyB0F28861",
                        },
                      ],
                    },
                  ],
                },
              ],
            ],
          },
        },
        "Handler": "index.handler",
        "Role": Object {
          "Fn::GetAtt": Array [
            "LogRetentionaae0aa3c5b4d4f87b02d85b201efdd8aServiceRole9741ECFB",
            "Arn",
          ],
        },
        "Runtime": "nodejs14.x",
      },
      "Type": "AWS::Lambda::Function",
    },
    "LogRetentionaae0aa3c5b4d4f87b02d85b201efdd8aServiceRole9741ECFB": Object {
      "Properties": Object {
        "AssumeRolePolicyDocument": Object {
          "Statement": Array [
            Object {
              "Action": "sts:AssumeRole",
              "Effect": "Allow",
              "Principal": Object {
                "Service": "lambda.amazonaws.com",
              },
            },
          ],
          "Version": "2012-10-17",
        },
        "ManagedPolicyArns": Array [
          Object {
            "Fn::Join": Array [
              "",
              Array [
                "arn:",
                Object {
                  "Ref": "AWS::Partition",
                },
                ":iam::aws:policy/service-role/AWSLambdaBasicExecutionRole",
              ],
            ],
          },
        ],
      },
      "Type": "AWS::IAM::Role",
    },
    "LogRetentionaae0aa3c5b4d4f87b02d85b201efdd8aServiceRoleDefaultPolicyADDA7DEB": Object {
      "Properties": Object {
        "PolicyDocument": Object {
          "Statement": Array [
            Object {
              "Action": Array [
                "logs:PutRetentionPolicy",
                "logs:DeleteRetentionPolicy",
              ],
              "Effect": "Allow",
              "Resource": "*",
            },
          ],
          "Version": "2012-10-17",
        },
        "PolicyName": "LogRetentionaae0aa3c5b4d4f87b02d85b201efdd8aServiceRoleDefaultPolicyADDA7DEB",
        "Roles": Array [
          Object {
            "Ref": "LogRetentionaae0aa3c5b4d4f87b02d85b201efdd8aServiceRole9741ECFB",
          },
        ],
      },
      "Type": "AWS::IAM::Policy",
    },
    "MonitoringDashboard0C3675C6": Anything,
    "MonitoringWatchfulDashboard9EB9FD4D": Anything,
    "MonitoringWatchfulTestStackTransliteratorpythonHandler7F347BD3DurationAlarmC9C88AB8": Anything,
    "MonitoringWatchfulTestStackTransliteratorpythonHandler7F347BD3ErrorsAlarmC875681C": Anything,
    "MonitoringWatchfulTestStackTransliteratorpythonHandler7F347BD3ThrottlesAlarm78AA8EE9": Anything,
    "MonitoringWatchfulTestStackTransliteratortypescriptHandler11043CD0DurationAlarm2D5C54C1": Anything,
    "MonitoringWatchfulTestStackTransliteratortypescriptHandler11043CD0ErrorsAlarmB92EFD74": Anything,
    "MonitoringWatchfulTestStackTransliteratortypescriptHandler11043CD0ThrottlesAlarmDB19F38F": Anything,
    "TransliteratorTopic8F81CCE2": Object {
      "Type": "AWS::SNS::Topic",
    },
    "TransliteratorTopicPolicyF3913C99": Object {
      "Properties": Object {
        "PolicyDocument": Object {
          "Statement": Array [
            Object {
              "Action": "sns:Publish",
              "Condition": Object {
                "ArnLike": Object {
                  "aws:SourceArn": Object {
                    "Fn::GetAtt": Array [
                      "Bucket83908E77",
                      "Arn",
                    ],
                  },
                },
              },
              "Effect": "Allow",
              "Principal": Object {
                "Service": "s3.amazonaws.com",
              },
              "Resource": Object {
                "Ref": "TransliteratorTopic8F81CCE2",
              },
              "Sid": "0",
            },
          ],
          "Version": "2012-10-17",
        },
        "Topics": Array [
          Object {
            "Ref": "TransliteratorTopic8F81CCE2",
          },
        ],
      },
      "Type": "AWS::SNS::TopicPolicy",
    },
    "TransliteratorpythonDLQAlarm5201F4D8": Object {
      "Properties": Object {
        "AlarmDescription": "The python transliteration function failed for one or more packages",
        "ComparisonOperator": "GreaterThanOrEqualToThreshold",
        "Dimensions": Array [
          Object {
            "Name": "QueueName",
            "Value": Object {
              "Fn::GetAtt": Array [
                "TransliteratorpythonHandlerDeadLetterQueue01FC1735",
                "QueueName",
              ],
            },
          },
        ],
        "EvaluationPeriods": 1,
        "MetricName": "ApproximateNumberOfMessagesVisible",
        "Namespace": "AWS/SQS",
        "Period": 300,
        "Statistic": "Maximum",
        "Threshold": 1,
      },
      "Type": "AWS::CloudWatch::Alarm",
    },
    "TransliteratorpythonHandlerAllowInvokeTestStackTransliteratorTopic344FD88C25C91985": Object {
      "Properties": Object {
        "Action": "lambda:InvokeFunction",
        "FunctionName": Object {
          "Fn::GetAtt": Array [
            "TransliteratorpythonHandlerDE4D5CE8",
            "Arn",
          ],
        },
        "Principal": "sns.amazonaws.com",
        "SourceArn": Object {
          "Ref": "TransliteratorTopic8F81CCE2",
        },
      },
      "Type": "AWS::Lambda::Permission",
    },
    "TransliteratorpythonHandlerDE4D5CE8": Object {
      "DependsOn": Array [
        "TransliteratorpythonHandlerServiceRoleDefaultPolicy9B7DD360",
        "TransliteratorpythonHandlerServiceRoleF23A0468",
      ],
      "Properties": Object {
        "Code": Object {
          "S3Bucket": Object {
<<<<<<< HEAD
            "Ref": "AssetParameters784f5d903612b69932f0558404a0c517a6ac5f8760eee6826585042e05cacf84S3Bucket752AE002",
=======
            "Ref": "AssetParametersbe3cb61d95eb6c7eaaca1d75a836ab694c86668c604a52976db0e7cf6ab6f996S3BucketFBFFA78F",
>>>>>>> 2bdd4770
          },
          "S3Key": Object {
            "Fn::Join": Array [
              "",
              Array [
                Object {
                  "Fn::Select": Array [
                    0,
                    Object {
                      "Fn::Split": Array [
                        "||",
                        Object {
<<<<<<< HEAD
                          "Ref": "AssetParameters784f5d903612b69932f0558404a0c517a6ac5f8760eee6826585042e05cacf84S3VersionKey99B10EDA",
=======
                          "Ref": "AssetParametersbe3cb61d95eb6c7eaaca1d75a836ab694c86668c604a52976db0e7cf6ab6f996S3VersionKey98FAD0C0",
>>>>>>> 2bdd4770
                        },
                      ],
                    },
                  ],
                },
                Object {
                  "Fn::Select": Array [
                    1,
                    Object {
                      "Fn::Split": Array [
                        "||",
                        Object {
<<<<<<< HEAD
                          "Ref": "AssetParameters784f5d903612b69932f0558404a0c517a6ac5f8760eee6826585042e05cacf84S3VersionKey99B10EDA",
=======
                          "Ref": "AssetParametersbe3cb61d95eb6c7eaaca1d75a836ab694c86668c604a52976db0e7cf6ab6f996S3VersionKey98FAD0C0",
>>>>>>> 2bdd4770
                        },
                      ],
                    },
                  ],
                },
              ],
            ],
          },
        },
        "DeadLetterConfig": Object {
          "TargetArn": Object {
            "Fn::GetAtt": Array [
              "TransliteratorpythonHandlerDeadLetterQueue01FC1735",
              "Arn",
            ],
          },
        },
        "Description": "Creates python documentation from jsii-enabled npm packages",
        "Environment": Object {
          "Variables": Object {
            "CODE_ARTIFACT_API_ENDPOINT": Object {
              "Fn::Select": Array [
                1,
                Object {
                  "Fn::Split": Array [
                    ":",
                    Object {
                      "Fn::Select": Array [
                        0,
                        Object {
                          "Fn::GetAtt": Array [
                            "VPCCodeArtifactAPIA2ABC3E9",
                            "DnsEntries",
                          ],
                        },
                      ],
                    },
                  ],
                },
              ],
            },
            "HEADER_SPAN": "true",
            "TARGET_LANGUAGE": "python",
          },
        },
        "Handler": "index.handler",
        "MemorySize": 10240,
        "Role": Object {
          "Fn::GetAtt": Array [
            "TransliteratorpythonHandlerServiceRoleF23A0468",
            "Arn",
          ],
        },
        "Runtime": "nodejs14.x",
        "Timeout": 900,
        "VpcConfig": Object {
          "SecurityGroupIds": Array [
            Object {
              "Fn::GetAtt": Array [
                "TransliteratorpythonHandlerSecurityGroup7B9A554E",
                "GroupId",
              ],
            },
          ],
          "SubnetIds": Array [
            Object {
              "Ref": "VPCIsolatedSubnet1SubnetEBD00FC6",
            },
            Object {
              "Ref": "VPCIsolatedSubnet2Subnet4B1C8CAA",
            },
          ],
        },
      },
      "Type": "AWS::Lambda::Function",
    },
    "TransliteratorpythonHandlerDeadLetterQueue01FC1735": Object {
      "DeletionPolicy": "Delete",
      "Properties": Object {
        "MessageRetentionPeriod": 1209600,
      },
      "Type": "AWS::SQS::Queue",
      "UpdateReplacePolicy": "Delete",
    },
    "TransliteratorpythonHandlerDeadLetterQueuePolicy4C996289": Object {
      "Properties": Object {
        "PolicyDocument": Object {
          "Statement": Array [
            Object {
              "Action": "sqs:SendMessage",
              "Condition": Object {
                "ArnEquals": Object {
                  "aws:SourceArn": Object {
                    "Ref": "TransliteratorTopic8F81CCE2",
                  },
                },
              },
              "Effect": "Allow",
              "Principal": Object {
                "Service": "sns.amazonaws.com",
              },
              "Resource": Object {
                "Fn::GetAtt": Array [
                  "TransliteratorpythonHandlerDeadLetterQueue01FC1735",
                  "Arn",
                ],
              },
            },
          ],
          "Version": "2012-10-17",
        },
        "Queues": Array [
          Object {
            "Ref": "TransliteratorpythonHandlerDeadLetterQueue01FC1735",
          },
        ],
      },
      "Type": "AWS::SQS::QueuePolicy",
    },
    "TransliteratorpythonHandlerEventInvokeConfig95E194CE": Object {
      "Properties": Object {
        "FunctionName": Object {
          "Ref": "TransliteratorpythonHandlerDE4D5CE8",
        },
        "MaximumRetryAttempts": 2,
        "Qualifier": "$LATEST",
      },
      "Type": "AWS::Lambda::EventInvokeConfig",
    },
    "TransliteratorpythonHandlerLogRetention0A84F889": Object {
      "Properties": Object {
        "LogGroupName": Object {
          "Fn::Join": Array [
            "",
            Array [
              "/aws/lambda/",
              Object {
                "Ref": "TransliteratorpythonHandlerDE4D5CE8",
              },
            ],
          ],
        },
        "RetentionInDays": 3653,
        "ServiceToken": Object {
          "Fn::GetAtt": Array [
            "LogRetentionaae0aa3c5b4d4f87b02d85b201efdd8aFD4BFC8A",
            "Arn",
          ],
        },
      },
      "Type": "Custom::LogRetention",
    },
    "TransliteratorpythonHandlerSecurityGroup7B9A554E": Object {
      "Properties": Object {
        "GroupDescription": "Automatic security group for Lambda Function TestStackTransliteratorpythonHandler7F347BD3",
        "SecurityGroupEgress": Array [
          Object {
            "CidrIp": "0.0.0.0/0",
            "Description": "Allow all outbound traffic by default",
            "IpProtocol": "-1",
          },
        ],
        "VpcId": Object {
          "Ref": "VPCB9E5F0B4",
        },
      },
      "Type": "AWS::EC2::SecurityGroup",
    },
    "TransliteratorpythonHandlerServiceRoleDefaultPolicy9B7DD360": Object {
      "Properties": Object {
        "PolicyDocument": Object {
          "Statement": Array [
            Object {
              "Action": "sqs:SendMessage",
              "Effect": "Allow",
              "Resource": Object {
                "Fn::GetAtt": Array [
                  "TransliteratorpythonHandlerDeadLetterQueue01FC1735",
                  "Arn",
                ],
              },
            },
            Object {
              "Action": Array [
                "s3:GetObject*",
                "s3:GetBucket*",
                "s3:List*",
              ],
              "Effect": "Allow",
              "Resource": Array [
                Object {
                  "Fn::GetAtt": Array [
                    "Bucket83908E77",
                    "Arn",
                  ],
                },
                Object {
                  "Fn::Join": Array [
                    "",
                    Array [
                      Object {
                        "Fn::GetAtt": Array [
                          "Bucket83908E77",
                          "Arn",
                        ],
                      },
                      "/data/*/assembly.json",
                    ],
                  ],
                },
              ],
            },
            Object {
              "Action": Array [
                "s3:DeleteObject*",
                "s3:PutObject*",
                "s3:Abort*",
              ],
              "Effect": "Allow",
              "Resource": Array [
                Object {
                  "Fn::GetAtt": Array [
                    "Bucket83908E77",
                    "Arn",
                  ],
                },
                Object {
                  "Fn::Join": Array [
                    "",
                    Array [
                      Object {
                        "Fn::GetAtt": Array [
                          "Bucket83908E77",
                          "Arn",
                        ],
                      },
                      "/data/*/docs-*.md",
                    ],
                  ],
                },
              ],
            },
          ],
          "Version": "2012-10-17",
        },
        "PolicyName": "TransliteratorpythonHandlerServiceRoleDefaultPolicy9B7DD360",
        "Roles": Array [
          Object {
            "Ref": "TransliteratorpythonHandlerServiceRoleF23A0468",
          },
        ],
      },
      "Type": "AWS::IAM::Policy",
    },
    "TransliteratorpythonHandlerServiceRoleF23A0468": Object {
      "Properties": Object {
        "AssumeRolePolicyDocument": Object {
          "Statement": Array [
            Object {
              "Action": "sts:AssumeRole",
              "Effect": "Allow",
              "Principal": Object {
                "Service": "lambda.amazonaws.com",
              },
            },
          ],
          "Version": "2012-10-17",
        },
        "ManagedPolicyArns": Array [
          Object {
            "Fn::Join": Array [
              "",
              Array [
                "arn:",
                Object {
                  "Ref": "AWS::Partition",
                },
                ":iam::aws:policy/service-role/AWSLambdaBasicExecutionRole",
              ],
            ],
          },
          Object {
            "Fn::Join": Array [
              "",
              Array [
                "arn:",
                Object {
                  "Ref": "AWS::Partition",
                },
                ":iam::aws:policy/service-role/AWSLambdaVPCAccessExecutionRole",
              ],
            ],
          },
        ],
      },
      "Type": "AWS::IAM::Role",
    },
    "TransliteratorpythonHandlerTopic0B319829": Object {
      "Properties": Object {
        "Endpoint": Object {
          "Fn::GetAtt": Array [
            "TransliteratorpythonHandlerDE4D5CE8",
            "Arn",
          ],
        },
        "Protocol": "lambda",
        "RedrivePolicy": Object {
          "deadLetterTargetArn": Object {
            "Fn::GetAtt": Array [
              "TransliteratorpythonHandlerDeadLetterQueue01FC1735",
              "Arn",
            ],
          },
        },
        "TopicArn": Object {
          "Ref": "TransliteratorTopic8F81CCE2",
        },
      },
      "Type": "AWS::SNS::Subscription",
    },
    "TransliteratortypescriptDLQAlarm62087C13": Object {
      "Properties": Object {
        "AlarmDescription": "The typescript transliteration function failed for one or more packages",
        "ComparisonOperator": "GreaterThanOrEqualToThreshold",
        "Dimensions": Array [
          Object {
            "Name": "QueueName",
            "Value": Object {
              "Fn::GetAtt": Array [
                "TransliteratortypescriptHandlerDeadLetterQueue82915897",
                "QueueName",
              ],
            },
          },
        ],
        "EvaluationPeriods": 1,
        "MetricName": "ApproximateNumberOfMessagesVisible",
        "Namespace": "AWS/SQS",
        "Period": 300,
        "Statistic": "Maximum",
        "Threshold": 1,
      },
      "Type": "AWS::CloudWatch::Alarm",
    },
    "TransliteratortypescriptHandler5C709988": Object {
      "DependsOn": Array [
        "TransliteratortypescriptHandlerServiceRoleDefaultPolicy2A8A4837",
        "TransliteratortypescriptHandlerServiceRoleB180F29C",
      ],
      "Properties": Object {
        "Code": Object {
          "S3Bucket": Object {
<<<<<<< HEAD
            "Ref": "AssetParameters784f5d903612b69932f0558404a0c517a6ac5f8760eee6826585042e05cacf84S3Bucket752AE002",
=======
            "Ref": "AssetParametersbe3cb61d95eb6c7eaaca1d75a836ab694c86668c604a52976db0e7cf6ab6f996S3BucketFBFFA78F",
>>>>>>> 2bdd4770
          },
          "S3Key": Object {
            "Fn::Join": Array [
              "",
              Array [
                Object {
                  "Fn::Select": Array [
                    0,
                    Object {
                      "Fn::Split": Array [
                        "||",
                        Object {
<<<<<<< HEAD
                          "Ref": "AssetParameters784f5d903612b69932f0558404a0c517a6ac5f8760eee6826585042e05cacf84S3VersionKey99B10EDA",
=======
                          "Ref": "AssetParametersbe3cb61d95eb6c7eaaca1d75a836ab694c86668c604a52976db0e7cf6ab6f996S3VersionKey98FAD0C0",
>>>>>>> 2bdd4770
                        },
                      ],
                    },
                  ],
                },
                Object {
                  "Fn::Select": Array [
                    1,
                    Object {
                      "Fn::Split": Array [
                        "||",
                        Object {
<<<<<<< HEAD
                          "Ref": "AssetParameters784f5d903612b69932f0558404a0c517a6ac5f8760eee6826585042e05cacf84S3VersionKey99B10EDA",
=======
                          "Ref": "AssetParametersbe3cb61d95eb6c7eaaca1d75a836ab694c86668c604a52976db0e7cf6ab6f996S3VersionKey98FAD0C0",
>>>>>>> 2bdd4770
                        },
                      ],
                    },
                  ],
                },
              ],
            ],
          },
        },
        "DeadLetterConfig": Object {
          "TargetArn": Object {
            "Fn::GetAtt": Array [
              "TransliteratortypescriptHandlerDeadLetterQueue82915897",
              "Arn",
            ],
          },
        },
        "Description": "Creates typescript documentation from jsii-enabled npm packages",
        "Environment": Object {
          "Variables": Object {
            "CODE_ARTIFACT_API_ENDPOINT": Object {
              "Fn::Select": Array [
                1,
                Object {
                  "Fn::Split": Array [
                    ":",
                    Object {
                      "Fn::Select": Array [
                        0,
                        Object {
                          "Fn::GetAtt": Array [
                            "VPCCodeArtifactAPIA2ABC3E9",
                            "DnsEntries",
                          ],
                        },
                      ],
                    },
                  ],
                },
              ],
            },
            "HEADER_SPAN": "true",
            "TARGET_LANGUAGE": "typescript",
          },
        },
        "Handler": "index.handler",
        "MemorySize": 10240,
        "Role": Object {
          "Fn::GetAtt": Array [
            "TransliteratortypescriptHandlerServiceRoleB180F29C",
            "Arn",
          ],
        },
        "Runtime": "nodejs14.x",
        "Timeout": 900,
        "VpcConfig": Object {
          "SecurityGroupIds": Array [
            Object {
              "Fn::GetAtt": Array [
                "TransliteratortypescriptHandlerSecurityGroup150F39D3",
                "GroupId",
              ],
            },
          ],
          "SubnetIds": Array [
            Object {
              "Ref": "VPCIsolatedSubnet1SubnetEBD00FC6",
            },
            Object {
              "Ref": "VPCIsolatedSubnet2Subnet4B1C8CAA",
            },
          ],
        },
      },
      "Type": "AWS::Lambda::Function",
    },
    "TransliteratortypescriptHandlerAllowInvokeTestStackTransliteratorTopic344FD88C2764BD36": Object {
      "Properties": Object {
        "Action": "lambda:InvokeFunction",
        "FunctionName": Object {
          "Fn::GetAtt": Array [
            "TransliteratortypescriptHandler5C709988",
            "Arn",
          ],
        },
        "Principal": "sns.amazonaws.com",
        "SourceArn": Object {
          "Ref": "TransliteratorTopic8F81CCE2",
        },
      },
      "Type": "AWS::Lambda::Permission",
    },
    "TransliteratortypescriptHandlerDeadLetterQueue82915897": Object {
      "DeletionPolicy": "Delete",
      "Properties": Object {
        "MessageRetentionPeriod": 1209600,
      },
      "Type": "AWS::SQS::Queue",
      "UpdateReplacePolicy": "Delete",
    },
    "TransliteratortypescriptHandlerDeadLetterQueuePolicyF9083E62": Object {
      "Properties": Object {
        "PolicyDocument": Object {
          "Statement": Array [
            Object {
              "Action": "sqs:SendMessage",
              "Condition": Object {
                "ArnEquals": Object {
                  "aws:SourceArn": Object {
                    "Ref": "TransliteratorTopic8F81CCE2",
                  },
                },
              },
              "Effect": "Allow",
              "Principal": Object {
                "Service": "sns.amazonaws.com",
              },
              "Resource": Object {
                "Fn::GetAtt": Array [
                  "TransliteratortypescriptHandlerDeadLetterQueue82915897",
                  "Arn",
                ],
              },
            },
          ],
          "Version": "2012-10-17",
        },
        "Queues": Array [
          Object {
            "Ref": "TransliteratortypescriptHandlerDeadLetterQueue82915897",
          },
        ],
      },
      "Type": "AWS::SQS::QueuePolicy",
    },
    "TransliteratortypescriptHandlerEventInvokeConfig2D3025F8": Object {
      "Properties": Object {
        "FunctionName": Object {
          "Ref": "TransliteratortypescriptHandler5C709988",
        },
        "MaximumRetryAttempts": 2,
        "Qualifier": "$LATEST",
      },
      "Type": "AWS::Lambda::EventInvokeConfig",
    },
    "TransliteratortypescriptHandlerLogRetention77FD0D93": Object {
      "Properties": Object {
        "LogGroupName": Object {
          "Fn::Join": Array [
            "",
            Array [
              "/aws/lambda/",
              Object {
                "Ref": "TransliteratortypescriptHandler5C709988",
              },
            ],
          ],
        },
        "RetentionInDays": 3653,
        "ServiceToken": Object {
          "Fn::GetAtt": Array [
            "LogRetentionaae0aa3c5b4d4f87b02d85b201efdd8aFD4BFC8A",
            "Arn",
          ],
        },
      },
      "Type": "Custom::LogRetention",
    },
    "TransliteratortypescriptHandlerSecurityGroup150F39D3": Object {
      "Properties": Object {
        "GroupDescription": "Automatic security group for Lambda Function TestStackTransliteratortypescriptHandler11043CD0",
        "SecurityGroupEgress": Array [
          Object {
            "CidrIp": "0.0.0.0/0",
            "Description": "Allow all outbound traffic by default",
            "IpProtocol": "-1",
          },
        ],
        "VpcId": Object {
          "Ref": "VPCB9E5F0B4",
        },
      },
      "Type": "AWS::EC2::SecurityGroup",
    },
    "TransliteratortypescriptHandlerServiceRoleB180F29C": Object {
      "Properties": Object {
        "AssumeRolePolicyDocument": Object {
          "Statement": Array [
            Object {
              "Action": "sts:AssumeRole",
              "Effect": "Allow",
              "Principal": Object {
                "Service": "lambda.amazonaws.com",
              },
            },
          ],
          "Version": "2012-10-17",
        },
        "ManagedPolicyArns": Array [
          Object {
            "Fn::Join": Array [
              "",
              Array [
                "arn:",
                Object {
                  "Ref": "AWS::Partition",
                },
                ":iam::aws:policy/service-role/AWSLambdaBasicExecutionRole",
              ],
            ],
          },
          Object {
            "Fn::Join": Array [
              "",
              Array [
                "arn:",
                Object {
                  "Ref": "AWS::Partition",
                },
                ":iam::aws:policy/service-role/AWSLambdaVPCAccessExecutionRole",
              ],
            ],
          },
        ],
      },
      "Type": "AWS::IAM::Role",
    },
    "TransliteratortypescriptHandlerServiceRoleDefaultPolicy2A8A4837": Object {
      "Properties": Object {
        "PolicyDocument": Object {
          "Statement": Array [
            Object {
              "Action": "sqs:SendMessage",
              "Effect": "Allow",
              "Resource": Object {
                "Fn::GetAtt": Array [
                  "TransliteratortypescriptHandlerDeadLetterQueue82915897",
                  "Arn",
                ],
              },
            },
            Object {
              "Action": Array [
                "s3:GetObject*",
                "s3:GetBucket*",
                "s3:List*",
              ],
              "Effect": "Allow",
              "Resource": Array [
                Object {
                  "Fn::GetAtt": Array [
                    "Bucket83908E77",
                    "Arn",
                  ],
                },
                Object {
                  "Fn::Join": Array [
                    "",
                    Array [
                      Object {
                        "Fn::GetAtt": Array [
                          "Bucket83908E77",
                          "Arn",
                        ],
                      },
                      "/data/*/assembly.json",
                    ],
                  ],
                },
              ],
            },
            Object {
              "Action": Array [
                "s3:DeleteObject*",
                "s3:PutObject*",
                "s3:Abort*",
              ],
              "Effect": "Allow",
              "Resource": Array [
                Object {
                  "Fn::GetAtt": Array [
                    "Bucket83908E77",
                    "Arn",
                  ],
                },
                Object {
                  "Fn::Join": Array [
                    "",
                    Array [
                      Object {
                        "Fn::GetAtt": Array [
                          "Bucket83908E77",
                          "Arn",
                        ],
                      },
                      "/data/*/docs-*.md",
                    ],
                  ],
                },
              ],
            },
          ],
          "Version": "2012-10-17",
        },
        "PolicyName": "TransliteratortypescriptHandlerServiceRoleDefaultPolicy2A8A4837",
        "Roles": Array [
          Object {
            "Ref": "TransliteratortypescriptHandlerServiceRoleB180F29C",
          },
        ],
      },
      "Type": "AWS::IAM::Policy",
    },
    "TransliteratortypescriptHandlerTopicC920155D": Object {
      "Properties": Object {
        "Endpoint": Object {
          "Fn::GetAtt": Array [
            "TransliteratortypescriptHandler5C709988",
            "Arn",
          ],
        },
        "Protocol": "lambda",
        "RedrivePolicy": Object {
          "deadLetterTargetArn": Object {
            "Fn::GetAtt": Array [
              "TransliteratortypescriptHandlerDeadLetterQueue82915897",
              "Arn",
            ],
          },
        },
        "TopicArn": Object {
          "Ref": "TransliteratorTopic8F81CCE2",
        },
      },
      "Type": "AWS::SNS::Subscription",
    },
    "VPCB9E5F0B4": Anything,
    "VPCCodeArtifactAPIA2ABC3E9": Anything,
    "VPCCodeArtifactAPISecurityGroup64F4145F": Anything,
    "VPCCodeArtifactRepoA711606D": Anything,
    "VPCCodeArtifactRepoSecurityGroupADDB69B7": Anything,
    "VPCIsolatedSubnet1RouteTableAssociationA2D18F7C": Anything,
    "VPCIsolatedSubnet1RouteTableEB156210": Anything,
    "VPCIsolatedSubnet1SubnetEBD00FC6": Anything,
    "VPCIsolatedSubnet2RouteTable9B4F78DC": Anything,
    "VPCIsolatedSubnet2RouteTableAssociation7BF8E0EB": Anything,
    "VPCIsolatedSubnet2Subnet4B1C8CAA": Anything,
    "VPCS3CC6C5EE4": Anything,
  },
}
`;

exports[`VPC Endpoints and CodeArtifact repository 1`] = `
Object {
  "Outputs": Anything,
  "Parameters": Anything,
  "Resources": Object {
    "AWS679f53fac002430cb0da5b7982bd22872D164C4C": Object {
      "DependsOn": Array [
        "AWS679f53fac002430cb0da5b7982bd2287ServiceRoleC1EA0FF2",
      ],
      "Properties": Object {
        "Code": Object {
          "S3Bucket": Object {
            "Ref": "AssetParametersf3d3a3cc7f26921b237eff24fc5dd7aef8f0465a1f376b8f7918eb3d4b3e8797S3BucketBEE108A9",
          },
          "S3Key": Object {
            "Fn::Join": Array [
              "",
              Array [
                Object {
                  "Fn::Select": Array [
                    0,
                    Object {
                      "Fn::Split": Array [
                        "||",
                        Object {
                          "Ref": "AssetParametersf3d3a3cc7f26921b237eff24fc5dd7aef8f0465a1f376b8f7918eb3d4b3e8797S3VersionKeyA877E3C9",
                        },
                      ],
                    },
                  ],
                },
                Object {
                  "Fn::Select": Array [
                    1,
                    Object {
                      "Fn::Split": Array [
                        "||",
                        Object {
                          "Ref": "AssetParametersf3d3a3cc7f26921b237eff24fc5dd7aef8f0465a1f376b8f7918eb3d4b3e8797S3VersionKeyA877E3C9",
                        },
                      ],
                    },
                  ],
                },
              ],
            ],
          },
        },
        "Handler": "index.handler",
        "Role": Object {
          "Fn::GetAtt": Array [
            "AWS679f53fac002430cb0da5b7982bd2287ServiceRoleC1EA0FF2",
            "Arn",
          ],
        },
        "Runtime": "nodejs12.x",
        "Timeout": 120,
      },
      "Type": "AWS::Lambda::Function",
    },
    "AWS679f53fac002430cb0da5b7982bd2287ServiceRoleC1EA0FF2": Object {
      "Properties": Object {
        "AssumeRolePolicyDocument": Object {
          "Statement": Array [
            Object {
              "Action": "sts:AssumeRole",
              "Effect": "Allow",
              "Principal": Object {
                "Service": "lambda.amazonaws.com",
              },
            },
          ],
          "Version": "2012-10-17",
        },
        "ManagedPolicyArns": Array [
          Object {
            "Fn::Join": Array [
              "",
              Array [
                "arn:",
                Object {
                  "Ref": "AWS::Partition",
                },
                ":iam::aws:policy/service-role/AWSLambdaBasicExecutionRole",
              ],
            ],
          },
        ],
      },
      "Type": "AWS::IAM::Role",
    },
    "Bucket83908E77": Anything,
    "BucketNotifications8F2E257D": Anything,
    "BucketNotificationsHandler050a0587b7544547bf325f094a3db8347ECC3691": Object {
      "DependsOn": Array [
        "BucketNotificationsHandler050a0587b7544547bf325f094a3db834RoleDefaultPolicy2CF63D36",
        "BucketNotificationsHandler050a0587b7544547bf325f094a3db834RoleB6FB88EC",
      ],
      "Properties": Object {
        "Code": Object {
          "ZipFile": "import boto3  # type: ignore
import json
import logging
import urllib.request

s3 = boto3.client(\\"s3\\")

CONFIGURATION_TYPES = [\\"TopicConfigurations\\", \\"QueueConfigurations\\", \\"LambdaFunctionConfigurations\\"]

def handler(event: dict, context):
    response_status = \\"SUCCESS\\"
    error_message = \\"\\"
    try:
        props = event[\\"ResourceProperties\\"]
        bucket = props[\\"BucketName\\"]
        notification_configuration = props[\\"NotificationConfiguration\\"]
        request_type = event[\\"RequestType\\"]
        managed = props.get('Managed', 'true').lower() == 'true'
        stack_id = event['StackId']

        if managed:
          config = handle_managed(request_type, notification_configuration)
        else:
          config = handle_unmanaged(bucket, stack_id, request_type, notification_configuration)

        put_bucket_notification_configuration(bucket, config)
    except Exception as e:
        logging.exception(\\"Failed to put bucket notification configuration\\")
        response_status = \\"FAILED\\"
        error_message = f\\"Error: {str(e)}. \\"
    finally:
        submit_response(event, context, response_status, error_message)


def handle_managed(request_type, notification_configuration):
  if request_type == 'Delete':
    return {}
  return notification_configuration


def handle_unmanaged(bucket, stack_id, request_type, notification_configuration):

  # find external notifications
  external_notifications = find_external_notifications(bucket, stack_id)

  # if delete, that's all we need
  if request_type == 'Delete':
    return external_notifications

  def with_id(notification):
    notification['Id'] = f\\"{stack_id}-{hash(json.dumps(notification, sort_keys=True))}\\"
    return notification

  # otherwise, merge external with incoming config and augment with id
  notifications = {}
  for t in CONFIGURATION_TYPES:
    external = external_notifications.get(t, [])
    incoming = [with_id(n) for n in notification_configuration.get(t, [])]
    notifications[t] = external + incoming
  return notifications


def find_external_notifications(bucket, stack_id):
  existing_notifications = get_bucket_notification_configuration(bucket)
  external_notifications = {}
  for t in CONFIGURATION_TYPES:
    # if the notification was created by us, we know what id to expect
    # so we can filter by it.
    external_notifications[t] = [n for n in existing_notifications.get(t, []) if not n['Id'].startswith(f\\"{stack_id}-\\")]

  return external_notifications


def get_bucket_notification_configuration(bucket):
  return s3.get_bucket_notification_configuration(Bucket=bucket)


def put_bucket_notification_configuration(bucket, notification_configuration):
  s3.put_bucket_notification_configuration(Bucket=bucket, NotificationConfiguration=notification_configuration)


def submit_response(event: dict, context, response_status: str, error_message: str):
    response_body = json.dumps(
        {
            \\"Status\\": response_status,
            \\"Reason\\": f\\"{error_message}See the details in CloudWatch Log Stream: {context.log_stream_name}\\",
            \\"PhysicalResourceId\\": event.get(\\"PhysicalResourceId\\") or event[\\"LogicalResourceId\\"],
            \\"StackId\\": event[\\"StackId\\"],
            \\"RequestId\\": event[\\"RequestId\\"],
            \\"LogicalResourceId\\": event[\\"LogicalResourceId\\"],
            \\"NoEcho\\": False,
        }
    ).encode(\\"utf-8\\")
    headers = {\\"content-type\\": \\"\\", \\"content-length\\": str(len(response_body))}
    try:
        req = urllib.request.Request(url=event[\\"ResponseURL\\"], headers=headers, data=response_body, method=\\"PUT\\")
        with urllib.request.urlopen(req) as response:
            print(response.read().decode(\\"utf-8\\"))
        print(\\"Status code: \\" + response.reason)
    except Exception as e:
        print(\\"send(..) failed executing request.urlopen(..): \\" + str(e))
",
        },
        "Description": "AWS CloudFormation handler for \\"Custom::S3BucketNotifications\\" resources (@aws-cdk/aws-s3)",
        "Handler": "index.handler",
        "Role": Object {
          "Fn::GetAtt": Array [
            "BucketNotificationsHandler050a0587b7544547bf325f094a3db834RoleB6FB88EC",
            "Arn",
          ],
        },
        "Runtime": "python3.8",
        "Timeout": 300,
      },
      "Type": "AWS::Lambda::Function",
    },
    "BucketNotificationsHandler050a0587b7544547bf325f094a3db834RoleB6FB88EC": Object {
      "Properties": Object {
        "AssumeRolePolicyDocument": Object {
          "Statement": Array [
            Object {
              "Action": "sts:AssumeRole",
              "Effect": "Allow",
              "Principal": Object {
                "Service": "lambda.amazonaws.com",
              },
            },
          ],
          "Version": "2012-10-17",
        },
        "ManagedPolicyArns": Array [
          Object {
            "Fn::Join": Array [
              "",
              Array [
                "arn:",
                Object {
                  "Ref": "AWS::Partition",
                },
                ":iam::aws:policy/service-role/AWSLambdaBasicExecutionRole",
              ],
            ],
          },
        ],
      },
      "Type": "AWS::IAM::Role",
    },
    "BucketNotificationsHandler050a0587b7544547bf325f094a3db834RoleDefaultPolicy2CF63D36": Object {
      "Properties": Object {
        "PolicyDocument": Object {
          "Statement": Array [
            Object {
              "Action": "s3:PutBucketNotification",
              "Effect": "Allow",
              "Resource": "*",
            },
          ],
          "Version": "2012-10-17",
        },
        "PolicyName": "BucketNotificationsHandler050a0587b7544547bf325f094a3db834RoleDefaultPolicy2CF63D36",
        "Roles": Array [
          Object {
            "Ref": "BucketNotificationsHandler050a0587b7544547bf325f094a3db834RoleB6FB88EC",
          },
        ],
      },
      "Type": "AWS::IAM::Policy",
    },
    "CodeArtifact": Anything,
    "CodeArtifactDomainDB0947A4": Anything,
    "CodeArtifactGetEndpoint0223B4AF": Anything,
    "CodeArtifactGetEndpointCustomResourcePolicy9A5E4C87": Anything,
    "LogRetentionaae0aa3c5b4d4f87b02d85b201efdd8aFD4BFC8A": Object {
      "DependsOn": Array [
        "LogRetentionaae0aa3c5b4d4f87b02d85b201efdd8aServiceRoleDefaultPolicyADDA7DEB",
        "LogRetentionaae0aa3c5b4d4f87b02d85b201efdd8aServiceRole9741ECFB",
      ],
      "Properties": Object {
        "Code": Object {
          "S3Bucket": Object {
            "Ref": "AssetParameters67b7823b74bc135986aa72f889d6a8da058d0c4a20cbc2dfc6f78995fdd2fc24S3Bucket4D46ABB5",
          },
          "S3Key": Object {
            "Fn::Join": Array [
              "",
              Array [
                Object {
                  "Fn::Select": Array [
                    0,
                    Object {
                      "Fn::Split": Array [
                        "||",
                        Object {
                          "Ref": "AssetParameters67b7823b74bc135986aa72f889d6a8da058d0c4a20cbc2dfc6f78995fdd2fc24S3VersionKeyB0F28861",
                        },
                      ],
                    },
                  ],
                },
                Object {
                  "Fn::Select": Array [
                    1,
                    Object {
                      "Fn::Split": Array [
                        "||",
                        Object {
                          "Ref": "AssetParameters67b7823b74bc135986aa72f889d6a8da058d0c4a20cbc2dfc6f78995fdd2fc24S3VersionKeyB0F28861",
                        },
                      ],
                    },
                  ],
                },
              ],
            ],
          },
        },
        "Handler": "index.handler",
        "Role": Object {
          "Fn::GetAtt": Array [
            "LogRetentionaae0aa3c5b4d4f87b02d85b201efdd8aServiceRole9741ECFB",
            "Arn",
          ],
        },
        "Runtime": "nodejs14.x",
      },
      "Type": "AWS::Lambda::Function",
    },
    "LogRetentionaae0aa3c5b4d4f87b02d85b201efdd8aServiceRole9741ECFB": Object {
      "Properties": Object {
        "AssumeRolePolicyDocument": Object {
          "Statement": Array [
            Object {
              "Action": "sts:AssumeRole",
              "Effect": "Allow",
              "Principal": Object {
                "Service": "lambda.amazonaws.com",
              },
            },
          ],
          "Version": "2012-10-17",
        },
        "ManagedPolicyArns": Array [
          Object {
            "Fn::Join": Array [
              "",
              Array [
                "arn:",
                Object {
                  "Ref": "AWS::Partition",
                },
                ":iam::aws:policy/service-role/AWSLambdaBasicExecutionRole",
              ],
            ],
          },
        ],
      },
      "Type": "AWS::IAM::Role",
    },
    "LogRetentionaae0aa3c5b4d4f87b02d85b201efdd8aServiceRoleDefaultPolicyADDA7DEB": Object {
      "Properties": Object {
        "PolicyDocument": Object {
          "Statement": Array [
            Object {
              "Action": Array [
                "logs:PutRetentionPolicy",
                "logs:DeleteRetentionPolicy",
              ],
              "Effect": "Allow",
              "Resource": "*",
            },
          ],
          "Version": "2012-10-17",
        },
        "PolicyName": "LogRetentionaae0aa3c5b4d4f87b02d85b201efdd8aServiceRoleDefaultPolicyADDA7DEB",
        "Roles": Array [
          Object {
            "Ref": "LogRetentionaae0aa3c5b4d4f87b02d85b201efdd8aServiceRole9741ECFB",
          },
        ],
      },
      "Type": "AWS::IAM::Policy",
    },
    "MonitoringDashboard0C3675C6": Anything,
    "MonitoringWatchfulDashboard9EB9FD4D": Anything,
    "MonitoringWatchfulTestStackTransliteratorpythonHandler7F347BD3DurationAlarmC9C88AB8": Anything,
    "MonitoringWatchfulTestStackTransliteratorpythonHandler7F347BD3ErrorsAlarmC875681C": Anything,
    "MonitoringWatchfulTestStackTransliteratorpythonHandler7F347BD3ThrottlesAlarm78AA8EE9": Anything,
    "MonitoringWatchfulTestStackTransliteratortypescriptHandler11043CD0DurationAlarm2D5C54C1": Anything,
    "MonitoringWatchfulTestStackTransliteratortypescriptHandler11043CD0ErrorsAlarmB92EFD74": Anything,
    "MonitoringWatchfulTestStackTransliteratortypescriptHandler11043CD0ThrottlesAlarmDB19F38F": Anything,
    "TransliteratorTopic8F81CCE2": Object {
      "Type": "AWS::SNS::Topic",
    },
    "TransliteratorTopicPolicyF3913C99": Object {
      "Properties": Object {
        "PolicyDocument": Object {
          "Statement": Array [
            Object {
              "Action": "sns:Publish",
              "Condition": Object {
                "ArnLike": Object {
                  "aws:SourceArn": Object {
                    "Fn::GetAtt": Array [
                      "Bucket83908E77",
                      "Arn",
                    ],
                  },
                },
              },
              "Effect": "Allow",
              "Principal": Object {
                "Service": "s3.amazonaws.com",
              },
              "Resource": Object {
                "Ref": "TransliteratorTopic8F81CCE2",
              },
              "Sid": "0",
            },
          ],
          "Version": "2012-10-17",
        },
        "Topics": Array [
          Object {
            "Ref": "TransliteratorTopic8F81CCE2",
          },
        ],
      },
      "Type": "AWS::SNS::TopicPolicy",
    },
    "TransliteratorpythonDLQAlarm5201F4D8": Object {
      "Properties": Object {
        "AlarmDescription": "The python transliteration function failed for one or more packages",
        "ComparisonOperator": "GreaterThanOrEqualToThreshold",
        "Dimensions": Array [
          Object {
            "Name": "QueueName",
            "Value": Object {
              "Fn::GetAtt": Array [
                "TransliteratorpythonHandlerDeadLetterQueue01FC1735",
                "QueueName",
              ],
            },
          },
        ],
        "EvaluationPeriods": 1,
        "MetricName": "ApproximateNumberOfMessagesVisible",
        "Namespace": "AWS/SQS",
        "Period": 300,
        "Statistic": "Maximum",
        "Threshold": 1,
      },
      "Type": "AWS::CloudWatch::Alarm",
    },
    "TransliteratorpythonHandlerAllowInvokeTestStackTransliteratorTopic344FD88C25C91985": Object {
      "Properties": Object {
        "Action": "lambda:InvokeFunction",
        "FunctionName": Object {
          "Fn::GetAtt": Array [
            "TransliteratorpythonHandlerDE4D5CE8",
            "Arn",
          ],
        },
        "Principal": "sns.amazonaws.com",
        "SourceArn": Object {
          "Ref": "TransliteratorTopic8F81CCE2",
        },
      },
      "Type": "AWS::Lambda::Permission",
    },
    "TransliteratorpythonHandlerDE4D5CE8": Object {
      "DependsOn": Array [
        "TransliteratorpythonHandlerServiceRoleDefaultPolicy9B7DD360",
        "TransliteratorpythonHandlerServiceRoleF23A0468",
      ],
      "Properties": Object {
        "Code": Object {
          "S3Bucket": Object {
<<<<<<< HEAD
            "Ref": "AssetParameters784f5d903612b69932f0558404a0c517a6ac5f8760eee6826585042e05cacf84S3Bucket752AE002",
=======
            "Ref": "AssetParametersbe3cb61d95eb6c7eaaca1d75a836ab694c86668c604a52976db0e7cf6ab6f996S3BucketFBFFA78F",
>>>>>>> 2bdd4770
          },
          "S3Key": Object {
            "Fn::Join": Array [
              "",
              Array [
                Object {
                  "Fn::Select": Array [
                    0,
                    Object {
                      "Fn::Split": Array [
                        "||",
                        Object {
<<<<<<< HEAD
                          "Ref": "AssetParameters784f5d903612b69932f0558404a0c517a6ac5f8760eee6826585042e05cacf84S3VersionKey99B10EDA",
=======
                          "Ref": "AssetParametersbe3cb61d95eb6c7eaaca1d75a836ab694c86668c604a52976db0e7cf6ab6f996S3VersionKey98FAD0C0",
>>>>>>> 2bdd4770
                        },
                      ],
                    },
                  ],
                },
                Object {
                  "Fn::Select": Array [
                    1,
                    Object {
                      "Fn::Split": Array [
                        "||",
                        Object {
<<<<<<< HEAD
                          "Ref": "AssetParameters784f5d903612b69932f0558404a0c517a6ac5f8760eee6826585042e05cacf84S3VersionKey99B10EDA",
=======
                          "Ref": "AssetParametersbe3cb61d95eb6c7eaaca1d75a836ab694c86668c604a52976db0e7cf6ab6f996S3VersionKey98FAD0C0",
>>>>>>> 2bdd4770
                        },
                      ],
                    },
                  ],
                },
              ],
            ],
          },
        },
        "DeadLetterConfig": Object {
          "TargetArn": Object {
            "Fn::GetAtt": Array [
              "TransliteratorpythonHandlerDeadLetterQueue01FC1735",
              "Arn",
            ],
          },
        },
        "Description": "Creates python documentation from jsii-enabled npm packages",
        "Environment": Object {
          "Variables": Object {
            "CODE_ARTIFACT_API_ENDPOINT": Object {
              "Fn::Select": Array [
                1,
                Object {
                  "Fn::Split": Array [
                    ":",
                    Object {
                      "Fn::Select": Array [
                        0,
                        Object {
                          "Fn::GetAtt": Array [
                            "VPCCodeArtifactAPIA2ABC3E9",
                            "DnsEntries",
                          ],
                        },
                      ],
                    },
                  ],
                },
              ],
            },
            "CODE_ARTIFACT_DOMAIN_NAME": Object {
              "Fn::GetAtt": Array [
                "CodeArtifact",
                "DomainName",
              ],
            },
            "CODE_ARTIFACT_DOMAIN_OWNER": Object {
              "Fn::GetAtt": Array [
                "CodeArtifact",
                "DomainOwner",
              ],
            },
            "CODE_ARTIFACT_REPOSITORY_ENDPOINT": Object {
              "Fn::GetAtt": Array [
                "CodeArtifactGetEndpoint0223B4AF",
                "repositoryEndpoint",
              ],
            },
            "HEADER_SPAN": "true",
            "TARGET_LANGUAGE": "python",
          },
        },
        "Handler": "index.handler",
        "MemorySize": 10240,
        "Role": Object {
          "Fn::GetAtt": Array [
            "TransliteratorpythonHandlerServiceRoleF23A0468",
            "Arn",
          ],
        },
        "Runtime": "nodejs14.x",
        "Timeout": 900,
        "VpcConfig": Object {
          "SecurityGroupIds": Array [
            Object {
              "Fn::GetAtt": Array [
                "TransliteratorpythonHandlerSecurityGroup7B9A554E",
                "GroupId",
              ],
            },
          ],
          "SubnetIds": Array [
            Object {
              "Ref": "VPCIsolatedSubnet1SubnetEBD00FC6",
            },
            Object {
              "Ref": "VPCIsolatedSubnet2Subnet4B1C8CAA",
            },
          ],
        },
      },
      "Type": "AWS::Lambda::Function",
    },
    "TransliteratorpythonHandlerDeadLetterQueue01FC1735": Object {
      "DeletionPolicy": "Delete",
      "Properties": Object {
        "MessageRetentionPeriod": 1209600,
      },
      "Type": "AWS::SQS::Queue",
      "UpdateReplacePolicy": "Delete",
    },
    "TransliteratorpythonHandlerDeadLetterQueuePolicy4C996289": Object {
      "Properties": Object {
        "PolicyDocument": Object {
          "Statement": Array [
            Object {
              "Action": "sqs:SendMessage",
              "Condition": Object {
                "ArnEquals": Object {
                  "aws:SourceArn": Object {
                    "Ref": "TransliteratorTopic8F81CCE2",
                  },
                },
              },
              "Effect": "Allow",
              "Principal": Object {
                "Service": "sns.amazonaws.com",
              },
              "Resource": Object {
                "Fn::GetAtt": Array [
                  "TransliteratorpythonHandlerDeadLetterQueue01FC1735",
                  "Arn",
                ],
              },
            },
          ],
          "Version": "2012-10-17",
        },
        "Queues": Array [
          Object {
            "Ref": "TransliteratorpythonHandlerDeadLetterQueue01FC1735",
          },
        ],
      },
      "Type": "AWS::SQS::QueuePolicy",
    },
    "TransliteratorpythonHandlerEventInvokeConfig95E194CE": Object {
      "Properties": Object {
        "FunctionName": Object {
          "Ref": "TransliteratorpythonHandlerDE4D5CE8",
        },
        "MaximumRetryAttempts": 2,
        "Qualifier": "$LATEST",
      },
      "Type": "AWS::Lambda::EventInvokeConfig",
    },
    "TransliteratorpythonHandlerLogRetention0A84F889": Object {
      "Properties": Object {
        "LogGroupName": Object {
          "Fn::Join": Array [
            "",
            Array [
              "/aws/lambda/",
              Object {
                "Ref": "TransliteratorpythonHandlerDE4D5CE8",
              },
            ],
          ],
        },
        "RetentionInDays": 3653,
        "ServiceToken": Object {
          "Fn::GetAtt": Array [
            "LogRetentionaae0aa3c5b4d4f87b02d85b201efdd8aFD4BFC8A",
            "Arn",
          ],
        },
      },
      "Type": "Custom::LogRetention",
    },
    "TransliteratorpythonHandlerSecurityGroup7B9A554E": Object {
      "Properties": Object {
        "GroupDescription": "Automatic security group for Lambda Function TestStackTransliteratorpythonHandler7F347BD3",
        "SecurityGroupEgress": Array [
          Object {
            "CidrIp": "0.0.0.0/0",
            "Description": "Allow all outbound traffic by default",
            "IpProtocol": "-1",
          },
        ],
        "VpcId": Object {
          "Ref": "VPCB9E5F0B4",
        },
      },
      "Type": "AWS::EC2::SecurityGroup",
    },
    "TransliteratorpythonHandlerServiceRoleDefaultPolicy9B7DD360": Object {
      "Properties": Object {
        "PolicyDocument": Object {
          "Statement": Array [
            Object {
              "Action": "sqs:SendMessage",
              "Effect": "Allow",
              "Resource": Object {
                "Fn::GetAtt": Array [
                  "TransliteratorpythonHandlerDeadLetterQueue01FC1735",
                  "Arn",
                ],
              },
            },
            Object {
              "Action": "sts:GetServiceBearerToken",
              "Condition": Object {
                "StringEquals": Object {
                  "sts:AWSServiceName": "codeartifact.amazonaws.com",
                },
              },
              "Effect": "Allow",
              "Resource": "*",
            },
            Object {
              "Action": Array [
                "codeartifact:GetAuthorizationToken",
                "codeartifact:GetRepositoryEndpoint",
                "codeartifact:ReadFromRepository",
              ],
              "Effect": "Allow",
              "Resource": Array [
                Object {
                  "Fn::GetAtt": Array [
                    "CodeArtifactDomainDB0947A4",
                    "Arn",
                  ],
                },
                Object {
                  "Fn::GetAtt": Array [
                    "CodeArtifact",
                    "Arn",
                  ],
                },
              ],
            },
            Object {
              "Action": Array [
                "s3:GetObject*",
                "s3:GetBucket*",
                "s3:List*",
              ],
              "Effect": "Allow",
              "Resource": Array [
                Object {
                  "Fn::GetAtt": Array [
                    "Bucket83908E77",
                    "Arn",
                  ],
                },
                Object {
                  "Fn::Join": Array [
                    "",
                    Array [
                      Object {
                        "Fn::GetAtt": Array [
                          "Bucket83908E77",
                          "Arn",
                        ],
                      },
                      "/data/*/assembly.json",
                    ],
                  ],
                },
              ],
            },
            Object {
              "Action": Array [
                "s3:DeleteObject*",
                "s3:PutObject*",
                "s3:Abort*",
              ],
              "Effect": "Allow",
              "Resource": Array [
                Object {
                  "Fn::GetAtt": Array [
                    "Bucket83908E77",
                    "Arn",
                  ],
                },
                Object {
                  "Fn::Join": Array [
                    "",
                    Array [
                      Object {
                        "Fn::GetAtt": Array [
                          "Bucket83908E77",
                          "Arn",
                        ],
                      },
                      "/data/*/docs-*.md",
                    ],
                  ],
                },
              ],
            },
          ],
          "Version": "2012-10-17",
        },
        "PolicyName": "TransliteratorpythonHandlerServiceRoleDefaultPolicy9B7DD360",
        "Roles": Array [
          Object {
            "Ref": "TransliteratorpythonHandlerServiceRoleF23A0468",
          },
        ],
      },
      "Type": "AWS::IAM::Policy",
    },
    "TransliteratorpythonHandlerServiceRoleF23A0468": Object {
      "Properties": Object {
        "AssumeRolePolicyDocument": Object {
          "Statement": Array [
            Object {
              "Action": "sts:AssumeRole",
              "Effect": "Allow",
              "Principal": Object {
                "Service": "lambda.amazonaws.com",
              },
            },
          ],
          "Version": "2012-10-17",
        },
        "ManagedPolicyArns": Array [
          Object {
            "Fn::Join": Array [
              "",
              Array [
                "arn:",
                Object {
                  "Ref": "AWS::Partition",
                },
                ":iam::aws:policy/service-role/AWSLambdaBasicExecutionRole",
              ],
            ],
          },
          Object {
            "Fn::Join": Array [
              "",
              Array [
                "arn:",
                Object {
                  "Ref": "AWS::Partition",
                },
                ":iam::aws:policy/service-role/AWSLambdaVPCAccessExecutionRole",
              ],
            ],
          },
        ],
      },
      "Type": "AWS::IAM::Role",
    },
    "TransliteratorpythonHandlerTopic0B319829": Object {
      "Properties": Object {
        "Endpoint": Object {
          "Fn::GetAtt": Array [
            "TransliteratorpythonHandlerDE4D5CE8",
            "Arn",
          ],
        },
        "Protocol": "lambda",
        "RedrivePolicy": Object {
          "deadLetterTargetArn": Object {
            "Fn::GetAtt": Array [
              "TransliteratorpythonHandlerDeadLetterQueue01FC1735",
              "Arn",
            ],
          },
        },
        "TopicArn": Object {
          "Ref": "TransliteratorTopic8F81CCE2",
        },
      },
      "Type": "AWS::SNS::Subscription",
    },
    "TransliteratortypescriptDLQAlarm62087C13": Object {
      "Properties": Object {
        "AlarmDescription": "The typescript transliteration function failed for one or more packages",
        "ComparisonOperator": "GreaterThanOrEqualToThreshold",
        "Dimensions": Array [
          Object {
            "Name": "QueueName",
            "Value": Object {
              "Fn::GetAtt": Array [
                "TransliteratortypescriptHandlerDeadLetterQueue82915897",
                "QueueName",
              ],
            },
          },
        ],
        "EvaluationPeriods": 1,
        "MetricName": "ApproximateNumberOfMessagesVisible",
        "Namespace": "AWS/SQS",
        "Period": 300,
        "Statistic": "Maximum",
        "Threshold": 1,
      },
      "Type": "AWS::CloudWatch::Alarm",
    },
    "TransliteratortypescriptHandler5C709988": Object {
      "DependsOn": Array [
        "TransliteratortypescriptHandlerServiceRoleDefaultPolicy2A8A4837",
        "TransliteratortypescriptHandlerServiceRoleB180F29C",
      ],
      "Properties": Object {
        "Code": Object {
          "S3Bucket": Object {
<<<<<<< HEAD
            "Ref": "AssetParameters784f5d903612b69932f0558404a0c517a6ac5f8760eee6826585042e05cacf84S3Bucket752AE002",
=======
            "Ref": "AssetParametersbe3cb61d95eb6c7eaaca1d75a836ab694c86668c604a52976db0e7cf6ab6f996S3BucketFBFFA78F",
>>>>>>> 2bdd4770
          },
          "S3Key": Object {
            "Fn::Join": Array [
              "",
              Array [
                Object {
                  "Fn::Select": Array [
                    0,
                    Object {
                      "Fn::Split": Array [
                        "||",
                        Object {
<<<<<<< HEAD
                          "Ref": "AssetParameters784f5d903612b69932f0558404a0c517a6ac5f8760eee6826585042e05cacf84S3VersionKey99B10EDA",
=======
                          "Ref": "AssetParametersbe3cb61d95eb6c7eaaca1d75a836ab694c86668c604a52976db0e7cf6ab6f996S3VersionKey98FAD0C0",
>>>>>>> 2bdd4770
                        },
                      ],
                    },
                  ],
                },
                Object {
                  "Fn::Select": Array [
                    1,
                    Object {
                      "Fn::Split": Array [
                        "||",
                        Object {
<<<<<<< HEAD
                          "Ref": "AssetParameters784f5d903612b69932f0558404a0c517a6ac5f8760eee6826585042e05cacf84S3VersionKey99B10EDA",
=======
                          "Ref": "AssetParametersbe3cb61d95eb6c7eaaca1d75a836ab694c86668c604a52976db0e7cf6ab6f996S3VersionKey98FAD0C0",
>>>>>>> 2bdd4770
                        },
                      ],
                    },
                  ],
                },
              ],
            ],
          },
        },
        "DeadLetterConfig": Object {
          "TargetArn": Object {
            "Fn::GetAtt": Array [
              "TransliteratortypescriptHandlerDeadLetterQueue82915897",
              "Arn",
            ],
          },
        },
        "Description": "Creates typescript documentation from jsii-enabled npm packages",
        "Environment": Object {
          "Variables": Object {
            "CODE_ARTIFACT_API_ENDPOINT": Object {
              "Fn::Select": Array [
                1,
                Object {
                  "Fn::Split": Array [
                    ":",
                    Object {
                      "Fn::Select": Array [
                        0,
                        Object {
                          "Fn::GetAtt": Array [
                            "VPCCodeArtifactAPIA2ABC3E9",
                            "DnsEntries",
                          ],
                        },
                      ],
                    },
                  ],
                },
              ],
            },
            "CODE_ARTIFACT_DOMAIN_NAME": Object {
              "Fn::GetAtt": Array [
                "CodeArtifact",
                "DomainName",
              ],
            },
            "CODE_ARTIFACT_DOMAIN_OWNER": Object {
              "Fn::GetAtt": Array [
                "CodeArtifact",
                "DomainOwner",
              ],
            },
            "CODE_ARTIFACT_REPOSITORY_ENDPOINT": Object {
              "Fn::GetAtt": Array [
                "CodeArtifactGetEndpoint0223B4AF",
                "repositoryEndpoint",
              ],
            },
            "HEADER_SPAN": "true",
            "TARGET_LANGUAGE": "typescript",
          },
        },
        "Handler": "index.handler",
        "MemorySize": 10240,
        "Role": Object {
          "Fn::GetAtt": Array [
            "TransliteratortypescriptHandlerServiceRoleB180F29C",
            "Arn",
          ],
        },
        "Runtime": "nodejs14.x",
        "Timeout": 900,
        "VpcConfig": Object {
          "SecurityGroupIds": Array [
            Object {
              "Fn::GetAtt": Array [
                "TransliteratortypescriptHandlerSecurityGroup150F39D3",
                "GroupId",
              ],
            },
          ],
          "SubnetIds": Array [
            Object {
              "Ref": "VPCIsolatedSubnet1SubnetEBD00FC6",
            },
            Object {
              "Ref": "VPCIsolatedSubnet2Subnet4B1C8CAA",
            },
          ],
        },
      },
      "Type": "AWS::Lambda::Function",
    },
    "TransliteratortypescriptHandlerAllowInvokeTestStackTransliteratorTopic344FD88C2764BD36": Object {
      "Properties": Object {
        "Action": "lambda:InvokeFunction",
        "FunctionName": Object {
          "Fn::GetAtt": Array [
            "TransliteratortypescriptHandler5C709988",
            "Arn",
          ],
        },
        "Principal": "sns.amazonaws.com",
        "SourceArn": Object {
          "Ref": "TransliteratorTopic8F81CCE2",
        },
      },
      "Type": "AWS::Lambda::Permission",
    },
    "TransliteratortypescriptHandlerDeadLetterQueue82915897": Object {
      "DeletionPolicy": "Delete",
      "Properties": Object {
        "MessageRetentionPeriod": 1209600,
      },
      "Type": "AWS::SQS::Queue",
      "UpdateReplacePolicy": "Delete",
    },
    "TransliteratortypescriptHandlerDeadLetterQueuePolicyF9083E62": Object {
      "Properties": Object {
        "PolicyDocument": Object {
          "Statement": Array [
            Object {
              "Action": "sqs:SendMessage",
              "Condition": Object {
                "ArnEquals": Object {
                  "aws:SourceArn": Object {
                    "Ref": "TransliteratorTopic8F81CCE2",
                  },
                },
              },
              "Effect": "Allow",
              "Principal": Object {
                "Service": "sns.amazonaws.com",
              },
              "Resource": Object {
                "Fn::GetAtt": Array [
                  "TransliteratortypescriptHandlerDeadLetterQueue82915897",
                  "Arn",
                ],
              },
            },
          ],
          "Version": "2012-10-17",
        },
        "Queues": Array [
          Object {
            "Ref": "TransliteratortypescriptHandlerDeadLetterQueue82915897",
          },
        ],
      },
      "Type": "AWS::SQS::QueuePolicy",
    },
    "TransliteratortypescriptHandlerEventInvokeConfig2D3025F8": Object {
      "Properties": Object {
        "FunctionName": Object {
          "Ref": "TransliteratortypescriptHandler5C709988",
        },
        "MaximumRetryAttempts": 2,
        "Qualifier": "$LATEST",
      },
      "Type": "AWS::Lambda::EventInvokeConfig",
    },
    "TransliteratortypescriptHandlerLogRetention77FD0D93": Object {
      "Properties": Object {
        "LogGroupName": Object {
          "Fn::Join": Array [
            "",
            Array [
              "/aws/lambda/",
              Object {
                "Ref": "TransliteratortypescriptHandler5C709988",
              },
            ],
          ],
        },
        "RetentionInDays": 3653,
        "ServiceToken": Object {
          "Fn::GetAtt": Array [
            "LogRetentionaae0aa3c5b4d4f87b02d85b201efdd8aFD4BFC8A",
            "Arn",
          ],
        },
      },
      "Type": "Custom::LogRetention",
    },
    "TransliteratortypescriptHandlerSecurityGroup150F39D3": Object {
      "Properties": Object {
        "GroupDescription": "Automatic security group for Lambda Function TestStackTransliteratortypescriptHandler11043CD0",
        "SecurityGroupEgress": Array [
          Object {
            "CidrIp": "0.0.0.0/0",
            "Description": "Allow all outbound traffic by default",
            "IpProtocol": "-1",
          },
        ],
        "VpcId": Object {
          "Ref": "VPCB9E5F0B4",
        },
      },
      "Type": "AWS::EC2::SecurityGroup",
    },
    "TransliteratortypescriptHandlerServiceRoleB180F29C": Object {
      "Properties": Object {
        "AssumeRolePolicyDocument": Object {
          "Statement": Array [
            Object {
              "Action": "sts:AssumeRole",
              "Effect": "Allow",
              "Principal": Object {
                "Service": "lambda.amazonaws.com",
              },
            },
          ],
          "Version": "2012-10-17",
        },
        "ManagedPolicyArns": Array [
          Object {
            "Fn::Join": Array [
              "",
              Array [
                "arn:",
                Object {
                  "Ref": "AWS::Partition",
                },
                ":iam::aws:policy/service-role/AWSLambdaBasicExecutionRole",
              ],
            ],
          },
          Object {
            "Fn::Join": Array [
              "",
              Array [
                "arn:",
                Object {
                  "Ref": "AWS::Partition",
                },
                ":iam::aws:policy/service-role/AWSLambdaVPCAccessExecutionRole",
              ],
            ],
          },
        ],
      },
      "Type": "AWS::IAM::Role",
    },
    "TransliteratortypescriptHandlerServiceRoleDefaultPolicy2A8A4837": Object {
      "Properties": Object {
        "PolicyDocument": Object {
          "Statement": Array [
            Object {
              "Action": "sqs:SendMessage",
              "Effect": "Allow",
              "Resource": Object {
                "Fn::GetAtt": Array [
                  "TransliteratortypescriptHandlerDeadLetterQueue82915897",
                  "Arn",
                ],
              },
            },
            Object {
              "Action": "sts:GetServiceBearerToken",
              "Condition": Object {
                "StringEquals": Object {
                  "sts:AWSServiceName": "codeartifact.amazonaws.com",
                },
              },
              "Effect": "Allow",
              "Resource": "*",
            },
            Object {
              "Action": Array [
                "codeartifact:GetAuthorizationToken",
                "codeartifact:GetRepositoryEndpoint",
                "codeartifact:ReadFromRepository",
              ],
              "Effect": "Allow",
              "Resource": Array [
                Object {
                  "Fn::GetAtt": Array [
                    "CodeArtifactDomainDB0947A4",
                    "Arn",
                  ],
                },
                Object {
                  "Fn::GetAtt": Array [
                    "CodeArtifact",
                    "Arn",
                  ],
                },
              ],
            },
            Object {
              "Action": Array [
                "s3:GetObject*",
                "s3:GetBucket*",
                "s3:List*",
              ],
              "Effect": "Allow",
              "Resource": Array [
                Object {
                  "Fn::GetAtt": Array [
                    "Bucket83908E77",
                    "Arn",
                  ],
                },
                Object {
                  "Fn::Join": Array [
                    "",
                    Array [
                      Object {
                        "Fn::GetAtt": Array [
                          "Bucket83908E77",
                          "Arn",
                        ],
                      },
                      "/data/*/assembly.json",
                    ],
                  ],
                },
              ],
            },
            Object {
              "Action": Array [
                "s3:DeleteObject*",
                "s3:PutObject*",
                "s3:Abort*",
              ],
              "Effect": "Allow",
              "Resource": Array [
                Object {
                  "Fn::GetAtt": Array [
                    "Bucket83908E77",
                    "Arn",
                  ],
                },
                Object {
                  "Fn::Join": Array [
                    "",
                    Array [
                      Object {
                        "Fn::GetAtt": Array [
                          "Bucket83908E77",
                          "Arn",
                        ],
                      },
                      "/data/*/docs-*.md",
                    ],
                  ],
                },
              ],
            },
          ],
          "Version": "2012-10-17",
        },
        "PolicyName": "TransliteratortypescriptHandlerServiceRoleDefaultPolicy2A8A4837",
        "Roles": Array [
          Object {
            "Ref": "TransliteratortypescriptHandlerServiceRoleB180F29C",
          },
        ],
      },
      "Type": "AWS::IAM::Policy",
    },
    "TransliteratortypescriptHandlerTopicC920155D": Object {
      "Properties": Object {
        "Endpoint": Object {
          "Fn::GetAtt": Array [
            "TransliteratortypescriptHandler5C709988",
            "Arn",
          ],
        },
        "Protocol": "lambda",
        "RedrivePolicy": Object {
          "deadLetterTargetArn": Object {
            "Fn::GetAtt": Array [
              "TransliteratortypescriptHandlerDeadLetterQueue82915897",
              "Arn",
            ],
          },
        },
        "TopicArn": Object {
          "Ref": "TransliteratorTopic8F81CCE2",
        },
      },
      "Type": "AWS::SNS::Subscription",
    },
    "VPCB9E5F0B4": Anything,
    "VPCCodeArtifactAPIA2ABC3E9": Anything,
    "VPCCodeArtifactAPISecurityGroup64F4145F": Anything,
    "VPCCodeArtifactRepoA711606D": Anything,
    "VPCCodeArtifactRepoSecurityGroupADDB69B7": Anything,
    "VPCIsolatedSubnet1RouteTableAssociationA2D18F7C": Anything,
    "VPCIsolatedSubnet1RouteTableEB156210": Anything,
    "VPCIsolatedSubnet1SubnetEBD00FC6": Anything,
    "VPCIsolatedSubnet2RouteTable9B4F78DC": Anything,
    "VPCIsolatedSubnet2RouteTableAssociation7BF8E0EB": Anything,
    "VPCIsolatedSubnet2Subnet4B1C8CAA": Anything,
    "VPCS3CC6C5EE4": Anything,
  },
}
`;

exports[`basic use 1`] = `
Object {
  "Outputs": Anything,
  "Parameters": Anything,
  "Resources": Object {
    "Bucket83908E77": Anything,
    "BucketNotifications8F2E257D": Anything,
    "BucketNotificationsHandler050a0587b7544547bf325f094a3db8347ECC3691": Object {
      "DependsOn": Array [
        "BucketNotificationsHandler050a0587b7544547bf325f094a3db834RoleDefaultPolicy2CF63D36",
        "BucketNotificationsHandler050a0587b7544547bf325f094a3db834RoleB6FB88EC",
      ],
      "Properties": Object {
        "Code": Object {
          "ZipFile": "import boto3  # type: ignore
import json
import logging
import urllib.request

s3 = boto3.client(\\"s3\\")

CONFIGURATION_TYPES = [\\"TopicConfigurations\\", \\"QueueConfigurations\\", \\"LambdaFunctionConfigurations\\"]

def handler(event: dict, context):
    response_status = \\"SUCCESS\\"
    error_message = \\"\\"
    try:
        props = event[\\"ResourceProperties\\"]
        bucket = props[\\"BucketName\\"]
        notification_configuration = props[\\"NotificationConfiguration\\"]
        request_type = event[\\"RequestType\\"]
        managed = props.get('Managed', 'true').lower() == 'true'
        stack_id = event['StackId']

        if managed:
          config = handle_managed(request_type, notification_configuration)
        else:
          config = handle_unmanaged(bucket, stack_id, request_type, notification_configuration)

        put_bucket_notification_configuration(bucket, config)
    except Exception as e:
        logging.exception(\\"Failed to put bucket notification configuration\\")
        response_status = \\"FAILED\\"
        error_message = f\\"Error: {str(e)}. \\"
    finally:
        submit_response(event, context, response_status, error_message)


def handle_managed(request_type, notification_configuration):
  if request_type == 'Delete':
    return {}
  return notification_configuration


def handle_unmanaged(bucket, stack_id, request_type, notification_configuration):

  # find external notifications
  external_notifications = find_external_notifications(bucket, stack_id)

  # if delete, that's all we need
  if request_type == 'Delete':
    return external_notifications

  def with_id(notification):
    notification['Id'] = f\\"{stack_id}-{hash(json.dumps(notification, sort_keys=True))}\\"
    return notification

  # otherwise, merge external with incoming config and augment with id
  notifications = {}
  for t in CONFIGURATION_TYPES:
    external = external_notifications.get(t, [])
    incoming = [with_id(n) for n in notification_configuration.get(t, [])]
    notifications[t] = external + incoming
  return notifications


def find_external_notifications(bucket, stack_id):
  existing_notifications = get_bucket_notification_configuration(bucket)
  external_notifications = {}
  for t in CONFIGURATION_TYPES:
    # if the notification was created by us, we know what id to expect
    # so we can filter by it.
    external_notifications[t] = [n for n in existing_notifications.get(t, []) if not n['Id'].startswith(f\\"{stack_id}-\\")]

  return external_notifications


def get_bucket_notification_configuration(bucket):
  return s3.get_bucket_notification_configuration(Bucket=bucket)


def put_bucket_notification_configuration(bucket, notification_configuration):
  s3.put_bucket_notification_configuration(Bucket=bucket, NotificationConfiguration=notification_configuration)


def submit_response(event: dict, context, response_status: str, error_message: str):
    response_body = json.dumps(
        {
            \\"Status\\": response_status,
            \\"Reason\\": f\\"{error_message}See the details in CloudWatch Log Stream: {context.log_stream_name}\\",
            \\"PhysicalResourceId\\": event.get(\\"PhysicalResourceId\\") or event[\\"LogicalResourceId\\"],
            \\"StackId\\": event[\\"StackId\\"],
            \\"RequestId\\": event[\\"RequestId\\"],
            \\"LogicalResourceId\\": event[\\"LogicalResourceId\\"],
            \\"NoEcho\\": False,
        }
    ).encode(\\"utf-8\\")
    headers = {\\"content-type\\": \\"\\", \\"content-length\\": str(len(response_body))}
    try:
        req = urllib.request.Request(url=event[\\"ResponseURL\\"], headers=headers, data=response_body, method=\\"PUT\\")
        with urllib.request.urlopen(req) as response:
            print(response.read().decode(\\"utf-8\\"))
        print(\\"Status code: \\" + response.reason)
    except Exception as e:
        print(\\"send(..) failed executing request.urlopen(..): \\" + str(e))
",
        },
        "Description": "AWS CloudFormation handler for \\"Custom::S3BucketNotifications\\" resources (@aws-cdk/aws-s3)",
        "Handler": "index.handler",
        "Role": Object {
          "Fn::GetAtt": Array [
            "BucketNotificationsHandler050a0587b7544547bf325f094a3db834RoleB6FB88EC",
            "Arn",
          ],
        },
        "Runtime": "python3.8",
        "Timeout": 300,
      },
      "Type": "AWS::Lambda::Function",
    },
    "BucketNotificationsHandler050a0587b7544547bf325f094a3db834RoleB6FB88EC": Object {
      "Properties": Object {
        "AssumeRolePolicyDocument": Object {
          "Statement": Array [
            Object {
              "Action": "sts:AssumeRole",
              "Effect": "Allow",
              "Principal": Object {
                "Service": "lambda.amazonaws.com",
              },
            },
          ],
          "Version": "2012-10-17",
        },
        "ManagedPolicyArns": Array [
          Object {
            "Fn::Join": Array [
              "",
              Array [
                "arn:",
                Object {
                  "Ref": "AWS::Partition",
                },
                ":iam::aws:policy/service-role/AWSLambdaBasicExecutionRole",
              ],
            ],
          },
        ],
      },
      "Type": "AWS::IAM::Role",
    },
    "BucketNotificationsHandler050a0587b7544547bf325f094a3db834RoleDefaultPolicy2CF63D36": Object {
      "Properties": Object {
        "PolicyDocument": Object {
          "Statement": Array [
            Object {
              "Action": "s3:PutBucketNotification",
              "Effect": "Allow",
              "Resource": "*",
            },
          ],
          "Version": "2012-10-17",
        },
        "PolicyName": "BucketNotificationsHandler050a0587b7544547bf325f094a3db834RoleDefaultPolicy2CF63D36",
        "Roles": Array [
          Object {
            "Ref": "BucketNotificationsHandler050a0587b7544547bf325f094a3db834RoleB6FB88EC",
          },
        ],
      },
      "Type": "AWS::IAM::Policy",
    },
    "LogRetentionaae0aa3c5b4d4f87b02d85b201efdd8aFD4BFC8A": Object {
      "DependsOn": Array [
        "LogRetentionaae0aa3c5b4d4f87b02d85b201efdd8aServiceRoleDefaultPolicyADDA7DEB",
        "LogRetentionaae0aa3c5b4d4f87b02d85b201efdd8aServiceRole9741ECFB",
      ],
      "Properties": Object {
        "Code": Object {
          "S3Bucket": Object {
            "Ref": "AssetParameters67b7823b74bc135986aa72f889d6a8da058d0c4a20cbc2dfc6f78995fdd2fc24S3Bucket4D46ABB5",
          },
          "S3Key": Object {
            "Fn::Join": Array [
              "",
              Array [
                Object {
                  "Fn::Select": Array [
                    0,
                    Object {
                      "Fn::Split": Array [
                        "||",
                        Object {
                          "Ref": "AssetParameters67b7823b74bc135986aa72f889d6a8da058d0c4a20cbc2dfc6f78995fdd2fc24S3VersionKeyB0F28861",
                        },
                      ],
                    },
                  ],
                },
                Object {
                  "Fn::Select": Array [
                    1,
                    Object {
                      "Fn::Split": Array [
                        "||",
                        Object {
                          "Ref": "AssetParameters67b7823b74bc135986aa72f889d6a8da058d0c4a20cbc2dfc6f78995fdd2fc24S3VersionKeyB0F28861",
                        },
                      ],
                    },
                  ],
                },
              ],
            ],
          },
        },
        "Handler": "index.handler",
        "Role": Object {
          "Fn::GetAtt": Array [
            "LogRetentionaae0aa3c5b4d4f87b02d85b201efdd8aServiceRole9741ECFB",
            "Arn",
          ],
        },
        "Runtime": "nodejs14.x",
      },
      "Type": "AWS::Lambda::Function",
    },
    "LogRetentionaae0aa3c5b4d4f87b02d85b201efdd8aServiceRole9741ECFB": Object {
      "Properties": Object {
        "AssumeRolePolicyDocument": Object {
          "Statement": Array [
            Object {
              "Action": "sts:AssumeRole",
              "Effect": "Allow",
              "Principal": Object {
                "Service": "lambda.amazonaws.com",
              },
            },
          ],
          "Version": "2012-10-17",
        },
        "ManagedPolicyArns": Array [
          Object {
            "Fn::Join": Array [
              "",
              Array [
                "arn:",
                Object {
                  "Ref": "AWS::Partition",
                },
                ":iam::aws:policy/service-role/AWSLambdaBasicExecutionRole",
              ],
            ],
          },
        ],
      },
      "Type": "AWS::IAM::Role",
    },
    "LogRetentionaae0aa3c5b4d4f87b02d85b201efdd8aServiceRoleDefaultPolicyADDA7DEB": Object {
      "Properties": Object {
        "PolicyDocument": Object {
          "Statement": Array [
            Object {
              "Action": Array [
                "logs:PutRetentionPolicy",
                "logs:DeleteRetentionPolicy",
              ],
              "Effect": "Allow",
              "Resource": "*",
            },
          ],
          "Version": "2012-10-17",
        },
        "PolicyName": "LogRetentionaae0aa3c5b4d4f87b02d85b201efdd8aServiceRoleDefaultPolicyADDA7DEB",
        "Roles": Array [
          Object {
            "Ref": "LogRetentionaae0aa3c5b4d4f87b02d85b201efdd8aServiceRole9741ECFB",
          },
        ],
      },
      "Type": "AWS::IAM::Policy",
    },
    "MonitoringDashboard0C3675C6": Anything,
    "MonitoringWatchfulDashboard9EB9FD4D": Anything,
    "MonitoringWatchfulTestStackTransliteratorpythonHandler7F347BD3DurationAlarmC9C88AB8": Anything,
    "MonitoringWatchfulTestStackTransliteratorpythonHandler7F347BD3ErrorsAlarmC875681C": Anything,
    "MonitoringWatchfulTestStackTransliteratorpythonHandler7F347BD3ThrottlesAlarm78AA8EE9": Anything,
    "MonitoringWatchfulTestStackTransliteratortypescriptHandler11043CD0DurationAlarm2D5C54C1": Anything,
    "MonitoringWatchfulTestStackTransliteratortypescriptHandler11043CD0ErrorsAlarmB92EFD74": Anything,
    "MonitoringWatchfulTestStackTransliteratortypescriptHandler11043CD0ThrottlesAlarmDB19F38F": Anything,
    "TransliteratorTopic8F81CCE2": Object {
      "Type": "AWS::SNS::Topic",
    },
    "TransliteratorTopicPolicyF3913C99": Object {
      "Properties": Object {
        "PolicyDocument": Object {
          "Statement": Array [
            Object {
              "Action": "sns:Publish",
              "Condition": Object {
                "ArnLike": Object {
                  "aws:SourceArn": Object {
                    "Fn::GetAtt": Array [
                      "Bucket83908E77",
                      "Arn",
                    ],
                  },
                },
              },
              "Effect": "Allow",
              "Principal": Object {
                "Service": "s3.amazonaws.com",
              },
              "Resource": Object {
                "Ref": "TransliteratorTopic8F81CCE2",
              },
              "Sid": "0",
            },
          ],
          "Version": "2012-10-17",
        },
        "Topics": Array [
          Object {
            "Ref": "TransliteratorTopic8F81CCE2",
          },
        ],
      },
      "Type": "AWS::SNS::TopicPolicy",
    },
    "TransliteratorpythonDLQAlarm5201F4D8": Object {
      "Properties": Object {
        "AlarmDescription": "The python transliteration function failed for one or more packages",
        "ComparisonOperator": "GreaterThanOrEqualToThreshold",
        "Dimensions": Array [
          Object {
            "Name": "QueueName",
            "Value": Object {
              "Fn::GetAtt": Array [
                "TransliteratorpythonHandlerDeadLetterQueue01FC1735",
                "QueueName",
              ],
            },
          },
        ],
        "EvaluationPeriods": 1,
        "MetricName": "ApproximateNumberOfMessagesVisible",
        "Namespace": "AWS/SQS",
        "Period": 300,
        "Statistic": "Maximum",
        "Threshold": 1,
      },
      "Type": "AWS::CloudWatch::Alarm",
    },
    "TransliteratorpythonHandlerAllowInvokeTestStackTransliteratorTopic344FD88C25C91985": Object {
      "Properties": Object {
        "Action": "lambda:InvokeFunction",
        "FunctionName": Object {
          "Fn::GetAtt": Array [
            "TransliteratorpythonHandlerDE4D5CE8",
            "Arn",
          ],
        },
        "Principal": "sns.amazonaws.com",
        "SourceArn": Object {
          "Ref": "TransliteratorTopic8F81CCE2",
        },
      },
      "Type": "AWS::Lambda::Permission",
    },
    "TransliteratorpythonHandlerDE4D5CE8": Object {
      "DependsOn": Array [
        "TransliteratorpythonHandlerServiceRoleDefaultPolicy9B7DD360",
        "TransliteratorpythonHandlerServiceRoleF23A0468",
      ],
      "Properties": Object {
        "Code": Object {
          "S3Bucket": Object {
<<<<<<< HEAD
            "Ref": "AssetParameters784f5d903612b69932f0558404a0c517a6ac5f8760eee6826585042e05cacf84S3Bucket752AE002",
=======
            "Ref": "AssetParametersbe3cb61d95eb6c7eaaca1d75a836ab694c86668c604a52976db0e7cf6ab6f996S3BucketFBFFA78F",
>>>>>>> 2bdd4770
          },
          "S3Key": Object {
            "Fn::Join": Array [
              "",
              Array [
                Object {
                  "Fn::Select": Array [
                    0,
                    Object {
                      "Fn::Split": Array [
                        "||",
                        Object {
<<<<<<< HEAD
                          "Ref": "AssetParameters784f5d903612b69932f0558404a0c517a6ac5f8760eee6826585042e05cacf84S3VersionKey99B10EDA",
=======
                          "Ref": "AssetParametersbe3cb61d95eb6c7eaaca1d75a836ab694c86668c604a52976db0e7cf6ab6f996S3VersionKey98FAD0C0",
>>>>>>> 2bdd4770
                        },
                      ],
                    },
                  ],
                },
                Object {
                  "Fn::Select": Array [
                    1,
                    Object {
                      "Fn::Split": Array [
                        "||",
                        Object {
<<<<<<< HEAD
                          "Ref": "AssetParameters784f5d903612b69932f0558404a0c517a6ac5f8760eee6826585042e05cacf84S3VersionKey99B10EDA",
=======
                          "Ref": "AssetParametersbe3cb61d95eb6c7eaaca1d75a836ab694c86668c604a52976db0e7cf6ab6f996S3VersionKey98FAD0C0",
>>>>>>> 2bdd4770
                        },
                      ],
                    },
                  ],
                },
              ],
            ],
          },
        },
        "DeadLetterConfig": Object {
          "TargetArn": Object {
            "Fn::GetAtt": Array [
              "TransliteratorpythonHandlerDeadLetterQueue01FC1735",
              "Arn",
            ],
          },
        },
        "Description": "Creates python documentation from jsii-enabled npm packages",
        "Environment": Object {
          "Variables": Object {
            "HEADER_SPAN": "true",
            "TARGET_LANGUAGE": "python",
          },
        },
        "Handler": "index.handler",
        "MemorySize": 10240,
        "Role": Object {
          "Fn::GetAtt": Array [
            "TransliteratorpythonHandlerServiceRoleF23A0468",
            "Arn",
          ],
        },
        "Runtime": "nodejs14.x",
        "Timeout": 900,
      },
      "Type": "AWS::Lambda::Function",
    },
    "TransliteratorpythonHandlerDeadLetterQueue01FC1735": Object {
      "DeletionPolicy": "Delete",
      "Properties": Object {
        "MessageRetentionPeriod": 1209600,
      },
      "Type": "AWS::SQS::Queue",
      "UpdateReplacePolicy": "Delete",
    },
    "TransliteratorpythonHandlerDeadLetterQueuePolicy4C996289": Object {
      "Properties": Object {
        "PolicyDocument": Object {
          "Statement": Array [
            Object {
              "Action": "sqs:SendMessage",
              "Condition": Object {
                "ArnEquals": Object {
                  "aws:SourceArn": Object {
                    "Ref": "TransliteratorTopic8F81CCE2",
                  },
                },
              },
              "Effect": "Allow",
              "Principal": Object {
                "Service": "sns.amazonaws.com",
              },
              "Resource": Object {
                "Fn::GetAtt": Array [
                  "TransliteratorpythonHandlerDeadLetterQueue01FC1735",
                  "Arn",
                ],
              },
            },
          ],
          "Version": "2012-10-17",
        },
        "Queues": Array [
          Object {
            "Ref": "TransliteratorpythonHandlerDeadLetterQueue01FC1735",
          },
        ],
      },
      "Type": "AWS::SQS::QueuePolicy",
    },
    "TransliteratorpythonHandlerEventInvokeConfig95E194CE": Object {
      "Properties": Object {
        "FunctionName": Object {
          "Ref": "TransliteratorpythonHandlerDE4D5CE8",
        },
        "MaximumRetryAttempts": 2,
        "Qualifier": "$LATEST",
      },
      "Type": "AWS::Lambda::EventInvokeConfig",
    },
    "TransliteratorpythonHandlerLogRetention0A84F889": Object {
      "Properties": Object {
        "LogGroupName": Object {
          "Fn::Join": Array [
            "",
            Array [
              "/aws/lambda/",
              Object {
                "Ref": "TransliteratorpythonHandlerDE4D5CE8",
              },
            ],
          ],
        },
        "RetentionInDays": 3653,
        "ServiceToken": Object {
          "Fn::GetAtt": Array [
            "LogRetentionaae0aa3c5b4d4f87b02d85b201efdd8aFD4BFC8A",
            "Arn",
          ],
        },
      },
      "Type": "Custom::LogRetention",
    },
    "TransliteratorpythonHandlerServiceRoleDefaultPolicy9B7DD360": Object {
      "Properties": Object {
        "PolicyDocument": Object {
          "Statement": Array [
            Object {
              "Action": "sqs:SendMessage",
              "Effect": "Allow",
              "Resource": Object {
                "Fn::GetAtt": Array [
                  "TransliteratorpythonHandlerDeadLetterQueue01FC1735",
                  "Arn",
                ],
              },
            },
            Object {
              "Action": Array [
                "s3:GetObject*",
                "s3:GetBucket*",
                "s3:List*",
              ],
              "Effect": "Allow",
              "Resource": Array [
                Object {
                  "Fn::GetAtt": Array [
                    "Bucket83908E77",
                    "Arn",
                  ],
                },
                Object {
                  "Fn::Join": Array [
                    "",
                    Array [
                      Object {
                        "Fn::GetAtt": Array [
                          "Bucket83908E77",
                          "Arn",
                        ],
                      },
                      "/data/*/assembly.json",
                    ],
                  ],
                },
              ],
            },
            Object {
              "Action": Array [
                "s3:DeleteObject*",
                "s3:PutObject*",
                "s3:Abort*",
              ],
              "Effect": "Allow",
              "Resource": Array [
                Object {
                  "Fn::GetAtt": Array [
                    "Bucket83908E77",
                    "Arn",
                  ],
                },
                Object {
                  "Fn::Join": Array [
                    "",
                    Array [
                      Object {
                        "Fn::GetAtt": Array [
                          "Bucket83908E77",
                          "Arn",
                        ],
                      },
                      "/data/*/docs-*.md",
                    ],
                  ],
                },
              ],
            },
          ],
          "Version": "2012-10-17",
        },
        "PolicyName": "TransliteratorpythonHandlerServiceRoleDefaultPolicy9B7DD360",
        "Roles": Array [
          Object {
            "Ref": "TransliteratorpythonHandlerServiceRoleF23A0468",
          },
        ],
      },
      "Type": "AWS::IAM::Policy",
    },
    "TransliteratorpythonHandlerServiceRoleF23A0468": Object {
      "Properties": Object {
        "AssumeRolePolicyDocument": Object {
          "Statement": Array [
            Object {
              "Action": "sts:AssumeRole",
              "Effect": "Allow",
              "Principal": Object {
                "Service": "lambda.amazonaws.com",
              },
            },
          ],
          "Version": "2012-10-17",
        },
        "ManagedPolicyArns": Array [
          Object {
            "Fn::Join": Array [
              "",
              Array [
                "arn:",
                Object {
                  "Ref": "AWS::Partition",
                },
                ":iam::aws:policy/service-role/AWSLambdaBasicExecutionRole",
              ],
            ],
          },
        ],
      },
      "Type": "AWS::IAM::Role",
    },
    "TransliteratorpythonHandlerTopic0B319829": Object {
      "Properties": Object {
        "Endpoint": Object {
          "Fn::GetAtt": Array [
            "TransliteratorpythonHandlerDE4D5CE8",
            "Arn",
          ],
        },
        "Protocol": "lambda",
        "RedrivePolicy": Object {
          "deadLetterTargetArn": Object {
            "Fn::GetAtt": Array [
              "TransliteratorpythonHandlerDeadLetterQueue01FC1735",
              "Arn",
            ],
          },
        },
        "TopicArn": Object {
          "Ref": "TransliteratorTopic8F81CCE2",
        },
      },
      "Type": "AWS::SNS::Subscription",
    },
    "TransliteratortypescriptDLQAlarm62087C13": Object {
      "Properties": Object {
        "AlarmDescription": "The typescript transliteration function failed for one or more packages",
        "ComparisonOperator": "GreaterThanOrEqualToThreshold",
        "Dimensions": Array [
          Object {
            "Name": "QueueName",
            "Value": Object {
              "Fn::GetAtt": Array [
                "TransliteratortypescriptHandlerDeadLetterQueue82915897",
                "QueueName",
              ],
            },
          },
        ],
        "EvaluationPeriods": 1,
        "MetricName": "ApproximateNumberOfMessagesVisible",
        "Namespace": "AWS/SQS",
        "Period": 300,
        "Statistic": "Maximum",
        "Threshold": 1,
      },
      "Type": "AWS::CloudWatch::Alarm",
    },
    "TransliteratortypescriptHandler5C709988": Object {
      "DependsOn": Array [
        "TransliteratortypescriptHandlerServiceRoleDefaultPolicy2A8A4837",
        "TransliteratortypescriptHandlerServiceRoleB180F29C",
      ],
      "Properties": Object {
        "Code": Object {
          "S3Bucket": Object {
<<<<<<< HEAD
            "Ref": "AssetParameters784f5d903612b69932f0558404a0c517a6ac5f8760eee6826585042e05cacf84S3Bucket752AE002",
=======
            "Ref": "AssetParametersbe3cb61d95eb6c7eaaca1d75a836ab694c86668c604a52976db0e7cf6ab6f996S3BucketFBFFA78F",
>>>>>>> 2bdd4770
          },
          "S3Key": Object {
            "Fn::Join": Array [
              "",
              Array [
                Object {
                  "Fn::Select": Array [
                    0,
                    Object {
                      "Fn::Split": Array [
                        "||",
                        Object {
<<<<<<< HEAD
                          "Ref": "AssetParameters784f5d903612b69932f0558404a0c517a6ac5f8760eee6826585042e05cacf84S3VersionKey99B10EDA",
=======
                          "Ref": "AssetParametersbe3cb61d95eb6c7eaaca1d75a836ab694c86668c604a52976db0e7cf6ab6f996S3VersionKey98FAD0C0",
>>>>>>> 2bdd4770
                        },
                      ],
                    },
                  ],
                },
                Object {
                  "Fn::Select": Array [
                    1,
                    Object {
                      "Fn::Split": Array [
                        "||",
                        Object {
<<<<<<< HEAD
                          "Ref": "AssetParameters784f5d903612b69932f0558404a0c517a6ac5f8760eee6826585042e05cacf84S3VersionKey99B10EDA",
=======
                          "Ref": "AssetParametersbe3cb61d95eb6c7eaaca1d75a836ab694c86668c604a52976db0e7cf6ab6f996S3VersionKey98FAD0C0",
>>>>>>> 2bdd4770
                        },
                      ],
                    },
                  ],
                },
              ],
            ],
          },
        },
        "DeadLetterConfig": Object {
          "TargetArn": Object {
            "Fn::GetAtt": Array [
              "TransliteratortypescriptHandlerDeadLetterQueue82915897",
              "Arn",
            ],
          },
        },
        "Description": "Creates typescript documentation from jsii-enabled npm packages",
        "Environment": Object {
          "Variables": Object {
            "HEADER_SPAN": "true",
            "TARGET_LANGUAGE": "typescript",
          },
        },
        "Handler": "index.handler",
        "MemorySize": 10240,
        "Role": Object {
          "Fn::GetAtt": Array [
            "TransliteratortypescriptHandlerServiceRoleB180F29C",
            "Arn",
          ],
        },
        "Runtime": "nodejs14.x",
        "Timeout": 900,
      },
      "Type": "AWS::Lambda::Function",
    },
    "TransliteratortypescriptHandlerAllowInvokeTestStackTransliteratorTopic344FD88C2764BD36": Object {
      "Properties": Object {
        "Action": "lambda:InvokeFunction",
        "FunctionName": Object {
          "Fn::GetAtt": Array [
            "TransliteratortypescriptHandler5C709988",
            "Arn",
          ],
        },
        "Principal": "sns.amazonaws.com",
        "SourceArn": Object {
          "Ref": "TransliteratorTopic8F81CCE2",
        },
      },
      "Type": "AWS::Lambda::Permission",
    },
    "TransliteratortypescriptHandlerDeadLetterQueue82915897": Object {
      "DeletionPolicy": "Delete",
      "Properties": Object {
        "MessageRetentionPeriod": 1209600,
      },
      "Type": "AWS::SQS::Queue",
      "UpdateReplacePolicy": "Delete",
    },
    "TransliteratortypescriptHandlerDeadLetterQueuePolicyF9083E62": Object {
      "Properties": Object {
        "PolicyDocument": Object {
          "Statement": Array [
            Object {
              "Action": "sqs:SendMessage",
              "Condition": Object {
                "ArnEquals": Object {
                  "aws:SourceArn": Object {
                    "Ref": "TransliteratorTopic8F81CCE2",
                  },
                },
              },
              "Effect": "Allow",
              "Principal": Object {
                "Service": "sns.amazonaws.com",
              },
              "Resource": Object {
                "Fn::GetAtt": Array [
                  "TransliteratortypescriptHandlerDeadLetterQueue82915897",
                  "Arn",
                ],
              },
            },
          ],
          "Version": "2012-10-17",
        },
        "Queues": Array [
          Object {
            "Ref": "TransliteratortypescriptHandlerDeadLetterQueue82915897",
          },
        ],
      },
      "Type": "AWS::SQS::QueuePolicy",
    },
    "TransliteratortypescriptHandlerEventInvokeConfig2D3025F8": Object {
      "Properties": Object {
        "FunctionName": Object {
          "Ref": "TransliteratortypescriptHandler5C709988",
        },
        "MaximumRetryAttempts": 2,
        "Qualifier": "$LATEST",
      },
      "Type": "AWS::Lambda::EventInvokeConfig",
    },
    "TransliteratortypescriptHandlerLogRetention77FD0D93": Object {
      "Properties": Object {
        "LogGroupName": Object {
          "Fn::Join": Array [
            "",
            Array [
              "/aws/lambda/",
              Object {
                "Ref": "TransliteratortypescriptHandler5C709988",
              },
            ],
          ],
        },
        "RetentionInDays": 3653,
        "ServiceToken": Object {
          "Fn::GetAtt": Array [
            "LogRetentionaae0aa3c5b4d4f87b02d85b201efdd8aFD4BFC8A",
            "Arn",
          ],
        },
      },
      "Type": "Custom::LogRetention",
    },
    "TransliteratortypescriptHandlerServiceRoleB180F29C": Object {
      "Properties": Object {
        "AssumeRolePolicyDocument": Object {
          "Statement": Array [
            Object {
              "Action": "sts:AssumeRole",
              "Effect": "Allow",
              "Principal": Object {
                "Service": "lambda.amazonaws.com",
              },
            },
          ],
          "Version": "2012-10-17",
        },
        "ManagedPolicyArns": Array [
          Object {
            "Fn::Join": Array [
              "",
              Array [
                "arn:",
                Object {
                  "Ref": "AWS::Partition",
                },
                ":iam::aws:policy/service-role/AWSLambdaBasicExecutionRole",
              ],
            ],
          },
        ],
      },
      "Type": "AWS::IAM::Role",
    },
    "TransliteratortypescriptHandlerServiceRoleDefaultPolicy2A8A4837": Object {
      "Properties": Object {
        "PolicyDocument": Object {
          "Statement": Array [
            Object {
              "Action": "sqs:SendMessage",
              "Effect": "Allow",
              "Resource": Object {
                "Fn::GetAtt": Array [
                  "TransliteratortypescriptHandlerDeadLetterQueue82915897",
                  "Arn",
                ],
              },
            },
            Object {
              "Action": Array [
                "s3:GetObject*",
                "s3:GetBucket*",
                "s3:List*",
              ],
              "Effect": "Allow",
              "Resource": Array [
                Object {
                  "Fn::GetAtt": Array [
                    "Bucket83908E77",
                    "Arn",
                  ],
                },
                Object {
                  "Fn::Join": Array [
                    "",
                    Array [
                      Object {
                        "Fn::GetAtt": Array [
                          "Bucket83908E77",
                          "Arn",
                        ],
                      },
                      "/data/*/assembly.json",
                    ],
                  ],
                },
              ],
            },
            Object {
              "Action": Array [
                "s3:DeleteObject*",
                "s3:PutObject*",
                "s3:Abort*",
              ],
              "Effect": "Allow",
              "Resource": Array [
                Object {
                  "Fn::GetAtt": Array [
                    "Bucket83908E77",
                    "Arn",
                  ],
                },
                Object {
                  "Fn::Join": Array [
                    "",
                    Array [
                      Object {
                        "Fn::GetAtt": Array [
                          "Bucket83908E77",
                          "Arn",
                        ],
                      },
                      "/data/*/docs-*.md",
                    ],
                  ],
                },
              ],
            },
          ],
          "Version": "2012-10-17",
        },
        "PolicyName": "TransliteratortypescriptHandlerServiceRoleDefaultPolicy2A8A4837",
        "Roles": Array [
          Object {
            "Ref": "TransliteratortypescriptHandlerServiceRoleB180F29C",
          },
        ],
      },
      "Type": "AWS::IAM::Policy",
    },
    "TransliteratortypescriptHandlerTopicC920155D": Object {
      "Properties": Object {
        "Endpoint": Object {
          "Fn::GetAtt": Array [
            "TransliteratortypescriptHandler5C709988",
            "Arn",
          ],
        },
        "Protocol": "lambda",
        "RedrivePolicy": Object {
          "deadLetterTargetArn": Object {
            "Fn::GetAtt": Array [
              "TransliteratortypescriptHandlerDeadLetterQueue82915897",
              "Arn",
            ],
          },
        },
        "TopicArn": Object {
          "Ref": "TransliteratorTopic8F81CCE2",
        },
      },
      "Type": "AWS::SNS::Subscription",
    },
  },
}
`;<|MERGE_RESOLUTION|>--- conflicted
+++ resolved
@@ -477,11 +477,7 @@
       "Properties": Object {
         "Code": Object {
           "S3Bucket": Object {
-<<<<<<< HEAD
-            "Ref": "AssetParameters784f5d903612b69932f0558404a0c517a6ac5f8760eee6826585042e05cacf84S3Bucket752AE002",
-=======
-            "Ref": "AssetParametersbe3cb61d95eb6c7eaaca1d75a836ab694c86668c604a52976db0e7cf6ab6f996S3BucketFBFFA78F",
->>>>>>> 2bdd4770
+            "Ref": "AssetParameters48f386237d83a32fd27717ff31fe011e0f25d613b38be84870ba1980e437c8a0S3Bucket0E747917",
           },
           "S3Key": Object {
             "Fn::Join": Array [
@@ -494,11 +490,7 @@
                       "Fn::Split": Array [
                         "||",
                         Object {
-<<<<<<< HEAD
-                          "Ref": "AssetParameters784f5d903612b69932f0558404a0c517a6ac5f8760eee6826585042e05cacf84S3VersionKey99B10EDA",
-=======
-                          "Ref": "AssetParametersbe3cb61d95eb6c7eaaca1d75a836ab694c86668c604a52976db0e7cf6ab6f996S3VersionKey98FAD0C0",
->>>>>>> 2bdd4770
+                          "Ref": "AssetParameters48f386237d83a32fd27717ff31fe011e0f25d613b38be84870ba1980e437c8a0S3VersionKeyA1C76D1E",
                         },
                       ],
                     },
@@ -511,11 +503,7 @@
                       "Fn::Split": Array [
                         "||",
                         Object {
-<<<<<<< HEAD
-                          "Ref": "AssetParameters784f5d903612b69932f0558404a0c517a6ac5f8760eee6826585042e05cacf84S3VersionKey99B10EDA",
-=======
-                          "Ref": "AssetParametersbe3cb61d95eb6c7eaaca1d75a836ab694c86668c604a52976db0e7cf6ab6f996S3VersionKey98FAD0C0",
->>>>>>> 2bdd4770
+                          "Ref": "AssetParameters48f386237d83a32fd27717ff31fe011e0f25d613b38be84870ba1980e437c8a0S3VersionKeyA1C76D1E",
                         },
                       ],
                     },
@@ -851,11 +839,7 @@
       "Properties": Object {
         "Code": Object {
           "S3Bucket": Object {
-<<<<<<< HEAD
-            "Ref": "AssetParameters784f5d903612b69932f0558404a0c517a6ac5f8760eee6826585042e05cacf84S3Bucket752AE002",
-=======
-            "Ref": "AssetParametersbe3cb61d95eb6c7eaaca1d75a836ab694c86668c604a52976db0e7cf6ab6f996S3BucketFBFFA78F",
->>>>>>> 2bdd4770
+            "Ref": "AssetParameters48f386237d83a32fd27717ff31fe011e0f25d613b38be84870ba1980e437c8a0S3Bucket0E747917",
           },
           "S3Key": Object {
             "Fn::Join": Array [
@@ -868,11 +852,7 @@
                       "Fn::Split": Array [
                         "||",
                         Object {
-<<<<<<< HEAD
-                          "Ref": "AssetParameters784f5d903612b69932f0558404a0c517a6ac5f8760eee6826585042e05cacf84S3VersionKey99B10EDA",
-=======
-                          "Ref": "AssetParametersbe3cb61d95eb6c7eaaca1d75a836ab694c86668c604a52976db0e7cf6ab6f996S3VersionKey98FAD0C0",
->>>>>>> 2bdd4770
+                          "Ref": "AssetParameters48f386237d83a32fd27717ff31fe011e0f25d613b38be84870ba1980e437c8a0S3VersionKeyA1C76D1E",
                         },
                       ],
                     },
@@ -885,11 +865,7 @@
                       "Fn::Split": Array [
                         "||",
                         Object {
-<<<<<<< HEAD
-                          "Ref": "AssetParameters784f5d903612b69932f0558404a0c517a6ac5f8760eee6826585042e05cacf84S3VersionKey99B10EDA",
-=======
-                          "Ref": "AssetParametersbe3cb61d95eb6c7eaaca1d75a836ab694c86668c604a52976db0e7cf6ab6f996S3VersionKey98FAD0C0",
->>>>>>> 2bdd4770
+                          "Ref": "AssetParameters48f386237d83a32fd27717ff31fe011e0f25d613b38be84870ba1980e437c8a0S3VersionKeyA1C76D1E",
                         },
                       ],
                     },
@@ -1600,11 +1576,7 @@
       "Properties": Object {
         "Code": Object {
           "S3Bucket": Object {
-<<<<<<< HEAD
-            "Ref": "AssetParameters784f5d903612b69932f0558404a0c517a6ac5f8760eee6826585042e05cacf84S3Bucket752AE002",
-=======
-            "Ref": "AssetParametersbe3cb61d95eb6c7eaaca1d75a836ab694c86668c604a52976db0e7cf6ab6f996S3BucketFBFFA78F",
->>>>>>> 2bdd4770
+            "Ref": "AssetParameters48f386237d83a32fd27717ff31fe011e0f25d613b38be84870ba1980e437c8a0S3Bucket0E747917",
           },
           "S3Key": Object {
             "Fn::Join": Array [
@@ -1617,11 +1589,7 @@
                       "Fn::Split": Array [
                         "||",
                         Object {
-<<<<<<< HEAD
-                          "Ref": "AssetParameters784f5d903612b69932f0558404a0c517a6ac5f8760eee6826585042e05cacf84S3VersionKey99B10EDA",
-=======
-                          "Ref": "AssetParametersbe3cb61d95eb6c7eaaca1d75a836ab694c86668c604a52976db0e7cf6ab6f996S3VersionKey98FAD0C0",
->>>>>>> 2bdd4770
+                          "Ref": "AssetParameters48f386237d83a32fd27717ff31fe011e0f25d613b38be84870ba1980e437c8a0S3VersionKeyA1C76D1E",
                         },
                       ],
                     },
@@ -1634,11 +1602,7 @@
                       "Fn::Split": Array [
                         "||",
                         Object {
-<<<<<<< HEAD
-                          "Ref": "AssetParameters784f5d903612b69932f0558404a0c517a6ac5f8760eee6826585042e05cacf84S3VersionKey99B10EDA",
-=======
-                          "Ref": "AssetParametersbe3cb61d95eb6c7eaaca1d75a836ab694c86668c604a52976db0e7cf6ab6f996S3VersionKey98FAD0C0",
->>>>>>> 2bdd4770
+                          "Ref": "AssetParameters48f386237d83a32fd27717ff31fe011e0f25d613b38be84870ba1980e437c8a0S3VersionKeyA1C76D1E",
                         },
                       ],
                     },
@@ -1991,11 +1955,7 @@
       "Properties": Object {
         "Code": Object {
           "S3Bucket": Object {
-<<<<<<< HEAD
-            "Ref": "AssetParameters784f5d903612b69932f0558404a0c517a6ac5f8760eee6826585042e05cacf84S3Bucket752AE002",
-=======
-            "Ref": "AssetParametersbe3cb61d95eb6c7eaaca1d75a836ab694c86668c604a52976db0e7cf6ab6f996S3BucketFBFFA78F",
->>>>>>> 2bdd4770
+            "Ref": "AssetParameters48f386237d83a32fd27717ff31fe011e0f25d613b38be84870ba1980e437c8a0S3Bucket0E747917",
           },
           "S3Key": Object {
             "Fn::Join": Array [
@@ -2008,11 +1968,7 @@
                       "Fn::Split": Array [
                         "||",
                         Object {
-<<<<<<< HEAD
-                          "Ref": "AssetParameters784f5d903612b69932f0558404a0c517a6ac5f8760eee6826585042e05cacf84S3VersionKey99B10EDA",
-=======
-                          "Ref": "AssetParametersbe3cb61d95eb6c7eaaca1d75a836ab694c86668c604a52976db0e7cf6ab6f996S3VersionKey98FAD0C0",
->>>>>>> 2bdd4770
+                          "Ref": "AssetParameters48f386237d83a32fd27717ff31fe011e0f25d613b38be84870ba1980e437c8a0S3VersionKeyA1C76D1E",
                         },
                       ],
                     },
@@ -2025,11 +1981,7 @@
                       "Fn::Split": Array [
                         "||",
                         Object {
-<<<<<<< HEAD
-                          "Ref": "AssetParameters784f5d903612b69932f0558404a0c517a6ac5f8760eee6826585042e05cacf84S3VersionKey99B10EDA",
-=======
-                          "Ref": "AssetParametersbe3cb61d95eb6c7eaaca1d75a836ab694c86668c604a52976db0e7cf6ab6f996S3VersionKey98FAD0C0",
->>>>>>> 2bdd4770
+                          "Ref": "AssetParameters48f386237d83a32fd27717ff31fe011e0f25d613b38be84870ba1980e437c8a0S3VersionKeyA1C76D1E",
                         },
                       ],
                     },
@@ -2859,11 +2811,7 @@
       "Properties": Object {
         "Code": Object {
           "S3Bucket": Object {
-<<<<<<< HEAD
-            "Ref": "AssetParameters784f5d903612b69932f0558404a0c517a6ac5f8760eee6826585042e05cacf84S3Bucket752AE002",
-=======
-            "Ref": "AssetParametersbe3cb61d95eb6c7eaaca1d75a836ab694c86668c604a52976db0e7cf6ab6f996S3BucketFBFFA78F",
->>>>>>> 2bdd4770
+            "Ref": "AssetParameters48f386237d83a32fd27717ff31fe011e0f25d613b38be84870ba1980e437c8a0S3Bucket0E747917",
           },
           "S3Key": Object {
             "Fn::Join": Array [
@@ -2876,11 +2824,7 @@
                       "Fn::Split": Array [
                         "||",
                         Object {
-<<<<<<< HEAD
-                          "Ref": "AssetParameters784f5d903612b69932f0558404a0c517a6ac5f8760eee6826585042e05cacf84S3VersionKey99B10EDA",
-=======
-                          "Ref": "AssetParametersbe3cb61d95eb6c7eaaca1d75a836ab694c86668c604a52976db0e7cf6ab6f996S3VersionKey98FAD0C0",
->>>>>>> 2bdd4770
+                          "Ref": "AssetParameters48f386237d83a32fd27717ff31fe011e0f25d613b38be84870ba1980e437c8a0S3VersionKeyA1C76D1E",
                         },
                       ],
                     },
@@ -2893,11 +2837,7 @@
                       "Fn::Split": Array [
                         "||",
                         Object {
-<<<<<<< HEAD
-                          "Ref": "AssetParameters784f5d903612b69932f0558404a0c517a6ac5f8760eee6826585042e05cacf84S3VersionKey99B10EDA",
-=======
-                          "Ref": "AssetParametersbe3cb61d95eb6c7eaaca1d75a836ab694c86668c604a52976db0e7cf6ab6f996S3VersionKey98FAD0C0",
->>>>>>> 2bdd4770
+                          "Ref": "AssetParameters48f386237d83a32fd27717ff31fe011e0f25d613b38be84870ba1980e437c8a0S3VersionKeyA1C76D1E",
                         },
                       ],
                     },
@@ -3300,11 +3240,7 @@
       "Properties": Object {
         "Code": Object {
           "S3Bucket": Object {
-<<<<<<< HEAD
-            "Ref": "AssetParameters784f5d903612b69932f0558404a0c517a6ac5f8760eee6826585042e05cacf84S3Bucket752AE002",
-=======
-            "Ref": "AssetParametersbe3cb61d95eb6c7eaaca1d75a836ab694c86668c604a52976db0e7cf6ab6f996S3BucketFBFFA78F",
->>>>>>> 2bdd4770
+            "Ref": "AssetParameters48f386237d83a32fd27717ff31fe011e0f25d613b38be84870ba1980e437c8a0S3Bucket0E747917",
           },
           "S3Key": Object {
             "Fn::Join": Array [
@@ -3317,11 +3253,7 @@
                       "Fn::Split": Array [
                         "||",
                         Object {
-<<<<<<< HEAD
-                          "Ref": "AssetParameters784f5d903612b69932f0558404a0c517a6ac5f8760eee6826585042e05cacf84S3VersionKey99B10EDA",
-=======
-                          "Ref": "AssetParametersbe3cb61d95eb6c7eaaca1d75a836ab694c86668c604a52976db0e7cf6ab6f996S3VersionKey98FAD0C0",
->>>>>>> 2bdd4770
+                          "Ref": "AssetParameters48f386237d83a32fd27717ff31fe011e0f25d613b38be84870ba1980e437c8a0S3VersionKeyA1C76D1E",
                         },
                       ],
                     },
@@ -3334,11 +3266,7 @@
                       "Fn::Split": Array [
                         "||",
                         Object {
-<<<<<<< HEAD
-                          "Ref": "AssetParameters784f5d903612b69932f0558404a0c517a6ac5f8760eee6826585042e05cacf84S3VersionKey99B10EDA",
-=======
-                          "Ref": "AssetParametersbe3cb61d95eb6c7eaaca1d75a836ab694c86668c604a52976db0e7cf6ab6f996S3VersionKey98FAD0C0",
->>>>>>> 2bdd4770
+                          "Ref": "AssetParameters48f386237d83a32fd27717ff31fe011e0f25d613b38be84870ba1980e437c8a0S3VersionKeyA1C76D1E",
                         },
                       ],
                     },
@@ -4128,11 +4056,7 @@
       "Properties": Object {
         "Code": Object {
           "S3Bucket": Object {
-<<<<<<< HEAD
-            "Ref": "AssetParameters784f5d903612b69932f0558404a0c517a6ac5f8760eee6826585042e05cacf84S3Bucket752AE002",
-=======
-            "Ref": "AssetParametersbe3cb61d95eb6c7eaaca1d75a836ab694c86668c604a52976db0e7cf6ab6f996S3BucketFBFFA78F",
->>>>>>> 2bdd4770
+            "Ref": "AssetParameters48f386237d83a32fd27717ff31fe011e0f25d613b38be84870ba1980e437c8a0S3Bucket0E747917",
           },
           "S3Key": Object {
             "Fn::Join": Array [
@@ -4145,11 +4069,7 @@
                       "Fn::Split": Array [
                         "||",
                         Object {
-<<<<<<< HEAD
-                          "Ref": "AssetParameters784f5d903612b69932f0558404a0c517a6ac5f8760eee6826585042e05cacf84S3VersionKey99B10EDA",
-=======
-                          "Ref": "AssetParametersbe3cb61d95eb6c7eaaca1d75a836ab694c86668c604a52976db0e7cf6ab6f996S3VersionKey98FAD0C0",
->>>>>>> 2bdd4770
+                          "Ref": "AssetParameters48f386237d83a32fd27717ff31fe011e0f25d613b38be84870ba1980e437c8a0S3VersionKeyA1C76D1E",
                         },
                       ],
                     },
@@ -4162,11 +4082,7 @@
                       "Fn::Split": Array [
                         "||",
                         Object {
-<<<<<<< HEAD
-                          "Ref": "AssetParameters784f5d903612b69932f0558404a0c517a6ac5f8760eee6826585042e05cacf84S3VersionKey99B10EDA",
-=======
-                          "Ref": "AssetParametersbe3cb61d95eb6c7eaaca1d75a836ab694c86668c604a52976db0e7cf6ab6f996S3VersionKey98FAD0C0",
->>>>>>> 2bdd4770
+                          "Ref": "AssetParameters48f386237d83a32fd27717ff31fe011e0f25d613b38be84870ba1980e437c8a0S3VersionKeyA1C76D1E",
                         },
                       ],
                     },
@@ -4452,11 +4368,7 @@
       "Properties": Object {
         "Code": Object {
           "S3Bucket": Object {
-<<<<<<< HEAD
-            "Ref": "AssetParameters784f5d903612b69932f0558404a0c517a6ac5f8760eee6826585042e05cacf84S3Bucket752AE002",
-=======
-            "Ref": "AssetParametersbe3cb61d95eb6c7eaaca1d75a836ab694c86668c604a52976db0e7cf6ab6f996S3BucketFBFFA78F",
->>>>>>> 2bdd4770
+            "Ref": "AssetParameters48f386237d83a32fd27717ff31fe011e0f25d613b38be84870ba1980e437c8a0S3Bucket0E747917",
           },
           "S3Key": Object {
             "Fn::Join": Array [
@@ -4469,11 +4381,7 @@
                       "Fn::Split": Array [
                         "||",
                         Object {
-<<<<<<< HEAD
-                          "Ref": "AssetParameters784f5d903612b69932f0558404a0c517a6ac5f8760eee6826585042e05cacf84S3VersionKey99B10EDA",
-=======
-                          "Ref": "AssetParametersbe3cb61d95eb6c7eaaca1d75a836ab694c86668c604a52976db0e7cf6ab6f996S3VersionKey98FAD0C0",
->>>>>>> 2bdd4770
+                          "Ref": "AssetParameters48f386237d83a32fd27717ff31fe011e0f25d613b38be84870ba1980e437c8a0S3VersionKeyA1C76D1E",
                         },
                       ],
                     },
@@ -4486,11 +4394,7 @@
                       "Fn::Split": Array [
                         "||",
                         Object {
-<<<<<<< HEAD
-                          "Ref": "AssetParameters784f5d903612b69932f0558404a0c517a6ac5f8760eee6826585042e05cacf84S3VersionKey99B10EDA",
-=======
-                          "Ref": "AssetParametersbe3cb61d95eb6c7eaaca1d75a836ab694c86668c604a52976db0e7cf6ab6f996S3VersionKey98FAD0C0",
->>>>>>> 2bdd4770
+                          "Ref": "AssetParameters48f386237d83a32fd27717ff31fe011e0f25d613b38be84870ba1980e437c8a0S3VersionKeyA1C76D1E",
                         },
                       ],
                     },
