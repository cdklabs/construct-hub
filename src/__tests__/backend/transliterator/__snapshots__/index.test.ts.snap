--- conflicted
+++ resolved
@@ -163,11 +163,7 @@
                   Object {
                     "Ref": "AWS::URLSuffix",
                   },
-<<<<<<< HEAD
-                  "/aws-cdk/assets:fe8328570a84dc003e3bb0f2b5c456157c0557cad6c76500f26fe42b4e9d0d9f",
-=======
                   "/aws-cdk/assets:f7de6b80611f3624861f899353cf28c96bb5298e3ed29a5c80a1c756ef64c408",
->>>>>>> b821e616
                 ],
               ],
             },
@@ -824,11 +820,7 @@
                   Object {
                     "Ref": "AWS::URLSuffix",
                   },
-<<<<<<< HEAD
-                  "/aws-cdk/assets:fe8328570a84dc003e3bb0f2b5c456157c0557cad6c76500f26fe42b4e9d0d9f",
-=======
                   "/aws-cdk/assets:f7de6b80611f3624861f899353cf28c96bb5298e3ed29a5c80a1c756ef64c408",
->>>>>>> b821e616
                 ],
               ],
             },
@@ -1604,11 +1596,7 @@
                   Object {
                     "Ref": "AWS::URLSuffix",
                   },
-<<<<<<< HEAD
-                  "/aws-cdk/assets:fe8328570a84dc003e3bb0f2b5c456157c0557cad6c76500f26fe42b4e9d0d9f",
-=======
                   "/aws-cdk/assets:f7de6b80611f3624861f899353cf28c96bb5298e3ed29a5c80a1c756ef64c408",
->>>>>>> b821e616
                 ],
               ],
             },
@@ -2261,11 +2249,7 @@
                   Object {
                     "Ref": "AWS::URLSuffix",
                   },
-<<<<<<< HEAD
-                  "/aws-cdk/assets:fe8328570a84dc003e3bb0f2b5c456157c0557cad6c76500f26fe42b4e9d0d9f",
-=======
                   "/aws-cdk/assets:f7de6b80611f3624861f899353cf28c96bb5298e3ed29a5c80a1c756ef64c408",
->>>>>>> b821e616
                 ],
               ],
             },
