// Jest Snapshot v1, https://goo.gl/fbAQLP

exports[`defaults - empty deny list 1`] = `
Object {
  "Outputs": Object {
    "MonitoringWatchfulWatchfulDashboard1D7DDB1C": Object {
      "Value": Object {
        "Fn::Join": Array [
          "",
          Array [
            "https://console.aws.amazon.com/cloudwatch/home?region=",
            Object {
              "Ref": "AWS::Region",
            },
            "#dashboards:name=",
            Object {
              "Ref": "MonitoringWatchfulDashboard9EB9FD4D",
            },
          ],
        ],
      },
    },
  },
  "Parameters": Object {
    "AssetParameters1f6de40da10b415b255c07df709f791e772ffb9f7bdd14ad81fb75643aad24eaArtifactHash3943F7F3": Object {
      "Description": "Artifact hash for asset \\"1f6de40da10b415b255c07df709f791e772ffb9f7bdd14ad81fb75643aad24ea\\"",
      "Type": "String",
    },
    "AssetParameters1f6de40da10b415b255c07df709f791e772ffb9f7bdd14ad81fb75643aad24eaS3BucketD8D20B9A": Object {
      "Description": "S3 bucket for asset \\"1f6de40da10b415b255c07df709f791e772ffb9f7bdd14ad81fb75643aad24ea\\"",
      "Type": "String",
    },
    "AssetParameters1f6de40da10b415b255c07df709f791e772ffb9f7bdd14ad81fb75643aad24eaS3VersionKeyCD2774D3": Object {
      "Description": "S3 key for asset version \\"1f6de40da10b415b255c07df709f791e772ffb9f7bdd14ad81fb75643aad24ea\\"",
      "Type": "String",
    },
    "AssetParameters301d0f0074be0416b34b040a8b572d2c749ed20124b3c6daa446b7c13c49cecaArtifactHash0FE01591": Object {
      "Description": "Artifact hash for asset \\"301d0f0074be0416b34b040a8b572d2c749ed20124b3c6daa446b7c13c49ceca\\"",
      "Type": "String",
    },
    "AssetParameters301d0f0074be0416b34b040a8b572d2c749ed20124b3c6daa446b7c13c49cecaS3Bucket6FB0094F": Object {
      "Description": "S3 bucket for asset \\"301d0f0074be0416b34b040a8b572d2c749ed20124b3c6daa446b7c13c49ceca\\"",
      "Type": "String",
    },
    "AssetParameters301d0f0074be0416b34b040a8b572d2c749ed20124b3c6daa446b7c13c49cecaS3VersionKey244218D9": Object {
      "Description": "S3 key for asset version \\"301d0f0074be0416b34b040a8b572d2c749ed20124b3c6daa446b7c13c49ceca\\"",
      "Type": "String",
    },
    "AssetParameters8adf71535c3f5bf41f33d9a43ecf1b8a7eaac0f2b3e5f7fa2ffaaa428c12946aArtifactHash7BAE68F3": Object {
      "Description": "Artifact hash for asset \\"8adf71535c3f5bf41f33d9a43ecf1b8a7eaac0f2b3e5f7fa2ffaaa428c12946a\\"",
      "Type": "String",
    },
    "AssetParameters8adf71535c3f5bf41f33d9a43ecf1b8a7eaac0f2b3e5f7fa2ffaaa428c12946aS3Bucket2E9327D6": Object {
      "Description": "S3 bucket for asset \\"8adf71535c3f5bf41f33d9a43ecf1b8a7eaac0f2b3e5f7fa2ffaaa428c12946a\\"",
      "Type": "String",
    },
    "AssetParameters8adf71535c3f5bf41f33d9a43ecf1b8a7eaac0f2b3e5f7fa2ffaaa428c12946aS3VersionKey949D5568": Object {
      "Description": "S3 key for asset version \\"8adf71535c3f5bf41f33d9a43ecf1b8a7eaac0f2b3e5f7fa2ffaaa428c12946a\\"",
      "Type": "String",
    },
<<<<<<< HEAD
    "AssetParametersd5ce621914a7c3f15cf5d46823956ea431a98db7cf8d22b7af369eb6d01413c7ArtifactHashC896926E": Object {
      "Description": "Artifact hash for asset \\"d5ce621914a7c3f15cf5d46823956ea431a98db7cf8d22b7af369eb6d01413c7\\"",
      "Type": "String",
    },
    "AssetParametersd5ce621914a7c3f15cf5d46823956ea431a98db7cf8d22b7af369eb6d01413c7S3BucketDD77D5D5": Object {
      "Description": "S3 bucket for asset \\"d5ce621914a7c3f15cf5d46823956ea431a98db7cf8d22b7af369eb6d01413c7\\"",
      "Type": "String",
    },
    "AssetParametersd5ce621914a7c3f15cf5d46823956ea431a98db7cf8d22b7af369eb6d01413c7S3VersionKeyF95E7291": Object {
      "Description": "S3 key for asset version \\"d5ce621914a7c3f15cf5d46823956ea431a98db7cf8d22b7af369eb6d01413c7\\"",
=======
    "AssetParameters8fb25fdd4f1ddeae2b028b9896c12ee4ce71b7b9a580a348a5d48a1459a2e064ArtifactHashEA963870": Object {
      "Description": "Artifact hash for asset \\"8fb25fdd4f1ddeae2b028b9896c12ee4ce71b7b9a580a348a5d48a1459a2e064\\"",
      "Type": "String",
    },
    "AssetParameters8fb25fdd4f1ddeae2b028b9896c12ee4ce71b7b9a580a348a5d48a1459a2e064S3BucketAB02BCB2": Object {
      "Description": "S3 bucket for asset \\"8fb25fdd4f1ddeae2b028b9896c12ee4ce71b7b9a580a348a5d48a1459a2e064\\"",
      "Type": "String",
    },
    "AssetParameters8fb25fdd4f1ddeae2b028b9896c12ee4ce71b7b9a580a348a5d48a1459a2e064S3VersionKey5B081B37": Object {
      "Description": "S3 key for asset version \\"8fb25fdd4f1ddeae2b028b9896c12ee4ce71b7b9a580a348a5d48a1459a2e064\\"",
>>>>>>> c46b52c0
      "Type": "String",
    },
    "AssetParameterse9882ab123687399f934da0d45effe675ecc8ce13b40cb946f3e1d6141fe8d68ArtifactHashD9A515C3": Object {
      "Description": "Artifact hash for asset \\"e9882ab123687399f934da0d45effe675ecc8ce13b40cb946f3e1d6141fe8d68\\"",
      "Type": "String",
    },
    "AssetParameterse9882ab123687399f934da0d45effe675ecc8ce13b40cb946f3e1d6141fe8d68S3BucketAEADE8C7": Object {
      "Description": "S3 bucket for asset \\"e9882ab123687399f934da0d45effe675ecc8ce13b40cb946f3e1d6141fe8d68\\"",
      "Type": "String",
    },
    "AssetParameterse9882ab123687399f934da0d45effe675ecc8ce13b40cb946f3e1d6141fe8d68S3VersionKeyE415415F": Object {
      "Description": "S3 key for asset version \\"e9882ab123687399f934da0d45effe675ecc8ce13b40cb946f3e1d6141fe8d68\\"",
      "Type": "String",
    },
    "AssetParametersfab52dab596e8f8b4fc5a26e9882c7509290ba057320ed7864232c0f290b5750ArtifactHash8C4AA6AC": Object {
      "Description": "Artifact hash for asset \\"fab52dab596e8f8b4fc5a26e9882c7509290ba057320ed7864232c0f290b5750\\"",
      "Type": "String",
    },
    "AssetParametersfab52dab596e8f8b4fc5a26e9882c7509290ba057320ed7864232c0f290b5750S3BucketD8FC4450": Object {
      "Description": "S3 bucket for asset \\"fab52dab596e8f8b4fc5a26e9882c7509290ba057320ed7864232c0f290b5750\\"",
      "Type": "String",
    },
    "AssetParametersfab52dab596e8f8b4fc5a26e9882c7509290ba057320ed7864232c0f290b5750S3VersionKey79B2C284": Object {
      "Description": "S3 key for asset version \\"fab52dab596e8f8b4fc5a26e9882c7509290ba057320ed7864232c0f290b5750\\"",
      "Type": "String",
    },
  },
  "Resources": Object {
    "BucketNotificationsHandler050a0587b7544547bf325f094a3db8347ECC3691": Object {
      "DependsOn": Array [
        "BucketNotificationsHandler050a0587b7544547bf325f094a3db834RoleDefaultPolicy2CF63D36",
        "BucketNotificationsHandler050a0587b7544547bf325f094a3db834RoleB6FB88EC",
      ],
      "Properties": Object {
        "Code": Object {
          "ZipFile": "import boto3  # type: ignore
import json
import logging
import urllib.request

s3 = boto3.client(\\"s3\\")

CONFIGURATION_TYPES = [\\"TopicConfigurations\\", \\"QueueConfigurations\\", \\"LambdaFunctionConfigurations\\"]

def handler(event: dict, context):
    response_status = \\"SUCCESS\\"
    error_message = \\"\\"
    try:
        props = event[\\"ResourceProperties\\"]
        bucket = props[\\"BucketName\\"]
        notification_configuration = props[\\"NotificationConfiguration\\"]
        request_type = event[\\"RequestType\\"]
        managed = props.get('Managed', 'true').lower() == 'true'
        stack_id = event['StackId']

        if managed:
          config = handle_managed(request_type, notification_configuration)
        else:
          config = handle_unmanaged(bucket, stack_id, request_type, notification_configuration)

        put_bucket_notification_configuration(bucket, config)
    except Exception as e:
        logging.exception(\\"Failed to put bucket notification configuration\\")
        response_status = \\"FAILED\\"
        error_message = f\\"Error: {str(e)}. \\"
    finally:
        submit_response(event, context, response_status, error_message)


def handle_managed(request_type, notification_configuration):
  if request_type == 'Delete':
    return {}
  return notification_configuration


def handle_unmanaged(bucket, stack_id, request_type, notification_configuration):

  # find external notifications
  external_notifications = find_external_notifications(bucket, stack_id)

  # if delete, that's all we need
  if request_type == 'Delete':
    return external_notifications

  def with_id(notification):
    notification['Id'] = f\\"{stack_id}-{hash(json.dumps(notification, sort_keys=True))}\\"
    return notification

  # otherwise, merge external with incoming config and augment with id
  notifications = {}
  for t in CONFIGURATION_TYPES:
    external = external_notifications.get(t, [])
    incoming = [with_id(n) for n in notification_configuration.get(t, [])]
    notifications[t] = external + incoming
  return notifications


def find_external_notifications(bucket, stack_id):
  existing_notifications = get_bucket_notification_configuration(bucket)
  external_notifications = {}
  for t in CONFIGURATION_TYPES:
    # if the notification was created by us, we know what id to expect
    # so we can filter by it.
    external_notifications[t] = [n for n in existing_notifications.get(t, []) if not n['Id'].startswith(f\\"{stack_id}-\\")]

  return external_notifications


def get_bucket_notification_configuration(bucket):
  return s3.get_bucket_notification_configuration(Bucket=bucket)


def put_bucket_notification_configuration(bucket, notification_configuration):
  s3.put_bucket_notification_configuration(Bucket=bucket, NotificationConfiguration=notification_configuration)


def submit_response(event: dict, context, response_status: str, error_message: str):
    response_body = json.dumps(
        {
            \\"Status\\": response_status,
            \\"Reason\\": f\\"{error_message}See the details in CloudWatch Log Stream: {context.log_stream_name}\\",
            \\"PhysicalResourceId\\": event.get(\\"PhysicalResourceId\\") or event[\\"LogicalResourceId\\"],
            \\"StackId\\": event[\\"StackId\\"],
            \\"RequestId\\": event[\\"RequestId\\"],
            \\"LogicalResourceId\\": event[\\"LogicalResourceId\\"],
            \\"NoEcho\\": False,
        }
    ).encode(\\"utf-8\\")
    headers = {\\"content-type\\": \\"\\", \\"content-length\\": str(len(response_body))}
    try:
        req = urllib.request.Request(url=event[\\"ResponseURL\\"], headers=headers, data=response_body, method=\\"PUT\\")
        with urllib.request.urlopen(req) as response:
            print(response.read().decode(\\"utf-8\\"))
        print(\\"Status code: \\" + response.reason)
    except Exception as e:
        print(\\"send(..) failed executing request.urlopen(..): \\" + str(e))
",
        },
        "Description": "AWS CloudFormation handler for \\"Custom::S3BucketNotifications\\" resources (@aws-cdk/aws-s3)",
        "Handler": "index.handler",
        "Role": Object {
          "Fn::GetAtt": Array [
            "BucketNotificationsHandler050a0587b7544547bf325f094a3db834RoleB6FB88EC",
            "Arn",
          ],
        },
        "Runtime": "python3.7",
        "Timeout": 300,
      },
      "Type": "AWS::Lambda::Function",
    },
    "BucketNotificationsHandler050a0587b7544547bf325f094a3db834RoleB6FB88EC": Object {
      "Properties": Object {
        "AssumeRolePolicyDocument": Object {
          "Statement": Array [
            Object {
              "Action": "sts:AssumeRole",
              "Effect": "Allow",
              "Principal": Object {
                "Service": "lambda.amazonaws.com",
              },
            },
          ],
          "Version": "2012-10-17",
        },
        "ManagedPolicyArns": Array [
          Object {
            "Fn::Join": Array [
              "",
              Array [
                "arn:",
                Object {
                  "Ref": "AWS::Partition",
                },
                ":iam::aws:policy/service-role/AWSLambdaBasicExecutionRole",
              ],
            ],
          },
        ],
      },
      "Type": "AWS::IAM::Role",
    },
    "BucketNotificationsHandler050a0587b7544547bf325f094a3db834RoleDefaultPolicy2CF63D36": Object {
      "Properties": Object {
        "PolicyDocument": Object {
          "Statement": Array [
            Object {
              "Action": "s3:PutBucketNotification",
              "Effect": "Allow",
              "Resource": "*",
            },
          ],
          "Version": "2012-10-17",
        },
        "PolicyName": "BucketNotificationsHandler050a0587b7544547bf325f094a3db834RoleDefaultPolicy2CF63D36",
        "Roles": Array [
          Object {
            "Ref": "BucketNotificationsHandler050a0587b7544547bf325f094a3db834RoleB6FB88EC",
          },
        ],
      },
      "Type": "AWS::IAM::Policy",
    },
    "CatalogBuilderMock263D4D67": Object {
      "DependsOn": Array [
        "CatalogBuilderMockServiceRole8558CA02",
      ],
      "Properties": Object {
        "Code": Object {
          "S3Bucket": Object {
            "Ref": "AssetParameters301d0f0074be0416b34b040a8b572d2c749ed20124b3c6daa446b7c13c49cecaS3Bucket6FB0094F",
          },
          "S3Key": Object {
            "Fn::Join": Array [
              "",
              Array [
                Object {
                  "Fn::Select": Array [
                    0,
                    Object {
                      "Fn::Split": Array [
                        "||",
                        Object {
                          "Ref": "AssetParameters301d0f0074be0416b34b040a8b572d2c749ed20124b3c6daa446b7c13c49cecaS3VersionKey244218D9",
                        },
                      ],
                    },
                  ],
                },
                Object {
                  "Fn::Select": Array [
                    1,
                    Object {
                      "Fn::Split": Array [
                        "||",
                        Object {
                          "Ref": "AssetParameters301d0f0074be0416b34b040a8b572d2c749ed20124b3c6daa446b7c13c49cecaS3VersionKey244218D9",
                        },
                      ],
                    },
                  ],
                },
              ],
            ],
          },
        },
        "Description": "__tests__/backend/deny-list/integ/catalog-builder-mock.lambda.ts",
        "Handler": "index.handler",
        "Role": Object {
          "Fn::GetAtt": Array [
            "CatalogBuilderMockServiceRole8558CA02",
            "Arn",
          ],
        },
        "Runtime": "nodejs14.x",
      },
      "Type": "AWS::Lambda::Function",
    },
    "CatalogBuilderMockServiceRole8558CA02": Object {
      "Properties": Object {
        "AssumeRolePolicyDocument": Object {
          "Statement": Array [
            Object {
              "Action": "sts:AssumeRole",
              "Effect": "Allow",
              "Principal": Object {
                "Service": "lambda.amazonaws.com",
              },
            },
          ],
          "Version": "2012-10-17",
        },
        "ManagedPolicyArns": Array [
          Object {
            "Fn::Join": Array [
              "",
              Array [
                "arn:",
                Object {
                  "Ref": "AWS::Partition",
                },
                ":iam::aws:policy/service-role/AWSLambdaBasicExecutionRole",
              ],
            ],
          },
        ],
      },
      "Type": "AWS::IAM::Role",
    },
    "CustomCDKBucketDeployment8693BB64968944B69AAFB0CC9EB8756C81C01536": Object {
      "DependsOn": Array [
        "CustomCDKBucketDeployment8693BB64968944B69AAFB0CC9EB8756CServiceRoleDefaultPolicy88902FDF",
        "CustomCDKBucketDeployment8693BB64968944B69AAFB0CC9EB8756CServiceRole89A01265",
      ],
      "Properties": Object {
        "Code": Object {
          "S3Bucket": Object {
            "Ref": "AssetParameters1f6de40da10b415b255c07df709f791e772ffb9f7bdd14ad81fb75643aad24eaS3BucketD8D20B9A",
          },
          "S3Key": Object {
            "Fn::Join": Array [
              "",
              Array [
                Object {
                  "Fn::Select": Array [
                    0,
                    Object {
                      "Fn::Split": Array [
                        "||",
                        Object {
                          "Ref": "AssetParameters1f6de40da10b415b255c07df709f791e772ffb9f7bdd14ad81fb75643aad24eaS3VersionKeyCD2774D3",
                        },
                      ],
                    },
                  ],
                },
                Object {
                  "Fn::Select": Array [
                    1,
                    Object {
                      "Fn::Split": Array [
                        "||",
                        Object {
                          "Ref": "AssetParameters1f6de40da10b415b255c07df709f791e772ffb9f7bdd14ad81fb75643aad24eaS3VersionKeyCD2774D3",
                        },
                      ],
                    },
                  ],
                },
              ],
            ],
          },
        },
        "Handler": "index.handler",
        "Layers": Array [
          Object {
            "Ref": "DenyListBucketDeploymentAwsCliLayer4F94CAE9",
          },
        ],
        "Role": Object {
          "Fn::GetAtt": Array [
            "CustomCDKBucketDeployment8693BB64968944B69AAFB0CC9EB8756CServiceRole89A01265",
            "Arn",
          ],
        },
        "Runtime": "python3.6",
        "Timeout": 900,
      },
      "Type": "AWS::Lambda::Function",
    },
    "CustomCDKBucketDeployment8693BB64968944B69AAFB0CC9EB8756CServiceRole89A01265": Object {
      "Properties": Object {
        "AssumeRolePolicyDocument": Object {
          "Statement": Array [
            Object {
              "Action": "sts:AssumeRole",
              "Effect": "Allow",
              "Principal": Object {
                "Service": "lambda.amazonaws.com",
              },
            },
          ],
          "Version": "2012-10-17",
        },
        "ManagedPolicyArns": Array [
          Object {
            "Fn::Join": Array [
              "",
              Array [
                "arn:",
                Object {
                  "Ref": "AWS::Partition",
                },
                ":iam::aws:policy/service-role/AWSLambdaBasicExecutionRole",
              ],
            ],
          },
        ],
      },
      "Type": "AWS::IAM::Role",
    },
    "CustomCDKBucketDeployment8693BB64968944B69AAFB0CC9EB8756CServiceRoleDefaultPolicy88902FDF": Object {
      "Properties": Object {
        "PolicyDocument": Object {
          "Statement": Array [
            Object {
              "Action": Array [
                "s3:GetObject*",
                "s3:GetBucket*",
                "s3:List*",
              ],
              "Effect": "Allow",
              "Resource": Array [
                Object {
                  "Fn::Join": Array [
                    "",
                    Array [
                      "arn:",
                      Object {
                        "Ref": "AWS::Partition",
                      },
                      ":s3:::",
                      Object {
                        "Ref": "AssetParameters8fb25fdd4f1ddeae2b028b9896c12ee4ce71b7b9a580a348a5d48a1459a2e064S3BucketAB02BCB2",
                      },
                    ],
                  ],
                },
                Object {
                  "Fn::Join": Array [
                    "",
                    Array [
                      "arn:",
                      Object {
                        "Ref": "AWS::Partition",
                      },
                      ":s3:::",
                      Object {
                        "Ref": "AssetParameters8fb25fdd4f1ddeae2b028b9896c12ee4ce71b7b9a580a348a5d48a1459a2e064S3BucketAB02BCB2",
                      },
                      "/*",
                    ],
                  ],
                },
              ],
            },
            Object {
              "Action": Array [
                "s3:GetObject*",
                "s3:GetBucket*",
                "s3:List*",
                "s3:DeleteObject*",
                "s3:PutObject*",
                "s3:Abort*",
              ],
              "Effect": "Allow",
              "Resource": Array [
                Object {
                  "Fn::GetAtt": Array [
                    "DenyListBucketC1C9D3D9",
                    "Arn",
                  ],
                },
                Object {
                  "Fn::Join": Array [
                    "",
                    Array [
                      Object {
                        "Fn::GetAtt": Array [
                          "DenyListBucketC1C9D3D9",
                          "Arn",
                        ],
                      },
                      "/*",
                    ],
                  ],
                },
              ],
            },
          ],
          "Version": "2012-10-17",
        },
        "PolicyName": "CustomCDKBucketDeployment8693BB64968944B69AAFB0CC9EB8756CServiceRoleDefaultPolicy88902FDF",
        "Roles": Array [
          Object {
            "Ref": "CustomCDKBucketDeployment8693BB64968944B69AAFB0CC9EB8756CServiceRole89A01265",
          },
        ],
      },
      "Type": "AWS::IAM::Policy",
    },
    "DenyListBucketAllowBucketNotificationsToDenyListPrunePruneHandler6E446DC61E677015": Object {
      "Properties": Object {
        "Action": "lambda:InvokeFunction",
        "FunctionName": Object {
          "Fn::GetAtt": Array [
            "DenyListPrunePruneHandler5F946B07",
            "Arn",
          ],
        },
        "Principal": "s3.amazonaws.com",
        "SourceAccount": Object {
          "Ref": "AWS::AccountId",
        },
        "SourceArn": Object {
          "Fn::GetAtt": Array [
            "DenyListBucketC1C9D3D9",
            "Arn",
          ],
        },
      },
      "Type": "AWS::Lambda::Permission",
    },
    "DenyListBucketC1C9D3D9": Object {
      "DeletionPolicy": "Delete",
      "Properties": Object {
        "BucketEncryption": Object {
          "ServerSideEncryptionConfiguration": Array [
            Object {
              "ServerSideEncryptionByDefault": Object {
                "SSEAlgorithm": "AES256",
              },
            },
          ],
        },
        "PublicAccessBlockConfiguration": Object {
          "BlockPublicAcls": true,
          "BlockPublicPolicy": true,
          "IgnorePublicAcls": true,
          "RestrictPublicBuckets": true,
        },
        "VersioningConfiguration": Object {
          "Status": "Enabled",
        },
      },
      "Type": "AWS::S3::Bucket",
      "UpdateReplacePolicy": "Delete",
    },
    "DenyListBucketDeploymentAwsCliLayer4F94CAE9": Object {
      "Properties": Object {
        "Content": Object {
          "S3Bucket": Object {
            "Ref": "AssetParameterse9882ab123687399f934da0d45effe675ecc8ce13b40cb946f3e1d6141fe8d68S3BucketAEADE8C7",
          },
          "S3Key": Object {
            "Fn::Join": Array [
              "",
              Array [
                Object {
                  "Fn::Select": Array [
                    0,
                    Object {
                      "Fn::Split": Array [
                        "||",
                        Object {
                          "Ref": "AssetParameterse9882ab123687399f934da0d45effe675ecc8ce13b40cb946f3e1d6141fe8d68S3VersionKeyE415415F",
                        },
                      ],
                    },
                  ],
                },
                Object {
                  "Fn::Select": Array [
                    1,
                    Object {
                      "Fn::Split": Array [
                        "||",
                        Object {
                          "Ref": "AssetParameterse9882ab123687399f934da0d45effe675ecc8ce13b40cb946f3e1d6141fe8d68S3VersionKeyE415415F",
                        },
                      ],
                    },
                  ],
                },
              ],
            ],
          },
        },
        "Description": "/opt/awscli/aws",
      },
      "Type": "AWS::Lambda::LayerVersion",
    },
    "DenyListBucketDeploymentCustomResource68E58740": Object {
      "DeletionPolicy": "Delete",
      "DependsOn": Array [
        "DenyListBucketNotificationsEF0449EB",
      ],
      "Properties": Object {
        "DestinationBucketName": Object {
          "Ref": "DenyListBucketC1C9D3D9",
        },
        "Prune": true,
        "RetainOnDelete": false,
        "ServiceToken": Object {
          "Fn::GetAtt": Array [
            "CustomCDKBucketDeployment8693BB64968944B69AAFB0CC9EB8756C81C01536",
            "Arn",
          ],
        },
        "SourceBucketNames": Array [
          Object {
            "Ref": "AssetParameters8fb25fdd4f1ddeae2b028b9896c12ee4ce71b7b9a580a348a5d48a1459a2e064S3BucketAB02BCB2",
          },
        ],
        "SourceObjectKeys": Array [
          Object {
            "Fn::Join": Array [
              "",
              Array [
                Object {
                  "Fn::Select": Array [
                    0,
                    Object {
                      "Fn::Split": Array [
                        "||",
                        Object {
                          "Ref": "AssetParameters8fb25fdd4f1ddeae2b028b9896c12ee4ce71b7b9a580a348a5d48a1459a2e064S3VersionKey5B081B37",
                        },
                      ],
                    },
                  ],
                },
                Object {
                  "Fn::Select": Array [
                    1,
                    Object {
                      "Fn::Split": Array [
                        "||",
                        Object {
                          "Ref": "AssetParameters8fb25fdd4f1ddeae2b028b9896c12ee4ce71b7b9a580a348a5d48a1459a2e064S3VersionKey5B081B37",
                        },
                      ],
                    },
                  ],
                },
              ],
            ],
          },
        ],
      },
      "Type": "Custom::CDKBucketDeployment",
      "UpdateReplacePolicy": "Delete",
    },
    "DenyListBucketNotificationsEF0449EB": Object {
      "DependsOn": Array [
        "DenyListBucketAllowBucketNotificationsToDenyListPrunePruneHandler6E446DC61E677015",
      ],
      "Properties": Object {
        "BucketName": Object {
          "Ref": "DenyListBucketC1C9D3D9",
        },
        "Managed": true,
        "NotificationConfiguration": Object {
          "LambdaFunctionConfigurations": Array [
            Object {
              "Events": Array [
                "s3:ObjectCreated:*",
              ],
              "Filter": Object {
                "Key": Object {
                  "FilterRules": Array [
                    Object {
                      "Name": "suffix",
                      "Value": "deny-list.json",
                    },
                    Object {
                      "Name": "prefix",
                      "Value": "deny-list.json",
                    },
                  ],
                },
              },
              "LambdaFunctionArn": Object {
                "Fn::GetAtt": Array [
                  "DenyListPrunePruneHandler5F946B07",
                  "Arn",
                ],
              },
            },
          ],
        },
        "ServiceToken": Object {
          "Fn::GetAtt": Array [
            "BucketNotificationsHandler050a0587b7544547bf325f094a3db8347ECC3691",
            "Arn",
          ],
        },
      },
      "Type": "Custom::S3BucketNotifications",
    },
    "DenyListBucketPolicyFE28C82A": Object {
      "Properties": Object {
        "Bucket": Object {
          "Ref": "DenyListBucketC1C9D3D9",
        },
        "PolicyDocument": Object {
          "Statement": Array [
            Object {
              "Action": "s3:*",
              "Condition": Object {
                "Bool": Object {
                  "aws:SecureTransport": "false",
                },
              },
              "Effect": "Deny",
              "Principal": Object {
                "AWS": "*",
              },
              "Resource": Array [
                Object {
                  "Fn::GetAtt": Array [
                    "DenyListBucketC1C9D3D9",
                    "Arn",
                  ],
                },
                Object {
                  "Fn::Join": Array [
                    "",
                    Array [
                      Object {
                        "Fn::GetAtt": Array [
                          "DenyListBucketC1C9D3D9",
                          "Arn",
                        ],
                      },
                      "/*",
                    ],
                  ],
                },
              ],
            },
          ],
          "Version": "2012-10-17",
        },
      },
      "Type": "AWS::S3::BucketPolicy",
    },
    "DenyListPeriodicPruneAllowEventRuleDenyListPrunePruneHandler6E446DC674D56F6A": Object {
      "Properties": Object {
        "Action": "lambda:InvokeFunction",
        "FunctionName": Object {
          "Fn::GetAtt": Array [
            "DenyListPrunePruneHandler5F946B07",
            "Arn",
          ],
        },
        "Principal": "events.amazonaws.com",
        "SourceArn": Object {
          "Fn::GetAtt": Array [
            "DenyListPeriodicPruneC53BF9DB",
            "Arn",
          ],
        },
      },
      "Type": "AWS::Lambda::Permission",
    },
    "DenyListPeriodicPruneC53BF9DB": Object {
      "Properties": Object {
        "ScheduleExpression": "rate(5 minutes)",
        "State": "ENABLED",
        "Targets": Array [
          Object {
            "Arn": Object {
              "Fn::GetAtt": Array [
                "DenyListPrunePruneHandler5F946B07",
                "Arn",
              ],
            },
            "Id": "Target0",
          },
        ],
      },
      "Type": "AWS::Events::Rule",
    },
    "DenyListPruneDeleteQueueF9D9EBE3": Object {
      "DeletionPolicy": "Delete",
      "Properties": Object {
        "VisibilityTimeout": 120,
      },
      "Type": "AWS::SQS::Queue",
      "UpdateReplacePolicy": "Delete",
    },
    "DenyListPrunePruneHandler5F946B07": Object {
      "DependsOn": Array [
        "DenyListPrunePruneHandlerServiceRoleDefaultPolicy7222934E",
        "DenyListPrunePruneHandlerServiceRole234C8EF9",
      ],
      "Properties": Object {
        "Code": Object {
          "S3Bucket": Object {
<<<<<<< HEAD
            "Ref": "AssetParametersfab52dab596e8f8b4fc5a26e9882c7509290ba057320ed7864232c0f290b5750S3BucketD8FC4450",
=======
            "Ref": "AssetParameters8adf71535c3f5bf41f33d9a43ecf1b8a7eaac0f2b3e5f7fa2ffaaa428c12946aS3Bucket2E9327D6",
>>>>>>> c46b52c0
          },
          "S3Key": Object {
            "Fn::Join": Array [
              "",
              Array [
                Object {
                  "Fn::Select": Array [
                    0,
                    Object {
                      "Fn::Split": Array [
                        "||",
                        Object {
<<<<<<< HEAD
                          "Ref": "AssetParametersfab52dab596e8f8b4fc5a26e9882c7509290ba057320ed7864232c0f290b5750S3VersionKey79B2C284",
=======
                          "Ref": "AssetParameters8adf71535c3f5bf41f33d9a43ecf1b8a7eaac0f2b3e5f7fa2ffaaa428c12946aS3VersionKey949D5568",
>>>>>>> c46b52c0
                        },
                      ],
                    },
                  ],
                },
                Object {
                  "Fn::Select": Array [
                    1,
                    Object {
                      "Fn::Split": Array [
                        "||",
                        Object {
<<<<<<< HEAD
                          "Ref": "AssetParametersfab52dab596e8f8b4fc5a26e9882c7509290ba057320ed7864232c0f290b5750S3VersionKey79B2C284",
=======
                          "Ref": "AssetParameters8adf71535c3f5bf41f33d9a43ecf1b8a7eaac0f2b3e5f7fa2ffaaa428c12946aS3VersionKey949D5568",
>>>>>>> c46b52c0
                        },
                      ],
                    },
                  ],
                },
              ],
            ],
          },
        },
        "Description": "backend/deny-list/prune-handler.lambda.ts",
        "Environment": Object {
          "Variables": Object {
            "DENY_LIST_BUCKET_NAME": Object {
              "Ref": "DenyListBucketC1C9D3D9",
            },
            "DENY_LIST_OBJECT_KEY": "deny-list.json",
            "ON_CHANGE_FUNCTION_NAME": Object {
              "Fn::GetAtt": Array [
                "CatalogBuilderMock263D4D67",
                "Arn",
              ],
            },
            "PACKAGE_DATA_BUCKET_NAME": Object {
              "Ref": "PackageDataBucket1F18522B",
            },
            "PACKAGE_DATA_KEY_PREFIX": "my-data/",
            "PRUNE_QUEUE_URL": Object {
              "Ref": "DenyListPruneDeleteQueueF9D9EBE3",
            },
          },
        },
        "Handler": "index.handler",
        "Role": Object {
          "Fn::GetAtt": Array [
            "DenyListPrunePruneHandlerServiceRole234C8EF9",
            "Arn",
          ],
        },
        "Runtime": "nodejs14.x",
        "Timeout": 900,
      },
      "Type": "AWS::Lambda::Function",
    },
    "DenyListPrunePruneHandlerServiceRole234C8EF9": Object {
      "Properties": Object {
        "AssumeRolePolicyDocument": Object {
          "Statement": Array [
            Object {
              "Action": "sts:AssumeRole",
              "Effect": "Allow",
              "Principal": Object {
                "Service": "lambda.amazonaws.com",
              },
            },
          ],
          "Version": "2012-10-17",
        },
        "ManagedPolicyArns": Array [
          Object {
            "Fn::Join": Array [
              "",
              Array [
                "arn:",
                Object {
                  "Ref": "AWS::Partition",
                },
                ":iam::aws:policy/service-role/AWSLambdaBasicExecutionRole",
              ],
            ],
          },
        ],
      },
      "Type": "AWS::IAM::Role",
    },
    "DenyListPrunePruneHandlerServiceRoleDefaultPolicy7222934E": Object {
      "Properties": Object {
        "PolicyDocument": Object {
          "Statement": Array [
            Object {
              "Action": Array [
                "sqs:SendMessage",
                "sqs:GetQueueAttributes",
                "sqs:GetQueueUrl",
              ],
              "Effect": "Allow",
              "Resource": Object {
                "Fn::GetAtt": Array [
                  "DenyListPruneDeleteQueueF9D9EBE3",
                  "Arn",
                ],
              },
            },
            Object {
              "Action": Array [
                "s3:GetObject*",
                "s3:GetBucket*",
                "s3:List*",
              ],
              "Effect": "Allow",
              "Resource": Array [
                Object {
                  "Fn::GetAtt": Array [
                    "PackageDataBucket1F18522B",
                    "Arn",
                  ],
                },
                Object {
                  "Fn::Join": Array [
                    "",
                    Array [
                      Object {
                        "Fn::GetAtt": Array [
                          "PackageDataBucket1F18522B",
                          "Arn",
                        ],
                      },
                      "/*",
                    ],
                  ],
                },
              ],
            },
            Object {
              "Action": Array [
                "s3:GetObject*",
                "s3:GetBucket*",
                "s3:List*",
              ],
              "Effect": "Allow",
              "Resource": Array [
                Object {
                  "Fn::GetAtt": Array [
                    "DenyListBucketC1C9D3D9",
                    "Arn",
                  ],
                },
                Object {
                  "Fn::Join": Array [
                    "",
                    Array [
                      Object {
                        "Fn::GetAtt": Array [
                          "DenyListBucketC1C9D3D9",
                          "Arn",
                        ],
                      },
                      "/*",
                    ],
                  ],
                },
              ],
            },
            Object {
              "Action": "lambda:InvokeFunction",
              "Effect": "Allow",
              "Resource": Object {
                "Fn::GetAtt": Array [
                  "CatalogBuilderMock263D4D67",
                  "Arn",
                ],
              },
            },
          ],
          "Version": "2012-10-17",
        },
        "PolicyName": "DenyListPrunePruneHandlerServiceRoleDefaultPolicy7222934E",
        "Roles": Array [
          Object {
            "Ref": "DenyListPrunePruneHandlerServiceRole234C8EF9",
          },
        ],
      },
      "Type": "AWS::IAM::Policy",
    },
    "DenyListPrunePruneQueueHandler087D6B50": Object {
      "DependsOn": Array [
        "DenyListPrunePruneQueueHandlerServiceRoleDefaultPolicy9ED3B9C8",
        "DenyListPrunePruneQueueHandlerServiceRole9BB94361",
      ],
      "Properties": Object {
        "Code": Object {
          "S3Bucket": Object {
            "Ref": "AssetParametersd5ce621914a7c3f15cf5d46823956ea431a98db7cf8d22b7af369eb6d01413c7S3BucketDD77D5D5",
          },
          "S3Key": Object {
            "Fn::Join": Array [
              "",
              Array [
                Object {
                  "Fn::Select": Array [
                    0,
                    Object {
                      "Fn::Split": Array [
                        "||",
                        Object {
                          "Ref": "AssetParametersd5ce621914a7c3f15cf5d46823956ea431a98db7cf8d22b7af369eb6d01413c7S3VersionKeyF95E7291",
                        },
                      ],
                    },
                  ],
                },
                Object {
                  "Fn::Select": Array [
                    1,
                    Object {
                      "Fn::Split": Array [
                        "||",
                        Object {
                          "Ref": "AssetParametersd5ce621914a7c3f15cf5d46823956ea431a98db7cf8d22b7af369eb6d01413c7S3VersionKeyF95E7291",
                        },
                      ],
                    },
                  ],
                },
              ],
            ],
          },
        },
        "Description": "backend/deny-list/prune-queue-handler.lambda.ts",
        "Environment": Object {
          "Variables": Object {
            "PACKAGE_DATA_BUCKET_NAME": Object {
              "Ref": "PackageDataBucket1F18522B",
            },
          },
        },
        "Handler": "index.handler",
        "Role": Object {
          "Fn::GetAtt": Array [
            "DenyListPrunePruneQueueHandlerServiceRole9BB94361",
            "Arn",
          ],
        },
        "Runtime": "nodejs14.x",
        "Timeout": 60,
      },
      "Type": "AWS::Lambda::Function",
    },
    "DenyListPrunePruneQueueHandlerServiceRole9BB94361": Object {
      "Properties": Object {
        "AssumeRolePolicyDocument": Object {
          "Statement": Array [
            Object {
              "Action": "sts:AssumeRole",
              "Effect": "Allow",
              "Principal": Object {
                "Service": "lambda.amazonaws.com",
              },
            },
          ],
          "Version": "2012-10-17",
        },
        "ManagedPolicyArns": Array [
          Object {
            "Fn::Join": Array [
              "",
              Array [
                "arn:",
                Object {
                  "Ref": "AWS::Partition",
                },
                ":iam::aws:policy/service-role/AWSLambdaBasicExecutionRole",
              ],
            ],
          },
        ],
      },
      "Type": "AWS::IAM::Role",
    },
    "DenyListPrunePruneQueueHandlerServiceRoleDefaultPolicy9ED3B9C8": Object {
      "Properties": Object {
        "PolicyDocument": Object {
          "Statement": Array [
            Object {
              "Action": "s3:DeleteObject*",
              "Effect": "Allow",
              "Resource": Object {
                "Fn::Join": Array [
                  "",
                  Array [
                    Object {
                      "Fn::GetAtt": Array [
                        "PackageDataBucket1F18522B",
                        "Arn",
                      ],
                    },
                    "/*",
                  ],
                ],
              },
            },
            Object {
              "Action": Array [
                "sqs:ReceiveMessage",
                "sqs:ChangeMessageVisibility",
                "sqs:GetQueueUrl",
                "sqs:DeleteMessage",
                "sqs:GetQueueAttributes",
              ],
              "Effect": "Allow",
              "Resource": Object {
                "Fn::GetAtt": Array [
                  "DenyListPruneDeleteQueueF9D9EBE3",
                  "Arn",
                ],
              },
            },
          ],
          "Version": "2012-10-17",
        },
        "PolicyName": "DenyListPrunePruneQueueHandlerServiceRoleDefaultPolicy9ED3B9C8",
        "Roles": Array [
          Object {
            "Ref": "DenyListPrunePruneQueueHandlerServiceRole9BB94361",
          },
        ],
      },
      "Type": "AWS::IAM::Policy",
    },
    "DenyListPrunePruneQueueHandlerSqsEventSourceDenyListPruneDeleteQueueA7D1B946A6A4141D": Object {
      "Properties": Object {
        "EventSourceArn": Object {
          "Fn::GetAtt": Array [
            "DenyListPruneDeleteQueueF9D9EBE3",
            "Arn",
          ],
        },
        "FunctionName": Object {
          "Ref": "DenyListPrunePruneQueueHandler087D6B50",
        },
      },
      "Type": "AWS::Lambda::EventSourceMapping",
    },
    "MonitoringHighSeverityDashboard17D9CD74": Object {
      "Properties": Object {
        "DashboardBody": "{\\"widgets\\":[]}",
      },
      "Type": "AWS::CloudWatch::Dashboard",
    },
    "MonitoringWatchfulDashboard9EB9FD4D": Object {
      "Properties": Object {
        "DashboardBody": Object {
          "Fn::Join": Array [
            "",
            Array [
              "{\\"widgets\\":[{\\"type\\":\\"text\\",\\"width\\":24,\\"height\\":2,\\"x\\":0,\\"y\\":0,\\"properties\\":{\\"markdown\\":\\"# Deny List - Prune Function\\\\n\\\\n[button:AWS Lambda Console](https://console.aws.amazon.com/lambda/home?region=",
              Object {
                "Ref": "AWS::Region",
              },
              "#/functions/",
              Object {
                "Ref": "DenyListPrunePruneHandler5F946B07",
              },
              "?tab=graph) [button:CloudWatch Logs](https://console.aws.amazon.com/cloudwatch/home?region=",
              Object {
                "Ref": "AWS::Region",
              },
              "#logEventViewer:group=/aws/lambda/",
              Object {
                "Ref": "DenyListPrunePruneHandler5F946B07",
              },
              ")\\"}},{\\"type\\":\\"metric\\",\\"width\\":6,\\"height\\":6,\\"x\\":0,\\"y\\":2,\\"properties\\":{\\"view\\":\\"timeSeries\\",\\"title\\":\\"Invocations/5min\\",\\"region\\":\\"",
              Object {
                "Ref": "AWS::Region",
              },
              "\\",\\"metrics\\":[[\\"AWS/Lambda\\",\\"Invocations\\",\\"FunctionName\\",\\"",
              Object {
                "Ref": "DenyListPrunePruneHandler5F946B07",
              },
              "\\",{\\"stat\\":\\"Sum\\"}]],\\"yAxis\\":{}}},{\\"type\\":\\"metric\\",\\"width\\":6,\\"height\\":6,\\"x\\":6,\\"y\\":2,\\"properties\\":{\\"view\\":\\"timeSeries\\",\\"title\\":\\"Errors/5min\\",\\"region\\":\\"",
              Object {
                "Ref": "AWS::Region",
              },
              "\\",\\"metrics\\":[[\\"AWS/Lambda\\",\\"Errors\\",\\"FunctionName\\",\\"",
              Object {
                "Ref": "DenyListPrunePruneHandler5F946B07",
              },
              "\\",{\\"stat\\":\\"Sum\\"}]],\\"annotations\\":{\\"horizontal\\":[{\\"label\\":\\"Errors > 0 for 3 datapoints within 15 minutes\\",\\"value\\":0,\\"yAxis\\":\\"left\\"}]},\\"yAxis\\":{}}},{\\"type\\":\\"metric\\",\\"width\\":6,\\"height\\":6,\\"x\\":12,\\"y\\":2,\\"properties\\":{\\"view\\":\\"timeSeries\\",\\"title\\":\\"Throttles/5min\\",\\"region\\":\\"",
              Object {
                "Ref": "AWS::Region",
              },
              "\\",\\"metrics\\":[[\\"AWS/Lambda\\",\\"Throttles\\",\\"FunctionName\\",\\"",
              Object {
                "Ref": "DenyListPrunePruneHandler5F946B07",
              },
              "\\",{\\"stat\\":\\"Sum\\"}]],\\"annotations\\":{\\"horizontal\\":[{\\"label\\":\\"Throttles > 0 for 3 datapoints within 15 minutes\\",\\"value\\":0,\\"yAxis\\":\\"left\\"}]},\\"yAxis\\":{}}},{\\"type\\":\\"metric\\",\\"width\\":6,\\"height\\":6,\\"x\\":18,\\"y\\":2,\\"properties\\":{\\"view\\":\\"timeSeries\\",\\"title\\":\\"Duration/5min\\",\\"region\\":\\"",
              Object {
                "Ref": "AWS::Region",
              },
              "\\",\\"metrics\\":[[\\"AWS/Lambda\\",\\"Duration\\",\\"FunctionName\\",\\"",
              Object {
                "Ref": "DenyListPrunePruneHandler5F946B07",
              },
              "\\",{\\"label\\":\\"p99\\",\\"stat\\":\\"p99\\"}]],\\"annotations\\":{\\"horizontal\\":[{\\"label\\":\\"p99 > 720000 for 3 datapoints within 15 minutes\\",\\"value\\":720000,\\"yAxis\\":\\"left\\"}]},\\"yAxis\\":{}}},{\\"type\\":\\"text\\",\\"width\\":24,\\"height\\":2,\\"x\\":0,\\"y\\":8,\\"properties\\":{\\"markdown\\":\\"# Deny List - Prune Delete Function\\\\n\\\\n[button:AWS Lambda Console](https://console.aws.amazon.com/lambda/home?region=",
              Object {
                "Ref": "AWS::Region",
              },
              "#/functions/",
              Object {
                "Ref": "DenyListPrunePruneQueueHandler087D6B50",
              },
              "?tab=graph) [button:CloudWatch Logs](https://console.aws.amazon.com/cloudwatch/home?region=",
              Object {
                "Ref": "AWS::Region",
              },
              "#logEventViewer:group=/aws/lambda/",
              Object {
                "Ref": "DenyListPrunePruneQueueHandler087D6B50",
              },
              ")\\"}},{\\"type\\":\\"metric\\",\\"width\\":6,\\"height\\":6,\\"x\\":0,\\"y\\":10,\\"properties\\":{\\"view\\":\\"timeSeries\\",\\"title\\":\\"Invocations/5min\\",\\"region\\":\\"",
              Object {
                "Ref": "AWS::Region",
              },
              "\\",\\"metrics\\":[[\\"AWS/Lambda\\",\\"Invocations\\",\\"FunctionName\\",\\"",
              Object {
                "Ref": "DenyListPrunePruneQueueHandler087D6B50",
              },
              "\\",{\\"stat\\":\\"Sum\\"}]],\\"yAxis\\":{}}},{\\"type\\":\\"metric\\",\\"width\\":6,\\"height\\":6,\\"x\\":6,\\"y\\":10,\\"properties\\":{\\"view\\":\\"timeSeries\\",\\"title\\":\\"Errors/5min\\",\\"region\\":\\"",
              Object {
                "Ref": "AWS::Region",
              },
              "\\",\\"metrics\\":[[\\"AWS/Lambda\\",\\"Errors\\",\\"FunctionName\\",\\"",
              Object {
                "Ref": "DenyListPrunePruneQueueHandler087D6B50",
              },
              "\\",{\\"stat\\":\\"Sum\\"}]],\\"annotations\\":{\\"horizontal\\":[{\\"label\\":\\"Errors > 0 for 3 datapoints within 15 minutes\\",\\"value\\":0,\\"yAxis\\":\\"left\\"}]},\\"yAxis\\":{}}},{\\"type\\":\\"metric\\",\\"width\\":6,\\"height\\":6,\\"x\\":12,\\"y\\":10,\\"properties\\":{\\"view\\":\\"timeSeries\\",\\"title\\":\\"Throttles/5min\\",\\"region\\":\\"",
              Object {
                "Ref": "AWS::Region",
              },
              "\\",\\"metrics\\":[[\\"AWS/Lambda\\",\\"Throttles\\",\\"FunctionName\\",\\"",
              Object {
                "Ref": "DenyListPrunePruneQueueHandler087D6B50",
              },
              "\\",{\\"stat\\":\\"Sum\\"}]],\\"annotations\\":{\\"horizontal\\":[{\\"label\\":\\"Throttles > 0 for 3 datapoints within 15 minutes\\",\\"value\\":0,\\"yAxis\\":\\"left\\"}]},\\"yAxis\\":{}}},{\\"type\\":\\"metric\\",\\"width\\":6,\\"height\\":6,\\"x\\":18,\\"y\\":10,\\"properties\\":{\\"view\\":\\"timeSeries\\",\\"title\\":\\"Duration/5min\\",\\"region\\":\\"",
              Object {
                "Ref": "AWS::Region",
              },
              "\\",\\"metrics\\":[[\\"AWS/Lambda\\",\\"Duration\\",\\"FunctionName\\",\\"",
              Object {
                "Ref": "DenyListPrunePruneQueueHandler087D6B50",
              },
              "\\",{\\"label\\":\\"p99\\",\\"stat\\":\\"p99\\"}]],\\"annotations\\":{\\"horizontal\\":[{\\"label\\":\\"p99 > 48000 for 3 datapoints within 15 minutes\\",\\"value\\":48000,\\"yAxis\\":\\"left\\"}]},\\"yAxis\\":{}}}]}",
            ],
          ],
        },
      },
      "Type": "AWS::CloudWatch::Dashboard",
    },
    "MonitoringWatchfulDenyListPrunePruneHandler6E446DC6DurationAlarm3742CFF6": Object {
      "Properties": Object {
        "AlarmActions": Array [],
        "AlarmDescription": "p99 latency >= 720s (80%)",
        "ComparisonOperator": "GreaterThanThreshold",
        "EvaluationPeriods": 3,
        "Metrics": Array [
          Object {
            "Id": "m1",
            "Label": "p99",
            "MetricStat": Object {
              "Metric": Object {
                "Dimensions": Array [
                  Object {
                    "Name": "FunctionName",
                    "Value": Object {
                      "Ref": "DenyListPrunePruneHandler5F946B07",
                    },
                  },
                ],
                "MetricName": "Duration",
                "Namespace": "AWS/Lambda",
              },
              "Period": 300,
              "Stat": "p99",
            },
            "ReturnData": true,
          },
        ],
        "Threshold": 720000,
      },
      "Type": "AWS::CloudWatch::Alarm",
    },
    "MonitoringWatchfulDenyListPrunePruneHandler6E446DC6ErrorsAlarm7E51A923": Object {
      "Properties": Object {
        "AlarmActions": Array [],
        "AlarmDescription": "Over 0 errors per minute",
        "ComparisonOperator": "GreaterThanThreshold",
        "Dimensions": Array [
          Object {
            "Name": "FunctionName",
            "Value": Object {
              "Ref": "DenyListPrunePruneHandler5F946B07",
            },
          },
        ],
        "EvaluationPeriods": 3,
        "MetricName": "Errors",
        "Namespace": "AWS/Lambda",
        "Period": 300,
        "Statistic": "Sum",
        "Threshold": 0,
      },
      "Type": "AWS::CloudWatch::Alarm",
    },
    "MonitoringWatchfulDenyListPrunePruneHandler6E446DC6ThrottlesAlarmF6728CA1": Object {
      "Properties": Object {
        "AlarmActions": Array [],
        "AlarmDescription": "Over 0 throttles per minute",
        "ComparisonOperator": "GreaterThanThreshold",
        "Dimensions": Array [
          Object {
            "Name": "FunctionName",
            "Value": Object {
              "Ref": "DenyListPrunePruneHandler5F946B07",
            },
          },
        ],
        "EvaluationPeriods": 3,
        "MetricName": "Throttles",
        "Namespace": "AWS/Lambda",
        "Period": 300,
        "Statistic": "Sum",
        "Threshold": 0,
      },
      "Type": "AWS::CloudWatch::Alarm",
    },
    "MonitoringWatchfulDenyListPrunePruneQueueHandler7CD34449DurationAlarm79074D5F": Object {
      "Properties": Object {
        "AlarmActions": Array [],
        "AlarmDescription": "p99 latency >= 48s (80%)",
        "ComparisonOperator": "GreaterThanThreshold",
        "EvaluationPeriods": 3,
        "Metrics": Array [
          Object {
            "Id": "m1",
            "Label": "p99",
            "MetricStat": Object {
              "Metric": Object {
                "Dimensions": Array [
                  Object {
                    "Name": "FunctionName",
                    "Value": Object {
                      "Ref": "DenyListPrunePruneQueueHandler087D6B50",
                    },
                  },
                ],
                "MetricName": "Duration",
                "Namespace": "AWS/Lambda",
              },
              "Period": 300,
              "Stat": "p99",
            },
            "ReturnData": true,
          },
        ],
        "Threshold": 48000,
      },
      "Type": "AWS::CloudWatch::Alarm",
    },
    "MonitoringWatchfulDenyListPrunePruneQueueHandler7CD34449ErrorsAlarmC83BF67E": Object {
      "Properties": Object {
        "AlarmActions": Array [],
        "AlarmDescription": "Over 0 errors per minute",
        "ComparisonOperator": "GreaterThanThreshold",
        "Dimensions": Array [
          Object {
            "Name": "FunctionName",
            "Value": Object {
              "Ref": "DenyListPrunePruneQueueHandler087D6B50",
            },
          },
        ],
        "EvaluationPeriods": 3,
        "MetricName": "Errors",
        "Namespace": "AWS/Lambda",
        "Period": 300,
        "Statistic": "Sum",
        "Threshold": 0,
      },
      "Type": "AWS::CloudWatch::Alarm",
    },
    "MonitoringWatchfulDenyListPrunePruneQueueHandler7CD34449ThrottlesAlarm6BCD2D3B": Object {
      "Properties": Object {
        "AlarmActions": Array [],
        "AlarmDescription": "Over 0 throttles per minute",
        "ComparisonOperator": "GreaterThanThreshold",
        "Dimensions": Array [
          Object {
            "Name": "FunctionName",
            "Value": Object {
              "Ref": "DenyListPrunePruneQueueHandler087D6B50",
            },
          },
        ],
        "EvaluationPeriods": 3,
        "MetricName": "Throttles",
        "Namespace": "AWS/Lambda",
        "Period": 300,
        "Statistic": "Sum",
        "Threshold": 0,
      },
      "Type": "AWS::CloudWatch::Alarm",
    },
    "PackageDataBucket1F18522B": Object {
      "DeletionPolicy": "Retain",
      "Type": "AWS::S3::Bucket",
      "UpdateReplacePolicy": "Retain",
    },
  },
}
`;<|MERGE_RESOLUTION|>--- conflicted
+++ resolved
@@ -46,19 +46,30 @@
       "Description": "S3 key for asset version \\"301d0f0074be0416b34b040a8b572d2c749ed20124b3c6daa446b7c13c49ceca\\"",
       "Type": "String",
     },
-    "AssetParameters8adf71535c3f5bf41f33d9a43ecf1b8a7eaac0f2b3e5f7fa2ffaaa428c12946aArtifactHash7BAE68F3": Object {
-      "Description": "Artifact hash for asset \\"8adf71535c3f5bf41f33d9a43ecf1b8a7eaac0f2b3e5f7fa2ffaaa428c12946a\\"",
-      "Type": "String",
-    },
-    "AssetParameters8adf71535c3f5bf41f33d9a43ecf1b8a7eaac0f2b3e5f7fa2ffaaa428c12946aS3Bucket2E9327D6": Object {
-      "Description": "S3 bucket for asset \\"8adf71535c3f5bf41f33d9a43ecf1b8a7eaac0f2b3e5f7fa2ffaaa428c12946a\\"",
-      "Type": "String",
-    },
-    "AssetParameters8adf71535c3f5bf41f33d9a43ecf1b8a7eaac0f2b3e5f7fa2ffaaa428c12946aS3VersionKey949D5568": Object {
-      "Description": "S3 key for asset version \\"8adf71535c3f5bf41f33d9a43ecf1b8a7eaac0f2b3e5f7fa2ffaaa428c12946a\\"",
-      "Type": "String",
-    },
-<<<<<<< HEAD
+    "AssetParameters667d6737aeb95902238fc7a667f0e0183796ae16b9c4f5831d21701d9e373d87ArtifactHashDC54B593": Object {
+      "Description": "Artifact hash for asset \\"667d6737aeb95902238fc7a667f0e0183796ae16b9c4f5831d21701d9e373d87\\"",
+      "Type": "String",
+    },
+    "AssetParameters667d6737aeb95902238fc7a667f0e0183796ae16b9c4f5831d21701d9e373d87S3Bucket37690AA8": Object {
+      "Description": "S3 bucket for asset \\"667d6737aeb95902238fc7a667f0e0183796ae16b9c4f5831d21701d9e373d87\\"",
+      "Type": "String",
+    },
+    "AssetParameters667d6737aeb95902238fc7a667f0e0183796ae16b9c4f5831d21701d9e373d87S3VersionKey686CE02A": Object {
+      "Description": "S3 key for asset version \\"667d6737aeb95902238fc7a667f0e0183796ae16b9c4f5831d21701d9e373d87\\"",
+      "Type": "String",
+    },
+    "AssetParameters8fb25fdd4f1ddeae2b028b9896c12ee4ce71b7b9a580a348a5d48a1459a2e064ArtifactHashEA963870": Object {
+      "Description": "Artifact hash for asset \\"8fb25fdd4f1ddeae2b028b9896c12ee4ce71b7b9a580a348a5d48a1459a2e064\\"",
+      "Type": "String",
+    },
+    "AssetParameters8fb25fdd4f1ddeae2b028b9896c12ee4ce71b7b9a580a348a5d48a1459a2e064S3BucketAB02BCB2": Object {
+      "Description": "S3 bucket for asset \\"8fb25fdd4f1ddeae2b028b9896c12ee4ce71b7b9a580a348a5d48a1459a2e064\\"",
+      "Type": "String",
+    },
+    "AssetParameters8fb25fdd4f1ddeae2b028b9896c12ee4ce71b7b9a580a348a5d48a1459a2e064S3VersionKey5B081B37": Object {
+      "Description": "S3 key for asset version \\"8fb25fdd4f1ddeae2b028b9896c12ee4ce71b7b9a580a348a5d48a1459a2e064\\"",
+      "Type": "String",
+    },
     "AssetParametersd5ce621914a7c3f15cf5d46823956ea431a98db7cf8d22b7af369eb6d01413c7ArtifactHashC896926E": Object {
       "Description": "Artifact hash for asset \\"d5ce621914a7c3f15cf5d46823956ea431a98db7cf8d22b7af369eb6d01413c7\\"",
       "Type": "String",
@@ -69,18 +80,6 @@
     },
     "AssetParametersd5ce621914a7c3f15cf5d46823956ea431a98db7cf8d22b7af369eb6d01413c7S3VersionKeyF95E7291": Object {
       "Description": "S3 key for asset version \\"d5ce621914a7c3f15cf5d46823956ea431a98db7cf8d22b7af369eb6d01413c7\\"",
-=======
-    "AssetParameters8fb25fdd4f1ddeae2b028b9896c12ee4ce71b7b9a580a348a5d48a1459a2e064ArtifactHashEA963870": Object {
-      "Description": "Artifact hash for asset \\"8fb25fdd4f1ddeae2b028b9896c12ee4ce71b7b9a580a348a5d48a1459a2e064\\"",
-      "Type": "String",
-    },
-    "AssetParameters8fb25fdd4f1ddeae2b028b9896c12ee4ce71b7b9a580a348a5d48a1459a2e064S3BucketAB02BCB2": Object {
-      "Description": "S3 bucket for asset \\"8fb25fdd4f1ddeae2b028b9896c12ee4ce71b7b9a580a348a5d48a1459a2e064\\"",
-      "Type": "String",
-    },
-    "AssetParameters8fb25fdd4f1ddeae2b028b9896c12ee4ce71b7b9a580a348a5d48a1459a2e064S3VersionKey5B081B37": Object {
-      "Description": "S3 key for asset version \\"8fb25fdd4f1ddeae2b028b9896c12ee4ce71b7b9a580a348a5d48a1459a2e064\\"",
->>>>>>> c46b52c0
       "Type": "String",
     },
     "AssetParameterse9882ab123687399f934da0d45effe675ecc8ce13b40cb946f3e1d6141fe8d68ArtifactHashD9A515C3": Object {
@@ -93,18 +92,6 @@
     },
     "AssetParameterse9882ab123687399f934da0d45effe675ecc8ce13b40cb946f3e1d6141fe8d68S3VersionKeyE415415F": Object {
       "Description": "S3 key for asset version \\"e9882ab123687399f934da0d45effe675ecc8ce13b40cb946f3e1d6141fe8d68\\"",
-      "Type": "String",
-    },
-    "AssetParametersfab52dab596e8f8b4fc5a26e9882c7509290ba057320ed7864232c0f290b5750ArtifactHash8C4AA6AC": Object {
-      "Description": "Artifact hash for asset \\"fab52dab596e8f8b4fc5a26e9882c7509290ba057320ed7864232c0f290b5750\\"",
-      "Type": "String",
-    },
-    "AssetParametersfab52dab596e8f8b4fc5a26e9882c7509290ba057320ed7864232c0f290b5750S3BucketD8FC4450": Object {
-      "Description": "S3 bucket for asset \\"fab52dab596e8f8b4fc5a26e9882c7509290ba057320ed7864232c0f290b5750\\"",
-      "Type": "String",
-    },
-    "AssetParametersfab52dab596e8f8b4fc5a26e9882c7509290ba057320ed7864232c0f290b5750S3VersionKey79B2C284": Object {
-      "Description": "S3 key for asset version \\"fab52dab596e8f8b4fc5a26e9882c7509290ba057320ed7864232c0f290b5750\\"",
       "Type": "String",
     },
   },
@@ -851,11 +838,7 @@
       "Properties": Object {
         "Code": Object {
           "S3Bucket": Object {
-<<<<<<< HEAD
-            "Ref": "AssetParametersfab52dab596e8f8b4fc5a26e9882c7509290ba057320ed7864232c0f290b5750S3BucketD8FC4450",
-=======
-            "Ref": "AssetParameters8adf71535c3f5bf41f33d9a43ecf1b8a7eaac0f2b3e5f7fa2ffaaa428c12946aS3Bucket2E9327D6",
->>>>>>> c46b52c0
+            "Ref": "AssetParameters667d6737aeb95902238fc7a667f0e0183796ae16b9c4f5831d21701d9e373d87S3Bucket37690AA8",
           },
           "S3Key": Object {
             "Fn::Join": Array [
@@ -868,11 +851,7 @@
                       "Fn::Split": Array [
                         "||",
                         Object {
-<<<<<<< HEAD
-                          "Ref": "AssetParametersfab52dab596e8f8b4fc5a26e9882c7509290ba057320ed7864232c0f290b5750S3VersionKey79B2C284",
-=======
-                          "Ref": "AssetParameters8adf71535c3f5bf41f33d9a43ecf1b8a7eaac0f2b3e5f7fa2ffaaa428c12946aS3VersionKey949D5568",
->>>>>>> c46b52c0
+                          "Ref": "AssetParameters667d6737aeb95902238fc7a667f0e0183796ae16b9c4f5831d21701d9e373d87S3VersionKey686CE02A",
                         },
                       ],
                     },
@@ -885,11 +864,7 @@
                       "Fn::Split": Array [
                         "||",
                         Object {
-<<<<<<< HEAD
-                          "Ref": "AssetParametersfab52dab596e8f8b4fc5a26e9882c7509290ba057320ed7864232c0f290b5750S3VersionKey79B2C284",
-=======
-                          "Ref": "AssetParameters8adf71535c3f5bf41f33d9a43ecf1b8a7eaac0f2b3e5f7fa2ffaaa428c12946aS3VersionKey949D5568",
->>>>>>> c46b52c0
+                          "Ref": "AssetParameters667d6737aeb95902238fc7a667f0e0183796ae16b9c4f5831d21701d9e373d87S3VersionKey686CE02A",
                         },
                       ],
                     },
