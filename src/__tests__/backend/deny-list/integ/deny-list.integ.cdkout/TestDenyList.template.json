--- conflicted
+++ resolved
@@ -1905,11 +1905,7 @@
           ]
         },
         "HandlerArn": {
-<<<<<<< HEAD
-          "Ref": "ClientTestCurrentVersionAB7E7F6529e01c8b11d584574078cfdc2af6fba4"
-=======
           "Ref": "ClientTestCurrentVersionAB7E7F656d2dbc0fd4115763ffb2ca190bef2483"
->>>>>>> 3a6b2b5f
         }
       },
       "DependsOn": [
@@ -1936,11 +1932,7 @@
         "aws:cdk:path": "TestDenyList/ClientTest/Trigger/Resource/Default"
       }
     },
-<<<<<<< HEAD
-    "ClientTestCurrentVersionAB7E7F6529e01c8b11d584574078cfdc2af6fba4": {
-=======
     "ClientTestCurrentVersionAB7E7F656d2dbc0fd4115763ffb2ca190bef2483": {
->>>>>>> 3a6b2b5f
       "Type": "AWS::Lambda::Version",
       "Properties": {
         "FunctionName": {
