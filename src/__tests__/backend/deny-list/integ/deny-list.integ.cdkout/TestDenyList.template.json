{
 "Resources": {
  "MockDataBucket4719A0C1": {
   "Type": "AWS::S3::Bucket",
   "Properties": {
    "Tags": [
     {
      "Key": "aws-cdk:auto-delete-objects",
      "Value": "true"
     },
     {
      "Key": "aws-cdk:cr-owned:1bf84d9e",
      "Value": "true"
     }
    ]
   },
   "UpdateReplacePolicy": "Delete",
   "DeletionPolicy": "Delete",
   "Metadata": {
    "aws:cdk:path": "TestDenyList/MockDataBucket/Resource"
   }
  },
  "MockDataBucketPolicy6DD22337": {
   "Type": "AWS::S3::BucketPolicy",
   "Properties": {
    "Bucket": {
     "Ref": "MockDataBucket4719A0C1"
    },
    "PolicyDocument": {
     "Statement": [
      {
       "Action": [
        "s3:GetBucket*",
        "s3:List*",
        "s3:DeleteObject*"
       ],
       "Effect": "Allow",
       "Principal": {
        "AWS": {
         "Fn::GetAtt": [
          "CustomS3AutoDeleteObjectsCustomResourceProviderRole3B1BD092",
          "Arn"
         ]
        }
       },
       "Resource": [
        {
         "Fn::GetAtt": [
          "MockDataBucket4719A0C1",
          "Arn"
         ]
        },
        {
         "Fn::Join": [
          "",
          [
           {
            "Fn::GetAtt": [
             "MockDataBucket4719A0C1",
             "Arn"
            ]
           },
           "/*"
          ]
         ]
        }
       ]
      }
     ],
     "Version": "2012-10-17"
    }
   },
   "Metadata": {
    "aws:cdk:path": "TestDenyList/MockDataBucket/Policy/Resource"
   }
  },
  "MockDataBucketAutoDeleteObjectsCustomResourceCF89404C": {
   "Type": "Custom::S3AutoDeleteObjects",
   "Properties": {
    "ServiceToken": {
     "Fn::GetAtt": [
      "CustomS3AutoDeleteObjectsCustomResourceProviderHandler9D90184F",
      "Arn"
     ]
    },
    "BucketName": {
     "Ref": "MockDataBucket4719A0C1"
    }
   },
   "DependsOn": [
    "MockDataBucketPolicy6DD22337"
   ],
   "UpdateReplacePolicy": "Delete",
   "DeletionPolicy": "Delete",
   "Metadata": {
    "aws:cdk:path": "TestDenyList/MockDataBucket/AutoDeleteObjectsCustomResource/Default"
   }
  },
  "CustomS3AutoDeleteObjectsCustomResourceProviderRole3B1BD092": {
   "Type": "AWS::IAM::Role",
   "Properties": {
    "AssumeRolePolicyDocument": {
     "Version": "2012-10-17",
     "Statement": [
      {
       "Action": "sts:AssumeRole",
       "Effect": "Allow",
       "Principal": {
        "Service": "lambda.amazonaws.com"
       }
      }
     ]
    },
    "ManagedPolicyArns": [
     {
      "Fn::Sub": "arn:${AWS::Partition}:iam::aws:policy/service-role/AWSLambdaBasicExecutionRole"
     }
    ]
   },
   "Metadata": {
    "aws:cdk:path": "TestDenyList/Custom::S3AutoDeleteObjectsCustomResourceProvider/Role"
   }
  },
  "CustomS3AutoDeleteObjectsCustomResourceProviderHandler9D90184F": {
   "Type": "AWS::Lambda::Function",
   "Properties": {
    "Code": {
     "S3Bucket": {
      "Fn::Sub": "cdk-hnb659fds-assets-${AWS::AccountId}-${AWS::Region}"
     },
     "S3Key": "e57c1acaa363d7d2b81736776007a7091bc73dff4aeb8135627c4511a51e7dca.zip"
    },
    "Timeout": 900,
    "MemorySize": 128,
    "Handler": "__entrypoint__.handler",
    "Role": {
     "Fn::GetAtt": [
      "CustomS3AutoDeleteObjectsCustomResourceProviderRole3B1BD092",
      "Arn"
     ]
    },
    "Runtime": "nodejs14.x",
    "Description": {
     "Fn::Join": [
      "",
      [
       "Lambda function for auto-deleting objects in ",
       {
        "Ref": "MockDataBucket4719A0C1"
       },
       " S3 bucket."
      ]
     ]
    }
   },
   "DependsOn": [
    "CustomS3AutoDeleteObjectsCustomResourceProviderRole3B1BD092"
   ],
   "Metadata": {
    "aws:cdk:path": "TestDenyList/Custom::S3AutoDeleteObjectsCustomResourceProvider/Handler",
    "aws:asset:path": "asset.e57c1acaa363d7d2b81736776007a7091bc73dff4aeb8135627c4511a51e7dca",
    "aws:asset:property": "Code"
   }
  },
  "MockDataAwsCliLayerE631E742": {
   "Type": "AWS::Lambda::LayerVersion",
   "Properties": {
    "Content": {
     "S3Bucket": {
      "Fn::Sub": "cdk-hnb659fds-assets-${AWS::AccountId}-${AWS::Region}"
     },
     "S3Key": "2cbb4c8a663eb2c903e9cef3ad44c9b47d48b0a2cd35dfc270a23bf93b2ecf1f.zip"
    },
    "Description": "/opt/awscli/aws"
   },
   "Metadata": {
    "aws:cdk:path": "TestDenyList/MockData/AwsCliLayer/Resource",
    "aws:asset:path": "asset.2cbb4c8a663eb2c903e9cef3ad44c9b47d48b0a2cd35dfc270a23bf93b2ecf1f.zip",
    "aws:asset:is-bundled": false,
    "aws:asset:property": "Content"
   }
  },
  "MockDataCustomResourceF4AE582D": {
   "Type": "Custom::CDKBucketDeployment",
   "Properties": {
    "ServiceToken": {
     "Fn::GetAtt": [
      "CustomCDKBucketDeployment8693BB64968944B69AAFB0CC9EB8756C81C01536",
      "Arn"
     ]
    },
    "SourceBucketNames": [
     {
      "Fn::Sub": "cdk-hnb659fds-assets-${AWS::AccountId}-${AWS::Region}"
     }
    ],
    "SourceObjectKeys": [
     "9631bac2371ca47d56451aee83ea0dbbfa75235f246f9be94323debca5ae5ffd.zip"
    ],
    "DestinationBucketName": {
     "Ref": "MockDataBucket4719A0C1"
    },
    "Prune": true
   },
   "UpdateReplacePolicy": "Delete",
   "DeletionPolicy": "Delete",
   "Metadata": {
    "aws:cdk:path": "TestDenyList/MockData/CustomResource/Default"
   }
  },
  "CustomCDKBucketDeployment8693BB64968944B69AAFB0CC9EB8756CServiceRole89A01265": {
   "Type": "AWS::IAM::Role",
   "Properties": {
    "AssumeRolePolicyDocument": {
     "Statement": [
      {
       "Action": "sts:AssumeRole",
       "Effect": "Allow",
       "Principal": {
        "Service": "lambda.amazonaws.com"
       }
      }
     ],
     "Version": "2012-10-17"
    },
    "ManagedPolicyArns": [
     {
      "Fn::Join": [
       "",
       [
        "arn:",
        {
         "Ref": "AWS::Partition"
        },
        ":iam::aws:policy/service-role/AWSLambdaBasicExecutionRole"
       ]
      ]
     }
    ]
   },
   "Metadata": {
    "aws:cdk:path": "TestDenyList/Custom::CDKBucketDeployment8693BB64968944B69AAFB0CC9EB8756C/ServiceRole/Resource"
   }
  },
  "CustomCDKBucketDeployment8693BB64968944B69AAFB0CC9EB8756CServiceRoleDefaultPolicy88902FDF": {
   "Type": "AWS::IAM::Policy",
   "Properties": {
    "PolicyDocument": {
     "Statement": [
      {
       "Action": [
        "s3:GetObject*",
        "s3:GetBucket*",
        "s3:List*"
       ],
       "Effect": "Allow",
       "Resource": [
        {
         "Fn::Join": [
          "",
          [
           "arn:",
           {
            "Ref": "AWS::Partition"
           },
           ":s3:::",
           {
            "Fn::Sub": "cdk-hnb659fds-assets-${AWS::AccountId}-${AWS::Region}"
           }
          ]
         ]
        },
        {
         "Fn::Join": [
          "",
          [
           "arn:",
           {
            "Ref": "AWS::Partition"
           },
           ":s3:::",
           {
            "Fn::Sub": "cdk-hnb659fds-assets-${AWS::AccountId}-${AWS::Region}"
           },
           "/*"
          ]
         ]
        }
       ]
      },
      {
       "Action": [
        "s3:GetObject*",
        "s3:GetBucket*",
        "s3:List*",
        "s3:DeleteObject*",
        "s3:PutObject",
        "s3:PutObjectLegalHold",
        "s3:PutObjectRetention",
        "s3:PutObjectTagging",
        "s3:PutObjectVersionTagging",
        "s3:Abort*"
       ],
       "Effect": "Allow",
       "Resource": [
        {
         "Fn::GetAtt": [
          "MockDataBucket4719A0C1",
          "Arn"
         ]
        },
        {
         "Fn::Join": [
          "",
          [
           {
            "Fn::GetAtt": [
             "MockDataBucket4719A0C1",
             "Arn"
            ]
           },
           "/*"
          ]
         ]
        }
       ]
      },
      {
       "Action": [
        "s3:GetObject*",
        "s3:GetBucket*",
        "s3:List*",
        "s3:DeleteObject*",
        "s3:PutObject",
        "s3:PutObjectLegalHold",
        "s3:PutObjectRetention",
        "s3:PutObjectTagging",
        "s3:PutObjectVersionTagging",
        "s3:Abort*"
       ],
       "Effect": "Allow",
       "Resource": [
        {
         "Fn::GetAtt": [
          "DenyListBucketC1C9D3D9",
          "Arn"
         ]
        },
        {
         "Fn::Join": [
          "",
          [
           {
            "Fn::GetAtt": [
             "DenyListBucketC1C9D3D9",
             "Arn"
            ]
           },
           "/*"
          ]
         ]
        }
       ]
      }
     ],
     "Version": "2012-10-17"
    },
    "PolicyName": "CustomCDKBucketDeployment8693BB64968944B69AAFB0CC9EB8756CServiceRoleDefaultPolicy88902FDF",
    "Roles": [
     {
      "Ref": "CustomCDKBucketDeployment8693BB64968944B69AAFB0CC9EB8756CServiceRole89A01265"
     }
    ]
   },
   "Metadata": {
    "aws:cdk:path": "TestDenyList/Custom::CDKBucketDeployment8693BB64968944B69AAFB0CC9EB8756C/ServiceRole/DefaultPolicy/Resource"
   }
  },
  "CustomCDKBucketDeployment8693BB64968944B69AAFB0CC9EB8756C81C01536": {
   "Type": "AWS::Lambda::Function",
   "Properties": {
    "Code": {
     "S3Bucket": {
      "Fn::Sub": "cdk-hnb659fds-assets-${AWS::AccountId}-${AWS::Region}"
     },
     "S3Key": "f98b78092dcdd31f5e6d47489beb5f804d4835ef86a8085d0a2053cb9ae711da.zip"
    },
    "Role": {
     "Fn::GetAtt": [
      "CustomCDKBucketDeployment8693BB64968944B69AAFB0CC9EB8756CServiceRole89A01265",
      "Arn"
     ]
    },
    "Handler": "index.handler",
    "Layers": [
     {
      "Ref": "MockDataAwsCliLayerE631E742"
     }
    ],
    "Runtime": "python3.9",
    "Timeout": 900
   },
   "DependsOn": [
    "CustomCDKBucketDeployment8693BB64968944B69AAFB0CC9EB8756CServiceRoleDefaultPolicy88902FDF",
    "CustomCDKBucketDeployment8693BB64968944B69AAFB0CC9EB8756CServiceRole89A01265"
   ],
   "Metadata": {
    "aws:cdk:path": "TestDenyList/Custom::CDKBucketDeployment8693BB64968944B69AAFB0CC9EB8756C/Resource",
    "aws:asset:path": "asset.f98b78092dcdd31f5e6d47489beb5f804d4835ef86a8085d0a2053cb9ae711da",
    "aws:asset:is-bundled": false,
    "aws:asset:property": "Code"
   }
  },
  "MonitoringWatchfulDashboard9EB9FD4D": {
   "Type": "AWS::CloudWatch::Dashboard",
   "Properties": {
    "DashboardBody": {
     "Fn::Join": [
      "",
      [
       "{\"widgets\":[{\"type\":\"text\",\"width\":24,\"height\":2,\"x\":0,\"y\":0,\"properties\":{\"markdown\":\"# Deny List - Prune Function\\n\\n[button:AWS Lambda Console](https://console.aws.amazon.com/lambda/home?region=",
       {
        "Ref": "AWS::Region"
       },
       "#/functions/",
       {
        "Ref": "DenyListPrunePruneHandler5F946B07"
       },
       "?tab=graph) [button:CloudWatch Logs](https://console.aws.amazon.com/cloudwatch/home?region=",
       {
        "Ref": "AWS::Region"
       },
       "#logEventViewer:group=/aws/lambda/",
       {
        "Ref": "DenyListPrunePruneHandler5F946B07"
       },
       ")\"}},{\"type\":\"metric\",\"width\":6,\"height\":6,\"x\":0,\"y\":2,\"properties\":{\"view\":\"timeSeries\",\"title\":\"Invocations/5min\",\"region\":\"",
       {
        "Ref": "AWS::Region"
       },
       "\",\"metrics\":[[\"AWS/Lambda\",\"Invocations\",\"FunctionName\",\"",
       {
        "Ref": "DenyListPrunePruneHandler5F946B07"
       },
       "\",{\"stat\":\"Sum\"}]],\"yAxis\":{}}},{\"type\":\"metric\",\"width\":6,\"height\":6,\"x\":6,\"y\":2,\"properties\":{\"view\":\"timeSeries\",\"title\":\"Errors/5min\",\"region\":\"",
       {
        "Ref": "AWS::Region"
       },
       "\",\"metrics\":[[\"AWS/Lambda\",\"Errors\",\"FunctionName\",\"",
       {
        "Ref": "DenyListPrunePruneHandler5F946B07"
       },
       "\",{\"stat\":\"Sum\"}]],\"annotations\":{\"horizontal\":[{\"label\":\"Errors > 0 for 3 datapoints within 15 minutes\",\"value\":0,\"yAxis\":\"left\"}]},\"yAxis\":{}}},{\"type\":\"metric\",\"width\":6,\"height\":6,\"x\":12,\"y\":2,\"properties\":{\"view\":\"timeSeries\",\"title\":\"Throttles/5min\",\"region\":\"",
       {
        "Ref": "AWS::Region"
       },
       "\",\"metrics\":[[\"AWS/Lambda\",\"Throttles\",\"FunctionName\",\"",
       {
        "Ref": "DenyListPrunePruneHandler5F946B07"
       },
       "\",{\"stat\":\"Sum\"}]],\"annotations\":{\"horizontal\":[{\"label\":\"Throttles > 0 for 3 datapoints within 15 minutes\",\"value\":0,\"yAxis\":\"left\"}]},\"yAxis\":{}}},{\"type\":\"metric\",\"width\":6,\"height\":6,\"x\":18,\"y\":2,\"properties\":{\"view\":\"timeSeries\",\"title\":\"Duration/5min\",\"region\":\"",
       {
        "Ref": "AWS::Region"
       },
       "\",\"metrics\":[[\"AWS/Lambda\",\"Duration\",\"FunctionName\",\"",
       {
        "Ref": "DenyListPrunePruneHandler5F946B07"
       },
       "\",{\"label\":\"p99\",\"stat\":\"p99\"}]],\"annotations\":{\"horizontal\":[{\"label\":\"p99 > 720000 for 3 datapoints within 15 minutes\",\"value\":720000,\"yAxis\":\"left\"}]},\"yAxis\":{}}},{\"type\":\"text\",\"width\":24,\"height\":2,\"x\":0,\"y\":8,\"properties\":{\"markdown\":\"# Deny List - Prune Delete Function\\n\\n[button:AWS Lambda Console](https://console.aws.amazon.com/lambda/home?region=",
       {
        "Ref": "AWS::Region"
       },
       "#/functions/",
       {
        "Ref": "DenyListPrunePruneQueueHandler087D6B50"
       },
       "?tab=graph) [button:CloudWatch Logs](https://console.aws.amazon.com/cloudwatch/home?region=",
       {
        "Ref": "AWS::Region"
       },
       "#logEventViewer:group=/aws/lambda/",
       {
        "Ref": "DenyListPrunePruneQueueHandler087D6B50"
       },
       ")\"}},{\"type\":\"metric\",\"width\":6,\"height\":6,\"x\":0,\"y\":10,\"properties\":{\"view\":\"timeSeries\",\"title\":\"Invocations/5min\",\"region\":\"",
       {
        "Ref": "AWS::Region"
       },
       "\",\"metrics\":[[\"AWS/Lambda\",\"Invocations\",\"FunctionName\",\"",
       {
        "Ref": "DenyListPrunePruneQueueHandler087D6B50"
       },
       "\",{\"stat\":\"Sum\"}]],\"yAxis\":{}}},{\"type\":\"metric\",\"width\":6,\"height\":6,\"x\":6,\"y\":10,\"properties\":{\"view\":\"timeSeries\",\"title\":\"Errors/5min\",\"region\":\"",
       {
        "Ref": "AWS::Region"
       },
       "\",\"metrics\":[[\"AWS/Lambda\",\"Errors\",\"FunctionName\",\"",
       {
        "Ref": "DenyListPrunePruneQueueHandler087D6B50"
       },
       "\",{\"stat\":\"Sum\"}]],\"annotations\":{\"horizontal\":[{\"label\":\"Errors > 0 for 3 datapoints within 15 minutes\",\"value\":0,\"yAxis\":\"left\"}]},\"yAxis\":{}}},{\"type\":\"metric\",\"width\":6,\"height\":6,\"x\":12,\"y\":10,\"properties\":{\"view\":\"timeSeries\",\"title\":\"Throttles/5min\",\"region\":\"",
       {
        "Ref": "AWS::Region"
       },
       "\",\"metrics\":[[\"AWS/Lambda\",\"Throttles\",\"FunctionName\",\"",
       {
        "Ref": "DenyListPrunePruneQueueHandler087D6B50"
       },
       "\",{\"stat\":\"Sum\"}]],\"annotations\":{\"horizontal\":[{\"label\":\"Throttles > 0 for 3 datapoints within 15 minutes\",\"value\":0,\"yAxis\":\"left\"}]},\"yAxis\":{}}},{\"type\":\"metric\",\"width\":6,\"height\":6,\"x\":18,\"y\":10,\"properties\":{\"view\":\"timeSeries\",\"title\":\"Duration/5min\",\"region\":\"",
       {
        "Ref": "AWS::Region"
       },
       "\",\"metrics\":[[\"AWS/Lambda\",\"Duration\",\"FunctionName\",\"",
       {
        "Ref": "DenyListPrunePruneQueueHandler087D6B50"
       },
       "\",{\"label\":\"p99\",\"stat\":\"p99\"}]],\"annotations\":{\"horizontal\":[{\"label\":\"p99 > 48000 for 3 datapoints within 15 minutes\",\"value\":48000,\"yAxis\":\"left\"}]},\"yAxis\":{}}}]}"
      ]
     ]
    }
   },
   "Metadata": {
    "aws:cdk:path": "TestDenyList/Monitoring/Watchful/Dashboard/Resource"
   }
  },
  "MonitoringWatchfulTestDenyListPrunePruneHandlerDB8102B7ErrorsAlarm0390629D": {
   "Type": "AWS::CloudWatch::Alarm",
   "Properties": {
    "ComparisonOperator": "GreaterThanThreshold",
    "EvaluationPeriods": 3,
    "AlarmActions": [],
    "AlarmDescription": "Over 0 errors per minute",
    "Dimensions": [
     {
      "Name": "FunctionName",
      "Value": {
       "Ref": "DenyListPrunePruneHandler5F946B07"
      }
     }
    ],
    "MetricName": "Errors",
    "Namespace": "AWS/Lambda",
    "Period": 300,
    "Statistic": "Sum",
    "Threshold": 0
   },
   "Metadata": {
    "aws:cdk:path": "TestDenyList/Monitoring/Watchful/TestDenyListPrunePruneHandlerDB8102B7/ErrorsAlarm/Resource"
   }
  },
  "MonitoringWatchfulTestDenyListPrunePruneHandlerDB8102B7ThrottlesAlarmA7473C59": {
   "Type": "AWS::CloudWatch::Alarm",
   "Properties": {
    "ComparisonOperator": "GreaterThanThreshold",
    "EvaluationPeriods": 3,
    "AlarmActions": [],
    "AlarmDescription": "Over 0 throttles per minute",
    "Dimensions": [
     {
      "Name": "FunctionName",
      "Value": {
       "Ref": "DenyListPrunePruneHandler5F946B07"
      }
     }
    ],
    "MetricName": "Throttles",
    "Namespace": "AWS/Lambda",
    "Period": 300,
    "Statistic": "Sum",
    "Threshold": 0
   },
   "Metadata": {
    "aws:cdk:path": "TestDenyList/Monitoring/Watchful/TestDenyListPrunePruneHandlerDB8102B7/ThrottlesAlarm/Resource"
   }
  },
  "MonitoringWatchfulTestDenyListPrunePruneHandlerDB8102B7DurationAlarm35FDCAC9": {
   "Type": "AWS::CloudWatch::Alarm",
   "Properties": {
    "ComparisonOperator": "GreaterThanThreshold",
    "EvaluationPeriods": 3,
    "AlarmActions": [],
    "AlarmDescription": "p99 latency >= 720s (80%)",
    "Metrics": [
     {
      "Id": "m1",
      "Label": "p99",
      "MetricStat": {
       "Metric": {
        "Dimensions": [
         {
          "Name": "FunctionName",
          "Value": {
           "Ref": "DenyListPrunePruneHandler5F946B07"
          }
         }
        ],
        "MetricName": "Duration",
        "Namespace": "AWS/Lambda"
       },
       "Period": 300,
       "Stat": "p99"
      },
      "ReturnData": true
     }
    ],
    "Threshold": 720000
   },
   "Metadata": {
    "aws:cdk:path": "TestDenyList/Monitoring/Watchful/TestDenyListPrunePruneHandlerDB8102B7/DurationAlarm/Resource"
   }
  },
  "MonitoringWatchfulTestDenyListPrunePruneQueueHandlerE748308EErrorsAlarmB31B15A4": {
   "Type": "AWS::CloudWatch::Alarm",
   "Properties": {
    "ComparisonOperator": "GreaterThanThreshold",
    "EvaluationPeriods": 3,
    "AlarmActions": [],
    "AlarmDescription": "Over 0 errors per minute",
    "Dimensions": [
     {
      "Name": "FunctionName",
      "Value": {
       "Ref": "DenyListPrunePruneQueueHandler087D6B50"
      }
     }
    ],
    "MetricName": "Errors",
    "Namespace": "AWS/Lambda",
    "Period": 300,
    "Statistic": "Sum",
    "Threshold": 0
   },
   "Metadata": {
    "aws:cdk:path": "TestDenyList/Monitoring/Watchful/TestDenyListPrunePruneQueueHandlerE748308E/ErrorsAlarm/Resource"
   }
  },
  "MonitoringWatchfulTestDenyListPrunePruneQueueHandlerE748308EThrottlesAlarm2D33ECEB": {
   "Type": "AWS::CloudWatch::Alarm",
   "Properties": {
    "ComparisonOperator": "GreaterThanThreshold",
    "EvaluationPeriods": 3,
    "AlarmActions": [],
    "AlarmDescription": "Over 0 throttles per minute",
    "Dimensions": [
     {
      "Name": "FunctionName",
      "Value": {
       "Ref": "DenyListPrunePruneQueueHandler087D6B50"
      }
     }
    ],
    "MetricName": "Throttles",
    "Namespace": "AWS/Lambda",
    "Period": 300,
    "Statistic": "Sum",
    "Threshold": 0
   },
   "Metadata": {
    "aws:cdk:path": "TestDenyList/Monitoring/Watchful/TestDenyListPrunePruneQueueHandlerE748308E/ThrottlesAlarm/Resource"
   }
  },
  "MonitoringWatchfulTestDenyListPrunePruneQueueHandlerE748308EDurationAlarm1FFC9E9E": {
   "Type": "AWS::CloudWatch::Alarm",
   "Properties": {
    "ComparisonOperator": "GreaterThanThreshold",
    "EvaluationPeriods": 3,
    "AlarmActions": [],
    "AlarmDescription": "p99 latency >= 48s (80%)",
    "Metrics": [
     {
      "Id": "m1",
      "Label": "p99",
      "MetricStat": {
       "Metric": {
        "Dimensions": [
         {
          "Name": "FunctionName",
          "Value": {
           "Ref": "DenyListPrunePruneQueueHandler087D6B50"
          }
         }
        ],
        "MetricName": "Duration",
        "Namespace": "AWS/Lambda"
       },
       "Period": 300,
       "Stat": "p99"
      },
      "ReturnData": true
     }
    ],
    "Threshold": 48000
   },
   "Metadata": {
    "aws:cdk:path": "TestDenyList/Monitoring/Watchful/TestDenyListPrunePruneQueueHandlerE748308E/DurationAlarm/Resource"
   }
  },
  "MonitoringHighSeverityDashboard17D9CD74": {
   "Type": "AWS::CloudWatch::Dashboard",
   "Properties": {
    "DashboardBody": "{\"widgets\":[]}"
   },
   "Metadata": {
    "aws:cdk:path": "TestDenyList/Monitoring/HighSeverityDashboard/Resource"
   }
  },
  "OverviewDashboardOverviewdashboard17E450B5": {
   "Type": "AWS::CloudWatch::Dashboard",
   "Properties": {
    "DashboardBody": {
     "Fn::Join": [
      "",
      [
       "{\"widgets\":[{\"type\":\"metric\",\"width\":12,\"height\":8,\"x\":0,\"y\":0,\"properties\":{\"view\":\"timeSeries\",\"title\":\"Lambda concurrent execution quota\",\"region\":\"",
       {
        "Ref": "AWS::Region"
       },
       "\",\"metrics\":[[{\"label\":\"Concurrent executions quota usage %\",\"expression\":\"mLambdaUsage / mLambdaQuota * 100\",\"yAxis\":\"right\"}],[\"AWS/Lambda\",\"ConcurrentExecutions\",{\"stat\":\"Maximum\",\"visible\":false,\"id\":\"mLambdaUsage\"}],[{\"expression\":\"SERVICE_QUOTA(mLambdaUsage)\",\"visible\":false,\"id\":\"mLambdaQuota\"}],[{\"label\":\"PruneHandlerLambda quota usage %\",\"expression\":\"m1 / mLambdaQuota * 100\",\"yAxis\":\"right\"}],[\"AWS/Lambda\",\"Invocations\",\"FunctionName\",\"",
       {
        "Ref": "DenyListPrunePruneHandler5F946B07"
       },
       "\",{\"label\":\"PruneHandlerLambda\",\"stat\":\"Maximum\",\"visible\":false,\"id\":\"m1\"}],[{\"expression\":\"SERVICE_QUOTA(mLambdaUsage)\",\"visible\":false,\"id\":\"lambdaQuotaLimit\"}],[{\"label\":\"PruneQueueHandlerLambda quota usage %\",\"expression\":\"m2 / mLambdaQuota * 100\",\"yAxis\":\"right\"}],[\"AWS/Lambda\",\"Invocations\",\"FunctionName\",\"",
       {
        "Ref": "DenyListPrunePruneQueueHandler087D6B50"
       },
       "\",{\"label\":\"PruneQueueHandlerLambda\",\"stat\":\"Maximum\",\"visible\":false,\"id\":\"m2\"}]],\"annotations\":{\"horizontal\":[{\"value\":70,\"yAxis\":\"right\"}]},\"yAxis\":{\"right\":{\"label\":\"Quota Percent\",\"min\":0,\"max\":100}}}}]}"
      ]
     ]
    }
   },
   "Metadata": {
    "aws:cdk:path": "TestDenyList/OverviewDashboard/Overview dashboard/Resource"
   }
  },
  "OverviewDashboardOverviewDashboardlambdaServiceQuotaAA204E67": {
   "Type": "AWS::CloudWatch::Alarm",
   "Properties": {
    "ComparisonOperator": "GreaterThanThreshold",
    "EvaluationPeriods": 5,
    "AlarmDescription": "Lambda concurrent execution exceeded 70% of SERVICE_QUOTA\n\nRunBook: https://github.com/cdklabs/construct-hub/blob/main/docs/operator-runbook.md\n\nRequest a service quota increase for lambda functions",
    "Metrics": [
     {
      "Expression": "mLambdaUsage / mLambdaQuota * 100",
      "Id": "expr_1",
      "Label": "Concurrent executions quota usage %"
     },
     {
      "Id": "mLambdaUsage",
      "MetricStat": {
       "Metric": {
        "MetricName": "ConcurrentExecutions",
        "Namespace": "AWS/Lambda"
       },
       "Period": 300,
       "Stat": "Maximum"
      },
      "ReturnData": false
     },
     {
      "Expression": "SERVICE_QUOTA(mLambdaUsage)",
      "Id": "mLambdaQuota",
      "ReturnData": false
     }
    ],
    "Threshold": 70,
    "TreatMissingData": "missing"
   },
   "Metadata": {
    "aws:cdk:path": "TestDenyList/OverviewDashboard/OverviewDashboard--lambdaServiceQuota/Resource"
   }
  },
  "DenyListBucketC1C9D3D9": {
   "Type": "AWS::S3::Bucket",
   "Properties": {
    "BucketEncryption": {
     "ServerSideEncryptionConfiguration": [
      {
       "ServerSideEncryptionByDefault": {
        "SSEAlgorithm": "AES256"
       }
      }
     ]
    },
    "PublicAccessBlockConfiguration": {
     "BlockPublicAcls": true,
     "BlockPublicPolicy": true,
     "IgnorePublicAcls": true,
     "RestrictPublicBuckets": true
    },
    "Tags": [
     {
      "Key": "aws-cdk:auto-delete-objects",
      "Value": "true"
     },
     {
      "Key": "aws-cdk:cr-owned:7abd3c79",
      "Value": "true"
     }
    ],
    "VersioningConfiguration": {
     "Status": "Enabled"
    }
   },
   "UpdateReplacePolicy": "Delete",
   "DeletionPolicy": "Delete",
   "Metadata": {
    "aws:cdk:path": "TestDenyList/DenyList/Bucket/Resource"
   }
  },
  "DenyListBucketPolicyFE28C82A": {
   "Type": "AWS::S3::BucketPolicy",
   "Properties": {
    "Bucket": {
     "Ref": "DenyListBucketC1C9D3D9"
    },
    "PolicyDocument": {
     "Statement": [
      {
       "Action": "s3:*",
       "Condition": {
        "Bool": {
         "aws:SecureTransport": "false"
        }
       },
       "Effect": "Deny",
       "Principal": {
        "AWS": "*"
       },
       "Resource": [
        {
         "Fn::GetAtt": [
          "DenyListBucketC1C9D3D9",
          "Arn"
         ]
        },
        {
         "Fn::Join": [
          "",
          [
           {
            "Fn::GetAtt": [
             "DenyListBucketC1C9D3D9",
             "Arn"
            ]
           },
           "/*"
          ]
         ]
        }
       ]
      },
      {
       "Action": [
        "s3:GetBucket*",
        "s3:List*",
        "s3:DeleteObject*"
       ],
       "Effect": "Allow",
       "Principal": {
        "AWS": {
         "Fn::GetAtt": [
          "CustomS3AutoDeleteObjectsCustomResourceProviderRole3B1BD092",
          "Arn"
         ]
        }
       },
       "Resource": [
        {
         "Fn::GetAtt": [
          "DenyListBucketC1C9D3D9",
          "Arn"
         ]
        },
        {
         "Fn::Join": [
          "",
          [
           {
            "Fn::GetAtt": [
             "DenyListBucketC1C9D3D9",
             "Arn"
            ]
           },
           "/*"
          ]
         ]
        }
       ]
      }
     ],
     "Version": "2012-10-17"
    }
   },
   "Metadata": {
    "aws:cdk:path": "TestDenyList/DenyList/Bucket/Policy/Resource"
   }
  },
  "DenyListBucketAutoDeleteObjectsCustomResource8261EE69": {
   "Type": "Custom::S3AutoDeleteObjects",
   "Properties": {
    "ServiceToken": {
     "Fn::GetAtt": [
      "CustomS3AutoDeleteObjectsCustomResourceProviderHandler9D90184F",
      "Arn"
     ]
    },
    "BucketName": {
     "Ref": "DenyListBucketC1C9D3D9"
    }
   },
   "DependsOn": [
    "DenyListBucketPolicyFE28C82A"
   ],
   "UpdateReplacePolicy": "Delete",
   "DeletionPolicy": "Delete",
   "Metadata": {
    "aws:cdk:path": "TestDenyList/DenyList/Bucket/AutoDeleteObjectsCustomResource/Default"
   }
  },
  "DenyListBucketNotificationsEF0449EB": {
   "Type": "Custom::S3BucketNotifications",
   "Properties": {
    "ServiceToken": {
     "Fn::GetAtt": [
      "BucketNotificationsHandler050a0587b7544547bf325f094a3db8347ECC3691",
      "Arn"
     ]
    },
    "BucketName": {
     "Ref": "DenyListBucketC1C9D3D9"
    },
    "NotificationConfiguration": {
     "LambdaFunctionConfigurations": [
      {
       "Events": [
        "s3:ObjectCreated:*"
       ],
       "Filter": {
        "Key": {
         "FilterRules": [
          {
           "Name": "suffix",
           "Value": "deny-list.json"
          },
          {
           "Name": "prefix",
           "Value": "deny-list.json"
          }
         ]
        }
       },
       "LambdaFunctionArn": {
        "Fn::GetAtt": [
         "DenyListPrunePruneHandler5F946B07",
         "Arn"
        ]
       }
      }
     ]
    },
    "Managed": true
   },
   "DependsOn": [
    "DenyListBucketAllowBucketNotificationsToTestDenyListPrunePruneHandlerDB8102B7D72AB8A7"
   ],
   "Metadata": {
    "aws:cdk:path": "TestDenyList/DenyList/Bucket/Notifications/Resource"
   }
  },
  "DenyListBucketAllowBucketNotificationsToTestDenyListPrunePruneHandlerDB8102B7D72AB8A7": {
   "Type": "AWS::Lambda::Permission",
   "Properties": {
    "Action": "lambda:InvokeFunction",
    "FunctionName": {
     "Fn::GetAtt": [
      "DenyListPrunePruneHandler5F946B07",
      "Arn"
     ]
    },
    "Principal": "s3.amazonaws.com",
    "SourceAccount": {
     "Ref": "AWS::AccountId"
    },
    "SourceArn": {
     "Fn::GetAtt": [
      "DenyListBucketC1C9D3D9",
      "Arn"
     ]
    }
   },
   "Metadata": {
    "aws:cdk:path": "TestDenyList/DenyList/Bucket/AllowBucketNotificationsToTestDenyListPrunePruneHandlerDB8102B7"
   }
  },
  "DenyListFailoverBucketC0405145": {
   "Type": "AWS::S3::Bucket",
   "Properties": {
    "BucketEncryption": {
     "ServerSideEncryptionConfiguration": [
      {
       "ServerSideEncryptionByDefault": {
        "SSEAlgorithm": "AES256"
       }
      }
     ]
    },
    "PublicAccessBlockConfiguration": {
     "BlockPublicAcls": true,
     "BlockPublicPolicy": true,
     "IgnorePublicAcls": true,
     "RestrictPublicBuckets": true
    },
    "Tags": [
     {
      "Key": "aws-cdk:auto-delete-objects",
      "Value": "true"
     },
     {
      "Key": "failover",
      "Value": "true"
     }
    ],
    "VersioningConfiguration": {
     "Status": "Enabled"
    }
   },
   "UpdateReplacePolicy": "Delete",
   "DeletionPolicy": "Delete",
   "Metadata": {
    "aws:cdk:path": "TestDenyList/DenyList/FailoverBucket/Resource"
   }
  },
  "DenyListFailoverBucketPolicy7EF208CC": {
   "Type": "AWS::S3::BucketPolicy",
   "Properties": {
    "Bucket": {
     "Ref": "DenyListFailoverBucketC0405145"
    },
    "PolicyDocument": {
     "Statement": [
      {
       "Action": "s3:*",
       "Condition": {
        "Bool": {
         "aws:SecureTransport": "false"
        }
       },
       "Effect": "Deny",
       "Principal": {
        "AWS": "*"
       },
       "Resource": [
        {
         "Fn::GetAtt": [
          "DenyListFailoverBucketC0405145",
          "Arn"
         ]
        },
        {
         "Fn::Join": [
          "",
          [
           {
            "Fn::GetAtt": [
             "DenyListFailoverBucketC0405145",
             "Arn"
            ]
           },
           "/*"
          ]
         ]
        }
       ]
      },
      {
       "Action": [
        "s3:GetBucket*",
        "s3:List*",
        "s3:DeleteObject*"
       ],
       "Effect": "Allow",
       "Principal": {
        "AWS": {
         "Fn::GetAtt": [
          "CustomS3AutoDeleteObjectsCustomResourceProviderRole3B1BD092",
          "Arn"
         ]
        }
       },
       "Resource": [
        {
         "Fn::GetAtt": [
          "DenyListFailoverBucketC0405145",
          "Arn"
         ]
        },
        {
         "Fn::Join": [
          "",
          [
           {
            "Fn::GetAtt": [
             "DenyListFailoverBucketC0405145",
             "Arn"
            ]
           },
           "/*"
          ]
         ]
        }
       ]
      }
     ],
     "Version": "2012-10-17"
    }
   },
   "Metadata": {
    "aws:cdk:path": "TestDenyList/DenyList/FailoverBucket/Policy/Resource"
   }
  },
  "DenyListFailoverBucketAutoDeleteObjectsCustomResource7D8B8ADF": {
   "Type": "Custom::S3AutoDeleteObjects",
   "Properties": {
    "ServiceToken": {
     "Fn::GetAtt": [
      "CustomS3AutoDeleteObjectsCustomResourceProviderHandler9D90184F",
      "Arn"
     ]
    },
    "BucketName": {
     "Ref": "DenyListFailoverBucketC0405145"
    }
   },
   "DependsOn": [
    "DenyListFailoverBucketPolicy7EF208CC"
   ],
   "UpdateReplacePolicy": "Delete",
   "DeletionPolicy": "Delete",
   "Metadata": {
    "aws:cdk:path": "TestDenyList/DenyList/FailoverBucket/AutoDeleteObjectsCustomResource/Default"
   }
  },
  "DenyListBucketDeploymentAwsCliLayer4F94CAE9": {
   "Type": "AWS::Lambda::LayerVersion",
   "Properties": {
    "Content": {
     "S3Bucket": {
      "Fn::Sub": "cdk-hnb659fds-assets-${AWS::AccountId}-${AWS::Region}"
     },
     "S3Key": "2cbb4c8a663eb2c903e9cef3ad44c9b47d48b0a2cd35dfc270a23bf93b2ecf1f.zip"
    },
    "Description": "/opt/awscli/aws"
   },
   "Metadata": {
    "aws:cdk:path": "TestDenyList/DenyList/BucketDeployment/AwsCliLayer/Resource",
    "aws:asset:path": "asset.2cbb4c8a663eb2c903e9cef3ad44c9b47d48b0a2cd35dfc270a23bf93b2ecf1f.zip",
    "aws:asset:is-bundled": false,
    "aws:asset:property": "Content"
   }
  },
  "DenyListBucketDeploymentCustomResource68E58740": {
   "Type": "Custom::CDKBucketDeployment",
   "Properties": {
    "ServiceToken": {
     "Fn::GetAtt": [
      "CustomCDKBucketDeployment8693BB64968944B69AAFB0CC9EB8756C81C01536",
      "Arn"
     ]
    },
    "SourceBucketNames": [
     {
      "Fn::Sub": "cdk-hnb659fds-assets-${AWS::AccountId}-${AWS::Region}"
     }
    ],
    "SourceObjectKeys": [
     "7b06823bbcc72a4d3141d044a898d5e4c5daf481a313ff067160af1e936d04e8.zip"
    ],
    "DestinationBucketName": {
     "Ref": "DenyListBucketC1C9D3D9"
    },
    "RetainOnDelete": true,
    "Prune": true
   },
   "DependsOn": [
    "DenyListBucketNotificationsEF0449EB"
   ],
   "UpdateReplacePolicy": "Delete",
   "DeletionPolicy": "Delete",
   "Metadata": {
    "aws:cdk:path": "TestDenyList/DenyList/BucketDeployment/CustomResource/Default"
   }
  },
  "DenyListPruneDeleteQueueF9D9EBE3": {
   "Type": "AWS::SQS::Queue",
   "Properties": {
    "VisibilityTimeout": 120
   },
   "UpdateReplacePolicy": "Delete",
   "DeletionPolicy": "Delete",
   "Metadata": {
    "aws:cdk:path": "TestDenyList/DenyList/Prune/DeleteQueue/Resource"
   }
  },
  "DenyListPrunePruneHandlerServiceRole234C8EF9": {
   "Type": "AWS::IAM::Role",
   "Properties": {
    "AssumeRolePolicyDocument": {
     "Statement": [
      {
       "Action": "sts:AssumeRole",
       "Effect": "Allow",
       "Principal": {
        "Service": "lambda.amazonaws.com"
       }
      }
     ],
     "Version": "2012-10-17"
    },
    "ManagedPolicyArns": [
     {
      "Fn::Join": [
       "",
       [
        "arn:",
        {
         "Ref": "AWS::Partition"
        },
        ":iam::aws:policy/service-role/AWSLambdaBasicExecutionRole"
       ]
      ]
     }
    ]
   },
   "Metadata": {
    "aws:cdk:path": "TestDenyList/DenyList/Prune/PruneHandler/ServiceRole/Resource"
   }
  },
  "DenyListPrunePruneHandlerServiceRoleDefaultPolicy7222934E": {
   "Type": "AWS::IAM::Policy",
   "Properties": {
    "PolicyDocument": {
     "Statement": [
      {
       "Action": [
        "sqs:SendMessage",
        "sqs:GetQueueAttributes",
        "sqs:GetQueueUrl"
       ],
       "Effect": "Allow",
       "Resource": {
        "Fn::GetAtt": [
         "DenyListPruneDeleteQueueF9D9EBE3",
         "Arn"
        ]
       }
      },
      {
       "Action": [
        "s3:GetObject*",
        "s3:GetBucket*",
        "s3:List*"
       ],
       "Effect": "Allow",
       "Resource": [
        {
         "Fn::GetAtt": [
          "MockDataBucket4719A0C1",
          "Arn"
         ]
        },
        {
         "Fn::Join": [
          "",
          [
           {
            "Fn::GetAtt": [
             "MockDataBucket4719A0C1",
             "Arn"
            ]
           },
           "/*"
          ]
         ]
        }
       ]
      },
      {
       "Action": [
        "s3:GetObject*",
        "s3:GetBucket*",
        "s3:List*"
       ],
       "Effect": "Allow",
       "Resource": [
        {
         "Fn::GetAtt": [
          "DenyListBucketC1C9D3D9",
          "Arn"
         ]
        },
        {
         "Fn::Join": [
          "",
          [
           {
            "Fn::GetAtt": [
             "DenyListBucketC1C9D3D9",
             "Arn"
            ]
           },
           "/*"
          ]
         ]
        }
       ]
      },
      {
       "Action": "lambda:InvokeFunction",
       "Effect": "Allow",
       "Resource": [
        {
         "Fn::GetAtt": [
          "CatalogBuilderMock263D4D67",
          "Arn"
         ]
        },
        {
         "Fn::Join": [
          "",
          [
           {
            "Fn::GetAtt": [
             "CatalogBuilderMock263D4D67",
             "Arn"
            ]
           },
           ":*"
          ]
         ]
        }
       ]
      }
     ],
     "Version": "2012-10-17"
    },
    "PolicyName": "DenyListPrunePruneHandlerServiceRoleDefaultPolicy7222934E",
    "Roles": [
     {
      "Ref": "DenyListPrunePruneHandlerServiceRole234C8EF9"
     }
    ]
   },
   "Metadata": {
    "aws:cdk:path": "TestDenyList/DenyList/Prune/PruneHandler/ServiceRole/DefaultPolicy/Resource"
   }
  },
  "DenyListPrunePruneHandler5F946B07": {
   "Type": "AWS::Lambda::Function",
   "Properties": {
    "Code": {
     "S3Bucket": {
      "Fn::Sub": "cdk-hnb659fds-assets-${AWS::AccountId}-${AWS::Region}"
     },
<<<<<<< HEAD
     "S3Key": "548eb578125b5be51c85b48c0a1f3f3575f8b607662961efc0bd64e4f8d9e6fa.zip"
=======
     "S3Key": "e2c2dd27dc5ff32f57bcc38c41340810979fd0964830338cd94ef42fe769e2e4.zip"
>>>>>>> 7d188cbe
    },
    "Role": {
     "Fn::GetAtt": [
      "DenyListPrunePruneHandlerServiceRole234C8EF9",
      "Arn"
     ]
    },
    "Description": "backend/deny-list/prune-handler.lambda.ts",
    "Environment": {
     "Variables": {
      "PACKAGE_DATA_BUCKET_NAME": {
       "Ref": "MockDataBucket4719A0C1"
      },
      "PACKAGE_DATA_KEY_PREFIX": "data/",
      "PRUNE_QUEUE_URL": {
       "Ref": "DenyListPruneDeleteQueueF9D9EBE3"
      },
      "DENY_LIST_BUCKET_NAME": {
       "Ref": "DenyListBucketC1C9D3D9"
      },
      "DENY_LIST_OBJECT_KEY": "deny-list.json",
      "ON_CHANGE_FUNCTION_NAME": {
       "Fn::GetAtt": [
        "CatalogBuilderMock263D4D67",
        "Arn"
       ]
      }
     }
    },
    "Handler": "index.handler",
    "Runtime": "nodejs16.x",
    "Timeout": 900
   },
   "DependsOn": [
    "DenyListPrunePruneHandlerServiceRoleDefaultPolicy7222934E",
    "DenyListPrunePruneHandlerServiceRole234C8EF9"
   ],
   "Metadata": {
    "aws:cdk:path": "TestDenyList/DenyList/Prune/PruneHandler/Resource",
<<<<<<< HEAD
    "aws:asset:path": "asset.548eb578125b5be51c85b48c0a1f3f3575f8b607662961efc0bd64e4f8d9e6fa.bundle",
=======
    "aws:asset:path": "asset.e2c2dd27dc5ff32f57bcc38c41340810979fd0964830338cd94ef42fe769e2e4.bundle",
>>>>>>> 7d188cbe
    "aws:asset:is-bundled": false,
    "aws:asset:property": "Code"
   }
  },
  "DenyListPrunePruneQueueHandlerServiceRole9BB94361": {
   "Type": "AWS::IAM::Role",
   "Properties": {
    "AssumeRolePolicyDocument": {
     "Statement": [
      {
       "Action": "sts:AssumeRole",
       "Effect": "Allow",
       "Principal": {
        "Service": "lambda.amazonaws.com"
       }
      }
     ],
     "Version": "2012-10-17"
    },
    "ManagedPolicyArns": [
     {
      "Fn::Join": [
       "",
       [
        "arn:",
        {
         "Ref": "AWS::Partition"
        },
        ":iam::aws:policy/service-role/AWSLambdaBasicExecutionRole"
       ]
      ]
     }
    ]
   },
   "Metadata": {
    "aws:cdk:path": "TestDenyList/DenyList/Prune/PruneQueueHandler/ServiceRole/Resource"
   }
  },
  "DenyListPrunePruneQueueHandlerServiceRoleDefaultPolicy9ED3B9C8": {
   "Type": "AWS::IAM::Policy",
   "Properties": {
    "PolicyDocument": {
     "Statement": [
      {
       "Action": "s3:DeleteObject*",
       "Effect": "Allow",
       "Resource": {
        "Fn::Join": [
         "",
         [
          {
           "Fn::GetAtt": [
            "MockDataBucket4719A0C1",
            "Arn"
           ]
          },
          "/*"
         ]
        ]
       }
      },
      {
       "Action": [
        "sqs:ReceiveMessage",
        "sqs:ChangeMessageVisibility",
        "sqs:GetQueueUrl",
        "sqs:DeleteMessage",
        "sqs:GetQueueAttributes"
       ],
       "Effect": "Allow",
       "Resource": {
        "Fn::GetAtt": [
         "DenyListPruneDeleteQueueF9D9EBE3",
         "Arn"
        ]
       }
      }
     ],
     "Version": "2012-10-17"
    },
    "PolicyName": "DenyListPrunePruneQueueHandlerServiceRoleDefaultPolicy9ED3B9C8",
    "Roles": [
     {
      "Ref": "DenyListPrunePruneQueueHandlerServiceRole9BB94361"
     }
    ]
   },
   "Metadata": {
    "aws:cdk:path": "TestDenyList/DenyList/Prune/PruneQueueHandler/ServiceRole/DefaultPolicy/Resource"
   }
  },
  "DenyListPrunePruneQueueHandler087D6B50": {
   "Type": "AWS::Lambda::Function",
   "Properties": {
    "Code": {
     "S3Bucket": {
      "Fn::Sub": "cdk-hnb659fds-assets-${AWS::AccountId}-${AWS::Region}"
     },
     "S3Key": "3789abe60e0767a5822211c7c6115a725d4c1cd50ec828b6653e0c10c3e57727.zip"
    },
    "Role": {
     "Fn::GetAtt": [
      "DenyListPrunePruneQueueHandlerServiceRole9BB94361",
      "Arn"
     ]
    },
    "Description": "backend/deny-list/prune-queue-handler.lambda.ts",
    "Environment": {
     "Variables": {
      "PACKAGE_DATA_BUCKET_NAME": {
       "Ref": "MockDataBucket4719A0C1"
      }
     }
    },
    "Handler": "index.handler",
    "Runtime": "nodejs16.x",
    "Timeout": 60
   },
   "DependsOn": [
    "DenyListPrunePruneQueueHandlerServiceRoleDefaultPolicy9ED3B9C8",
    "DenyListPrunePruneQueueHandlerServiceRole9BB94361"
   ],
   "Metadata": {
    "aws:cdk:path": "TestDenyList/DenyList/Prune/PruneQueueHandler/Resource",
    "aws:asset:path": "asset.3789abe60e0767a5822211c7c6115a725d4c1cd50ec828b6653e0c10c3e57727.bundle",
    "aws:asset:is-bundled": false,
    "aws:asset:property": "Code"
   }
  },
  "DenyListPrunePruneQueueHandlerSqsEventSourceTestDenyListPruneDeleteQueue888622B95BDFDCF8": {
   "Type": "AWS::Lambda::EventSourceMapping",
   "Properties": {
    "FunctionName": {
     "Ref": "DenyListPrunePruneQueueHandler087D6B50"
    },
    "EventSourceArn": {
     "Fn::GetAtt": [
      "DenyListPruneDeleteQueueF9D9EBE3",
      "Arn"
     ]
    }
   },
   "Metadata": {
    "aws:cdk:path": "TestDenyList/DenyList/Prune/PruneQueueHandler/SqsEventSource:TestDenyListPruneDeleteQueue888622B9/Resource"
   }
  },
  "DenyListPeriodicPruneC53BF9DB": {
   "Type": "AWS::Events::Rule",
   "Properties": {
    "ScheduleExpression": "rate(5 minutes)",
    "State": "ENABLED",
    "Targets": [
     {
      "Arn": {
       "Fn::GetAtt": [
        "DenyListPrunePruneHandler5F946B07",
        "Arn"
       ]
      },
      "Id": "Target0"
     }
    ]
   },
   "Metadata": {
    "aws:cdk:path": "TestDenyList/DenyList/PeriodicPrune/Resource"
   }
  },
  "DenyListPeriodicPruneAllowEventRuleTestDenyListPrunePruneHandlerDB8102B7EA785278": {
   "Type": "AWS::Lambda::Permission",
   "Properties": {
    "Action": "lambda:InvokeFunction",
    "FunctionName": {
     "Fn::GetAtt": [
      "DenyListPrunePruneHandler5F946B07",
      "Arn"
     ]
    },
    "Principal": "events.amazonaws.com",
    "SourceArn": {
     "Fn::GetAtt": [
      "DenyListPeriodicPruneC53BF9DB",
      "Arn"
     ]
    }
   },
   "Metadata": {
    "aws:cdk:path": "TestDenyList/DenyList/PeriodicPrune/AllowEventRuleTestDenyListPrunePruneHandlerDB8102B7"
   }
  },
  "BucketNotificationsHandler050a0587b7544547bf325f094a3db834RoleB6FB88EC": {
   "Type": "AWS::IAM::Role",
   "Properties": {
    "AssumeRolePolicyDocument": {
     "Statement": [
      {
       "Action": "sts:AssumeRole",
       "Effect": "Allow",
       "Principal": {
        "Service": "lambda.amazonaws.com"
       }
      }
     ],
     "Version": "2012-10-17"
    },
    "ManagedPolicyArns": [
     {
      "Fn::Join": [
       "",
       [
        "arn:",
        {
         "Ref": "AWS::Partition"
        },
        ":iam::aws:policy/service-role/AWSLambdaBasicExecutionRole"
       ]
      ]
     }
    ]
   },
   "Metadata": {
    "aws:cdk:path": "TestDenyList/BucketNotificationsHandler050a0587b7544547bf325f094a3db834/Role/Resource"
   }
  },
  "BucketNotificationsHandler050a0587b7544547bf325f094a3db834RoleDefaultPolicy2CF63D36": {
   "Type": "AWS::IAM::Policy",
   "Properties": {
    "PolicyDocument": {
     "Statement": [
      {
       "Action": "s3:PutBucketNotification",
       "Effect": "Allow",
       "Resource": "*"
      }
     ],
     "Version": "2012-10-17"
    },
    "PolicyName": "BucketNotificationsHandler050a0587b7544547bf325f094a3db834RoleDefaultPolicy2CF63D36",
    "Roles": [
     {
      "Ref": "BucketNotificationsHandler050a0587b7544547bf325f094a3db834RoleB6FB88EC"
     }
    ]
   },
   "Metadata": {
    "aws:cdk:path": "TestDenyList/BucketNotificationsHandler050a0587b7544547bf325f094a3db834/Role/DefaultPolicy/Resource"
   }
  },
  "BucketNotificationsHandler050a0587b7544547bf325f094a3db8347ECC3691": {
   "Type": "AWS::Lambda::Function",
   "Properties": {
    "Description": "AWS CloudFormation handler for \"Custom::S3BucketNotifications\" resources (@aws-cdk/aws-s3)",
    "Code": {
     "ZipFile": "import boto3  # type: ignore\nimport json\nimport logging\nimport urllib.request\n\ns3 = boto3.client(\"s3\")\n\nEVENTBRIDGE_CONFIGURATION = 'EventBridgeConfiguration'\n\nCONFIGURATION_TYPES = [\"TopicConfigurations\", \"QueueConfigurations\", \"LambdaFunctionConfigurations\"]\n\ndef handler(event: dict, context):\n  response_status = \"SUCCESS\"\n  error_message = \"\"\n  try:\n    props = event[\"ResourceProperties\"]\n    bucket = props[\"BucketName\"]\n    notification_configuration = props[\"NotificationConfiguration\"]\n    request_type = event[\"RequestType\"]\n    managed = props.get('Managed', 'true').lower() == 'true'\n    stack_id = event['StackId']\n\n    if managed:\n      config = handle_managed(request_type, notification_configuration)\n    else:\n      config = handle_unmanaged(bucket, stack_id, request_type, notification_configuration)\n\n    put_bucket_notification_configuration(bucket, config)\n  except Exception as e:\n    logging.exception(\"Failed to put bucket notification configuration\")\n    response_status = \"FAILED\"\n    error_message = f\"Error: {str(e)}. \"\n  finally:\n    submit_response(event, context, response_status, error_message)\n\ndef handle_managed(request_type, notification_configuration):\n  if request_type == 'Delete':\n    return {}\n  return notification_configuration\n\ndef handle_unmanaged(bucket, stack_id, request_type, notification_configuration):\n  external_notifications = find_external_notifications(bucket, stack_id)\n\n  if request_type == 'Delete':\n    return external_notifications\n\n  def with_id(notification):\n    notification['Id'] = f\"{stack_id}-{hash(json.dumps(notification, sort_keys=True))}\"\n    return notification\n\n  notifications = {}\n  for t in CONFIGURATION_TYPES:\n    external = external_notifications.get(t, [])\n    incoming = [with_id(n) for n in notification_configuration.get(t, [])]\n    notifications[t] = external + incoming\n\n  if EVENTBRIDGE_CONFIGURATION in notification_configuration:\n    notifications[EVENTBRIDGE_CONFIGURATION] = notification_configuration[EVENTBRIDGE_CONFIGURATION]\n  elif EVENTBRIDGE_CONFIGURATION in external_notifications:\n    notifications[EVENTBRIDGE_CONFIGURATION] = external_notifications[EVENTBRIDGE_CONFIGURATION]\n\n  return notifications\n\ndef find_external_notifications(bucket, stack_id):\n  existing_notifications = get_bucket_notification_configuration(bucket)\n  external_notifications = {}\n  for t in CONFIGURATION_TYPES:\n    external_notifications[t] = [n for n in existing_notifications.get(t, []) if not n['Id'].startswith(f\"{stack_id}-\")]\n\n  if EVENTBRIDGE_CONFIGURATION in existing_notifications:\n    external_notifications[EVENTBRIDGE_CONFIGURATION] = existing_notifications[EVENTBRIDGE_CONFIGURATION]\n\n  return external_notifications\n\ndef get_bucket_notification_configuration(bucket):\n  return s3.get_bucket_notification_configuration(Bucket=bucket)\n\ndef put_bucket_notification_configuration(bucket, notification_configuration):\n  s3.put_bucket_notification_configuration(Bucket=bucket, NotificationConfiguration=notification_configuration)\n\ndef submit_response(event: dict, context, response_status: str, error_message: str):\n  response_body = json.dumps(\n    {\n      \"Status\": response_status,\n      \"Reason\": f\"{error_message}See the details in CloudWatch Log Stream: {context.log_stream_name}\",\n      \"PhysicalResourceId\": event.get(\"PhysicalResourceId\") or event[\"LogicalResourceId\"],\n      \"StackId\": event[\"StackId\"],\n      \"RequestId\": event[\"RequestId\"],\n      \"LogicalResourceId\": event[\"LogicalResourceId\"],\n      \"NoEcho\": False,\n    }\n  ).encode(\"utf-8\")\n  headers = {\"content-type\": \"\", \"content-length\": str(len(response_body))}\n  try:\n    req = urllib.request.Request(url=event[\"ResponseURL\"], headers=headers, data=response_body, method=\"PUT\")\n    with urllib.request.urlopen(req) as response:\n      print(response.read().decode(\"utf-8\"))\n    print(\"Status code: \" + response.reason)\n  except Exception as e:\n      print(\"send(..) failed executing request.urlopen(..): \" + str(e))\n"
    },
    "Handler": "index.handler",
    "Role": {
     "Fn::GetAtt": [
      "BucketNotificationsHandler050a0587b7544547bf325f094a3db834RoleB6FB88EC",
      "Arn"
     ]
    },
    "Runtime": "python3.7",
    "Timeout": 300
   },
   "DependsOn": [
    "BucketNotificationsHandler050a0587b7544547bf325f094a3db834RoleDefaultPolicy2CF63D36",
    "BucketNotificationsHandler050a0587b7544547bf325f094a3db834RoleB6FB88EC"
   ],
   "Metadata": {
    "aws:cdk:path": "TestDenyList/BucketNotificationsHandler050a0587b7544547bf325f094a3db834/Resource"
   }
  },
  "CatalogBuilderMockServiceRole8558CA02": {
   "Type": "AWS::IAM::Role",
   "Properties": {
    "AssumeRolePolicyDocument": {
     "Statement": [
      {
       "Action": "sts:AssumeRole",
       "Effect": "Allow",
       "Principal": {
        "Service": "lambda.amazonaws.com"
       }
      }
     ],
     "Version": "2012-10-17"
    },
    "ManagedPolicyArns": [
     {
      "Fn::Join": [
       "",
       [
        "arn:",
        {
         "Ref": "AWS::Partition"
        },
        ":iam::aws:policy/service-role/AWSLambdaBasicExecutionRole"
       ]
      ]
     }
    ]
   },
   "Metadata": {
    "aws:cdk:path": "TestDenyList/CatalogBuilderMock/ServiceRole/Resource"
   }
  },
  "CatalogBuilderMock263D4D67": {
   "Type": "AWS::Lambda::Function",
   "Properties": {
    "Code": {
     "S3Bucket": {
      "Fn::Sub": "cdk-hnb659fds-assets-${AWS::AccountId}-${AWS::Region}"
     },
     "S3Key": "a2b6fc284e07f2948c5e5664c1dfcff68ed9bbaef106822e51b3ffe723fce733.zip"
    },
    "Role": {
     "Fn::GetAtt": [
      "CatalogBuilderMockServiceRole8558CA02",
      "Arn"
     ]
    },
    "Description": "__tests__/backend/deny-list/integ/catalog-builder-mock.lambda.ts",
    "Handler": "index.handler",
    "Runtime": "nodejs16.x"
   },
   "DependsOn": [
    "CatalogBuilderMockServiceRole8558CA02"
   ],
   "Metadata": {
    "aws:cdk:path": "TestDenyList/CatalogBuilderMock/Resource",
    "aws:asset:path": "asset.a2b6fc284e07f2948c5e5664c1dfcff68ed9bbaef106822e51b3ffe723fce733.bundle",
    "aws:asset:is-bundled": false,
    "aws:asset:property": "Code"
   }
  },
  "ClientTestServiceRole4F7802CF": {
   "Type": "AWS::IAM::Role",
   "Properties": {
    "AssumeRolePolicyDocument": {
     "Statement": [
      {
       "Action": "sts:AssumeRole",
       "Effect": "Allow",
       "Principal": {
        "Service": "lambda.amazonaws.com"
       }
      }
     ],
     "Version": "2012-10-17"
    },
    "ManagedPolicyArns": [
     {
      "Fn::Join": [
       "",
       [
        "arn:",
        {
         "Ref": "AWS::Partition"
        },
        ":iam::aws:policy/service-role/AWSLambdaBasicExecutionRole"
       ]
      ]
     }
    ]
   },
   "Metadata": {
    "aws:cdk:path": "TestDenyList/ClientTest/ServiceRole/Resource"
   }
  },
  "ClientTestServiceRoleDefaultPolicy3CB30A97": {
   "Type": "AWS::IAM::Policy",
   "Properties": {
    "PolicyDocument": {
     "Statement": [
      {
       "Action": [
        "s3:GetObject*",
        "s3:GetBucket*",
        "s3:List*"
       ],
       "Effect": "Allow",
       "Resource": [
        {
         "Fn::GetAtt": [
          "DenyListBucketC1C9D3D9",
          "Arn"
         ]
        },
        {
         "Fn::Join": [
          "",
          [
           {
            "Fn::GetAtt": [
             "DenyListBucketC1C9D3D9",
             "Arn"
            ]
           },
           "/*"
          ]
         ]
        }
       ]
      }
     ],
     "Version": "2012-10-17"
    },
    "PolicyName": "ClientTestServiceRoleDefaultPolicy3CB30A97",
    "Roles": [
     {
      "Ref": "ClientTestServiceRole4F7802CF"
     }
    ]
   },
   "Metadata": {
    "aws:cdk:path": "TestDenyList/ClientTest/ServiceRole/DefaultPolicy/Resource"
   }
  },
  "ClientTestBE4CEC14": {
   "Type": "AWS::Lambda::Function",
   "Properties": {
    "Code": {
     "S3Bucket": {
      "Fn::Sub": "cdk-hnb659fds-assets-${AWS::AccountId}-${AWS::Region}"
     },
<<<<<<< HEAD
     "S3Key": "34224f88e59c137f90344abf2e93c17000a199f70a080f618dad256e78830646.zip"
=======
     "S3Key": "bddd0c403e28d0803b2eea84a0271848c35a6b48e8f9355727a06d29f9d6f22d.zip"
>>>>>>> 7d188cbe
    },
    "Role": {
     "Fn::GetAtt": [
      "ClientTestServiceRole4F7802CF",
      "Arn"
     ]
    },
    "Description": "__tests__/backend/deny-list/integ/trigger.client-test.lambda.ts",
    "Environment": {
     "Variables": {
      "BUCKET_NAME": {
       "Ref": "DenyListBucketC1C9D3D9"
      },
      "DENY_LIST_BUCKET_NAME": {
       "Ref": "DenyListBucketC1C9D3D9"
      },
      "DENY_LIST_OBJECT_KEY": "deny-list.json",
      "FILE_NAME": "deny-list.json"
     }
    },
    "Handler": "index.handler",
    "Runtime": "nodejs16.x"
   },
   "DependsOn": [
    "ClientTestServiceRoleDefaultPolicy3CB30A97",
    "ClientTestServiceRole4F7802CF"
   ],
   "Metadata": {
    "aws:cdk:path": "TestDenyList/ClientTest/Resource",
<<<<<<< HEAD
    "aws:asset:path": "asset.34224f88e59c137f90344abf2e93c17000a199f70a080f618dad256e78830646.bundle",
=======
    "aws:asset:path": "asset.bddd0c403e28d0803b2eea84a0271848c35a6b48e8f9355727a06d29f9d6f22d.bundle",
>>>>>>> 7d188cbe
    "aws:asset:is-bundled": false,
    "aws:asset:property": "Code"
   }
  },
  "ClientTestTriggerE52E42D1": {
   "Type": "Custom::Trigger",
   "Properties": {
    "ServiceToken": {
     "Fn::GetAtt": [
      "AWSCDKTriggerCustomResourceProviderCustomResourceProviderHandler97BECD91",
      "Arn"
     ]
    },
    "HandlerArn": {
<<<<<<< HEAD
     "Ref": "ClientTestCurrentVersionAB7E7F65a4fee6b6e05d02314422f73dbcf1c03e"
=======
     "Ref": "ClientTestCurrentVersionAB7E7F652d756f1f86cecf221d4831a61eea7224"
>>>>>>> 7d188cbe
    }
   },
   "DependsOn": [
    "DenyListBucketAllowBucketNotificationsToTestDenyListPrunePruneHandlerDB8102B7D72AB8A7",
    "DenyListBucketAutoDeleteObjectsCustomResource8261EE69",
    "DenyListBucketNotificationsEF0449EB",
    "DenyListBucketPolicyFE28C82A",
    "DenyListBucketC1C9D3D9",
    "DenyListBucketDeploymentAwsCliLayer4F94CAE9",
    "DenyListBucketDeploymentCustomResource68E58740",
    "DenyListFailoverBucketAutoDeleteObjectsCustomResource7D8B8ADF",
    "DenyListFailoverBucketPolicy7EF208CC",
    "DenyListFailoverBucketC0405145",
    "DenyListPeriodicPruneAllowEventRuleTestDenyListPrunePruneHandlerDB8102B7EA785278",
    "DenyListPeriodicPruneC53BF9DB",
    "DenyListPruneDeleteQueueF9D9EBE3",
    "DenyListPrunePruneHandler5F946B07",
    "DenyListPrunePruneHandlerServiceRoleDefaultPolicy7222934E",
    "DenyListPrunePruneHandlerServiceRole234C8EF9",
    "DenyListPrunePruneQueueHandler087D6B50",
    "DenyListPrunePruneQueueHandlerServiceRoleDefaultPolicy9ED3B9C8",
    "DenyListPrunePruneQueueHandlerServiceRole9BB94361",
    "DenyListPrunePruneQueueHandlerSqsEventSourceTestDenyListPruneDeleteQueue888622B95BDFDCF8"
   ],
   "UpdateReplacePolicy": "Delete",
   "DeletionPolicy": "Delete",
   "Metadata": {
    "aws:cdk:path": "TestDenyList/ClientTest/Trigger/Default/Default"
   }
  },
<<<<<<< HEAD
  "ClientTestCurrentVersionAB7E7F65a4fee6b6e05d02314422f73dbcf1c03e": {
=======
  "ClientTestCurrentVersionAB7E7F652d756f1f86cecf221d4831a61eea7224": {
>>>>>>> 7d188cbe
   "Type": "AWS::Lambda::Version",
   "Properties": {
    "FunctionName": {
     "Ref": "ClientTestBE4CEC14"
    }
   },
   "Metadata": {
    "aws:cdk:path": "TestDenyList/ClientTest/CurrentVersion/Resource"
   }
  },
  "ClientTestPolicy7C5CF4ED": {
   "Type": "AWS::IAM::Policy",
   "Properties": {
    "PolicyDocument": {
     "Statement": [
      {
       "Action": "lambda:InvokeFunction",
       "Effect": "Allow",
       "Resource": {
        "Fn::Join": [
         "",
         [
          {
           "Fn::GetAtt": [
            "ClientTestBE4CEC14",
            "Arn"
           ]
          },
          "*"
         ]
        ]
       }
      }
     ],
     "Version": "2012-10-17"
    },
    "PolicyName": "ClientTestPolicy7C5CF4ED",
    "Roles": [
     {
      "Fn::Select": [
       1,
       {
        "Fn::Split": [
         "/",
         {
          "Fn::Select": [
           5,
           {
            "Fn::Split": [
             ":",
             {
              "Fn::GetAtt": [
               "AWSCDKTriggerCustomResourceProviderCustomResourceProviderRoleE18FAF0A",
               "Arn"
              ]
             }
            ]
           }
          ]
         }
        ]
       }
      ]
     }
    ]
   },
   "Metadata": {
    "aws:cdk:path": "TestDenyList/ClientTest/Policy/Resource"
   }
  },
  "AWSCDKTriggerCustomResourceProviderCustomResourceProviderRoleE18FAF0A": {
   "Type": "AWS::IAM::Role",
   "Properties": {
    "AssumeRolePolicyDocument": {
     "Version": "2012-10-17",
     "Statement": [
      {
       "Action": "sts:AssumeRole",
       "Effect": "Allow",
       "Principal": {
        "Service": "lambda.amazonaws.com"
       }
      }
     ]
    },
    "ManagedPolicyArns": [
     {
      "Fn::Sub": "arn:${AWS::Partition}:iam::aws:policy/service-role/AWSLambdaBasicExecutionRole"
     }
    ],
    "Policies": [
     {
      "PolicyName": "Inline",
      "PolicyDocument": {
       "Version": "2012-10-17",
       "Statement": [
        {
         "Effect": "Allow",
         "Action": [
          "lambda:InvokeFunction"
         ],
         "Resource": [
          {
           "Fn::Join": [
            "",
            [
             {
              "Fn::GetAtt": [
               "ClientTestBE4CEC14",
               "Arn"
              ]
             },
             ":*"
            ]
           ]
          }
         ]
        }
       ]
      }
     }
    ]
   },
   "Metadata": {
    "aws:cdk:path": "TestDenyList/AWSCDK.TriggerCustomResourceProviderCustomResourceProvider/Role"
   }
  },
  "AWSCDKTriggerCustomResourceProviderCustomResourceProviderHandler97BECD91": {
   "Type": "AWS::Lambda::Function",
   "Properties": {
    "Code": {
     "S3Bucket": {
      "Fn::Sub": "cdk-hnb659fds-assets-${AWS::AccountId}-${AWS::Region}"
     },
     "S3Key": "bf07247eadaa39d379953373748b89b79363b07f65d808493774c573fd5fc02b.zip"
    },
    "Timeout": 900,
    "MemorySize": 128,
    "Handler": "__entrypoint__.handler",
    "Role": {
     "Fn::GetAtt": [
      "AWSCDKTriggerCustomResourceProviderCustomResourceProviderRoleE18FAF0A",
      "Arn"
     ]
    },
    "Runtime": "nodejs14.x"
   },
   "DependsOn": [
    "AWSCDKTriggerCustomResourceProviderCustomResourceProviderRoleE18FAF0A"
   ],
   "Metadata": {
    "aws:cdk:path": "TestDenyList/AWSCDK.TriggerCustomResourceProviderCustomResourceProvider/Handler",
    "aws:asset:path": "asset.bf07247eadaa39d379953373748b89b79363b07f65d808493774c573fd5fc02b",
    "aws:asset:property": "Code"
   }
  },
  "PruneTestServiceRole91D2E3A2": {
   "Type": "AWS::IAM::Role",
   "Properties": {
    "AssumeRolePolicyDocument": {
     "Statement": [
      {
       "Action": "sts:AssumeRole",
       "Effect": "Allow",
       "Principal": {
        "Service": "lambda.amazonaws.com"
       }
      }
     ],
     "Version": "2012-10-17"
    },
    "ManagedPolicyArns": [
     {
      "Fn::Join": [
       "",
       [
        "arn:",
        {
         "Ref": "AWS::Partition"
        },
        ":iam::aws:policy/service-role/AWSLambdaBasicExecutionRole"
       ]
      ]
     }
    ]
   },
   "Metadata": {
    "aws:cdk:path": "TestDenyList/PruneTest/ServiceRole/Resource"
   }
  },
  "PruneTestServiceRoleDefaultPolicyBD33ABA2": {
   "Type": "AWS::IAM::Policy",
   "Properties": {
    "PolicyDocument": {
     "Statement": [
      {
       "Action": [
        "s3:GetObject*",
        "s3:GetBucket*",
        "s3:List*"
       ],
       "Effect": "Allow",
       "Resource": [
        {
         "Fn::GetAtt": [
          "MockDataBucket4719A0C1",
          "Arn"
         ]
        },
        {
         "Fn::Join": [
          "",
          [
           {
            "Fn::GetAtt": [
             "MockDataBucket4719A0C1",
             "Arn"
            ]
           },
           "/*"
          ]
         ]
        }
       ]
      }
     ],
     "Version": "2012-10-17"
    },
    "PolicyName": "PruneTestServiceRoleDefaultPolicyBD33ABA2",
    "Roles": [
     {
      "Ref": "PruneTestServiceRole91D2E3A2"
     }
    ]
   },
   "Metadata": {
    "aws:cdk:path": "TestDenyList/PruneTest/ServiceRole/DefaultPolicy/Resource"
   }
  },
  "PruneTest66C7D9FC": {
   "Type": "AWS::Lambda::Function",
   "Properties": {
    "Code": {
     "S3Bucket": {
      "Fn::Sub": "cdk-hnb659fds-assets-${AWS::AccountId}-${AWS::Region}"
     },
     "S3Key": "ae461a45d5be66f34ceb05172529e903e0b9bfd90c487e538527f2a3b2f729fd.zip"
    },
    "Role": {
     "Fn::GetAtt": [
      "PruneTestServiceRole91D2E3A2",
      "Arn"
     ]
    },
    "Description": "__tests__/backend/deny-list/integ/trigger.prune-test.lambda.ts",
    "Environment": {
     "Variables": {
      "BUCKET_NAME": {
       "Ref": "MockDataBucket4719A0C1"
      },
      "EXPECTED_KEYS": "[\"data/your/v1.2.4/world.txt\",\"data/your/v1.2.4/hello.txt\"]",
      "TIMEOUT_SEC": "120"
     }
    },
    "Handler": "index.handler",
    "Runtime": "nodejs16.x",
    "Timeout": 300
   },
   "DependsOn": [
    "PruneTestServiceRoleDefaultPolicyBD33ABA2",
    "PruneTestServiceRole91D2E3A2"
   ],
   "Metadata": {
    "aws:cdk:path": "TestDenyList/PruneTest/Resource",
    "aws:asset:path": "asset.ae461a45d5be66f34ceb05172529e903e0b9bfd90c487e538527f2a3b2f729fd.bundle",
    "aws:asset:is-bundled": false,
    "aws:asset:property": "Code"
   }
  },
  "PruneTestTriggerF2CD183D": {
   "Type": "Custom::Trigger",
   "Properties": {
    "ServiceToken": {
     "Fn::GetAtt": [
      "AWSCDKTriggerCustomResourceProviderCustomResourceProviderHandler97BECD91",
      "Arn"
     ]
    },
    "HandlerArn": {
     "Ref": "PruneTestCurrentVersion332993F805fa1663a3fce455849a1f7a0f9ab8d8"
    }
   },
   "DependsOn": [
    "DenyListBucketAllowBucketNotificationsToTestDenyListPrunePruneHandlerDB8102B7D72AB8A7",
    "DenyListBucketAutoDeleteObjectsCustomResource8261EE69",
    "DenyListBucketNotificationsEF0449EB",
    "DenyListBucketPolicyFE28C82A",
    "DenyListBucketC1C9D3D9",
    "DenyListBucketDeploymentAwsCliLayer4F94CAE9",
    "DenyListBucketDeploymentCustomResource68E58740",
    "DenyListFailoverBucketAutoDeleteObjectsCustomResource7D8B8ADF",
    "DenyListFailoverBucketPolicy7EF208CC",
    "DenyListFailoverBucketC0405145",
    "DenyListPeriodicPruneAllowEventRuleTestDenyListPrunePruneHandlerDB8102B7EA785278",
    "DenyListPeriodicPruneC53BF9DB",
    "DenyListPruneDeleteQueueF9D9EBE3",
    "DenyListPrunePruneHandler5F946B07",
    "DenyListPrunePruneHandlerServiceRoleDefaultPolicy7222934E",
    "DenyListPrunePruneHandlerServiceRole234C8EF9",
    "DenyListPrunePruneQueueHandler087D6B50",
    "DenyListPrunePruneQueueHandlerServiceRoleDefaultPolicy9ED3B9C8",
    "DenyListPrunePruneQueueHandlerServiceRole9BB94361",
    "DenyListPrunePruneQueueHandlerSqsEventSourceTestDenyListPruneDeleteQueue888622B95BDFDCF8"
   ],
   "UpdateReplacePolicy": "Delete",
   "DeletionPolicy": "Delete",
   "Metadata": {
    "aws:cdk:path": "TestDenyList/PruneTest/Trigger/Default/Default"
   }
  },
  "PruneTestCurrentVersion332993F805fa1663a3fce455849a1f7a0f9ab8d8": {
   "Type": "AWS::Lambda::Version",
   "Properties": {
    "FunctionName": {
     "Ref": "PruneTest66C7D9FC"
    }
   },
   "Metadata": {
    "aws:cdk:path": "TestDenyList/PruneTest/CurrentVersion/Resource"
   }
  },
  "PruneTestPolicyA887E151": {
   "Type": "AWS::IAM::Policy",
   "Properties": {
    "PolicyDocument": {
     "Statement": [
      {
       "Action": "lambda:InvokeFunction",
       "Effect": "Allow",
       "Resource": {
        "Fn::Join": [
         "",
         [
          {
           "Fn::GetAtt": [
            "PruneTest66C7D9FC",
            "Arn"
           ]
          },
          "*"
         ]
        ]
       }
      }
     ],
     "Version": "2012-10-17"
    },
    "PolicyName": "PruneTestPolicyA887E151",
    "Roles": [
     {
      "Fn::Select": [
       1,
       {
        "Fn::Split": [
         "/",
         {
          "Fn::Select": [
           5,
           {
            "Fn::Split": [
             ":",
             {
              "Fn::GetAtt": [
               "AWSCDKTriggerCustomResourceProviderCustomResourceProviderRoleE18FAF0A",
               "Arn"
              ]
             }
            ]
           }
          ]
         }
        ]
       }
      ]
     }
    ]
   },
   "Metadata": {
    "aws:cdk:path": "TestDenyList/PruneTest/Policy/Resource"
   }
  }
 },
 "Outputs": {
  "MonitoringWatchfulWatchfulDashboard1D7DDB1C": {
   "Value": {
    "Fn::Join": [
     "",
     [
      "https://console.aws.amazon.com/cloudwatch/home?region=",
      {
       "Ref": "AWS::Region"
      },
      "#dashboards:name=",
      {
       "Ref": "MonitoringWatchfulDashboard9EB9FD4D"
      }
     ]
    ]
   }
  },
  "DenyListSnapshotCommand31529C83": {
   "Description": "Snapshot TestDenyList/DenyList/Bucket",
   "Value": {
    "Fn::Join": [
     "",
     [
      "aws s3 sync s3://",
      {
       "Ref": "DenyListBucketC1C9D3D9"
      },
      " s3://",
      {
       "Ref": "DenyListFailoverBucketC0405145"
      }
     ]
    ]
   }
  }
 },
 "Parameters": {
  "BootstrapVersion": {
   "Type": "AWS::SSM::Parameter::Value<String>",
   "Default": "/cdk-bootstrap/hnb659fds/version",
   "Description": "Version of the CDK Bootstrap resources in this environment, automatically retrieved from SSM Parameter Store. [cdk:skip]"
  }
 },
 "Rules": {
  "CheckBootstrapVersion": {
   "Assertions": [
    {
     "Assert": {
      "Fn::Not": [
       {
        "Fn::Contains": [
         [
          "1",
          "2",
          "3",
          "4",
          "5"
         ],
         {
          "Ref": "BootstrapVersion"
         }
        ]
       }
      ]
     },
     "AssertDescription": "CDK bootstrap stack version 6 required. Please run 'cdk bootstrap' with a recent version of the CDK CLI."
    }
   ]
  }
 }
}<|MERGE_RESOLUTION|>--- conflicted
+++ resolved
@@ -1361,11 +1361,7 @@
      "S3Bucket": {
       "Fn::Sub": "cdk-hnb659fds-assets-${AWS::AccountId}-${AWS::Region}"
      },
-<<<<<<< HEAD
-     "S3Key": "548eb578125b5be51c85b48c0a1f3f3575f8b607662961efc0bd64e4f8d9e6fa.zip"
-=======
-     "S3Key": "e2c2dd27dc5ff32f57bcc38c41340810979fd0964830338cd94ef42fe769e2e4.zip"
->>>>>>> 7d188cbe
+     "S3Key": "ad02379a79551cb3ad59d28602245d4f0a2296271fa8dc982da7370c3aae9c01.zip"
     },
     "Role": {
      "Fn::GetAtt": [
@@ -1405,11 +1401,7 @@
    ],
    "Metadata": {
     "aws:cdk:path": "TestDenyList/DenyList/Prune/PruneHandler/Resource",
-<<<<<<< HEAD
-    "aws:asset:path": "asset.548eb578125b5be51c85b48c0a1f3f3575f8b607662961efc0bd64e4f8d9e6fa.bundle",
-=======
-    "aws:asset:path": "asset.e2c2dd27dc5ff32f57bcc38c41340810979fd0964830338cd94ef42fe769e2e4.bundle",
->>>>>>> 7d188cbe
+    "aws:asset:path": "asset.ad02379a79551cb3ad59d28602245d4f0a2296271fa8dc982da7370c3aae9c01.bundle",
     "aws:asset:is-bundled": false,
     "aws:asset:property": "Code"
    }
@@ -1835,11 +1827,7 @@
      "S3Bucket": {
       "Fn::Sub": "cdk-hnb659fds-assets-${AWS::AccountId}-${AWS::Region}"
      },
-<<<<<<< HEAD
-     "S3Key": "34224f88e59c137f90344abf2e93c17000a199f70a080f618dad256e78830646.zip"
-=======
-     "S3Key": "bddd0c403e28d0803b2eea84a0271848c35a6b48e8f9355727a06d29f9d6f22d.zip"
->>>>>>> 7d188cbe
+     "S3Key": "dc4db7a9e9628d6af1b1ffe17a18b3f82be9cfd788711c6e3a1827e3c69ebf49.zip"
     },
     "Role": {
      "Fn::GetAtt": [
@@ -1869,11 +1857,7 @@
    ],
    "Metadata": {
     "aws:cdk:path": "TestDenyList/ClientTest/Resource",
-<<<<<<< HEAD
-    "aws:asset:path": "asset.34224f88e59c137f90344abf2e93c17000a199f70a080f618dad256e78830646.bundle",
-=======
-    "aws:asset:path": "asset.bddd0c403e28d0803b2eea84a0271848c35a6b48e8f9355727a06d29f9d6f22d.bundle",
->>>>>>> 7d188cbe
+    "aws:asset:path": "asset.dc4db7a9e9628d6af1b1ffe17a18b3f82be9cfd788711c6e3a1827e3c69ebf49.bundle",
     "aws:asset:is-bundled": false,
     "aws:asset:property": "Code"
    }
@@ -1888,11 +1872,7 @@
      ]
     },
     "HandlerArn": {
-<<<<<<< HEAD
-     "Ref": "ClientTestCurrentVersionAB7E7F65a4fee6b6e05d02314422f73dbcf1c03e"
-=======
-     "Ref": "ClientTestCurrentVersionAB7E7F652d756f1f86cecf221d4831a61eea7224"
->>>>>>> 7d188cbe
+     "Ref": "ClientTestCurrentVersionAB7E7F6561886acc6bf95fc00260be4eb825f490"
     }
    },
    "DependsOn": [
@@ -1923,11 +1903,7 @@
     "aws:cdk:path": "TestDenyList/ClientTest/Trigger/Default/Default"
    }
   },
-<<<<<<< HEAD
-  "ClientTestCurrentVersionAB7E7F65a4fee6b6e05d02314422f73dbcf1c03e": {
-=======
-  "ClientTestCurrentVersionAB7E7F652d756f1f86cecf221d4831a61eea7224": {
->>>>>>> 7d188cbe
+  "ClientTestCurrentVersionAB7E7F6561886acc6bf95fc00260be4eb825f490": {
    "Type": "AWS::Lambda::Version",
    "Properties": {
     "FunctionName": {
