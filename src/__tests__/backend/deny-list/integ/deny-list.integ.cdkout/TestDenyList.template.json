--- conflicted
+++ resolved
@@ -1372,11 +1372,7 @@
      "S3Bucket": {
       "Fn::Sub": "cdk-hnb659fds-assets-${AWS::AccountId}-${AWS::Region}"
      },
-<<<<<<< HEAD
-     "S3Key": "2423ddaaca607b9dbe874055a2e8e02ae693eeca0a4ab4c8226180697e29e385.zip"
-=======
      "S3Key": "ede093b769dbb9191373b80f5a5c38b8081be382f7960ca7675a81cbe1c82a2c.zip"
->>>>>>> df5c82a2
     },
     "Description": "backend/deny-list/prune-handler.lambda.ts",
     "Environment": {
@@ -1416,11 +1412,7 @@
    ],
    "Metadata": {
     "aws:cdk:path": "TestDenyList/DenyList/Prune/PruneHandler/Resource",
-<<<<<<< HEAD
-    "aws:asset:path": "asset.2423ddaaca607b9dbe874055a2e8e02ae693eeca0a4ab4c8226180697e29e385.bundle",
-=======
     "aws:asset:path": "asset.ede093b769dbb9191373b80f5a5c38b8081be382f7960ca7675a81cbe1c82a2c.bundle",
->>>>>>> df5c82a2
     "aws:asset:is-bundled": false,
     "aws:asset:property": "Code"
    }
@@ -1855,11 +1847,7 @@
      "S3Bucket": {
       "Fn::Sub": "cdk-hnb659fds-assets-${AWS::AccountId}-${AWS::Region}"
      },
-<<<<<<< HEAD
-     "S3Key": "e8a7184da4f2357098cb634d7ef4c5465e0053451d3cb8f8eb885663639c2463.zip"
-=======
      "S3Key": "2fa27cdb66e7e4138de83c8229b18a1e7213a9c7cdfdc02433f21558001b2b98.zip"
->>>>>>> df5c82a2
     },
     "Description": "__tests__/backend/deny-list/integ/trigger.client-test.lambda.ts",
     "Environment": {
@@ -1889,11 +1877,7 @@
    ],
    "Metadata": {
     "aws:cdk:path": "TestDenyList/ClientTest/Resource",
-<<<<<<< HEAD
-    "aws:asset:path": "asset.e8a7184da4f2357098cb634d7ef4c5465e0053451d3cb8f8eb885663639c2463.bundle",
-=======
     "aws:asset:path": "asset.2fa27cdb66e7e4138de83c8229b18a1e7213a9c7cdfdc02433f21558001b2b98.bundle",
->>>>>>> df5c82a2
     "aws:asset:is-bundled": false,
     "aws:asset:property": "Code"
    }
@@ -1908,11 +1892,7 @@
      ]
     },
     "HandlerArn": {
-<<<<<<< HEAD
-     "Ref": "ClientTestCurrentVersionAB7E7F65cc80545b8f583e271b2ebe4ac959a6ae"
-=======
      "Ref": "ClientTestCurrentVersionAB7E7F65bd4d424ba33f2fcdea2ce8de8f460bbb"
->>>>>>> df5c82a2
     },
     "InvocationType": "RequestResponse",
     "Timeout": "120000",
@@ -1946,11 +1926,7 @@
     "aws:cdk:path": "TestDenyList/ClientTest/Trigger/Default/Default"
    }
   },
-<<<<<<< HEAD
-  "ClientTestCurrentVersionAB7E7F65cc80545b8f583e271b2ebe4ac959a6ae": {
-=======
   "ClientTestCurrentVersionAB7E7F65bd4d424ba33f2fcdea2ce8de8f460bbb": {
->>>>>>> df5c82a2
    "Type": "AWS::Lambda::Version",
    "Properties": {
     "FunctionName": {
