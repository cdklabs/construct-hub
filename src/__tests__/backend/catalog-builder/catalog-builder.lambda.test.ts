import { randomBytes } from 'crypto';
import { PassThrough } from 'stream';
import * as zip from 'zlib';

import * as AWS from 'aws-sdk';
import * as AWSMock from 'aws-sdk-mock';
import * as tar from 'tar-stream';

import { handler } from '../../../backend/catalog-builder/catalog-builder.lambda';
import { CatalogBuilderInput } from '../../../backend/payload-schema';
import * as aws from '../../../backend/shared/aws.lambda-shared';
import * as constants from '../../../backend/shared/constants';

let mockBucketName: string | undefined;

beforeEach((done) => {
  process.env.BUCKET_NAME = mockBucketName = randomBytes(16).toString('base64');
  AWSMock.setSDKInstance(AWS);
  done();
});

afterEach((done) => {
  AWSMock.restore();
  aws.reset();
  process.env.BUCKET_NAME = mockBucketName = undefined;
  done();
});

<<<<<<< HEAD
=======
test('no indexed packages', () => {
  // GIVEN
  AWSMock.mock('S3', 'getObject', (req: AWS.S3.GetObjectRequest, cb: Response<never>) => {
    try {
      expect(req.Bucket).toBe(mockBucketName);
      expect(req.Key).toBe(constants.CATALOG_KEY);
    } catch (e) {
      return cb(e);
    }
    return cb(new NoSuchKeyError());
  });
  AWSMock.mock('S3', 'listObjectsV2', (req: AWS.S3.ListObjectsV2Request, cb: Response<AWS.S3.ListObjectsV2Output>) => {
    try {
      expect(req.Bucket).toBe(mockBucketName);
      expect(req.Prefix).toBe(constants.STORAGE_KEY_PREFIX);
      expect(req.ContinuationToken).toBeUndefined();
    } catch (e) {
      return cb(e);
    }
    return cb(null, {});
  });
  const mockPutObjectResult: AWS.S3.PutObjectOutput = {};
  AWSMock.mock('S3', 'putObject', (req: AWS.S3.PutObjectRequest, cb: Response<AWS.S3.PutObjectOutput>) => {
    try {
      expect(req.Bucket).toBe(mockBucketName);
      expect(req.Key).toBe(constants.CATALOG_KEY);
      expect(req.ContentType).toBe('application/json');
      expect(req.CacheControl).toBe('public, max-age=300');
      const body = JSON.parse(req.Body?.toString('utf-8') ?? 'null');
      expect(body.packages).toEqual([]);
      expect(Date.parse(body.updatedAt)).toBeDefined();
    } catch (e) {
      return cb(e);
    }
    return cb(null, mockPutObjectResult);
  });

  // WHEN
  const result = handler({ Records: [] }, { /* context */ } as any);

  // THEN
  return expect(result).resolves.toBe(mockPutObjectResult);
});

>>>>>>> 7efd319e
test('initial build', () => {
  // GIVEN

  const npmMetadata = { date: 'Thu, 17 Jun 2021 01:52:04 GMT' };

  AWSMock.mock('S3', 'getObject', (req: AWS.S3.GetObjectRequest, cb: Response<AWS.S3.GetObjectOutput>) => {
    try {
      expect(req.Bucket).toBe(mockBucketName);
    } catch (e) {
      return cb(e);
    }

    if (req.Key.endsWith(constants.METADATA_KEY_SUFFIX)) {
      return cb(null, { Body: JSON.stringify(npmMetadata) });
    }
    const matches = new RegExp(`^${constants.STORAGE_KEY_PREFIX}((?:@[^/]+/)?[^/]+)/v([^/]+)/.*$`).exec(req.Key);
    if (matches != null) {
      mockNpmPackage(matches[1], matches[2]).then(
        (pack) => cb(null, { Body: pack }),
        cb,
      );
    } else {
      return cb(new NoSuchKeyError());
    }
  });
  // this is the suffix that triggers the catalog builder.
  const docsSuffix = constants.DOCS_KEY_SUFFIX_TYPESCRIPT;
  const mockFirstPage: AWS.S3.ObjectList = [
    { Key: `${constants.STORAGE_KEY_PREFIX}@scope/package/v1.2.3${constants.ASSEMBLY_KEY_SUFFIX}` },
    { Key: `${constants.STORAGE_KEY_PREFIX}@scope/package/v1.2.3${constants.PACKAGE_KEY_SUFFIX}` },
    { Key: `${constants.STORAGE_KEY_PREFIX}@scope/package/v1.2.3${docsSuffix}` },
    { Key: `${constants.STORAGE_KEY_PREFIX}name/v1.2.3${constants.ASSEMBLY_KEY_SUFFIX}` },
    { Key: `${constants.STORAGE_KEY_PREFIX}name/v1.2.3${constants.PACKAGE_KEY_SUFFIX}` },
    { Key: `${constants.STORAGE_KEY_PREFIX}name/v1.2.3${docsSuffix}` },
  ];
  const mockSecondPage: AWS.S3.ObjectList = [
    { Key: `${constants.STORAGE_KEY_PREFIX}@scope/package/v1.0.0${constants.ASSEMBLY_KEY_SUFFIX}` },
    { Key: `${constants.STORAGE_KEY_PREFIX}@scope/package/v1.0.0${constants.PACKAGE_KEY_SUFFIX}` },
    { Key: `${constants.STORAGE_KEY_PREFIX}@scope/package/v1.0.0${docsSuffix}` },
    { Key: `${constants.STORAGE_KEY_PREFIX}name/v2.0.0-pre${constants.ASSEMBLY_KEY_SUFFIX}` },
    { Key: `${constants.STORAGE_KEY_PREFIX}name/v2.0.0-pre${constants.PACKAGE_KEY_SUFFIX}` },
    { Key: `${constants.STORAGE_KEY_PREFIX}name/v2.0.0-pre${docsSuffix}` },
  ];
  AWSMock.mock('S3', 'listObjectsV2', (req: AWS.S3.ListObjectsV2Request, cb: Response<AWS.S3.ListObjectsV2Output>) => {
    try {
      expect(req.Bucket).toBe(mockBucketName);
      expect(req.Prefix).toBe(constants.STORAGE_KEY_PREFIX);
    } catch (e) {
      return cb(e);
    }
    if (req.ContinuationToken == null) {
      return cb(null, { Contents: mockFirstPage, NextContinuationToken: 'next' });
    }
    try {
      expect(req.ContinuationToken).toBe('next');
    } catch (e) {
      return cb(e);
    }
    return cb(null, { Contents: mockSecondPage });
  });
  const mockPutObjectResult: AWS.S3.PutObjectOutput = {};
  AWSMock.mock('S3', 'putObject', (req: AWS.S3.PutObjectRequest, cb: Response<AWS.S3.PutObjectOutput>) => {
    try {
      expect(req.Bucket).toBe(mockBucketName);
      expect(req.Key).toBe(constants.CATALOG_KEY);
      expect(req.ContentType).toBe('application/json');
      expect(req.Metadata).toHaveProperty('Package-Count', '3');
      const body = JSON.parse(req.Body?.toString('utf-8') ?? 'null');
      expect(body.packages).toEqual([
        {
          description: 'Package @scope/package, version 1.2.3',
          languages: { foo: 'bar' },
          major: 1,
          metadata: npmMetadata,
          name: '@scope/package',
          version: '1.2.3',
        },
        {
          description: 'Package name, version 1.2.3',
          languages: { foo: 'bar' },
          major: 1,
          metadata: npmMetadata,
          name: 'name',
          version: '1.2.3',
        },
        {
          description: 'Package name, version 2.0.0-pre',
          languages: { foo: 'bar' },
          major: 2,
          metadata: npmMetadata,
          name: 'name',
          version: '2.0.0-pre',
        },
      ]);
      expect(Date.parse(body.updatedAt)).toBeDefined();
    } catch (e) {
      return cb(e);
    }
    return cb(null, mockPutObjectResult);
  });

  // WHEN
  const result = handler({
    package: {
      key: `${constants.STORAGE_KEY_PREFIX}@scope/package/v1.2.2${constants.ASSEMBLY_KEY_SUFFIX}`,
      versionId: 'VersionID',
    },
  }, { /* context */ } as any);

  // THEN
  return expect(result).resolves.toBe(mockPutObjectResult);
});

describe('incremental build', () => {

  const npmMetadata = { date: 'Thu, 17 Jun 2021 01:52:04 GMT' };
  const initialScopePackageV2 = {
    description: 'Package @scope/package, version 2.3.4',
    languages: { foo: 'bar' },
    major: 2,
    metadata: npmMetadata,
    name: '@scope/package',
    version: '2.3.4',
  };
  const initialNameV1 = {
    description: 'Package name, version 1.0.0',
    languages: { foo: 'bar' },
    major: 1,
    metadata: npmMetadata,
    name: 'name',
    version: '1.0.0',
  };
  const initialNameV2 = {
    description: 'Package name, version 2.0.0-pre.10',
    languages: { foo: 'bar' },
    major: 2,
    metadata: npmMetadata,
    name: 'name',
    version: '2.0.0-pre.10',
  };
  const initialCatalog = {
    packages: [
      initialScopePackageV2,
      initialNameV1,
      initialNameV2,
    ],
    updatedAt: new Date().toISOString(),
  };

  test('new major version of @scope/package', () => {
    // GIVEN
    AWSMock.mock('S3', 'getObject', (req: AWS.S3.GetObjectRequest, cb: Response<AWS.S3.GetObjectOutput>) => {
      try {
        expect(req.Bucket).toBe(mockBucketName);
      } catch (e) {
        return cb(e);
      }

      if (req.Key.endsWith(constants.METADATA_KEY_SUFFIX)) {
        return cb(null, { Body: JSON.stringify(npmMetadata) });
      }

      const matches = new RegExp(`^${constants.STORAGE_KEY_PREFIX}((?:@[^/]+/)?[^/]+)/v([^/]+)/.*$`).exec(req.Key);
      if (matches != null) {
        mockNpmPackage(matches[1], matches[2]).then(
          (pack) => cb(null, { Body: pack }),
          cb,
        );
      } else if (req.Key === constants.CATALOG_KEY) {
        return cb(null, {
          Body: JSON.stringify(initialCatalog, null, 2),
        });
      } else {
        return cb(new NoSuchKeyError());
      }
    });

    const event: CatalogBuilderInput = {
      package: {
        key: `${constants.STORAGE_KEY_PREFIX}@scope/package/v1.2.3${constants.PACKAGE_KEY_SUFFIX}`,
      },
    };
    const mockPutObjectResult: AWS.S3.PutObjectOutput = {};
    AWSMock.mock('S3', 'putObject', (req: AWS.S3.PutObjectRequest, cb: Response<AWS.S3.PutObjectOutput>) => {
      try {
        expect(req.Bucket).toBe(mockBucketName);
        expect(req.Key).toBe(constants.CATALOG_KEY);
        expect(req.ContentType).toBe('text/json');
        expect(req.Metadata).toHaveProperty('Package-Count', '4');
        const body = JSON.parse(req.Body?.toString('utf-8') ?? 'null');
        expect(body.packages).toEqual([
          initialScopePackageV2,
          {
            description: 'Package @scope/package, version 1.2.3',
            languages: { foo: 'bar' },
            major: 1,
            metadata: npmMetadata,
            name: '@scope/package',
            version: '1.2.3',
          },
          initialNameV1,
          initialNameV2,
        ]);
        expect(Date.parse(body.updatedAt)).toBeDefined();
      } catch (e) {
        return cb(e);
      }
      return cb(null, mockPutObjectResult);
    });

    // WHEN
    const result = handler(event, { /* context */ } as any);

    // THEN
    return expect(result).resolves.toBe(mockPutObjectResult);
  });

<<<<<<< HEAD
  test('updated un-scoped package version', () => {
    // GIVEN
    AWSMock.mock('S3', 'getObject', (req: AWS.S3.GetObjectRequest, cb: Response<AWS.S3.GetObjectOutput>) => {
      try {
        expect(req.Bucket).toBe(mockBucketName);
      } catch (e) {
        return cb(e);
      }

      if (req.Key.endsWith(constants.METADATA_KEY_SUFFIX)) {
        return cb(null, { Body: JSON.stringify(npmMetadata) });
      }

      const matches = new RegExp(`^${constants.STORAGE_KEY_PREFIX}((?:@[^/]+/)?[^/]+)/v([^/]+)/.*$`).exec(req.Key);
      if (matches != null) {
        mockNpmPackage(matches[1], matches[2]).then(
          (pack) => cb(null, { Body: pack }),
          cb,
        );
      } else if (req.Key === constants.CATALOG_KEY) {
        return cb(null, {
          Body: JSON.stringify(initialCatalog, null, 2),
        });
      } else {
        return cb(new NoSuchKeyError());
      }
    });

    const event: CatalogBuilderInput = {
      package: {
        key: `${constants.STORAGE_KEY_PREFIX}name/v1.2.3${constants.PACKAGE_KEY_SUFFIX}`,
      },
    };
    const mockPutObjectResult: AWS.S3.PutObjectOutput = {};
    AWSMock.mock('S3', 'putObject', (req: AWS.S3.PutObjectRequest, cb: Response<AWS.S3.PutObjectOutput>) => {
      try {
        expect(req.Bucket).toBe(mockBucketName);
        expect(req.Key).toBe(constants.CATALOG_KEY);
        expect(req.ContentType).toBe('text/json');
        expect(req.Metadata).toHaveProperty('Package-Count', '3');
        const body = JSON.parse(req.Body?.toString('utf-8') ?? 'null');
        expect(body.packages).toEqual([
          initialScopePackageV2,
          { ... initialNameV1, description: 'Package name, version 1.2.3', version: '1.2.3' },
          initialNameV2,
        ]);
        expect(Date.parse(body.updatedAt)).toBeDefined();
      } catch (e) {
        return cb(e);
      }
      return cb(null, mockPutObjectResult);
    });

    // WHEN
    const result = handler(event, { /* context */ } as any);

    // THEN
    return expect(result).resolves.toBe(mockPutObjectResult);
=======
  function createRecord(key: string): S3EventRecord {
    return { s3: { object: { key } } } as any;
  }
  const event: S3Event = {
    Records: [
      createRecord(`${constants.STORAGE_KEY_PREFIX}@scope/package/v1.2.3${constants.PACKAGE_KEY_SUFFIX}`),
      createRecord(`${constants.STORAGE_KEY_PREFIX}name/v1.2.3${constants.PACKAGE_KEY_SUFFIX}`),
      createRecord(`${constants.STORAGE_KEY_PREFIX}@scope/package/v2.0.5${constants.PACKAGE_KEY_SUFFIX}`),
      createRecord(`${constants.STORAGE_KEY_PREFIX}name/v2.0.0-pre.1${constants.PACKAGE_KEY_SUFFIX}`),
    ],
  };
  const mockPutObjectResult: AWS.S3.PutObjectOutput = {};
  AWSMock.mock('S3', 'putObject', (req: AWS.S3.PutObjectRequest, cb: Response<AWS.S3.PutObjectOutput>) => {
    try {
      expect(req.Bucket).toBe(mockBucketName);
      expect(req.Key).toBe(constants.CATALOG_KEY);
      expect(req.ContentType).toBe('application/json');
      expect(req.Metadata).toHaveProperty('Package-Count', '4');
      const body = JSON.parse(req.Body?.toString('utf-8') ?? 'null');
      expect(body.packages).toEqual([
        {
          description: 'Package @scope/package, version 2.3.4',
          languages: { foo: 'bar' },
          major: 2,
          metadata: npmMetadata,
          name: '@scope/package',
          version: '2.3.4',
        },
        {
          description: 'Package @scope/package, version 1.2.3',
          languages: { foo: 'bar' },
          major: 1,
          metadata: npmMetadata,
          name: '@scope/package',
          version: '1.2.3',
        },
        {
          description: 'Package name, version 1.2.3',
          languages: { foo: 'bar' },
          major: 1,
          metadata: npmMetadata,
          name: 'name',
          version: '1.2.3',
        },
        {
          description: 'Package name, version 2.0.0-pre.10',
          languages: { foo: 'bar' },
          major: 2,
          metadata: npmMetadata,
          name: 'name',
          version: '2.0.0-pre.10',
        },
      ]);
      expect(Date.parse(body.updatedAt)).toBeDefined();
    } catch (e) {
      return cb(e);
    }
    return cb(null, mockPutObjectResult);
>>>>>>> 7efd319e
  });

  test('ignored "older" minor version of @scope/package', () => {
    // GIVEN
    AWSMock.mock('S3', 'getObject', (req: AWS.S3.GetObjectRequest, cb: Response<AWS.S3.GetObjectOutput>) => {
      try {
        expect(req.Bucket).toBe(mockBucketName);
      } catch (e) {
        return cb(e);
      }

      if (req.Key.endsWith(constants.METADATA_KEY_SUFFIX)) {
        return cb(null, { Body: JSON.stringify(npmMetadata) });
      }

      const matches = new RegExp(`^${constants.STORAGE_KEY_PREFIX}((?:@[^/]+/)?[^/]+)/v([^/]+)/.*$`).exec(req.Key);
      if (matches != null) {
        mockNpmPackage(matches[1], matches[2]).then(
          (pack) => cb(null, { Body: pack }),
          cb,
        );
      } else if (req.Key === constants.CATALOG_KEY) {
        return cb(null, {
          Body: JSON.stringify(initialCatalog, null, 2),
        });
      } else {
        return cb(new NoSuchKeyError());
      }
    });

    const event: CatalogBuilderInput = {
      package: {
        key: `${constants.STORAGE_KEY_PREFIX}@scope/package/v2.0.5${constants.PACKAGE_KEY_SUFFIX}`,
      },
    };
    const mockPutObjectResult: AWS.S3.PutObjectOutput = {};
    AWSMock.mock('S3', 'putObject', (req: AWS.S3.PutObjectRequest, cb: Response<AWS.S3.PutObjectOutput>) => {
      try {
        expect(req.Bucket).toBe(mockBucketName);
        expect(req.Key).toBe(constants.CATALOG_KEY);
        expect(req.ContentType).toBe('text/json');
        expect(req.Metadata).toHaveProperty('Package-Count', '3');
        const body = JSON.parse(req.Body?.toString('utf-8') ?? 'null');
        expect(body.packages).toEqual(initialCatalog.packages);
        expect(Date.parse(body.updatedAt)).toBeDefined();
      } catch (e) {
        return cb(e);
      }
      return cb(null, mockPutObjectResult);
    });

    // WHEN
    const result = handler(event, { /* context */ } as any);

    // THEN
    return expect(result).resolves.toBe(mockPutObjectResult);
  });

  test('ignored "older" pre-release of package', () => {
    // GIVEN
    AWSMock.mock('S3', 'getObject', (req: AWS.S3.GetObjectRequest, cb: Response<AWS.S3.GetObjectOutput>) => {
      try {
        expect(req.Bucket).toBe(mockBucketName);
      } catch (e) {
        return cb(e);
      }

      if (req.Key.endsWith(constants.METADATA_KEY_SUFFIX)) {
        return cb(null, { Body: JSON.stringify(npmMetadata) });
      }

      const matches = new RegExp(`^${constants.STORAGE_KEY_PREFIX}((?:@[^/]+/)?[^/]+)/v([^/]+)/.*$`).exec(req.Key);
      if (matches != null) {
        mockNpmPackage(matches[1], matches[2]).then(
          (pack) => cb(null, { Body: pack }),
          cb,
        );
      } else if (req.Key === constants.CATALOG_KEY) {
        return cb(null, {
          Body: JSON.stringify(initialCatalog, null, 2),
        });
      } else {
        return cb(new NoSuchKeyError());
      }
    });

    const event: CatalogBuilderInput = {
      package: {
        key: `${constants.STORAGE_KEY_PREFIX}name/v2.0.0-pre.1${constants.PACKAGE_KEY_SUFFIX}`,
      },
    };
    const mockPutObjectResult: AWS.S3.PutObjectOutput = {};
    AWSMock.mock('S3', 'putObject', (req: AWS.S3.PutObjectRequest, cb: Response<AWS.S3.PutObjectOutput>) => {
      try {
        expect(req.Bucket).toBe(mockBucketName);
        expect(req.Key).toBe(constants.CATALOG_KEY);
        expect(req.ContentType).toBe('text/json');
        expect(req.Metadata).toHaveProperty('Package-Count', '3');
        const body = JSON.parse(req.Body?.toString('utf-8') ?? 'null');
        expect(body.packages).toEqual(initialCatalog.packages);
        expect(Date.parse(body.updatedAt)).toBeDefined();
      } catch (e) {
        return cb(e);
      }
      return cb(null, mockPutObjectResult);
    });

    // WHEN
    const result = handler(event, { /* context */ } as any);

    // THEN
    return expect(result).resolves.toBe(mockPutObjectResult);
  });
});

type Response<T> = (err: AWS.AWSError | null, data?: T) => void;

class NoSuchKeyError extends Error implements AWS.AWSError {
  public code = 'NoSuchKey';
  public time = new Date();

  public retryable?: boolean | undefined;
  public statusCode?: number | undefined;
  public hostname?: string | undefined;
  public region?: string | undefined;
  public retryDelay?: number | undefined;
  public requestId?: string | undefined;
  public extendedRequestId?: string | undefined;
  public cfId?: string | undefined;
  public originalError?: Error | undefined;
}

function mockNpmPackage(name: string, version: string) {
  const packageJson = {
    name,
    version,
    description: `Package ${name}, version ${version}`,
    jsii: {
      targets: { foo: 'bar' },
    },
  };

  const tarball = tar.pack();
  tarball.entry({ name: 'package/ignore-me.txt' }, 'Ignore Me!');
  tarball.entry({ name: 'package/package.json' }, JSON.stringify(packageJson, null, 2));
  tarball.finalize();

  const gzip = zip.createGzip();
  tarball.pipe(gzip);

  const passthrough = new PassThrough();
  gzip.pipe(passthrough);

  return new Promise<Buffer>((ok) => {
    const chunks = new Array<Buffer>();
    passthrough.on('data', (chunk) => chunks.push(Buffer.from(chunk)));
    passthrough.once('end', () => {
      ok(Buffer.concat(chunks));
    });
  });
}<|MERGE_RESOLUTION|>--- conflicted
+++ resolved
@@ -26,53 +26,6 @@
   done();
 });
 
-<<<<<<< HEAD
-=======
-test('no indexed packages', () => {
-  // GIVEN
-  AWSMock.mock('S3', 'getObject', (req: AWS.S3.GetObjectRequest, cb: Response<never>) => {
-    try {
-      expect(req.Bucket).toBe(mockBucketName);
-      expect(req.Key).toBe(constants.CATALOG_KEY);
-    } catch (e) {
-      return cb(e);
-    }
-    return cb(new NoSuchKeyError());
-  });
-  AWSMock.mock('S3', 'listObjectsV2', (req: AWS.S3.ListObjectsV2Request, cb: Response<AWS.S3.ListObjectsV2Output>) => {
-    try {
-      expect(req.Bucket).toBe(mockBucketName);
-      expect(req.Prefix).toBe(constants.STORAGE_KEY_PREFIX);
-      expect(req.ContinuationToken).toBeUndefined();
-    } catch (e) {
-      return cb(e);
-    }
-    return cb(null, {});
-  });
-  const mockPutObjectResult: AWS.S3.PutObjectOutput = {};
-  AWSMock.mock('S3', 'putObject', (req: AWS.S3.PutObjectRequest, cb: Response<AWS.S3.PutObjectOutput>) => {
-    try {
-      expect(req.Bucket).toBe(mockBucketName);
-      expect(req.Key).toBe(constants.CATALOG_KEY);
-      expect(req.ContentType).toBe('application/json');
-      expect(req.CacheControl).toBe('public, max-age=300');
-      const body = JSON.parse(req.Body?.toString('utf-8') ?? 'null');
-      expect(body.packages).toEqual([]);
-      expect(Date.parse(body.updatedAt)).toBeDefined();
-    } catch (e) {
-      return cb(e);
-    }
-    return cb(null, mockPutObjectResult);
-  });
-
-  // WHEN
-  const result = handler({ Records: [] }, { /* context */ } as any);
-
-  // THEN
-  return expect(result).resolves.toBe(mockPutObjectResult);
-});
-
->>>>>>> 7efd319e
 test('initial build', () => {
   // GIVEN
 
@@ -260,7 +213,7 @@
       try {
         expect(req.Bucket).toBe(mockBucketName);
         expect(req.Key).toBe(constants.CATALOG_KEY);
-        expect(req.ContentType).toBe('text/json');
+        expect(req.ContentType).toBe('application/json');
         expect(req.Metadata).toHaveProperty('Package-Count', '4');
         const body = JSON.parse(req.Body?.toString('utf-8') ?? 'null');
         expect(body.packages).toEqual([
@@ -290,7 +243,6 @@
     return expect(result).resolves.toBe(mockPutObjectResult);
   });
 
-<<<<<<< HEAD
   test('updated un-scoped package version', () => {
     // GIVEN
     AWSMock.mock('S3', 'getObject', (req: AWS.S3.GetObjectRequest, cb: Response<AWS.S3.GetObjectOutput>) => {
@@ -329,7 +281,7 @@
       try {
         expect(req.Bucket).toBe(mockBucketName);
         expect(req.Key).toBe(constants.CATALOG_KEY);
-        expect(req.ContentType).toBe('text/json');
+        expect(req.ContentType).toBe('application/json');
         expect(req.Metadata).toHaveProperty('Package-Count', '3');
         const body = JSON.parse(req.Body?.toString('utf-8') ?? 'null');
         expect(body.packages).toEqual([
@@ -349,66 +301,6 @@
 
     // THEN
     return expect(result).resolves.toBe(mockPutObjectResult);
-=======
-  function createRecord(key: string): S3EventRecord {
-    return { s3: { object: { key } } } as any;
-  }
-  const event: S3Event = {
-    Records: [
-      createRecord(`${constants.STORAGE_KEY_PREFIX}@scope/package/v1.2.3${constants.PACKAGE_KEY_SUFFIX}`),
-      createRecord(`${constants.STORAGE_KEY_PREFIX}name/v1.2.3${constants.PACKAGE_KEY_SUFFIX}`),
-      createRecord(`${constants.STORAGE_KEY_PREFIX}@scope/package/v2.0.5${constants.PACKAGE_KEY_SUFFIX}`),
-      createRecord(`${constants.STORAGE_KEY_PREFIX}name/v2.0.0-pre.1${constants.PACKAGE_KEY_SUFFIX}`),
-    ],
-  };
-  const mockPutObjectResult: AWS.S3.PutObjectOutput = {};
-  AWSMock.mock('S3', 'putObject', (req: AWS.S3.PutObjectRequest, cb: Response<AWS.S3.PutObjectOutput>) => {
-    try {
-      expect(req.Bucket).toBe(mockBucketName);
-      expect(req.Key).toBe(constants.CATALOG_KEY);
-      expect(req.ContentType).toBe('application/json');
-      expect(req.Metadata).toHaveProperty('Package-Count', '4');
-      const body = JSON.parse(req.Body?.toString('utf-8') ?? 'null');
-      expect(body.packages).toEqual([
-        {
-          description: 'Package @scope/package, version 2.3.4',
-          languages: { foo: 'bar' },
-          major: 2,
-          metadata: npmMetadata,
-          name: '@scope/package',
-          version: '2.3.4',
-        },
-        {
-          description: 'Package @scope/package, version 1.2.3',
-          languages: { foo: 'bar' },
-          major: 1,
-          metadata: npmMetadata,
-          name: '@scope/package',
-          version: '1.2.3',
-        },
-        {
-          description: 'Package name, version 1.2.3',
-          languages: { foo: 'bar' },
-          major: 1,
-          metadata: npmMetadata,
-          name: 'name',
-          version: '1.2.3',
-        },
-        {
-          description: 'Package name, version 2.0.0-pre.10',
-          languages: { foo: 'bar' },
-          major: 2,
-          metadata: npmMetadata,
-          name: 'name',
-          version: '2.0.0-pre.10',
-        },
-      ]);
-      expect(Date.parse(body.updatedAt)).toBeDefined();
-    } catch (e) {
-      return cb(e);
-    }
-    return cb(null, mockPutObjectResult);
->>>>>>> 7efd319e
   });
 
   test('ignored "older" minor version of @scope/package', () => {
@@ -449,7 +341,7 @@
       try {
         expect(req.Bucket).toBe(mockBucketName);
         expect(req.Key).toBe(constants.CATALOG_KEY);
-        expect(req.ContentType).toBe('text/json');
+        expect(req.ContentType).toBe('application/json');
         expect(req.Metadata).toHaveProperty('Package-Count', '3');
         const body = JSON.parse(req.Body?.toString('utf-8') ?? 'null');
         expect(body.packages).toEqual(initialCatalog.packages);
@@ -505,7 +397,7 @@
       try {
         expect(req.Bucket).toBe(mockBucketName);
         expect(req.Key).toBe(constants.CATALOG_KEY);
-        expect(req.ContentType).toBe('text/json');
+        expect(req.ContentType).toBe('application/json');
         expect(req.Metadata).toHaveProperty('Package-Count', '3');
         const body = JSON.parse(req.Body?.toString('utf-8') ?? 'null');
         expect(body.packages).toEqual(initialCatalog.packages);
