// Jest Snapshot v1, https://goo.gl/fbAQLP

exports[`minimal usage 1`] = `
Object {
  "Outputs": Object {
    "ConstructHubMonitoringWatchfulWatchfulDashboard75D318D0": Object {
      "Value": Object {
        "Fn::Join": Array [
          "",
          Array [
            "https://console.aws.amazon.com/cloudwatch/home?region=",
            Object {
              "Ref": "AWS::Region",
            },
            "#dashboards:name=",
            Object {
              "Ref": "ConstructHubMonitoringWatchfulDashboardB8493D55",
            },
          ],
        ],
      },
    },
    "ConstructHubWebAppDomainNameDC10F8DD": Object {
      "Export": Object {
        "Name": "ConstructHubDomainName",
      },
      "Value": Object {
        "Fn::GetAtt": Array [
          "ConstructHubWebAppDistribution1F181DC9",
          "DomainName",
        ],
      },
    },
  },
  "Parameters": Object {
    "AssetParameters34c7dcc9f578fa0ec3da11db158dce98ccaf225c19131b357f669651db3897b2ArtifactHashA7C49A78": Object {
      "Description": "Artifact hash for asset \\"34c7dcc9f578fa0ec3da11db158dce98ccaf225c19131b357f669651db3897b2\\"",
      "Type": "String",
    },
    "AssetParameters34c7dcc9f578fa0ec3da11db158dce98ccaf225c19131b357f669651db3897b2S3Bucket7ACB823F": Object {
      "Description": "S3 bucket for asset \\"34c7dcc9f578fa0ec3da11db158dce98ccaf225c19131b357f669651db3897b2\\"",
      "Type": "String",
    },
    "AssetParameters34c7dcc9f578fa0ec3da11db158dce98ccaf225c19131b357f669651db3897b2S3VersionKey1D948596": Object {
      "Description": "S3 key for asset version \\"34c7dcc9f578fa0ec3da11db158dce98ccaf225c19131b357f669651db3897b2\\"",
      "Type": "String",
    },
    "AssetParameters49a9f312aed7e8d4ad343bbad95b02deb3189efcc26bd4f6ed85af1ac968cef4ArtifactHash554D06EA": Object {
      "Description": "Artifact hash for asset \\"49a9f312aed7e8d4ad343bbad95b02deb3189efcc26bd4f6ed85af1ac968cef4\\"",
      "Type": "String",
    },
    "AssetParameters49a9f312aed7e8d4ad343bbad95b02deb3189efcc26bd4f6ed85af1ac968cef4S3Bucket058DFDAD": Object {
      "Description": "S3 bucket for asset \\"49a9f312aed7e8d4ad343bbad95b02deb3189efcc26bd4f6ed85af1ac968cef4\\"",
      "Type": "String",
    },
    "AssetParameters49a9f312aed7e8d4ad343bbad95b02deb3189efcc26bd4f6ed85af1ac968cef4S3VersionKeyB27ADAD0": Object {
      "Description": "S3 key for asset version \\"49a9f312aed7e8d4ad343bbad95b02deb3189efcc26bd4f6ed85af1ac968cef4\\"",
      "Type": "String",
    },
    "AssetParameters67b7823b74bc135986aa72f889d6a8da058d0c4a20cbc2dfc6f78995fdd2fc24ArtifactHashBA91B77F": Object {
      "Description": "Artifact hash for asset \\"67b7823b74bc135986aa72f889d6a8da058d0c4a20cbc2dfc6f78995fdd2fc24\\"",
      "Type": "String",
    },
    "AssetParameters67b7823b74bc135986aa72f889d6a8da058d0c4a20cbc2dfc6f78995fdd2fc24S3Bucket4D46ABB5": Object {
      "Description": "S3 bucket for asset \\"67b7823b74bc135986aa72f889d6a8da058d0c4a20cbc2dfc6f78995fdd2fc24\\"",
      "Type": "String",
    },
    "AssetParameters67b7823b74bc135986aa72f889d6a8da058d0c4a20cbc2dfc6f78995fdd2fc24S3VersionKeyB0F28861": Object {
      "Description": "S3 key for asset version \\"67b7823b74bc135986aa72f889d6a8da058d0c4a20cbc2dfc6f78995fdd2fc24\\"",
      "Type": "String",
    },
    "AssetParameters6b4a338b691490f1fd6351e29140684b4cc8c932fa8610251617ca4279b42c9fArtifactHash0F9EA6AA": Object {
      "Description": "Artifact hash for asset \\"6b4a338b691490f1fd6351e29140684b4cc8c932fa8610251617ca4279b42c9f\\"",
      "Type": "String",
    },
    "AssetParameters6b4a338b691490f1fd6351e29140684b4cc8c932fa8610251617ca4279b42c9fS3Bucket165D0B30": Object {
      "Description": "S3 bucket for asset \\"6b4a338b691490f1fd6351e29140684b4cc8c932fa8610251617ca4279b42c9f\\"",
      "Type": "String",
    },
    "AssetParameters6b4a338b691490f1fd6351e29140684b4cc8c932fa8610251617ca4279b42c9fS3VersionKeyD832198D": Object {
      "Description": "S3 key for asset version \\"6b4a338b691490f1fd6351e29140684b4cc8c932fa8610251617ca4279b42c9f\\"",
      "Type": "String",
    },
    "AssetParameters8625a217e0e7f0586edd183190019d9970344fa75c829365a84a47531a60a32eArtifactHashEC22613F": Object {
      "Description": "Artifact hash for asset \\"8625a217e0e7f0586edd183190019d9970344fa75c829365a84a47531a60a32e\\"",
      "Type": "String",
    },
    "AssetParameters8625a217e0e7f0586edd183190019d9970344fa75c829365a84a47531a60a32eS3BucketF1993F46": Object {
      "Description": "S3 bucket for asset \\"8625a217e0e7f0586edd183190019d9970344fa75c829365a84a47531a60a32e\\"",
      "Type": "String",
    },
    "AssetParameters8625a217e0e7f0586edd183190019d9970344fa75c829365a84a47531a60a32eS3VersionKey6A8C6CB5": Object {
      "Description": "S3 key for asset version \\"8625a217e0e7f0586edd183190019d9970344fa75c829365a84a47531a60a32e\\"",
      "Type": "String",
    },
<<<<<<< HEAD
=======
    "AssetParameters86636ae9c2e497c99bfcde8a9310daa981aaae2477613f256d5cfe22541cf103ArtifactHash5B391504": Object {
      "Description": "Artifact hash for asset \\"86636ae9c2e497c99bfcde8a9310daa981aaae2477613f256d5cfe22541cf103\\"",
      "Type": "String",
    },
    "AssetParameters86636ae9c2e497c99bfcde8a9310daa981aaae2477613f256d5cfe22541cf103S3BucketA4207D31": Object {
      "Description": "S3 bucket for asset \\"86636ae9c2e497c99bfcde8a9310daa981aaae2477613f256d5cfe22541cf103\\"",
      "Type": "String",
    },
    "AssetParameters86636ae9c2e497c99bfcde8a9310daa981aaae2477613f256d5cfe22541cf103S3VersionKeyA4D9DFC0": Object {
      "Description": "S3 key for asset version \\"86636ae9c2e497c99bfcde8a9310daa981aaae2477613f256d5cfe22541cf103\\"",
      "Type": "String",
    },
    "AssetParameters91ab8fa94a11a569cdac879accf050ca99d3ac9249073b166f01519c23420bffArtifactHash12102562": Object {
      "Description": "Artifact hash for asset \\"91ab8fa94a11a569cdac879accf050ca99d3ac9249073b166f01519c23420bff\\"",
      "Type": "String",
    },
    "AssetParameters91ab8fa94a11a569cdac879accf050ca99d3ac9249073b166f01519c23420bffS3Bucket89C755A8": Object {
      "Description": "S3 bucket for asset \\"91ab8fa94a11a569cdac879accf050ca99d3ac9249073b166f01519c23420bff\\"",
      "Type": "String",
    },
    "AssetParameters91ab8fa94a11a569cdac879accf050ca99d3ac9249073b166f01519c23420bffS3VersionKeyB74B99C5": Object {
      "Description": "S3 key for asset version \\"91ab8fa94a11a569cdac879accf050ca99d3ac9249073b166f01519c23420bff\\"",
      "Type": "String",
    },
>>>>>>> de7335f2
    "AssetParametersa2a420a4715fb0cfd6bc2d00c13a5a70fa1c434d6e6936185021c8fb397fd2caArtifactHashE3F0EDDF": Object {
      "Description": "Artifact hash for asset \\"a2a420a4715fb0cfd6bc2d00c13a5a70fa1c434d6e6936185021c8fb397fd2ca\\"",
      "Type": "String",
    },
    "AssetParametersa2a420a4715fb0cfd6bc2d00c13a5a70fa1c434d6e6936185021c8fb397fd2caS3Bucket95E84154": Object {
      "Description": "S3 bucket for asset \\"a2a420a4715fb0cfd6bc2d00c13a5a70fa1c434d6e6936185021c8fb397fd2ca\\"",
      "Type": "String",
    },
    "AssetParametersa2a420a4715fb0cfd6bc2d00c13a5a70fa1c434d6e6936185021c8fb397fd2caS3VersionKeyD47D75B1": Object {
      "Description": "S3 key for asset version \\"a2a420a4715fb0cfd6bc2d00c13a5a70fa1c434d6e6936185021c8fb397fd2ca\\"",
      "Type": "String",
    },
    "AssetParametersa9b8491b2911a366c43cde5d94de41240e34839f322e57e4d080be304aa55777ArtifactHash452E23B0": Object {
      "Description": "Artifact hash for asset \\"a9b8491b2911a366c43cde5d94de41240e34839f322e57e4d080be304aa55777\\"",
      "Type": "String",
    },
    "AssetParametersa9b8491b2911a366c43cde5d94de41240e34839f322e57e4d080be304aa55777S3BucketEFBEBE7E": Object {
      "Description": "S3 bucket for asset \\"a9b8491b2911a366c43cde5d94de41240e34839f322e57e4d080be304aa55777\\"",
      "Type": "String",
    },
    "AssetParametersa9b8491b2911a366c43cde5d94de41240e34839f322e57e4d080be304aa55777S3VersionKey8F8A2DB4": Object {
      "Description": "S3 key for asset version \\"a9b8491b2911a366c43cde5d94de41240e34839f322e57e4d080be304aa55777\\"",
      "Type": "String",
    },
    "AssetParametersc24b999656e4fe6c609c31bae56a1cf4717a405619c3aa6ba1bc686b8c2c86cfArtifactHash85F58E48": Object {
      "Description": "Artifact hash for asset \\"c24b999656e4fe6c609c31bae56a1cf4717a405619c3aa6ba1bc686b8c2c86cf\\"",
      "Type": "String",
    },
    "AssetParametersc24b999656e4fe6c609c31bae56a1cf4717a405619c3aa6ba1bc686b8c2c86cfS3Bucket55EFA30C": Object {
      "Description": "S3 bucket for asset \\"c24b999656e4fe6c609c31bae56a1cf4717a405619c3aa6ba1bc686b8c2c86cf\\"",
      "Type": "String",
    },
    "AssetParametersc24b999656e4fe6c609c31bae56a1cf4717a405619c3aa6ba1bc686b8c2c86cfS3VersionKey60329B70": Object {
      "Description": "S3 key for asset version \\"c24b999656e4fe6c609c31bae56a1cf4717a405619c3aa6ba1bc686b8c2c86cf\\"",
      "Type": "String",
    },
    "AssetParameterse9882ab123687399f934da0d45effe675ecc8ce13b40cb946f3e1d6141fe8d68ArtifactHashD9A515C3": Object {
      "Description": "Artifact hash for asset \\"e9882ab123687399f934da0d45effe675ecc8ce13b40cb946f3e1d6141fe8d68\\"",
      "Type": "String",
    },
    "AssetParameterse9882ab123687399f934da0d45effe675ecc8ce13b40cb946f3e1d6141fe8d68S3BucketAEADE8C7": Object {
      "Description": "S3 bucket for asset \\"e9882ab123687399f934da0d45effe675ecc8ce13b40cb946f3e1d6141fe8d68\\"",
      "Type": "String",
    },
    "AssetParameterse9882ab123687399f934da0d45effe675ecc8ce13b40cb946f3e1d6141fe8d68S3VersionKeyE415415F": Object {
      "Description": "S3 key for asset version \\"e9882ab123687399f934da0d45effe675ecc8ce13b40cb946f3e1d6141fe8d68\\"",
      "Type": "String",
    },
    "AssetParametersf3d3a3cc7f26921b237eff24fc5dd7aef8f0465a1f376b8f7918eb3d4b3e8797ArtifactHashAAFCA968": Object {
      "Description": "Artifact hash for asset \\"f3d3a3cc7f26921b237eff24fc5dd7aef8f0465a1f376b8f7918eb3d4b3e8797\\"",
      "Type": "String",
    },
    "AssetParametersf3d3a3cc7f26921b237eff24fc5dd7aef8f0465a1f376b8f7918eb3d4b3e8797S3BucketBEE108A9": Object {
      "Description": "S3 bucket for asset \\"f3d3a3cc7f26921b237eff24fc5dd7aef8f0465a1f376b8f7918eb3d4b3e8797\\"",
      "Type": "String",
    },
    "AssetParametersf3d3a3cc7f26921b237eff24fc5dd7aef8f0465a1f376b8f7918eb3d4b3e8797S3VersionKeyA877E3C9": Object {
      "Description": "S3 key for asset version \\"f3d3a3cc7f26921b237eff24fc5dd7aef8f0465a1f376b8f7918eb3d4b3e8797\\"",
      "Type": "String",
    },
  },
  "Resources": Object {
    "AWS679f53fac002430cb0da5b7982bd22872D164C4C": Object {
      "DependsOn": Array [
        "AWS679f53fac002430cb0da5b7982bd2287ServiceRoleC1EA0FF2",
      ],
      "Properties": Object {
        "Code": Object {
          "S3Bucket": Object {
            "Ref": "AssetParametersf3d3a3cc7f26921b237eff24fc5dd7aef8f0465a1f376b8f7918eb3d4b3e8797S3BucketBEE108A9",
          },
          "S3Key": Object {
            "Fn::Join": Array [
              "",
              Array [
                Object {
                  "Fn::Select": Array [
                    0,
                    Object {
                      "Fn::Split": Array [
                        "||",
                        Object {
                          "Ref": "AssetParametersf3d3a3cc7f26921b237eff24fc5dd7aef8f0465a1f376b8f7918eb3d4b3e8797S3VersionKeyA877E3C9",
                        },
                      ],
                    },
                  ],
                },
                Object {
                  "Fn::Select": Array [
                    1,
                    Object {
                      "Fn::Split": Array [
                        "||",
                        Object {
                          "Ref": "AssetParametersf3d3a3cc7f26921b237eff24fc5dd7aef8f0465a1f376b8f7918eb3d4b3e8797S3VersionKeyA877E3C9",
                        },
                      ],
                    },
                  ],
                },
              ],
            ],
          },
        },
        "Handler": "index.handler",
        "Role": Object {
          "Fn::GetAtt": Array [
            "AWS679f53fac002430cb0da5b7982bd2287ServiceRoleC1EA0FF2",
            "Arn",
          ],
        },
        "Runtime": "nodejs12.x",
        "Timeout": 120,
      },
      "Type": "AWS::Lambda::Function",
    },
    "AWS679f53fac002430cb0da5b7982bd2287ServiceRoleC1EA0FF2": Object {
      "Properties": Object {
        "AssumeRolePolicyDocument": Object {
          "Statement": Array [
            Object {
              "Action": "sts:AssumeRole",
              "Effect": "Allow",
              "Principal": Object {
                "Service": "lambda.amazonaws.com",
              },
            },
          ],
          "Version": "2012-10-17",
        },
        "ManagedPolicyArns": Array [
          Object {
            "Fn::Join": Array [
              "",
              Array [
                "arn:",
                Object {
                  "Ref": "AWS::Partition",
                },
                ":iam::aws:policy/service-role/AWSLambdaBasicExecutionRole",
              ],
            ],
          },
        ],
      },
      "Type": "AWS::IAM::Role",
    },
    "BucketNotificationsHandler050a0587b7544547bf325f094a3db8347ECC3691": Object {
      "DependsOn": Array [
        "BucketNotificationsHandler050a0587b7544547bf325f094a3db834RoleDefaultPolicy2CF63D36",
        "BucketNotificationsHandler050a0587b7544547bf325f094a3db834RoleB6FB88EC",
      ],
      "Properties": Object {
        "Code": Object {
          "ZipFile": "import boto3  # type: ignore
import json
import logging
import urllib.request

s3 = boto3.client(\\"s3\\")

CONFIGURATION_TYPES = [\\"TopicConfigurations\\", \\"QueueConfigurations\\", \\"LambdaFunctionConfigurations\\"]

def handler(event: dict, context):
    response_status = \\"SUCCESS\\"
    error_message = \\"\\"
    try:
        props = event[\\"ResourceProperties\\"]
        bucket = props[\\"BucketName\\"]
        notification_configuration = props[\\"NotificationConfiguration\\"]
        request_type = event[\\"RequestType\\"]
        managed = props.get('Managed', 'true').lower() == 'true'
        stack_id = event['StackId']

        if managed:
          config = handle_managed(request_type, notification_configuration)
        else:
          config = handle_unmanaged(bucket, stack_id, request_type, notification_configuration)

        put_bucket_notification_configuration(bucket, config)
    except Exception as e:
        logging.exception(\\"Failed to put bucket notification configuration\\")
        response_status = \\"FAILED\\"
        error_message = f\\"Error: {str(e)}. \\"
    finally:
        submit_response(event, context, response_status, error_message)


def handle_managed(request_type, notification_configuration):
  if request_type == 'Delete':
    return {}
  return notification_configuration


def handle_unmanaged(bucket, stack_id, request_type, notification_configuration):

  # find external notifications
  external_notifications = find_external_notifications(bucket, stack_id)

  # if delete, that's all we need
  if request_type == 'Delete':
    return external_notifications

  def with_id(notification):
    notification['Id'] = f\\"{stack_id}-{hash(json.dumps(notification, sort_keys=True))}\\"
    return notification

  # otherwise, merge external with incoming config and augment with id
  notifications = {}
  for t in CONFIGURATION_TYPES:
    external = external_notifications.get(t, [])
    incoming = [with_id(n) for n in notification_configuration.get(t, [])]
    notifications[t] = external + incoming
  return notifications


def find_external_notifications(bucket, stack_id):
  existing_notifications = get_bucket_notification_configuration(bucket)
  external_notifications = {}
  for t in CONFIGURATION_TYPES:
    # if the notification was created by us, we know what id to expect
    # so we can filter by it.
    external_notifications[t] = [n for n in existing_notifications.get(t, []) if not n['Id'].startswith(f\\"{stack_id}-\\")]

  return external_notifications


def get_bucket_notification_configuration(bucket):
  return s3.get_bucket_notification_configuration(Bucket=bucket)


def put_bucket_notification_configuration(bucket, notification_configuration):
  s3.put_bucket_notification_configuration(Bucket=bucket, NotificationConfiguration=notification_configuration)


def submit_response(event: dict, context, response_status: str, error_message: str):
    response_body = json.dumps(
        {
            \\"Status\\": response_status,
            \\"Reason\\": f\\"{error_message}See the details in CloudWatch Log Stream: {context.log_stream_name}\\",
            \\"PhysicalResourceId\\": event.get(\\"PhysicalResourceId\\") or event[\\"LogicalResourceId\\"],
            \\"StackId\\": event[\\"StackId\\"],
            \\"RequestId\\": event[\\"RequestId\\"],
            \\"LogicalResourceId\\": event[\\"LogicalResourceId\\"],
            \\"NoEcho\\": False,
        }
    ).encode(\\"utf-8\\")
    headers = {\\"content-type\\": \\"\\", \\"content-length\\": str(len(response_body))}
    try:
        req = urllib.request.Request(url=event[\\"ResponseURL\\"], headers=headers, data=response_body, method=\\"PUT\\")
        with urllib.request.urlopen(req) as response:
            print(response.read().decode(\\"utf-8\\"))
        print(\\"Status code: \\" + response.reason)
    except Exception as e:
        print(\\"send(..) failed executing request.urlopen(..): \\" + str(e))
",
        },
        "Description": "AWS CloudFormation handler for \\"Custom::S3BucketNotifications\\" resources (@aws-cdk/aws-s3)",
        "Handler": "index.handler",
        "Role": Object {
          "Fn::GetAtt": Array [
            "BucketNotificationsHandler050a0587b7544547bf325f094a3db834RoleB6FB88EC",
            "Arn",
          ],
        },
        "Runtime": "python3.8",
        "Timeout": 300,
      },
      "Type": "AWS::Lambda::Function",
    },
    "BucketNotificationsHandler050a0587b7544547bf325f094a3db834RoleB6FB88EC": Object {
      "Properties": Object {
        "AssumeRolePolicyDocument": Object {
          "Statement": Array [
            Object {
              "Action": "sts:AssumeRole",
              "Effect": "Allow",
              "Principal": Object {
                "Service": "lambda.amazonaws.com",
              },
            },
          ],
          "Version": "2012-10-17",
        },
        "ManagedPolicyArns": Array [
          Object {
            "Fn::Join": Array [
              "",
              Array [
                "arn:",
                Object {
                  "Ref": "AWS::Partition",
                },
                ":iam::aws:policy/service-role/AWSLambdaBasicExecutionRole",
              ],
            ],
          },
        ],
      },
      "Type": "AWS::IAM::Role",
    },
    "BucketNotificationsHandler050a0587b7544547bf325f094a3db834RoleDefaultPolicy2CF63D36": Object {
      "Properties": Object {
        "PolicyDocument": Object {
          "Statement": Array [
            Object {
              "Action": "s3:PutBucketNotification",
              "Effect": "Allow",
              "Resource": "*",
            },
          ],
          "Version": "2012-10-17",
        },
        "PolicyName": "BucketNotificationsHandler050a0587b7544547bf325f094a3db834RoleDefaultPolicy2CF63D36",
        "Roles": Array [
          Object {
            "Ref": "BucketNotificationsHandler050a0587b7544547bf325f094a3db834RoleB6FB88EC",
          },
        ],
      },
      "Type": "AWS::IAM::Policy",
    },
    "ConstructHubCatalogBuilder5A9DE4AF": Object {
      "DependsOn": Array [
        "ConstructHubCatalogBuilderServiceRoleDefaultPolicyF51442BC",
        "ConstructHubCatalogBuilderServiceRole7EB4C395",
      ],
      "Properties": Object {
        "Code": Object {
          "S3Bucket": Object {
            "Ref": "AssetParameters34c7dcc9f578fa0ec3da11db158dce98ccaf225c19131b357f669651db3897b2S3Bucket7ACB823F",
          },
          "S3Key": Object {
            "Fn::Join": Array [
              "",
              Array [
                Object {
                  "Fn::Select": Array [
                    0,
                    Object {
                      "Fn::Split": Array [
                        "||",
                        Object {
                          "Ref": "AssetParameters34c7dcc9f578fa0ec3da11db158dce98ccaf225c19131b357f669651db3897b2S3VersionKey1D948596",
                        },
                      ],
                    },
                  ],
                },
                Object {
                  "Fn::Select": Array [
                    1,
                    Object {
                      "Fn::Split": Array [
                        "||",
                        Object {
                          "Ref": "AssetParameters34c7dcc9f578fa0ec3da11db158dce98ccaf225c19131b357f669651db3897b2S3VersionKey1D948596",
                        },
                      ],
                    },
                  ],
                },
              ],
            ],
          },
        },
        "DeadLetterConfig": Object {
          "TargetArn": Object {
            "Fn::GetAtt": Array [
              "ConstructHubCatalogBuilderDeadLetterQueue1D42C407",
              "Arn",
            ],
          },
        },
        "Description": Object {
          "Fn::Join": Array [
            "",
            Array [
              "Creates the catalog.json object in ",
              Object {
                "Ref": "ConstructHubPackageDataDC5EF35E",
              },
            ],
          ],
        },
        "Environment": Object {
          "Variables": Object {
            "BUCKET_NAME": Object {
              "Ref": "ConstructHubPackageDataDC5EF35E",
            },
          },
        },
        "Handler": "index.handler",
        "MemorySize": 10240,
        "ReservedConcurrentExecutions": 1,
        "Role": Object {
          "Fn::GetAtt": Array [
            "ConstructHubCatalogBuilderServiceRole7EB4C395",
            "Arn",
          ],
        },
        "Runtime": "nodejs14.x",
        "Timeout": 900,
      },
      "Type": "AWS::Lambda::Function",
    },
    "ConstructHubCatalogBuilderDLQAlarm9D928A2B": Object {
      "Properties": Object {
        "AlarmDescription": "The catalog builder function failed to run",
        "ComparisonOperator": "GreaterThanOrEqualToThreshold",
        "Dimensions": Array [
          Object {
            "Name": "QueueName",
            "Value": Object {
              "Fn::GetAtt": Array [
                "ConstructHubCatalogBuilderDeadLetterQueue1D42C407",
                "QueueName",
              ],
            },
          },
        ],
        "EvaluationPeriods": 1,
        "MetricName": "ApproximateNumberOfMessagesVisible",
        "Namespace": "AWS/SQS",
        "Period": 300,
        "Statistic": "Maximum",
        "Threshold": 1,
      },
      "Type": "AWS::CloudWatch::Alarm",
    },
    "ConstructHubCatalogBuilderDeadLetterQueue1D42C407": Object {
      "DeletionPolicy": "Delete",
      "Properties": Object {
        "MessageRetentionPeriod": 1209600,
      },
      "Type": "AWS::SQS::Queue",
      "UpdateReplacePolicy": "Delete",
    },
    "ConstructHubCatalogBuilderLogRetentionD5D7858F": Object {
      "Properties": Object {
        "LogGroupName": Object {
          "Fn::Join": Array [
            "",
            Array [
              "/aws/lambda/",
              Object {
                "Ref": "ConstructHubCatalogBuilder5A9DE4AF",
              },
            ],
          ],
        },
        "RetentionInDays": 3653,
        "ServiceToken": Object {
          "Fn::GetAtt": Array [
            "LogRetentionaae0aa3c5b4d4f87b02d85b201efdd8aFD4BFC8A",
            "Arn",
          ],
        },
      },
      "Type": "Custom::LogRetention",
    },
    "ConstructHubCatalogBuilderServiceRole7EB4C395": Object {
      "Properties": Object {
        "AssumeRolePolicyDocument": Object {
          "Statement": Array [
            Object {
              "Action": "sts:AssumeRole",
              "Effect": "Allow",
              "Principal": Object {
                "Service": "lambda.amazonaws.com",
              },
            },
          ],
          "Version": "2012-10-17",
        },
        "ManagedPolicyArns": Array [
          Object {
            "Fn::Join": Array [
              "",
              Array [
                "arn:",
                Object {
                  "Ref": "AWS::Partition",
                },
                ":iam::aws:policy/service-role/AWSLambdaBasicExecutionRole",
              ],
            ],
          },
        ],
      },
      "Type": "AWS::IAM::Role",
    },
    "ConstructHubCatalogBuilderServiceRoleDefaultPolicyF51442BC": Object {
      "Properties": Object {
        "PolicyDocument": Object {
          "Statement": Array [
            Object {
              "Action": "sqs:SendMessage",
              "Effect": "Allow",
              "Resource": Object {
                "Fn::GetAtt": Array [
                  "ConstructHubCatalogBuilderDeadLetterQueue1D42C407",
                  "Arn",
                ],
              },
            },
            Object {
              "Action": Array [
                "s3:GetObject*",
                "s3:GetBucket*",
                "s3:List*",
                "s3:DeleteObject*",
                "s3:PutObject*",
                "s3:Abort*",
              ],
              "Effect": "Allow",
              "Resource": Array [
                Object {
                  "Fn::GetAtt": Array [
                    "ConstructHubPackageDataDC5EF35E",
                    "Arn",
                  ],
                },
                Object {
                  "Fn::Join": Array [
                    "",
                    Array [
                      Object {
                        "Fn::GetAtt": Array [
                          "ConstructHubPackageDataDC5EF35E",
                          "Arn",
                        ],
                      },
                      "/*",
                    ],
                  ],
                },
              ],
            },
          ],
          "Version": "2012-10-17",
        },
        "PolicyName": "ConstructHubCatalogBuilderServiceRoleDefaultPolicyF51442BC",
        "Roles": Array [
          Object {
            "Ref": "ConstructHubCatalogBuilderServiceRole7EB4C395",
          },
        ],
      },
      "Type": "AWS::IAM::Policy",
    },
    "ConstructHubCodeArtifact1188409E": Object {
      "Properties": Object {
        "Description": "Proxy to npmjs.com for ConstructHub",
        "DomainName": Object {
          "Fn::GetAtt": Array [
            "ConstructHubCodeArtifactDomainFC30B796",
            "Name",
          ],
        },
        "ExternalConnections": Array [
          "public:npmjs",
        ],
        "RepositoryName": "c857fcb69e05ffe74ccbcc624c4f6a4017daeb8cbb",
      },
      "Type": "AWS::CodeArtifact::Repository",
    },
    "ConstructHubCodeArtifactDescribeDomain6ABCBF4B": Object {
      "DeletionPolicy": "Delete",
      "DependsOn": Array [
        "ConstructHubCodeArtifactDescribeDomainCustomResourcePolicy1A93C60C",
      ],
      "Properties": Object {
        "Create": Object {
          "Fn::Join": Array [
            "",
            Array [
              "{\\"service\\":\\"CodeArtifact\\",\\"action\\":\\"describeDomain\\",\\"parameters\\":{\\"domain\\":\\"",
              Object {
                "Fn::GetAtt": Array [
                  "ConstructHubCodeArtifact1188409E",
                  "DomainName",
                ],
              },
              "\\",\\"domainOwner\\":\\"",
              Object {
                "Fn::GetAtt": Array [
                  "ConstructHubCodeArtifact1188409E",
                  "DomainOwner",
                ],
              },
              "\\"},\\"physicalResourceId\\":{\\"responsePath\\":\\"domain.s3BucketArn\\"}}",
            ],
          ],
        },
        "InstallLatestAwsSdk": true,
        "ServiceToken": Object {
          "Fn::GetAtt": Array [
            "AWS679f53fac002430cb0da5b7982bd22872D164C4C",
            "Arn",
          ],
        },
      },
      "Type": "Custom::CoreArtifactDomainDescription",
      "UpdateReplacePolicy": "Delete",
    },
    "ConstructHubCodeArtifactDescribeDomainCustomResourcePolicy1A93C60C": Object {
      "Properties": Object {
        "PolicyDocument": Object {
          "Statement": Array [
            Object {
              "Action": "codeartifact:DescribeDomain",
              "Effect": "Allow",
              "Resource": Object {
                "Fn::GetAtt": Array [
                  "ConstructHubCodeArtifactDomainFC30B796",
                  "Arn",
                ],
              },
            },
          ],
          "Version": "2012-10-17",
        },
        "PolicyName": "ConstructHubCodeArtifactDescribeDomainCustomResourcePolicy1A93C60C",
        "Roles": Array [
          Object {
            "Ref": "AWS679f53fac002430cb0da5b7982bd2287ServiceRoleC1EA0FF2",
          },
        ],
      },
      "Type": "AWS::IAM::Policy",
    },
    "ConstructHubCodeArtifactDomainFC30B796": Object {
      "Properties": Object {
        "DomainName": "c857fcb69e05ffe74ccbcc624c4f6a4017daeb8cbb",
      },
      "Type": "AWS::CodeArtifact::Domain",
    },
    "ConstructHubCodeArtifactGetEndpoint9A458FEF": Object {
      "DeletionPolicy": "Delete",
      "DependsOn": Array [
        "ConstructHubCodeArtifactGetEndpointCustomResourcePolicy4FC951E9",
      ],
      "Properties": Object {
        "Create": Object {
          "Fn::Join": Array [
            "",
            Array [
              "{\\"service\\":\\"CodeArtifact\\",\\"action\\":\\"getRepositoryEndpoint\\",\\"parameters\\":{\\"domain\\":\\"",
              Object {
                "Fn::GetAtt": Array [
                  "ConstructHubCodeArtifact1188409E",
                  "DomainName",
                ],
              },
              "\\",\\"domainOwner\\":\\"",
              Object {
                "Fn::GetAtt": Array [
                  "ConstructHubCodeArtifact1188409E",
                  "DomainOwner",
                ],
              },
              "\\",\\"format\\":\\"npm\\",\\"repository\\":\\"",
              Object {
                "Fn::GetAtt": Array [
                  "ConstructHubCodeArtifact1188409E",
                  "Name",
                ],
              },
              "\\"},\\"physicalResourceId\\":{\\"responsePath\\":\\"repositoryEndpoint\\"}}",
            ],
          ],
        },
        "InstallLatestAwsSdk": true,
        "ServiceToken": Object {
          "Fn::GetAtt": Array [
            "AWS679f53fac002430cb0da5b7982bd22872D164C4C",
            "Arn",
          ],
        },
        "Update": Object {
          "Fn::Join": Array [
            "",
            Array [
              "{\\"service\\":\\"CodeArtifact\\",\\"action\\":\\"getRepositoryEndpoint\\",\\"parameters\\":{\\"domain\\":\\"",
              Object {
                "Fn::GetAtt": Array [
                  "ConstructHubCodeArtifact1188409E",
                  "DomainName",
                ],
              },
              "\\",\\"domainOwner\\":\\"",
              Object {
                "Fn::GetAtt": Array [
                  "ConstructHubCodeArtifact1188409E",
                  "DomainOwner",
                ],
              },
              "\\",\\"format\\":\\"npm\\",\\"repository\\":\\"",
              Object {
                "Fn::GetAtt": Array [
                  "ConstructHubCodeArtifact1188409E",
                  "Name",
                ],
              },
              "\\"},\\"physicalResourceId\\":{\\"responsePath\\":\\"repositoryEndpoint\\"}}",
            ],
          ],
        },
      },
      "Type": "Custom::CodeArtifactNpmRepositoryEndpoint",
      "UpdateReplacePolicy": "Delete",
    },
    "ConstructHubCodeArtifactGetEndpointCustomResourcePolicy4FC951E9": Object {
      "Properties": Object {
        "PolicyDocument": Object {
          "Statement": Array [
            Object {
              "Action": "codeartifact:GetRepositoryEndpoint",
              "Effect": "Allow",
              "Resource": Object {
                "Fn::GetAtt": Array [
                  "ConstructHubCodeArtifact1188409E",
                  "Arn",
                ],
              },
            },
          ],
          "Version": "2012-10-17",
        },
        "PolicyName": "ConstructHubCodeArtifactGetEndpointCustomResourcePolicy4FC951E9",
        "Roles": Array [
          Object {
            "Ref": "AWS679f53fac002430cb0da5b7982bd2287ServiceRoleC1EA0FF2",
          },
        ],
      },
      "Type": "AWS::IAM::Policy",
    },
    "ConstructHubDiscoveryD6EEC2B8": Object {
      "DependsOn": Array [
        "ConstructHubDiscoveryServiceRoleDefaultPolicy9D5F91B3",
        "ConstructHubDiscoveryServiceRole1B3CFF96",
      ],
      "Properties": Object {
        "Code": Object {
          "S3Bucket": Object {
            "Ref": "AssetParametersa9b8491b2911a366c43cde5d94de41240e34839f322e57e4d080be304aa55777S3BucketEFBEBE7E",
          },
          "S3Key": Object {
            "Fn::Join": Array [
              "",
              Array [
                Object {
                  "Fn::Select": Array [
                    0,
                    Object {
                      "Fn::Split": Array [
                        "||",
                        Object {
                          "Ref": "AssetParametersa9b8491b2911a366c43cde5d94de41240e34839f322e57e4d080be304aa55777S3VersionKey8F8A2DB4",
                        },
                      ],
                    },
                  ],
                },
                Object {
                  "Fn::Select": Array [
                    1,
                    Object {
                      "Fn::Split": Array [
                        "||",
                        Object {
                          "Ref": "AssetParametersa9b8491b2911a366c43cde5d94de41240e34839f322e57e4d080be304aa55777S3VersionKey8F8A2DB4",
                        },
                      ],
                    },
                  ],
                },
              ],
            ],
          },
        },
        "Description": "Periodically query npm.js index for new construct libraries",
        "Environment": Object {
          "Variables": Object {
            "BUCKET_NAME": Object {
              "Ref": "ConstructHubDiscoveryStagingBucket1F2F7AE8",
            },
            "QUEUE_URL": Object {
              "Ref": "ConstructHubIngestionQueue1AD94CA3",
            },
          },
        },
        "Handler": "index.handler",
        "MemorySize": 10240,
        "ReservedConcurrentExecutions": 1,
        "Role": Object {
          "Fn::GetAtt": Array [
            "ConstructHubDiscoveryServiceRole1B3CFF96",
            "Arn",
          ],
        },
        "Runtime": "nodejs14.x",
        "Timeout": 900,
      },
      "Type": "AWS::Lambda::Function",
    },
    "ConstructHubDiscoveryErrorsAlarmDEA85148": Object {
      "Properties": Object {
        "AlarmDescription": "The discovery function (on npmjs.com) failed to run",
        "ComparisonOperator": "GreaterThanOrEqualToThreshold",
        "Dimensions": Array [
          Object {
            "Name": "FunctionName",
            "Value": Object {
              "Ref": "ConstructHubDiscoveryD6EEC2B8",
            },
          },
        ],
        "EvaluationPeriods": 1,
        "MetricName": "Errors",
        "Namespace": "AWS/Lambda",
        "Period": 900,
        "Statistic": "Sum",
        "Threshold": 1,
      },
      "Type": "AWS::CloudWatch::Alarm",
    },
    "ConstructHubDiscoveryNoInvocationsAlarm6F5E3A99": Object {
      "Properties": Object {
        "AlarmDescription": "The discovery function (on npmjs.com) is not running as scheduled",
        "ComparisonOperator": "LessThanThreshold",
        "Dimensions": Array [
          Object {
            "Name": "FunctionName",
            "Value": Object {
              "Ref": "ConstructHubDiscoveryD6EEC2B8",
            },
          },
        ],
        "EvaluationPeriods": 1,
        "MetricName": "Invocations",
        "Namespace": "AWS/Lambda",
        "Period": 900,
        "Statistic": "Sum",
        "Threshold": 1,
      },
      "Type": "AWS::CloudWatch::Alarm",
    },
    "ConstructHubDiscoveryScheduleRule90EE2E2A": Object {
      "Properties": Object {
        "ScheduleExpression": "rate(15 minutes)",
        "State": "ENABLED",
        "Targets": Array [
          Object {
            "Arn": Object {
              "Fn::GetAtt": Array [
                "ConstructHubDiscoveryD6EEC2B8",
                "Arn",
              ],
            },
            "Id": "Target0",
          },
        ],
      },
      "Type": "AWS::Events::Rule",
    },
    "ConstructHubDiscoveryScheduleRuleAllowEventRuleTestConstructHubDiscovery5714D5BB9D860B10": Object {
      "Properties": Object {
        "Action": "lambda:InvokeFunction",
        "FunctionName": Object {
          "Fn::GetAtt": Array [
            "ConstructHubDiscoveryD6EEC2B8",
            "Arn",
          ],
        },
        "Principal": "events.amazonaws.com",
        "SourceArn": Object {
          "Fn::GetAtt": Array [
            "ConstructHubDiscoveryScheduleRule90EE2E2A",
            "Arn",
          ],
        },
      },
      "Type": "AWS::Lambda::Permission",
    },
    "ConstructHubDiscoveryServiceRole1B3CFF96": Object {
      "Properties": Object {
        "AssumeRolePolicyDocument": Object {
          "Statement": Array [
            Object {
              "Action": "sts:AssumeRole",
              "Effect": "Allow",
              "Principal": Object {
                "Service": "lambda.amazonaws.com",
              },
            },
          ],
          "Version": "2012-10-17",
        },
        "ManagedPolicyArns": Array [
          Object {
            "Fn::Join": Array [
              "",
              Array [
                "arn:",
                Object {
                  "Ref": "AWS::Partition",
                },
                ":iam::aws:policy/service-role/AWSLambdaBasicExecutionRole",
              ],
            ],
          },
        ],
      },
      "Type": "AWS::IAM::Role",
    },
    "ConstructHubDiscoveryServiceRoleDefaultPolicy9D5F91B3": Object {
      "Properties": Object {
        "PolicyDocument": Object {
          "Statement": Array [
            Object {
              "Action": Array [
                "s3:GetObject*",
                "s3:GetBucket*",
                "s3:List*",
                "s3:DeleteObject*",
                "s3:PutObject*",
                "s3:Abort*",
              ],
              "Effect": "Allow",
              "Resource": Array [
                Object {
                  "Fn::GetAtt": Array [
                    "ConstructHubDiscoveryStagingBucket1F2F7AE8",
                    "Arn",
                  ],
                },
                Object {
                  "Fn::Join": Array [
                    "",
                    Array [
                      Object {
                        "Fn::GetAtt": Array [
                          "ConstructHubDiscoveryStagingBucket1F2F7AE8",
                          "Arn",
                        ],
                      },
                      "/*",
                    ],
                  ],
                },
              ],
            },
            Object {
              "Action": Array [
                "sqs:SendMessage",
                "sqs:GetQueueAttributes",
                "sqs:GetQueueUrl",
              ],
              "Effect": "Allow",
              "Resource": Object {
                "Fn::GetAtt": Array [
                  "ConstructHubIngestionQueue1AD94CA3",
                  "Arn",
                ],
              },
            },
          ],
          "Version": "2012-10-17",
        },
        "PolicyName": "ConstructHubDiscoveryServiceRoleDefaultPolicy9D5F91B3",
        "Roles": Array [
          Object {
            "Ref": "ConstructHubDiscoveryServiceRole1B3CFF96",
          },
        ],
      },
      "Type": "AWS::IAM::Policy",
    },
    "ConstructHubDiscoveryStagingBucket1F2F7AE8": Object {
      "DeletionPolicy": "Retain",
      "Properties": Object {
        "LifecycleConfiguration": Object {
          "Rules": Array [
            Object {
              "ExpirationInDays": 30,
              "Prefix": "staged/",
              "Status": "Enabled",
            },
          ],
        },
        "PublicAccessBlockConfiguration": Object {
          "BlockPublicAcls": true,
          "BlockPublicPolicy": true,
          "IgnorePublicAcls": true,
          "RestrictPublicBuckets": true,
        },
      },
      "Type": "AWS::S3::Bucket",
      "UpdateReplacePolicy": "Retain",
    },
    "ConstructHubIngestion407909CE": Object {
      "DependsOn": Array [
        "ConstructHubIngestionServiceRoleDefaultPolicyC0D2B6F2",
        "ConstructHubIngestionServiceRole6380BAB6",
      ],
      "Properties": Object {
        "Code": Object {
          "S3Bucket": Object {
            "Ref": "AssetParameters8625a217e0e7f0586edd183190019d9970344fa75c829365a84a47531a60a32eS3BucketF1993F46",
          },
          "S3Key": Object {
            "Fn::Join": Array [
              "",
              Array [
                Object {
                  "Fn::Select": Array [
                    0,
                    Object {
                      "Fn::Split": Array [
                        "||",
                        Object {
                          "Ref": "AssetParameters8625a217e0e7f0586edd183190019d9970344fa75c829365a84a47531a60a32eS3VersionKey6A8C6CB5",
                        },
                      ],
                    },
                  ],
                },
                Object {
                  "Fn::Select": Array [
                    1,
                    Object {
                      "Fn::Split": Array [
                        "||",
                        Object {
                          "Ref": "AssetParameters8625a217e0e7f0586edd183190019d9970344fa75c829365a84a47531a60a32eS3VersionKey6A8C6CB5",
                        },
                      ],
                    },
                  ],
                },
              ],
            ],
          },
        },
        "DeadLetterConfig": Object {
          "TargetArn": Object {
            "Fn::GetAtt": Array [
              "ConstructHubIngestionDeadLetterQueueFC1025F8",
              "Arn",
            ],
          },
        },
        "Description": "Ingests new package versions into the Construct Hub",
        "Environment": Object {
          "Variables": Object {
            "BUCKET_NAME": Object {
              "Ref": "ConstructHubPackageDataDC5EF35E",
            },
          },
        },
        "Handler": "index.handler",
        "MemorySize": 10240,
        "Role": Object {
          "Fn::GetAtt": Array [
            "ConstructHubIngestionServiceRole6380BAB6",
            "Arn",
          ],
        },
        "Runtime": "nodejs14.x",
        "Timeout": 900,
      },
      "Type": "AWS::Lambda::Function",
    },
    "ConstructHubIngestionDLQAlarm83BD1903": Object {
      "Properties": Object {
        "AlarmDescription": "The ingestion function failed for one or more packages",
        "ComparisonOperator": "GreaterThanOrEqualToThreshold",
        "Dimensions": Array [
          Object {
            "Name": "QueueName",
            "Value": Object {
              "Fn::GetAtt": Array [
                "ConstructHubIngestionDeadLetterQueueFC1025F8",
                "QueueName",
              ],
            },
          },
        ],
        "EvaluationPeriods": 1,
        "MetricName": "ApproximateNumberOfMessagesVisible",
        "Namespace": "AWS/SQS",
        "Period": 300,
        "Statistic": "Maximum",
        "Threshold": 1,
      },
      "Type": "AWS::CloudWatch::Alarm",
    },
    "ConstructHubIngestionDeadLetterQueueFC1025F8": Object {
      "DeletionPolicy": "Delete",
      "Properties": Object {
        "MessageRetentionPeriod": 1209600,
      },
      "Type": "AWS::SQS::Queue",
      "UpdateReplacePolicy": "Delete",
    },
    "ConstructHubIngestionEventInvokeConfig47AAD616": Object {
      "Properties": Object {
        "FunctionName": Object {
          "Ref": "ConstructHubIngestion407909CE",
        },
        "MaximumRetryAttempts": 2,
        "Qualifier": "$LATEST",
      },
      "Type": "AWS::Lambda::EventInvokeConfig",
    },
    "ConstructHubIngestionQueue1AD94CA3": Object {
      "DeletionPolicy": "Delete",
      "Properties": Object {
        "KmsMasterKeyId": "alias/aws/sqs",
        "VisibilityTimeout": 900,
      },
      "Type": "AWS::SQS::Queue",
      "UpdateReplacePolicy": "Delete",
    },
    "ConstructHubIngestionServiceRole6380BAB6": Object {
      "Properties": Object {
        "AssumeRolePolicyDocument": Object {
          "Statement": Array [
            Object {
              "Action": "sts:AssumeRole",
              "Effect": "Allow",
              "Principal": Object {
                "Service": "lambda.amazonaws.com",
              },
            },
          ],
          "Version": "2012-10-17",
        },
        "ManagedPolicyArns": Array [
          Object {
            "Fn::Join": Array [
              "",
              Array [
                "arn:",
                Object {
                  "Ref": "AWS::Partition",
                },
                ":iam::aws:policy/service-role/AWSLambdaBasicExecutionRole",
              ],
            ],
          },
        ],
      },
      "Type": "AWS::IAM::Role",
    },
    "ConstructHubIngestionServiceRoleDefaultPolicyC0D2B6F2": Object {
      "Properties": Object {
        "PolicyDocument": Object {
          "Statement": Array [
            Object {
              "Action": "sqs:SendMessage",
              "Effect": "Allow",
              "Resource": Object {
                "Fn::GetAtt": Array [
                  "ConstructHubIngestionDeadLetterQueueFC1025F8",
                  "Arn",
                ],
              },
            },
            Object {
              "Action": Array [
                "s3:DeleteObject*",
                "s3:PutObject*",
                "s3:Abort*",
              ],
              "Effect": "Allow",
              "Resource": Array [
                Object {
                  "Fn::GetAtt": Array [
                    "ConstructHubPackageDataDC5EF35E",
                    "Arn",
                  ],
                },
                Object {
                  "Fn::Join": Array [
                    "",
                    Array [
                      Object {
                        "Fn::GetAtt": Array [
                          "ConstructHubPackageDataDC5EF35E",
                          "Arn",
                        ],
                      },
                      "/*",
                    ],
                  ],
                },
              ],
            },
            Object {
              "Action": Array [
                "sqs:ReceiveMessage",
                "sqs:ChangeMessageVisibility",
                "sqs:GetQueueUrl",
                "sqs:DeleteMessage",
                "sqs:GetQueueAttributes",
              ],
              "Effect": "Allow",
              "Resource": Object {
                "Fn::GetAtt": Array [
                  "ConstructHubIngestionQueue1AD94CA3",
                  "Arn",
                ],
              },
            },
            Object {
              "Action": Array [
                "s3:GetObject*",
                "s3:GetBucket*",
                "s3:List*",
              ],
              "Effect": "Allow",
              "Resource": Array [
                Object {
                  "Fn::GetAtt": Array [
                    "ConstructHubDiscoveryStagingBucket1F2F7AE8",
                    "Arn",
                  ],
                },
                Object {
                  "Fn::Join": Array [
                    "",
                    Array [
                      Object {
                        "Fn::GetAtt": Array [
                          "ConstructHubDiscoveryStagingBucket1F2F7AE8",
                          "Arn",
                        ],
                      },
                      "/*",
                    ],
                  ],
                },
              ],
            },
          ],
          "Version": "2012-10-17",
        },
        "PolicyName": "ConstructHubIngestionServiceRoleDefaultPolicyC0D2B6F2",
        "Roles": Array [
          Object {
            "Ref": "ConstructHubIngestionServiceRole6380BAB6",
          },
        ],
      },
      "Type": "AWS::IAM::Policy",
    },
    "ConstructHubIngestionSqsEventSourceTestConstructHubIngestionQueue165B81E2C095FF2A": Object {
      "Properties": Object {
        "BatchSize": 1,
        "EventSourceArn": Object {
          "Fn::GetAtt": Array [
            "ConstructHubIngestionQueue1AD94CA3",
            "Arn",
          ],
        },
        "FunctionName": Object {
          "Ref": "ConstructHubIngestion407909CE",
        },
      },
      "Type": "AWS::Lambda::EventSourceMapping",
    },
    "ConstructHubInventoryCanary63D899BC": Object {
      "DependsOn": Array [
        "ConstructHubInventoryCanaryServiceRoleDefaultPolicy144783F1",
        "ConstructHubInventoryCanaryServiceRole7684EDDE",
      ],
      "Properties": Object {
        "Code": Object {
          "S3Bucket": Object {
            "Ref": "AssetParameters86636ae9c2e497c99bfcde8a9310daa981aaae2477613f256d5cfe22541cf103S3BucketA4207D31",
          },
          "S3Key": Object {
            "Fn::Join": Array [
              "",
              Array [
                Object {
                  "Fn::Select": Array [
                    0,
                    Object {
                      "Fn::Split": Array [
                        "||",
                        Object {
                          "Ref": "AssetParameters86636ae9c2e497c99bfcde8a9310daa981aaae2477613f256d5cfe22541cf103S3VersionKeyA4D9DFC0",
                        },
                      ],
                    },
                  ],
                },
                Object {
                  "Fn::Select": Array [
                    1,
                    Object {
                      "Fn::Split": Array [
                        "||",
                        Object {
                          "Ref": "AssetParameters86636ae9c2e497c99bfcde8a9310daa981aaae2477613f256d5cfe22541cf103S3VersionKeyA4D9DFC0",
                        },
                      ],
                    },
                  ],
                },
              ],
            ],
          },
        },
        "Description": "[ConstructHub/Inventory] A canary that periodically inspects the list of indexed packages",
        "Environment": Object {
          "Variables": Object {
            "BUCKET_NAME": Object {
              "Ref": "ConstructHubPackageDataDC5EF35E",
            },
          },
        },
        "Handler": "index.handler",
        "MemorySize": 10240,
        "Role": Object {
          "Fn::GetAtt": Array [
            "ConstructHubInventoryCanaryServiceRole7684EDDE",
            "Arn",
          ],
        },
        "Runtime": "nodejs14.x",
        "Timeout": 300,
      },
      "Type": "AWS::Lambda::Function",
    },
    "ConstructHubInventoryCanaryScheduleRule79F2F8D8": Object {
      "DependsOn": Array [
        "ConstructHubInventoryCanaryServiceRoleDefaultPolicy144783F1",
      ],
      "Properties": Object {
        "ScheduleExpression": "rate(5 minutes)",
        "State": "ENABLED",
        "Targets": Array [
          Object {
            "Arn": Object {
              "Fn::GetAtt": Array [
                "ConstructHubInventoryCanary63D899BC",
                "Arn",
              ],
            },
            "Id": "Target0",
          },
        ],
      },
      "Type": "AWS::Events::Rule",
    },
    "ConstructHubInventoryCanaryScheduleRuleAllowEventRuleTestConstructHubInventoryCanary54F5B7AC7EBA7AB2": Object {
      "DependsOn": Array [
        "ConstructHubInventoryCanaryServiceRoleDefaultPolicy144783F1",
      ],
      "Properties": Object {
        "Action": "lambda:InvokeFunction",
        "FunctionName": Object {
          "Fn::GetAtt": Array [
            "ConstructHubInventoryCanary63D899BC",
            "Arn",
          ],
        },
        "Principal": "events.amazonaws.com",
        "SourceArn": Object {
          "Fn::GetAtt": Array [
            "ConstructHubInventoryCanaryScheduleRule79F2F8D8",
            "Arn",
          ],
        },
      },
      "Type": "AWS::Lambda::Permission",
    },
    "ConstructHubInventoryCanaryServiceRole7684EDDE": Object {
      "Properties": Object {
        "AssumeRolePolicyDocument": Object {
          "Statement": Array [
            Object {
              "Action": "sts:AssumeRole",
              "Effect": "Allow",
              "Principal": Object {
                "Service": "lambda.amazonaws.com",
              },
            },
          ],
          "Version": "2012-10-17",
        },
        "ManagedPolicyArns": Array [
          Object {
            "Fn::Join": Array [
              "",
              Array [
                "arn:",
                Object {
                  "Ref": "AWS::Partition",
                },
                ":iam::aws:policy/service-role/AWSLambdaBasicExecutionRole",
              ],
            ],
          },
        ],
      },
      "Type": "AWS::IAM::Role",
    },
    "ConstructHubInventoryCanaryServiceRoleDefaultPolicy144783F1": Object {
      "Properties": Object {
        "PolicyDocument": Object {
          "Statement": Array [
            Object {
              "Action": Array [
                "s3:GetObject*",
                "s3:GetBucket*",
                "s3:List*",
              ],
              "Effect": "Allow",
              "Resource": Array [
                Object {
                  "Fn::GetAtt": Array [
                    "ConstructHubPackageDataDC5EF35E",
                    "Arn",
                  ],
                },
                Object {
                  "Fn::Join": Array [
                    "",
                    Array [
                      Object {
                        "Fn::GetAtt": Array [
                          "ConstructHubPackageDataDC5EF35E",
                          "Arn",
                        ],
                      },
                      "/*",
                    ],
                  ],
                },
              ],
            },
          ],
          "Version": "2012-10-17",
        },
        "PolicyName": "ConstructHubInventoryCanaryServiceRoleDefaultPolicy144783F1",
        "Roles": Array [
          Object {
            "Ref": "ConstructHubInventoryCanaryServiceRole7684EDDE",
          },
        ],
      },
      "Type": "AWS::IAM::Policy",
    },
    "ConstructHubMonitoringDashboard78E057C8": Object {
      "Properties": Object {
        "DashboardBody": Object {
          "Fn::Join": Array [
            "",
            Array [
              "{\\"widgets\\":[{\\"type\\":\\"metric\\",\\"width\\":24,\\"height\\":6,\\"x\\":0,\\"y\\":0,\\"properties\\":{\\"view\\":\\"timeSeries\\",\\"title\\":\\"Home Page Canary\\",\\"region\\":\\"",
              Object {
                "Ref": "AWS::Region",
              },
              "\\",\\"annotations\\":{\\"alarms\\":[\\"",
              Object {
                "Fn::GetAtt": Array [
                  "ConstructHubMonitoringWebCanaryHomePageErrorsE7BB4002",
                  "Arn",
                ],
              },
              "\\"]},\\"yAxis\\":{}}}]}",
            ],
          ],
        },
        "DashboardName": "construct-hub-high-severity",
      },
      "Type": "AWS::CloudWatch::Dashboard",
    },
    "ConstructHubMonitoringWatchfulDashboardB8493D55": Object {
      "Properties": Object {
        "DashboardBody": Object {
          "Fn::Join": Array [
            "",
            Array [
              "{\\"widgets\\":[{\\"type\\":\\"text\\",\\"width\\":24,\\"height\\":2,\\"x\\":0,\\"y\\":0,\\"properties\\":{\\"markdown\\":\\"# Ingestion Function\\\\n\\\\n[button:AWS Lambda Console](https://console.aws.amazon.com/lambda/home?region=",
              Object {
                "Ref": "AWS::Region",
              },
              "#/functions/",
              Object {
                "Ref": "ConstructHubIngestion407909CE",
              },
              "?tab=graph) [button:CloudWatch Logs](https://console.aws.amazon.com/cloudwatch/home?region=",
              Object {
                "Ref": "AWS::Region",
              },
              "#logEventViewer:group=/aws/lambda/",
              Object {
                "Ref": "ConstructHubIngestion407909CE",
              },
              ")\\"}},{\\"type\\":\\"metric\\",\\"width\\":6,\\"height\\":6,\\"x\\":0,\\"y\\":2,\\"properties\\":{\\"view\\":\\"timeSeries\\",\\"title\\":\\"Invocations/5min\\",\\"region\\":\\"",
              Object {
                "Ref": "AWS::Region",
              },
              "\\",\\"metrics\\":[[\\"AWS/Lambda\\",\\"Invocations\\",\\"FunctionName\\",\\"",
              Object {
                "Ref": "ConstructHubIngestion407909CE",
              },
              "\\",{\\"stat\\":\\"Sum\\"}]],\\"yAxis\\":{}}},{\\"type\\":\\"metric\\",\\"width\\":6,\\"height\\":6,\\"x\\":6,\\"y\\":2,\\"properties\\":{\\"view\\":\\"timeSeries\\",\\"title\\":\\"Errors/5min\\",\\"region\\":\\"",
              Object {
                "Ref": "AWS::Region",
              },
              "\\",\\"metrics\\":[[\\"AWS/Lambda\\",\\"Errors\\",\\"FunctionName\\",\\"",
              Object {
                "Ref": "ConstructHubIngestion407909CE",
              },
              "\\",{\\"stat\\":\\"Sum\\"}]],\\"annotations\\":{\\"horizontal\\":[{\\"label\\":\\"Errors > 0 for 3 datapoints within 15 minutes\\",\\"value\\":0,\\"yAxis\\":\\"left\\"}]},\\"yAxis\\":{}}},{\\"type\\":\\"metric\\",\\"width\\":6,\\"height\\":6,\\"x\\":12,\\"y\\":2,\\"properties\\":{\\"view\\":\\"timeSeries\\",\\"title\\":\\"Throttles/5min\\",\\"region\\":\\"",
              Object {
                "Ref": "AWS::Region",
              },
              "\\",\\"metrics\\":[[\\"AWS/Lambda\\",\\"Throttles\\",\\"FunctionName\\",\\"",
              Object {
                "Ref": "ConstructHubIngestion407909CE",
              },
              "\\",{\\"stat\\":\\"Sum\\"}]],\\"annotations\\":{\\"horizontal\\":[{\\"label\\":\\"Throttles > 0 for 3 datapoints within 15 minutes\\",\\"value\\":0,\\"yAxis\\":\\"left\\"}]},\\"yAxis\\":{}}},{\\"type\\":\\"metric\\",\\"width\\":6,\\"height\\":6,\\"x\\":18,\\"y\\":2,\\"properties\\":{\\"view\\":\\"timeSeries\\",\\"title\\":\\"Duration/5min\\",\\"region\\":\\"",
              Object {
                "Ref": "AWS::Region",
              },
              "\\",\\"metrics\\":[[\\"AWS/Lambda\\",\\"Duration\\",\\"FunctionName\\",\\"",
              Object {
                "Ref": "ConstructHubIngestion407909CE",
              },
              "\\",{\\"label\\":\\"p99\\",\\"stat\\":\\"p99\\"}]],\\"annotations\\":{\\"horizontal\\":[{\\"label\\":\\"p99 > 720000 for 3 datapoints within 15 minutes\\",\\"value\\":720000,\\"yAxis\\":\\"left\\"}]},\\"yAxis\\":{}}},{\\"type\\":\\"text\\",\\"width\\":24,\\"height\\":2,\\"x\\":0,\\"y\\":8,\\"properties\\":{\\"markdown\\":\\"# Discovery Function\\\\n\\\\n[button:AWS Lambda Console](https://console.aws.amazon.com/lambda/home?region=",
              Object {
                "Ref": "AWS::Region",
              },
              "#/functions/",
              Object {
                "Ref": "ConstructHubDiscoveryD6EEC2B8",
              },
              "?tab=graph) [button:CloudWatch Logs](https://console.aws.amazon.com/cloudwatch/home?region=",
              Object {
                "Ref": "AWS::Region",
              },
              "#logEventViewer:group=/aws/lambda/",
              Object {
                "Ref": "ConstructHubDiscoveryD6EEC2B8",
              },
              ")\\"}},{\\"type\\":\\"metric\\",\\"width\\":6,\\"height\\":6,\\"x\\":0,\\"y\\":10,\\"properties\\":{\\"view\\":\\"timeSeries\\",\\"title\\":\\"Invocations/5min\\",\\"region\\":\\"",
              Object {
                "Ref": "AWS::Region",
              },
              "\\",\\"metrics\\":[[\\"AWS/Lambda\\",\\"Invocations\\",\\"FunctionName\\",\\"",
              Object {
                "Ref": "ConstructHubDiscoveryD6EEC2B8",
              },
              "\\",{\\"stat\\":\\"Sum\\"}]],\\"yAxis\\":{}}},{\\"type\\":\\"metric\\",\\"width\\":6,\\"height\\":6,\\"x\\":6,\\"y\\":10,\\"properties\\":{\\"view\\":\\"timeSeries\\",\\"title\\":\\"Errors/5min\\",\\"region\\":\\"",
              Object {
                "Ref": "AWS::Region",
              },
              "\\",\\"metrics\\":[[\\"AWS/Lambda\\",\\"Errors\\",\\"FunctionName\\",\\"",
              Object {
                "Ref": "ConstructHubDiscoveryD6EEC2B8",
              },
              "\\",{\\"stat\\":\\"Sum\\"}]],\\"annotations\\":{\\"horizontal\\":[{\\"label\\":\\"Errors > 0 for 3 datapoints within 15 minutes\\",\\"value\\":0,\\"yAxis\\":\\"left\\"}]},\\"yAxis\\":{}}},{\\"type\\":\\"metric\\",\\"width\\":6,\\"height\\":6,\\"x\\":12,\\"y\\":10,\\"properties\\":{\\"view\\":\\"timeSeries\\",\\"title\\":\\"Throttles/5min\\",\\"region\\":\\"",
              Object {
                "Ref": "AWS::Region",
              },
              "\\",\\"metrics\\":[[\\"AWS/Lambda\\",\\"Throttles\\",\\"FunctionName\\",\\"",
              Object {
                "Ref": "ConstructHubDiscoveryD6EEC2B8",
              },
              "\\",{\\"stat\\":\\"Sum\\"}]],\\"annotations\\":{\\"horizontal\\":[{\\"label\\":\\"Throttles > 0 for 3 datapoints within 15 minutes\\",\\"value\\":0,\\"yAxis\\":\\"left\\"}]},\\"yAxis\\":{}}},{\\"type\\":\\"metric\\",\\"width\\":6,\\"height\\":6,\\"x\\":18,\\"y\\":10,\\"properties\\":{\\"view\\":\\"timeSeries\\",\\"title\\":\\"Duration/5min\\",\\"region\\":\\"",
              Object {
                "Ref": "AWS::Region",
              },
              "\\",\\"metrics\\":[[\\"AWS/Lambda\\",\\"Duration\\",\\"FunctionName\\",\\"",
              Object {
                "Ref": "ConstructHubDiscoveryD6EEC2B8",
              },
              "\\",{\\"label\\":\\"p99\\",\\"stat\\":\\"p99\\"}]],\\"annotations\\":{\\"horizontal\\":[{\\"label\\":\\"p99 > 720000 for 3 datapoints within 15 minutes\\",\\"value\\":720000,\\"yAxis\\":\\"left\\"}]},\\"yAxis\\":{}}},{\\"type\\":\\"text\\",\\"width\\":24,\\"height\\":2,\\"x\\":0,\\"y\\":16,\\"properties\\":{\\"markdown\\":\\"# Transliterator Function\\\\n\\\\n[button:AWS Lambda Console](https://console.aws.amazon.com/lambda/home?region=",
              Object {
                "Ref": "AWS::Region",
              },
              "#/functions/",
              Object {
                "Ref": "ConstructHubTransliteratorpythonHandler8F330E7D",
              },
              "?tab=graph) [button:CloudWatch Logs](https://console.aws.amazon.com/cloudwatch/home?region=",
              Object {
                "Ref": "AWS::Region",
              },
              "#logEventViewer:group=/aws/lambda/",
              Object {
                "Ref": "ConstructHubTransliteratorpythonHandler8F330E7D",
              },
              ")\\"}},{\\"type\\":\\"metric\\",\\"width\\":6,\\"height\\":6,\\"x\\":0,\\"y\\":18,\\"properties\\":{\\"view\\":\\"timeSeries\\",\\"title\\":\\"Invocations/5min\\",\\"region\\":\\"",
              Object {
                "Ref": "AWS::Region",
              },
              "\\",\\"metrics\\":[[\\"AWS/Lambda\\",\\"Invocations\\",\\"FunctionName\\",\\"",
              Object {
                "Ref": "ConstructHubTransliteratorpythonHandler8F330E7D",
              },
              "\\",{\\"stat\\":\\"Sum\\"}]],\\"yAxis\\":{}}},{\\"type\\":\\"metric\\",\\"width\\":6,\\"height\\":6,\\"x\\":6,\\"y\\":18,\\"properties\\":{\\"view\\":\\"timeSeries\\",\\"title\\":\\"Errors/5min\\",\\"region\\":\\"",
              Object {
                "Ref": "AWS::Region",
              },
              "\\",\\"metrics\\":[[\\"AWS/Lambda\\",\\"Errors\\",\\"FunctionName\\",\\"",
              Object {
                "Ref": "ConstructHubTransliteratorpythonHandler8F330E7D",
              },
              "\\",{\\"stat\\":\\"Sum\\"}]],\\"annotations\\":{\\"horizontal\\":[{\\"label\\":\\"Errors > 0 for 3 datapoints within 15 minutes\\",\\"value\\":0,\\"yAxis\\":\\"left\\"}]},\\"yAxis\\":{}}},{\\"type\\":\\"metric\\",\\"width\\":6,\\"height\\":6,\\"x\\":12,\\"y\\":18,\\"properties\\":{\\"view\\":\\"timeSeries\\",\\"title\\":\\"Throttles/5min\\",\\"region\\":\\"",
              Object {
                "Ref": "AWS::Region",
              },
              "\\",\\"metrics\\":[[\\"AWS/Lambda\\",\\"Throttles\\",\\"FunctionName\\",\\"",
              Object {
                "Ref": "ConstructHubTransliteratorpythonHandler8F330E7D",
              },
              "\\",{\\"stat\\":\\"Sum\\"}]],\\"annotations\\":{\\"horizontal\\":[{\\"label\\":\\"Throttles > 0 for 3 datapoints within 15 minutes\\",\\"value\\":0,\\"yAxis\\":\\"left\\"}]},\\"yAxis\\":{}}},{\\"type\\":\\"metric\\",\\"width\\":6,\\"height\\":6,\\"x\\":18,\\"y\\":18,\\"properties\\":{\\"view\\":\\"timeSeries\\",\\"title\\":\\"Duration/5min\\",\\"region\\":\\"",
              Object {
                "Ref": "AWS::Region",
              },
              "\\",\\"metrics\\":[[\\"AWS/Lambda\\",\\"Duration\\",\\"FunctionName\\",\\"",
              Object {
                "Ref": "ConstructHubTransliteratorpythonHandler8F330E7D",
              },
              "\\",{\\"label\\":\\"p99\\",\\"stat\\":\\"p99\\"}]],\\"annotations\\":{\\"horizontal\\":[{\\"label\\":\\"p99 > 720000 for 3 datapoints within 15 minutes\\",\\"value\\":720000,\\"yAxis\\":\\"left\\"}]},\\"yAxis\\":{}}},{\\"type\\":\\"text\\",\\"width\\":24,\\"height\\":2,\\"x\\":0,\\"y\\":24,\\"properties\\":{\\"markdown\\":\\"# Transliterator Function\\\\n\\\\n[button:AWS Lambda Console](https://console.aws.amazon.com/lambda/home?region=",
              Object {
                "Ref": "AWS::Region",
              },
              "#/functions/",
              Object {
                "Ref": "ConstructHubTransliteratortypescriptHandlerFAD532B5",
              },
              "?tab=graph) [button:CloudWatch Logs](https://console.aws.amazon.com/cloudwatch/home?region=",
              Object {
                "Ref": "AWS::Region",
              },
              "#logEventViewer:group=/aws/lambda/",
              Object {
                "Ref": "ConstructHubTransliteratortypescriptHandlerFAD532B5",
              },
              ")\\"}},{\\"type\\":\\"metric\\",\\"width\\":6,\\"height\\":6,\\"x\\":0,\\"y\\":26,\\"properties\\":{\\"view\\":\\"timeSeries\\",\\"title\\":\\"Invocations/5min\\",\\"region\\":\\"",
              Object {
                "Ref": "AWS::Region",
              },
              "\\",\\"metrics\\":[[\\"AWS/Lambda\\",\\"Invocations\\",\\"FunctionName\\",\\"",
              Object {
                "Ref": "ConstructHubTransliteratortypescriptHandlerFAD532B5",
              },
              "\\",{\\"stat\\":\\"Sum\\"}]],\\"yAxis\\":{}}},{\\"type\\":\\"metric\\",\\"width\\":6,\\"height\\":6,\\"x\\":6,\\"y\\":26,\\"properties\\":{\\"view\\":\\"timeSeries\\",\\"title\\":\\"Errors/5min\\",\\"region\\":\\"",
              Object {
                "Ref": "AWS::Region",
              },
              "\\",\\"metrics\\":[[\\"AWS/Lambda\\",\\"Errors\\",\\"FunctionName\\",\\"",
              Object {
                "Ref": "ConstructHubTransliteratortypescriptHandlerFAD532B5",
              },
              "\\",{\\"stat\\":\\"Sum\\"}]],\\"annotations\\":{\\"horizontal\\":[{\\"label\\":\\"Errors > 0 for 3 datapoints within 15 minutes\\",\\"value\\":0,\\"yAxis\\":\\"left\\"}]},\\"yAxis\\":{}}},{\\"type\\":\\"metric\\",\\"width\\":6,\\"height\\":6,\\"x\\":12,\\"y\\":26,\\"properties\\":{\\"view\\":\\"timeSeries\\",\\"title\\":\\"Throttles/5min\\",\\"region\\":\\"",
              Object {
                "Ref": "AWS::Region",
              },
              "\\",\\"metrics\\":[[\\"AWS/Lambda\\",\\"Throttles\\",\\"FunctionName\\",\\"",
              Object {
                "Ref": "ConstructHubTransliteratortypescriptHandlerFAD532B5",
              },
              "\\",{\\"stat\\":\\"Sum\\"}]],\\"annotations\\":{\\"horizontal\\":[{\\"label\\":\\"Throttles > 0 for 3 datapoints within 15 minutes\\",\\"value\\":0,\\"yAxis\\":\\"left\\"}]},\\"yAxis\\":{}}},{\\"type\\":\\"metric\\",\\"width\\":6,\\"height\\":6,\\"x\\":18,\\"y\\":26,\\"properties\\":{\\"view\\":\\"timeSeries\\",\\"title\\":\\"Duration/5min\\",\\"region\\":\\"",
              Object {
                "Ref": "AWS::Region",
              },
              "\\",\\"metrics\\":[[\\"AWS/Lambda\\",\\"Duration\\",\\"FunctionName\\",\\"",
              Object {
                "Ref": "ConstructHubTransliteratortypescriptHandlerFAD532B5",
              },
              "\\",{\\"label\\":\\"p99\\",\\"stat\\":\\"p99\\"}]],\\"annotations\\":{\\"horizontal\\":[{\\"label\\":\\"p99 > 720000 for 3 datapoints within 15 minutes\\",\\"value\\":720000,\\"yAxis\\":\\"left\\"}]},\\"yAxis\\":{}}},{\\"type\\":\\"text\\",\\"width\\":24,\\"height\\":2,\\"x\\":0,\\"y\\":32,\\"properties\\":{\\"markdown\\":\\"# Catalog Builder Function\\\\n\\\\n[button:AWS Lambda Console](https://console.aws.amazon.com/lambda/home?region=",
              Object {
                "Ref": "AWS::Region",
              },
              "#/functions/",
              Object {
                "Ref": "ConstructHubCatalogBuilder5A9DE4AF",
              },
              "?tab=graph) [button:CloudWatch Logs](https://console.aws.amazon.com/cloudwatch/home?region=",
              Object {
                "Ref": "AWS::Region",
              },
              "#logEventViewer:group=/aws/lambda/",
              Object {
                "Ref": "ConstructHubCatalogBuilder5A9DE4AF",
              },
              ")\\"}},{\\"type\\":\\"metric\\",\\"width\\":6,\\"height\\":6,\\"x\\":0,\\"y\\":34,\\"properties\\":{\\"view\\":\\"timeSeries\\",\\"title\\":\\"Invocations/5min\\",\\"region\\":\\"",
              Object {
                "Ref": "AWS::Region",
              },
              "\\",\\"metrics\\":[[\\"AWS/Lambda\\",\\"Invocations\\",\\"FunctionName\\",\\"",
              Object {
                "Ref": "ConstructHubCatalogBuilder5A9DE4AF",
              },
              "\\",{\\"stat\\":\\"Sum\\"}]],\\"yAxis\\":{}}},{\\"type\\":\\"metric\\",\\"width\\":6,\\"height\\":6,\\"x\\":6,\\"y\\":34,\\"properties\\":{\\"view\\":\\"timeSeries\\",\\"title\\":\\"Errors/5min\\",\\"region\\":\\"",
              Object {
                "Ref": "AWS::Region",
              },
              "\\",\\"metrics\\":[[\\"AWS/Lambda\\",\\"Errors\\",\\"FunctionName\\",\\"",
              Object {
                "Ref": "ConstructHubCatalogBuilder5A9DE4AF",
              },
              "\\",{\\"stat\\":\\"Sum\\"}]],\\"annotations\\":{\\"horizontal\\":[{\\"label\\":\\"Errors > 0 for 3 datapoints within 15 minutes\\",\\"value\\":0,\\"yAxis\\":\\"left\\"}]},\\"yAxis\\":{}}},{\\"type\\":\\"metric\\",\\"width\\":6,\\"height\\":6,\\"x\\":12,\\"y\\":34,\\"properties\\":{\\"view\\":\\"timeSeries\\",\\"title\\":\\"Throttles/5min\\",\\"region\\":\\"",
              Object {
                "Ref": "AWS::Region",
              },
              "\\",\\"metrics\\":[[\\"AWS/Lambda\\",\\"Throttles\\",\\"FunctionName\\",\\"",
              Object {
                "Ref": "ConstructHubCatalogBuilder5A9DE4AF",
              },
              "\\",{\\"stat\\":\\"Sum\\"}]],\\"annotations\\":{\\"horizontal\\":[{\\"label\\":\\"Throttles > 0 for 3 datapoints within 15 minutes\\",\\"value\\":0,\\"yAxis\\":\\"left\\"}]},\\"yAxis\\":{}}},{\\"type\\":\\"metric\\",\\"width\\":6,\\"height\\":6,\\"x\\":18,\\"y\\":34,\\"properties\\":{\\"view\\":\\"timeSeries\\",\\"title\\":\\"Duration/5min\\",\\"region\\":\\"",
              Object {
                "Ref": "AWS::Region",
              },
              "\\",\\"metrics\\":[[\\"AWS/Lambda\\",\\"Duration\\",\\"FunctionName\\",\\"",
              Object {
                "Ref": "ConstructHubCatalogBuilder5A9DE4AF",
              },
              "\\",{\\"label\\":\\"p99\\",\\"stat\\":\\"p99\\"}]],\\"annotations\\":{\\"horizontal\\":[{\\"label\\":\\"p99 > 720000 for 3 datapoints within 15 minutes\\",\\"value\\":720000,\\"yAxis\\":\\"left\\"}]},\\"yAxis\\":{}}},{\\"type\\":\\"text\\",\\"width\\":24,\\"height\\":2,\\"x\\":0,\\"y\\":40,\\"properties\\":{\\"markdown\\":\\"# Inventory Canary\\\\n\\\\n[button:AWS Lambda Console](https://console.aws.amazon.com/lambda/home?region=",
              Object {
                "Ref": "AWS::Region",
              },
              "#/functions/",
              Object {
                "Ref": "ConstructHubInventoryCanary63D899BC",
              },
              "?tab=graph) [button:CloudWatch Logs](https://console.aws.amazon.com/cloudwatch/home?region=",
              Object {
                "Ref": "AWS::Region",
              },
              "#logEventViewer:group=/aws/lambda/",
              Object {
                "Ref": "ConstructHubInventoryCanary63D899BC",
              },
              ")\\"}},{\\"type\\":\\"metric\\",\\"width\\":6,\\"height\\":6,\\"x\\":0,\\"y\\":42,\\"properties\\":{\\"view\\":\\"timeSeries\\",\\"title\\":\\"Invocations/5min\\",\\"region\\":\\"",
              Object {
                "Ref": "AWS::Region",
              },
              "\\",\\"metrics\\":[[\\"AWS/Lambda\\",\\"Invocations\\",\\"FunctionName\\",\\"",
              Object {
                "Ref": "ConstructHubInventoryCanary63D899BC",
              },
              "\\",{\\"stat\\":\\"Sum\\"}]],\\"yAxis\\":{}}},{\\"type\\":\\"metric\\",\\"width\\":6,\\"height\\":6,\\"x\\":6,\\"y\\":42,\\"properties\\":{\\"view\\":\\"timeSeries\\",\\"title\\":\\"Errors/5min\\",\\"region\\":\\"",
              Object {
                "Ref": "AWS::Region",
              },
              "\\",\\"metrics\\":[[\\"AWS/Lambda\\",\\"Errors\\",\\"FunctionName\\",\\"",
              Object {
                "Ref": "ConstructHubInventoryCanary63D899BC",
              },
              "\\",{\\"stat\\":\\"Sum\\"}]],\\"annotations\\":{\\"horizontal\\":[{\\"label\\":\\"Errors > 0 for 3 datapoints within 15 minutes\\",\\"value\\":0,\\"yAxis\\":\\"left\\"}]},\\"yAxis\\":{}}},{\\"type\\":\\"metric\\",\\"width\\":6,\\"height\\":6,\\"x\\":12,\\"y\\":42,\\"properties\\":{\\"view\\":\\"timeSeries\\",\\"title\\":\\"Throttles/5min\\",\\"region\\":\\"",
              Object {
                "Ref": "AWS::Region",
              },
              "\\",\\"metrics\\":[[\\"AWS/Lambda\\",\\"Throttles\\",\\"FunctionName\\",\\"",
              Object {
                "Ref": "ConstructHubInventoryCanary63D899BC",
              },
              "\\",{\\"stat\\":\\"Sum\\"}]],\\"annotations\\":{\\"horizontal\\":[{\\"label\\":\\"Throttles > 0 for 3 datapoints within 15 minutes\\",\\"value\\":0,\\"yAxis\\":\\"left\\"}]},\\"yAxis\\":{}}},{\\"type\\":\\"metric\\",\\"width\\":6,\\"height\\":6,\\"x\\":18,\\"y\\":42,\\"properties\\":{\\"view\\":\\"timeSeries\\",\\"title\\":\\"Duration/5min\\",\\"region\\":\\"",
              Object {
                "Ref": "AWS::Region",
              },
              "\\",\\"metrics\\":[[\\"AWS/Lambda\\",\\"Duration\\",\\"FunctionName\\",\\"",
              Object {
                "Ref": "ConstructHubInventoryCanary63D899BC",
              },
              "\\",{\\"label\\":\\"p99\\",\\"stat\\":\\"p99\\"}]],\\"annotations\\":{\\"horizontal\\":[{\\"label\\":\\"p99 > 240000 for 3 datapoints within 15 minutes\\",\\"value\\":240000,\\"yAxis\\":\\"left\\"}]},\\"yAxis\\":{}}}]}",
            ],
          ],
        },
        "DashboardName": "construct-hub",
      },
      "Type": "AWS::CloudWatch::Dashboard",
    },
    "ConstructHubMonitoringWatchfulTestConstructHubCatalogBuilderC9A41048DurationAlarm557052D9": Object {
      "Properties": Object {
        "AlarmActions": Array [],
        "AlarmDescription": "p99 latency >= 720s (80%)",
        "ComparisonOperator": "GreaterThanThreshold",
        "EvaluationPeriods": 3,
        "Metrics": Array [
          Object {
            "Id": "m1",
            "Label": "p99",
            "MetricStat": Object {
              "Metric": Object {
                "Dimensions": Array [
                  Object {
                    "Name": "FunctionName",
                    "Value": Object {
                      "Ref": "ConstructHubCatalogBuilder5A9DE4AF",
                    },
                  },
                ],
                "MetricName": "Duration",
                "Namespace": "AWS/Lambda",
              },
              "Period": 300,
              "Stat": "p99",
            },
            "ReturnData": true,
          },
        ],
        "Threshold": 720000,
      },
      "Type": "AWS::CloudWatch::Alarm",
    },
    "ConstructHubMonitoringWatchfulTestConstructHubCatalogBuilderC9A41048ErrorsAlarmF91F07CD": Object {
      "Properties": Object {
        "AlarmActions": Array [],
        "AlarmDescription": "Over 0 errors per minute",
        "ComparisonOperator": "GreaterThanThreshold",
        "Dimensions": Array [
          Object {
            "Name": "FunctionName",
            "Value": Object {
              "Ref": "ConstructHubCatalogBuilder5A9DE4AF",
            },
          },
        ],
        "EvaluationPeriods": 3,
        "MetricName": "Errors",
        "Namespace": "AWS/Lambda",
        "Period": 300,
        "Statistic": "Sum",
        "Threshold": 0,
      },
      "Type": "AWS::CloudWatch::Alarm",
    },
    "ConstructHubMonitoringWatchfulTestConstructHubCatalogBuilderC9A41048ThrottlesAlarm2A5B0492": Object {
      "Properties": Object {
        "AlarmActions": Array [],
        "AlarmDescription": "Over 0 throttles per minute",
        "ComparisonOperator": "GreaterThanThreshold",
        "Dimensions": Array [
          Object {
            "Name": "FunctionName",
            "Value": Object {
              "Ref": "ConstructHubCatalogBuilder5A9DE4AF",
            },
          },
        ],
        "EvaluationPeriods": 3,
        "MetricName": "Throttles",
        "Namespace": "AWS/Lambda",
        "Period": 300,
        "Statistic": "Sum",
        "Threshold": 0,
      },
      "Type": "AWS::CloudWatch::Alarm",
    },
    "ConstructHubMonitoringWatchfulTestConstructHubDiscovery5714D5BBDurationAlarm5CFE5B52": Object {
      "Properties": Object {
        "AlarmActions": Array [],
        "AlarmDescription": "p99 latency >= 720s (80%)",
        "ComparisonOperator": "GreaterThanThreshold",
        "EvaluationPeriods": 3,
        "Metrics": Array [
          Object {
            "Id": "m1",
            "Label": "p99",
            "MetricStat": Object {
              "Metric": Object {
                "Dimensions": Array [
                  Object {
                    "Name": "FunctionName",
                    "Value": Object {
                      "Ref": "ConstructHubDiscoveryD6EEC2B8",
                    },
                  },
                ],
                "MetricName": "Duration",
                "Namespace": "AWS/Lambda",
              },
              "Period": 300,
              "Stat": "p99",
            },
            "ReturnData": true,
          },
        ],
        "Threshold": 720000,
      },
      "Type": "AWS::CloudWatch::Alarm",
    },
    "ConstructHubMonitoringWatchfulTestConstructHubDiscovery5714D5BBErrorsAlarm373566EE": Object {
      "Properties": Object {
        "AlarmActions": Array [],
        "AlarmDescription": "Over 0 errors per minute",
        "ComparisonOperator": "GreaterThanThreshold",
        "Dimensions": Array [
          Object {
            "Name": "FunctionName",
            "Value": Object {
              "Ref": "ConstructHubDiscoveryD6EEC2B8",
            },
          },
        ],
        "EvaluationPeriods": 3,
        "MetricName": "Errors",
        "Namespace": "AWS/Lambda",
        "Period": 300,
        "Statistic": "Sum",
        "Threshold": 0,
      },
      "Type": "AWS::CloudWatch::Alarm",
    },
    "ConstructHubMonitoringWatchfulTestConstructHubDiscovery5714D5BBThrottlesAlarm261A4778": Object {
      "Properties": Object {
        "AlarmActions": Array [],
        "AlarmDescription": "Over 0 throttles per minute",
        "ComparisonOperator": "GreaterThanThreshold",
        "Dimensions": Array [
          Object {
            "Name": "FunctionName",
            "Value": Object {
              "Ref": "ConstructHubDiscoveryD6EEC2B8",
            },
          },
        ],
        "EvaluationPeriods": 3,
        "MetricName": "Throttles",
        "Namespace": "AWS/Lambda",
        "Period": 300,
        "Statistic": "Sum",
        "Threshold": 0,
      },
      "Type": "AWS::CloudWatch::Alarm",
    },
    "ConstructHubMonitoringWatchfulTestConstructHubIngestionAE667A08DurationAlarm8C97ADAD": Object {
      "Properties": Object {
        "AlarmActions": Array [],
        "AlarmDescription": "p99 latency >= 720s (80%)",
        "ComparisonOperator": "GreaterThanThreshold",
        "EvaluationPeriods": 3,
        "Metrics": Array [
          Object {
            "Id": "m1",
            "Label": "p99",
            "MetricStat": Object {
              "Metric": Object {
                "Dimensions": Array [
                  Object {
                    "Name": "FunctionName",
                    "Value": Object {
                      "Ref": "ConstructHubIngestion407909CE",
                    },
                  },
                ],
                "MetricName": "Duration",
                "Namespace": "AWS/Lambda",
              },
              "Period": 300,
              "Stat": "p99",
            },
            "ReturnData": true,
          },
        ],
        "Threshold": 720000,
      },
      "Type": "AWS::CloudWatch::Alarm",
    },
    "ConstructHubMonitoringWatchfulTestConstructHubIngestionAE667A08ErrorsAlarm76E1369B": Object {
      "Properties": Object {
        "AlarmActions": Array [],
        "AlarmDescription": "Over 0 errors per minute",
        "ComparisonOperator": "GreaterThanThreshold",
        "Dimensions": Array [
          Object {
            "Name": "FunctionName",
            "Value": Object {
              "Ref": "ConstructHubIngestion407909CE",
            },
          },
        ],
        "EvaluationPeriods": 3,
        "MetricName": "Errors",
        "Namespace": "AWS/Lambda",
        "Period": 300,
        "Statistic": "Sum",
        "Threshold": 0,
      },
      "Type": "AWS::CloudWatch::Alarm",
    },
    "ConstructHubMonitoringWatchfulTestConstructHubIngestionAE667A08ThrottlesAlarm2CD0B31C": Object {
      "Properties": Object {
        "AlarmActions": Array [],
        "AlarmDescription": "Over 0 throttles per minute",
        "ComparisonOperator": "GreaterThanThreshold",
        "Dimensions": Array [
          Object {
            "Name": "FunctionName",
            "Value": Object {
              "Ref": "ConstructHubIngestion407909CE",
            },
          },
        ],
        "EvaluationPeriods": 3,
        "MetricName": "Throttles",
        "Namespace": "AWS/Lambda",
        "Period": 300,
        "Statistic": "Sum",
        "Threshold": 0,
      },
      "Type": "AWS::CloudWatch::Alarm",
    },
    "ConstructHubMonitoringWatchfulTestConstructHubInventoryCanary54F5B7ACDurationAlarm2B1DCEF6": Object {
      "Properties": Object {
        "AlarmActions": Array [],
        "AlarmDescription": "p99 latency >= 240s (80%)",
        "ComparisonOperator": "GreaterThanThreshold",
        "EvaluationPeriods": 3,
        "Metrics": Array [
          Object {
            "Id": "m1",
            "Label": "p99",
            "MetricStat": Object {
              "Metric": Object {
                "Dimensions": Array [
                  Object {
                    "Name": "FunctionName",
                    "Value": Object {
                      "Ref": "ConstructHubInventoryCanary63D899BC",
                    },
                  },
                ],
                "MetricName": "Duration",
                "Namespace": "AWS/Lambda",
              },
              "Period": 300,
              "Stat": "p99",
            },
            "ReturnData": true,
          },
        ],
        "Threshold": 240000,
      },
      "Type": "AWS::CloudWatch::Alarm",
    },
    "ConstructHubMonitoringWatchfulTestConstructHubInventoryCanary54F5B7ACErrorsAlarm2DCA11C4": Object {
      "Properties": Object {
        "AlarmActions": Array [],
        "AlarmDescription": "Over 0 errors per minute",
        "ComparisonOperator": "GreaterThanThreshold",
        "Dimensions": Array [
          Object {
            "Name": "FunctionName",
            "Value": Object {
              "Ref": "ConstructHubInventoryCanary63D899BC",
            },
          },
        ],
        "EvaluationPeriods": 3,
        "MetricName": "Errors",
        "Namespace": "AWS/Lambda",
        "Period": 300,
        "Statistic": "Sum",
        "Threshold": 0,
      },
      "Type": "AWS::CloudWatch::Alarm",
    },
    "ConstructHubMonitoringWatchfulTestConstructHubInventoryCanary54F5B7ACThrottlesAlarm0D677953": Object {
      "Properties": Object {
        "AlarmActions": Array [],
        "AlarmDescription": "Over 0 throttles per minute",
        "ComparisonOperator": "GreaterThanThreshold",
        "Dimensions": Array [
          Object {
            "Name": "FunctionName",
            "Value": Object {
              "Ref": "ConstructHubInventoryCanary63D899BC",
            },
          },
        ],
        "EvaluationPeriods": 3,
        "MetricName": "Throttles",
        "Namespace": "AWS/Lambda",
        "Period": 300,
        "Statistic": "Sum",
        "Threshold": 0,
      },
      "Type": "AWS::CloudWatch::Alarm",
    },
    "ConstructHubMonitoringWatchfulTestConstructHubTransliteratorpythonHandler80DA2016DurationAlarm010E7F76": Object {
      "Properties": Object {
        "AlarmActions": Array [],
        "AlarmDescription": "p99 latency >= 720s (80%)",
        "ComparisonOperator": "GreaterThanThreshold",
        "EvaluationPeriods": 3,
        "Metrics": Array [
          Object {
            "Id": "m1",
            "Label": "p99",
            "MetricStat": Object {
              "Metric": Object {
                "Dimensions": Array [
                  Object {
                    "Name": "FunctionName",
                    "Value": Object {
                      "Ref": "ConstructHubTransliteratorpythonHandler8F330E7D",
                    },
                  },
                ],
                "MetricName": "Duration",
                "Namespace": "AWS/Lambda",
              },
              "Period": 300,
              "Stat": "p99",
            },
            "ReturnData": true,
          },
        ],
        "Threshold": 720000,
      },
      "Type": "AWS::CloudWatch::Alarm",
    },
    "ConstructHubMonitoringWatchfulTestConstructHubTransliteratorpythonHandler80DA2016ErrorsAlarmAFA651E8": Object {
      "Properties": Object {
        "AlarmActions": Array [],
        "AlarmDescription": "Over 0 errors per minute",
        "ComparisonOperator": "GreaterThanThreshold",
        "Dimensions": Array [
          Object {
            "Name": "FunctionName",
            "Value": Object {
              "Ref": "ConstructHubTransliteratorpythonHandler8F330E7D",
            },
          },
        ],
        "EvaluationPeriods": 3,
        "MetricName": "Errors",
        "Namespace": "AWS/Lambda",
        "Period": 300,
        "Statistic": "Sum",
        "Threshold": 0,
      },
      "Type": "AWS::CloudWatch::Alarm",
    },
    "ConstructHubMonitoringWatchfulTestConstructHubTransliteratorpythonHandler80DA2016ThrottlesAlarm9C1910AC": Object {
      "Properties": Object {
        "AlarmActions": Array [],
        "AlarmDescription": "Over 0 throttles per minute",
        "ComparisonOperator": "GreaterThanThreshold",
        "Dimensions": Array [
          Object {
            "Name": "FunctionName",
            "Value": Object {
              "Ref": "ConstructHubTransliteratorpythonHandler8F330E7D",
            },
          },
        ],
        "EvaluationPeriods": 3,
        "MetricName": "Throttles",
        "Namespace": "AWS/Lambda",
        "Period": 300,
        "Statistic": "Sum",
        "Threshold": 0,
      },
      "Type": "AWS::CloudWatch::Alarm",
    },
    "ConstructHubMonitoringWatchfulTestConstructHubTransliteratortypescriptHandlerC2B3D168DurationAlarm8B49989B": Object {
      "Properties": Object {
        "AlarmActions": Array [],
        "AlarmDescription": "p99 latency >= 720s (80%)",
        "ComparisonOperator": "GreaterThanThreshold",
        "EvaluationPeriods": 3,
        "Metrics": Array [
          Object {
            "Id": "m1",
            "Label": "p99",
            "MetricStat": Object {
              "Metric": Object {
                "Dimensions": Array [
                  Object {
                    "Name": "FunctionName",
                    "Value": Object {
                      "Ref": "ConstructHubTransliteratortypescriptHandlerFAD532B5",
                    },
                  },
                ],
                "MetricName": "Duration",
                "Namespace": "AWS/Lambda",
              },
              "Period": 300,
              "Stat": "p99",
            },
            "ReturnData": true,
          },
        ],
        "Threshold": 720000,
      },
      "Type": "AWS::CloudWatch::Alarm",
    },
    "ConstructHubMonitoringWatchfulTestConstructHubTransliteratortypescriptHandlerC2B3D168ErrorsAlarmC2D137A4": Object {
      "Properties": Object {
        "AlarmActions": Array [],
        "AlarmDescription": "Over 0 errors per minute",
        "ComparisonOperator": "GreaterThanThreshold",
        "Dimensions": Array [
          Object {
            "Name": "FunctionName",
            "Value": Object {
              "Ref": "ConstructHubTransliteratortypescriptHandlerFAD532B5",
            },
          },
        ],
        "EvaluationPeriods": 3,
        "MetricName": "Errors",
        "Namespace": "AWS/Lambda",
        "Period": 300,
        "Statistic": "Sum",
        "Threshold": 0,
      },
      "Type": "AWS::CloudWatch::Alarm",
    },
    "ConstructHubMonitoringWatchfulTestConstructHubTransliteratortypescriptHandlerC2B3D168ThrottlesAlarmA726B1A2": Object {
      "Properties": Object {
        "AlarmActions": Array [],
        "AlarmDescription": "Over 0 throttles per minute",
        "ComparisonOperator": "GreaterThanThreshold",
        "Dimensions": Array [
          Object {
            "Name": "FunctionName",
            "Value": Object {
              "Ref": "ConstructHubTransliteratortypescriptHandlerFAD532B5",
            },
          },
        ],
        "EvaluationPeriods": 3,
        "MetricName": "Throttles",
        "Namespace": "AWS/Lambda",
        "Period": 300,
        "Statistic": "Sum",
        "Threshold": 0,
      },
      "Type": "AWS::CloudWatch::Alarm",
    },
    "ConstructHubMonitoringWebCanaryHomePageErrorsE7BB4002": Object {
      "Properties": Object {
        "AlarmActions": Array [
          "arn:aws:sns:us-east-1:123456789012:mystack-mytopic-NZJ5JSMVGFIE",
        ],
        "AlarmDescription": Object {
          "Fn::Join": Array [
            "",
            Array [
              "80% error rate for https://",
              Object {
                "Fn::GetAtt": Array [
                  "ConstructHubWebAppDistribution1F181DC9",
                  "DomainName",
                ],
              },
              " (Home Page)",
            ],
          ],
        },
        "ComparisonOperator": "GreaterThanOrEqualToThreshold",
        "EvaluationPeriods": 1,
        "Metrics": Array [
          Object {
            "Id": "m1",
            "Label": Object {
              "Fn::Join": Array [
                "",
                Array [
                  "https://",
                  Object {
                    "Fn::GetAtt": Array [
                      "ConstructHubWebAppDistribution1F181DC9",
                      "DomainName",
                    ],
                  },
                  " Errors",
                ],
              ],
            },
            "MetricStat": Object {
              "Metric": Object {
                "Dimensions": Array [
                  Object {
                    "Name": "FunctionName",
                    "Value": Object {
                      "Ref": "ConstructHubMonitoringWebCanaryHomePageHttpGetFunctionF27ADDC8",
                    },
                  },
                ],
                "MetricName": "Errors",
                "Namespace": "AWS/Lambda",
              },
              "Period": 300,
              "Stat": "Sum",
            },
            "ReturnData": true,
          },
        ],
        "Threshold": 4,
        "TreatMissingData": "breaching",
      },
      "Type": "AWS::CloudWatch::Alarm",
    },
    "ConstructHubMonitoringWebCanaryHomePageHttpGetFunctionF27ADDC8": Object {
      "DependsOn": Array [
        "ConstructHubMonitoringWebCanaryHomePageHttpGetFunctionServiceRole9AAAD93C",
      ],
      "Properties": Object {
        "Code": Object {
          "S3Bucket": Object {
            "Ref": "AssetParameters6b4a338b691490f1fd6351e29140684b4cc8c932fa8610251617ca4279b42c9fS3Bucket165D0B30",
          },
          "S3Key": Object {
            "Fn::Join": Array [
              "",
              Array [
                Object {
                  "Fn::Select": Array [
                    0,
                    Object {
                      "Fn::Split": Array [
                        "||",
                        Object {
                          "Ref": "AssetParameters6b4a338b691490f1fd6351e29140684b4cc8c932fa8610251617ca4279b42c9fS3VersionKeyD832198D",
                        },
                      ],
                    },
                  ],
                },
                Object {
                  "Fn::Select": Array [
                    1,
                    Object {
                      "Fn::Split": Array [
                        "||",
                        Object {
                          "Ref": "AssetParameters6b4a338b691490f1fd6351e29140684b4cc8c932fa8610251617ca4279b42c9fS3VersionKeyD832198D",
                        },
                      ],
                    },
                  ],
                },
              ],
            ],
          },
        },
        "Description": Object {
          "Fn::Join": Array [
            "",
            Array [
              "HTTP GET https://",
              Object {
                "Fn::GetAtt": Array [
                  "ConstructHubWebAppDistribution1F181DC9",
                  "DomainName",
                ],
              },
              ": Home Page",
            ],
          ],
        },
        "Environment": Object {
          "Variables": Object {
            "URL": Object {
              "Fn::Join": Array [
                "",
                Array [
                  "https://",
                  Object {
                    "Fn::GetAtt": Array [
                      "ConstructHubWebAppDistribution1F181DC9",
                      "DomainName",
                    ],
                  },
                ],
              ],
            },
          },
        },
        "Handler": "index.handler",
        "Role": Object {
          "Fn::GetAtt": Array [
            "ConstructHubMonitoringWebCanaryHomePageHttpGetFunctionServiceRole9AAAD93C",
            "Arn",
          ],
        },
        "Runtime": "nodejs14.x",
      },
      "Type": "AWS::Lambda::Function",
    },
    "ConstructHubMonitoringWebCanaryHomePageHttpGetFunctionServiceRole9AAAD93C": Object {
      "Properties": Object {
        "AssumeRolePolicyDocument": Object {
          "Statement": Array [
            Object {
              "Action": "sts:AssumeRole",
              "Effect": "Allow",
              "Principal": Object {
                "Service": "lambda.amazonaws.com",
              },
            },
          ],
          "Version": "2012-10-17",
        },
        "ManagedPolicyArns": Array [
          Object {
            "Fn::Join": Array [
              "",
              Array [
                "arn:",
                Object {
                  "Ref": "AWS::Partition",
                },
                ":iam::aws:policy/service-role/AWSLambdaBasicExecutionRole",
              ],
            ],
          },
        ],
      },
      "Type": "AWS::IAM::Role",
    },
    "ConstructHubMonitoringWebCanaryHomePageRuleAllowEventRuleTestConstructHubMonitoringWebCanaryHomePageHttpGetFunction941819C9E47F90EE": Object {
      "Properties": Object {
        "Action": "lambda:InvokeFunction",
        "FunctionName": Object {
          "Fn::GetAtt": Array [
            "ConstructHubMonitoringWebCanaryHomePageHttpGetFunctionF27ADDC8",
            "Arn",
          ],
        },
        "Principal": "events.amazonaws.com",
        "SourceArn": Object {
          "Fn::GetAtt": Array [
            "ConstructHubMonitoringWebCanaryHomePageRuleE14F9F4E",
            "Arn",
          ],
        },
      },
      "Type": "AWS::Lambda::Permission",
    },
    "ConstructHubMonitoringWebCanaryHomePageRuleE14F9F4E": Object {
      "Properties": Object {
        "ScheduleExpression": "rate(1 minute)",
        "State": "ENABLED",
        "Targets": Array [
          Object {
            "Arn": Object {
              "Fn::GetAtt": Array [
                "ConstructHubMonitoringWebCanaryHomePageHttpGetFunctionF27ADDC8",
                "Arn",
              ],
            },
            "Id": "Target0",
          },
        ],
      },
      "Type": "AWS::Events::Rule",
    },
    "ConstructHubPackageDataAllowBucketNotificationsToTestConstructHubCatalogBuilderC9A41048952FCDC8": Object {
      "Properties": Object {
        "Action": "lambda:InvokeFunction",
        "FunctionName": Object {
          "Fn::GetAtt": Array [
            "ConstructHubCatalogBuilder5A9DE4AF",
            "Arn",
          ],
        },
        "Principal": "s3.amazonaws.com",
        "SourceAccount": Object {
          "Ref": "AWS::AccountId",
        },
        "SourceArn": Object {
          "Fn::GetAtt": Array [
            "ConstructHubPackageDataDC5EF35E",
            "Arn",
          ],
        },
      },
      "Type": "AWS::Lambda::Permission",
    },
    "ConstructHubPackageDataDC5EF35E": Object {
      "DeletionPolicy": "Retain",
      "Properties": Object {
        "BucketEncryption": Object {
          "ServerSideEncryptionConfiguration": Array [
            Object {
              "ServerSideEncryptionByDefault": Object {
                "SSEAlgorithm": "AES256",
              },
            },
          ],
        },
        "LifecycleConfiguration": Object {
          "Rules": Array [
            Object {
              "AbortIncompleteMultipartUpload": Object {
                "DaysAfterInitiation": 1,
              },
              "Status": "Enabled",
            },
            Object {
              "NoncurrentVersionTransitions": Array [
                Object {
                  "StorageClass": "STANDARD_IA",
                  "TransitionInDays": 31,
                },
              ],
              "Status": "Enabled",
            },
            Object {
              "NoncurrentVersionExpirationInDays": 90,
              "Status": "Enabled",
            },
          ],
        },
        "PublicAccessBlockConfiguration": Object {
          "BlockPublicAcls": true,
          "BlockPublicPolicy": true,
          "IgnorePublicAcls": true,
          "RestrictPublicBuckets": true,
        },
        "VersioningConfiguration": Object {
          "Status": "Enabled",
        },
      },
      "Type": "AWS::S3::Bucket",
      "UpdateReplacePolicy": "Retain",
    },
    "ConstructHubPackageDataNotifications81B45141": Object {
      "DependsOn": Array [
        "ConstructHubPackageDataAllowBucketNotificationsToTestConstructHubCatalogBuilderC9A41048952FCDC8",
        "ConstructHubTransliteratorTopicPolicyF0F89ABE",
        "ConstructHubTransliteratorTopicE0461AB3",
      ],
      "Properties": Object {
        "BucketName": Object {
          "Ref": "ConstructHubPackageDataDC5EF35E",
        },
        "Managed": true,
        "NotificationConfiguration": Object {
          "LambdaFunctionConfigurations": Array [
            Object {
              "Events": Array [
                "s3:ObjectCreated:*",
              ],
              "Filter": Object {
                "Key": Object {
                  "FilterRules": Array [
                    Object {
                      "Name": "suffix",
                      "Value": "/docs-typescript.md",
                    },
                    Object {
                      "Name": "prefix",
                      "Value": "data/",
                    },
                  ],
                },
              },
              "LambdaFunctionArn": Object {
                "Fn::GetAtt": Array [
                  "ConstructHubCatalogBuilder5A9DE4AF",
                  "Arn",
                ],
              },
            },
          ],
          "TopicConfigurations": Array [
            Object {
              "Events": Array [
                "s3:ObjectCreated:*",
              ],
              "Filter": Object {
                "Key": Object {
                  "FilterRules": Array [
                    Object {
                      "Name": "suffix",
                      "Value": "/assembly.json",
                    },
                    Object {
                      "Name": "prefix",
                      "Value": "data/",
                    },
                  ],
                },
              },
              "TopicArn": Object {
                "Ref": "ConstructHubTransliteratorTopicE0461AB3",
              },
            },
          ],
        },
        "ServiceToken": Object {
          "Fn::GetAtt": Array [
            "BucketNotificationsHandler050a0587b7544547bf325f094a3db8347ECC3691",
            "Arn",
          ],
        },
      },
      "Type": "Custom::S3BucketNotifications",
    },
    "ConstructHubPackageDataPolicy4615475A": Object {
      "Properties": Object {
        "Bucket": Object {
          "Ref": "ConstructHubPackageDataDC5EF35E",
        },
        "PolicyDocument": Object {
          "Statement": Array [
            Object {
              "Action": "s3:GetObject",
              "Effect": "Allow",
              "Principal": Object {
                "CanonicalUser": Object {
                  "Fn::GetAtt": Array [
                    "ConstructHubWebAppDistributionOrigin2S3OriginDA7E7FF4",
                    "S3CanonicalUserId",
                  ],
                },
              },
              "Resource": Object {
                "Fn::Join": Array [
                  "",
                  Array [
                    Object {
                      "Fn::GetAtt": Array [
                        "ConstructHubPackageDataDC5EF35E",
                        "Arn",
                      ],
                    },
                    "/*",
                  ],
                ],
              },
            },
          ],
          "Version": "2012-10-17",
        },
      },
      "Type": "AWS::S3::BucketPolicy",
    },
    "ConstructHubTransliteratorTopicE0461AB3": Object {
      "Type": "AWS::SNS::Topic",
    },
    "ConstructHubTransliteratorTopicPolicyF0F89ABE": Object {
      "Properties": Object {
        "PolicyDocument": Object {
          "Statement": Array [
            Object {
              "Action": "sns:Publish",
              "Condition": Object {
                "ArnLike": Object {
                  "aws:SourceArn": Object {
                    "Fn::GetAtt": Array [
                      "ConstructHubPackageDataDC5EF35E",
                      "Arn",
                    ],
                  },
                },
              },
              "Effect": "Allow",
              "Principal": Object {
                "Service": "s3.amazonaws.com",
              },
              "Resource": Object {
                "Ref": "ConstructHubTransliteratorTopicE0461AB3",
              },
              "Sid": "0",
            },
          ],
          "Version": "2012-10-17",
        },
        "Topics": Array [
          Object {
            "Ref": "ConstructHubTransliteratorTopicE0461AB3",
          },
        ],
      },
      "Type": "AWS::SNS::TopicPolicy",
    },
    "ConstructHubTransliteratorpythonDLQAlarm2044CFB8": Object {
      "Properties": Object {
        "AlarmDescription": "The python transliteration function failed for one or more packages",
        "ComparisonOperator": "GreaterThanOrEqualToThreshold",
        "Dimensions": Array [
          Object {
            "Name": "QueueName",
            "Value": Object {
              "Fn::GetAtt": Array [
                "ConstructHubTransliteratorpythonHandlerDeadLetterQueue02C470D7",
                "QueueName",
              ],
            },
          },
        ],
        "EvaluationPeriods": 1,
        "MetricName": "ApproximateNumberOfMessagesVisible",
        "Namespace": "AWS/SQS",
        "Period": 300,
        "Statistic": "Maximum",
        "Threshold": 1,
      },
      "Type": "AWS::CloudWatch::Alarm",
    },
    "ConstructHubTransliteratorpythonHandler8F330E7D": Object {
      "DependsOn": Array [
        "ConstructHubTransliteratorpythonHandlerServiceRoleDefaultPolicy21A0DC55",
        "ConstructHubTransliteratorpythonHandlerServiceRoleD38B9C4B",
      ],
      "Properties": Object {
        "Code": Object {
          "S3Bucket": Object {
            "Ref": "AssetParametersa2a420a4715fb0cfd6bc2d00c13a5a70fa1c434d6e6936185021c8fb397fd2caS3Bucket95E84154",
          },
          "S3Key": Object {
            "Fn::Join": Array [
              "",
              Array [
                Object {
                  "Fn::Select": Array [
                    0,
                    Object {
                      "Fn::Split": Array [
                        "||",
                        Object {
                          "Ref": "AssetParametersa2a420a4715fb0cfd6bc2d00c13a5a70fa1c434d6e6936185021c8fb397fd2caS3VersionKeyD47D75B1",
                        },
                      ],
                    },
                  ],
                },
                Object {
                  "Fn::Select": Array [
                    1,
                    Object {
                      "Fn::Split": Array [
                        "||",
                        Object {
                          "Ref": "AssetParametersa2a420a4715fb0cfd6bc2d00c13a5a70fa1c434d6e6936185021c8fb397fd2caS3VersionKeyD47D75B1",
                        },
                      ],
                    },
                  ],
                },
              ],
            ],
          },
        },
        "DeadLetterConfig": Object {
          "TargetArn": Object {
            "Fn::GetAtt": Array [
              "ConstructHubTransliteratorpythonHandlerDeadLetterQueue02C470D7",
              "Arn",
            ],
          },
        },
        "Description": "Creates python documentation from jsii-enabled npm packages",
        "Environment": Object {
          "Variables": Object {
            "CODE_ARTIFACT_API_ENDPOINT": Object {
              "Fn::Select": Array [
                1,
                Object {
                  "Fn::Split": Array [
                    ":",
                    Object {
                      "Fn::Select": Array [
                        0,
                        Object {
                          "Fn::GetAtt": Array [
                            "ConstructHubVPCCodeArtifactAPI954CFDE1",
                            "DnsEntries",
                          ],
                        },
                      ],
                    },
                  ],
                },
              ],
            },
            "CODE_ARTIFACT_DOMAIN_NAME": Object {
              "Fn::GetAtt": Array [
                "ConstructHubCodeArtifact1188409E",
                "DomainName",
              ],
            },
            "CODE_ARTIFACT_DOMAIN_OWNER": Object {
              "Fn::GetAtt": Array [
                "ConstructHubCodeArtifact1188409E",
                "DomainOwner",
              ],
            },
            "CODE_ARTIFACT_REPOSITORY_ENDPOINT": Object {
              "Fn::GetAtt": Array [
                "ConstructHubCodeArtifactGetEndpoint9A458FEF",
                "repositoryEndpoint",
              ],
            },
            "HEADER_SPAN": "true",
            "TARGET_LANGUAGE": "python",
          },
        },
        "Handler": "index.handler",
        "MemorySize": 10240,
        "Role": Object {
          "Fn::GetAtt": Array [
            "ConstructHubTransliteratorpythonHandlerServiceRoleD38B9C4B",
            "Arn",
          ],
        },
        "Runtime": "nodejs14.x",
        "Timeout": 900,
        "VpcConfig": Object {
          "SecurityGroupIds": Array [
            Object {
              "Fn::GetAtt": Array [
                "ConstructHubTransliteratorpythonHandlerSecurityGroupC41EEBBB",
                "GroupId",
              ],
            },
          ],
          "SubnetIds": Array [
            Object {
              "Ref": "ConstructHubVPCIsolatedSubnet1SubnetEA28FD1A",
            },
            Object {
              "Ref": "ConstructHubVPCIsolatedSubnet2Subnet483D4302",
            },
          ],
        },
      },
      "Type": "AWS::Lambda::Function",
    },
    "ConstructHubTransliteratorpythonHandlerAllowInvokeTestConstructHubTransliteratorTopic665DA0DD5F47A611": Object {
      "Properties": Object {
        "Action": "lambda:InvokeFunction",
        "FunctionName": Object {
          "Fn::GetAtt": Array [
            "ConstructHubTransliteratorpythonHandler8F330E7D",
            "Arn",
          ],
        },
        "Principal": "sns.amazonaws.com",
        "SourceArn": Object {
          "Ref": "ConstructHubTransliteratorTopicE0461AB3",
        },
      },
      "Type": "AWS::Lambda::Permission",
    },
    "ConstructHubTransliteratorpythonHandlerDeadLetterQueue02C470D7": Object {
      "DeletionPolicy": "Delete",
      "Properties": Object {
        "MessageRetentionPeriod": 1209600,
      },
      "Type": "AWS::SQS::Queue",
      "UpdateReplacePolicy": "Delete",
    },
    "ConstructHubTransliteratorpythonHandlerDeadLetterQueuePolicy5682B825": Object {
      "Properties": Object {
        "PolicyDocument": Object {
          "Statement": Array [
            Object {
              "Action": "sqs:SendMessage",
              "Condition": Object {
                "ArnEquals": Object {
                  "aws:SourceArn": Object {
                    "Ref": "ConstructHubTransliteratorTopicE0461AB3",
                  },
                },
              },
              "Effect": "Allow",
              "Principal": Object {
                "Service": "sns.amazonaws.com",
              },
              "Resource": Object {
                "Fn::GetAtt": Array [
                  "ConstructHubTransliteratorpythonHandlerDeadLetterQueue02C470D7",
                  "Arn",
                ],
              },
            },
          ],
          "Version": "2012-10-17",
        },
        "Queues": Array [
          Object {
            "Ref": "ConstructHubTransliteratorpythonHandlerDeadLetterQueue02C470D7",
          },
        ],
      },
      "Type": "AWS::SQS::QueuePolicy",
    },
    "ConstructHubTransliteratorpythonHandlerEventInvokeConfig3E26DCAC": Object {
      "Properties": Object {
        "FunctionName": Object {
          "Ref": "ConstructHubTransliteratorpythonHandler8F330E7D",
        },
        "MaximumRetryAttempts": 2,
        "Qualifier": "$LATEST",
      },
      "Type": "AWS::Lambda::EventInvokeConfig",
    },
    "ConstructHubTransliteratorpythonHandlerLogRetention19D948C1": Object {
      "Properties": Object {
        "LogGroupName": Object {
          "Fn::Join": Array [
            "",
            Array [
              "/aws/lambda/",
              Object {
                "Ref": "ConstructHubTransliteratorpythonHandler8F330E7D",
              },
            ],
          ],
        },
        "RetentionInDays": 3653,
        "ServiceToken": Object {
          "Fn::GetAtt": Array [
            "LogRetentionaae0aa3c5b4d4f87b02d85b201efdd8aFD4BFC8A",
            "Arn",
          ],
        },
      },
      "Type": "Custom::LogRetention",
    },
    "ConstructHubTransliteratorpythonHandlerSecurityGroupC41EEBBB": Object {
      "Properties": Object {
        "GroupDescription": "Automatic security group for Lambda Function TestConstructHubTransliteratorpythonHandler80DA2016",
        "SecurityGroupEgress": Array [
          Object {
            "CidrIp": "0.0.0.0/0",
            "Description": "Allow all outbound traffic by default",
            "IpProtocol": "-1",
          },
        ],
        "VpcId": Object {
          "Ref": "ConstructHubVPC16ECCEA2",
        },
      },
      "Type": "AWS::EC2::SecurityGroup",
    },
    "ConstructHubTransliteratorpythonHandlerServiceRoleD38B9C4B": Object {
      "Properties": Object {
        "AssumeRolePolicyDocument": Object {
          "Statement": Array [
            Object {
              "Action": "sts:AssumeRole",
              "Effect": "Allow",
              "Principal": Object {
                "Service": "lambda.amazonaws.com",
              },
            },
          ],
          "Version": "2012-10-17",
        },
        "ManagedPolicyArns": Array [
          Object {
            "Fn::Join": Array [
              "",
              Array [
                "arn:",
                Object {
                  "Ref": "AWS::Partition",
                },
                ":iam::aws:policy/service-role/AWSLambdaBasicExecutionRole",
              ],
            ],
          },
          Object {
            "Fn::Join": Array [
              "",
              Array [
                "arn:",
                Object {
                  "Ref": "AWS::Partition",
                },
                ":iam::aws:policy/service-role/AWSLambdaVPCAccessExecutionRole",
              ],
            ],
          },
        ],
      },
      "Type": "AWS::IAM::Role",
    },
    "ConstructHubTransliteratorpythonHandlerServiceRoleDefaultPolicy21A0DC55": Object {
      "Properties": Object {
        "PolicyDocument": Object {
          "Statement": Array [
            Object {
              "Action": "sqs:SendMessage",
              "Effect": "Allow",
              "Resource": Object {
                "Fn::GetAtt": Array [
                  "ConstructHubTransliteratorpythonHandlerDeadLetterQueue02C470D7",
                  "Arn",
                ],
              },
            },
            Object {
              "Action": "sts:GetServiceBearerToken",
              "Condition": Object {
                "StringEquals": Object {
                  "sts:AWSServiceName": "codeartifact.amazonaws.com",
                },
              },
              "Effect": "Allow",
              "Resource": "*",
            },
            Object {
              "Action": Array [
                "codeartifact:GetAuthorizationToken",
                "codeartifact:GetRepositoryEndpoint",
                "codeartifact:ReadFromRepository",
              ],
              "Effect": "Allow",
              "Resource": Array [
                Object {
                  "Fn::GetAtt": Array [
                    "ConstructHubCodeArtifactDomainFC30B796",
                    "Arn",
                  ],
                },
                Object {
                  "Fn::GetAtt": Array [
                    "ConstructHubCodeArtifact1188409E",
                    "Arn",
                  ],
                },
              ],
            },
            Object {
              "Action": Array [
                "s3:GetObject*",
                "s3:GetBucket*",
                "s3:List*",
              ],
              "Effect": "Allow",
              "Resource": Array [
                Object {
                  "Fn::GetAtt": Array [
                    "ConstructHubPackageDataDC5EF35E",
                    "Arn",
                  ],
                },
                Object {
                  "Fn::Join": Array [
                    "",
                    Array [
                      Object {
                        "Fn::GetAtt": Array [
                          "ConstructHubPackageDataDC5EF35E",
                          "Arn",
                        ],
                      },
                      "/data/*/assembly.json",
                    ],
                  ],
                },
              ],
            },
            Object {
              "Action": Array [
                "s3:DeleteObject*",
                "s3:PutObject*",
                "s3:Abort*",
              ],
              "Effect": "Allow",
              "Resource": Array [
                Object {
                  "Fn::GetAtt": Array [
                    "ConstructHubPackageDataDC5EF35E",
                    "Arn",
                  ],
                },
                Object {
                  "Fn::Join": Array [
                    "",
                    Array [
                      Object {
                        "Fn::GetAtt": Array [
                          "ConstructHubPackageDataDC5EF35E",
                          "Arn",
                        ],
                      },
                      "/data/*/docs-*.md",
                    ],
                  ],
                },
              ],
            },
          ],
          "Version": "2012-10-17",
        },
        "PolicyName": "ConstructHubTransliteratorpythonHandlerServiceRoleDefaultPolicy21A0DC55",
        "Roles": Array [
          Object {
            "Ref": "ConstructHubTransliteratorpythonHandlerServiceRoleD38B9C4B",
          },
        ],
      },
      "Type": "AWS::IAM::Policy",
    },
    "ConstructHubTransliteratorpythonHandlerTopic176209C6": Object {
      "Properties": Object {
        "Endpoint": Object {
          "Fn::GetAtt": Array [
            "ConstructHubTransliteratorpythonHandler8F330E7D",
            "Arn",
          ],
        },
        "Protocol": "lambda",
        "RedrivePolicy": Object {
          "deadLetterTargetArn": Object {
            "Fn::GetAtt": Array [
              "ConstructHubTransliteratorpythonHandlerDeadLetterQueue02C470D7",
              "Arn",
            ],
          },
        },
        "TopicArn": Object {
          "Ref": "ConstructHubTransliteratorTopicE0461AB3",
        },
      },
      "Type": "AWS::SNS::Subscription",
    },
    "ConstructHubTransliteratortypescriptDLQAlarmFA76F00F": Object {
      "Properties": Object {
        "AlarmDescription": "The typescript transliteration function failed for one or more packages",
        "ComparisonOperator": "GreaterThanOrEqualToThreshold",
        "Dimensions": Array [
          Object {
            "Name": "QueueName",
            "Value": Object {
              "Fn::GetAtt": Array [
                "ConstructHubTransliteratortypescriptHandlerDeadLetterQueueEA7ED277",
                "QueueName",
              ],
            },
          },
        ],
        "EvaluationPeriods": 1,
        "MetricName": "ApproximateNumberOfMessagesVisible",
        "Namespace": "AWS/SQS",
        "Period": 300,
        "Statistic": "Maximum",
        "Threshold": 1,
      },
      "Type": "AWS::CloudWatch::Alarm",
    },
    "ConstructHubTransliteratortypescriptHandlerAllowInvokeTestConstructHubTransliteratorTopic665DA0DDFF683848": Object {
      "Properties": Object {
        "Action": "lambda:InvokeFunction",
        "FunctionName": Object {
          "Fn::GetAtt": Array [
            "ConstructHubTransliteratortypescriptHandlerFAD532B5",
            "Arn",
          ],
        },
        "Principal": "sns.amazonaws.com",
        "SourceArn": Object {
          "Ref": "ConstructHubTransliteratorTopicE0461AB3",
        },
      },
      "Type": "AWS::Lambda::Permission",
    },
    "ConstructHubTransliteratortypescriptHandlerDeadLetterQueueEA7ED277": Object {
      "DeletionPolicy": "Delete",
      "Properties": Object {
        "MessageRetentionPeriod": 1209600,
      },
      "Type": "AWS::SQS::Queue",
      "UpdateReplacePolicy": "Delete",
    },
    "ConstructHubTransliteratortypescriptHandlerDeadLetterQueuePolicyCD7BDDB3": Object {
      "Properties": Object {
        "PolicyDocument": Object {
          "Statement": Array [
            Object {
              "Action": "sqs:SendMessage",
              "Condition": Object {
                "ArnEquals": Object {
                  "aws:SourceArn": Object {
                    "Ref": "ConstructHubTransliteratorTopicE0461AB3",
                  },
                },
              },
              "Effect": "Allow",
              "Principal": Object {
                "Service": "sns.amazonaws.com",
              },
              "Resource": Object {
                "Fn::GetAtt": Array [
                  "ConstructHubTransliteratortypescriptHandlerDeadLetterQueueEA7ED277",
                  "Arn",
                ],
              },
            },
          ],
          "Version": "2012-10-17",
        },
        "Queues": Array [
          Object {
            "Ref": "ConstructHubTransliteratortypescriptHandlerDeadLetterQueueEA7ED277",
          },
        ],
      },
      "Type": "AWS::SQS::QueuePolicy",
    },
    "ConstructHubTransliteratortypescriptHandlerEventInvokeConfig936FBF9B": Object {
      "Properties": Object {
        "FunctionName": Object {
          "Ref": "ConstructHubTransliteratortypescriptHandlerFAD532B5",
        },
        "MaximumRetryAttempts": 2,
        "Qualifier": "$LATEST",
      },
      "Type": "AWS::Lambda::EventInvokeConfig",
    },
    "ConstructHubTransliteratortypescriptHandlerFAD532B5": Object {
      "DependsOn": Array [
        "ConstructHubTransliteratortypescriptHandlerServiceRoleDefaultPolicyF138CF38",
        "ConstructHubTransliteratortypescriptHandlerServiceRole58652AC1",
      ],
      "Properties": Object {
        "Code": Object {
          "S3Bucket": Object {
            "Ref": "AssetParametersa2a420a4715fb0cfd6bc2d00c13a5a70fa1c434d6e6936185021c8fb397fd2caS3Bucket95E84154",
          },
          "S3Key": Object {
            "Fn::Join": Array [
              "",
              Array [
                Object {
                  "Fn::Select": Array [
                    0,
                    Object {
                      "Fn::Split": Array [
                        "||",
                        Object {
                          "Ref": "AssetParametersa2a420a4715fb0cfd6bc2d00c13a5a70fa1c434d6e6936185021c8fb397fd2caS3VersionKeyD47D75B1",
                        },
                      ],
                    },
                  ],
                },
                Object {
                  "Fn::Select": Array [
                    1,
                    Object {
                      "Fn::Split": Array [
                        "||",
                        Object {
                          "Ref": "AssetParametersa2a420a4715fb0cfd6bc2d00c13a5a70fa1c434d6e6936185021c8fb397fd2caS3VersionKeyD47D75B1",
                        },
                      ],
                    },
                  ],
                },
              ],
            ],
          },
        },
        "DeadLetterConfig": Object {
          "TargetArn": Object {
            "Fn::GetAtt": Array [
              "ConstructHubTransliteratortypescriptHandlerDeadLetterQueueEA7ED277",
              "Arn",
            ],
          },
        },
        "Description": "Creates typescript documentation from jsii-enabled npm packages",
        "Environment": Object {
          "Variables": Object {
            "CODE_ARTIFACT_API_ENDPOINT": Object {
              "Fn::Select": Array [
                1,
                Object {
                  "Fn::Split": Array [
                    ":",
                    Object {
                      "Fn::Select": Array [
                        0,
                        Object {
                          "Fn::GetAtt": Array [
                            "ConstructHubVPCCodeArtifactAPI954CFDE1",
                            "DnsEntries",
                          ],
                        },
                      ],
                    },
                  ],
                },
              ],
            },
            "CODE_ARTIFACT_DOMAIN_NAME": Object {
              "Fn::GetAtt": Array [
                "ConstructHubCodeArtifact1188409E",
                "DomainName",
              ],
            },
            "CODE_ARTIFACT_DOMAIN_OWNER": Object {
              "Fn::GetAtt": Array [
                "ConstructHubCodeArtifact1188409E",
                "DomainOwner",
              ],
            },
            "CODE_ARTIFACT_REPOSITORY_ENDPOINT": Object {
              "Fn::GetAtt": Array [
                "ConstructHubCodeArtifactGetEndpoint9A458FEF",
                "repositoryEndpoint",
              ],
            },
            "HEADER_SPAN": "true",
            "TARGET_LANGUAGE": "typescript",
          },
        },
        "Handler": "index.handler",
        "MemorySize": 10240,
        "Role": Object {
          "Fn::GetAtt": Array [
            "ConstructHubTransliteratortypescriptHandlerServiceRole58652AC1",
            "Arn",
          ],
        },
        "Runtime": "nodejs14.x",
        "Timeout": 900,
        "VpcConfig": Object {
          "SecurityGroupIds": Array [
            Object {
              "Fn::GetAtt": Array [
                "ConstructHubTransliteratortypescriptHandlerSecurityGroupDBC8F00F",
                "GroupId",
              ],
            },
          ],
          "SubnetIds": Array [
            Object {
              "Ref": "ConstructHubVPCIsolatedSubnet1SubnetEA28FD1A",
            },
            Object {
              "Ref": "ConstructHubVPCIsolatedSubnet2Subnet483D4302",
            },
          ],
        },
      },
      "Type": "AWS::Lambda::Function",
    },
    "ConstructHubTransliteratortypescriptHandlerLogRetention11546F09": Object {
      "Properties": Object {
        "LogGroupName": Object {
          "Fn::Join": Array [
            "",
            Array [
              "/aws/lambda/",
              Object {
                "Ref": "ConstructHubTransliteratortypescriptHandlerFAD532B5",
              },
            ],
          ],
        },
        "RetentionInDays": 3653,
        "ServiceToken": Object {
          "Fn::GetAtt": Array [
            "LogRetentionaae0aa3c5b4d4f87b02d85b201efdd8aFD4BFC8A",
            "Arn",
          ],
        },
      },
      "Type": "Custom::LogRetention",
    },
    "ConstructHubTransliteratortypescriptHandlerSecurityGroupDBC8F00F": Object {
      "Properties": Object {
        "GroupDescription": "Automatic security group for Lambda Function TestConstructHubTransliteratortypescriptHandlerC2B3D168",
        "SecurityGroupEgress": Array [
          Object {
            "CidrIp": "0.0.0.0/0",
            "Description": "Allow all outbound traffic by default",
            "IpProtocol": "-1",
          },
        ],
        "VpcId": Object {
          "Ref": "ConstructHubVPC16ECCEA2",
        },
      },
      "Type": "AWS::EC2::SecurityGroup",
    },
    "ConstructHubTransliteratortypescriptHandlerServiceRole58652AC1": Object {
      "Properties": Object {
        "AssumeRolePolicyDocument": Object {
          "Statement": Array [
            Object {
              "Action": "sts:AssumeRole",
              "Effect": "Allow",
              "Principal": Object {
                "Service": "lambda.amazonaws.com",
              },
            },
          ],
          "Version": "2012-10-17",
        },
        "ManagedPolicyArns": Array [
          Object {
            "Fn::Join": Array [
              "",
              Array [
                "arn:",
                Object {
                  "Ref": "AWS::Partition",
                },
                ":iam::aws:policy/service-role/AWSLambdaBasicExecutionRole",
              ],
            ],
          },
          Object {
            "Fn::Join": Array [
              "",
              Array [
                "arn:",
                Object {
                  "Ref": "AWS::Partition",
                },
                ":iam::aws:policy/service-role/AWSLambdaVPCAccessExecutionRole",
              ],
            ],
          },
        ],
      },
      "Type": "AWS::IAM::Role",
    },
    "ConstructHubTransliteratortypescriptHandlerServiceRoleDefaultPolicyF138CF38": Object {
      "Properties": Object {
        "PolicyDocument": Object {
          "Statement": Array [
            Object {
              "Action": "sqs:SendMessage",
              "Effect": "Allow",
              "Resource": Object {
                "Fn::GetAtt": Array [
                  "ConstructHubTransliteratortypescriptHandlerDeadLetterQueueEA7ED277",
                  "Arn",
                ],
              },
            },
            Object {
              "Action": "sts:GetServiceBearerToken",
              "Condition": Object {
                "StringEquals": Object {
                  "sts:AWSServiceName": "codeartifact.amazonaws.com",
                },
              },
              "Effect": "Allow",
              "Resource": "*",
            },
            Object {
              "Action": Array [
                "codeartifact:GetAuthorizationToken",
                "codeartifact:GetRepositoryEndpoint",
                "codeartifact:ReadFromRepository",
              ],
              "Effect": "Allow",
              "Resource": Array [
                Object {
                  "Fn::GetAtt": Array [
                    "ConstructHubCodeArtifactDomainFC30B796",
                    "Arn",
                  ],
                },
                Object {
                  "Fn::GetAtt": Array [
                    "ConstructHubCodeArtifact1188409E",
                    "Arn",
                  ],
                },
              ],
            },
            Object {
              "Action": Array [
                "s3:GetObject*",
                "s3:GetBucket*",
                "s3:List*",
              ],
              "Effect": "Allow",
              "Resource": Array [
                Object {
                  "Fn::GetAtt": Array [
                    "ConstructHubPackageDataDC5EF35E",
                    "Arn",
                  ],
                },
                Object {
                  "Fn::Join": Array [
                    "",
                    Array [
                      Object {
                        "Fn::GetAtt": Array [
                          "ConstructHubPackageDataDC5EF35E",
                          "Arn",
                        ],
                      },
                      "/data/*/assembly.json",
                    ],
                  ],
                },
              ],
            },
            Object {
              "Action": Array [
                "s3:DeleteObject*",
                "s3:PutObject*",
                "s3:Abort*",
              ],
              "Effect": "Allow",
              "Resource": Array [
                Object {
                  "Fn::GetAtt": Array [
                    "ConstructHubPackageDataDC5EF35E",
                    "Arn",
                  ],
                },
                Object {
                  "Fn::Join": Array [
                    "",
                    Array [
                      Object {
                        "Fn::GetAtt": Array [
                          "ConstructHubPackageDataDC5EF35E",
                          "Arn",
                        ],
                      },
                      "/data/*/docs-*.md",
                    ],
                  ],
                },
              ],
            },
          ],
          "Version": "2012-10-17",
        },
        "PolicyName": "ConstructHubTransliteratortypescriptHandlerServiceRoleDefaultPolicyF138CF38",
        "Roles": Array [
          Object {
            "Ref": "ConstructHubTransliteratortypescriptHandlerServiceRole58652AC1",
          },
        ],
      },
      "Type": "AWS::IAM::Policy",
    },
    "ConstructHubTransliteratortypescriptHandlerTopicA11D6BD5": Object {
      "Properties": Object {
        "Endpoint": Object {
          "Fn::GetAtt": Array [
            "ConstructHubTransliteratortypescriptHandlerFAD532B5",
            "Arn",
          ],
        },
        "Protocol": "lambda",
        "RedrivePolicy": Object {
          "deadLetterTargetArn": Object {
            "Fn::GetAtt": Array [
              "ConstructHubTransliteratortypescriptHandlerDeadLetterQueueEA7ED277",
              "Arn",
            ],
          },
        },
        "TopicArn": Object {
          "Ref": "ConstructHubTransliteratorTopicE0461AB3",
        },
      },
      "Type": "AWS::SNS::Subscription",
    },
    "ConstructHubVPC16ECCEA2": Object {
      "Properties": Object {
        "CidrBlock": "10.0.0.0/16",
        "EnableDnsHostnames": true,
        "EnableDnsSupport": true,
        "InstanceTenancy": "default",
        "Tags": Array [
          Object {
            "Key": "Name",
            "Value": "Test/ConstructHub/VPC",
          },
        ],
      },
      "Type": "AWS::EC2::VPC",
    },
    "ConstructHubVPCCodeArtifactAPI954CFDE1": Object {
      "Properties": Object {
        "PolicyDocument": Object {
          "Statement": Array [
            Object {
              "Action": "sts:GetServiceBearerToken",
              "Condition": Object {
                "StringEquals": Object {
                  "sts:AWSServiceName": "codeartifact.amazonaws.com",
                },
              },
              "Effect": "Allow",
              "Principal": Object {
                "AWS": Object {
                  "Fn::GetAtt": Array [
                    "ConstructHubTransliteratorpythonHandlerServiceRoleD38B9C4B",
                    "Arn",
                  ],
                },
              },
              "Resource": "*",
            },
            Object {
              "Action": Array [
                "codeartifact:GetAuthorizationToken",
                "codeartifact:GetRepositoryEndpoint",
              ],
              "Effect": "Allow",
              "Principal": Object {
                "AWS": Object {
                  "Fn::GetAtt": Array [
                    "ConstructHubTransliteratorpythonHandlerServiceRoleD38B9C4B",
                    "Arn",
                  ],
                },
              },
              "Resource": Array [
                Object {
                  "Fn::GetAtt": Array [
                    "ConstructHubCodeArtifactDomainFC30B796",
                    "Arn",
                  ],
                },
                Object {
                  "Fn::GetAtt": Array [
                    "ConstructHubCodeArtifact1188409E",
                    "Arn",
                  ],
                },
              ],
            },
            Object {
              "Action": "sts:GetServiceBearerToken",
              "Condition": Object {
                "StringEquals": Object {
                  "sts:AWSServiceName": "codeartifact.amazonaws.com",
                },
              },
              "Effect": "Allow",
              "Principal": Object {
                "AWS": Object {
                  "Fn::GetAtt": Array [
                    "ConstructHubTransliteratortypescriptHandlerServiceRole58652AC1",
                    "Arn",
                  ],
                },
              },
              "Resource": "*",
            },
            Object {
              "Action": Array [
                "codeartifact:GetAuthorizationToken",
                "codeartifact:GetRepositoryEndpoint",
              ],
              "Effect": "Allow",
              "Principal": Object {
                "AWS": Object {
                  "Fn::GetAtt": Array [
                    "ConstructHubTransliteratortypescriptHandlerServiceRole58652AC1",
                    "Arn",
                  ],
                },
              },
              "Resource": Array [
                Object {
                  "Fn::GetAtt": Array [
                    "ConstructHubCodeArtifactDomainFC30B796",
                    "Arn",
                  ],
                },
                Object {
                  "Fn::GetAtt": Array [
                    "ConstructHubCodeArtifact1188409E",
                    "Arn",
                  ],
                },
              ],
            },
          ],
          "Version": "2012-10-17",
        },
        "PrivateDnsEnabled": false,
        "SecurityGroupIds": Array [
          Object {
            "Fn::GetAtt": Array [
              "ConstructHubVPCCodeArtifactAPISecurityGroupBE06BEF9",
              "GroupId",
            ],
          },
        ],
        "ServiceName": Object {
          "Fn::Join": Array [
            "",
            Array [
              "com.amazonaws.",
              Object {
                "Ref": "AWS::Region",
              },
              ".codeartifact.api",
            ],
          ],
        },
        "SubnetIds": Array [
          Object {
            "Ref": "ConstructHubVPCIsolatedSubnet1SubnetEA28FD1A",
          },
          Object {
            "Ref": "ConstructHubVPCIsolatedSubnet2Subnet483D4302",
          },
        ],
        "VpcEndpointType": "Interface",
        "VpcId": Object {
          "Ref": "ConstructHubVPC16ECCEA2",
        },
      },
      "Type": "AWS::EC2::VPCEndpoint",
    },
    "ConstructHubVPCCodeArtifactAPISecurityGroupBE06BEF9": Object {
      "Properties": Object {
        "GroupDescription": "Test/ConstructHub/VPC/CodeArtifact.API/SecurityGroup",
        "SecurityGroupEgress": Array [
          Object {
            "CidrIp": "0.0.0.0/0",
            "Description": "Allow all outbound traffic by default",
            "IpProtocol": "-1",
          },
        ],
        "SecurityGroupIngress": Array [
          Object {
            "CidrIp": Object {
              "Fn::GetAtt": Array [
                "ConstructHubVPC16ECCEA2",
                "CidrBlock",
              ],
            },
            "Description": Object {
              "Fn::Join": Array [
                "",
                Array [
                  "from ",
                  Object {
                    "Fn::GetAtt": Array [
                      "ConstructHubVPC16ECCEA2",
                      "CidrBlock",
                    ],
                  },
                  ":443",
                ],
              ],
            },
            "FromPort": 443,
            "IpProtocol": "tcp",
            "ToPort": 443,
          },
        ],
        "Tags": Array [
          Object {
            "Key": "Name",
            "Value": "Test/ConstructHub/VPC",
          },
        ],
        "VpcId": Object {
          "Ref": "ConstructHubVPC16ECCEA2",
        },
      },
      "Type": "AWS::EC2::SecurityGroup",
    },
    "ConstructHubVPCCodeArtifactBD6E076F": Object {
      "Properties": Object {
        "PolicyDocument": Object {
          "Statement": Array [
            Object {
              "Action": "codeartifact:ReadFromRepository",
              "Effect": "Allow",
              "Principal": Object {
                "AWS": Object {
                  "Fn::GetAtt": Array [
                    "ConstructHubTransliteratorpythonHandlerServiceRoleD38B9C4B",
                    "Arn",
                  ],
                },
              },
              "Resource": Object {
                "Fn::GetAtt": Array [
                  "ConstructHubCodeArtifact1188409E",
                  "Arn",
                ],
              },
            },
            Object {
              "Action": "codeartifact:ReadFromRepository",
              "Effect": "Allow",
              "Principal": Object {
                "AWS": Object {
                  "Fn::GetAtt": Array [
                    "ConstructHubTransliteratortypescriptHandlerServiceRole58652AC1",
                    "Arn",
                  ],
                },
              },
              "Resource": Object {
                "Fn::GetAtt": Array [
                  "ConstructHubCodeArtifact1188409E",
                  "Arn",
                ],
              },
            },
          ],
          "Version": "2012-10-17",
        },
        "PrivateDnsEnabled": true,
        "SecurityGroupIds": Array [
          Object {
            "Fn::GetAtt": Array [
              "ConstructHubVPCCodeArtifactSecurityGroupBCADE40D",
              "GroupId",
            ],
          },
        ],
        "ServiceName": Object {
          "Fn::Join": Array [
            "",
            Array [
              "com.amazonaws.",
              Object {
                "Ref": "AWS::Region",
              },
              ".codeartifact.repositories",
            ],
          ],
        },
        "SubnetIds": Array [
          Object {
            "Ref": "ConstructHubVPCIsolatedSubnet1SubnetEA28FD1A",
          },
          Object {
            "Ref": "ConstructHubVPCIsolatedSubnet2Subnet483D4302",
          },
        ],
        "VpcEndpointType": "Interface",
        "VpcId": Object {
          "Ref": "ConstructHubVPC16ECCEA2",
        },
      },
      "Type": "AWS::EC2::VPCEndpoint",
    },
    "ConstructHubVPCCodeArtifactSecurityGroupBCADE40D": Object {
      "Properties": Object {
        "GroupDescription": "Test/ConstructHub/VPC/CodeArtifact/SecurityGroup",
        "SecurityGroupEgress": Array [
          Object {
            "CidrIp": "0.0.0.0/0",
            "Description": "Allow all outbound traffic by default",
            "IpProtocol": "-1",
          },
        ],
        "SecurityGroupIngress": Array [
          Object {
            "CidrIp": Object {
              "Fn::GetAtt": Array [
                "ConstructHubVPC16ECCEA2",
                "CidrBlock",
              ],
            },
            "Description": Object {
              "Fn::Join": Array [
                "",
                Array [
                  "from ",
                  Object {
                    "Fn::GetAtt": Array [
                      "ConstructHubVPC16ECCEA2",
                      "CidrBlock",
                    ],
                  },
                  ":443",
                ],
              ],
            },
            "FromPort": 443,
            "IpProtocol": "tcp",
            "ToPort": 443,
          },
        ],
        "Tags": Array [
          Object {
            "Key": "Name",
            "Value": "Test/ConstructHub/VPC",
          },
        ],
        "VpcId": Object {
          "Ref": "ConstructHubVPC16ECCEA2",
        },
      },
      "Type": "AWS::EC2::SecurityGroup",
    },
    "ConstructHubVPCIsolatedSubnet1RouteTable750E6F36": Object {
      "Properties": Object {
        "Tags": Array [
          Object {
            "Key": "Name",
            "Value": "Test/ConstructHub/VPC/IsolatedSubnet1",
          },
        ],
        "VpcId": Object {
          "Ref": "ConstructHubVPC16ECCEA2",
        },
      },
      "Type": "AWS::EC2::RouteTable",
    },
    "ConstructHubVPCIsolatedSubnet1RouteTableAssociation3F8E4C37": Object {
      "Properties": Object {
        "RouteTableId": Object {
          "Ref": "ConstructHubVPCIsolatedSubnet1RouteTable750E6F36",
        },
        "SubnetId": Object {
          "Ref": "ConstructHubVPCIsolatedSubnet1SubnetEA28FD1A",
        },
      },
      "Type": "AWS::EC2::SubnetRouteTableAssociation",
    },
    "ConstructHubVPCIsolatedSubnet1SubnetEA28FD1A": Object {
      "Properties": Object {
        "AvailabilityZone": Object {
          "Fn::Select": Array [
            0,
            Object {
              "Fn::GetAZs": "",
            },
          ],
        },
        "CidrBlock": "10.0.0.0/17",
        "MapPublicIpOnLaunch": false,
        "Tags": Array [
          Object {
            "Key": "aws-cdk:subnet-name",
            "Value": "Isolated",
          },
          Object {
            "Key": "aws-cdk:subnet-type",
            "Value": "Isolated",
          },
          Object {
            "Key": "Name",
            "Value": "Test/ConstructHub/VPC/IsolatedSubnet1",
          },
        ],
        "VpcId": Object {
          "Ref": "ConstructHubVPC16ECCEA2",
        },
      },
      "Type": "AWS::EC2::Subnet",
    },
    "ConstructHubVPCIsolatedSubnet2RouteTable18129C5D": Object {
      "Properties": Object {
        "Tags": Array [
          Object {
            "Key": "Name",
            "Value": "Test/ConstructHub/VPC/IsolatedSubnet2",
          },
        ],
        "VpcId": Object {
          "Ref": "ConstructHubVPC16ECCEA2",
        },
      },
      "Type": "AWS::EC2::RouteTable",
    },
    "ConstructHubVPCIsolatedSubnet2RouteTableAssociationF8AD0E0F": Object {
      "Properties": Object {
        "RouteTableId": Object {
          "Ref": "ConstructHubVPCIsolatedSubnet2RouteTable18129C5D",
        },
        "SubnetId": Object {
          "Ref": "ConstructHubVPCIsolatedSubnet2Subnet483D4302",
        },
      },
      "Type": "AWS::EC2::SubnetRouteTableAssociation",
    },
    "ConstructHubVPCIsolatedSubnet2Subnet483D4302": Object {
      "Properties": Object {
        "AvailabilityZone": Object {
          "Fn::Select": Array [
            1,
            Object {
              "Fn::GetAZs": "",
            },
          ],
        },
        "CidrBlock": "10.0.128.0/17",
        "MapPublicIpOnLaunch": false,
        "Tags": Array [
          Object {
            "Key": "aws-cdk:subnet-name",
            "Value": "Isolated",
          },
          Object {
            "Key": "aws-cdk:subnet-type",
            "Value": "Isolated",
          },
          Object {
            "Key": "Name",
            "Value": "Test/ConstructHub/VPC/IsolatedSubnet2",
          },
        ],
        "VpcId": Object {
          "Ref": "ConstructHubVPC16ECCEA2",
        },
      },
      "Type": "AWS::EC2::Subnet",
    },
    "ConstructHubVPCS319E90CB6": Object {
      "Properties": Object {
        "PolicyDocument": Object {
          "Statement": Array [
            Object {
              "Action": "s3:GetObject",
              "Effect": "Allow",
              "Principal": "*",
              "Resource": Object {
                "Fn::Join": Array [
                  "",
                  Array [
                    Object {
                      "Fn::GetAtt": Array [
                        "ConstructHubCodeArtifactDescribeDomain6ABCBF4B",
                        "domain.s3BucketArn",
                      ],
                    },
                    "/*",
                  ],
                ],
              },
              "Sid": "Allow-CodeArtifact-Bucket",
            },
            Object {
              "Action": Array [
                "s3:GetObject*",
                "s3:GetBucket*",
                "s3:List*",
              ],
              "Effect": "Allow",
              "Principal": "*",
              "Resource": Array [
                Object {
                  "Fn::GetAtt": Array [
                    "ConstructHubPackageDataDC5EF35E",
                    "Arn",
                  ],
                },
                Object {
                  "Fn::Join": Array [
                    "",
                    Array [
                      Object {
                        "Fn::GetAtt": Array [
                          "ConstructHubPackageDataDC5EF35E",
                          "Arn",
                        ],
                      },
                      "/data/*/assembly.json",
                    ],
                  ],
                },
              ],
            },
            Object {
              "Action": Array [
                "s3:Abort*",
                "s3:DeleteObject*",
                "s3:PutObject*",
              ],
              "Effect": "Allow",
              "Principal": "*",
              "Resource": Array [
                Object {
                  "Fn::GetAtt": Array [
                    "ConstructHubPackageDataDC5EF35E",
                    "Arn",
                  ],
                },
                Object {
                  "Fn::Join": Array [
                    "",
                    Array [
                      Object {
                        "Fn::GetAtt": Array [
                          "ConstructHubPackageDataDC5EF35E",
                          "Arn",
                        ],
                      },
                      "/data/*/docs-*.md",
                    ],
                  ],
                },
              ],
            },
          ],
          "Version": "2012-10-17",
        },
        "RouteTableIds": Array [
          Object {
            "Ref": "ConstructHubVPCIsolatedSubnet1RouteTable750E6F36",
          },
          Object {
            "Ref": "ConstructHubVPCIsolatedSubnet2RouteTable18129C5D",
          },
        ],
        "ServiceName": Object {
          "Fn::Join": Array [
            "",
            Array [
              "com.amazonaws.",
              Object {
                "Ref": "AWS::Region",
              },
              ".s3",
            ],
          ],
        },
        "VpcEndpointType": "Gateway",
        "VpcId": Object {
          "Ref": "ConstructHubVPC16ECCEA2",
        },
      },
      "Type": "AWS::EC2::VPCEndpoint",
    },
    "ConstructHubWebAppAddHeadersFunctionc857063c4ca4479335a883023351cba0df589f79c9AB4E325B": Object {
      "Properties": Object {
        "AutoPublish": true,
        "FunctionCode": "\\"use strict\\";
function handler(event) {
    var response = event.response;
    var headers = response.headers;
    headers['x-frame-options'] = { value: 'deny' };
    headers['x-xss-protection'] = { value: '1; mode=block' };
    headers['x-content-type-options'] = { value: 'nosniff' };
    headers['strict-transport-security'] = { value: 'max-age=47304000; includeSubDomains' };
    headers['content-security-policy'] = {
        value: 'default-src \\\\'none\\\\'; img-src \\\\'self\\\\' https://img.shields.io; script-src \\\\'self\\\\'; style-src \\\\'unsafe-inline\\\\' \\\\'self\\\\'; object-src \\\\'none\\\\'; connect-src \\\\'self\\\\'; manifest-src \\\\'self\\\\'; font-src \\\\'self\\\\'; frame-src \\\\'none\\\\'',
    };
    return response;
}
//# sourceMappingURL=data:application/json;base64,eyJ2ZXJzaW9uIjozLCJmaWxlIjoicmVzcG9uc2UtZnVuY3Rpb24uanMiLCJzb3VyY2VSb290IjoiIiwic291cmNlcyI6WyIuLi8uLi8uLi9zcmMvd2ViYXBwL3Jlc3BvbnNlLWZ1bmN0aW9uL3Jlc3BvbnNlLWZ1bmN0aW9uLnRzIl0sIm5hbWVzIjpbXSwibWFwcGluZ3MiOiI7QUFTQSxTQUFTLE9BQU8sQ0FBQyxLQUF5QjtJQUN4QyxJQUFJLFFBQVEsR0FBRyxLQUFLLENBQUMsUUFBUSxDQUFDO0lBQzlCLElBQUksT0FBTyxHQUFHLFFBQVEsQ0FBQyxPQUFPLENBQUM7SUFFL0IsT0FBTyxDQUFDLGlCQUFpQixDQUFDLEdBQUcsRUFBRSxLQUFLLEVBQUUsTUFBTSxFQUFFLENBQUM7SUFDL0MsT0FBTyxDQUFDLGtCQUFrQixDQUFDLEdBQUcsRUFBRSxLQUFLLEVBQUUsZUFBZSxFQUFFLENBQUM7SUFDekQsT0FBTyxDQUFDLHdCQUF3QixDQUFDLEdBQUcsRUFBRSxLQUFLLEVBQUUsU0FBUyxFQUFFLENBQUM7SUFDekQsT0FBTyxDQUFDLDJCQUEyQixDQUFDLEdBQUcsRUFBRSxLQUFLLEVBQUUscUNBQXFDLEVBQUUsQ0FBQztJQUN4RixPQUFPLENBQUMseUJBQXlCLENBQUMsR0FBRztRQUNuQyxLQUFLLEVBQ0gsbU9BQW1PO0tBQ3RPLENBQUM7SUFFRixPQUFPLFFBQVEsQ0FBQztBQUNsQixDQUFDIiwic291cmNlc0NvbnRlbnQiOlsiaW50ZXJmYWNlIENsb3VkRnJvbnRSZXNwb25zZSB7XG4gIHJlc3BvbnNlOiBhbnk7XG4gIGhlYWRlcnM6IHtcbiAgICBba2V5OiBzdHJpbmddOiB7XG4gICAgICB2YWx1ZTogc3RyaW5nO1xuICAgIH07XG4gIH07XG59XG5cbmZ1bmN0aW9uIGhhbmRsZXIoZXZlbnQ6IENsb3VkRnJvbnRSZXNwb25zZSkge1xuICB2YXIgcmVzcG9uc2UgPSBldmVudC5yZXNwb25zZTtcbiAgdmFyIGhlYWRlcnMgPSByZXNwb25zZS5oZWFkZXJzO1xuXG4gIGhlYWRlcnNbJ3gtZnJhbWUtb3B0aW9ucyddID0geyB2YWx1ZTogJ2RlbnknIH07XG4gIGhlYWRlcnNbJ3gteHNzLXByb3RlY3Rpb24nXSA9IHsgdmFsdWU6ICcxOyBtb2RlPWJsb2NrJyB9O1xuICBoZWFkZXJzWyd4LWNvbnRlbnQtdHlwZS1vcHRpb25zJ10gPSB7IHZhbHVlOiAnbm9zbmlmZicgfTtcbiAgaGVhZGVyc1snc3RyaWN0LXRyYW5zcG9ydC1zZWN1cml0eSddID0geyB2YWx1ZTogJ21heC1hZ2U9NDczMDQwMDA7IGluY2x1ZGVTdWJEb21haW5zJyB9O1xuICBoZWFkZXJzWydjb250ZW50LXNlY3VyaXR5LXBvbGljeSddID0ge1xuICAgIHZhbHVlOlxuICAgICAgJ2RlZmF1bHQtc3JjIFxcJ25vbmVcXCc7IGltZy1zcmMgXFwnc2VsZlxcJyBodHRwczovL2ltZy5zaGllbGRzLmlvOyBzY3JpcHQtc3JjIFxcJ3NlbGZcXCc7IHN0eWxlLXNyYyBcXCd1bnNhZmUtaW5saW5lXFwnIFxcJ3NlbGZcXCc7IG9iamVjdC1zcmMgXFwnbm9uZVxcJzsgY29ubmVjdC1zcmMgXFwnc2VsZlxcJzsgbWFuaWZlc3Qtc3JjIFxcJ3NlbGZcXCc7IGZvbnQtc3JjIFxcJ3NlbGZcXCc7IGZyYW1lLXNyYyBcXCdub25lXFwnJyxcbiAgfTtcblxuICByZXR1cm4gcmVzcG9uc2U7XG59XG4iXX0=",
        "FunctionConfig": Object {
          "Comment": "AddHeadersFunctionc857063c4ca4479335a883023351cba0df589f79c9",
          "Runtime": "cloudfront-js-1.0",
        },
        "Name": "AddHeadersFunctionc857063c4ca4479335a883023351cba0df589f79c9",
      },
      "Type": "AWS::CloudFront::Function",
    },
    "ConstructHubWebAppDeployWebsiteAwsCliLayer23CFFBC1": Object {
      "Properties": Object {
        "Content": Object {
          "S3Bucket": Object {
            "Ref": "AssetParameterse9882ab123687399f934da0d45effe675ecc8ce13b40cb946f3e1d6141fe8d68S3BucketAEADE8C7",
          },
          "S3Key": Object {
            "Fn::Join": Array [
              "",
              Array [
                Object {
                  "Fn::Select": Array [
                    0,
                    Object {
                      "Fn::Split": Array [
                        "||",
                        Object {
                          "Ref": "AssetParameterse9882ab123687399f934da0d45effe675ecc8ce13b40cb946f3e1d6141fe8d68S3VersionKeyE415415F",
                        },
                      ],
                    },
                  ],
                },
                Object {
                  "Fn::Select": Array [
                    1,
                    Object {
                      "Fn::Split": Array [
                        "||",
                        Object {
                          "Ref": "AssetParameterse9882ab123687399f934da0d45effe675ecc8ce13b40cb946f3e1d6141fe8d68S3VersionKeyE415415F",
                        },
                      ],
                    },
                  ],
                },
              ],
            ],
          },
        },
        "Description": "/opt/awscli/aws",
      },
      "Type": "AWS::Lambda::LayerVersion",
    },
    "ConstructHubWebAppDeployWebsiteCustomResourceE6DF98C9": Object {
      "DeletionPolicy": "Delete",
      "Properties": Object {
        "DestinationBucketName": Object {
          "Ref": "ConstructHubWebAppWebsiteBucket4B2B9DB2",
        },
        "DistributionId": Object {
          "Ref": "ConstructHubWebAppDistribution1F181DC9",
        },
        "Prune": true,
        "ServiceToken": Object {
          "Fn::GetAtt": Array [
            "CustomCDKBucketDeployment8693BB64968944B69AAFB0CC9EB8756C81C01536",
            "Arn",
          ],
        },
        "SourceBucketNames": Array [
          Object {
            "Ref": "AssetParameters49a9f312aed7e8d4ad343bbad95b02deb3189efcc26bd4f6ed85af1ac968cef4S3Bucket058DFDAD",
          },
        ],
        "SourceObjectKeys": Array [
          Object {
            "Fn::Join": Array [
              "",
              Array [
                Object {
                  "Fn::Select": Array [
                    0,
                    Object {
                      "Fn::Split": Array [
                        "||",
                        Object {
                          "Ref": "AssetParameters49a9f312aed7e8d4ad343bbad95b02deb3189efcc26bd4f6ed85af1ac968cef4S3VersionKeyB27ADAD0",
                        },
                      ],
                    },
                  ],
                },
                Object {
                  "Fn::Select": Array [
                    1,
                    Object {
                      "Fn::Split": Array [
                        "||",
                        Object {
                          "Ref": "AssetParameters49a9f312aed7e8d4ad343bbad95b02deb3189efcc26bd4f6ed85af1ac968cef4S3VersionKeyB27ADAD0",
                        },
                      ],
                    },
                  ],
                },
              ],
            ],
          },
        ],
      },
      "Type": "Custom::CDKBucketDeployment",
      "UpdateReplacePolicy": "Delete",
    },
    "ConstructHubWebAppDistribution1F181DC9": Object {
      "Properties": Object {
        "DistributionConfig": Object {
          "CacheBehaviors": Array [
            Object {
              "CachePolicyId": "658327ea-f89d-4fab-a63d-7e88639e58f6",
              "Compress": true,
              "FunctionAssociations": Array [
                Object {
                  "EventType": "viewer-response",
                  "FunctionARN": Object {
                    "Fn::GetAtt": Array [
                      "ConstructHubWebAppAddHeadersFunctionc857063c4ca4479335a883023351cba0df589f79c9AB4E325B",
                      "FunctionARN",
                    ],
                  },
                },
              ],
              "PathPattern": "/data/*",
              "TargetOriginId": "TestConstructHubWebAppDistributionOrigin276090F90",
              "ViewerProtocolPolicy": "allow-all",
            },
            Object {
              "CachePolicyId": "658327ea-f89d-4fab-a63d-7e88639e58f6",
              "Compress": true,
              "FunctionAssociations": Array [
                Object {
                  "EventType": "viewer-response",
                  "FunctionARN": Object {
                    "Fn::GetAtt": Array [
                      "ConstructHubWebAppAddHeadersFunctionc857063c4ca4479335a883023351cba0df589f79c9AB4E325B",
                      "FunctionARN",
                    ],
                  },
                },
              ],
              "PathPattern": "/catalog.json",
              "TargetOriginId": "TestConstructHubWebAppDistributionOrigin276090F90",
              "ViewerProtocolPolicy": "allow-all",
            },
          ],
          "CustomErrorResponses": Array [
            Object {
              "ErrorCode": 404,
              "ResponseCode": 200,
              "ResponsePagePath": "/index.html",
            },
            Object {
              "ErrorCode": 403,
              "ResponseCode": 200,
              "ResponsePagePath": "/index.html",
            },
          ],
          "DefaultCacheBehavior": Object {
            "CachePolicyId": "658327ea-f89d-4fab-a63d-7e88639e58f6",
            "Compress": true,
            "FunctionAssociations": Array [
              Object {
                "EventType": "viewer-response",
                "FunctionARN": Object {
                  "Fn::GetAtt": Array [
                    "ConstructHubWebAppAddHeadersFunctionc857063c4ca4479335a883023351cba0df589f79c9AB4E325B",
                    "FunctionARN",
                  ],
                },
              },
            ],
            "TargetOriginId": "TestConstructHubWebAppDistributionOrigin171FF58D3",
            "ViewerProtocolPolicy": "allow-all",
          },
          "DefaultRootObject": "index.html",
          "Enabled": true,
          "HttpVersion": "http2",
          "IPV6Enabled": true,
          "Origins": Array [
            Object {
              "DomainName": Object {
                "Fn::GetAtt": Array [
                  "ConstructHubWebAppWebsiteBucket4B2B9DB2",
                  "RegionalDomainName",
                ],
              },
              "Id": "TestConstructHubWebAppDistributionOrigin171FF58D3",
              "S3OriginConfig": Object {
                "OriginAccessIdentity": Object {
                  "Fn::Join": Array [
                    "",
                    Array [
                      "origin-access-identity/cloudfront/",
                      Object {
                        "Ref": "ConstructHubWebAppDistributionOrigin1S3Origin694AF937",
                      },
                    ],
                  ],
                },
              },
            },
            Object {
              "DomainName": Object {
                "Fn::GetAtt": Array [
                  "ConstructHubPackageDataDC5EF35E",
                  "RegionalDomainName",
                ],
              },
              "Id": "TestConstructHubWebAppDistributionOrigin276090F90",
              "S3OriginConfig": Object {
                "OriginAccessIdentity": Object {
                  "Fn::Join": Array [
                    "",
                    Array [
                      "origin-access-identity/cloudfront/",
                      Object {
                        "Ref": "ConstructHubWebAppDistributionOrigin2S3OriginDA7E7FF4",
                      },
                    ],
                  ],
                },
              },
            },
          ],
        },
      },
      "Type": "AWS::CloudFront::Distribution",
    },
    "ConstructHubWebAppDistributionOrigin1S3Origin694AF937": Object {
      "Properties": Object {
        "CloudFrontOriginAccessIdentityConfig": Object {
          "Comment": "Identity for TestConstructHubWebAppDistributionOrigin171FF58D3",
        },
      },
      "Type": "AWS::CloudFront::CloudFrontOriginAccessIdentity",
    },
    "ConstructHubWebAppDistributionOrigin2S3OriginDA7E7FF4": Object {
      "Properties": Object {
        "CloudFrontOriginAccessIdentityConfig": Object {
          "Comment": "Identity for TestConstructHubWebAppDistributionOrigin276090F90",
        },
      },
      "Type": "AWS::CloudFront::CloudFrontOriginAccessIdentity",
    },
    "ConstructHubWebAppWebsiteBucket4B2B9DB2": Object {
      "DeletionPolicy": "Retain",
      "Properties": Object {
        "PublicAccessBlockConfiguration": Object {
          "BlockPublicAcls": true,
          "BlockPublicPolicy": true,
          "IgnorePublicAcls": true,
          "RestrictPublicBuckets": true,
        },
      },
      "Type": "AWS::S3::Bucket",
      "UpdateReplacePolicy": "Retain",
    },
    "ConstructHubWebAppWebsiteBucketPolicy17174C06": Object {
      "Properties": Object {
        "Bucket": Object {
          "Ref": "ConstructHubWebAppWebsiteBucket4B2B9DB2",
        },
        "PolicyDocument": Object {
          "Statement": Array [
            Object {
              "Action": "s3:GetObject",
              "Effect": "Allow",
              "Principal": Object {
                "CanonicalUser": Object {
                  "Fn::GetAtt": Array [
                    "ConstructHubWebAppDistributionOrigin1S3Origin694AF937",
                    "S3CanonicalUserId",
                  ],
                },
              },
              "Resource": Object {
                "Fn::Join": Array [
                  "",
                  Array [
                    Object {
                      "Fn::GetAtt": Array [
                        "ConstructHubWebAppWebsiteBucket4B2B9DB2",
                        "Arn",
                      ],
                    },
                    "/*",
                  ],
                ],
              },
            },
          ],
          "Version": "2012-10-17",
        },
      },
      "Type": "AWS::S3::BucketPolicy",
    },
    "CustomCDKBucketDeployment8693BB64968944B69AAFB0CC9EB8756C81C01536": Object {
      "DependsOn": Array [
        "CustomCDKBucketDeployment8693BB64968944B69AAFB0CC9EB8756CServiceRoleDefaultPolicy88902FDF",
        "CustomCDKBucketDeployment8693BB64968944B69AAFB0CC9EB8756CServiceRole89A01265",
      ],
      "Properties": Object {
        "Code": Object {
          "S3Bucket": Object {
            "Ref": "AssetParametersc24b999656e4fe6c609c31bae56a1cf4717a405619c3aa6ba1bc686b8c2c86cfS3Bucket55EFA30C",
          },
          "S3Key": Object {
            "Fn::Join": Array [
              "",
              Array [
                Object {
                  "Fn::Select": Array [
                    0,
                    Object {
                      "Fn::Split": Array [
                        "||",
                        Object {
                          "Ref": "AssetParametersc24b999656e4fe6c609c31bae56a1cf4717a405619c3aa6ba1bc686b8c2c86cfS3VersionKey60329B70",
                        },
                      ],
                    },
                  ],
                },
                Object {
                  "Fn::Select": Array [
                    1,
                    Object {
                      "Fn::Split": Array [
                        "||",
                        Object {
                          "Ref": "AssetParametersc24b999656e4fe6c609c31bae56a1cf4717a405619c3aa6ba1bc686b8c2c86cfS3VersionKey60329B70",
                        },
                      ],
                    },
                  ],
                },
              ],
            ],
          },
        },
        "Handler": "index.handler",
        "Layers": Array [
          Object {
            "Ref": "ConstructHubWebAppDeployWebsiteAwsCliLayer23CFFBC1",
          },
        ],
        "Role": Object {
          "Fn::GetAtt": Array [
            "CustomCDKBucketDeployment8693BB64968944B69AAFB0CC9EB8756CServiceRole89A01265",
            "Arn",
          ],
        },
        "Runtime": "python3.6",
        "Timeout": 900,
      },
      "Type": "AWS::Lambda::Function",
    },
    "CustomCDKBucketDeployment8693BB64968944B69AAFB0CC9EB8756CServiceRole89A01265": Object {
      "Properties": Object {
        "AssumeRolePolicyDocument": Object {
          "Statement": Array [
            Object {
              "Action": "sts:AssumeRole",
              "Effect": "Allow",
              "Principal": Object {
                "Service": "lambda.amazonaws.com",
              },
            },
          ],
          "Version": "2012-10-17",
        },
        "ManagedPolicyArns": Array [
          Object {
            "Fn::Join": Array [
              "",
              Array [
                "arn:",
                Object {
                  "Ref": "AWS::Partition",
                },
                ":iam::aws:policy/service-role/AWSLambdaBasicExecutionRole",
              ],
            ],
          },
        ],
      },
      "Type": "AWS::IAM::Role",
    },
    "CustomCDKBucketDeployment8693BB64968944B69AAFB0CC9EB8756CServiceRoleDefaultPolicy88902FDF": Object {
      "Properties": Object {
        "PolicyDocument": Object {
          "Statement": Array [
            Object {
              "Action": Array [
                "s3:GetObject*",
                "s3:GetBucket*",
                "s3:List*",
              ],
              "Effect": "Allow",
              "Resource": Array [
                Object {
                  "Fn::Join": Array [
                    "",
                    Array [
                      "arn:",
                      Object {
                        "Ref": "AWS::Partition",
                      },
                      ":s3:::",
                      Object {
                        "Ref": "AssetParameters49a9f312aed7e8d4ad343bbad95b02deb3189efcc26bd4f6ed85af1ac968cef4S3Bucket058DFDAD",
                      },
                    ],
                  ],
                },
                Object {
                  "Fn::Join": Array [
                    "",
                    Array [
                      "arn:",
                      Object {
                        "Ref": "AWS::Partition",
                      },
                      ":s3:::",
                      Object {
                        "Ref": "AssetParameters49a9f312aed7e8d4ad343bbad95b02deb3189efcc26bd4f6ed85af1ac968cef4S3Bucket058DFDAD",
                      },
                      "/*",
                    ],
                  ],
                },
              ],
            },
            Object {
              "Action": Array [
                "s3:GetObject*",
                "s3:GetBucket*",
                "s3:List*",
                "s3:DeleteObject*",
                "s3:PutObject*",
                "s3:Abort*",
              ],
              "Effect": "Allow",
              "Resource": Array [
                Object {
                  "Fn::GetAtt": Array [
                    "ConstructHubWebAppWebsiteBucket4B2B9DB2",
                    "Arn",
                  ],
                },
                Object {
                  "Fn::Join": Array [
                    "",
                    Array [
                      Object {
                        "Fn::GetAtt": Array [
                          "ConstructHubWebAppWebsiteBucket4B2B9DB2",
                          "Arn",
                        ],
                      },
                      "/*",
                    ],
                  ],
                },
              ],
            },
            Object {
              "Action": Array [
                "cloudfront:GetInvalidation",
                "cloudfront:CreateInvalidation",
              ],
              "Effect": "Allow",
              "Resource": "*",
            },
          ],
          "Version": "2012-10-17",
        },
        "PolicyName": "CustomCDKBucketDeployment8693BB64968944B69AAFB0CC9EB8756CServiceRoleDefaultPolicy88902FDF",
        "Roles": Array [
          Object {
            "Ref": "CustomCDKBucketDeployment8693BB64968944B69AAFB0CC9EB8756CServiceRole89A01265",
          },
        ],
      },
      "Type": "AWS::IAM::Policy",
    },
    "LogRetentionaae0aa3c5b4d4f87b02d85b201efdd8aFD4BFC8A": Object {
      "DependsOn": Array [
        "LogRetentionaae0aa3c5b4d4f87b02d85b201efdd8aServiceRoleDefaultPolicyADDA7DEB",
        "LogRetentionaae0aa3c5b4d4f87b02d85b201efdd8aServiceRole9741ECFB",
      ],
      "Properties": Object {
        "Code": Object {
          "S3Bucket": Object {
            "Ref": "AssetParameters67b7823b74bc135986aa72f889d6a8da058d0c4a20cbc2dfc6f78995fdd2fc24S3Bucket4D46ABB5",
          },
          "S3Key": Object {
            "Fn::Join": Array [
              "",
              Array [
                Object {
                  "Fn::Select": Array [
                    0,
                    Object {
                      "Fn::Split": Array [
                        "||",
                        Object {
                          "Ref": "AssetParameters67b7823b74bc135986aa72f889d6a8da058d0c4a20cbc2dfc6f78995fdd2fc24S3VersionKeyB0F28861",
                        },
                      ],
                    },
                  ],
                },
                Object {
                  "Fn::Select": Array [
                    1,
                    Object {
                      "Fn::Split": Array [
                        "||",
                        Object {
                          "Ref": "AssetParameters67b7823b74bc135986aa72f889d6a8da058d0c4a20cbc2dfc6f78995fdd2fc24S3VersionKeyB0F28861",
                        },
                      ],
                    },
                  ],
                },
              ],
            ],
          },
        },
        "Handler": "index.handler",
        "Role": Object {
          "Fn::GetAtt": Array [
            "LogRetentionaae0aa3c5b4d4f87b02d85b201efdd8aServiceRole9741ECFB",
            "Arn",
          ],
        },
        "Runtime": "nodejs14.x",
      },
      "Type": "AWS::Lambda::Function",
    },
    "LogRetentionaae0aa3c5b4d4f87b02d85b201efdd8aServiceRole9741ECFB": Object {
      "Properties": Object {
        "AssumeRolePolicyDocument": Object {
          "Statement": Array [
            Object {
              "Action": "sts:AssumeRole",
              "Effect": "Allow",
              "Principal": Object {
                "Service": "lambda.amazonaws.com",
              },
            },
          ],
          "Version": "2012-10-17",
        },
        "ManagedPolicyArns": Array [
          Object {
            "Fn::Join": Array [
              "",
              Array [
                "arn:",
                Object {
                  "Ref": "AWS::Partition",
                },
                ":iam::aws:policy/service-role/AWSLambdaBasicExecutionRole",
              ],
            ],
          },
        ],
      },
      "Type": "AWS::IAM::Role",
    },
    "LogRetentionaae0aa3c5b4d4f87b02d85b201efdd8aServiceRoleDefaultPolicyADDA7DEB": Object {
      "Properties": Object {
        "PolicyDocument": Object {
          "Statement": Array [
            Object {
              "Action": Array [
                "logs:PutRetentionPolicy",
                "logs:DeleteRetentionPolicy",
              ],
              "Effect": "Allow",
              "Resource": "*",
            },
          ],
          "Version": "2012-10-17",
        },
        "PolicyName": "LogRetentionaae0aa3c5b4d4f87b02d85b201efdd8aServiceRoleDefaultPolicyADDA7DEB",
        "Roles": Array [
          Object {
            "Ref": "LogRetentionaae0aa3c5b4d4f87b02d85b201efdd8aServiceRole9741ECFB",
          },
        ],
      },
      "Type": "AWS::IAM::Policy",
    },
  },
}
`;

exports[`with domain 1`] = `
Object {
  "Mappings": Object {
    "AWSCloudFrontPartitionHostedZoneIdMap": Object {
      "aws": Object {
        "zoneId": "Z2FDTNDATAQYW2",
      },
      "aws-cn": Object {
        "zoneId": "Z3RFFRIM2A3IF5",
      },
    },
  },
  "Outputs": Object {
    "ConstructHubMonitoringWatchfulWatchfulDashboard75D318D0": Object {
      "Value": Object {
        "Fn::Join": Array [
          "",
          Array [
            "https://console.aws.amazon.com/cloudwatch/home?region=",
            Object {
              "Ref": "AWS::Region",
            },
            "#dashboards:name=",
            Object {
              "Ref": "ConstructHubMonitoringWatchfulDashboardB8493D55",
            },
          ],
        ],
      },
    },
    "ConstructHubWebAppDomainNameDC10F8DD": Object {
      "Export": Object {
        "Name": "ConstructHubDomainName",
      },
      "Value": Object {
        "Fn::GetAtt": Array [
          "ConstructHubWebAppDistribution1F181DC9",
          "DomainName",
        ],
      },
    },
  },
  "Parameters": Object {
    "AssetParameters1ba28ce93db643201d8613eed4b49e8bfdbb812137021b400028887aa6cbfc21ArtifactHashCD81A433": Object {
      "Description": "Artifact hash for asset \\"1ba28ce93db643201d8613eed4b49e8bfdbb812137021b400028887aa6cbfc21\\"",
      "Type": "String",
    },
    "AssetParameters1ba28ce93db643201d8613eed4b49e8bfdbb812137021b400028887aa6cbfc21S3Bucket06D21812": Object {
      "Description": "S3 bucket for asset \\"1ba28ce93db643201d8613eed4b49e8bfdbb812137021b400028887aa6cbfc21\\"",
      "Type": "String",
    },
    "AssetParameters1ba28ce93db643201d8613eed4b49e8bfdbb812137021b400028887aa6cbfc21S3VersionKey1BCE3833": Object {
      "Description": "S3 key for asset version \\"1ba28ce93db643201d8613eed4b49e8bfdbb812137021b400028887aa6cbfc21\\"",
      "Type": "String",
    },
    "AssetParameters34c7dcc9f578fa0ec3da11db158dce98ccaf225c19131b357f669651db3897b2ArtifactHashA7C49A78": Object {
      "Description": "Artifact hash for asset \\"34c7dcc9f578fa0ec3da11db158dce98ccaf225c19131b357f669651db3897b2\\"",
      "Type": "String",
    },
    "AssetParameters34c7dcc9f578fa0ec3da11db158dce98ccaf225c19131b357f669651db3897b2S3Bucket7ACB823F": Object {
      "Description": "S3 bucket for asset \\"34c7dcc9f578fa0ec3da11db158dce98ccaf225c19131b357f669651db3897b2\\"",
      "Type": "String",
    },
    "AssetParameters34c7dcc9f578fa0ec3da11db158dce98ccaf225c19131b357f669651db3897b2S3VersionKey1D948596": Object {
      "Description": "S3 key for asset version \\"34c7dcc9f578fa0ec3da11db158dce98ccaf225c19131b357f669651db3897b2\\"",
      "Type": "String",
    },
    "AssetParameters49a9f312aed7e8d4ad343bbad95b02deb3189efcc26bd4f6ed85af1ac968cef4ArtifactHash554D06EA": Object {
      "Description": "Artifact hash for asset \\"49a9f312aed7e8d4ad343bbad95b02deb3189efcc26bd4f6ed85af1ac968cef4\\"",
      "Type": "String",
    },
    "AssetParameters49a9f312aed7e8d4ad343bbad95b02deb3189efcc26bd4f6ed85af1ac968cef4S3Bucket058DFDAD": Object {
      "Description": "S3 bucket for asset \\"49a9f312aed7e8d4ad343bbad95b02deb3189efcc26bd4f6ed85af1ac968cef4\\"",
      "Type": "String",
    },
    "AssetParameters49a9f312aed7e8d4ad343bbad95b02deb3189efcc26bd4f6ed85af1ac968cef4S3VersionKeyB27ADAD0": Object {
      "Description": "S3 key for asset version \\"49a9f312aed7e8d4ad343bbad95b02deb3189efcc26bd4f6ed85af1ac968cef4\\"",
      "Type": "String",
    },
    "AssetParameters67b7823b74bc135986aa72f889d6a8da058d0c4a20cbc2dfc6f78995fdd2fc24ArtifactHashBA91B77F": Object {
      "Description": "Artifact hash for asset \\"67b7823b74bc135986aa72f889d6a8da058d0c4a20cbc2dfc6f78995fdd2fc24\\"",
      "Type": "String",
    },
    "AssetParameters67b7823b74bc135986aa72f889d6a8da058d0c4a20cbc2dfc6f78995fdd2fc24S3Bucket4D46ABB5": Object {
      "Description": "S3 bucket for asset \\"67b7823b74bc135986aa72f889d6a8da058d0c4a20cbc2dfc6f78995fdd2fc24\\"",
      "Type": "String",
    },
    "AssetParameters67b7823b74bc135986aa72f889d6a8da058d0c4a20cbc2dfc6f78995fdd2fc24S3VersionKeyB0F28861": Object {
      "Description": "S3 key for asset version \\"67b7823b74bc135986aa72f889d6a8da058d0c4a20cbc2dfc6f78995fdd2fc24\\"",
      "Type": "String",
    },
    "AssetParameters6b4a338b691490f1fd6351e29140684b4cc8c932fa8610251617ca4279b42c9fArtifactHash0F9EA6AA": Object {
      "Description": "Artifact hash for asset \\"6b4a338b691490f1fd6351e29140684b4cc8c932fa8610251617ca4279b42c9f\\"",
      "Type": "String",
    },
    "AssetParameters6b4a338b691490f1fd6351e29140684b4cc8c932fa8610251617ca4279b42c9fS3Bucket165D0B30": Object {
      "Description": "S3 bucket for asset \\"6b4a338b691490f1fd6351e29140684b4cc8c932fa8610251617ca4279b42c9f\\"",
      "Type": "String",
    },
    "AssetParameters6b4a338b691490f1fd6351e29140684b4cc8c932fa8610251617ca4279b42c9fS3VersionKeyD832198D": Object {
      "Description": "S3 key for asset version \\"6b4a338b691490f1fd6351e29140684b4cc8c932fa8610251617ca4279b42c9f\\"",
      "Type": "String",
    },
    "AssetParameters7af6295e521fd55af94332393ceffb3e866aac4dc4956321f7918f21e72199e4ArtifactHash5E28809B": Object {
      "Description": "Artifact hash for asset \\"7af6295e521fd55af94332393ceffb3e866aac4dc4956321f7918f21e72199e4\\"",
      "Type": "String",
    },
    "AssetParameters7af6295e521fd55af94332393ceffb3e866aac4dc4956321f7918f21e72199e4S3Bucket5BEBDCBE": Object {
      "Description": "S3 bucket for asset \\"7af6295e521fd55af94332393ceffb3e866aac4dc4956321f7918f21e72199e4\\"",
      "Type": "String",
    },
    "AssetParameters7af6295e521fd55af94332393ceffb3e866aac4dc4956321f7918f21e72199e4S3VersionKey326451BC": Object {
      "Description": "S3 key for asset version \\"7af6295e521fd55af94332393ceffb3e866aac4dc4956321f7918f21e72199e4\\"",
      "Type": "String",
    },
    "AssetParameters8625a217e0e7f0586edd183190019d9970344fa75c829365a84a47531a60a32eArtifactHashEC22613F": Object {
      "Description": "Artifact hash for asset \\"8625a217e0e7f0586edd183190019d9970344fa75c829365a84a47531a60a32e\\"",
      "Type": "String",
    },
    "AssetParameters8625a217e0e7f0586edd183190019d9970344fa75c829365a84a47531a60a32eS3BucketF1993F46": Object {
      "Description": "S3 bucket for asset \\"8625a217e0e7f0586edd183190019d9970344fa75c829365a84a47531a60a32e\\"",
      "Type": "String",
    },
    "AssetParameters8625a217e0e7f0586edd183190019d9970344fa75c829365a84a47531a60a32eS3VersionKey6A8C6CB5": Object {
      "Description": "S3 key for asset version \\"8625a217e0e7f0586edd183190019d9970344fa75c829365a84a47531a60a32e\\"",
      "Type": "String",
    },
<<<<<<< HEAD
=======
    "AssetParameters86636ae9c2e497c99bfcde8a9310daa981aaae2477613f256d5cfe22541cf103ArtifactHash5B391504": Object {
      "Description": "Artifact hash for asset \\"86636ae9c2e497c99bfcde8a9310daa981aaae2477613f256d5cfe22541cf103\\"",
      "Type": "String",
    },
    "AssetParameters86636ae9c2e497c99bfcde8a9310daa981aaae2477613f256d5cfe22541cf103S3BucketA4207D31": Object {
      "Description": "S3 bucket for asset \\"86636ae9c2e497c99bfcde8a9310daa981aaae2477613f256d5cfe22541cf103\\"",
      "Type": "String",
    },
    "AssetParameters86636ae9c2e497c99bfcde8a9310daa981aaae2477613f256d5cfe22541cf103S3VersionKeyA4D9DFC0": Object {
      "Description": "S3 key for asset version \\"86636ae9c2e497c99bfcde8a9310daa981aaae2477613f256d5cfe22541cf103\\"",
      "Type": "String",
    },
    "AssetParameters91ab8fa94a11a569cdac879accf050ca99d3ac9249073b166f01519c23420bffArtifactHash12102562": Object {
      "Description": "Artifact hash for asset \\"91ab8fa94a11a569cdac879accf050ca99d3ac9249073b166f01519c23420bff\\"",
      "Type": "String",
    },
    "AssetParameters91ab8fa94a11a569cdac879accf050ca99d3ac9249073b166f01519c23420bffS3Bucket89C755A8": Object {
      "Description": "S3 bucket for asset \\"91ab8fa94a11a569cdac879accf050ca99d3ac9249073b166f01519c23420bff\\"",
      "Type": "String",
    },
    "AssetParameters91ab8fa94a11a569cdac879accf050ca99d3ac9249073b166f01519c23420bffS3VersionKeyB74B99C5": Object {
      "Description": "S3 key for asset version \\"91ab8fa94a11a569cdac879accf050ca99d3ac9249073b166f01519c23420bff\\"",
      "Type": "String",
    },
>>>>>>> de7335f2
    "AssetParametersa2a420a4715fb0cfd6bc2d00c13a5a70fa1c434d6e6936185021c8fb397fd2caArtifactHashE3F0EDDF": Object {
      "Description": "Artifact hash for asset \\"a2a420a4715fb0cfd6bc2d00c13a5a70fa1c434d6e6936185021c8fb397fd2ca\\"",
      "Type": "String",
    },
    "AssetParametersa2a420a4715fb0cfd6bc2d00c13a5a70fa1c434d6e6936185021c8fb397fd2caS3Bucket95E84154": Object {
      "Description": "S3 bucket for asset \\"a2a420a4715fb0cfd6bc2d00c13a5a70fa1c434d6e6936185021c8fb397fd2ca\\"",
      "Type": "String",
    },
    "AssetParametersa2a420a4715fb0cfd6bc2d00c13a5a70fa1c434d6e6936185021c8fb397fd2caS3VersionKeyD47D75B1": Object {
      "Description": "S3 key for asset version \\"a2a420a4715fb0cfd6bc2d00c13a5a70fa1c434d6e6936185021c8fb397fd2ca\\"",
      "Type": "String",
    },
    "AssetParametersa9b8491b2911a366c43cde5d94de41240e34839f322e57e4d080be304aa55777ArtifactHash452E23B0": Object {
      "Description": "Artifact hash for asset \\"a9b8491b2911a366c43cde5d94de41240e34839f322e57e4d080be304aa55777\\"",
      "Type": "String",
    },
    "AssetParametersa9b8491b2911a366c43cde5d94de41240e34839f322e57e4d080be304aa55777S3BucketEFBEBE7E": Object {
      "Description": "S3 bucket for asset \\"a9b8491b2911a366c43cde5d94de41240e34839f322e57e4d080be304aa55777\\"",
      "Type": "String",
    },
    "AssetParametersa9b8491b2911a366c43cde5d94de41240e34839f322e57e4d080be304aa55777S3VersionKey8F8A2DB4": Object {
      "Description": "S3 key for asset version \\"a9b8491b2911a366c43cde5d94de41240e34839f322e57e4d080be304aa55777\\"",
      "Type": "String",
    },
    "AssetParametersc24b999656e4fe6c609c31bae56a1cf4717a405619c3aa6ba1bc686b8c2c86cfArtifactHash85F58E48": Object {
      "Description": "Artifact hash for asset \\"c24b999656e4fe6c609c31bae56a1cf4717a405619c3aa6ba1bc686b8c2c86cf\\"",
      "Type": "String",
    },
    "AssetParametersc24b999656e4fe6c609c31bae56a1cf4717a405619c3aa6ba1bc686b8c2c86cfS3Bucket55EFA30C": Object {
      "Description": "S3 bucket for asset \\"c24b999656e4fe6c609c31bae56a1cf4717a405619c3aa6ba1bc686b8c2c86cf\\"",
      "Type": "String",
    },
    "AssetParametersc24b999656e4fe6c609c31bae56a1cf4717a405619c3aa6ba1bc686b8c2c86cfS3VersionKey60329B70": Object {
      "Description": "S3 key for asset version \\"c24b999656e4fe6c609c31bae56a1cf4717a405619c3aa6ba1bc686b8c2c86cf\\"",
      "Type": "String",
    },
    "AssetParameterse9882ab123687399f934da0d45effe675ecc8ce13b40cb946f3e1d6141fe8d68ArtifactHashD9A515C3": Object {
      "Description": "Artifact hash for asset \\"e9882ab123687399f934da0d45effe675ecc8ce13b40cb946f3e1d6141fe8d68\\"",
      "Type": "String",
    },
    "AssetParameterse9882ab123687399f934da0d45effe675ecc8ce13b40cb946f3e1d6141fe8d68S3BucketAEADE8C7": Object {
      "Description": "S3 bucket for asset \\"e9882ab123687399f934da0d45effe675ecc8ce13b40cb946f3e1d6141fe8d68\\"",
      "Type": "String",
    },
    "AssetParameterse9882ab123687399f934da0d45effe675ecc8ce13b40cb946f3e1d6141fe8d68S3VersionKeyE415415F": Object {
      "Description": "S3 key for asset version \\"e9882ab123687399f934da0d45effe675ecc8ce13b40cb946f3e1d6141fe8d68\\"",
      "Type": "String",
    },
    "AssetParametersf3d3a3cc7f26921b237eff24fc5dd7aef8f0465a1f376b8f7918eb3d4b3e8797ArtifactHashAAFCA968": Object {
      "Description": "Artifact hash for asset \\"f3d3a3cc7f26921b237eff24fc5dd7aef8f0465a1f376b8f7918eb3d4b3e8797\\"",
      "Type": "String",
    },
    "AssetParametersf3d3a3cc7f26921b237eff24fc5dd7aef8f0465a1f376b8f7918eb3d4b3e8797S3BucketBEE108A9": Object {
      "Description": "S3 bucket for asset \\"f3d3a3cc7f26921b237eff24fc5dd7aef8f0465a1f376b8f7918eb3d4b3e8797\\"",
      "Type": "String",
    },
    "AssetParametersf3d3a3cc7f26921b237eff24fc5dd7aef8f0465a1f376b8f7918eb3d4b3e8797S3VersionKeyA877E3C9": Object {
      "Description": "S3 key for asset version \\"f3d3a3cc7f26921b237eff24fc5dd7aef8f0465a1f376b8f7918eb3d4b3e8797\\"",
      "Type": "String",
    },
  },
  "Resources": Object {
    "AWS679f53fac002430cb0da5b7982bd22872D164C4C": Object {
      "DependsOn": Array [
        "AWS679f53fac002430cb0da5b7982bd2287ServiceRoleC1EA0FF2",
      ],
      "Properties": Object {
        "Code": Object {
          "S3Bucket": Object {
            "Ref": "AssetParametersf3d3a3cc7f26921b237eff24fc5dd7aef8f0465a1f376b8f7918eb3d4b3e8797S3BucketBEE108A9",
          },
          "S3Key": Object {
            "Fn::Join": Array [
              "",
              Array [
                Object {
                  "Fn::Select": Array [
                    0,
                    Object {
                      "Fn::Split": Array [
                        "||",
                        Object {
                          "Ref": "AssetParametersf3d3a3cc7f26921b237eff24fc5dd7aef8f0465a1f376b8f7918eb3d4b3e8797S3VersionKeyA877E3C9",
                        },
                      ],
                    },
                  ],
                },
                Object {
                  "Fn::Select": Array [
                    1,
                    Object {
                      "Fn::Split": Array [
                        "||",
                        Object {
                          "Ref": "AssetParametersf3d3a3cc7f26921b237eff24fc5dd7aef8f0465a1f376b8f7918eb3d4b3e8797S3VersionKeyA877E3C9",
                        },
                      ],
                    },
                  ],
                },
              ],
            ],
          },
        },
        "Handler": "index.handler",
        "Role": Object {
          "Fn::GetAtt": Array [
            "AWS679f53fac002430cb0da5b7982bd2287ServiceRoleC1EA0FF2",
            "Arn",
          ],
        },
        "Runtime": "nodejs12.x",
        "Timeout": 120,
      },
      "Type": "AWS::Lambda::Function",
    },
    "AWS679f53fac002430cb0da5b7982bd2287ServiceRoleC1EA0FF2": Object {
      "Properties": Object {
        "AssumeRolePolicyDocument": Object {
          "Statement": Array [
            Object {
              "Action": "sts:AssumeRole",
              "Effect": "Allow",
              "Principal": Object {
                "Service": "lambda.amazonaws.com",
              },
            },
          ],
          "Version": "2012-10-17",
        },
        "ManagedPolicyArns": Array [
          Object {
            "Fn::Join": Array [
              "",
              Array [
                "arn:",
                Object {
                  "Ref": "AWS::Partition",
                },
                ":iam::aws:policy/service-role/AWSLambdaBasicExecutionRole",
              ],
            ],
          },
        ],
      },
      "Type": "AWS::IAM::Role",
    },
    "BucketNotificationsHandler050a0587b7544547bf325f094a3db8347ECC3691": Object {
      "DependsOn": Array [
        "BucketNotificationsHandler050a0587b7544547bf325f094a3db834RoleDefaultPolicy2CF63D36",
        "BucketNotificationsHandler050a0587b7544547bf325f094a3db834RoleB6FB88EC",
      ],
      "Properties": Object {
        "Code": Object {
          "ZipFile": "import boto3  # type: ignore
import json
import logging
import urllib.request

s3 = boto3.client(\\"s3\\")

CONFIGURATION_TYPES = [\\"TopicConfigurations\\", \\"QueueConfigurations\\", \\"LambdaFunctionConfigurations\\"]

def handler(event: dict, context):
    response_status = \\"SUCCESS\\"
    error_message = \\"\\"
    try:
        props = event[\\"ResourceProperties\\"]
        bucket = props[\\"BucketName\\"]
        notification_configuration = props[\\"NotificationConfiguration\\"]
        request_type = event[\\"RequestType\\"]
        managed = props.get('Managed', 'true').lower() == 'true'
        stack_id = event['StackId']

        if managed:
          config = handle_managed(request_type, notification_configuration)
        else:
          config = handle_unmanaged(bucket, stack_id, request_type, notification_configuration)

        put_bucket_notification_configuration(bucket, config)
    except Exception as e:
        logging.exception(\\"Failed to put bucket notification configuration\\")
        response_status = \\"FAILED\\"
        error_message = f\\"Error: {str(e)}. \\"
    finally:
        submit_response(event, context, response_status, error_message)


def handle_managed(request_type, notification_configuration):
  if request_type == 'Delete':
    return {}
  return notification_configuration


def handle_unmanaged(bucket, stack_id, request_type, notification_configuration):

  # find external notifications
  external_notifications = find_external_notifications(bucket, stack_id)

  # if delete, that's all we need
  if request_type == 'Delete':
    return external_notifications

  def with_id(notification):
    notification['Id'] = f\\"{stack_id}-{hash(json.dumps(notification, sort_keys=True))}\\"
    return notification

  # otherwise, merge external with incoming config and augment with id
  notifications = {}
  for t in CONFIGURATION_TYPES:
    external = external_notifications.get(t, [])
    incoming = [with_id(n) for n in notification_configuration.get(t, [])]
    notifications[t] = external + incoming
  return notifications


def find_external_notifications(bucket, stack_id):
  existing_notifications = get_bucket_notification_configuration(bucket)
  external_notifications = {}
  for t in CONFIGURATION_TYPES:
    # if the notification was created by us, we know what id to expect
    # so we can filter by it.
    external_notifications[t] = [n for n in existing_notifications.get(t, []) if not n['Id'].startswith(f\\"{stack_id}-\\")]

  return external_notifications


def get_bucket_notification_configuration(bucket):
  return s3.get_bucket_notification_configuration(Bucket=bucket)


def put_bucket_notification_configuration(bucket, notification_configuration):
  s3.put_bucket_notification_configuration(Bucket=bucket, NotificationConfiguration=notification_configuration)


def submit_response(event: dict, context, response_status: str, error_message: str):
    response_body = json.dumps(
        {
            \\"Status\\": response_status,
            \\"Reason\\": f\\"{error_message}See the details in CloudWatch Log Stream: {context.log_stream_name}\\",
            \\"PhysicalResourceId\\": event.get(\\"PhysicalResourceId\\") or event[\\"LogicalResourceId\\"],
            \\"StackId\\": event[\\"StackId\\"],
            \\"RequestId\\": event[\\"RequestId\\"],
            \\"LogicalResourceId\\": event[\\"LogicalResourceId\\"],
            \\"NoEcho\\": False,
        }
    ).encode(\\"utf-8\\")
    headers = {\\"content-type\\": \\"\\", \\"content-length\\": str(len(response_body))}
    try:
        req = urllib.request.Request(url=event[\\"ResponseURL\\"], headers=headers, data=response_body, method=\\"PUT\\")
        with urllib.request.urlopen(req) as response:
            print(response.read().decode(\\"utf-8\\"))
        print(\\"Status code: \\" + response.reason)
    except Exception as e:
        print(\\"send(..) failed executing request.urlopen(..): \\" + str(e))
",
        },
        "Description": "AWS CloudFormation handler for \\"Custom::S3BucketNotifications\\" resources (@aws-cdk/aws-s3)",
        "Handler": "index.handler",
        "Role": Object {
          "Fn::GetAtt": Array [
            "BucketNotificationsHandler050a0587b7544547bf325f094a3db834RoleB6FB88EC",
            "Arn",
          ],
        },
        "Runtime": "python3.8",
        "Timeout": 300,
      },
      "Type": "AWS::Lambda::Function",
    },
    "BucketNotificationsHandler050a0587b7544547bf325f094a3db834RoleB6FB88EC": Object {
      "Properties": Object {
        "AssumeRolePolicyDocument": Object {
          "Statement": Array [
            Object {
              "Action": "sts:AssumeRole",
              "Effect": "Allow",
              "Principal": Object {
                "Service": "lambda.amazonaws.com",
              },
            },
          ],
          "Version": "2012-10-17",
        },
        "ManagedPolicyArns": Array [
          Object {
            "Fn::Join": Array [
              "",
              Array [
                "arn:",
                Object {
                  "Ref": "AWS::Partition",
                },
                ":iam::aws:policy/service-role/AWSLambdaBasicExecutionRole",
              ],
            ],
          },
        ],
      },
      "Type": "AWS::IAM::Role",
    },
    "BucketNotificationsHandler050a0587b7544547bf325f094a3db834RoleDefaultPolicy2CF63D36": Object {
      "Properties": Object {
        "PolicyDocument": Object {
          "Statement": Array [
            Object {
              "Action": "s3:PutBucketNotification",
              "Effect": "Allow",
              "Resource": "*",
            },
          ],
          "Version": "2012-10-17",
        },
        "PolicyName": "BucketNotificationsHandler050a0587b7544547bf325f094a3db834RoleDefaultPolicy2CF63D36",
        "Roles": Array [
          Object {
            "Ref": "BucketNotificationsHandler050a0587b7544547bf325f094a3db834RoleB6FB88EC",
          },
        ],
      },
      "Type": "AWS::IAM::Policy",
    },
    "CertCertificateRequestorFunction98FDF273": Object {
      "DependsOn": Array [
        "CertCertificateRequestorFunctionServiceRoleDefaultPolicy4F1E63AC",
        "CertCertificateRequestorFunctionServiceRoleF65859C0",
      ],
      "Properties": Object {
        "Code": Object {
          "S3Bucket": Object {
            "Ref": "AssetParameters7af6295e521fd55af94332393ceffb3e866aac4dc4956321f7918f21e72199e4S3Bucket5BEBDCBE",
          },
          "S3Key": Object {
            "Fn::Join": Array [
              "",
              Array [
                Object {
                  "Fn::Select": Array [
                    0,
                    Object {
                      "Fn::Split": Array [
                        "||",
                        Object {
                          "Ref": "AssetParameters7af6295e521fd55af94332393ceffb3e866aac4dc4956321f7918f21e72199e4S3VersionKey326451BC",
                        },
                      ],
                    },
                  ],
                },
                Object {
                  "Fn::Select": Array [
                    1,
                    Object {
                      "Fn::Split": Array [
                        "||",
                        Object {
                          "Ref": "AssetParameters7af6295e521fd55af94332393ceffb3e866aac4dc4956321f7918f21e72199e4S3VersionKey326451BC",
                        },
                      ],
                    },
                  ],
                },
              ],
            ],
          },
        },
        "Handler": "index.certificateRequestHandler",
        "Role": Object {
          "Fn::GetAtt": Array [
            "CertCertificateRequestorFunctionServiceRoleF65859C0",
            "Arn",
          ],
        },
        "Runtime": "nodejs14.x",
        "Timeout": 900,
      },
      "Type": "AWS::Lambda::Function",
    },
    "CertCertificateRequestorFunctionServiceRoleDefaultPolicy4F1E63AC": Object {
      "Properties": Object {
        "PolicyDocument": Object {
          "Statement": Array [
            Object {
              "Action": Array [
                "acm:RequestCertificate",
                "acm:DescribeCertificate",
                "acm:DeleteCertificate",
                "acm:AddTagsToCertificate",
              ],
              "Effect": "Allow",
              "Resource": "*",
            },
            Object {
              "Action": "route53:GetChange",
              "Effect": "Allow",
              "Resource": "*",
            },
            Object {
              "Action": "route53:changeResourceRecordSets",
              "Effect": "Allow",
              "Resource": Object {
                "Fn::Join": Array [
                  "",
                  Array [
                    "arn:",
                    Object {
                      "Ref": "AWS::Partition",
                    },
                    ":route53:::hostedzone/ZONEID",
                  ],
                ],
              },
            },
          ],
          "Version": "2012-10-17",
        },
        "PolicyName": "CertCertificateRequestorFunctionServiceRoleDefaultPolicy4F1E63AC",
        "Roles": Array [
          Object {
            "Ref": "CertCertificateRequestorFunctionServiceRoleF65859C0",
          },
        ],
      },
      "Type": "AWS::IAM::Policy",
    },
    "CertCertificateRequestorFunctionServiceRoleF65859C0": Object {
      "Properties": Object {
        "AssumeRolePolicyDocument": Object {
          "Statement": Array [
            Object {
              "Action": "sts:AssumeRole",
              "Effect": "Allow",
              "Principal": Object {
                "Service": "lambda.amazonaws.com",
              },
            },
          ],
          "Version": "2012-10-17",
        },
        "ManagedPolicyArns": Array [
          Object {
            "Fn::Join": Array [
              "",
              Array [
                "arn:",
                Object {
                  "Ref": "AWS::Partition",
                },
                ":iam::aws:policy/service-role/AWSLambdaBasicExecutionRole",
              ],
            ],
          },
        ],
      },
      "Type": "AWS::IAM::Role",
    },
    "CertCertificateRequestorResource9D0836FD": Object {
      "DeletionPolicy": "Delete",
      "Properties": Object {
        "DomainName": "my.construct.hub",
        "HostedZoneId": "ZONEID",
        "ServiceToken": Object {
          "Fn::GetAtt": Array [
            "CertCertificateRequestorFunction98FDF273",
            "Arn",
          ],
        },
      },
      "Type": "AWS::CloudFormation::CustomResource",
      "UpdateReplacePolicy": "Delete",
    },
    "ConstructHubCatalogBuilder5A9DE4AF": Object {
      "DependsOn": Array [
        "ConstructHubCatalogBuilderServiceRoleDefaultPolicyF51442BC",
        "ConstructHubCatalogBuilderServiceRole7EB4C395",
      ],
      "Properties": Object {
        "Code": Object {
          "S3Bucket": Object {
            "Ref": "AssetParameters34c7dcc9f578fa0ec3da11db158dce98ccaf225c19131b357f669651db3897b2S3Bucket7ACB823F",
          },
          "S3Key": Object {
            "Fn::Join": Array [
              "",
              Array [
                Object {
                  "Fn::Select": Array [
                    0,
                    Object {
                      "Fn::Split": Array [
                        "||",
                        Object {
                          "Ref": "AssetParameters34c7dcc9f578fa0ec3da11db158dce98ccaf225c19131b357f669651db3897b2S3VersionKey1D948596",
                        },
                      ],
                    },
                  ],
                },
                Object {
                  "Fn::Select": Array [
                    1,
                    Object {
                      "Fn::Split": Array [
                        "||",
                        Object {
                          "Ref": "AssetParameters34c7dcc9f578fa0ec3da11db158dce98ccaf225c19131b357f669651db3897b2S3VersionKey1D948596",
                        },
                      ],
                    },
                  ],
                },
              ],
            ],
          },
        },
        "DeadLetterConfig": Object {
          "TargetArn": Object {
            "Fn::GetAtt": Array [
              "ConstructHubCatalogBuilderDeadLetterQueue1D42C407",
              "Arn",
            ],
          },
        },
        "Description": Object {
          "Fn::Join": Array [
            "",
            Array [
              "Creates the catalog.json object in ",
              Object {
                "Ref": "ConstructHubPackageDataDC5EF35E",
              },
            ],
          ],
        },
        "Environment": Object {
          "Variables": Object {
            "BUCKET_NAME": Object {
              "Ref": "ConstructHubPackageDataDC5EF35E",
            },
          },
        },
        "Handler": "index.handler",
        "MemorySize": 10240,
        "ReservedConcurrentExecutions": 1,
        "Role": Object {
          "Fn::GetAtt": Array [
            "ConstructHubCatalogBuilderServiceRole7EB4C395",
            "Arn",
          ],
        },
        "Runtime": "nodejs14.x",
        "Timeout": 900,
      },
      "Type": "AWS::Lambda::Function",
    },
    "ConstructHubCatalogBuilderDLQAlarm9D928A2B": Object {
      "Properties": Object {
        "AlarmDescription": "The catalog builder function failed to run",
        "ComparisonOperator": "GreaterThanOrEqualToThreshold",
        "Dimensions": Array [
          Object {
            "Name": "QueueName",
            "Value": Object {
              "Fn::GetAtt": Array [
                "ConstructHubCatalogBuilderDeadLetterQueue1D42C407",
                "QueueName",
              ],
            },
          },
        ],
        "EvaluationPeriods": 1,
        "MetricName": "ApproximateNumberOfMessagesVisible",
        "Namespace": "AWS/SQS",
        "Period": 300,
        "Statistic": "Maximum",
        "Threshold": 1,
      },
      "Type": "AWS::CloudWatch::Alarm",
    },
    "ConstructHubCatalogBuilderDeadLetterQueue1D42C407": Object {
      "DeletionPolicy": "Delete",
      "Properties": Object {
        "MessageRetentionPeriod": 1209600,
      },
      "Type": "AWS::SQS::Queue",
      "UpdateReplacePolicy": "Delete",
    },
    "ConstructHubCatalogBuilderLogRetentionD5D7858F": Object {
      "Properties": Object {
        "LogGroupName": Object {
          "Fn::Join": Array [
            "",
            Array [
              "/aws/lambda/",
              Object {
                "Ref": "ConstructHubCatalogBuilder5A9DE4AF",
              },
            ],
          ],
        },
        "RetentionInDays": 3653,
        "ServiceToken": Object {
          "Fn::GetAtt": Array [
            "LogRetentionaae0aa3c5b4d4f87b02d85b201efdd8aFD4BFC8A",
            "Arn",
          ],
        },
      },
      "Type": "Custom::LogRetention",
    },
    "ConstructHubCatalogBuilderServiceRole7EB4C395": Object {
      "Properties": Object {
        "AssumeRolePolicyDocument": Object {
          "Statement": Array [
            Object {
              "Action": "sts:AssumeRole",
              "Effect": "Allow",
              "Principal": Object {
                "Service": "lambda.amazonaws.com",
              },
            },
          ],
          "Version": "2012-10-17",
        },
        "ManagedPolicyArns": Array [
          Object {
            "Fn::Join": Array [
              "",
              Array [
                "arn:",
                Object {
                  "Ref": "AWS::Partition",
                },
                ":iam::aws:policy/service-role/AWSLambdaBasicExecutionRole",
              ],
            ],
          },
        ],
      },
      "Type": "AWS::IAM::Role",
    },
    "ConstructHubCatalogBuilderServiceRoleDefaultPolicyF51442BC": Object {
      "Properties": Object {
        "PolicyDocument": Object {
          "Statement": Array [
            Object {
              "Action": "sqs:SendMessage",
              "Effect": "Allow",
              "Resource": Object {
                "Fn::GetAtt": Array [
                  "ConstructHubCatalogBuilderDeadLetterQueue1D42C407",
                  "Arn",
                ],
              },
            },
            Object {
              "Action": Array [
                "s3:GetObject*",
                "s3:GetBucket*",
                "s3:List*",
                "s3:DeleteObject*",
                "s3:PutObject*",
                "s3:Abort*",
              ],
              "Effect": "Allow",
              "Resource": Array [
                Object {
                  "Fn::GetAtt": Array [
                    "ConstructHubPackageDataDC5EF35E",
                    "Arn",
                  ],
                },
                Object {
                  "Fn::Join": Array [
                    "",
                    Array [
                      Object {
                        "Fn::GetAtt": Array [
                          "ConstructHubPackageDataDC5EF35E",
                          "Arn",
                        ],
                      },
                      "/*",
                    ],
                  ],
                },
              ],
            },
          ],
          "Version": "2012-10-17",
        },
        "PolicyName": "ConstructHubCatalogBuilderServiceRoleDefaultPolicyF51442BC",
        "Roles": Array [
          Object {
            "Ref": "ConstructHubCatalogBuilderServiceRole7EB4C395",
          },
        ],
      },
      "Type": "AWS::IAM::Policy",
    },
    "ConstructHubCodeArtifact1188409E": Object {
      "Properties": Object {
        "Description": "Proxy to npmjs.com for ConstructHub",
        "DomainName": Object {
          "Fn::GetAtt": Array [
            "ConstructHubCodeArtifactDomainFC30B796",
            "Name",
          ],
        },
        "ExternalConnections": Array [
          "public:npmjs",
        ],
        "RepositoryName": "c857fcb69e05ffe74ccbcc624c4f6a4017daeb8cbb",
      },
      "Type": "AWS::CodeArtifact::Repository",
    },
    "ConstructHubCodeArtifactDescribeDomain6ABCBF4B": Object {
      "DeletionPolicy": "Delete",
      "DependsOn": Array [
        "ConstructHubCodeArtifactDescribeDomainCustomResourcePolicy1A93C60C",
      ],
      "Properties": Object {
        "Create": Object {
          "Fn::Join": Array [
            "",
            Array [
              "{\\"service\\":\\"CodeArtifact\\",\\"action\\":\\"describeDomain\\",\\"parameters\\":{\\"domain\\":\\"",
              Object {
                "Fn::GetAtt": Array [
                  "ConstructHubCodeArtifact1188409E",
                  "DomainName",
                ],
              },
              "\\",\\"domainOwner\\":\\"",
              Object {
                "Fn::GetAtt": Array [
                  "ConstructHubCodeArtifact1188409E",
                  "DomainOwner",
                ],
              },
              "\\"},\\"physicalResourceId\\":{\\"responsePath\\":\\"domain.s3BucketArn\\"}}",
            ],
          ],
        },
        "InstallLatestAwsSdk": true,
        "ServiceToken": Object {
          "Fn::GetAtt": Array [
            "AWS679f53fac002430cb0da5b7982bd22872D164C4C",
            "Arn",
          ],
        },
      },
      "Type": "Custom::CoreArtifactDomainDescription",
      "UpdateReplacePolicy": "Delete",
    },
    "ConstructHubCodeArtifactDescribeDomainCustomResourcePolicy1A93C60C": Object {
      "Properties": Object {
        "PolicyDocument": Object {
          "Statement": Array [
            Object {
              "Action": "codeartifact:DescribeDomain",
              "Effect": "Allow",
              "Resource": Object {
                "Fn::GetAtt": Array [
                  "ConstructHubCodeArtifactDomainFC30B796",
                  "Arn",
                ],
              },
            },
          ],
          "Version": "2012-10-17",
        },
        "PolicyName": "ConstructHubCodeArtifactDescribeDomainCustomResourcePolicy1A93C60C",
        "Roles": Array [
          Object {
            "Ref": "AWS679f53fac002430cb0da5b7982bd2287ServiceRoleC1EA0FF2",
          },
        ],
      },
      "Type": "AWS::IAM::Policy",
    },
    "ConstructHubCodeArtifactDomainFC30B796": Object {
      "Properties": Object {
        "DomainName": "c857fcb69e05ffe74ccbcc624c4f6a4017daeb8cbb",
      },
      "Type": "AWS::CodeArtifact::Domain",
    },
    "ConstructHubCodeArtifactGetEndpoint9A458FEF": Object {
      "DeletionPolicy": "Delete",
      "DependsOn": Array [
        "ConstructHubCodeArtifactGetEndpointCustomResourcePolicy4FC951E9",
      ],
      "Properties": Object {
        "Create": Object {
          "Fn::Join": Array [
            "",
            Array [
              "{\\"service\\":\\"CodeArtifact\\",\\"action\\":\\"getRepositoryEndpoint\\",\\"parameters\\":{\\"domain\\":\\"",
              Object {
                "Fn::GetAtt": Array [
                  "ConstructHubCodeArtifact1188409E",
                  "DomainName",
                ],
              },
              "\\",\\"domainOwner\\":\\"",
              Object {
                "Fn::GetAtt": Array [
                  "ConstructHubCodeArtifact1188409E",
                  "DomainOwner",
                ],
              },
              "\\",\\"format\\":\\"npm\\",\\"repository\\":\\"",
              Object {
                "Fn::GetAtt": Array [
                  "ConstructHubCodeArtifact1188409E",
                  "Name",
                ],
              },
              "\\"},\\"physicalResourceId\\":{\\"responsePath\\":\\"repositoryEndpoint\\"}}",
            ],
          ],
        },
        "InstallLatestAwsSdk": true,
        "ServiceToken": Object {
          "Fn::GetAtt": Array [
            "AWS679f53fac002430cb0da5b7982bd22872D164C4C",
            "Arn",
          ],
        },
        "Update": Object {
          "Fn::Join": Array [
            "",
            Array [
              "{\\"service\\":\\"CodeArtifact\\",\\"action\\":\\"getRepositoryEndpoint\\",\\"parameters\\":{\\"domain\\":\\"",
              Object {
                "Fn::GetAtt": Array [
                  "ConstructHubCodeArtifact1188409E",
                  "DomainName",
                ],
              },
              "\\",\\"domainOwner\\":\\"",
              Object {
                "Fn::GetAtt": Array [
                  "ConstructHubCodeArtifact1188409E",
                  "DomainOwner",
                ],
              },
              "\\",\\"format\\":\\"npm\\",\\"repository\\":\\"",
              Object {
                "Fn::GetAtt": Array [
                  "ConstructHubCodeArtifact1188409E",
                  "Name",
                ],
              },
              "\\"},\\"physicalResourceId\\":{\\"responsePath\\":\\"repositoryEndpoint\\"}}",
            ],
          ],
        },
      },
      "Type": "Custom::CodeArtifactNpmRepositoryEndpoint",
      "UpdateReplacePolicy": "Delete",
    },
    "ConstructHubCodeArtifactGetEndpointCustomResourcePolicy4FC951E9": Object {
      "Properties": Object {
        "PolicyDocument": Object {
          "Statement": Array [
            Object {
              "Action": "codeartifact:GetRepositoryEndpoint",
              "Effect": "Allow",
              "Resource": Object {
                "Fn::GetAtt": Array [
                  "ConstructHubCodeArtifact1188409E",
                  "Arn",
                ],
              },
            },
          ],
          "Version": "2012-10-17",
        },
        "PolicyName": "ConstructHubCodeArtifactGetEndpointCustomResourcePolicy4FC951E9",
        "Roles": Array [
          Object {
            "Ref": "AWS679f53fac002430cb0da5b7982bd2287ServiceRoleC1EA0FF2",
          },
        ],
      },
      "Type": "AWS::IAM::Policy",
    },
    "ConstructHubDiscoveryD6EEC2B8": Object {
      "DependsOn": Array [
        "ConstructHubDiscoveryServiceRoleDefaultPolicy9D5F91B3",
        "ConstructHubDiscoveryServiceRole1B3CFF96",
      ],
      "Properties": Object {
        "Code": Object {
          "S3Bucket": Object {
            "Ref": "AssetParametersa9b8491b2911a366c43cde5d94de41240e34839f322e57e4d080be304aa55777S3BucketEFBEBE7E",
          },
          "S3Key": Object {
            "Fn::Join": Array [
              "",
              Array [
                Object {
                  "Fn::Select": Array [
                    0,
                    Object {
                      "Fn::Split": Array [
                        "||",
                        Object {
                          "Ref": "AssetParametersa9b8491b2911a366c43cde5d94de41240e34839f322e57e4d080be304aa55777S3VersionKey8F8A2DB4",
                        },
                      ],
                    },
                  ],
                },
                Object {
                  "Fn::Select": Array [
                    1,
                    Object {
                      "Fn::Split": Array [
                        "||",
                        Object {
                          "Ref": "AssetParametersa9b8491b2911a366c43cde5d94de41240e34839f322e57e4d080be304aa55777S3VersionKey8F8A2DB4",
                        },
                      ],
                    },
                  ],
                },
              ],
            ],
          },
        },
        "Description": "Periodically query npm.js index for new construct libraries",
        "Environment": Object {
          "Variables": Object {
            "BUCKET_NAME": Object {
              "Ref": "ConstructHubDiscoveryStagingBucket1F2F7AE8",
            },
            "QUEUE_URL": Object {
              "Ref": "ConstructHubIngestionQueue1AD94CA3",
            },
          },
        },
        "Handler": "index.handler",
        "MemorySize": 10240,
        "ReservedConcurrentExecutions": 1,
        "Role": Object {
          "Fn::GetAtt": Array [
            "ConstructHubDiscoveryServiceRole1B3CFF96",
            "Arn",
          ],
        },
        "Runtime": "nodejs14.x",
        "Timeout": 900,
      },
      "Type": "AWS::Lambda::Function",
    },
    "ConstructHubDiscoveryErrorsAlarmDEA85148": Object {
      "Properties": Object {
        "AlarmDescription": "The discovery function (on npmjs.com) failed to run",
        "ComparisonOperator": "GreaterThanOrEqualToThreshold",
        "Dimensions": Array [
          Object {
            "Name": "FunctionName",
            "Value": Object {
              "Ref": "ConstructHubDiscoveryD6EEC2B8",
            },
          },
        ],
        "EvaluationPeriods": 1,
        "MetricName": "Errors",
        "Namespace": "AWS/Lambda",
        "Period": 900,
        "Statistic": "Sum",
        "Threshold": 1,
      },
      "Type": "AWS::CloudWatch::Alarm",
    },
    "ConstructHubDiscoveryNoInvocationsAlarm6F5E3A99": Object {
      "Properties": Object {
        "AlarmDescription": "The discovery function (on npmjs.com) is not running as scheduled",
        "ComparisonOperator": "LessThanThreshold",
        "Dimensions": Array [
          Object {
            "Name": "FunctionName",
            "Value": Object {
              "Ref": "ConstructHubDiscoveryD6EEC2B8",
            },
          },
        ],
        "EvaluationPeriods": 1,
        "MetricName": "Invocations",
        "Namespace": "AWS/Lambda",
        "Period": 900,
        "Statistic": "Sum",
        "Threshold": 1,
      },
      "Type": "AWS::CloudWatch::Alarm",
    },
    "ConstructHubDiscoveryScheduleRule90EE2E2A": Object {
      "Properties": Object {
        "ScheduleExpression": "rate(15 minutes)",
        "State": "ENABLED",
        "Targets": Array [
          Object {
            "Arn": Object {
              "Fn::GetAtt": Array [
                "ConstructHubDiscoveryD6EEC2B8",
                "Arn",
              ],
            },
            "Id": "Target0",
          },
        ],
      },
      "Type": "AWS::Events::Rule",
    },
    "ConstructHubDiscoveryScheduleRuleAllowEventRuleTestConstructHubDiscovery5714D5BB9D860B10": Object {
      "Properties": Object {
        "Action": "lambda:InvokeFunction",
        "FunctionName": Object {
          "Fn::GetAtt": Array [
            "ConstructHubDiscoveryD6EEC2B8",
            "Arn",
          ],
        },
        "Principal": "events.amazonaws.com",
        "SourceArn": Object {
          "Fn::GetAtt": Array [
            "ConstructHubDiscoveryScheduleRule90EE2E2A",
            "Arn",
          ],
        },
      },
      "Type": "AWS::Lambda::Permission",
    },
    "ConstructHubDiscoveryServiceRole1B3CFF96": Object {
      "Properties": Object {
        "AssumeRolePolicyDocument": Object {
          "Statement": Array [
            Object {
              "Action": "sts:AssumeRole",
              "Effect": "Allow",
              "Principal": Object {
                "Service": "lambda.amazonaws.com",
              },
            },
          ],
          "Version": "2012-10-17",
        },
        "ManagedPolicyArns": Array [
          Object {
            "Fn::Join": Array [
              "",
              Array [
                "arn:",
                Object {
                  "Ref": "AWS::Partition",
                },
                ":iam::aws:policy/service-role/AWSLambdaBasicExecutionRole",
              ],
            ],
          },
        ],
      },
      "Type": "AWS::IAM::Role",
    },
    "ConstructHubDiscoveryServiceRoleDefaultPolicy9D5F91B3": Object {
      "Properties": Object {
        "PolicyDocument": Object {
          "Statement": Array [
            Object {
              "Action": Array [
                "s3:GetObject*",
                "s3:GetBucket*",
                "s3:List*",
                "s3:DeleteObject*",
                "s3:PutObject*",
                "s3:Abort*",
              ],
              "Effect": "Allow",
              "Resource": Array [
                Object {
                  "Fn::GetAtt": Array [
                    "ConstructHubDiscoveryStagingBucket1F2F7AE8",
                    "Arn",
                  ],
                },
                Object {
                  "Fn::Join": Array [
                    "",
                    Array [
                      Object {
                        "Fn::GetAtt": Array [
                          "ConstructHubDiscoveryStagingBucket1F2F7AE8",
                          "Arn",
                        ],
                      },
                      "/*",
                    ],
                  ],
                },
              ],
            },
            Object {
              "Action": Array [
                "sqs:SendMessage",
                "sqs:GetQueueAttributes",
                "sqs:GetQueueUrl",
              ],
              "Effect": "Allow",
              "Resource": Object {
                "Fn::GetAtt": Array [
                  "ConstructHubIngestionQueue1AD94CA3",
                  "Arn",
                ],
              },
            },
          ],
          "Version": "2012-10-17",
        },
        "PolicyName": "ConstructHubDiscoveryServiceRoleDefaultPolicy9D5F91B3",
        "Roles": Array [
          Object {
            "Ref": "ConstructHubDiscoveryServiceRole1B3CFF96",
          },
        ],
      },
      "Type": "AWS::IAM::Policy",
    },
    "ConstructHubDiscoveryStagingBucket1F2F7AE8": Object {
      "DeletionPolicy": "Retain",
      "Properties": Object {
        "LifecycleConfiguration": Object {
          "Rules": Array [
            Object {
              "ExpirationInDays": 30,
              "Prefix": "staged/",
              "Status": "Enabled",
            },
          ],
        },
        "PublicAccessBlockConfiguration": Object {
          "BlockPublicAcls": true,
          "BlockPublicPolicy": true,
          "IgnorePublicAcls": true,
          "RestrictPublicBuckets": true,
        },
      },
      "Type": "AWS::S3::Bucket",
      "UpdateReplacePolicy": "Retain",
    },
    "ConstructHubIngestion407909CE": Object {
      "DependsOn": Array [
        "ConstructHubIngestionServiceRoleDefaultPolicyC0D2B6F2",
        "ConstructHubIngestionServiceRole6380BAB6",
      ],
      "Properties": Object {
        "Code": Object {
          "S3Bucket": Object {
            "Ref": "AssetParameters8625a217e0e7f0586edd183190019d9970344fa75c829365a84a47531a60a32eS3BucketF1993F46",
          },
          "S3Key": Object {
            "Fn::Join": Array [
              "",
              Array [
                Object {
                  "Fn::Select": Array [
                    0,
                    Object {
                      "Fn::Split": Array [
                        "||",
                        Object {
                          "Ref": "AssetParameters8625a217e0e7f0586edd183190019d9970344fa75c829365a84a47531a60a32eS3VersionKey6A8C6CB5",
                        },
                      ],
                    },
                  ],
                },
                Object {
                  "Fn::Select": Array [
                    1,
                    Object {
                      "Fn::Split": Array [
                        "||",
                        Object {
                          "Ref": "AssetParameters8625a217e0e7f0586edd183190019d9970344fa75c829365a84a47531a60a32eS3VersionKey6A8C6CB5",
                        },
                      ],
                    },
                  ],
                },
              ],
            ],
          },
        },
        "DeadLetterConfig": Object {
          "TargetArn": Object {
            "Fn::GetAtt": Array [
              "ConstructHubIngestionDeadLetterQueueFC1025F8",
              "Arn",
            ],
          },
        },
        "Description": "Ingests new package versions into the Construct Hub",
        "Environment": Object {
          "Variables": Object {
            "BUCKET_NAME": Object {
              "Ref": "ConstructHubPackageDataDC5EF35E",
            },
          },
        },
        "Handler": "index.handler",
        "MemorySize": 10240,
        "Role": Object {
          "Fn::GetAtt": Array [
            "ConstructHubIngestionServiceRole6380BAB6",
            "Arn",
          ],
        },
        "Runtime": "nodejs14.x",
        "Timeout": 900,
      },
      "Type": "AWS::Lambda::Function",
    },
    "ConstructHubIngestionDLQAlarm83BD1903": Object {
      "Properties": Object {
        "AlarmDescription": "The ingestion function failed for one or more packages",
        "ComparisonOperator": "GreaterThanOrEqualToThreshold",
        "Dimensions": Array [
          Object {
            "Name": "QueueName",
            "Value": Object {
              "Fn::GetAtt": Array [
                "ConstructHubIngestionDeadLetterQueueFC1025F8",
                "QueueName",
              ],
            },
          },
        ],
        "EvaluationPeriods": 1,
        "MetricName": "ApproximateNumberOfMessagesVisible",
        "Namespace": "AWS/SQS",
        "Period": 300,
        "Statistic": "Maximum",
        "Threshold": 1,
      },
      "Type": "AWS::CloudWatch::Alarm",
    },
    "ConstructHubIngestionDeadLetterQueueFC1025F8": Object {
      "DeletionPolicy": "Delete",
      "Properties": Object {
        "MessageRetentionPeriod": 1209600,
      },
      "Type": "AWS::SQS::Queue",
      "UpdateReplacePolicy": "Delete",
    },
    "ConstructHubIngestionEventInvokeConfig47AAD616": Object {
      "Properties": Object {
        "FunctionName": Object {
          "Ref": "ConstructHubIngestion407909CE",
        },
        "MaximumRetryAttempts": 2,
        "Qualifier": "$LATEST",
      },
      "Type": "AWS::Lambda::EventInvokeConfig",
    },
    "ConstructHubIngestionQueue1AD94CA3": Object {
      "DeletionPolicy": "Delete",
      "Properties": Object {
        "KmsMasterKeyId": "alias/aws/sqs",
        "VisibilityTimeout": 900,
      },
      "Type": "AWS::SQS::Queue",
      "UpdateReplacePolicy": "Delete",
    },
    "ConstructHubIngestionServiceRole6380BAB6": Object {
      "Properties": Object {
        "AssumeRolePolicyDocument": Object {
          "Statement": Array [
            Object {
              "Action": "sts:AssumeRole",
              "Effect": "Allow",
              "Principal": Object {
                "Service": "lambda.amazonaws.com",
              },
            },
          ],
          "Version": "2012-10-17",
        },
        "ManagedPolicyArns": Array [
          Object {
            "Fn::Join": Array [
              "",
              Array [
                "arn:",
                Object {
                  "Ref": "AWS::Partition",
                },
                ":iam::aws:policy/service-role/AWSLambdaBasicExecutionRole",
              ],
            ],
          },
        ],
      },
      "Type": "AWS::IAM::Role",
    },
    "ConstructHubIngestionServiceRoleDefaultPolicyC0D2B6F2": Object {
      "Properties": Object {
        "PolicyDocument": Object {
          "Statement": Array [
            Object {
              "Action": "sqs:SendMessage",
              "Effect": "Allow",
              "Resource": Object {
                "Fn::GetAtt": Array [
                  "ConstructHubIngestionDeadLetterQueueFC1025F8",
                  "Arn",
                ],
              },
            },
            Object {
              "Action": Array [
                "s3:DeleteObject*",
                "s3:PutObject*",
                "s3:Abort*",
              ],
              "Effect": "Allow",
              "Resource": Array [
                Object {
                  "Fn::GetAtt": Array [
                    "ConstructHubPackageDataDC5EF35E",
                    "Arn",
                  ],
                },
                Object {
                  "Fn::Join": Array [
                    "",
                    Array [
                      Object {
                        "Fn::GetAtt": Array [
                          "ConstructHubPackageDataDC5EF35E",
                          "Arn",
                        ],
                      },
                      "/*",
                    ],
                  ],
                },
              ],
            },
            Object {
              "Action": Array [
                "sqs:ReceiveMessage",
                "sqs:ChangeMessageVisibility",
                "sqs:GetQueueUrl",
                "sqs:DeleteMessage",
                "sqs:GetQueueAttributes",
              ],
              "Effect": "Allow",
              "Resource": Object {
                "Fn::GetAtt": Array [
                  "ConstructHubIngestionQueue1AD94CA3",
                  "Arn",
                ],
              },
            },
            Object {
              "Action": Array [
                "s3:GetObject*",
                "s3:GetBucket*",
                "s3:List*",
              ],
              "Effect": "Allow",
              "Resource": Array [
                Object {
                  "Fn::GetAtt": Array [
                    "ConstructHubDiscoveryStagingBucket1F2F7AE8",
                    "Arn",
                  ],
                },
                Object {
                  "Fn::Join": Array [
                    "",
                    Array [
                      Object {
                        "Fn::GetAtt": Array [
                          "ConstructHubDiscoveryStagingBucket1F2F7AE8",
                          "Arn",
                        ],
                      },
                      "/*",
                    ],
                  ],
                },
              ],
            },
          ],
          "Version": "2012-10-17",
        },
        "PolicyName": "ConstructHubIngestionServiceRoleDefaultPolicyC0D2B6F2",
        "Roles": Array [
          Object {
            "Ref": "ConstructHubIngestionServiceRole6380BAB6",
          },
        ],
      },
      "Type": "AWS::IAM::Policy",
    },
    "ConstructHubIngestionSqsEventSourceTestConstructHubIngestionQueue165B81E2C095FF2A": Object {
      "Properties": Object {
        "BatchSize": 1,
        "EventSourceArn": Object {
          "Fn::GetAtt": Array [
            "ConstructHubIngestionQueue1AD94CA3",
            "Arn",
          ],
        },
        "FunctionName": Object {
          "Ref": "ConstructHubIngestion407909CE",
        },
      },
      "Type": "AWS::Lambda::EventSourceMapping",
    },
    "ConstructHubInventoryCanary63D899BC": Object {
      "DependsOn": Array [
        "ConstructHubInventoryCanaryServiceRoleDefaultPolicy144783F1",
        "ConstructHubInventoryCanaryServiceRole7684EDDE",
      ],
      "Properties": Object {
        "Code": Object {
          "S3Bucket": Object {
            "Ref": "AssetParameters86636ae9c2e497c99bfcde8a9310daa981aaae2477613f256d5cfe22541cf103S3BucketA4207D31",
          },
          "S3Key": Object {
            "Fn::Join": Array [
              "",
              Array [
                Object {
                  "Fn::Select": Array [
                    0,
                    Object {
                      "Fn::Split": Array [
                        "||",
                        Object {
                          "Ref": "AssetParameters86636ae9c2e497c99bfcde8a9310daa981aaae2477613f256d5cfe22541cf103S3VersionKeyA4D9DFC0",
                        },
                      ],
                    },
                  ],
                },
                Object {
                  "Fn::Select": Array [
                    1,
                    Object {
                      "Fn::Split": Array [
                        "||",
                        Object {
                          "Ref": "AssetParameters86636ae9c2e497c99bfcde8a9310daa981aaae2477613f256d5cfe22541cf103S3VersionKeyA4D9DFC0",
                        },
                      ],
                    },
                  ],
                },
              ],
            ],
          },
        },
        "Description": "[ConstructHub/Inventory] A canary that periodically inspects the list of indexed packages",
        "Environment": Object {
          "Variables": Object {
            "BUCKET_NAME": Object {
              "Ref": "ConstructHubPackageDataDC5EF35E",
            },
          },
        },
        "Handler": "index.handler",
        "MemorySize": 10240,
        "Role": Object {
          "Fn::GetAtt": Array [
            "ConstructHubInventoryCanaryServiceRole7684EDDE",
            "Arn",
          ],
        },
        "Runtime": "nodejs14.x",
        "Timeout": 300,
      },
      "Type": "AWS::Lambda::Function",
    },
    "ConstructHubInventoryCanaryScheduleRule79F2F8D8": Object {
      "DependsOn": Array [
        "ConstructHubInventoryCanaryServiceRoleDefaultPolicy144783F1",
      ],
      "Properties": Object {
        "ScheduleExpression": "rate(5 minutes)",
        "State": "ENABLED",
        "Targets": Array [
          Object {
            "Arn": Object {
              "Fn::GetAtt": Array [
                "ConstructHubInventoryCanary63D899BC",
                "Arn",
              ],
            },
            "Id": "Target0",
          },
        ],
      },
      "Type": "AWS::Events::Rule",
    },
    "ConstructHubInventoryCanaryScheduleRuleAllowEventRuleTestConstructHubInventoryCanary54F5B7AC7EBA7AB2": Object {
      "DependsOn": Array [
        "ConstructHubInventoryCanaryServiceRoleDefaultPolicy144783F1",
      ],
      "Properties": Object {
        "Action": "lambda:InvokeFunction",
        "FunctionName": Object {
          "Fn::GetAtt": Array [
            "ConstructHubInventoryCanary63D899BC",
            "Arn",
          ],
        },
        "Principal": "events.amazonaws.com",
        "SourceArn": Object {
          "Fn::GetAtt": Array [
            "ConstructHubInventoryCanaryScheduleRule79F2F8D8",
            "Arn",
          ],
        },
      },
      "Type": "AWS::Lambda::Permission",
    },
    "ConstructHubInventoryCanaryServiceRole7684EDDE": Object {
      "Properties": Object {
        "AssumeRolePolicyDocument": Object {
          "Statement": Array [
            Object {
              "Action": "sts:AssumeRole",
              "Effect": "Allow",
              "Principal": Object {
                "Service": "lambda.amazonaws.com",
              },
            },
          ],
          "Version": "2012-10-17",
        },
        "ManagedPolicyArns": Array [
          Object {
            "Fn::Join": Array [
              "",
              Array [
                "arn:",
                Object {
                  "Ref": "AWS::Partition",
                },
                ":iam::aws:policy/service-role/AWSLambdaBasicExecutionRole",
              ],
            ],
          },
        ],
      },
      "Type": "AWS::IAM::Role",
    },
    "ConstructHubInventoryCanaryServiceRoleDefaultPolicy144783F1": Object {
      "Properties": Object {
        "PolicyDocument": Object {
          "Statement": Array [
            Object {
              "Action": Array [
                "s3:GetObject*",
                "s3:GetBucket*",
                "s3:List*",
              ],
              "Effect": "Allow",
              "Resource": Array [
                Object {
                  "Fn::GetAtt": Array [
                    "ConstructHubPackageDataDC5EF35E",
                    "Arn",
                  ],
                },
                Object {
                  "Fn::Join": Array [
                    "",
                    Array [
                      Object {
                        "Fn::GetAtt": Array [
                          "ConstructHubPackageDataDC5EF35E",
                          "Arn",
                        ],
                      },
                      "/*",
                    ],
                  ],
                },
              ],
            },
          ],
          "Version": "2012-10-17",
        },
        "PolicyName": "ConstructHubInventoryCanaryServiceRoleDefaultPolicy144783F1",
        "Roles": Array [
          Object {
            "Ref": "ConstructHubInventoryCanaryServiceRole7684EDDE",
          },
        ],
      },
      "Type": "AWS::IAM::Policy",
    },
    "ConstructHubMonitoringDashboard78E057C8": Object {
      "Properties": Object {
        "DashboardBody": Object {
          "Fn::Join": Array [
            "",
            Array [
              "{\\"widgets\\":[{\\"type\\":\\"metric\\",\\"width\\":24,\\"height\\":6,\\"x\\":0,\\"y\\":0,\\"properties\\":{\\"view\\":\\"timeSeries\\",\\"title\\":\\"ACM Certificate Expiry\\",\\"region\\":\\"",
              Object {
                "Ref": "AWS::Region",
              },
              "\\",\\"annotations\\":{\\"alarms\\":[\\"",
              Object {
                "Fn::GetAtt": Array [
                  "ConstructHubWebAppExpirationMonitorACMAlarm0B479A12",
                  "Arn",
                ],
              },
              "\\"]},\\"yAxis\\":{}}},{\\"type\\":\\"metric\\",\\"width\\":24,\\"height\\":6,\\"x\\":0,\\"y\\":6,\\"properties\\":{\\"view\\":\\"timeSeries\\",\\"title\\":\\"Endpoint Certificate Expiry\\",\\"region\\":\\"",
              Object {
                "Ref": "AWS::Region",
              },
              "\\",\\"annotations\\":{\\"alarms\\":[\\"",
              Object {
                "Fn::GetAtt": Array [
                  "ConstructHubWebAppExpirationMonitorEndpointAlarmAA7AF160",
                  "Arn",
                ],
              },
              "\\"]},\\"yAxis\\":{}}},{\\"type\\":\\"metric\\",\\"width\\":24,\\"height\\":6,\\"x\\":0,\\"y\\":12,\\"properties\\":{\\"view\\":\\"timeSeries\\",\\"title\\":\\"Home Page Canary\\",\\"region\\":\\"",
              Object {
                "Ref": "AWS::Region",
              },
              "\\",\\"annotations\\":{\\"alarms\\":[\\"",
              Object {
                "Fn::GetAtt": Array [
                  "ConstructHubMonitoringWebCanaryHomePageErrorsE7BB4002",
                  "Arn",
                ],
              },
              "\\"]},\\"yAxis\\":{}}}]}",
            ],
          ],
        },
        "DashboardName": "construct-hub-high-severity",
      },
      "Type": "AWS::CloudWatch::Dashboard",
    },
    "ConstructHubMonitoringWatchfulDashboardB8493D55": Object {
      "Properties": Object {
        "DashboardBody": Object {
          "Fn::Join": Array [
            "",
            Array [
              "{\\"widgets\\":[{\\"type\\":\\"text\\",\\"width\\":24,\\"height\\":2,\\"x\\":0,\\"y\\":0,\\"properties\\":{\\"markdown\\":\\"# Ingestion Function\\\\n\\\\n[button:AWS Lambda Console](https://console.aws.amazon.com/lambda/home?region=",
              Object {
                "Ref": "AWS::Region",
              },
              "#/functions/",
              Object {
                "Ref": "ConstructHubIngestion407909CE",
              },
              "?tab=graph) [button:CloudWatch Logs](https://console.aws.amazon.com/cloudwatch/home?region=",
              Object {
                "Ref": "AWS::Region",
              },
              "#logEventViewer:group=/aws/lambda/",
              Object {
                "Ref": "ConstructHubIngestion407909CE",
              },
              ")\\"}},{\\"type\\":\\"metric\\",\\"width\\":6,\\"height\\":6,\\"x\\":0,\\"y\\":2,\\"properties\\":{\\"view\\":\\"timeSeries\\",\\"title\\":\\"Invocations/5min\\",\\"region\\":\\"",
              Object {
                "Ref": "AWS::Region",
              },
              "\\",\\"metrics\\":[[\\"AWS/Lambda\\",\\"Invocations\\",\\"FunctionName\\",\\"",
              Object {
                "Ref": "ConstructHubIngestion407909CE",
              },
              "\\",{\\"stat\\":\\"Sum\\"}]],\\"yAxis\\":{}}},{\\"type\\":\\"metric\\",\\"width\\":6,\\"height\\":6,\\"x\\":6,\\"y\\":2,\\"properties\\":{\\"view\\":\\"timeSeries\\",\\"title\\":\\"Errors/5min\\",\\"region\\":\\"",
              Object {
                "Ref": "AWS::Region",
              },
              "\\",\\"metrics\\":[[\\"AWS/Lambda\\",\\"Errors\\",\\"FunctionName\\",\\"",
              Object {
                "Ref": "ConstructHubIngestion407909CE",
              },
              "\\",{\\"stat\\":\\"Sum\\"}]],\\"annotations\\":{\\"horizontal\\":[{\\"label\\":\\"Errors > 0 for 3 datapoints within 15 minutes\\",\\"value\\":0,\\"yAxis\\":\\"left\\"}]},\\"yAxis\\":{}}},{\\"type\\":\\"metric\\",\\"width\\":6,\\"height\\":6,\\"x\\":12,\\"y\\":2,\\"properties\\":{\\"view\\":\\"timeSeries\\",\\"title\\":\\"Throttles/5min\\",\\"region\\":\\"",
              Object {
                "Ref": "AWS::Region",
              },
              "\\",\\"metrics\\":[[\\"AWS/Lambda\\",\\"Throttles\\",\\"FunctionName\\",\\"",
              Object {
                "Ref": "ConstructHubIngestion407909CE",
              },
              "\\",{\\"stat\\":\\"Sum\\"}]],\\"annotations\\":{\\"horizontal\\":[{\\"label\\":\\"Throttles > 0 for 3 datapoints within 15 minutes\\",\\"value\\":0,\\"yAxis\\":\\"left\\"}]},\\"yAxis\\":{}}},{\\"type\\":\\"metric\\",\\"width\\":6,\\"height\\":6,\\"x\\":18,\\"y\\":2,\\"properties\\":{\\"view\\":\\"timeSeries\\",\\"title\\":\\"Duration/5min\\",\\"region\\":\\"",
              Object {
                "Ref": "AWS::Region",
              },
              "\\",\\"metrics\\":[[\\"AWS/Lambda\\",\\"Duration\\",\\"FunctionName\\",\\"",
              Object {
                "Ref": "ConstructHubIngestion407909CE",
              },
              "\\",{\\"label\\":\\"p99\\",\\"stat\\":\\"p99\\"}]],\\"annotations\\":{\\"horizontal\\":[{\\"label\\":\\"p99 > 720000 for 3 datapoints within 15 minutes\\",\\"value\\":720000,\\"yAxis\\":\\"left\\"}]},\\"yAxis\\":{}}},{\\"type\\":\\"text\\",\\"width\\":24,\\"height\\":2,\\"x\\":0,\\"y\\":8,\\"properties\\":{\\"markdown\\":\\"# Discovery Function\\\\n\\\\n[button:AWS Lambda Console](https://console.aws.amazon.com/lambda/home?region=",
              Object {
                "Ref": "AWS::Region",
              },
              "#/functions/",
              Object {
                "Ref": "ConstructHubDiscoveryD6EEC2B8",
              },
              "?tab=graph) [button:CloudWatch Logs](https://console.aws.amazon.com/cloudwatch/home?region=",
              Object {
                "Ref": "AWS::Region",
              },
              "#logEventViewer:group=/aws/lambda/",
              Object {
                "Ref": "ConstructHubDiscoveryD6EEC2B8",
              },
              ")\\"}},{\\"type\\":\\"metric\\",\\"width\\":6,\\"height\\":6,\\"x\\":0,\\"y\\":10,\\"properties\\":{\\"view\\":\\"timeSeries\\",\\"title\\":\\"Invocations/5min\\",\\"region\\":\\"",
              Object {
                "Ref": "AWS::Region",
              },
              "\\",\\"metrics\\":[[\\"AWS/Lambda\\",\\"Invocations\\",\\"FunctionName\\",\\"",
              Object {
                "Ref": "ConstructHubDiscoveryD6EEC2B8",
              },
              "\\",{\\"stat\\":\\"Sum\\"}]],\\"yAxis\\":{}}},{\\"type\\":\\"metric\\",\\"width\\":6,\\"height\\":6,\\"x\\":6,\\"y\\":10,\\"properties\\":{\\"view\\":\\"timeSeries\\",\\"title\\":\\"Errors/5min\\",\\"region\\":\\"",
              Object {
                "Ref": "AWS::Region",
              },
              "\\",\\"metrics\\":[[\\"AWS/Lambda\\",\\"Errors\\",\\"FunctionName\\",\\"",
              Object {
                "Ref": "ConstructHubDiscoveryD6EEC2B8",
              },
              "\\",{\\"stat\\":\\"Sum\\"}]],\\"annotations\\":{\\"horizontal\\":[{\\"label\\":\\"Errors > 0 for 3 datapoints within 15 minutes\\",\\"value\\":0,\\"yAxis\\":\\"left\\"}]},\\"yAxis\\":{}}},{\\"type\\":\\"metric\\",\\"width\\":6,\\"height\\":6,\\"x\\":12,\\"y\\":10,\\"properties\\":{\\"view\\":\\"timeSeries\\",\\"title\\":\\"Throttles/5min\\",\\"region\\":\\"",
              Object {
                "Ref": "AWS::Region",
              },
              "\\",\\"metrics\\":[[\\"AWS/Lambda\\",\\"Throttles\\",\\"FunctionName\\",\\"",
              Object {
                "Ref": "ConstructHubDiscoveryD6EEC2B8",
              },
              "\\",{\\"stat\\":\\"Sum\\"}]],\\"annotations\\":{\\"horizontal\\":[{\\"label\\":\\"Throttles > 0 for 3 datapoints within 15 minutes\\",\\"value\\":0,\\"yAxis\\":\\"left\\"}]},\\"yAxis\\":{}}},{\\"type\\":\\"metric\\",\\"width\\":6,\\"height\\":6,\\"x\\":18,\\"y\\":10,\\"properties\\":{\\"view\\":\\"timeSeries\\",\\"title\\":\\"Duration/5min\\",\\"region\\":\\"",
              Object {
                "Ref": "AWS::Region",
              },
              "\\",\\"metrics\\":[[\\"AWS/Lambda\\",\\"Duration\\",\\"FunctionName\\",\\"",
              Object {
                "Ref": "ConstructHubDiscoveryD6EEC2B8",
              },
              "\\",{\\"label\\":\\"p99\\",\\"stat\\":\\"p99\\"}]],\\"annotations\\":{\\"horizontal\\":[{\\"label\\":\\"p99 > 720000 for 3 datapoints within 15 minutes\\",\\"value\\":720000,\\"yAxis\\":\\"left\\"}]},\\"yAxis\\":{}}},{\\"type\\":\\"text\\",\\"width\\":24,\\"height\\":2,\\"x\\":0,\\"y\\":16,\\"properties\\":{\\"markdown\\":\\"# Transliterator Function\\\\n\\\\n[button:AWS Lambda Console](https://console.aws.amazon.com/lambda/home?region=",
              Object {
                "Ref": "AWS::Region",
              },
              "#/functions/",
              Object {
                "Ref": "ConstructHubTransliteratorpythonHandler8F330E7D",
              },
              "?tab=graph) [button:CloudWatch Logs](https://console.aws.amazon.com/cloudwatch/home?region=",
              Object {
                "Ref": "AWS::Region",
              },
              "#logEventViewer:group=/aws/lambda/",
              Object {
                "Ref": "ConstructHubTransliteratorpythonHandler8F330E7D",
              },
              ")\\"}},{\\"type\\":\\"metric\\",\\"width\\":6,\\"height\\":6,\\"x\\":0,\\"y\\":18,\\"properties\\":{\\"view\\":\\"timeSeries\\",\\"title\\":\\"Invocations/5min\\",\\"region\\":\\"",
              Object {
                "Ref": "AWS::Region",
              },
              "\\",\\"metrics\\":[[\\"AWS/Lambda\\",\\"Invocations\\",\\"FunctionName\\",\\"",
              Object {
                "Ref": "ConstructHubTransliteratorpythonHandler8F330E7D",
              },
              "\\",{\\"stat\\":\\"Sum\\"}]],\\"yAxis\\":{}}},{\\"type\\":\\"metric\\",\\"width\\":6,\\"height\\":6,\\"x\\":6,\\"y\\":18,\\"properties\\":{\\"view\\":\\"timeSeries\\",\\"title\\":\\"Errors/5min\\",\\"region\\":\\"",
              Object {
                "Ref": "AWS::Region",
              },
              "\\",\\"metrics\\":[[\\"AWS/Lambda\\",\\"Errors\\",\\"FunctionName\\",\\"",
              Object {
                "Ref": "ConstructHubTransliteratorpythonHandler8F330E7D",
              },
              "\\",{\\"stat\\":\\"Sum\\"}]],\\"annotations\\":{\\"horizontal\\":[{\\"label\\":\\"Errors > 0 for 3 datapoints within 15 minutes\\",\\"value\\":0,\\"yAxis\\":\\"left\\"}]},\\"yAxis\\":{}}},{\\"type\\":\\"metric\\",\\"width\\":6,\\"height\\":6,\\"x\\":12,\\"y\\":18,\\"properties\\":{\\"view\\":\\"timeSeries\\",\\"title\\":\\"Throttles/5min\\",\\"region\\":\\"",
              Object {
                "Ref": "AWS::Region",
              },
              "\\",\\"metrics\\":[[\\"AWS/Lambda\\",\\"Throttles\\",\\"FunctionName\\",\\"",
              Object {
                "Ref": "ConstructHubTransliteratorpythonHandler8F330E7D",
              },
              "\\",{\\"stat\\":\\"Sum\\"}]],\\"annotations\\":{\\"horizontal\\":[{\\"label\\":\\"Throttles > 0 for 3 datapoints within 15 minutes\\",\\"value\\":0,\\"yAxis\\":\\"left\\"}]},\\"yAxis\\":{}}},{\\"type\\":\\"metric\\",\\"width\\":6,\\"height\\":6,\\"x\\":18,\\"y\\":18,\\"properties\\":{\\"view\\":\\"timeSeries\\",\\"title\\":\\"Duration/5min\\",\\"region\\":\\"",
              Object {
                "Ref": "AWS::Region",
              },
              "\\",\\"metrics\\":[[\\"AWS/Lambda\\",\\"Duration\\",\\"FunctionName\\",\\"",
              Object {
                "Ref": "ConstructHubTransliteratorpythonHandler8F330E7D",
              },
              "\\",{\\"label\\":\\"p99\\",\\"stat\\":\\"p99\\"}]],\\"annotations\\":{\\"horizontal\\":[{\\"label\\":\\"p99 > 720000 for 3 datapoints within 15 minutes\\",\\"value\\":720000,\\"yAxis\\":\\"left\\"}]},\\"yAxis\\":{}}},{\\"type\\":\\"text\\",\\"width\\":24,\\"height\\":2,\\"x\\":0,\\"y\\":24,\\"properties\\":{\\"markdown\\":\\"# Transliterator Function\\\\n\\\\n[button:AWS Lambda Console](https://console.aws.amazon.com/lambda/home?region=",
              Object {
                "Ref": "AWS::Region",
              },
              "#/functions/",
              Object {
                "Ref": "ConstructHubTransliteratortypescriptHandlerFAD532B5",
              },
              "?tab=graph) [button:CloudWatch Logs](https://console.aws.amazon.com/cloudwatch/home?region=",
              Object {
                "Ref": "AWS::Region",
              },
              "#logEventViewer:group=/aws/lambda/",
              Object {
                "Ref": "ConstructHubTransliteratortypescriptHandlerFAD532B5",
              },
              ")\\"}},{\\"type\\":\\"metric\\",\\"width\\":6,\\"height\\":6,\\"x\\":0,\\"y\\":26,\\"properties\\":{\\"view\\":\\"timeSeries\\",\\"title\\":\\"Invocations/5min\\",\\"region\\":\\"",
              Object {
                "Ref": "AWS::Region",
              },
              "\\",\\"metrics\\":[[\\"AWS/Lambda\\",\\"Invocations\\",\\"FunctionName\\",\\"",
              Object {
                "Ref": "ConstructHubTransliteratortypescriptHandlerFAD532B5",
              },
              "\\",{\\"stat\\":\\"Sum\\"}]],\\"yAxis\\":{}}},{\\"type\\":\\"metric\\",\\"width\\":6,\\"height\\":6,\\"x\\":6,\\"y\\":26,\\"properties\\":{\\"view\\":\\"timeSeries\\",\\"title\\":\\"Errors/5min\\",\\"region\\":\\"",
              Object {
                "Ref": "AWS::Region",
              },
              "\\",\\"metrics\\":[[\\"AWS/Lambda\\",\\"Errors\\",\\"FunctionName\\",\\"",
              Object {
                "Ref": "ConstructHubTransliteratortypescriptHandlerFAD532B5",
              },
              "\\",{\\"stat\\":\\"Sum\\"}]],\\"annotations\\":{\\"horizontal\\":[{\\"label\\":\\"Errors > 0 for 3 datapoints within 15 minutes\\",\\"value\\":0,\\"yAxis\\":\\"left\\"}]},\\"yAxis\\":{}}},{\\"type\\":\\"metric\\",\\"width\\":6,\\"height\\":6,\\"x\\":12,\\"y\\":26,\\"properties\\":{\\"view\\":\\"timeSeries\\",\\"title\\":\\"Throttles/5min\\",\\"region\\":\\"",
              Object {
                "Ref": "AWS::Region",
              },
              "\\",\\"metrics\\":[[\\"AWS/Lambda\\",\\"Throttles\\",\\"FunctionName\\",\\"",
              Object {
                "Ref": "ConstructHubTransliteratortypescriptHandlerFAD532B5",
              },
              "\\",{\\"stat\\":\\"Sum\\"}]],\\"annotations\\":{\\"horizontal\\":[{\\"label\\":\\"Throttles > 0 for 3 datapoints within 15 minutes\\",\\"value\\":0,\\"yAxis\\":\\"left\\"}]},\\"yAxis\\":{}}},{\\"type\\":\\"metric\\",\\"width\\":6,\\"height\\":6,\\"x\\":18,\\"y\\":26,\\"properties\\":{\\"view\\":\\"timeSeries\\",\\"title\\":\\"Duration/5min\\",\\"region\\":\\"",
              Object {
                "Ref": "AWS::Region",
              },
              "\\",\\"metrics\\":[[\\"AWS/Lambda\\",\\"Duration\\",\\"FunctionName\\",\\"",
              Object {
                "Ref": "ConstructHubTransliteratortypescriptHandlerFAD532B5",
              },
              "\\",{\\"label\\":\\"p99\\",\\"stat\\":\\"p99\\"}]],\\"annotations\\":{\\"horizontal\\":[{\\"label\\":\\"p99 > 720000 for 3 datapoints within 15 minutes\\",\\"value\\":720000,\\"yAxis\\":\\"left\\"}]},\\"yAxis\\":{}}},{\\"type\\":\\"text\\",\\"width\\":24,\\"height\\":2,\\"x\\":0,\\"y\\":32,\\"properties\\":{\\"markdown\\":\\"# Catalog Builder Function\\\\n\\\\n[button:AWS Lambda Console](https://console.aws.amazon.com/lambda/home?region=",
              Object {
                "Ref": "AWS::Region",
              },
              "#/functions/",
              Object {
                "Ref": "ConstructHubCatalogBuilder5A9DE4AF",
              },
              "?tab=graph) [button:CloudWatch Logs](https://console.aws.amazon.com/cloudwatch/home?region=",
              Object {
                "Ref": "AWS::Region",
              },
              "#logEventViewer:group=/aws/lambda/",
              Object {
                "Ref": "ConstructHubCatalogBuilder5A9DE4AF",
              },
              ")\\"}},{\\"type\\":\\"metric\\",\\"width\\":6,\\"height\\":6,\\"x\\":0,\\"y\\":34,\\"properties\\":{\\"view\\":\\"timeSeries\\",\\"title\\":\\"Invocations/5min\\",\\"region\\":\\"",
              Object {
                "Ref": "AWS::Region",
              },
              "\\",\\"metrics\\":[[\\"AWS/Lambda\\",\\"Invocations\\",\\"FunctionName\\",\\"",
              Object {
                "Ref": "ConstructHubCatalogBuilder5A9DE4AF",
              },
              "\\",{\\"stat\\":\\"Sum\\"}]],\\"yAxis\\":{}}},{\\"type\\":\\"metric\\",\\"width\\":6,\\"height\\":6,\\"x\\":6,\\"y\\":34,\\"properties\\":{\\"view\\":\\"timeSeries\\",\\"title\\":\\"Errors/5min\\",\\"region\\":\\"",
              Object {
                "Ref": "AWS::Region",
              },
              "\\",\\"metrics\\":[[\\"AWS/Lambda\\",\\"Errors\\",\\"FunctionName\\",\\"",
              Object {
                "Ref": "ConstructHubCatalogBuilder5A9DE4AF",
              },
              "\\",{\\"stat\\":\\"Sum\\"}]],\\"annotations\\":{\\"horizontal\\":[{\\"label\\":\\"Errors > 0 for 3 datapoints within 15 minutes\\",\\"value\\":0,\\"yAxis\\":\\"left\\"}]},\\"yAxis\\":{}}},{\\"type\\":\\"metric\\",\\"width\\":6,\\"height\\":6,\\"x\\":12,\\"y\\":34,\\"properties\\":{\\"view\\":\\"timeSeries\\",\\"title\\":\\"Throttles/5min\\",\\"region\\":\\"",
              Object {
                "Ref": "AWS::Region",
              },
              "\\",\\"metrics\\":[[\\"AWS/Lambda\\",\\"Throttles\\",\\"FunctionName\\",\\"",
              Object {
                "Ref": "ConstructHubCatalogBuilder5A9DE4AF",
              },
              "\\",{\\"stat\\":\\"Sum\\"}]],\\"annotations\\":{\\"horizontal\\":[{\\"label\\":\\"Throttles > 0 for 3 datapoints within 15 minutes\\",\\"value\\":0,\\"yAxis\\":\\"left\\"}]},\\"yAxis\\":{}}},{\\"type\\":\\"metric\\",\\"width\\":6,\\"height\\":6,\\"x\\":18,\\"y\\":34,\\"properties\\":{\\"view\\":\\"timeSeries\\",\\"title\\":\\"Duration/5min\\",\\"region\\":\\"",
              Object {
                "Ref": "AWS::Region",
              },
              "\\",\\"metrics\\":[[\\"AWS/Lambda\\",\\"Duration\\",\\"FunctionName\\",\\"",
              Object {
                "Ref": "ConstructHubCatalogBuilder5A9DE4AF",
              },
              "\\",{\\"label\\":\\"p99\\",\\"stat\\":\\"p99\\"}]],\\"annotations\\":{\\"horizontal\\":[{\\"label\\":\\"p99 > 720000 for 3 datapoints within 15 minutes\\",\\"value\\":720000,\\"yAxis\\":\\"left\\"}]},\\"yAxis\\":{}}},{\\"type\\":\\"text\\",\\"width\\":24,\\"height\\":2,\\"x\\":0,\\"y\\":40,\\"properties\\":{\\"markdown\\":\\"# Inventory Canary\\\\n\\\\n[button:AWS Lambda Console](https://console.aws.amazon.com/lambda/home?region=",
              Object {
                "Ref": "AWS::Region",
              },
              "#/functions/",
              Object {
                "Ref": "ConstructHubInventoryCanary63D899BC",
              },
              "?tab=graph) [button:CloudWatch Logs](https://console.aws.amazon.com/cloudwatch/home?region=",
              Object {
                "Ref": "AWS::Region",
              },
              "#logEventViewer:group=/aws/lambda/",
              Object {
                "Ref": "ConstructHubInventoryCanary63D899BC",
              },
              ")\\"}},{\\"type\\":\\"metric\\",\\"width\\":6,\\"height\\":6,\\"x\\":0,\\"y\\":42,\\"properties\\":{\\"view\\":\\"timeSeries\\",\\"title\\":\\"Invocations/5min\\",\\"region\\":\\"",
              Object {
                "Ref": "AWS::Region",
              },
              "\\",\\"metrics\\":[[\\"AWS/Lambda\\",\\"Invocations\\",\\"FunctionName\\",\\"",
              Object {
                "Ref": "ConstructHubInventoryCanary63D899BC",
              },
              "\\",{\\"stat\\":\\"Sum\\"}]],\\"yAxis\\":{}}},{\\"type\\":\\"metric\\",\\"width\\":6,\\"height\\":6,\\"x\\":6,\\"y\\":42,\\"properties\\":{\\"view\\":\\"timeSeries\\",\\"title\\":\\"Errors/5min\\",\\"region\\":\\"",
              Object {
                "Ref": "AWS::Region",
              },
              "\\",\\"metrics\\":[[\\"AWS/Lambda\\",\\"Errors\\",\\"FunctionName\\",\\"",
              Object {
                "Ref": "ConstructHubInventoryCanary63D899BC",
              },
              "\\",{\\"stat\\":\\"Sum\\"}]],\\"annotations\\":{\\"horizontal\\":[{\\"label\\":\\"Errors > 0 for 3 datapoints within 15 minutes\\",\\"value\\":0,\\"yAxis\\":\\"left\\"}]},\\"yAxis\\":{}}},{\\"type\\":\\"metric\\",\\"width\\":6,\\"height\\":6,\\"x\\":12,\\"y\\":42,\\"properties\\":{\\"view\\":\\"timeSeries\\",\\"title\\":\\"Throttles/5min\\",\\"region\\":\\"",
              Object {
                "Ref": "AWS::Region",
              },
              "\\",\\"metrics\\":[[\\"AWS/Lambda\\",\\"Throttles\\",\\"FunctionName\\",\\"",
              Object {
                "Ref": "ConstructHubInventoryCanary63D899BC",
              },
              "\\",{\\"stat\\":\\"Sum\\"}]],\\"annotations\\":{\\"horizontal\\":[{\\"label\\":\\"Throttles > 0 for 3 datapoints within 15 minutes\\",\\"value\\":0,\\"yAxis\\":\\"left\\"}]},\\"yAxis\\":{}}},{\\"type\\":\\"metric\\",\\"width\\":6,\\"height\\":6,\\"x\\":18,\\"y\\":42,\\"properties\\":{\\"view\\":\\"timeSeries\\",\\"title\\":\\"Duration/5min\\",\\"region\\":\\"",
              Object {
                "Ref": "AWS::Region",
              },
              "\\",\\"metrics\\":[[\\"AWS/Lambda\\",\\"Duration\\",\\"FunctionName\\",\\"",
              Object {
                "Ref": "ConstructHubInventoryCanary63D899BC",
              },
              "\\",{\\"label\\":\\"p99\\",\\"stat\\":\\"p99\\"}]],\\"annotations\\":{\\"horizontal\\":[{\\"label\\":\\"p99 > 240000 for 3 datapoints within 15 minutes\\",\\"value\\":240000,\\"yAxis\\":\\"left\\"}]},\\"yAxis\\":{}}}]}",
            ],
          ],
        },
        "DashboardName": "construct-hub",
      },
      "Type": "AWS::CloudWatch::Dashboard",
    },
    "ConstructHubMonitoringWatchfulTestConstructHubCatalogBuilderC9A41048DurationAlarm557052D9": Object {
      "Properties": Object {
        "AlarmActions": Array [],
        "AlarmDescription": "p99 latency >= 720s (80%)",
        "ComparisonOperator": "GreaterThanThreshold",
        "EvaluationPeriods": 3,
        "Metrics": Array [
          Object {
            "Id": "m1",
            "Label": "p99",
            "MetricStat": Object {
              "Metric": Object {
                "Dimensions": Array [
                  Object {
                    "Name": "FunctionName",
                    "Value": Object {
                      "Ref": "ConstructHubCatalogBuilder5A9DE4AF",
                    },
                  },
                ],
                "MetricName": "Duration",
                "Namespace": "AWS/Lambda",
              },
              "Period": 300,
              "Stat": "p99",
            },
            "ReturnData": true,
          },
        ],
        "Threshold": 720000,
      },
      "Type": "AWS::CloudWatch::Alarm",
    },
    "ConstructHubMonitoringWatchfulTestConstructHubCatalogBuilderC9A41048ErrorsAlarmF91F07CD": Object {
      "Properties": Object {
        "AlarmActions": Array [],
        "AlarmDescription": "Over 0 errors per minute",
        "ComparisonOperator": "GreaterThanThreshold",
        "Dimensions": Array [
          Object {
            "Name": "FunctionName",
            "Value": Object {
              "Ref": "ConstructHubCatalogBuilder5A9DE4AF",
            },
          },
        ],
        "EvaluationPeriods": 3,
        "MetricName": "Errors",
        "Namespace": "AWS/Lambda",
        "Period": 300,
        "Statistic": "Sum",
        "Threshold": 0,
      },
      "Type": "AWS::CloudWatch::Alarm",
    },
    "ConstructHubMonitoringWatchfulTestConstructHubCatalogBuilderC9A41048ThrottlesAlarm2A5B0492": Object {
      "Properties": Object {
        "AlarmActions": Array [],
        "AlarmDescription": "Over 0 throttles per minute",
        "ComparisonOperator": "GreaterThanThreshold",
        "Dimensions": Array [
          Object {
            "Name": "FunctionName",
            "Value": Object {
              "Ref": "ConstructHubCatalogBuilder5A9DE4AF",
            },
          },
        ],
        "EvaluationPeriods": 3,
        "MetricName": "Throttles",
        "Namespace": "AWS/Lambda",
        "Period": 300,
        "Statistic": "Sum",
        "Threshold": 0,
      },
      "Type": "AWS::CloudWatch::Alarm",
    },
    "ConstructHubMonitoringWatchfulTestConstructHubDiscovery5714D5BBDurationAlarm5CFE5B52": Object {
      "Properties": Object {
        "AlarmActions": Array [],
        "AlarmDescription": "p99 latency >= 720s (80%)",
        "ComparisonOperator": "GreaterThanThreshold",
        "EvaluationPeriods": 3,
        "Metrics": Array [
          Object {
            "Id": "m1",
            "Label": "p99",
            "MetricStat": Object {
              "Metric": Object {
                "Dimensions": Array [
                  Object {
                    "Name": "FunctionName",
                    "Value": Object {
                      "Ref": "ConstructHubDiscoveryD6EEC2B8",
                    },
                  },
                ],
                "MetricName": "Duration",
                "Namespace": "AWS/Lambda",
              },
              "Period": 300,
              "Stat": "p99",
            },
            "ReturnData": true,
          },
        ],
        "Threshold": 720000,
      },
      "Type": "AWS::CloudWatch::Alarm",
    },
    "ConstructHubMonitoringWatchfulTestConstructHubDiscovery5714D5BBErrorsAlarm373566EE": Object {
      "Properties": Object {
        "AlarmActions": Array [],
        "AlarmDescription": "Over 0 errors per minute",
        "ComparisonOperator": "GreaterThanThreshold",
        "Dimensions": Array [
          Object {
            "Name": "FunctionName",
            "Value": Object {
              "Ref": "ConstructHubDiscoveryD6EEC2B8",
            },
          },
        ],
        "EvaluationPeriods": 3,
        "MetricName": "Errors",
        "Namespace": "AWS/Lambda",
        "Period": 300,
        "Statistic": "Sum",
        "Threshold": 0,
      },
      "Type": "AWS::CloudWatch::Alarm",
    },
    "ConstructHubMonitoringWatchfulTestConstructHubDiscovery5714D5BBThrottlesAlarm261A4778": Object {
      "Properties": Object {
        "AlarmActions": Array [],
        "AlarmDescription": "Over 0 throttles per minute",
        "ComparisonOperator": "GreaterThanThreshold",
        "Dimensions": Array [
          Object {
            "Name": "FunctionName",
            "Value": Object {
              "Ref": "ConstructHubDiscoveryD6EEC2B8",
            },
          },
        ],
        "EvaluationPeriods": 3,
        "MetricName": "Throttles",
        "Namespace": "AWS/Lambda",
        "Period": 300,
        "Statistic": "Sum",
        "Threshold": 0,
      },
      "Type": "AWS::CloudWatch::Alarm",
    },
    "ConstructHubMonitoringWatchfulTestConstructHubIngestionAE667A08DurationAlarm8C97ADAD": Object {
      "Properties": Object {
        "AlarmActions": Array [],
        "AlarmDescription": "p99 latency >= 720s (80%)",
        "ComparisonOperator": "GreaterThanThreshold",
        "EvaluationPeriods": 3,
        "Metrics": Array [
          Object {
            "Id": "m1",
            "Label": "p99",
            "MetricStat": Object {
              "Metric": Object {
                "Dimensions": Array [
                  Object {
                    "Name": "FunctionName",
                    "Value": Object {
                      "Ref": "ConstructHubIngestion407909CE",
                    },
                  },
                ],
                "MetricName": "Duration",
                "Namespace": "AWS/Lambda",
              },
              "Period": 300,
              "Stat": "p99",
            },
            "ReturnData": true,
          },
        ],
        "Threshold": 720000,
      },
      "Type": "AWS::CloudWatch::Alarm",
    },
    "ConstructHubMonitoringWatchfulTestConstructHubIngestionAE667A08ErrorsAlarm76E1369B": Object {
      "Properties": Object {
        "AlarmActions": Array [],
        "AlarmDescription": "Over 0 errors per minute",
        "ComparisonOperator": "GreaterThanThreshold",
        "Dimensions": Array [
          Object {
            "Name": "FunctionName",
            "Value": Object {
              "Ref": "ConstructHubIngestion407909CE",
            },
          },
        ],
        "EvaluationPeriods": 3,
        "MetricName": "Errors",
        "Namespace": "AWS/Lambda",
        "Period": 300,
        "Statistic": "Sum",
        "Threshold": 0,
      },
      "Type": "AWS::CloudWatch::Alarm",
    },
    "ConstructHubMonitoringWatchfulTestConstructHubIngestionAE667A08ThrottlesAlarm2CD0B31C": Object {
      "Properties": Object {
        "AlarmActions": Array [],
        "AlarmDescription": "Over 0 throttles per minute",
        "ComparisonOperator": "GreaterThanThreshold",
        "Dimensions": Array [
          Object {
            "Name": "FunctionName",
            "Value": Object {
              "Ref": "ConstructHubIngestion407909CE",
            },
          },
        ],
        "EvaluationPeriods": 3,
        "MetricName": "Throttles",
        "Namespace": "AWS/Lambda",
        "Period": 300,
        "Statistic": "Sum",
        "Threshold": 0,
      },
      "Type": "AWS::CloudWatch::Alarm",
    },
    "ConstructHubMonitoringWatchfulTestConstructHubInventoryCanary54F5B7ACDurationAlarm2B1DCEF6": Object {
      "Properties": Object {
        "AlarmActions": Array [],
        "AlarmDescription": "p99 latency >= 240s (80%)",
        "ComparisonOperator": "GreaterThanThreshold",
        "EvaluationPeriods": 3,
        "Metrics": Array [
          Object {
            "Id": "m1",
            "Label": "p99",
            "MetricStat": Object {
              "Metric": Object {
                "Dimensions": Array [
                  Object {
                    "Name": "FunctionName",
                    "Value": Object {
                      "Ref": "ConstructHubInventoryCanary63D899BC",
                    },
                  },
                ],
                "MetricName": "Duration",
                "Namespace": "AWS/Lambda",
              },
              "Period": 300,
              "Stat": "p99",
            },
            "ReturnData": true,
          },
        ],
        "Threshold": 240000,
      },
      "Type": "AWS::CloudWatch::Alarm",
    },
    "ConstructHubMonitoringWatchfulTestConstructHubInventoryCanary54F5B7ACErrorsAlarm2DCA11C4": Object {
      "Properties": Object {
        "AlarmActions": Array [],
        "AlarmDescription": "Over 0 errors per minute",
        "ComparisonOperator": "GreaterThanThreshold",
        "Dimensions": Array [
          Object {
            "Name": "FunctionName",
            "Value": Object {
              "Ref": "ConstructHubInventoryCanary63D899BC",
            },
          },
        ],
        "EvaluationPeriods": 3,
        "MetricName": "Errors",
        "Namespace": "AWS/Lambda",
        "Period": 300,
        "Statistic": "Sum",
        "Threshold": 0,
      },
      "Type": "AWS::CloudWatch::Alarm",
    },
    "ConstructHubMonitoringWatchfulTestConstructHubInventoryCanary54F5B7ACThrottlesAlarm0D677953": Object {
      "Properties": Object {
        "AlarmActions": Array [],
        "AlarmDescription": "Over 0 throttles per minute",
        "ComparisonOperator": "GreaterThanThreshold",
        "Dimensions": Array [
          Object {
            "Name": "FunctionName",
            "Value": Object {
              "Ref": "ConstructHubInventoryCanary63D899BC",
            },
          },
        ],
        "EvaluationPeriods": 3,
        "MetricName": "Throttles",
        "Namespace": "AWS/Lambda",
        "Period": 300,
        "Statistic": "Sum",
        "Threshold": 0,
      },
      "Type": "AWS::CloudWatch::Alarm",
    },
    "ConstructHubMonitoringWatchfulTestConstructHubTransliteratorpythonHandler80DA2016DurationAlarm010E7F76": Object {
      "Properties": Object {
        "AlarmActions": Array [],
        "AlarmDescription": "p99 latency >= 720s (80%)",
        "ComparisonOperator": "GreaterThanThreshold",
        "EvaluationPeriods": 3,
        "Metrics": Array [
          Object {
            "Id": "m1",
            "Label": "p99",
            "MetricStat": Object {
              "Metric": Object {
                "Dimensions": Array [
                  Object {
                    "Name": "FunctionName",
                    "Value": Object {
                      "Ref": "ConstructHubTransliteratorpythonHandler8F330E7D",
                    },
                  },
                ],
                "MetricName": "Duration",
                "Namespace": "AWS/Lambda",
              },
              "Period": 300,
              "Stat": "p99",
            },
            "ReturnData": true,
          },
        ],
        "Threshold": 720000,
      },
      "Type": "AWS::CloudWatch::Alarm",
    },
    "ConstructHubMonitoringWatchfulTestConstructHubTransliteratorpythonHandler80DA2016ErrorsAlarmAFA651E8": Object {
      "Properties": Object {
        "AlarmActions": Array [],
        "AlarmDescription": "Over 0 errors per minute",
        "ComparisonOperator": "GreaterThanThreshold",
        "Dimensions": Array [
          Object {
            "Name": "FunctionName",
            "Value": Object {
              "Ref": "ConstructHubTransliteratorpythonHandler8F330E7D",
            },
          },
        ],
        "EvaluationPeriods": 3,
        "MetricName": "Errors",
        "Namespace": "AWS/Lambda",
        "Period": 300,
        "Statistic": "Sum",
        "Threshold": 0,
      },
      "Type": "AWS::CloudWatch::Alarm",
    },
    "ConstructHubMonitoringWatchfulTestConstructHubTransliteratorpythonHandler80DA2016ThrottlesAlarm9C1910AC": Object {
      "Properties": Object {
        "AlarmActions": Array [],
        "AlarmDescription": "Over 0 throttles per minute",
        "ComparisonOperator": "GreaterThanThreshold",
        "Dimensions": Array [
          Object {
            "Name": "FunctionName",
            "Value": Object {
              "Ref": "ConstructHubTransliteratorpythonHandler8F330E7D",
            },
          },
        ],
        "EvaluationPeriods": 3,
        "MetricName": "Throttles",
        "Namespace": "AWS/Lambda",
        "Period": 300,
        "Statistic": "Sum",
        "Threshold": 0,
      },
      "Type": "AWS::CloudWatch::Alarm",
    },
    "ConstructHubMonitoringWatchfulTestConstructHubTransliteratortypescriptHandlerC2B3D168DurationAlarm8B49989B": Object {
      "Properties": Object {
        "AlarmActions": Array [],
        "AlarmDescription": "p99 latency >= 720s (80%)",
        "ComparisonOperator": "GreaterThanThreshold",
        "EvaluationPeriods": 3,
        "Metrics": Array [
          Object {
            "Id": "m1",
            "Label": "p99",
            "MetricStat": Object {
              "Metric": Object {
                "Dimensions": Array [
                  Object {
                    "Name": "FunctionName",
                    "Value": Object {
                      "Ref": "ConstructHubTransliteratortypescriptHandlerFAD532B5",
                    },
                  },
                ],
                "MetricName": "Duration",
                "Namespace": "AWS/Lambda",
              },
              "Period": 300,
              "Stat": "p99",
            },
            "ReturnData": true,
          },
        ],
        "Threshold": 720000,
      },
      "Type": "AWS::CloudWatch::Alarm",
    },
    "ConstructHubMonitoringWatchfulTestConstructHubTransliteratortypescriptHandlerC2B3D168ErrorsAlarmC2D137A4": Object {
      "Properties": Object {
        "AlarmActions": Array [],
        "AlarmDescription": "Over 0 errors per minute",
        "ComparisonOperator": "GreaterThanThreshold",
        "Dimensions": Array [
          Object {
            "Name": "FunctionName",
            "Value": Object {
              "Ref": "ConstructHubTransliteratortypescriptHandlerFAD532B5",
            },
          },
        ],
        "EvaluationPeriods": 3,
        "MetricName": "Errors",
        "Namespace": "AWS/Lambda",
        "Period": 300,
        "Statistic": "Sum",
        "Threshold": 0,
      },
      "Type": "AWS::CloudWatch::Alarm",
    },
    "ConstructHubMonitoringWatchfulTestConstructHubTransliteratortypescriptHandlerC2B3D168ThrottlesAlarmA726B1A2": Object {
      "Properties": Object {
        "AlarmActions": Array [],
        "AlarmDescription": "Over 0 throttles per minute",
        "ComparisonOperator": "GreaterThanThreshold",
        "Dimensions": Array [
          Object {
            "Name": "FunctionName",
            "Value": Object {
              "Ref": "ConstructHubTransliteratortypescriptHandlerFAD532B5",
            },
          },
        ],
        "EvaluationPeriods": 3,
        "MetricName": "Throttles",
        "Namespace": "AWS/Lambda",
        "Period": 300,
        "Statistic": "Sum",
        "Threshold": 0,
      },
      "Type": "AWS::CloudWatch::Alarm",
    },
    "ConstructHubMonitoringWebCanaryHomePageErrorsE7BB4002": Object {
      "Properties": Object {
        "AlarmActions": Array [
          "arn:aws:sns:us-east-1:123456789012:mystack-mytopic-NZJ5JSMVGFIE",
        ],
        "AlarmDescription": Object {
          "Fn::Join": Array [
            "",
            Array [
              "80% error rate for https://",
              Object {
                "Fn::GetAtt": Array [
                  "ConstructHubWebAppDistribution1F181DC9",
                  "DomainName",
                ],
              },
              " (Home Page)",
            ],
          ],
        },
        "ComparisonOperator": "GreaterThanOrEqualToThreshold",
        "EvaluationPeriods": 1,
        "Metrics": Array [
          Object {
            "Id": "m1",
            "Label": Object {
              "Fn::Join": Array [
                "",
                Array [
                  "https://",
                  Object {
                    "Fn::GetAtt": Array [
                      "ConstructHubWebAppDistribution1F181DC9",
                      "DomainName",
                    ],
                  },
                  " Errors",
                ],
              ],
            },
            "MetricStat": Object {
              "Metric": Object {
                "Dimensions": Array [
                  Object {
                    "Name": "FunctionName",
                    "Value": Object {
                      "Ref": "ConstructHubMonitoringWebCanaryHomePageHttpGetFunctionF27ADDC8",
                    },
                  },
                ],
                "MetricName": "Errors",
                "Namespace": "AWS/Lambda",
              },
              "Period": 300,
              "Stat": "Sum",
            },
            "ReturnData": true,
          },
        ],
        "Threshold": 4,
        "TreatMissingData": "breaching",
      },
      "Type": "AWS::CloudWatch::Alarm",
    },
    "ConstructHubMonitoringWebCanaryHomePageHttpGetFunctionF27ADDC8": Object {
      "DependsOn": Array [
        "ConstructHubMonitoringWebCanaryHomePageHttpGetFunctionServiceRole9AAAD93C",
      ],
      "Properties": Object {
        "Code": Object {
          "S3Bucket": Object {
            "Ref": "AssetParameters6b4a338b691490f1fd6351e29140684b4cc8c932fa8610251617ca4279b42c9fS3Bucket165D0B30",
          },
          "S3Key": Object {
            "Fn::Join": Array [
              "",
              Array [
                Object {
                  "Fn::Select": Array [
                    0,
                    Object {
                      "Fn::Split": Array [
                        "||",
                        Object {
                          "Ref": "AssetParameters6b4a338b691490f1fd6351e29140684b4cc8c932fa8610251617ca4279b42c9fS3VersionKeyD832198D",
                        },
                      ],
                    },
                  ],
                },
                Object {
                  "Fn::Select": Array [
                    1,
                    Object {
                      "Fn::Split": Array [
                        "||",
                        Object {
                          "Ref": "AssetParameters6b4a338b691490f1fd6351e29140684b4cc8c932fa8610251617ca4279b42c9fS3VersionKeyD832198D",
                        },
                      ],
                    },
                  ],
                },
              ],
            ],
          },
        },
        "Description": Object {
          "Fn::Join": Array [
            "",
            Array [
              "HTTP GET https://",
              Object {
                "Fn::GetAtt": Array [
                  "ConstructHubWebAppDistribution1F181DC9",
                  "DomainName",
                ],
              },
              ": Home Page",
            ],
          ],
        },
        "Environment": Object {
          "Variables": Object {
            "URL": Object {
              "Fn::Join": Array [
                "",
                Array [
                  "https://",
                  Object {
                    "Fn::GetAtt": Array [
                      "ConstructHubWebAppDistribution1F181DC9",
                      "DomainName",
                    ],
                  },
                ],
              ],
            },
          },
        },
        "Handler": "index.handler",
        "Role": Object {
          "Fn::GetAtt": Array [
            "ConstructHubMonitoringWebCanaryHomePageHttpGetFunctionServiceRole9AAAD93C",
            "Arn",
          ],
        },
        "Runtime": "nodejs14.x",
      },
      "Type": "AWS::Lambda::Function",
    },
    "ConstructHubMonitoringWebCanaryHomePageHttpGetFunctionServiceRole9AAAD93C": Object {
      "Properties": Object {
        "AssumeRolePolicyDocument": Object {
          "Statement": Array [
            Object {
              "Action": "sts:AssumeRole",
              "Effect": "Allow",
              "Principal": Object {
                "Service": "lambda.amazonaws.com",
              },
            },
          ],
          "Version": "2012-10-17",
        },
        "ManagedPolicyArns": Array [
          Object {
            "Fn::Join": Array [
              "",
              Array [
                "arn:",
                Object {
                  "Ref": "AWS::Partition",
                },
                ":iam::aws:policy/service-role/AWSLambdaBasicExecutionRole",
              ],
            ],
          },
        ],
      },
      "Type": "AWS::IAM::Role",
    },
    "ConstructHubMonitoringWebCanaryHomePageRuleAllowEventRuleTestConstructHubMonitoringWebCanaryHomePageHttpGetFunction941819C9E47F90EE": Object {
      "Properties": Object {
        "Action": "lambda:InvokeFunction",
        "FunctionName": Object {
          "Fn::GetAtt": Array [
            "ConstructHubMonitoringWebCanaryHomePageHttpGetFunctionF27ADDC8",
            "Arn",
          ],
        },
        "Principal": "events.amazonaws.com",
        "SourceArn": Object {
          "Fn::GetAtt": Array [
            "ConstructHubMonitoringWebCanaryHomePageRuleE14F9F4E",
            "Arn",
          ],
        },
      },
      "Type": "AWS::Lambda::Permission",
    },
    "ConstructHubMonitoringWebCanaryHomePageRuleE14F9F4E": Object {
      "Properties": Object {
        "ScheduleExpression": "rate(1 minute)",
        "State": "ENABLED",
        "Targets": Array [
          Object {
            "Arn": Object {
              "Fn::GetAtt": Array [
                "ConstructHubMonitoringWebCanaryHomePageHttpGetFunctionF27ADDC8",
                "Arn",
              ],
            },
            "Id": "Target0",
          },
        ],
      },
      "Type": "AWS::Events::Rule",
    },
    "ConstructHubPackageDataAllowBucketNotificationsToTestConstructHubCatalogBuilderC9A41048952FCDC8": Object {
      "Properties": Object {
        "Action": "lambda:InvokeFunction",
        "FunctionName": Object {
          "Fn::GetAtt": Array [
            "ConstructHubCatalogBuilder5A9DE4AF",
            "Arn",
          ],
        },
        "Principal": "s3.amazonaws.com",
        "SourceAccount": Object {
          "Ref": "AWS::AccountId",
        },
        "SourceArn": Object {
          "Fn::GetAtt": Array [
            "ConstructHubPackageDataDC5EF35E",
            "Arn",
          ],
        },
      },
      "Type": "AWS::Lambda::Permission",
    },
    "ConstructHubPackageDataDC5EF35E": Object {
      "DeletionPolicy": "Retain",
      "Properties": Object {
        "BucketEncryption": Object {
          "ServerSideEncryptionConfiguration": Array [
            Object {
              "ServerSideEncryptionByDefault": Object {
                "SSEAlgorithm": "AES256",
              },
            },
          ],
        },
        "LifecycleConfiguration": Object {
          "Rules": Array [
            Object {
              "AbortIncompleteMultipartUpload": Object {
                "DaysAfterInitiation": 1,
              },
              "Status": "Enabled",
            },
            Object {
              "NoncurrentVersionTransitions": Array [
                Object {
                  "StorageClass": "STANDARD_IA",
                  "TransitionInDays": 31,
                },
              ],
              "Status": "Enabled",
            },
            Object {
              "NoncurrentVersionExpirationInDays": 90,
              "Status": "Enabled",
            },
          ],
        },
        "PublicAccessBlockConfiguration": Object {
          "BlockPublicAcls": true,
          "BlockPublicPolicy": true,
          "IgnorePublicAcls": true,
          "RestrictPublicBuckets": true,
        },
        "VersioningConfiguration": Object {
          "Status": "Enabled",
        },
      },
      "Type": "AWS::S3::Bucket",
      "UpdateReplacePolicy": "Retain",
    },
    "ConstructHubPackageDataNotifications81B45141": Object {
      "DependsOn": Array [
        "ConstructHubPackageDataAllowBucketNotificationsToTestConstructHubCatalogBuilderC9A41048952FCDC8",
        "ConstructHubTransliteratorTopicPolicyF0F89ABE",
        "ConstructHubTransliteratorTopicE0461AB3",
      ],
      "Properties": Object {
        "BucketName": Object {
          "Ref": "ConstructHubPackageDataDC5EF35E",
        },
        "Managed": true,
        "NotificationConfiguration": Object {
          "LambdaFunctionConfigurations": Array [
            Object {
              "Events": Array [
                "s3:ObjectCreated:*",
              ],
              "Filter": Object {
                "Key": Object {
                  "FilterRules": Array [
                    Object {
                      "Name": "suffix",
                      "Value": "/docs-typescript.md",
                    },
                    Object {
                      "Name": "prefix",
                      "Value": "data/",
                    },
                  ],
                },
              },
              "LambdaFunctionArn": Object {
                "Fn::GetAtt": Array [
                  "ConstructHubCatalogBuilder5A9DE4AF",
                  "Arn",
                ],
              },
            },
          ],
          "TopicConfigurations": Array [
            Object {
              "Events": Array [
                "s3:ObjectCreated:*",
              ],
              "Filter": Object {
                "Key": Object {
                  "FilterRules": Array [
                    Object {
                      "Name": "suffix",
                      "Value": "/assembly.json",
                    },
                    Object {
                      "Name": "prefix",
                      "Value": "data/",
                    },
                  ],
                },
              },
              "TopicArn": Object {
                "Ref": "ConstructHubTransliteratorTopicE0461AB3",
              },
            },
          ],
        },
        "ServiceToken": Object {
          "Fn::GetAtt": Array [
            "BucketNotificationsHandler050a0587b7544547bf325f094a3db8347ECC3691",
            "Arn",
          ],
        },
      },
      "Type": "Custom::S3BucketNotifications",
    },
    "ConstructHubPackageDataPolicy4615475A": Object {
      "Properties": Object {
        "Bucket": Object {
          "Ref": "ConstructHubPackageDataDC5EF35E",
        },
        "PolicyDocument": Object {
          "Statement": Array [
            Object {
              "Action": "s3:GetObject",
              "Effect": "Allow",
              "Principal": Object {
                "CanonicalUser": Object {
                  "Fn::GetAtt": Array [
                    "ConstructHubWebAppDistributionOrigin2S3OriginDA7E7FF4",
                    "S3CanonicalUserId",
                  ],
                },
              },
              "Resource": Object {
                "Fn::Join": Array [
                  "",
                  Array [
                    Object {
                      "Fn::GetAtt": Array [
                        "ConstructHubPackageDataDC5EF35E",
                        "Arn",
                      ],
                    },
                    "/*",
                  ],
                ],
              },
            },
          ],
          "Version": "2012-10-17",
        },
      },
      "Type": "AWS::S3::BucketPolicy",
    },
    "ConstructHubTransliteratorTopicE0461AB3": Object {
      "Type": "AWS::SNS::Topic",
    },
    "ConstructHubTransliteratorTopicPolicyF0F89ABE": Object {
      "Properties": Object {
        "PolicyDocument": Object {
          "Statement": Array [
            Object {
              "Action": "sns:Publish",
              "Condition": Object {
                "ArnLike": Object {
                  "aws:SourceArn": Object {
                    "Fn::GetAtt": Array [
                      "ConstructHubPackageDataDC5EF35E",
                      "Arn",
                    ],
                  },
                },
              },
              "Effect": "Allow",
              "Principal": Object {
                "Service": "s3.amazonaws.com",
              },
              "Resource": Object {
                "Ref": "ConstructHubTransliteratorTopicE0461AB3",
              },
              "Sid": "0",
            },
          ],
          "Version": "2012-10-17",
        },
        "Topics": Array [
          Object {
            "Ref": "ConstructHubTransliteratorTopicE0461AB3",
          },
        ],
      },
      "Type": "AWS::SNS::TopicPolicy",
    },
    "ConstructHubTransliteratorpythonDLQAlarm2044CFB8": Object {
      "Properties": Object {
        "AlarmDescription": "The python transliteration function failed for one or more packages",
        "ComparisonOperator": "GreaterThanOrEqualToThreshold",
        "Dimensions": Array [
          Object {
            "Name": "QueueName",
            "Value": Object {
              "Fn::GetAtt": Array [
                "ConstructHubTransliteratorpythonHandlerDeadLetterQueue02C470D7",
                "QueueName",
              ],
            },
          },
        ],
        "EvaluationPeriods": 1,
        "MetricName": "ApproximateNumberOfMessagesVisible",
        "Namespace": "AWS/SQS",
        "Period": 300,
        "Statistic": "Maximum",
        "Threshold": 1,
      },
      "Type": "AWS::CloudWatch::Alarm",
    },
    "ConstructHubTransliteratorpythonHandler8F330E7D": Object {
      "DependsOn": Array [
        "ConstructHubTransliteratorpythonHandlerServiceRoleDefaultPolicy21A0DC55",
        "ConstructHubTransliteratorpythonHandlerServiceRoleD38B9C4B",
      ],
      "Properties": Object {
        "Code": Object {
          "S3Bucket": Object {
            "Ref": "AssetParametersa2a420a4715fb0cfd6bc2d00c13a5a70fa1c434d6e6936185021c8fb397fd2caS3Bucket95E84154",
          },
          "S3Key": Object {
            "Fn::Join": Array [
              "",
              Array [
                Object {
                  "Fn::Select": Array [
                    0,
                    Object {
                      "Fn::Split": Array [
                        "||",
                        Object {
                          "Ref": "AssetParametersa2a420a4715fb0cfd6bc2d00c13a5a70fa1c434d6e6936185021c8fb397fd2caS3VersionKeyD47D75B1",
                        },
                      ],
                    },
                  ],
                },
                Object {
                  "Fn::Select": Array [
                    1,
                    Object {
                      "Fn::Split": Array [
                        "||",
                        Object {
                          "Ref": "AssetParametersa2a420a4715fb0cfd6bc2d00c13a5a70fa1c434d6e6936185021c8fb397fd2caS3VersionKeyD47D75B1",
                        },
                      ],
                    },
                  ],
                },
              ],
            ],
          },
        },
        "DeadLetterConfig": Object {
          "TargetArn": Object {
            "Fn::GetAtt": Array [
              "ConstructHubTransliteratorpythonHandlerDeadLetterQueue02C470D7",
              "Arn",
            ],
          },
        },
        "Description": "Creates python documentation from jsii-enabled npm packages",
        "Environment": Object {
          "Variables": Object {
            "CODE_ARTIFACT_API_ENDPOINT": Object {
              "Fn::Select": Array [
                1,
                Object {
                  "Fn::Split": Array [
                    ":",
                    Object {
                      "Fn::Select": Array [
                        0,
                        Object {
                          "Fn::GetAtt": Array [
                            "ConstructHubVPCCodeArtifactAPI954CFDE1",
                            "DnsEntries",
                          ],
                        },
                      ],
                    },
                  ],
                },
              ],
            },
            "CODE_ARTIFACT_DOMAIN_NAME": Object {
              "Fn::GetAtt": Array [
                "ConstructHubCodeArtifact1188409E",
                "DomainName",
              ],
            },
            "CODE_ARTIFACT_DOMAIN_OWNER": Object {
              "Fn::GetAtt": Array [
                "ConstructHubCodeArtifact1188409E",
                "DomainOwner",
              ],
            },
            "CODE_ARTIFACT_REPOSITORY_ENDPOINT": Object {
              "Fn::GetAtt": Array [
                "ConstructHubCodeArtifactGetEndpoint9A458FEF",
                "repositoryEndpoint",
              ],
            },
            "HEADER_SPAN": "true",
            "TARGET_LANGUAGE": "python",
          },
        },
        "Handler": "index.handler",
        "MemorySize": 10240,
        "Role": Object {
          "Fn::GetAtt": Array [
            "ConstructHubTransliteratorpythonHandlerServiceRoleD38B9C4B",
            "Arn",
          ],
        },
        "Runtime": "nodejs14.x",
        "Timeout": 900,
        "VpcConfig": Object {
          "SecurityGroupIds": Array [
            Object {
              "Fn::GetAtt": Array [
                "ConstructHubTransliteratorpythonHandlerSecurityGroupC41EEBBB",
                "GroupId",
              ],
            },
          ],
          "SubnetIds": Array [
            Object {
              "Ref": "ConstructHubVPCIsolatedSubnet1SubnetEA28FD1A",
            },
            Object {
              "Ref": "ConstructHubVPCIsolatedSubnet2Subnet483D4302",
            },
          ],
        },
      },
      "Type": "AWS::Lambda::Function",
    },
    "ConstructHubTransliteratorpythonHandlerAllowInvokeTestConstructHubTransliteratorTopic665DA0DD5F47A611": Object {
      "Properties": Object {
        "Action": "lambda:InvokeFunction",
        "FunctionName": Object {
          "Fn::GetAtt": Array [
            "ConstructHubTransliteratorpythonHandler8F330E7D",
            "Arn",
          ],
        },
        "Principal": "sns.amazonaws.com",
        "SourceArn": Object {
          "Ref": "ConstructHubTransliteratorTopicE0461AB3",
        },
      },
      "Type": "AWS::Lambda::Permission",
    },
    "ConstructHubTransliteratorpythonHandlerDeadLetterQueue02C470D7": Object {
      "DeletionPolicy": "Delete",
      "Properties": Object {
        "MessageRetentionPeriod": 1209600,
      },
      "Type": "AWS::SQS::Queue",
      "UpdateReplacePolicy": "Delete",
    },
    "ConstructHubTransliteratorpythonHandlerDeadLetterQueuePolicy5682B825": Object {
      "Properties": Object {
        "PolicyDocument": Object {
          "Statement": Array [
            Object {
              "Action": "sqs:SendMessage",
              "Condition": Object {
                "ArnEquals": Object {
                  "aws:SourceArn": Object {
                    "Ref": "ConstructHubTransliteratorTopicE0461AB3",
                  },
                },
              },
              "Effect": "Allow",
              "Principal": Object {
                "Service": "sns.amazonaws.com",
              },
              "Resource": Object {
                "Fn::GetAtt": Array [
                  "ConstructHubTransliteratorpythonHandlerDeadLetterQueue02C470D7",
                  "Arn",
                ],
              },
            },
          ],
          "Version": "2012-10-17",
        },
        "Queues": Array [
          Object {
            "Ref": "ConstructHubTransliteratorpythonHandlerDeadLetterQueue02C470D7",
          },
        ],
      },
      "Type": "AWS::SQS::QueuePolicy",
    },
    "ConstructHubTransliteratorpythonHandlerEventInvokeConfig3E26DCAC": Object {
      "Properties": Object {
        "FunctionName": Object {
          "Ref": "ConstructHubTransliteratorpythonHandler8F330E7D",
        },
        "MaximumRetryAttempts": 2,
        "Qualifier": "$LATEST",
      },
      "Type": "AWS::Lambda::EventInvokeConfig",
    },
    "ConstructHubTransliteratorpythonHandlerLogRetention19D948C1": Object {
      "Properties": Object {
        "LogGroupName": Object {
          "Fn::Join": Array [
            "",
            Array [
              "/aws/lambda/",
              Object {
                "Ref": "ConstructHubTransliteratorpythonHandler8F330E7D",
              },
            ],
          ],
        },
        "RetentionInDays": 3653,
        "ServiceToken": Object {
          "Fn::GetAtt": Array [
            "LogRetentionaae0aa3c5b4d4f87b02d85b201efdd8aFD4BFC8A",
            "Arn",
          ],
        },
      },
      "Type": "Custom::LogRetention",
    },
    "ConstructHubTransliteratorpythonHandlerSecurityGroupC41EEBBB": Object {
      "Properties": Object {
        "GroupDescription": "Automatic security group for Lambda Function TestConstructHubTransliteratorpythonHandler80DA2016",
        "SecurityGroupEgress": Array [
          Object {
            "CidrIp": "0.0.0.0/0",
            "Description": "Allow all outbound traffic by default",
            "IpProtocol": "-1",
          },
        ],
        "VpcId": Object {
          "Ref": "ConstructHubVPC16ECCEA2",
        },
      },
      "Type": "AWS::EC2::SecurityGroup",
    },
    "ConstructHubTransliteratorpythonHandlerServiceRoleD38B9C4B": Object {
      "Properties": Object {
        "AssumeRolePolicyDocument": Object {
          "Statement": Array [
            Object {
              "Action": "sts:AssumeRole",
              "Effect": "Allow",
              "Principal": Object {
                "Service": "lambda.amazonaws.com",
              },
            },
          ],
          "Version": "2012-10-17",
        },
        "ManagedPolicyArns": Array [
          Object {
            "Fn::Join": Array [
              "",
              Array [
                "arn:",
                Object {
                  "Ref": "AWS::Partition",
                },
                ":iam::aws:policy/service-role/AWSLambdaBasicExecutionRole",
              ],
            ],
          },
          Object {
            "Fn::Join": Array [
              "",
              Array [
                "arn:",
                Object {
                  "Ref": "AWS::Partition",
                },
                ":iam::aws:policy/service-role/AWSLambdaVPCAccessExecutionRole",
              ],
            ],
          },
        ],
      },
      "Type": "AWS::IAM::Role",
    },
    "ConstructHubTransliteratorpythonHandlerServiceRoleDefaultPolicy21A0DC55": Object {
      "Properties": Object {
        "PolicyDocument": Object {
          "Statement": Array [
            Object {
              "Action": "sqs:SendMessage",
              "Effect": "Allow",
              "Resource": Object {
                "Fn::GetAtt": Array [
                  "ConstructHubTransliteratorpythonHandlerDeadLetterQueue02C470D7",
                  "Arn",
                ],
              },
            },
            Object {
              "Action": "sts:GetServiceBearerToken",
              "Condition": Object {
                "StringEquals": Object {
                  "sts:AWSServiceName": "codeartifact.amazonaws.com",
                },
              },
              "Effect": "Allow",
              "Resource": "*",
            },
            Object {
              "Action": Array [
                "codeartifact:GetAuthorizationToken",
                "codeartifact:GetRepositoryEndpoint",
                "codeartifact:ReadFromRepository",
              ],
              "Effect": "Allow",
              "Resource": Array [
                Object {
                  "Fn::GetAtt": Array [
                    "ConstructHubCodeArtifactDomainFC30B796",
                    "Arn",
                  ],
                },
                Object {
                  "Fn::GetAtt": Array [
                    "ConstructHubCodeArtifact1188409E",
                    "Arn",
                  ],
                },
              ],
            },
            Object {
              "Action": Array [
                "s3:GetObject*",
                "s3:GetBucket*",
                "s3:List*",
              ],
              "Effect": "Allow",
              "Resource": Array [
                Object {
                  "Fn::GetAtt": Array [
                    "ConstructHubPackageDataDC5EF35E",
                    "Arn",
                  ],
                },
                Object {
                  "Fn::Join": Array [
                    "",
                    Array [
                      Object {
                        "Fn::GetAtt": Array [
                          "ConstructHubPackageDataDC5EF35E",
                          "Arn",
                        ],
                      },
                      "/data/*/assembly.json",
                    ],
                  ],
                },
              ],
            },
            Object {
              "Action": Array [
                "s3:DeleteObject*",
                "s3:PutObject*",
                "s3:Abort*",
              ],
              "Effect": "Allow",
              "Resource": Array [
                Object {
                  "Fn::GetAtt": Array [
                    "ConstructHubPackageDataDC5EF35E",
                    "Arn",
                  ],
                },
                Object {
                  "Fn::Join": Array [
                    "",
                    Array [
                      Object {
                        "Fn::GetAtt": Array [
                          "ConstructHubPackageDataDC5EF35E",
                          "Arn",
                        ],
                      },
                      "/data/*/docs-*.md",
                    ],
                  ],
                },
              ],
            },
          ],
          "Version": "2012-10-17",
        },
        "PolicyName": "ConstructHubTransliteratorpythonHandlerServiceRoleDefaultPolicy21A0DC55",
        "Roles": Array [
          Object {
            "Ref": "ConstructHubTransliteratorpythonHandlerServiceRoleD38B9C4B",
          },
        ],
      },
      "Type": "AWS::IAM::Policy",
    },
    "ConstructHubTransliteratorpythonHandlerTopic176209C6": Object {
      "Properties": Object {
        "Endpoint": Object {
          "Fn::GetAtt": Array [
            "ConstructHubTransliteratorpythonHandler8F330E7D",
            "Arn",
          ],
        },
        "Protocol": "lambda",
        "RedrivePolicy": Object {
          "deadLetterTargetArn": Object {
            "Fn::GetAtt": Array [
              "ConstructHubTransliteratorpythonHandlerDeadLetterQueue02C470D7",
              "Arn",
            ],
          },
        },
        "TopicArn": Object {
          "Ref": "ConstructHubTransliteratorTopicE0461AB3",
        },
      },
      "Type": "AWS::SNS::Subscription",
    },
    "ConstructHubTransliteratortypescriptDLQAlarmFA76F00F": Object {
      "Properties": Object {
        "AlarmDescription": "The typescript transliteration function failed for one or more packages",
        "ComparisonOperator": "GreaterThanOrEqualToThreshold",
        "Dimensions": Array [
          Object {
            "Name": "QueueName",
            "Value": Object {
              "Fn::GetAtt": Array [
                "ConstructHubTransliteratortypescriptHandlerDeadLetterQueueEA7ED277",
                "QueueName",
              ],
            },
          },
        ],
        "EvaluationPeriods": 1,
        "MetricName": "ApproximateNumberOfMessagesVisible",
        "Namespace": "AWS/SQS",
        "Period": 300,
        "Statistic": "Maximum",
        "Threshold": 1,
      },
      "Type": "AWS::CloudWatch::Alarm",
    },
    "ConstructHubTransliteratortypescriptHandlerAllowInvokeTestConstructHubTransliteratorTopic665DA0DDFF683848": Object {
      "Properties": Object {
        "Action": "lambda:InvokeFunction",
        "FunctionName": Object {
          "Fn::GetAtt": Array [
            "ConstructHubTransliteratortypescriptHandlerFAD532B5",
            "Arn",
          ],
        },
        "Principal": "sns.amazonaws.com",
        "SourceArn": Object {
          "Ref": "ConstructHubTransliteratorTopicE0461AB3",
        },
      },
      "Type": "AWS::Lambda::Permission",
    },
    "ConstructHubTransliteratortypescriptHandlerDeadLetterQueueEA7ED277": Object {
      "DeletionPolicy": "Delete",
      "Properties": Object {
        "MessageRetentionPeriod": 1209600,
      },
      "Type": "AWS::SQS::Queue",
      "UpdateReplacePolicy": "Delete",
    },
    "ConstructHubTransliteratortypescriptHandlerDeadLetterQueuePolicyCD7BDDB3": Object {
      "Properties": Object {
        "PolicyDocument": Object {
          "Statement": Array [
            Object {
              "Action": "sqs:SendMessage",
              "Condition": Object {
                "ArnEquals": Object {
                  "aws:SourceArn": Object {
                    "Ref": "ConstructHubTransliteratorTopicE0461AB3",
                  },
                },
              },
              "Effect": "Allow",
              "Principal": Object {
                "Service": "sns.amazonaws.com",
              },
              "Resource": Object {
                "Fn::GetAtt": Array [
                  "ConstructHubTransliteratortypescriptHandlerDeadLetterQueueEA7ED277",
                  "Arn",
                ],
              },
            },
          ],
          "Version": "2012-10-17",
        },
        "Queues": Array [
          Object {
            "Ref": "ConstructHubTransliteratortypescriptHandlerDeadLetterQueueEA7ED277",
          },
        ],
      },
      "Type": "AWS::SQS::QueuePolicy",
    },
    "ConstructHubTransliteratortypescriptHandlerEventInvokeConfig936FBF9B": Object {
      "Properties": Object {
        "FunctionName": Object {
          "Ref": "ConstructHubTransliteratortypescriptHandlerFAD532B5",
        },
        "MaximumRetryAttempts": 2,
        "Qualifier": "$LATEST",
      },
      "Type": "AWS::Lambda::EventInvokeConfig",
    },
    "ConstructHubTransliteratortypescriptHandlerFAD532B5": Object {
      "DependsOn": Array [
        "ConstructHubTransliteratortypescriptHandlerServiceRoleDefaultPolicyF138CF38",
        "ConstructHubTransliteratortypescriptHandlerServiceRole58652AC1",
      ],
      "Properties": Object {
        "Code": Object {
          "S3Bucket": Object {
            "Ref": "AssetParametersa2a420a4715fb0cfd6bc2d00c13a5a70fa1c434d6e6936185021c8fb397fd2caS3Bucket95E84154",
          },
          "S3Key": Object {
            "Fn::Join": Array [
              "",
              Array [
                Object {
                  "Fn::Select": Array [
                    0,
                    Object {
                      "Fn::Split": Array [
                        "||",
                        Object {
                          "Ref": "AssetParametersa2a420a4715fb0cfd6bc2d00c13a5a70fa1c434d6e6936185021c8fb397fd2caS3VersionKeyD47D75B1",
                        },
                      ],
                    },
                  ],
                },
                Object {
                  "Fn::Select": Array [
                    1,
                    Object {
                      "Fn::Split": Array [
                        "||",
                        Object {
                          "Ref": "AssetParametersa2a420a4715fb0cfd6bc2d00c13a5a70fa1c434d6e6936185021c8fb397fd2caS3VersionKeyD47D75B1",
                        },
                      ],
                    },
                  ],
                },
              ],
            ],
          },
        },
        "DeadLetterConfig": Object {
          "TargetArn": Object {
            "Fn::GetAtt": Array [
              "ConstructHubTransliteratortypescriptHandlerDeadLetterQueueEA7ED277",
              "Arn",
            ],
          },
        },
        "Description": "Creates typescript documentation from jsii-enabled npm packages",
        "Environment": Object {
          "Variables": Object {
            "CODE_ARTIFACT_API_ENDPOINT": Object {
              "Fn::Select": Array [
                1,
                Object {
                  "Fn::Split": Array [
                    ":",
                    Object {
                      "Fn::Select": Array [
                        0,
                        Object {
                          "Fn::GetAtt": Array [
                            "ConstructHubVPCCodeArtifactAPI954CFDE1",
                            "DnsEntries",
                          ],
                        },
                      ],
                    },
                  ],
                },
              ],
            },
            "CODE_ARTIFACT_DOMAIN_NAME": Object {
              "Fn::GetAtt": Array [
                "ConstructHubCodeArtifact1188409E",
                "DomainName",
              ],
            },
            "CODE_ARTIFACT_DOMAIN_OWNER": Object {
              "Fn::GetAtt": Array [
                "ConstructHubCodeArtifact1188409E",
                "DomainOwner",
              ],
            },
            "CODE_ARTIFACT_REPOSITORY_ENDPOINT": Object {
              "Fn::GetAtt": Array [
                "ConstructHubCodeArtifactGetEndpoint9A458FEF",
                "repositoryEndpoint",
              ],
            },
            "HEADER_SPAN": "true",
            "TARGET_LANGUAGE": "typescript",
          },
        },
        "Handler": "index.handler",
        "MemorySize": 10240,
        "Role": Object {
          "Fn::GetAtt": Array [
            "ConstructHubTransliteratortypescriptHandlerServiceRole58652AC1",
            "Arn",
          ],
        },
        "Runtime": "nodejs14.x",
        "Timeout": 900,
        "VpcConfig": Object {
          "SecurityGroupIds": Array [
            Object {
              "Fn::GetAtt": Array [
                "ConstructHubTransliteratortypescriptHandlerSecurityGroupDBC8F00F",
                "GroupId",
              ],
            },
          ],
          "SubnetIds": Array [
            Object {
              "Ref": "ConstructHubVPCIsolatedSubnet1SubnetEA28FD1A",
            },
            Object {
              "Ref": "ConstructHubVPCIsolatedSubnet2Subnet483D4302",
            },
          ],
        },
      },
      "Type": "AWS::Lambda::Function",
    },
    "ConstructHubTransliteratortypescriptHandlerLogRetention11546F09": Object {
      "Properties": Object {
        "LogGroupName": Object {
          "Fn::Join": Array [
            "",
            Array [
              "/aws/lambda/",
              Object {
                "Ref": "ConstructHubTransliteratortypescriptHandlerFAD532B5",
              },
            ],
          ],
        },
        "RetentionInDays": 3653,
        "ServiceToken": Object {
          "Fn::GetAtt": Array [
            "LogRetentionaae0aa3c5b4d4f87b02d85b201efdd8aFD4BFC8A",
            "Arn",
          ],
        },
      },
      "Type": "Custom::LogRetention",
    },
    "ConstructHubTransliteratortypescriptHandlerSecurityGroupDBC8F00F": Object {
      "Properties": Object {
        "GroupDescription": "Automatic security group for Lambda Function TestConstructHubTransliteratortypescriptHandlerC2B3D168",
        "SecurityGroupEgress": Array [
          Object {
            "CidrIp": "0.0.0.0/0",
            "Description": "Allow all outbound traffic by default",
            "IpProtocol": "-1",
          },
        ],
        "VpcId": Object {
          "Ref": "ConstructHubVPC16ECCEA2",
        },
      },
      "Type": "AWS::EC2::SecurityGroup",
    },
    "ConstructHubTransliteratortypescriptHandlerServiceRole58652AC1": Object {
      "Properties": Object {
        "AssumeRolePolicyDocument": Object {
          "Statement": Array [
            Object {
              "Action": "sts:AssumeRole",
              "Effect": "Allow",
              "Principal": Object {
                "Service": "lambda.amazonaws.com",
              },
            },
          ],
          "Version": "2012-10-17",
        },
        "ManagedPolicyArns": Array [
          Object {
            "Fn::Join": Array [
              "",
              Array [
                "arn:",
                Object {
                  "Ref": "AWS::Partition",
                },
                ":iam::aws:policy/service-role/AWSLambdaBasicExecutionRole",
              ],
            ],
          },
          Object {
            "Fn::Join": Array [
              "",
              Array [
                "arn:",
                Object {
                  "Ref": "AWS::Partition",
                },
                ":iam::aws:policy/service-role/AWSLambdaVPCAccessExecutionRole",
              ],
            ],
          },
        ],
      },
      "Type": "AWS::IAM::Role",
    },
    "ConstructHubTransliteratortypescriptHandlerServiceRoleDefaultPolicyF138CF38": Object {
      "Properties": Object {
        "PolicyDocument": Object {
          "Statement": Array [
            Object {
              "Action": "sqs:SendMessage",
              "Effect": "Allow",
              "Resource": Object {
                "Fn::GetAtt": Array [
                  "ConstructHubTransliteratortypescriptHandlerDeadLetterQueueEA7ED277",
                  "Arn",
                ],
              },
            },
            Object {
              "Action": "sts:GetServiceBearerToken",
              "Condition": Object {
                "StringEquals": Object {
                  "sts:AWSServiceName": "codeartifact.amazonaws.com",
                },
              },
              "Effect": "Allow",
              "Resource": "*",
            },
            Object {
              "Action": Array [
                "codeartifact:GetAuthorizationToken",
                "codeartifact:GetRepositoryEndpoint",
                "codeartifact:ReadFromRepository",
              ],
              "Effect": "Allow",
              "Resource": Array [
                Object {
                  "Fn::GetAtt": Array [
                    "ConstructHubCodeArtifactDomainFC30B796",
                    "Arn",
                  ],
                },
                Object {
                  "Fn::GetAtt": Array [
                    "ConstructHubCodeArtifact1188409E",
                    "Arn",
                  ],
                },
              ],
            },
            Object {
              "Action": Array [
                "s3:GetObject*",
                "s3:GetBucket*",
                "s3:List*",
              ],
              "Effect": "Allow",
              "Resource": Array [
                Object {
                  "Fn::GetAtt": Array [
                    "ConstructHubPackageDataDC5EF35E",
                    "Arn",
                  ],
                },
                Object {
                  "Fn::Join": Array [
                    "",
                    Array [
                      Object {
                        "Fn::GetAtt": Array [
                          "ConstructHubPackageDataDC5EF35E",
                          "Arn",
                        ],
                      },
                      "/data/*/assembly.json",
                    ],
                  ],
                },
              ],
            },
            Object {
              "Action": Array [
                "s3:DeleteObject*",
                "s3:PutObject*",
                "s3:Abort*",
              ],
              "Effect": "Allow",
              "Resource": Array [
                Object {
                  "Fn::GetAtt": Array [
                    "ConstructHubPackageDataDC5EF35E",
                    "Arn",
                  ],
                },
                Object {
                  "Fn::Join": Array [
                    "",
                    Array [
                      Object {
                        "Fn::GetAtt": Array [
                          "ConstructHubPackageDataDC5EF35E",
                          "Arn",
                        ],
                      },
                      "/data/*/docs-*.md",
                    ],
                  ],
                },
              ],
            },
          ],
          "Version": "2012-10-17",
        },
        "PolicyName": "ConstructHubTransliteratortypescriptHandlerServiceRoleDefaultPolicyF138CF38",
        "Roles": Array [
          Object {
            "Ref": "ConstructHubTransliteratortypescriptHandlerServiceRole58652AC1",
          },
        ],
      },
      "Type": "AWS::IAM::Policy",
    },
    "ConstructHubTransliteratortypescriptHandlerTopicA11D6BD5": Object {
      "Properties": Object {
        "Endpoint": Object {
          "Fn::GetAtt": Array [
            "ConstructHubTransliteratortypescriptHandlerFAD532B5",
            "Arn",
          ],
        },
        "Protocol": "lambda",
        "RedrivePolicy": Object {
          "deadLetterTargetArn": Object {
            "Fn::GetAtt": Array [
              "ConstructHubTransliteratortypescriptHandlerDeadLetterQueueEA7ED277",
              "Arn",
            ],
          },
        },
        "TopicArn": Object {
          "Ref": "ConstructHubTransliteratorTopicE0461AB3",
        },
      },
      "Type": "AWS::SNS::Subscription",
    },
    "ConstructHubVPC16ECCEA2": Object {
      "Properties": Object {
        "CidrBlock": "10.0.0.0/16",
        "EnableDnsHostnames": true,
        "EnableDnsSupport": true,
        "InstanceTenancy": "default",
        "Tags": Array [
          Object {
            "Key": "Name",
            "Value": "Test/ConstructHub/VPC",
          },
        ],
      },
      "Type": "AWS::EC2::VPC",
    },
    "ConstructHubVPCCodeArtifactAPI954CFDE1": Object {
      "Properties": Object {
        "PolicyDocument": Object {
          "Statement": Array [
            Object {
              "Action": "sts:GetServiceBearerToken",
              "Condition": Object {
                "StringEquals": Object {
                  "sts:AWSServiceName": "codeartifact.amazonaws.com",
                },
              },
              "Effect": "Allow",
              "Principal": Object {
                "AWS": Object {
                  "Fn::GetAtt": Array [
                    "ConstructHubTransliteratorpythonHandlerServiceRoleD38B9C4B",
                    "Arn",
                  ],
                },
              },
              "Resource": "*",
            },
            Object {
              "Action": Array [
                "codeartifact:GetAuthorizationToken",
                "codeartifact:GetRepositoryEndpoint",
              ],
              "Effect": "Allow",
              "Principal": Object {
                "AWS": Object {
                  "Fn::GetAtt": Array [
                    "ConstructHubTransliteratorpythonHandlerServiceRoleD38B9C4B",
                    "Arn",
                  ],
                },
              },
              "Resource": Array [
                Object {
                  "Fn::GetAtt": Array [
                    "ConstructHubCodeArtifactDomainFC30B796",
                    "Arn",
                  ],
                },
                Object {
                  "Fn::GetAtt": Array [
                    "ConstructHubCodeArtifact1188409E",
                    "Arn",
                  ],
                },
              ],
            },
            Object {
              "Action": "sts:GetServiceBearerToken",
              "Condition": Object {
                "StringEquals": Object {
                  "sts:AWSServiceName": "codeartifact.amazonaws.com",
                },
              },
              "Effect": "Allow",
              "Principal": Object {
                "AWS": Object {
                  "Fn::GetAtt": Array [
                    "ConstructHubTransliteratortypescriptHandlerServiceRole58652AC1",
                    "Arn",
                  ],
                },
              },
              "Resource": "*",
            },
            Object {
              "Action": Array [
                "codeartifact:GetAuthorizationToken",
                "codeartifact:GetRepositoryEndpoint",
              ],
              "Effect": "Allow",
              "Principal": Object {
                "AWS": Object {
                  "Fn::GetAtt": Array [
                    "ConstructHubTransliteratortypescriptHandlerServiceRole58652AC1",
                    "Arn",
                  ],
                },
              },
              "Resource": Array [
                Object {
                  "Fn::GetAtt": Array [
                    "ConstructHubCodeArtifactDomainFC30B796",
                    "Arn",
                  ],
                },
                Object {
                  "Fn::GetAtt": Array [
                    "ConstructHubCodeArtifact1188409E",
                    "Arn",
                  ],
                },
              ],
            },
          ],
          "Version": "2012-10-17",
        },
        "PrivateDnsEnabled": false,
        "SecurityGroupIds": Array [
          Object {
            "Fn::GetAtt": Array [
              "ConstructHubVPCCodeArtifactAPISecurityGroupBE06BEF9",
              "GroupId",
            ],
          },
        ],
        "ServiceName": Object {
          "Fn::Join": Array [
            "",
            Array [
              "com.amazonaws.",
              Object {
                "Ref": "AWS::Region",
              },
              ".codeartifact.api",
            ],
          ],
        },
        "SubnetIds": Array [
          Object {
            "Ref": "ConstructHubVPCIsolatedSubnet1SubnetEA28FD1A",
          },
          Object {
            "Ref": "ConstructHubVPCIsolatedSubnet2Subnet483D4302",
          },
        ],
        "VpcEndpointType": "Interface",
        "VpcId": Object {
          "Ref": "ConstructHubVPC16ECCEA2",
        },
      },
      "Type": "AWS::EC2::VPCEndpoint",
    },
    "ConstructHubVPCCodeArtifactAPISecurityGroupBE06BEF9": Object {
      "Properties": Object {
        "GroupDescription": "Test/ConstructHub/VPC/CodeArtifact.API/SecurityGroup",
        "SecurityGroupEgress": Array [
          Object {
            "CidrIp": "0.0.0.0/0",
            "Description": "Allow all outbound traffic by default",
            "IpProtocol": "-1",
          },
        ],
        "SecurityGroupIngress": Array [
          Object {
            "CidrIp": Object {
              "Fn::GetAtt": Array [
                "ConstructHubVPC16ECCEA2",
                "CidrBlock",
              ],
            },
            "Description": Object {
              "Fn::Join": Array [
                "",
                Array [
                  "from ",
                  Object {
                    "Fn::GetAtt": Array [
                      "ConstructHubVPC16ECCEA2",
                      "CidrBlock",
                    ],
                  },
                  ":443",
                ],
              ],
            },
            "FromPort": 443,
            "IpProtocol": "tcp",
            "ToPort": 443,
          },
        ],
        "Tags": Array [
          Object {
            "Key": "Name",
            "Value": "Test/ConstructHub/VPC",
          },
        ],
        "VpcId": Object {
          "Ref": "ConstructHubVPC16ECCEA2",
        },
      },
      "Type": "AWS::EC2::SecurityGroup",
    },
    "ConstructHubVPCCodeArtifactBD6E076F": Object {
      "Properties": Object {
        "PolicyDocument": Object {
          "Statement": Array [
            Object {
              "Action": "codeartifact:ReadFromRepository",
              "Effect": "Allow",
              "Principal": Object {
                "AWS": Object {
                  "Fn::GetAtt": Array [
                    "ConstructHubTransliteratorpythonHandlerServiceRoleD38B9C4B",
                    "Arn",
                  ],
                },
              },
              "Resource": Object {
                "Fn::GetAtt": Array [
                  "ConstructHubCodeArtifact1188409E",
                  "Arn",
                ],
              },
            },
            Object {
              "Action": "codeartifact:ReadFromRepository",
              "Effect": "Allow",
              "Principal": Object {
                "AWS": Object {
                  "Fn::GetAtt": Array [
                    "ConstructHubTransliteratortypescriptHandlerServiceRole58652AC1",
                    "Arn",
                  ],
                },
              },
              "Resource": Object {
                "Fn::GetAtt": Array [
                  "ConstructHubCodeArtifact1188409E",
                  "Arn",
                ],
              },
            },
          ],
          "Version": "2012-10-17",
        },
        "PrivateDnsEnabled": true,
        "SecurityGroupIds": Array [
          Object {
            "Fn::GetAtt": Array [
              "ConstructHubVPCCodeArtifactSecurityGroupBCADE40D",
              "GroupId",
            ],
          },
        ],
        "ServiceName": Object {
          "Fn::Join": Array [
            "",
            Array [
              "com.amazonaws.",
              Object {
                "Ref": "AWS::Region",
              },
              ".codeartifact.repositories",
            ],
          ],
        },
        "SubnetIds": Array [
          Object {
            "Ref": "ConstructHubVPCIsolatedSubnet1SubnetEA28FD1A",
          },
          Object {
            "Ref": "ConstructHubVPCIsolatedSubnet2Subnet483D4302",
          },
        ],
        "VpcEndpointType": "Interface",
        "VpcId": Object {
          "Ref": "ConstructHubVPC16ECCEA2",
        },
      },
      "Type": "AWS::EC2::VPCEndpoint",
    },
    "ConstructHubVPCCodeArtifactSecurityGroupBCADE40D": Object {
      "Properties": Object {
        "GroupDescription": "Test/ConstructHub/VPC/CodeArtifact/SecurityGroup",
        "SecurityGroupEgress": Array [
          Object {
            "CidrIp": "0.0.0.0/0",
            "Description": "Allow all outbound traffic by default",
            "IpProtocol": "-1",
          },
        ],
        "SecurityGroupIngress": Array [
          Object {
            "CidrIp": Object {
              "Fn::GetAtt": Array [
                "ConstructHubVPC16ECCEA2",
                "CidrBlock",
              ],
            },
            "Description": Object {
              "Fn::Join": Array [
                "",
                Array [
                  "from ",
                  Object {
                    "Fn::GetAtt": Array [
                      "ConstructHubVPC16ECCEA2",
                      "CidrBlock",
                    ],
                  },
                  ":443",
                ],
              ],
            },
            "FromPort": 443,
            "IpProtocol": "tcp",
            "ToPort": 443,
          },
        ],
        "Tags": Array [
          Object {
            "Key": "Name",
            "Value": "Test/ConstructHub/VPC",
          },
        ],
        "VpcId": Object {
          "Ref": "ConstructHubVPC16ECCEA2",
        },
      },
      "Type": "AWS::EC2::SecurityGroup",
    },
    "ConstructHubVPCIsolatedSubnet1RouteTable750E6F36": Object {
      "Properties": Object {
        "Tags": Array [
          Object {
            "Key": "Name",
            "Value": "Test/ConstructHub/VPC/IsolatedSubnet1",
          },
        ],
        "VpcId": Object {
          "Ref": "ConstructHubVPC16ECCEA2",
        },
      },
      "Type": "AWS::EC2::RouteTable",
    },
    "ConstructHubVPCIsolatedSubnet1RouteTableAssociation3F8E4C37": Object {
      "Properties": Object {
        "RouteTableId": Object {
          "Ref": "ConstructHubVPCIsolatedSubnet1RouteTable750E6F36",
        },
        "SubnetId": Object {
          "Ref": "ConstructHubVPCIsolatedSubnet1SubnetEA28FD1A",
        },
      },
      "Type": "AWS::EC2::SubnetRouteTableAssociation",
    },
    "ConstructHubVPCIsolatedSubnet1SubnetEA28FD1A": Object {
      "Properties": Object {
        "AvailabilityZone": Object {
          "Fn::Select": Array [
            0,
            Object {
              "Fn::GetAZs": "",
            },
          ],
        },
        "CidrBlock": "10.0.0.0/17",
        "MapPublicIpOnLaunch": false,
        "Tags": Array [
          Object {
            "Key": "aws-cdk:subnet-name",
            "Value": "Isolated",
          },
          Object {
            "Key": "aws-cdk:subnet-type",
            "Value": "Isolated",
          },
          Object {
            "Key": "Name",
            "Value": "Test/ConstructHub/VPC/IsolatedSubnet1",
          },
        ],
        "VpcId": Object {
          "Ref": "ConstructHubVPC16ECCEA2",
        },
      },
      "Type": "AWS::EC2::Subnet",
    },
    "ConstructHubVPCIsolatedSubnet2RouteTable18129C5D": Object {
      "Properties": Object {
        "Tags": Array [
          Object {
            "Key": "Name",
            "Value": "Test/ConstructHub/VPC/IsolatedSubnet2",
          },
        ],
        "VpcId": Object {
          "Ref": "ConstructHubVPC16ECCEA2",
        },
      },
      "Type": "AWS::EC2::RouteTable",
    },
    "ConstructHubVPCIsolatedSubnet2RouteTableAssociationF8AD0E0F": Object {
      "Properties": Object {
        "RouteTableId": Object {
          "Ref": "ConstructHubVPCIsolatedSubnet2RouteTable18129C5D",
        },
        "SubnetId": Object {
          "Ref": "ConstructHubVPCIsolatedSubnet2Subnet483D4302",
        },
      },
      "Type": "AWS::EC2::SubnetRouteTableAssociation",
    },
    "ConstructHubVPCIsolatedSubnet2Subnet483D4302": Object {
      "Properties": Object {
        "AvailabilityZone": Object {
          "Fn::Select": Array [
            1,
            Object {
              "Fn::GetAZs": "",
            },
          ],
        },
        "CidrBlock": "10.0.128.0/17",
        "MapPublicIpOnLaunch": false,
        "Tags": Array [
          Object {
            "Key": "aws-cdk:subnet-name",
            "Value": "Isolated",
          },
          Object {
            "Key": "aws-cdk:subnet-type",
            "Value": "Isolated",
          },
          Object {
            "Key": "Name",
            "Value": "Test/ConstructHub/VPC/IsolatedSubnet2",
          },
        ],
        "VpcId": Object {
          "Ref": "ConstructHubVPC16ECCEA2",
        },
      },
      "Type": "AWS::EC2::Subnet",
    },
    "ConstructHubVPCS319E90CB6": Object {
      "Properties": Object {
        "PolicyDocument": Object {
          "Statement": Array [
            Object {
              "Action": "s3:GetObject",
              "Effect": "Allow",
              "Principal": "*",
              "Resource": Object {
                "Fn::Join": Array [
                  "",
                  Array [
                    Object {
                      "Fn::GetAtt": Array [
                        "ConstructHubCodeArtifactDescribeDomain6ABCBF4B",
                        "domain.s3BucketArn",
                      ],
                    },
                    "/*",
                  ],
                ],
              },
              "Sid": "Allow-CodeArtifact-Bucket",
            },
            Object {
              "Action": Array [
                "s3:GetObject*",
                "s3:GetBucket*",
                "s3:List*",
              ],
              "Effect": "Allow",
              "Principal": "*",
              "Resource": Array [
                Object {
                  "Fn::GetAtt": Array [
                    "ConstructHubPackageDataDC5EF35E",
                    "Arn",
                  ],
                },
                Object {
                  "Fn::Join": Array [
                    "",
                    Array [
                      Object {
                        "Fn::GetAtt": Array [
                          "ConstructHubPackageDataDC5EF35E",
                          "Arn",
                        ],
                      },
                      "/data/*/assembly.json",
                    ],
                  ],
                },
              ],
            },
            Object {
              "Action": Array [
                "s3:Abort*",
                "s3:DeleteObject*",
                "s3:PutObject*",
              ],
              "Effect": "Allow",
              "Principal": "*",
              "Resource": Array [
                Object {
                  "Fn::GetAtt": Array [
                    "ConstructHubPackageDataDC5EF35E",
                    "Arn",
                  ],
                },
                Object {
                  "Fn::Join": Array [
                    "",
                    Array [
                      Object {
                        "Fn::GetAtt": Array [
                          "ConstructHubPackageDataDC5EF35E",
                          "Arn",
                        ],
                      },
                      "/data/*/docs-*.md",
                    ],
                  ],
                },
              ],
            },
          ],
          "Version": "2012-10-17",
        },
        "RouteTableIds": Array [
          Object {
            "Ref": "ConstructHubVPCIsolatedSubnet1RouteTable750E6F36",
          },
          Object {
            "Ref": "ConstructHubVPCIsolatedSubnet2RouteTable18129C5D",
          },
        ],
        "ServiceName": Object {
          "Fn::Join": Array [
            "",
            Array [
              "com.amazonaws.",
              Object {
                "Ref": "AWS::Region",
              },
              ".s3",
            ],
          ],
        },
        "VpcEndpointType": "Gateway",
        "VpcId": Object {
          "Ref": "ConstructHubVPC16ECCEA2",
        },
      },
      "Type": "AWS::EC2::VPCEndpoint",
    },
    "ConstructHubWebAppARecord3863FF6C": Object {
      "Properties": Object {
        "AliasTarget": Object {
          "DNSName": Object {
            "Fn::GetAtt": Array [
              "ConstructHubWebAppDistribution1F181DC9",
              "DomainName",
            ],
          },
          "HostedZoneId": Object {
            "Fn::FindInMap": Array [
              "AWSCloudFrontPartitionHostedZoneIdMap",
              Object {
                "Ref": "AWS::Partition",
              },
              "zoneId",
            ],
          },
        },
        "Comment": "Created by the AWS CDK",
        "HostedZoneId": "ZONEID",
        "Name": "my.construct.hub.",
        "Type": "A",
      },
      "Type": "AWS::Route53::RecordSet",
    },
    "ConstructHubWebAppAaaaRecord5D99098B": Object {
      "Properties": Object {
        "AliasTarget": Object {
          "DNSName": Object {
            "Fn::GetAtt": Array [
              "ConstructHubWebAppDistribution1F181DC9",
              "DomainName",
            ],
          },
          "HostedZoneId": Object {
            "Fn::FindInMap": Array [
              "AWSCloudFrontPartitionHostedZoneIdMap",
              Object {
                "Ref": "AWS::Partition",
              },
              "zoneId",
            ],
          },
        },
        "Comment": "Created by the AWS CDK",
        "HostedZoneId": "ZONEID",
        "Name": "my.construct.hub.",
        "Type": "AAAA",
      },
      "Type": "AWS::Route53::RecordSet",
    },
    "ConstructHubWebAppAddHeadersFunctionc857063c4ca4479335a883023351cba0df589f79c9AB4E325B": Object {
      "Properties": Object {
        "AutoPublish": true,
        "FunctionCode": "\\"use strict\\";
function handler(event) {
    var response = event.response;
    var headers = response.headers;
    headers['x-frame-options'] = { value: 'deny' };
    headers['x-xss-protection'] = { value: '1; mode=block' };
    headers['x-content-type-options'] = { value: 'nosniff' };
    headers['strict-transport-security'] = { value: 'max-age=47304000; includeSubDomains' };
    headers['content-security-policy'] = {
        value: 'default-src \\\\'none\\\\'; img-src \\\\'self\\\\' https://img.shields.io; script-src \\\\'self\\\\'; style-src \\\\'unsafe-inline\\\\' \\\\'self\\\\'; object-src \\\\'none\\\\'; connect-src \\\\'self\\\\'; manifest-src \\\\'self\\\\'; font-src \\\\'self\\\\'; frame-src \\\\'none\\\\'',
    };
    return response;
}
//# sourceMappingURL=data:application/json;base64,eyJ2ZXJzaW9uIjozLCJmaWxlIjoicmVzcG9uc2UtZnVuY3Rpb24uanMiLCJzb3VyY2VSb290IjoiIiwic291cmNlcyI6WyIuLi8uLi8uLi9zcmMvd2ViYXBwL3Jlc3BvbnNlLWZ1bmN0aW9uL3Jlc3BvbnNlLWZ1bmN0aW9uLnRzIl0sIm5hbWVzIjpbXSwibWFwcGluZ3MiOiI7QUFTQSxTQUFTLE9BQU8sQ0FBQyxLQUF5QjtJQUN4QyxJQUFJLFFBQVEsR0FBRyxLQUFLLENBQUMsUUFBUSxDQUFDO0lBQzlCLElBQUksT0FBTyxHQUFHLFFBQVEsQ0FBQyxPQUFPLENBQUM7SUFFL0IsT0FBTyxDQUFDLGlCQUFpQixDQUFDLEdBQUcsRUFBRSxLQUFLLEVBQUUsTUFBTSxFQUFFLENBQUM7SUFDL0MsT0FBTyxDQUFDLGtCQUFrQixDQUFDLEdBQUcsRUFBRSxLQUFLLEVBQUUsZUFBZSxFQUFFLENBQUM7SUFDekQsT0FBTyxDQUFDLHdCQUF3QixDQUFDLEdBQUcsRUFBRSxLQUFLLEVBQUUsU0FBUyxFQUFFLENBQUM7SUFDekQsT0FBTyxDQUFDLDJCQUEyQixDQUFDLEdBQUcsRUFBRSxLQUFLLEVBQUUscUNBQXFDLEVBQUUsQ0FBQztJQUN4RixPQUFPLENBQUMseUJBQXlCLENBQUMsR0FBRztRQUNuQyxLQUFLLEVBQ0gsbU9BQW1PO0tBQ3RPLENBQUM7SUFFRixPQUFPLFFBQVEsQ0FBQztBQUNsQixDQUFDIiwic291cmNlc0NvbnRlbnQiOlsiaW50ZXJmYWNlIENsb3VkRnJvbnRSZXNwb25zZSB7XG4gIHJlc3BvbnNlOiBhbnk7XG4gIGhlYWRlcnM6IHtcbiAgICBba2V5OiBzdHJpbmddOiB7XG4gICAgICB2YWx1ZTogc3RyaW5nO1xuICAgIH07XG4gIH07XG59XG5cbmZ1bmN0aW9uIGhhbmRsZXIoZXZlbnQ6IENsb3VkRnJvbnRSZXNwb25zZSkge1xuICB2YXIgcmVzcG9uc2UgPSBldmVudC5yZXNwb25zZTtcbiAgdmFyIGhlYWRlcnMgPSByZXNwb25zZS5oZWFkZXJzO1xuXG4gIGhlYWRlcnNbJ3gtZnJhbWUtb3B0aW9ucyddID0geyB2YWx1ZTogJ2RlbnknIH07XG4gIGhlYWRlcnNbJ3gteHNzLXByb3RlY3Rpb24nXSA9IHsgdmFsdWU6ICcxOyBtb2RlPWJsb2NrJyB9O1xuICBoZWFkZXJzWyd4LWNvbnRlbnQtdHlwZS1vcHRpb25zJ10gPSB7IHZhbHVlOiAnbm9zbmlmZicgfTtcbiAgaGVhZGVyc1snc3RyaWN0LXRyYW5zcG9ydC1zZWN1cml0eSddID0geyB2YWx1ZTogJ21heC1hZ2U9NDczMDQwMDA7IGluY2x1ZGVTdWJEb21haW5zJyB9O1xuICBoZWFkZXJzWydjb250ZW50LXNlY3VyaXR5LXBvbGljeSddID0ge1xuICAgIHZhbHVlOlxuICAgICAgJ2RlZmF1bHQtc3JjIFxcJ25vbmVcXCc7IGltZy1zcmMgXFwnc2VsZlxcJyBodHRwczovL2ltZy5zaGllbGRzLmlvOyBzY3JpcHQtc3JjIFxcJ3NlbGZcXCc7IHN0eWxlLXNyYyBcXCd1bnNhZmUtaW5saW5lXFwnIFxcJ3NlbGZcXCc7IG9iamVjdC1zcmMgXFwnbm9uZVxcJzsgY29ubmVjdC1zcmMgXFwnc2VsZlxcJzsgbWFuaWZlc3Qtc3JjIFxcJ3NlbGZcXCc7IGZvbnQtc3JjIFxcJ3NlbGZcXCc7IGZyYW1lLXNyYyBcXCdub25lXFwnJyxcbiAgfTtcblxuICByZXR1cm4gcmVzcG9uc2U7XG59XG4iXX0=",
        "FunctionConfig": Object {
          "Comment": "AddHeadersFunctionc857063c4ca4479335a883023351cba0df589f79c9",
          "Runtime": "cloudfront-js-1.0",
        },
        "Name": "AddHeadersFunctionc857063c4ca4479335a883023351cba0df589f79c9",
      },
      "Type": "AWS::CloudFront::Function",
    },
    "ConstructHubWebAppDeployWebsiteAwsCliLayer23CFFBC1": Object {
      "Properties": Object {
        "Content": Object {
          "S3Bucket": Object {
            "Ref": "AssetParameterse9882ab123687399f934da0d45effe675ecc8ce13b40cb946f3e1d6141fe8d68S3BucketAEADE8C7",
          },
          "S3Key": Object {
            "Fn::Join": Array [
              "",
              Array [
                Object {
                  "Fn::Select": Array [
                    0,
                    Object {
                      "Fn::Split": Array [
                        "||",
                        Object {
                          "Ref": "AssetParameterse9882ab123687399f934da0d45effe675ecc8ce13b40cb946f3e1d6141fe8d68S3VersionKeyE415415F",
                        },
                      ],
                    },
                  ],
                },
                Object {
                  "Fn::Select": Array [
                    1,
                    Object {
                      "Fn::Split": Array [
                        "||",
                        Object {
                          "Ref": "AssetParameterse9882ab123687399f934da0d45effe675ecc8ce13b40cb946f3e1d6141fe8d68S3VersionKeyE415415F",
                        },
                      ],
                    },
                  ],
                },
              ],
            ],
          },
        },
        "Description": "/opt/awscli/aws",
      },
      "Type": "AWS::Lambda::LayerVersion",
    },
    "ConstructHubWebAppDeployWebsiteCustomResourceE6DF98C9": Object {
      "DeletionPolicy": "Delete",
      "Properties": Object {
        "DestinationBucketName": Object {
          "Ref": "ConstructHubWebAppWebsiteBucket4B2B9DB2",
        },
        "DistributionId": Object {
          "Ref": "ConstructHubWebAppDistribution1F181DC9",
        },
        "Prune": true,
        "ServiceToken": Object {
          "Fn::GetAtt": Array [
            "CustomCDKBucketDeployment8693BB64968944B69AAFB0CC9EB8756C81C01536",
            "Arn",
          ],
        },
        "SourceBucketNames": Array [
          Object {
            "Ref": "AssetParameters49a9f312aed7e8d4ad343bbad95b02deb3189efcc26bd4f6ed85af1ac968cef4S3Bucket058DFDAD",
          },
        ],
        "SourceObjectKeys": Array [
          Object {
            "Fn::Join": Array [
              "",
              Array [
                Object {
                  "Fn::Select": Array [
                    0,
                    Object {
                      "Fn::Split": Array [
                        "||",
                        Object {
                          "Ref": "AssetParameters49a9f312aed7e8d4ad343bbad95b02deb3189efcc26bd4f6ed85af1ac968cef4S3VersionKeyB27ADAD0",
                        },
                      ],
                    },
                  ],
                },
                Object {
                  "Fn::Select": Array [
                    1,
                    Object {
                      "Fn::Split": Array [
                        "||",
                        Object {
                          "Ref": "AssetParameters49a9f312aed7e8d4ad343bbad95b02deb3189efcc26bd4f6ed85af1ac968cef4S3VersionKeyB27ADAD0",
                        },
                      ],
                    },
                  ],
                },
              ],
            ],
          },
        ],
      },
      "Type": "Custom::CDKBucketDeployment",
      "UpdateReplacePolicy": "Delete",
    },
    "ConstructHubWebAppDistribution1F181DC9": Object {
      "Properties": Object {
        "DistributionConfig": Object {
          "Aliases": Array [
            "my.construct.hub",
          ],
          "CacheBehaviors": Array [
            Object {
              "CachePolicyId": "658327ea-f89d-4fab-a63d-7e88639e58f6",
              "Compress": true,
              "FunctionAssociations": Array [
                Object {
                  "EventType": "viewer-response",
                  "FunctionARN": Object {
                    "Fn::GetAtt": Array [
                      "ConstructHubWebAppAddHeadersFunctionc857063c4ca4479335a883023351cba0df589f79c9AB4E325B",
                      "FunctionARN",
                    ],
                  },
                },
              ],
              "PathPattern": "/data/*",
              "TargetOriginId": "TestConstructHubWebAppDistributionOrigin276090F90",
              "ViewerProtocolPolicy": "allow-all",
            },
            Object {
              "CachePolicyId": "658327ea-f89d-4fab-a63d-7e88639e58f6",
              "Compress": true,
              "FunctionAssociations": Array [
                Object {
                  "EventType": "viewer-response",
                  "FunctionARN": Object {
                    "Fn::GetAtt": Array [
                      "ConstructHubWebAppAddHeadersFunctionc857063c4ca4479335a883023351cba0df589f79c9AB4E325B",
                      "FunctionARN",
                    ],
                  },
                },
              ],
              "PathPattern": "/catalog.json",
              "TargetOriginId": "TestConstructHubWebAppDistributionOrigin276090F90",
              "ViewerProtocolPolicy": "allow-all",
            },
          ],
          "CustomErrorResponses": Array [
            Object {
              "ErrorCode": 404,
              "ResponseCode": 200,
              "ResponsePagePath": "/index.html",
            },
            Object {
              "ErrorCode": 403,
              "ResponseCode": 200,
              "ResponsePagePath": "/index.html",
            },
          ],
          "DefaultCacheBehavior": Object {
            "CachePolicyId": "658327ea-f89d-4fab-a63d-7e88639e58f6",
            "Compress": true,
            "FunctionAssociations": Array [
              Object {
                "EventType": "viewer-response",
                "FunctionARN": Object {
                  "Fn::GetAtt": Array [
                    "ConstructHubWebAppAddHeadersFunctionc857063c4ca4479335a883023351cba0df589f79c9AB4E325B",
                    "FunctionARN",
                  ],
                },
              },
            ],
            "TargetOriginId": "TestConstructHubWebAppDistributionOrigin171FF58D3",
            "ViewerProtocolPolicy": "allow-all",
          },
          "DefaultRootObject": "index.html",
          "Enabled": true,
          "HttpVersion": "http2",
          "IPV6Enabled": true,
          "Origins": Array [
            Object {
              "DomainName": Object {
                "Fn::GetAtt": Array [
                  "ConstructHubWebAppWebsiteBucket4B2B9DB2",
                  "RegionalDomainName",
                ],
              },
              "Id": "TestConstructHubWebAppDistributionOrigin171FF58D3",
              "S3OriginConfig": Object {
                "OriginAccessIdentity": Object {
                  "Fn::Join": Array [
                    "",
                    Array [
                      "origin-access-identity/cloudfront/",
                      Object {
                        "Ref": "ConstructHubWebAppDistributionOrigin1S3Origin694AF937",
                      },
                    ],
                  ],
                },
              },
            },
            Object {
              "DomainName": Object {
                "Fn::GetAtt": Array [
                  "ConstructHubPackageDataDC5EF35E",
                  "RegionalDomainName",
                ],
              },
              "Id": "TestConstructHubWebAppDistributionOrigin276090F90",
              "S3OriginConfig": Object {
                "OriginAccessIdentity": Object {
                  "Fn::Join": Array [
                    "",
                    Array [
                      "origin-access-identity/cloudfront/",
                      Object {
                        "Ref": "ConstructHubWebAppDistributionOrigin2S3OriginDA7E7FF4",
                      },
                    ],
                  ],
                },
              },
            },
          ],
          "ViewerCertificate": Object {
            "AcmCertificateArn": Object {
              "Fn::GetAtt": Array [
                "CertCertificateRequestorResource9D0836FD",
                "Arn",
              ],
            },
            "MinimumProtocolVersion": "TLSv1.2_2018",
            "SslSupportMethod": "sni-only",
          },
        },
      },
      "Type": "AWS::CloudFront::Distribution",
    },
    "ConstructHubWebAppDistributionOrigin1S3Origin694AF937": Object {
      "Properties": Object {
        "CloudFrontOriginAccessIdentityConfig": Object {
          "Comment": "Identity for TestConstructHubWebAppDistributionOrigin171FF58D3",
        },
      },
      "Type": "AWS::CloudFront::CloudFrontOriginAccessIdentity",
    },
    "ConstructHubWebAppDistributionOrigin2S3OriginDA7E7FF4": Object {
      "Properties": Object {
        "CloudFrontOriginAccessIdentityConfig": Object {
          "Comment": "Identity for TestConstructHubWebAppDistributionOrigin276090F90",
        },
      },
      "Type": "AWS::CloudFront::CloudFrontOriginAccessIdentity",
    },
    "ConstructHubWebAppExpirationMonitorACMAlarm0B479A12": Object {
      "Properties": Object {
        "AlarmActions": Array [
          "arn:aws:sns:us-east-1:123456789012:mystack-mytopic-NZJ5JSMVGFIE",
        ],
        "AlarmDescription": Object {
          "Fn::Join": Array [
            "",
            Array [
              "The ACM certificate ",
              Object {
                "Fn::GetAtt": Array [
                  "CertCertificateRequestorResource9D0836FD",
                  "Arn",
                ],
              },
              " will expire in less than 45 days!",
            ],
          ],
        },
        "ComparisonOperator": "LessThanThreshold",
        "Dimensions": Array [
          Object {
            "Name": "CertificateArn",
            "Value": Object {
              "Fn::GetAtt": Array [
                "CertCertificateRequestorResource9D0836FD",
                "Arn",
              ],
            },
          },
        ],
        "EvaluationPeriods": 1,
        "MetricName": "DaysToExpiry",
        "Namespace": "AWS/CertificateManager",
        "Period": 86400,
        "Statistic": "Minimum",
        "Threshold": 45,
        "TreatMissingData": "breaching",
      },
      "Type": "AWS::CloudWatch::Alarm",
    },
    "ConstructHubWebAppExpirationMonitorC375584C": Object {
      "DependsOn": Array [
        "ConstructHubWebAppExpirationMonitorServiceRoleCA4166B2",
      ],
      "Properties": Object {
        "Code": Object {
          "S3Bucket": Object {
            "Ref": "AssetParameters1ba28ce93db643201d8613eed4b49e8bfdbb812137021b400028887aa6cbfc21S3Bucket06D21812",
          },
          "S3Key": Object {
            "Fn::Join": Array [
              "",
              Array [
                Object {
                  "Fn::Select": Array [
                    0,
                    Object {
                      "Fn::Split": Array [
                        "||",
                        Object {
                          "Ref": "AssetParameters1ba28ce93db643201d8613eed4b49e8bfdbb812137021b400028887aa6cbfc21S3VersionKey1BCE3833",
                        },
                      ],
                    },
                  ],
                },
                Object {
                  "Fn::Select": Array [
                    1,
                    Object {
                      "Fn::Split": Array [
                        "||",
                        Object {
                          "Ref": "AssetParameters1ba28ce93db643201d8613eed4b49e8bfdbb812137021b400028887aa6cbfc21S3VersionKey1BCE3833",
                        },
                      ],
                    },
                  ],
                },
              ],
            ],
          },
        },
        "Description": "Monitors the days to expiry of the certificate used to serve my.construct.hub",
        "Environment": Object {
          "Variables": Object {
            "HTTPS_ENDPOINT": "my.construct.hub",
            "METRIC_NAME": "DaysToExpiry",
            "METRIC_NAMESPACE": "Test",
          },
        },
        "Handler": "index.handler",
        "MemorySize": 1024,
        "Role": Object {
          "Fn::GetAtt": Array [
            "ConstructHubWebAppExpirationMonitorServiceRoleCA4166B2",
            "Arn",
          ],
        },
        "Runtime": "nodejs14.x",
        "Timeout": 300,
      },
      "Type": "AWS::Lambda::Function",
    },
    "ConstructHubWebAppExpirationMonitorEndpointAlarmAA7AF160": Object {
      "DependsOn": Array [
        "ConstructHubWebAppExpirationMonitorScheduleAllowEventRuleTestConstructHubWebAppExpirationMonitorA4C6D17539763086",
        "ConstructHubWebAppExpirationMonitorSchedule6EC6E0EA",
      ],
      "Properties": Object {
        "AlarmActions": Array [
          "arn:aws:sns:us-east-1:123456789012:mystack-mytopic-NZJ5JSMVGFIE",
        ],
        "AlarmDescription": "The certificate used to serve my.construct.hub will expire in less than 45 days!",
        "ComparisonOperator": "LessThanThreshold",
        "Dimensions": Array [
          Object {
            "Name": "DomainName",
            "Value": "my.construct.hub",
          },
        ],
        "EvaluationPeriods": 1,
        "MetricName": "DaysToExpiry",
        "Namespace": "Test",
        "Period": 86400,
        "Statistic": "Minimum",
        "Threshold": 45,
        "TreatMissingData": "breaching",
      },
      "Type": "AWS::CloudWatch::Alarm",
    },
    "ConstructHubWebAppExpirationMonitorSchedule6EC6E0EA": Object {
      "Properties": Object {
        "Description": Object {
          "Fn::Join": Array [
            "",
            Array [
              "Executes the ",
              Object {
                "Ref": "ConstructHubWebAppExpirationMonitorC375584C",
              },
              " function every 30 minutes",
            ],
          ],
        },
        "ScheduleExpression": "rate(30 minutes)",
        "State": "ENABLED",
        "Targets": Array [
          Object {
            "Arn": Object {
              "Fn::GetAtt": Array [
                "ConstructHubWebAppExpirationMonitorC375584C",
                "Arn",
              ],
            },
            "Id": "Target0",
          },
        ],
      },
      "Type": "AWS::Events::Rule",
    },
    "ConstructHubWebAppExpirationMonitorScheduleAllowEventRuleTestConstructHubWebAppExpirationMonitorA4C6D17539763086": Object {
      "Properties": Object {
        "Action": "lambda:InvokeFunction",
        "FunctionName": Object {
          "Fn::GetAtt": Array [
            "ConstructHubWebAppExpirationMonitorC375584C",
            "Arn",
          ],
        },
        "Principal": "events.amazonaws.com",
        "SourceArn": Object {
          "Fn::GetAtt": Array [
            "ConstructHubWebAppExpirationMonitorSchedule6EC6E0EA",
            "Arn",
          ],
        },
      },
      "Type": "AWS::Lambda::Permission",
    },
    "ConstructHubWebAppExpirationMonitorServiceRoleCA4166B2": Object {
      "Properties": Object {
        "AssumeRolePolicyDocument": Object {
          "Statement": Array [
            Object {
              "Action": "sts:AssumeRole",
              "Effect": "Allow",
              "Principal": Object {
                "Service": "lambda.amazonaws.com",
              },
            },
          ],
          "Version": "2012-10-17",
        },
        "ManagedPolicyArns": Array [
          Object {
            "Fn::Join": Array [
              "",
              Array [
                "arn:",
                Object {
                  "Ref": "AWS::Partition",
                },
                ":iam::aws:policy/service-role/AWSLambdaBasicExecutionRole",
              ],
            ],
          },
        ],
      },
      "Type": "AWS::IAM::Role",
    },
    "ConstructHubWebAppWebsiteBucket4B2B9DB2": Object {
      "DeletionPolicy": "Retain",
      "Properties": Object {
        "PublicAccessBlockConfiguration": Object {
          "BlockPublicAcls": true,
          "BlockPublicPolicy": true,
          "IgnorePublicAcls": true,
          "RestrictPublicBuckets": true,
        },
      },
      "Type": "AWS::S3::Bucket",
      "UpdateReplacePolicy": "Retain",
    },
    "ConstructHubWebAppWebsiteBucketPolicy17174C06": Object {
      "Properties": Object {
        "Bucket": Object {
          "Ref": "ConstructHubWebAppWebsiteBucket4B2B9DB2",
        },
        "PolicyDocument": Object {
          "Statement": Array [
            Object {
              "Action": "s3:GetObject",
              "Effect": "Allow",
              "Principal": Object {
                "CanonicalUser": Object {
                  "Fn::GetAtt": Array [
                    "ConstructHubWebAppDistributionOrigin1S3Origin694AF937",
                    "S3CanonicalUserId",
                  ],
                },
              },
              "Resource": Object {
                "Fn::Join": Array [
                  "",
                  Array [
                    Object {
                      "Fn::GetAtt": Array [
                        "ConstructHubWebAppWebsiteBucket4B2B9DB2",
                        "Arn",
                      ],
                    },
                    "/*",
                  ],
                ],
              },
            },
          ],
          "Version": "2012-10-17",
        },
      },
      "Type": "AWS::S3::BucketPolicy",
    },
    "CustomCDKBucketDeployment8693BB64968944B69AAFB0CC9EB8756C81C01536": Object {
      "DependsOn": Array [
        "CustomCDKBucketDeployment8693BB64968944B69AAFB0CC9EB8756CServiceRoleDefaultPolicy88902FDF",
        "CustomCDKBucketDeployment8693BB64968944B69AAFB0CC9EB8756CServiceRole89A01265",
      ],
      "Properties": Object {
        "Code": Object {
          "S3Bucket": Object {
            "Ref": "AssetParametersc24b999656e4fe6c609c31bae56a1cf4717a405619c3aa6ba1bc686b8c2c86cfS3Bucket55EFA30C",
          },
          "S3Key": Object {
            "Fn::Join": Array [
              "",
              Array [
                Object {
                  "Fn::Select": Array [
                    0,
                    Object {
                      "Fn::Split": Array [
                        "||",
                        Object {
                          "Ref": "AssetParametersc24b999656e4fe6c609c31bae56a1cf4717a405619c3aa6ba1bc686b8c2c86cfS3VersionKey60329B70",
                        },
                      ],
                    },
                  ],
                },
                Object {
                  "Fn::Select": Array [
                    1,
                    Object {
                      "Fn::Split": Array [
                        "||",
                        Object {
                          "Ref": "AssetParametersc24b999656e4fe6c609c31bae56a1cf4717a405619c3aa6ba1bc686b8c2c86cfS3VersionKey60329B70",
                        },
                      ],
                    },
                  ],
                },
              ],
            ],
          },
        },
        "Handler": "index.handler",
        "Layers": Array [
          Object {
            "Ref": "ConstructHubWebAppDeployWebsiteAwsCliLayer23CFFBC1",
          },
        ],
        "Role": Object {
          "Fn::GetAtt": Array [
            "CustomCDKBucketDeployment8693BB64968944B69AAFB0CC9EB8756CServiceRole89A01265",
            "Arn",
          ],
        },
        "Runtime": "python3.6",
        "Timeout": 900,
      },
      "Type": "AWS::Lambda::Function",
    },
    "CustomCDKBucketDeployment8693BB64968944B69AAFB0CC9EB8756CServiceRole89A01265": Object {
      "Properties": Object {
        "AssumeRolePolicyDocument": Object {
          "Statement": Array [
            Object {
              "Action": "sts:AssumeRole",
              "Effect": "Allow",
              "Principal": Object {
                "Service": "lambda.amazonaws.com",
              },
            },
          ],
          "Version": "2012-10-17",
        },
        "ManagedPolicyArns": Array [
          Object {
            "Fn::Join": Array [
              "",
              Array [
                "arn:",
                Object {
                  "Ref": "AWS::Partition",
                },
                ":iam::aws:policy/service-role/AWSLambdaBasicExecutionRole",
              ],
            ],
          },
        ],
      },
      "Type": "AWS::IAM::Role",
    },
    "CustomCDKBucketDeployment8693BB64968944B69AAFB0CC9EB8756CServiceRoleDefaultPolicy88902FDF": Object {
      "Properties": Object {
        "PolicyDocument": Object {
          "Statement": Array [
            Object {
              "Action": Array [
                "s3:GetObject*",
                "s3:GetBucket*",
                "s3:List*",
              ],
              "Effect": "Allow",
              "Resource": Array [
                Object {
                  "Fn::Join": Array [
                    "",
                    Array [
                      "arn:",
                      Object {
                        "Ref": "AWS::Partition",
                      },
                      ":s3:::",
                      Object {
                        "Ref": "AssetParameters49a9f312aed7e8d4ad343bbad95b02deb3189efcc26bd4f6ed85af1ac968cef4S3Bucket058DFDAD",
                      },
                    ],
                  ],
                },
                Object {
                  "Fn::Join": Array [
                    "",
                    Array [
                      "arn:",
                      Object {
                        "Ref": "AWS::Partition",
                      },
                      ":s3:::",
                      Object {
                        "Ref": "AssetParameters49a9f312aed7e8d4ad343bbad95b02deb3189efcc26bd4f6ed85af1ac968cef4S3Bucket058DFDAD",
                      },
                      "/*",
                    ],
                  ],
                },
              ],
            },
            Object {
              "Action": Array [
                "s3:GetObject*",
                "s3:GetBucket*",
                "s3:List*",
                "s3:DeleteObject*",
                "s3:PutObject*",
                "s3:Abort*",
              ],
              "Effect": "Allow",
              "Resource": Array [
                Object {
                  "Fn::GetAtt": Array [
                    "ConstructHubWebAppWebsiteBucket4B2B9DB2",
                    "Arn",
                  ],
                },
                Object {
                  "Fn::Join": Array [
                    "",
                    Array [
                      Object {
                        "Fn::GetAtt": Array [
                          "ConstructHubWebAppWebsiteBucket4B2B9DB2",
                          "Arn",
                        ],
                      },
                      "/*",
                    ],
                  ],
                },
              ],
            },
            Object {
              "Action": Array [
                "cloudfront:GetInvalidation",
                "cloudfront:CreateInvalidation",
              ],
              "Effect": "Allow",
              "Resource": "*",
            },
          ],
          "Version": "2012-10-17",
        },
        "PolicyName": "CustomCDKBucketDeployment8693BB64968944B69AAFB0CC9EB8756CServiceRoleDefaultPolicy88902FDF",
        "Roles": Array [
          Object {
            "Ref": "CustomCDKBucketDeployment8693BB64968944B69AAFB0CC9EB8756CServiceRole89A01265",
          },
        ],
      },
      "Type": "AWS::IAM::Policy",
    },
    "LogRetentionaae0aa3c5b4d4f87b02d85b201efdd8aFD4BFC8A": Object {
      "DependsOn": Array [
        "LogRetentionaae0aa3c5b4d4f87b02d85b201efdd8aServiceRoleDefaultPolicyADDA7DEB",
        "LogRetentionaae0aa3c5b4d4f87b02d85b201efdd8aServiceRole9741ECFB",
      ],
      "Properties": Object {
        "Code": Object {
          "S3Bucket": Object {
            "Ref": "AssetParameters67b7823b74bc135986aa72f889d6a8da058d0c4a20cbc2dfc6f78995fdd2fc24S3Bucket4D46ABB5",
          },
          "S3Key": Object {
            "Fn::Join": Array [
              "",
              Array [
                Object {
                  "Fn::Select": Array [
                    0,
                    Object {
                      "Fn::Split": Array [
                        "||",
                        Object {
                          "Ref": "AssetParameters67b7823b74bc135986aa72f889d6a8da058d0c4a20cbc2dfc6f78995fdd2fc24S3VersionKeyB0F28861",
                        },
                      ],
                    },
                  ],
                },
                Object {
                  "Fn::Select": Array [
                    1,
                    Object {
                      "Fn::Split": Array [
                        "||",
                        Object {
                          "Ref": "AssetParameters67b7823b74bc135986aa72f889d6a8da058d0c4a20cbc2dfc6f78995fdd2fc24S3VersionKeyB0F28861",
                        },
                      ],
                    },
                  ],
                },
              ],
            ],
          },
        },
        "Handler": "index.handler",
        "Role": Object {
          "Fn::GetAtt": Array [
            "LogRetentionaae0aa3c5b4d4f87b02d85b201efdd8aServiceRole9741ECFB",
            "Arn",
          ],
        },
        "Runtime": "nodejs14.x",
      },
      "Type": "AWS::Lambda::Function",
    },
    "LogRetentionaae0aa3c5b4d4f87b02d85b201efdd8aServiceRole9741ECFB": Object {
      "Properties": Object {
        "AssumeRolePolicyDocument": Object {
          "Statement": Array [
            Object {
              "Action": "sts:AssumeRole",
              "Effect": "Allow",
              "Principal": Object {
                "Service": "lambda.amazonaws.com",
              },
            },
          ],
          "Version": "2012-10-17",
        },
        "ManagedPolicyArns": Array [
          Object {
            "Fn::Join": Array [
              "",
              Array [
                "arn:",
                Object {
                  "Ref": "AWS::Partition",
                },
                ":iam::aws:policy/service-role/AWSLambdaBasicExecutionRole",
              ],
            ],
          },
        ],
      },
      "Type": "AWS::IAM::Role",
    },
    "LogRetentionaae0aa3c5b4d4f87b02d85b201efdd8aServiceRoleDefaultPolicyADDA7DEB": Object {
      "Properties": Object {
        "PolicyDocument": Object {
          "Statement": Array [
            Object {
              "Action": Array [
                "logs:PutRetentionPolicy",
                "logs:DeleteRetentionPolicy",
              ],
              "Effect": "Allow",
              "Resource": "*",
            },
          ],
          "Version": "2012-10-17",
        },
        "PolicyName": "LogRetentionaae0aa3c5b4d4f87b02d85b201efdd8aServiceRoleDefaultPolicyADDA7DEB",
        "Roles": Array [
          Object {
            "Ref": "LogRetentionaae0aa3c5b4d4f87b02d85b201efdd8aServiceRole9741ECFB",
          },
        ],
      },
      "Type": "AWS::IAM::Policy",
    },
  },
}
`;<|MERGE_RESOLUTION|>--- conflicted
+++ resolved
@@ -93,8 +93,7 @@
       "Description": "S3 key for asset version \\"8625a217e0e7f0586edd183190019d9970344fa75c829365a84a47531a60a32e\\"",
       "Type": "String",
     },
-<<<<<<< HEAD
-=======
+
     "AssetParameters86636ae9c2e497c99bfcde8a9310daa981aaae2477613f256d5cfe22541cf103ArtifactHash5B391504": Object {
       "Description": "Artifact hash for asset \\"86636ae9c2e497c99bfcde8a9310daa981aaae2477613f256d5cfe22541cf103\\"",
       "Type": "String",
@@ -119,7 +118,6 @@
       "Description": "S3 key for asset version \\"91ab8fa94a11a569cdac879accf050ca99d3ac9249073b166f01519c23420bff\\"",
       "Type": "String",
     },
->>>>>>> de7335f2
     "AssetParametersa2a420a4715fb0cfd6bc2d00c13a5a70fa1c434d6e6936185021c8fb397fd2caArtifactHashE3F0EDDF": Object {
       "Description": "Artifact hash for asset \\"a2a420a4715fb0cfd6bc2d00c13a5a70fa1c434d6e6936185021c8fb397fd2ca\\"",
       "Type": "String",
@@ -5013,8 +5011,6 @@
       "Description": "S3 key for asset version \\"8625a217e0e7f0586edd183190019d9970344fa75c829365a84a47531a60a32e\\"",
       "Type": "String",
     },
-<<<<<<< HEAD
-=======
     "AssetParameters86636ae9c2e497c99bfcde8a9310daa981aaae2477613f256d5cfe22541cf103ArtifactHash5B391504": Object {
       "Description": "Artifact hash for asset \\"86636ae9c2e497c99bfcde8a9310daa981aaae2477613f256d5cfe22541cf103\\"",
       "Type": "String",
@@ -5039,7 +5035,6 @@
       "Description": "S3 key for asset version \\"91ab8fa94a11a569cdac879accf050ca99d3ac9249073b166f01519c23420bff\\"",
       "Type": "String",
     },
->>>>>>> de7335f2
     "AssetParametersa2a420a4715fb0cfd6bc2d00c13a5a70fa1c434d6e6936185021c8fb397fd2caArtifactHashE3F0EDDF": Object {
       "Description": "Artifact hash for asset \\"a2a420a4715fb0cfd6bc2d00c13a5a70fa1c434d6e6936185021c8fb397fd2ca\\"",
       "Type": "String",
