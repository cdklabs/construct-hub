// Jest Snapshot v1, https://goo.gl/fbAQLP

exports[`minimal usage 1`] = `
Object {
  "Outputs": Object {
    "ConstructHubMonitoringWatchfulWatchfulDashboard75D318D0": Object {
      "Value": Object {
        "Fn::Join": Array [
          "",
          Array [
            "https://console.aws.amazon.com/cloudwatch/home?region=",
            Object {
              "Ref": "AWS::Region",
            },
            "#dashboards:name=",
            Object {
              "Ref": "ConstructHubMonitoringWatchfulDashboardB8493D55",
            },
          ],
        ],
      },
    },
    "ConstructHubWebAppDomainNameDC10F8DD": Object {
      "Export": Object {
        "Name": "ConstructHubDomainName",
      },
      "Value": Object {
        "Fn::GetAtt": Array [
          "ConstructHubWebAppDistribution1F181DC9",
          "DomainName",
        ],
      },
    },
  },
  "Parameters": Object {
<<<<<<< HEAD
=======
    "AssetParameters435e915a9e36fec09bc0c91d66b0fd33bc53a37f9db8d2419ab4fbfb8deea9e4ArtifactHash03C35B60": Object {
      "Description": "Artifact hash for asset \\"435e915a9e36fec09bc0c91d66b0fd33bc53a37f9db8d2419ab4fbfb8deea9e4\\"",
      "Type": "String",
    },
    "AssetParameters435e915a9e36fec09bc0c91d66b0fd33bc53a37f9db8d2419ab4fbfb8deea9e4S3Bucket203D2B85": Object {
      "Description": "S3 bucket for asset \\"435e915a9e36fec09bc0c91d66b0fd33bc53a37f9db8d2419ab4fbfb8deea9e4\\"",
      "Type": "String",
    },
    "AssetParameters435e915a9e36fec09bc0c91d66b0fd33bc53a37f9db8d2419ab4fbfb8deea9e4S3VersionKey69EB7F4E": Object {
      "Description": "S3 key for asset version \\"435e915a9e36fec09bc0c91d66b0fd33bc53a37f9db8d2419ab4fbfb8deea9e4\\"",
      "Type": "String",
    },
>>>>>>> 0ba78844
    "AssetParameters59be5a60739e4f0f9b881492bce41ccffa8d47d16b0a4d640db1bb8200f48bd5ArtifactHash76FE5C86": Object {
      "Description": "Artifact hash for asset \\"59be5a60739e4f0f9b881492bce41ccffa8d47d16b0a4d640db1bb8200f48bd5\\"",
      "Type": "String",
    },
    "AssetParameters59be5a60739e4f0f9b881492bce41ccffa8d47d16b0a4d640db1bb8200f48bd5S3BucketFA2341B6": Object {
      "Description": "S3 bucket for asset \\"59be5a60739e4f0f9b881492bce41ccffa8d47d16b0a4d640db1bb8200f48bd5\\"",
      "Type": "String",
    },
    "AssetParameters59be5a60739e4f0f9b881492bce41ccffa8d47d16b0a4d640db1bb8200f48bd5S3VersionKeyB4EE9C49": Object {
      "Description": "S3 key for asset version \\"59be5a60739e4f0f9b881492bce41ccffa8d47d16b0a4d640db1bb8200f48bd5\\"",
      "Type": "String",
    },
    "AssetParameters678468d43fad9ea06b37f0bd36e650ccc3376edd3334c300848573aa150d6446ArtifactHashAAD1D423": Object {
      "Description": "Artifact hash for asset \\"678468d43fad9ea06b37f0bd36e650ccc3376edd3334c300848573aa150d6446\\"",
      "Type": "String",
    },
    "AssetParameters678468d43fad9ea06b37f0bd36e650ccc3376edd3334c300848573aa150d6446S3Bucket1A202C55": Object {
      "Description": "S3 bucket for asset \\"678468d43fad9ea06b37f0bd36e650ccc3376edd3334c300848573aa150d6446\\"",
      "Type": "String",
    },
    "AssetParameters678468d43fad9ea06b37f0bd36e650ccc3376edd3334c300848573aa150d6446S3VersionKeyC6E05BAD": Object {
      "Description": "S3 key for asset version \\"678468d43fad9ea06b37f0bd36e650ccc3376edd3334c300848573aa150d6446\\"",
      "Type": "String",
    },
    "AssetParameters67b7823b74bc135986aa72f889d6a8da058d0c4a20cbc2dfc6f78995fdd2fc24ArtifactHashBA91B77F": Object {
      "Description": "Artifact hash for asset \\"67b7823b74bc135986aa72f889d6a8da058d0c4a20cbc2dfc6f78995fdd2fc24\\"",
      "Type": "String",
    },
    "AssetParameters67b7823b74bc135986aa72f889d6a8da058d0c4a20cbc2dfc6f78995fdd2fc24S3Bucket4D46ABB5": Object {
      "Description": "S3 bucket for asset \\"67b7823b74bc135986aa72f889d6a8da058d0c4a20cbc2dfc6f78995fdd2fc24\\"",
      "Type": "String",
    },
    "AssetParameters67b7823b74bc135986aa72f889d6a8da058d0c4a20cbc2dfc6f78995fdd2fc24S3VersionKeyB0F28861": Object {
      "Description": "S3 key for asset version \\"67b7823b74bc135986aa72f889d6a8da058d0c4a20cbc2dfc6f78995fdd2fc24\\"",
      "Type": "String",
    },
    "AssetParametersa1eb6da5509a8839142d7df8495f59763dfc4a25d1b7f73bf92c732c8946a5b6ArtifactHash65152261": Object {
      "Description": "Artifact hash for asset \\"a1eb6da5509a8839142d7df8495f59763dfc4a25d1b7f73bf92c732c8946a5b6\\"",
      "Type": "String",
    },
    "AssetParametersa1eb6da5509a8839142d7df8495f59763dfc4a25d1b7f73bf92c732c8946a5b6S3Bucket4D0E8AF6": Object {
      "Description": "S3 bucket for asset \\"a1eb6da5509a8839142d7df8495f59763dfc4a25d1b7f73bf92c732c8946a5b6\\"",
      "Type": "String",
    },
    "AssetParametersa1eb6da5509a8839142d7df8495f59763dfc4a25d1b7f73bf92c732c8946a5b6S3VersionKeyED72FE08": Object {
      "Description": "S3 key for asset version \\"a1eb6da5509a8839142d7df8495f59763dfc4a25d1b7f73bf92c732c8946a5b6\\"",
      "Type": "String",
    },
    "AssetParametersa3d13916fdb6321f8e433bfcbbaaf0ce37d7484a6d75635fdbaceebe8bbe46ffArtifactHash817B54E3": Object {
      "Description": "Artifact hash for asset \\"a3d13916fdb6321f8e433bfcbbaaf0ce37d7484a6d75635fdbaceebe8bbe46ff\\"",
      "Type": "String",
    },
    "AssetParametersa3d13916fdb6321f8e433bfcbbaaf0ce37d7484a6d75635fdbaceebe8bbe46ffS3BucketEF8F1FA8": Object {
      "Description": "S3 bucket for asset \\"a3d13916fdb6321f8e433bfcbbaaf0ce37d7484a6d75635fdbaceebe8bbe46ff\\"",
      "Type": "String",
    },
    "AssetParametersa3d13916fdb6321f8e433bfcbbaaf0ce37d7484a6d75635fdbaceebe8bbe46ffS3VersionKey0B0E7067": Object {
      "Description": "S3 key for asset version \\"a3d13916fdb6321f8e433bfcbbaaf0ce37d7484a6d75635fdbaceebe8bbe46ff\\"",
      "Type": "String",
    },
    "AssetParametersc24b999656e4fe6c609c31bae56a1cf4717a405619c3aa6ba1bc686b8c2c86cfArtifactHash85F58E48": Object {
      "Description": "Artifact hash for asset \\"c24b999656e4fe6c609c31bae56a1cf4717a405619c3aa6ba1bc686b8c2c86cf\\"",
      "Type": "String",
    },
    "AssetParametersc24b999656e4fe6c609c31bae56a1cf4717a405619c3aa6ba1bc686b8c2c86cfS3Bucket55EFA30C": Object {
      "Description": "S3 bucket for asset \\"c24b999656e4fe6c609c31bae56a1cf4717a405619c3aa6ba1bc686b8c2c86cf\\"",
      "Type": "String",
    },
    "AssetParametersc24b999656e4fe6c609c31bae56a1cf4717a405619c3aa6ba1bc686b8c2c86cfS3VersionKey60329B70": Object {
      "Description": "S3 key for asset version \\"c24b999656e4fe6c609c31bae56a1cf4717a405619c3aa6ba1bc686b8c2c86cf\\"",
      "Type": "String",
    },
    "AssetParametersd744ebaf839efb97f1c5ee4f1612adbc50f834da43f2d5b68ad605c9c706546bArtifactHashF0582E62": Object {
      "Description": "Artifact hash for asset \\"d744ebaf839efb97f1c5ee4f1612adbc50f834da43f2d5b68ad605c9c706546b\\"",
      "Type": "String",
    },
    "AssetParametersd744ebaf839efb97f1c5ee4f1612adbc50f834da43f2d5b68ad605c9c706546bS3Bucket5FA6B8A7": Object {
      "Description": "S3 bucket for asset \\"d744ebaf839efb97f1c5ee4f1612adbc50f834da43f2d5b68ad605c9c706546b\\"",
      "Type": "String",
    },
    "AssetParametersd744ebaf839efb97f1c5ee4f1612adbc50f834da43f2d5b68ad605c9c706546bS3VersionKeyFA285839": Object {
      "Description": "S3 key for asset version \\"d744ebaf839efb97f1c5ee4f1612adbc50f834da43f2d5b68ad605c9c706546b\\"",
      "Type": "String",
    },
    "AssetParameterse9882ab123687399f934da0d45effe675ecc8ce13b40cb946f3e1d6141fe8d68ArtifactHashD9A515C3": Object {
      "Description": "Artifact hash for asset \\"e9882ab123687399f934da0d45effe675ecc8ce13b40cb946f3e1d6141fe8d68\\"",
      "Type": "String",
    },
    "AssetParameterse9882ab123687399f934da0d45effe675ecc8ce13b40cb946f3e1d6141fe8d68S3BucketAEADE8C7": Object {
      "Description": "S3 bucket for asset \\"e9882ab123687399f934da0d45effe675ecc8ce13b40cb946f3e1d6141fe8d68\\"",
      "Type": "String",
    },
    "AssetParameterse9882ab123687399f934da0d45effe675ecc8ce13b40cb946f3e1d6141fe8d68S3VersionKeyE415415F": Object {
      "Description": "S3 key for asset version \\"e9882ab123687399f934da0d45effe675ecc8ce13b40cb946f3e1d6141fe8d68\\"",
      "Type": "String",
    },
    "AssetParametersf571294ae268bb9a6c61cd3df245c69279d4fcc5e481065702bcd6aa484199aeArtifactHash4774913A": Object {
      "Description": "Artifact hash for asset \\"f571294ae268bb9a6c61cd3df245c69279d4fcc5e481065702bcd6aa484199ae\\"",
      "Type": "String",
    },
    "AssetParametersf571294ae268bb9a6c61cd3df245c69279d4fcc5e481065702bcd6aa484199aeS3Bucket94B451B0": Object {
      "Description": "S3 bucket for asset \\"f571294ae268bb9a6c61cd3df245c69279d4fcc5e481065702bcd6aa484199ae\\"",
      "Type": "String",
    },
    "AssetParametersf571294ae268bb9a6c61cd3df245c69279d4fcc5e481065702bcd6aa484199aeS3VersionKey99ABE95F": Object {
      "Description": "S3 key for asset version \\"f571294ae268bb9a6c61cd3df245c69279d4fcc5e481065702bcd6aa484199ae\\"",
      "Type": "String",
    },
  },
  "Resources": Object {
    "BucketNotificationsHandler050a0587b7544547bf325f094a3db8347ECC3691": Object {
      "DependsOn": Array [
        "BucketNotificationsHandler050a0587b7544547bf325f094a3db834RoleDefaultPolicy2CF63D36",
        "BucketNotificationsHandler050a0587b7544547bf325f094a3db834RoleB6FB88EC",
      ],
      "Properties": Object {
        "Code": Object {
          "ZipFile": "exports.handler = (event, context) => {
    // eslint-disable-next-line @typescript-eslint/no-require-imports, import/no-extraneous-dependencies
    const s3 = new (require('aws-sdk').S3)();
    // eslint-disable-next-line @typescript-eslint/no-require-imports
    const https = require('https');
    // eslint-disable-next-line @typescript-eslint/no-require-imports
    const url = require('url');
    log(JSON.stringify(event, undefined, 2));
    const props = event.ResourceProperties;
    if (event.RequestType === 'Delete') {
        props.NotificationConfiguration = {}; // this is how you clean out notifications
    }
    const req = {
        Bucket: props.BucketName,
        NotificationConfiguration: props.NotificationConfiguration,
    };
    return s3.putBucketNotificationConfiguration(req, (err, data) => {
        log({ err, data });
        if (err) {
            return submitResponse('FAILED', err.message + \`\\\\nMore information in CloudWatch Log Stream: \${context.logStreamName}\`);
        }
        else {
            return submitResponse('SUCCESS');
        }
    });
    function log(obj) {
        console.error(event.RequestId, event.StackId, event.LogicalResourceId, obj);
    }
    // eslint-disable-next-line max-len
    // adapted from https://docs.aws.amazon.com/AWSCloudFormation/latest/UserGuide/aws-properties-lambda-function-code.html#cfn-lambda-function-code-cfnresponsemodule
    // to allow sending an error message as a reason.
    function submitResponse(responseStatus, reason) {
        const responseBody = JSON.stringify({
            Status: responseStatus,
            Reason: reason || 'See the details in CloudWatch Log Stream: ' + context.logStreamName,
            PhysicalResourceId: event.PhysicalResourceId || event.LogicalResourceId,
            StackId: event.StackId,
            RequestId: event.RequestId,
            LogicalResourceId: event.LogicalResourceId,
            NoEcho: false,
        });
        log({ responseBody });
        const parsedUrl = url.parse(event.ResponseURL);
        const options = {
            hostname: parsedUrl.hostname,
            port: 443,
            path: parsedUrl.path,
            method: 'PUT',
            headers: {
                'content-type': '',
                'content-length': responseBody.length,
            },
        };
        const request = https.request(options, (r) => {
            log({ statusCode: r.statusCode, statusMessage: r.statusMessage });
            context.done();
        });
        request.on('error', (error) => {
            log({ sendError: error });
            context.done();
        });
        request.write(responseBody);
        request.end();
    }
};",
        },
        "Description": "AWS CloudFormation handler for \\"Custom::S3BucketNotifications\\" resources (@aws-cdk/aws-s3)",
        "Handler": "index.handler",
        "Role": Object {
          "Fn::GetAtt": Array [
            "BucketNotificationsHandler050a0587b7544547bf325f094a3db834RoleB6FB88EC",
            "Arn",
          ],
        },
        "Runtime": "nodejs12.x",
        "Timeout": 300,
      },
      "Type": "AWS::Lambda::Function",
    },
    "BucketNotificationsHandler050a0587b7544547bf325f094a3db834RoleB6FB88EC": Object {
      "Properties": Object {
        "AssumeRolePolicyDocument": Object {
          "Statement": Array [
            Object {
              "Action": "sts:AssumeRole",
              "Effect": "Allow",
              "Principal": Object {
                "Service": "lambda.amazonaws.com",
              },
            },
          ],
          "Version": "2012-10-17",
        },
        "ManagedPolicyArns": Array [
          Object {
            "Fn::Join": Array [
              "",
              Array [
                "arn:",
                Object {
                  "Ref": "AWS::Partition",
                },
                ":iam::aws:policy/service-role/AWSLambdaBasicExecutionRole",
              ],
            ],
          },
        ],
      },
      "Type": "AWS::IAM::Role",
    },
    "BucketNotificationsHandler050a0587b7544547bf325f094a3db834RoleDefaultPolicy2CF63D36": Object {
      "Properties": Object {
        "PolicyDocument": Object {
          "Statement": Array [
            Object {
              "Action": "s3:PutBucketNotification",
              "Effect": "Allow",
              "Resource": "*",
            },
          ],
          "Version": "2012-10-17",
        },
        "PolicyName": "BucketNotificationsHandler050a0587b7544547bf325f094a3db834RoleDefaultPolicy2CF63D36",
        "Roles": Array [
          Object {
            "Ref": "BucketNotificationsHandler050a0587b7544547bf325f094a3db834RoleB6FB88EC",
          },
        ],
      },
      "Type": "AWS::IAM::Policy",
    },
    "ConstructHubCatalogBuilder5A9DE4AF": Object {
      "DependsOn": Array [
        "ConstructHubCatalogBuilderServiceRoleDefaultPolicyF51442BC",
        "ConstructHubCatalogBuilderServiceRole7EB4C395",
      ],
      "Properties": Object {
        "Code": Object {
          "S3Bucket": Object {
            "Ref": "AssetParametersd744ebaf839efb97f1c5ee4f1612adbc50f834da43f2d5b68ad605c9c706546bS3Bucket5FA6B8A7",
          },
          "S3Key": Object {
            "Fn::Join": Array [
              "",
              Array [
                Object {
                  "Fn::Select": Array [
                    0,
                    Object {
                      "Fn::Split": Array [
                        "||",
                        Object {
                          "Ref": "AssetParametersd744ebaf839efb97f1c5ee4f1612adbc50f834da43f2d5b68ad605c9c706546bS3VersionKeyFA285839",
                        },
                      ],
                    },
                  ],
                },
                Object {
                  "Fn::Select": Array [
                    1,
                    Object {
                      "Fn::Split": Array [
                        "||",
                        Object {
                          "Ref": "AssetParametersd744ebaf839efb97f1c5ee4f1612adbc50f834da43f2d5b68ad605c9c706546bS3VersionKeyFA285839",
                        },
                      ],
                    },
                  ],
                },
              ],
            ],
          },
        },
        "DeadLetterConfig": Object {
          "TargetArn": Object {
            "Fn::GetAtt": Array [
              "ConstructHubCatalogBuilderDeadLetterQueue1D42C407",
              "Arn",
            ],
          },
        },
        "Description": Object {
          "Fn::Join": Array [
            "",
            Array [
              "Creates the catalog.json object in ",
              Object {
                "Ref": "ConstructHubPackageDataDC5EF35E",
              },
            ],
          ],
        },
        "Environment": Object {
          "Variables": Object {
            "BUCKET_NAME": Object {
              "Ref": "ConstructHubPackageDataDC5EF35E",
            },
          },
        },
        "Handler": "index.handler",
        "MemorySize": 10240,
        "ReservedConcurrentExecutions": 1,
        "Role": Object {
          "Fn::GetAtt": Array [
            "ConstructHubCatalogBuilderServiceRole7EB4C395",
            "Arn",
          ],
        },
        "Runtime": "nodejs14.x",
        "Timeout": 900,
      },
      "Type": "AWS::Lambda::Function",
    },
    "ConstructHubCatalogBuilderDLQAlarm9D928A2B": Object {
      "Properties": Object {
        "AlarmDescription": "The catalog builder function failed to run",
        "ComparisonOperator": "GreaterThanOrEqualToThreshold",
        "Dimensions": Array [
          Object {
            "Name": "QueueName",
            "Value": Object {
              "Fn::GetAtt": Array [
                "ConstructHubCatalogBuilderDeadLetterQueue1D42C407",
                "QueueName",
              ],
            },
          },
        ],
        "EvaluationPeriods": 1,
        "MetricName": "ApproximateNumberOfMessagesVisible",
        "Namespace": "AWS/SQS",
        "Period": 300,
        "Statistic": "Maximum",
        "Threshold": 1,
      },
      "Type": "AWS::CloudWatch::Alarm",
    },
    "ConstructHubCatalogBuilderDeadLetterQueue1D42C407": Object {
      "DeletionPolicy": "Delete",
      "Properties": Object {
        "MessageRetentionPeriod": 1209600,
      },
      "Type": "AWS::SQS::Queue",
      "UpdateReplacePolicy": "Delete",
    },
    "ConstructHubCatalogBuilderLogRetentionD5D7858F": Object {
      "Properties": Object {
        "LogGroupName": Object {
          "Fn::Join": Array [
            "",
            Array [
              "/aws/lambda/",
              Object {
                "Ref": "ConstructHubCatalogBuilder5A9DE4AF",
              },
            ],
          ],
        },
        "RetentionInDays": 3653,
        "ServiceToken": Object {
          "Fn::GetAtt": Array [
            "LogRetentionaae0aa3c5b4d4f87b02d85b201efdd8aFD4BFC8A",
            "Arn",
          ],
        },
      },
      "Type": "Custom::LogRetention",
    },
    "ConstructHubCatalogBuilderServiceRole7EB4C395": Object {
      "Properties": Object {
        "AssumeRolePolicyDocument": Object {
          "Statement": Array [
            Object {
              "Action": "sts:AssumeRole",
              "Effect": "Allow",
              "Principal": Object {
                "Service": "lambda.amazonaws.com",
              },
            },
          ],
          "Version": "2012-10-17",
        },
        "ManagedPolicyArns": Array [
          Object {
            "Fn::Join": Array [
              "",
              Array [
                "arn:",
                Object {
                  "Ref": "AWS::Partition",
                },
                ":iam::aws:policy/service-role/AWSLambdaBasicExecutionRole",
              ],
            ],
          },
        ],
      },
      "Type": "AWS::IAM::Role",
    },
    "ConstructHubCatalogBuilderServiceRoleDefaultPolicyF51442BC": Object {
      "Properties": Object {
        "PolicyDocument": Object {
          "Statement": Array [
            Object {
              "Action": "sqs:SendMessage",
              "Effect": "Allow",
              "Resource": Object {
                "Fn::GetAtt": Array [
                  "ConstructHubCatalogBuilderDeadLetterQueue1D42C407",
                  "Arn",
                ],
              },
            },
            Object {
              "Action": Array [
                "s3:GetObject*",
                "s3:GetBucket*",
                "s3:List*",
                "s3:DeleteObject*",
                "s3:PutObject*",
                "s3:Abort*",
              ],
              "Effect": "Allow",
              "Resource": Array [
                Object {
                  "Fn::GetAtt": Array [
                    "ConstructHubPackageDataDC5EF35E",
                    "Arn",
                  ],
                },
                Object {
                  "Fn::Join": Array [
                    "",
                    Array [
                      Object {
                        "Fn::GetAtt": Array [
                          "ConstructHubPackageDataDC5EF35E",
                          "Arn",
                        ],
                      },
                      "/*",
                    ],
                  ],
                },
              ],
            },
          ],
          "Version": "2012-10-17",
        },
        "PolicyName": "ConstructHubCatalogBuilderServiceRoleDefaultPolicyF51442BC",
        "Roles": Array [
          Object {
            "Ref": "ConstructHubCatalogBuilderServiceRole7EB4C395",
          },
        ],
      },
      "Type": "AWS::IAM::Policy",
    },
    "ConstructHubDiscoveryD6EEC2B8": Object {
      "DependsOn": Array [
        "ConstructHubDiscoveryServiceRoleDefaultPolicy9D5F91B3",
        "ConstructHubDiscoveryServiceRole1B3CFF96",
      ],
      "Properties": Object {
        "Code": Object {
          "S3Bucket": Object {
            "Ref": "AssetParametersa3d13916fdb6321f8e433bfcbbaaf0ce37d7484a6d75635fdbaceebe8bbe46ffS3BucketEF8F1FA8",
          },
          "S3Key": Object {
            "Fn::Join": Array [
              "",
              Array [
                Object {
                  "Fn::Select": Array [
                    0,
                    Object {
                      "Fn::Split": Array [
                        "||",
                        Object {
                          "Ref": "AssetParametersa3d13916fdb6321f8e433bfcbbaaf0ce37d7484a6d75635fdbaceebe8bbe46ffS3VersionKey0B0E7067",
                        },
                      ],
                    },
                  ],
                },
                Object {
                  "Fn::Select": Array [
                    1,
                    Object {
                      "Fn::Split": Array [
                        "||",
                        Object {
                          "Ref": "AssetParametersa3d13916fdb6321f8e433bfcbbaaf0ce37d7484a6d75635fdbaceebe8bbe46ffS3VersionKey0B0E7067",
                        },
                      ],
                    },
                  ],
                },
              ],
            ],
          },
        },
        "Description": "Periodically query npm.js index for new construct libraries",
        "Environment": Object {
          "Variables": Object {
            "BUCKET_NAME": Object {
              "Ref": "ConstructHubDiscoveryStagingBucket1F2F7AE8",
            },
            "QUEUE_URL": Object {
              "Ref": "ConstructHubIngestionQueue1AD94CA3",
            },
          },
        },
        "Handler": "index.handler",
        "MemorySize": 10240,
        "ReservedConcurrentExecutions": 1,
        "Role": Object {
          "Fn::GetAtt": Array [
            "ConstructHubDiscoveryServiceRole1B3CFF96",
            "Arn",
          ],
        },
        "Runtime": "nodejs14.x",
        "Timeout": 900,
      },
      "Type": "AWS::Lambda::Function",
    },
    "ConstructHubDiscoveryErrorsAlarmDEA85148": Object {
      "Properties": Object {
        "AlarmDescription": "The discovery function (on npmjs.com) failed to run",
        "ComparisonOperator": "GreaterThanOrEqualToThreshold",
        "Dimensions": Array [
          Object {
            "Name": "FunctionName",
            "Value": Object {
              "Ref": "ConstructHubDiscoveryD6EEC2B8",
            },
          },
        ],
        "EvaluationPeriods": 1,
        "MetricName": "Errors",
        "Namespace": "AWS/Lambda",
        "Period": 900,
        "Statistic": "Sum",
        "Threshold": 1,
      },
      "Type": "AWS::CloudWatch::Alarm",
    },
    "ConstructHubDiscoveryNoInvocationsAlarm6F5E3A99": Object {
      "Properties": Object {
        "AlarmDescription": "The discovery function (on npmjs.com) is not running as scheduled",
        "ComparisonOperator": "LessThanThreshold",
        "Dimensions": Array [
          Object {
            "Name": "FunctionName",
            "Value": Object {
              "Ref": "ConstructHubDiscoveryD6EEC2B8",
            },
          },
        ],
        "EvaluationPeriods": 1,
        "MetricName": "Invocations",
        "Namespace": "AWS/Lambda",
        "Period": 900,
        "Statistic": "Sum",
        "Threshold": 1,
      },
      "Type": "AWS::CloudWatch::Alarm",
    },
    "ConstructHubDiscoveryScheduleRule90EE2E2A": Object {
      "Properties": Object {
        "ScheduleExpression": "rate(15 minutes)",
        "State": "ENABLED",
        "Targets": Array [
          Object {
            "Arn": Object {
              "Fn::GetAtt": Array [
                "ConstructHubDiscoveryD6EEC2B8",
                "Arn",
              ],
            },
            "Id": "Target0",
          },
        ],
      },
      "Type": "AWS::Events::Rule",
    },
    "ConstructHubDiscoveryScheduleRuleAllowEventRuleTestConstructHubDiscovery5714D5BB9D860B10": Object {
      "Properties": Object {
        "Action": "lambda:InvokeFunction",
        "FunctionName": Object {
          "Fn::GetAtt": Array [
            "ConstructHubDiscoveryD6EEC2B8",
            "Arn",
          ],
        },
        "Principal": "events.amazonaws.com",
        "SourceArn": Object {
          "Fn::GetAtt": Array [
            "ConstructHubDiscoveryScheduleRule90EE2E2A",
            "Arn",
          ],
        },
      },
      "Type": "AWS::Lambda::Permission",
    },
    "ConstructHubDiscoveryServiceRole1B3CFF96": Object {
      "Properties": Object {
        "AssumeRolePolicyDocument": Object {
          "Statement": Array [
            Object {
              "Action": "sts:AssumeRole",
              "Effect": "Allow",
              "Principal": Object {
                "Service": "lambda.amazonaws.com",
              },
            },
          ],
          "Version": "2012-10-17",
        },
        "ManagedPolicyArns": Array [
          Object {
            "Fn::Join": Array [
              "",
              Array [
                "arn:",
                Object {
                  "Ref": "AWS::Partition",
                },
                ":iam::aws:policy/service-role/AWSLambdaBasicExecutionRole",
              ],
            ],
          },
        ],
      },
      "Type": "AWS::IAM::Role",
    },
    "ConstructHubDiscoveryServiceRoleDefaultPolicy9D5F91B3": Object {
      "Properties": Object {
        "PolicyDocument": Object {
          "Statement": Array [
            Object {
              "Action": Array [
                "s3:GetObject*",
                "s3:GetBucket*",
                "s3:List*",
                "s3:DeleteObject*",
                "s3:PutObject*",
                "s3:Abort*",
              ],
              "Effect": "Allow",
              "Resource": Array [
                Object {
                  "Fn::GetAtt": Array [
                    "ConstructHubDiscoveryStagingBucket1F2F7AE8",
                    "Arn",
                  ],
                },
                Object {
                  "Fn::Join": Array [
                    "",
                    Array [
                      Object {
                        "Fn::GetAtt": Array [
                          "ConstructHubDiscoveryStagingBucket1F2F7AE8",
                          "Arn",
                        ],
                      },
                      "/*",
                    ],
                  ],
                },
              ],
            },
            Object {
              "Action": Array [
                "sqs:SendMessage",
                "sqs:GetQueueAttributes",
                "sqs:GetQueueUrl",
              ],
              "Effect": "Allow",
              "Resource": Object {
                "Fn::GetAtt": Array [
                  "ConstructHubIngestionQueue1AD94CA3",
                  "Arn",
                ],
              },
            },
          ],
          "Version": "2012-10-17",
        },
        "PolicyName": "ConstructHubDiscoveryServiceRoleDefaultPolicy9D5F91B3",
        "Roles": Array [
          Object {
            "Ref": "ConstructHubDiscoveryServiceRole1B3CFF96",
          },
        ],
      },
      "Type": "AWS::IAM::Policy",
    },
    "ConstructHubDiscoveryStagingBucket1F2F7AE8": Object {
      "DeletionPolicy": "Retain",
      "Properties": Object {
        "LifecycleConfiguration": Object {
          "Rules": Array [
            Object {
              "ExpirationInDays": 30,
              "Prefix": "staged/",
              "Status": "Enabled",
            },
          ],
        },
        "PublicAccessBlockConfiguration": Object {
          "BlockPublicAcls": true,
          "BlockPublicPolicy": true,
          "IgnorePublicAcls": true,
          "RestrictPublicBuckets": true,
        },
      },
      "Type": "AWS::S3::Bucket",
      "UpdateReplacePolicy": "Retain",
    },
    "ConstructHubIngestion407909CE": Object {
      "DependsOn": Array [
        "ConstructHubIngestionServiceRoleDefaultPolicyC0D2B6F2",
        "ConstructHubIngestionServiceRole6380BAB6",
      ],
      "Properties": Object {
        "Code": Object {
          "S3Bucket": Object {
            "Ref": "AssetParameters678468d43fad9ea06b37f0bd36e650ccc3376edd3334c300848573aa150d6446S3Bucket1A202C55",
          },
          "S3Key": Object {
            "Fn::Join": Array [
              "",
              Array [
                Object {
                  "Fn::Select": Array [
                    0,
                    Object {
                      "Fn::Split": Array [
                        "||",
                        Object {
                          "Ref": "AssetParameters678468d43fad9ea06b37f0bd36e650ccc3376edd3334c300848573aa150d6446S3VersionKeyC6E05BAD",
                        },
                      ],
                    },
                  ],
                },
                Object {
                  "Fn::Select": Array [
                    1,
                    Object {
                      "Fn::Split": Array [
                        "||",
                        Object {
                          "Ref": "AssetParameters678468d43fad9ea06b37f0bd36e650ccc3376edd3334c300848573aa150d6446S3VersionKeyC6E05BAD",
                        },
                      ],
                    },
                  ],
                },
              ],
            ],
          },
        },
        "DeadLetterConfig": Object {
          "TargetArn": Object {
            "Fn::GetAtt": Array [
              "ConstructHubIngestionDeadLetterQueueFC1025F8",
              "Arn",
            ],
          },
        },
        "Description": "Ingests new package versions into the Construct Hub",
        "Environment": Object {
          "Variables": Object {
            "BUCKET_NAME": Object {
              "Ref": "ConstructHubPackageDataDC5EF35E",
            },
          },
        },
        "Handler": "index.handler",
        "MemorySize": 10240,
        "Role": Object {
          "Fn::GetAtt": Array [
            "ConstructHubIngestionServiceRole6380BAB6",
            "Arn",
          ],
        },
        "Runtime": "nodejs14.x",
        "Timeout": 900,
      },
      "Type": "AWS::Lambda::Function",
    },
    "ConstructHubIngestionDLQAlarm83BD1903": Object {
      "Properties": Object {
        "AlarmDescription": "The ingestion function failed for one or more packages",
        "ComparisonOperator": "GreaterThanOrEqualToThreshold",
        "Dimensions": Array [
          Object {
            "Name": "QueueName",
            "Value": Object {
              "Fn::GetAtt": Array [
                "ConstructHubIngestionDeadLetterQueueFC1025F8",
                "QueueName",
              ],
            },
          },
        ],
        "EvaluationPeriods": 1,
        "MetricName": "ApproximateNumberOfMessagesVisible",
        "Namespace": "AWS/SQS",
        "Period": 300,
        "Statistic": "Maximum",
        "Threshold": 1,
      },
      "Type": "AWS::CloudWatch::Alarm",
    },
    "ConstructHubIngestionDeadLetterQueueFC1025F8": Object {
      "DeletionPolicy": "Delete",
      "Properties": Object {
        "MessageRetentionPeriod": 1209600,
      },
      "Type": "AWS::SQS::Queue",
      "UpdateReplacePolicy": "Delete",
    },
    "ConstructHubIngestionEventInvokeConfig47AAD616": Object {
      "Properties": Object {
        "FunctionName": Object {
          "Ref": "ConstructHubIngestion407909CE",
        },
        "MaximumRetryAttempts": 2,
        "Qualifier": "$LATEST",
      },
      "Type": "AWS::Lambda::EventInvokeConfig",
    },
    "ConstructHubIngestionQueue1AD94CA3": Object {
      "DeletionPolicy": "Delete",
      "Properties": Object {
        "KmsMasterKeyId": "alias/aws/sqs",
        "VisibilityTimeout": 900,
      },
      "Type": "AWS::SQS::Queue",
      "UpdateReplacePolicy": "Delete",
    },
    "ConstructHubIngestionServiceRole6380BAB6": Object {
      "Properties": Object {
        "AssumeRolePolicyDocument": Object {
          "Statement": Array [
            Object {
              "Action": "sts:AssumeRole",
              "Effect": "Allow",
              "Principal": Object {
                "Service": "lambda.amazonaws.com",
              },
            },
          ],
          "Version": "2012-10-17",
        },
        "ManagedPolicyArns": Array [
          Object {
            "Fn::Join": Array [
              "",
              Array [
                "arn:",
                Object {
                  "Ref": "AWS::Partition",
                },
                ":iam::aws:policy/service-role/AWSLambdaBasicExecutionRole",
              ],
            ],
          },
        ],
      },
      "Type": "AWS::IAM::Role",
    },
    "ConstructHubIngestionServiceRoleDefaultPolicyC0D2B6F2": Object {
      "Properties": Object {
        "PolicyDocument": Object {
          "Statement": Array [
            Object {
              "Action": "sqs:SendMessage",
              "Effect": "Allow",
              "Resource": Object {
                "Fn::GetAtt": Array [
                  "ConstructHubIngestionDeadLetterQueueFC1025F8",
                  "Arn",
                ],
              },
            },
            Object {
              "Action": Array [
                "s3:DeleteObject*",
                "s3:PutObject*",
                "s3:Abort*",
              ],
              "Effect": "Allow",
              "Resource": Array [
                Object {
                  "Fn::GetAtt": Array [
                    "ConstructHubPackageDataDC5EF35E",
                    "Arn",
                  ],
                },
                Object {
                  "Fn::Join": Array [
                    "",
                    Array [
                      Object {
                        "Fn::GetAtt": Array [
                          "ConstructHubPackageDataDC5EF35E",
                          "Arn",
                        ],
                      },
                      "/*",
                    ],
                  ],
                },
              ],
            },
            Object {
              "Action": Array [
                "sqs:ReceiveMessage",
                "sqs:ChangeMessageVisibility",
                "sqs:GetQueueUrl",
                "sqs:DeleteMessage",
                "sqs:GetQueueAttributes",
              ],
              "Effect": "Allow",
              "Resource": Object {
                "Fn::GetAtt": Array [
                  "ConstructHubIngestionQueue1AD94CA3",
                  "Arn",
                ],
              },
            },
            Object {
              "Action": Array [
                "s3:GetObject*",
                "s3:GetBucket*",
                "s3:List*",
              ],
              "Effect": "Allow",
              "Resource": Array [
                Object {
                  "Fn::GetAtt": Array [
                    "ConstructHubDiscoveryStagingBucket1F2F7AE8",
                    "Arn",
                  ],
                },
                Object {
                  "Fn::Join": Array [
                    "",
                    Array [
                      Object {
                        "Fn::GetAtt": Array [
                          "ConstructHubDiscoveryStagingBucket1F2F7AE8",
                          "Arn",
                        ],
                      },
                      "/*",
                    ],
                  ],
                },
              ],
            },
          ],
          "Version": "2012-10-17",
        },
        "PolicyName": "ConstructHubIngestionServiceRoleDefaultPolicyC0D2B6F2",
        "Roles": Array [
          Object {
            "Ref": "ConstructHubIngestionServiceRole6380BAB6",
          },
        ],
      },
      "Type": "AWS::IAM::Policy",
    },
    "ConstructHubIngestionSqsEventSourceTestConstructHubIngestionQueue165B81E2C095FF2A": Object {
      "Properties": Object {
        "BatchSize": 1,
        "EventSourceArn": Object {
          "Fn::GetAtt": Array [
            "ConstructHubIngestionQueue1AD94CA3",
            "Arn",
          ],
        },
        "FunctionName": Object {
          "Ref": "ConstructHubIngestion407909CE",
        },
      },
      "Type": "AWS::Lambda::EventSourceMapping",
    },
    "ConstructHubMonitoringDashboard78E057C8": Object {
      "Properties": Object {
        "DashboardBody": Object {
          "Fn::Join": Array [
            "",
            Array [
              "{\\"widgets\\":[{\\"type\\":\\"metric\\",\\"width\\":24,\\"height\\":6,\\"x\\":0,\\"y\\":0,\\"properties\\":{\\"view\\":\\"timeSeries\\",\\"title\\":\\"Home Page Canary\\",\\"region\\":\\"",
              Object {
                "Ref": "AWS::Region",
              },
              "\\",\\"annotations\\":{\\"alarms\\":[\\"",
              Object {
                "Fn::GetAtt": Array [
                  "ConstructHubMonitoringWebCanaryHomePageErrorsE7BB4002",
                  "Arn",
                ],
              },
              "\\"]},\\"yAxis\\":{}}}]}",
            ],
          ],
        },
        "DashboardName": "construct-hub-high-severity",
      },
      "Type": "AWS::CloudWatch::Dashboard",
    },
    "ConstructHubMonitoringWatchfulDashboardB8493D55": Object {
      "Properties": Object {
        "DashboardBody": Object {
          "Fn::Join": Array [
            "",
            Array [
              "{\\"widgets\\":[{\\"type\\":\\"text\\",\\"width\\":24,\\"height\\":2,\\"x\\":0,\\"y\\":0,\\"properties\\":{\\"markdown\\":\\"# Ingestion Function\\\\n\\\\n[button:AWS Lambda Console](https://console.aws.amazon.com/lambda/home?region=",
              Object {
                "Ref": "AWS::Region",
              },
              "#/functions/",
              Object {
                "Ref": "ConstructHubIngestion407909CE",
              },
              "?tab=graph) [button:CloudWatch Logs](https://console.aws.amazon.com/cloudwatch/home?region=",
              Object {
                "Ref": "AWS::Region",
              },
              "#logEventViewer:group=/aws/lambda/",
              Object {
                "Ref": "ConstructHubIngestion407909CE",
              },
              ")\\"}},{\\"type\\":\\"metric\\",\\"width\\":6,\\"height\\":6,\\"x\\":0,\\"y\\":2,\\"properties\\":{\\"view\\":\\"timeSeries\\",\\"title\\":\\"Invocations/5min\\",\\"region\\":\\"",
              Object {
                "Ref": "AWS::Region",
              },
              "\\",\\"metrics\\":[[\\"AWS/Lambda\\",\\"Invocations\\",\\"FunctionName\\",\\"",
              Object {
                "Ref": "ConstructHubIngestion407909CE",
              },
              "\\",{\\"stat\\":\\"Sum\\"}]],\\"yAxis\\":{}}},{\\"type\\":\\"metric\\",\\"width\\":6,\\"height\\":6,\\"x\\":6,\\"y\\":2,\\"properties\\":{\\"view\\":\\"timeSeries\\",\\"title\\":\\"Errors/5min\\",\\"region\\":\\"",
              Object {
                "Ref": "AWS::Region",
              },
              "\\",\\"metrics\\":[[\\"AWS/Lambda\\",\\"Errors\\",\\"FunctionName\\",\\"",
              Object {
                "Ref": "ConstructHubIngestion407909CE",
              },
              "\\",{\\"stat\\":\\"Sum\\"}]],\\"annotations\\":{\\"horizontal\\":[{\\"label\\":\\"Errors > 0 for 3 datapoints within 15 minutes\\",\\"value\\":0,\\"yAxis\\":\\"left\\"}]},\\"yAxis\\":{}}},{\\"type\\":\\"metric\\",\\"width\\":6,\\"height\\":6,\\"x\\":12,\\"y\\":2,\\"properties\\":{\\"view\\":\\"timeSeries\\",\\"title\\":\\"Throttles/5min\\",\\"region\\":\\"",
              Object {
                "Ref": "AWS::Region",
              },
              "\\",\\"metrics\\":[[\\"AWS/Lambda\\",\\"Throttles\\",\\"FunctionName\\",\\"",
              Object {
                "Ref": "ConstructHubIngestion407909CE",
              },
              "\\",{\\"stat\\":\\"Sum\\"}]],\\"annotations\\":{\\"horizontal\\":[{\\"label\\":\\"Throttles > 0 for 3 datapoints within 15 minutes\\",\\"value\\":0,\\"yAxis\\":\\"left\\"}]},\\"yAxis\\":{}}},{\\"type\\":\\"metric\\",\\"width\\":6,\\"height\\":6,\\"x\\":18,\\"y\\":2,\\"properties\\":{\\"view\\":\\"timeSeries\\",\\"title\\":\\"Duration/5min\\",\\"region\\":\\"",
              Object {
                "Ref": "AWS::Region",
              },
              "\\",\\"metrics\\":[[\\"AWS/Lambda\\",\\"Duration\\",\\"FunctionName\\",\\"",
              Object {
                "Ref": "ConstructHubIngestion407909CE",
              },
              "\\",{\\"label\\":\\"p99\\",\\"stat\\":\\"p99\\"}]],\\"annotations\\":{\\"horizontal\\":[{\\"label\\":\\"p99 > 720000 for 3 datapoints within 15 minutes\\",\\"value\\":720000,\\"yAxis\\":\\"left\\"}]},\\"yAxis\\":{}}},{\\"type\\":\\"text\\",\\"width\\":24,\\"height\\":2,\\"x\\":0,\\"y\\":8,\\"properties\\":{\\"markdown\\":\\"# Discovery Function\\\\n\\\\n[button:AWS Lambda Console](https://console.aws.amazon.com/lambda/home?region=",
              Object {
                "Ref": "AWS::Region",
              },
              "#/functions/",
              Object {
                "Ref": "ConstructHubDiscoveryD6EEC2B8",
              },
              "?tab=graph) [button:CloudWatch Logs](https://console.aws.amazon.com/cloudwatch/home?region=",
              Object {
                "Ref": "AWS::Region",
              },
              "#logEventViewer:group=/aws/lambda/",
              Object {
                "Ref": "ConstructHubDiscoveryD6EEC2B8",
              },
              ")\\"}},{\\"type\\":\\"metric\\",\\"width\\":6,\\"height\\":6,\\"x\\":0,\\"y\\":10,\\"properties\\":{\\"view\\":\\"timeSeries\\",\\"title\\":\\"Invocations/5min\\",\\"region\\":\\"",
              Object {
                "Ref": "AWS::Region",
              },
              "\\",\\"metrics\\":[[\\"AWS/Lambda\\",\\"Invocations\\",\\"FunctionName\\",\\"",
              Object {
                "Ref": "ConstructHubDiscoveryD6EEC2B8",
              },
              "\\",{\\"stat\\":\\"Sum\\"}]],\\"yAxis\\":{}}},{\\"type\\":\\"metric\\",\\"width\\":6,\\"height\\":6,\\"x\\":6,\\"y\\":10,\\"properties\\":{\\"view\\":\\"timeSeries\\",\\"title\\":\\"Errors/5min\\",\\"region\\":\\"",
              Object {
                "Ref": "AWS::Region",
              },
              "\\",\\"metrics\\":[[\\"AWS/Lambda\\",\\"Errors\\",\\"FunctionName\\",\\"",
              Object {
                "Ref": "ConstructHubDiscoveryD6EEC2B8",
              },
              "\\",{\\"stat\\":\\"Sum\\"}]],\\"annotations\\":{\\"horizontal\\":[{\\"label\\":\\"Errors > 0 for 3 datapoints within 15 minutes\\",\\"value\\":0,\\"yAxis\\":\\"left\\"}]},\\"yAxis\\":{}}},{\\"type\\":\\"metric\\",\\"width\\":6,\\"height\\":6,\\"x\\":12,\\"y\\":10,\\"properties\\":{\\"view\\":\\"timeSeries\\",\\"title\\":\\"Throttles/5min\\",\\"region\\":\\"",
              Object {
                "Ref": "AWS::Region",
              },
              "\\",\\"metrics\\":[[\\"AWS/Lambda\\",\\"Throttles\\",\\"FunctionName\\",\\"",
              Object {
                "Ref": "ConstructHubDiscoveryD6EEC2B8",
              },
              "\\",{\\"stat\\":\\"Sum\\"}]],\\"annotations\\":{\\"horizontal\\":[{\\"label\\":\\"Throttles > 0 for 3 datapoints within 15 minutes\\",\\"value\\":0,\\"yAxis\\":\\"left\\"}]},\\"yAxis\\":{}}},{\\"type\\":\\"metric\\",\\"width\\":6,\\"height\\":6,\\"x\\":18,\\"y\\":10,\\"properties\\":{\\"view\\":\\"timeSeries\\",\\"title\\":\\"Duration/5min\\",\\"region\\":\\"",
              Object {
                "Ref": "AWS::Region",
              },
              "\\",\\"metrics\\":[[\\"AWS/Lambda\\",\\"Duration\\",\\"FunctionName\\",\\"",
              Object {
                "Ref": "ConstructHubDiscoveryD6EEC2B8",
              },
              "\\",{\\"label\\":\\"p99\\",\\"stat\\":\\"p99\\"}]],\\"annotations\\":{\\"horizontal\\":[{\\"label\\":\\"p99 > 720000 for 3 datapoints within 15 minutes\\",\\"value\\":720000,\\"yAxis\\":\\"left\\"}]},\\"yAxis\\":{}}},{\\"type\\":\\"text\\",\\"width\\":24,\\"height\\":2,\\"x\\":0,\\"y\\":16,\\"properties\\":{\\"markdown\\":\\"# Transliterator Function\\\\n\\\\n[button:AWS Lambda Console](https://console.aws.amazon.com/lambda/home?region=",
              Object {
                "Ref": "AWS::Region",
              },
              "#/functions/",
              Object {
                "Ref": "ConstructHubTransliterator9C48708A",
              },
              "?tab=graph) [button:CloudWatch Logs](https://console.aws.amazon.com/cloudwatch/home?region=",
              Object {
                "Ref": "AWS::Region",
              },
              "#logEventViewer:group=/aws/lambda/",
              Object {
                "Ref": "ConstructHubTransliterator9C48708A",
              },
              ")\\"}},{\\"type\\":\\"metric\\",\\"width\\":6,\\"height\\":6,\\"x\\":0,\\"y\\":18,\\"properties\\":{\\"view\\":\\"timeSeries\\",\\"title\\":\\"Invocations/5min\\",\\"region\\":\\"",
              Object {
                "Ref": "AWS::Region",
              },
              "\\",\\"metrics\\":[[\\"AWS/Lambda\\",\\"Invocations\\",\\"FunctionName\\",\\"",
              Object {
                "Ref": "ConstructHubTransliterator9C48708A",
              },
              "\\",{\\"stat\\":\\"Sum\\"}]],\\"yAxis\\":{}}},{\\"type\\":\\"metric\\",\\"width\\":6,\\"height\\":6,\\"x\\":6,\\"y\\":18,\\"properties\\":{\\"view\\":\\"timeSeries\\",\\"title\\":\\"Errors/5min\\",\\"region\\":\\"",
              Object {
                "Ref": "AWS::Region",
              },
              "\\",\\"metrics\\":[[\\"AWS/Lambda\\",\\"Errors\\",\\"FunctionName\\",\\"",
              Object {
                "Ref": "ConstructHubTransliterator9C48708A",
              },
              "\\",{\\"stat\\":\\"Sum\\"}]],\\"annotations\\":{\\"horizontal\\":[{\\"label\\":\\"Errors > 0 for 3 datapoints within 15 minutes\\",\\"value\\":0,\\"yAxis\\":\\"left\\"}]},\\"yAxis\\":{}}},{\\"type\\":\\"metric\\",\\"width\\":6,\\"height\\":6,\\"x\\":12,\\"y\\":18,\\"properties\\":{\\"view\\":\\"timeSeries\\",\\"title\\":\\"Throttles/5min\\",\\"region\\":\\"",
              Object {
                "Ref": "AWS::Region",
              },
              "\\",\\"metrics\\":[[\\"AWS/Lambda\\",\\"Throttles\\",\\"FunctionName\\",\\"",
              Object {
                "Ref": "ConstructHubTransliterator9C48708A",
              },
              "\\",{\\"stat\\":\\"Sum\\"}]],\\"annotations\\":{\\"horizontal\\":[{\\"label\\":\\"Throttles > 0 for 3 datapoints within 15 minutes\\",\\"value\\":0,\\"yAxis\\":\\"left\\"}]},\\"yAxis\\":{}}},{\\"type\\":\\"metric\\",\\"width\\":6,\\"height\\":6,\\"x\\":18,\\"y\\":18,\\"properties\\":{\\"view\\":\\"timeSeries\\",\\"title\\":\\"Duration/5min\\",\\"region\\":\\"",
              Object {
                "Ref": "AWS::Region",
              },
              "\\",\\"metrics\\":[[\\"AWS/Lambda\\",\\"Duration\\",\\"FunctionName\\",\\"",
              Object {
                "Ref": "ConstructHubTransliterator9C48708A",
              },
              "\\",{\\"label\\":\\"p99\\",\\"stat\\":\\"p99\\"}]],\\"annotations\\":{\\"horizontal\\":[{\\"label\\":\\"p99 > 720000 for 3 datapoints within 15 minutes\\",\\"value\\":720000,\\"yAxis\\":\\"left\\"}]},\\"yAxis\\":{}}},{\\"type\\":\\"text\\",\\"width\\":24,\\"height\\":2,\\"x\\":0,\\"y\\":24,\\"properties\\":{\\"markdown\\":\\"# Catalog Builder Function\\\\n\\\\n[button:AWS Lambda Console](https://console.aws.amazon.com/lambda/home?region=",
              Object {
                "Ref": "AWS::Region",
              },
              "#/functions/",
              Object {
                "Ref": "ConstructHubCatalogBuilder5A9DE4AF",
              },
              "?tab=graph) [button:CloudWatch Logs](https://console.aws.amazon.com/cloudwatch/home?region=",
              Object {
                "Ref": "AWS::Region",
              },
              "#logEventViewer:group=/aws/lambda/",
              Object {
                "Ref": "ConstructHubCatalogBuilder5A9DE4AF",
              },
              ")\\"}},{\\"type\\":\\"metric\\",\\"width\\":6,\\"height\\":6,\\"x\\":0,\\"y\\":26,\\"properties\\":{\\"view\\":\\"timeSeries\\",\\"title\\":\\"Invocations/5min\\",\\"region\\":\\"",
              Object {
                "Ref": "AWS::Region",
              },
              "\\",\\"metrics\\":[[\\"AWS/Lambda\\",\\"Invocations\\",\\"FunctionName\\",\\"",
              Object {
                "Ref": "ConstructHubCatalogBuilder5A9DE4AF",
              },
              "\\",{\\"stat\\":\\"Sum\\"}]],\\"yAxis\\":{}}},{\\"type\\":\\"metric\\",\\"width\\":6,\\"height\\":6,\\"x\\":6,\\"y\\":26,\\"properties\\":{\\"view\\":\\"timeSeries\\",\\"title\\":\\"Errors/5min\\",\\"region\\":\\"",
              Object {
                "Ref": "AWS::Region",
              },
              "\\",\\"metrics\\":[[\\"AWS/Lambda\\",\\"Errors\\",\\"FunctionName\\",\\"",
              Object {
                "Ref": "ConstructHubCatalogBuilder5A9DE4AF",
              },
              "\\",{\\"stat\\":\\"Sum\\"}]],\\"annotations\\":{\\"horizontal\\":[{\\"label\\":\\"Errors > 0 for 3 datapoints within 15 minutes\\",\\"value\\":0,\\"yAxis\\":\\"left\\"}]},\\"yAxis\\":{}}},{\\"type\\":\\"metric\\",\\"width\\":6,\\"height\\":6,\\"x\\":12,\\"y\\":26,\\"properties\\":{\\"view\\":\\"timeSeries\\",\\"title\\":\\"Throttles/5min\\",\\"region\\":\\"",
              Object {
                "Ref": "AWS::Region",
              },
              "\\",\\"metrics\\":[[\\"AWS/Lambda\\",\\"Throttles\\",\\"FunctionName\\",\\"",
              Object {
                "Ref": "ConstructHubCatalogBuilder5A9DE4AF",
              },
              "\\",{\\"stat\\":\\"Sum\\"}]],\\"annotations\\":{\\"horizontal\\":[{\\"label\\":\\"Throttles > 0 for 3 datapoints within 15 minutes\\",\\"value\\":0,\\"yAxis\\":\\"left\\"}]},\\"yAxis\\":{}}},{\\"type\\":\\"metric\\",\\"width\\":6,\\"height\\":6,\\"x\\":18,\\"y\\":26,\\"properties\\":{\\"view\\":\\"timeSeries\\",\\"title\\":\\"Duration/5min\\",\\"region\\":\\"",
              Object {
                "Ref": "AWS::Region",
              },
              "\\",\\"metrics\\":[[\\"AWS/Lambda\\",\\"Duration\\",\\"FunctionName\\",\\"",
              Object {
                "Ref": "ConstructHubCatalogBuilder5A9DE4AF",
              },
              "\\",{\\"label\\":\\"p99\\",\\"stat\\":\\"p99\\"}]],\\"annotations\\":{\\"horizontal\\":[{\\"label\\":\\"p99 > 720000 for 3 datapoints within 15 minutes\\",\\"value\\":720000,\\"yAxis\\":\\"left\\"}]},\\"yAxis\\":{}}}]}",
            ],
          ],
        },
        "DashboardName": "construct-hub",
      },
      "Type": "AWS::CloudWatch::Dashboard",
    },
    "ConstructHubMonitoringWatchfulTestConstructHubCatalogBuilderC9A41048DurationAlarm557052D9": Object {
      "Properties": Object {
        "AlarmActions": Array [],
        "AlarmDescription": "p99 latency >= 720s (80%)",
        "ComparisonOperator": "GreaterThanThreshold",
        "EvaluationPeriods": 3,
        "Metrics": Array [
          Object {
            "Id": "m1",
            "Label": "p99",
            "MetricStat": Object {
              "Metric": Object {
                "Dimensions": Array [
                  Object {
                    "Name": "FunctionName",
                    "Value": Object {
                      "Ref": "ConstructHubCatalogBuilder5A9DE4AF",
                    },
                  },
                ],
                "MetricName": "Duration",
                "Namespace": "AWS/Lambda",
              },
              "Period": 300,
              "Stat": "p99",
            },
            "ReturnData": true,
          },
        ],
        "Threshold": 720000,
      },
      "Type": "AWS::CloudWatch::Alarm",
    },
    "ConstructHubMonitoringWatchfulTestConstructHubCatalogBuilderC9A41048ErrorsAlarmF91F07CD": Object {
      "Properties": Object {
        "AlarmActions": Array [],
        "AlarmDescription": "Over 0 errors per minute",
        "ComparisonOperator": "GreaterThanThreshold",
        "Dimensions": Array [
          Object {
            "Name": "FunctionName",
            "Value": Object {
              "Ref": "ConstructHubCatalogBuilder5A9DE4AF",
            },
          },
        ],
        "EvaluationPeriods": 3,
        "MetricName": "Errors",
        "Namespace": "AWS/Lambda",
        "Period": 300,
        "Statistic": "Sum",
        "Threshold": 0,
      },
      "Type": "AWS::CloudWatch::Alarm",
    },
    "ConstructHubMonitoringWatchfulTestConstructHubCatalogBuilderC9A41048ThrottlesAlarm2A5B0492": Object {
      "Properties": Object {
        "AlarmActions": Array [],
        "AlarmDescription": "Over 0 throttles per minute",
        "ComparisonOperator": "GreaterThanThreshold",
        "Dimensions": Array [
          Object {
            "Name": "FunctionName",
            "Value": Object {
              "Ref": "ConstructHubCatalogBuilder5A9DE4AF",
            },
          },
        ],
        "EvaluationPeriods": 3,
        "MetricName": "Throttles",
        "Namespace": "AWS/Lambda",
        "Period": 300,
        "Statistic": "Sum",
        "Threshold": 0,
      },
      "Type": "AWS::CloudWatch::Alarm",
    },
    "ConstructHubMonitoringWatchfulTestConstructHubDiscovery5714D5BBDurationAlarm5CFE5B52": Object {
      "Properties": Object {
        "AlarmActions": Array [],
        "AlarmDescription": "p99 latency >= 720s (80%)",
        "ComparisonOperator": "GreaterThanThreshold",
        "EvaluationPeriods": 3,
        "Metrics": Array [
          Object {
            "Id": "m1",
            "Label": "p99",
            "MetricStat": Object {
              "Metric": Object {
                "Dimensions": Array [
                  Object {
                    "Name": "FunctionName",
                    "Value": Object {
                      "Ref": "ConstructHubDiscoveryD6EEC2B8",
                    },
                  },
                ],
                "MetricName": "Duration",
                "Namespace": "AWS/Lambda",
              },
              "Period": 300,
              "Stat": "p99",
            },
            "ReturnData": true,
          },
        ],
        "Threshold": 720000,
      },
      "Type": "AWS::CloudWatch::Alarm",
    },
    "ConstructHubMonitoringWatchfulTestConstructHubDiscovery5714D5BBErrorsAlarm373566EE": Object {
      "Properties": Object {
        "AlarmActions": Array [],
        "AlarmDescription": "Over 0 errors per minute",
        "ComparisonOperator": "GreaterThanThreshold",
        "Dimensions": Array [
          Object {
            "Name": "FunctionName",
            "Value": Object {
              "Ref": "ConstructHubDiscoveryD6EEC2B8",
            },
          },
        ],
        "EvaluationPeriods": 3,
        "MetricName": "Errors",
        "Namespace": "AWS/Lambda",
        "Period": 300,
        "Statistic": "Sum",
        "Threshold": 0,
      },
      "Type": "AWS::CloudWatch::Alarm",
    },
    "ConstructHubMonitoringWatchfulTestConstructHubDiscovery5714D5BBThrottlesAlarm261A4778": Object {
      "Properties": Object {
        "AlarmActions": Array [],
        "AlarmDescription": "Over 0 throttles per minute",
        "ComparisonOperator": "GreaterThanThreshold",
        "Dimensions": Array [
          Object {
            "Name": "FunctionName",
            "Value": Object {
              "Ref": "ConstructHubDiscoveryD6EEC2B8",
            },
          },
        ],
        "EvaluationPeriods": 3,
        "MetricName": "Throttles",
        "Namespace": "AWS/Lambda",
        "Period": 300,
        "Statistic": "Sum",
        "Threshold": 0,
      },
      "Type": "AWS::CloudWatch::Alarm",
    },
    "ConstructHubMonitoringWatchfulTestConstructHubIngestionAE667A08DurationAlarm8C97ADAD": Object {
      "Properties": Object {
        "AlarmActions": Array [],
        "AlarmDescription": "p99 latency >= 720s (80%)",
        "ComparisonOperator": "GreaterThanThreshold",
        "EvaluationPeriods": 3,
        "Metrics": Array [
          Object {
            "Id": "m1",
            "Label": "p99",
            "MetricStat": Object {
              "Metric": Object {
                "Dimensions": Array [
                  Object {
                    "Name": "FunctionName",
                    "Value": Object {
                      "Ref": "ConstructHubIngestion407909CE",
                    },
                  },
                ],
                "MetricName": "Duration",
                "Namespace": "AWS/Lambda",
              },
              "Period": 300,
              "Stat": "p99",
            },
            "ReturnData": true,
          },
        ],
        "Threshold": 720000,
      },
      "Type": "AWS::CloudWatch::Alarm",
    },
    "ConstructHubMonitoringWatchfulTestConstructHubIngestionAE667A08ErrorsAlarm76E1369B": Object {
      "Properties": Object {
        "AlarmActions": Array [],
        "AlarmDescription": "Over 0 errors per minute",
        "ComparisonOperator": "GreaterThanThreshold",
        "Dimensions": Array [
          Object {
            "Name": "FunctionName",
            "Value": Object {
              "Ref": "ConstructHubIngestion407909CE",
            },
          },
        ],
        "EvaluationPeriods": 3,
        "MetricName": "Errors",
        "Namespace": "AWS/Lambda",
        "Period": 300,
        "Statistic": "Sum",
        "Threshold": 0,
      },
      "Type": "AWS::CloudWatch::Alarm",
    },
    "ConstructHubMonitoringWatchfulTestConstructHubIngestionAE667A08ThrottlesAlarm2CD0B31C": Object {
      "Properties": Object {
        "AlarmActions": Array [],
        "AlarmDescription": "Over 0 throttles per minute",
        "ComparisonOperator": "GreaterThanThreshold",
        "Dimensions": Array [
          Object {
            "Name": "FunctionName",
            "Value": Object {
              "Ref": "ConstructHubIngestion407909CE",
            },
          },
        ],
        "EvaluationPeriods": 3,
        "MetricName": "Throttles",
        "Namespace": "AWS/Lambda",
        "Period": 300,
        "Statistic": "Sum",
        "Threshold": 0,
      },
      "Type": "AWS::CloudWatch::Alarm",
    },
    "ConstructHubMonitoringWatchfulTestConstructHubTransliterator3B0A6087DurationAlarm0D60D33F": Object {
      "Properties": Object {
        "AlarmActions": Array [],
        "AlarmDescription": "p99 latency >= 720s (80%)",
        "ComparisonOperator": "GreaterThanThreshold",
        "EvaluationPeriods": 3,
        "Metrics": Array [
          Object {
            "Id": "m1",
            "Label": "p99",
            "MetricStat": Object {
              "Metric": Object {
                "Dimensions": Array [
                  Object {
                    "Name": "FunctionName",
                    "Value": Object {
                      "Ref": "ConstructHubTransliterator9C48708A",
                    },
                  },
                ],
                "MetricName": "Duration",
                "Namespace": "AWS/Lambda",
              },
              "Period": 300,
              "Stat": "p99",
            },
            "ReturnData": true,
          },
        ],
        "Threshold": 720000,
      },
      "Type": "AWS::CloudWatch::Alarm",
    },
    "ConstructHubMonitoringWatchfulTestConstructHubTransliterator3B0A6087ErrorsAlarm1EDE57BC": Object {
      "Properties": Object {
        "AlarmActions": Array [],
        "AlarmDescription": "Over 0 errors per minute",
        "ComparisonOperator": "GreaterThanThreshold",
        "Dimensions": Array [
          Object {
            "Name": "FunctionName",
            "Value": Object {
              "Ref": "ConstructHubTransliterator9C48708A",
            },
          },
        ],
        "EvaluationPeriods": 3,
        "MetricName": "Errors",
        "Namespace": "AWS/Lambda",
        "Period": 300,
        "Statistic": "Sum",
        "Threshold": 0,
      },
      "Type": "AWS::CloudWatch::Alarm",
    },
    "ConstructHubMonitoringWatchfulTestConstructHubTransliterator3B0A6087ThrottlesAlarm34A8C7C1": Object {
      "Properties": Object {
        "AlarmActions": Array [],
        "AlarmDescription": "Over 0 throttles per minute",
        "ComparisonOperator": "GreaterThanThreshold",
        "Dimensions": Array [
          Object {
            "Name": "FunctionName",
            "Value": Object {
              "Ref": "ConstructHubTransliterator9C48708A",
            },
          },
        ],
        "EvaluationPeriods": 3,
        "MetricName": "Throttles",
        "Namespace": "AWS/Lambda",
        "Period": 300,
        "Statistic": "Sum",
        "Threshold": 0,
      },
      "Type": "AWS::CloudWatch::Alarm",
    },
    "ConstructHubMonitoringWebCanaryHomePageErrorsE7BB4002": Object {
      "Properties": Object {
        "AlarmActions": Array [
          "arn:aws:sns:us-east-1:123456789012:mystack-mytopic-NZJ5JSMVGFIE",
        ],
        "AlarmDescription": Object {
          "Fn::Join": Array [
            "",
            Array [
              "80% error rate for https://",
              Object {
                "Fn::GetAtt": Array [
                  "ConstructHubWebAppDistribution1F181DC9",
                  "DomainName",
                ],
              },
              " (Home Page)",
            ],
          ],
        },
        "ComparisonOperator": "GreaterThanOrEqualToThreshold",
        "EvaluationPeriods": 1,
        "Metrics": Array [
          Object {
            "Id": "m1",
            "Label": Object {
              "Fn::Join": Array [
                "",
                Array [
                  "https://",
                  Object {
                    "Fn::GetAtt": Array [
                      "ConstructHubWebAppDistribution1F181DC9",
                      "DomainName",
                    ],
                  },
                  " Errors",
                ],
              ],
            },
            "MetricStat": Object {
              "Metric": Object {
                "Dimensions": Array [
                  Object {
                    "Name": "FunctionName",
                    "Value": Object {
                      "Ref": "ConstructHubMonitoringWebCanaryHomePageHttpGetFunctionF27ADDC8",
                    },
                  },
                ],
                "MetricName": "Errors",
                "Namespace": "AWS/Lambda",
              },
              "Period": 300,
              "Stat": "Sum",
            },
            "ReturnData": true,
          },
        ],
        "Threshold": 4,
        "TreatMissingData": "breaching",
      },
      "Type": "AWS::CloudWatch::Alarm",
    },
    "ConstructHubMonitoringWebCanaryHomePageHttpGetFunctionF27ADDC8": Object {
      "DependsOn": Array [
        "ConstructHubMonitoringWebCanaryHomePageHttpGetFunctionServiceRole9AAAD93C",
      ],
      "Properties": Object {
        "Code": Object {
          "S3Bucket": Object {
            "Ref": "AssetParameters59be5a60739e4f0f9b881492bce41ccffa8d47d16b0a4d640db1bb8200f48bd5S3BucketFA2341B6",
          },
          "S3Key": Object {
            "Fn::Join": Array [
              "",
              Array [
                Object {
                  "Fn::Select": Array [
                    0,
                    Object {
                      "Fn::Split": Array [
                        "||",
                        Object {
                          "Ref": "AssetParameters59be5a60739e4f0f9b881492bce41ccffa8d47d16b0a4d640db1bb8200f48bd5S3VersionKeyB4EE9C49",
                        },
                      ],
                    },
                  ],
                },
                Object {
                  "Fn::Select": Array [
                    1,
                    Object {
                      "Fn::Split": Array [
                        "||",
                        Object {
                          "Ref": "AssetParameters59be5a60739e4f0f9b881492bce41ccffa8d47d16b0a4d640db1bb8200f48bd5S3VersionKeyB4EE9C49",
                        },
                      ],
                    },
                  ],
                },
              ],
            ],
          },
        },
        "Description": Object {
          "Fn::Join": Array [
            "",
            Array [
              "HTTP GET https://",
              Object {
                "Fn::GetAtt": Array [
                  "ConstructHubWebAppDistribution1F181DC9",
                  "DomainName",
                ],
              },
              ": Home Page",
            ],
          ],
        },
        "Environment": Object {
          "Variables": Object {
            "URL": Object {
              "Fn::Join": Array [
                "",
                Array [
                  "https://",
                  Object {
                    "Fn::GetAtt": Array [
                      "ConstructHubWebAppDistribution1F181DC9",
                      "DomainName",
                    ],
                  },
                ],
              ],
            },
          },
        },
        "Handler": "index.handler",
        "Role": Object {
          "Fn::GetAtt": Array [
            "ConstructHubMonitoringWebCanaryHomePageHttpGetFunctionServiceRole9AAAD93C",
            "Arn",
          ],
        },
        "Runtime": "nodejs14.x",
      },
      "Type": "AWS::Lambda::Function",
    },
    "ConstructHubMonitoringWebCanaryHomePageHttpGetFunctionServiceRole9AAAD93C": Object {
      "Properties": Object {
        "AssumeRolePolicyDocument": Object {
          "Statement": Array [
            Object {
              "Action": "sts:AssumeRole",
              "Effect": "Allow",
              "Principal": Object {
                "Service": "lambda.amazonaws.com",
              },
            },
          ],
          "Version": "2012-10-17",
        },
        "ManagedPolicyArns": Array [
          Object {
            "Fn::Join": Array [
              "",
              Array [
                "arn:",
                Object {
                  "Ref": "AWS::Partition",
                },
                ":iam::aws:policy/service-role/AWSLambdaBasicExecutionRole",
              ],
            ],
          },
        ],
      },
      "Type": "AWS::IAM::Role",
    },
    "ConstructHubMonitoringWebCanaryHomePageRuleAllowEventRuleTestConstructHubMonitoringWebCanaryHomePageHttpGetFunction941819C9E47F90EE": Object {
      "Properties": Object {
        "Action": "lambda:InvokeFunction",
        "FunctionName": Object {
          "Fn::GetAtt": Array [
            "ConstructHubMonitoringWebCanaryHomePageHttpGetFunctionF27ADDC8",
            "Arn",
          ],
        },
        "Principal": "events.amazonaws.com",
        "SourceArn": Object {
          "Fn::GetAtt": Array [
            "ConstructHubMonitoringWebCanaryHomePageRuleE14F9F4E",
            "Arn",
          ],
        },
      },
      "Type": "AWS::Lambda::Permission",
    },
    "ConstructHubMonitoringWebCanaryHomePageRuleE14F9F4E": Object {
      "Properties": Object {
        "ScheduleExpression": "rate(1 minute)",
        "State": "ENABLED",
        "Targets": Array [
          Object {
            "Arn": Object {
              "Fn::GetAtt": Array [
                "ConstructHubMonitoringWebCanaryHomePageHttpGetFunctionF27ADDC8",
                "Arn",
              ],
            },
            "Id": "Target0",
          },
        ],
      },
      "Type": "AWS::Events::Rule",
    },
    "ConstructHubPackageDataAllowBucketNotificationsToTestConstructHubCatalogBuilderC9A41048952FCDC8": Object {
      "Properties": Object {
        "Action": "lambda:InvokeFunction",
        "FunctionName": Object {
          "Fn::GetAtt": Array [
            "ConstructHubCatalogBuilder5A9DE4AF",
            "Arn",
          ],
        },
        "Principal": "s3.amazonaws.com",
        "SourceAccount": Object {
          "Ref": "AWS::AccountId",
        },
        "SourceArn": Object {
          "Fn::GetAtt": Array [
            "ConstructHubPackageDataDC5EF35E",
            "Arn",
          ],
        },
      },
      "Type": "AWS::Lambda::Permission",
    },
    "ConstructHubPackageDataAllowBucketNotificationsToTestConstructHubTransliterator3B0A6087EA339303": Object {
      "Properties": Object {
        "Action": "lambda:InvokeFunction",
        "FunctionName": Object {
          "Fn::GetAtt": Array [
            "ConstructHubTransliterator9C48708A",
            "Arn",
          ],
        },
        "Principal": "s3.amazonaws.com",
        "SourceAccount": Object {
          "Ref": "AWS::AccountId",
        },
        "SourceArn": Object {
          "Fn::GetAtt": Array [
            "ConstructHubPackageDataDC5EF35E",
            "Arn",
          ],
        },
      },
      "Type": "AWS::Lambda::Permission",
    },
    "ConstructHubPackageDataDC5EF35E": Object {
      "DeletionPolicy": "Retain",
      "Properties": Object {
        "BucketEncryption": Object {
          "ServerSideEncryptionConfiguration": Array [
            Object {
              "ServerSideEncryptionByDefault": Object {
                "SSEAlgorithm": "AES256",
              },
            },
          ],
        },
        "LifecycleConfiguration": Object {
          "Rules": Array [
            Object {
              "AbortIncompleteMultipartUpload": Object {
                "DaysAfterInitiation": 1,
              },
              "Status": "Enabled",
            },
            Object {
              "NoncurrentVersionTransitions": Array [
                Object {
                  "StorageClass": "STANDARD_IA",
                  "TransitionInDays": 31,
                },
              ],
              "Status": "Enabled",
            },
            Object {
              "NoncurrentVersionExpirationInDays": 90,
              "Status": "Enabled",
            },
          ],
        },
        "PublicAccessBlockConfiguration": Object {
          "BlockPublicAcls": true,
          "BlockPublicPolicy": true,
          "IgnorePublicAcls": true,
          "RestrictPublicBuckets": true,
        },
        "VersioningConfiguration": Object {
          "Status": "Enabled",
        },
      },
      "Type": "AWS::S3::Bucket",
      "UpdateReplacePolicy": "Retain",
    },
    "ConstructHubPackageDataNotifications81B45141": Object {
      "DependsOn": Array [
        "ConstructHubPackageDataAllowBucketNotificationsToTestConstructHubCatalogBuilderC9A41048952FCDC8",
        "ConstructHubPackageDataAllowBucketNotificationsToTestConstructHubTransliterator3B0A6087EA339303",
      ],
      "Properties": Object {
        "BucketName": Object {
          "Ref": "ConstructHubPackageDataDC5EF35E",
        },
        "NotificationConfiguration": Object {
          "LambdaFunctionConfigurations": Array [
            Object {
              "Events": Array [
                "s3:ObjectCreated:*",
              ],
              "Filter": Object {
                "Key": Object {
                  "FilterRules": Array [
                    Object {
                      "Name": "suffix",
                      "Value": "/package.tgz",
                    },
                    Object {
                      "Name": "prefix",
                      "Value": "data/",
                    },
                  ],
                },
              },
              "LambdaFunctionArn": Object {
                "Fn::GetAtt": Array [
                  "ConstructHubTransliterator9C48708A",
                  "Arn",
                ],
              },
            },
            Object {
              "Events": Array [
                "s3:ObjectCreated:*",
              ],
              "Filter": Object {
                "Key": Object {
                  "FilterRules": Array [
                    Object {
                      "Name": "suffix",
                      "Value": "/assembly.json",
                    },
                    Object {
                      "Name": "prefix",
                      "Value": "data/",
                    },
                  ],
                },
              },
              "LambdaFunctionArn": Object {
                "Fn::GetAtt": Array [
                  "ConstructHubCatalogBuilder5A9DE4AF",
                  "Arn",
                ],
              },
            },
          ],
        },
        "ServiceToken": Object {
          "Fn::GetAtt": Array [
            "BucketNotificationsHandler050a0587b7544547bf325f094a3db8347ECC3691",
            "Arn",
          ],
        },
      },
      "Type": "Custom::S3BucketNotifications",
    },
    "ConstructHubPackageDataPolicy4615475A": Object {
      "Properties": Object {
        "Bucket": Object {
          "Ref": "ConstructHubPackageDataDC5EF35E",
        },
        "PolicyDocument": Object {
          "Statement": Array [
            Object {
              "Action": "s3:GetObject",
              "Effect": "Allow",
              "Principal": Object {
                "CanonicalUser": Object {
                  "Fn::GetAtt": Array [
                    "ConstructHubWebAppDistributionOrigin2S3OriginDA7E7FF4",
                    "S3CanonicalUserId",
                  ],
                },
              },
              "Resource": Object {
                "Fn::Join": Array [
                  "",
                  Array [
                    Object {
                      "Fn::GetAtt": Array [
                        "ConstructHubPackageDataDC5EF35E",
                        "Arn",
                      ],
                    },
                    "/*",
                  ],
                ],
              },
            },
          ],
          "Version": "2012-10-17",
        },
      },
      "Type": "AWS::S3::BucketPolicy",
    },
    "ConstructHubTransliterator9C48708A": Object {
      "DependsOn": Array [
        "ConstructHubTransliteratorServiceRoleDefaultPolicyB9C4BE06",
        "ConstructHubTransliteratorServiceRole0F8A20C8",
      ],
      "Properties": Object {
        "Code": Object {
          "S3Bucket": Object {
            "Ref": "AssetParametersf571294ae268bb9a6c61cd3df245c69279d4fcc5e481065702bcd6aa484199aeS3Bucket94B451B0",
          },
          "S3Key": Object {
            "Fn::Join": Array [
              "",
              Array [
                Object {
                  "Fn::Select": Array [
                    0,
                    Object {
                      "Fn::Split": Array [
                        "||",
                        Object {
                          "Ref": "AssetParametersf571294ae268bb9a6c61cd3df245c69279d4fcc5e481065702bcd6aa484199aeS3VersionKey99ABE95F",
                        },
                      ],
                    },
                  ],
                },
                Object {
                  "Fn::Select": Array [
                    1,
                    Object {
                      "Fn::Split": Array [
                        "||",
                        Object {
                          "Ref": "AssetParametersf571294ae268bb9a6c61cd3df245c69279d4fcc5e481065702bcd6aa484199aeS3VersionKey99ABE95F",
                        },
                      ],
                    },
                  ],
                },
              ],
            ],
          },
        },
        "DeadLetterConfig": Object {
          "TargetArn": Object {
            "Fn::GetAtt": Array [
              "ConstructHubTransliteratorDeadLetterQueue5544BC9A",
              "Arn",
            ],
          },
        },
        "Description": "Creates transliterated assemblies from jsii-enabled npm packages",
        "Handler": "index.handler",
        "MemorySize": 10240,
        "Role": Object {
          "Fn::GetAtt": Array [
            "ConstructHubTransliteratorServiceRole0F8A20C8",
            "Arn",
          ],
        },
        "Runtime": "nodejs14.x",
        "Timeout": 900,
      },
      "Type": "AWS::Lambda::Function",
    },
    "ConstructHubTransliteratorDLQAlarmA93C182B": Object {
      "Properties": Object {
        "AlarmDescription": "The transliteration function failed for one or more packages",
        "ComparisonOperator": "GreaterThanOrEqualToThreshold",
        "Dimensions": Array [
          Object {
            "Name": "QueueName",
            "Value": Object {
              "Fn::GetAtt": Array [
                "ConstructHubTransliteratorDeadLetterQueue5544BC9A",
                "QueueName",
              ],
            },
          },
        ],
        "EvaluationPeriods": 1,
        "MetricName": "ApproximateNumberOfMessagesVisible",
        "Namespace": "AWS/SQS",
        "Period": 300,
        "Statistic": "Maximum",
        "Threshold": 1,
      },
      "Type": "AWS::CloudWatch::Alarm",
    },
    "ConstructHubTransliteratorDeadLetterQueue5544BC9A": Object {
      "DeletionPolicy": "Delete",
      "Properties": Object {
        "MessageRetentionPeriod": 1209600,
      },
      "Type": "AWS::SQS::Queue",
      "UpdateReplacePolicy": "Delete",
    },
    "ConstructHubTransliteratorEventInvokeConfig999CBA91": Object {
      "Properties": Object {
        "FunctionName": Object {
          "Ref": "ConstructHubTransliterator9C48708A",
        },
        "MaximumRetryAttempts": 2,
        "Qualifier": "$LATEST",
      },
      "Type": "AWS::Lambda::EventInvokeConfig",
    },
    "ConstructHubTransliteratorLogRetention25A9F47C": Object {
      "Properties": Object {
        "LogGroupName": Object {
          "Fn::Join": Array [
            "",
            Array [
              "/aws/lambda/",
              Object {
                "Ref": "ConstructHubTransliterator9C48708A",
              },
            ],
          ],
        },
        "RetentionInDays": 3653,
        "ServiceToken": Object {
          "Fn::GetAtt": Array [
            "LogRetentionaae0aa3c5b4d4f87b02d85b201efdd8aFD4BFC8A",
            "Arn",
          ],
        },
      },
      "Type": "Custom::LogRetention",
    },
    "ConstructHubTransliteratorServiceRole0F8A20C8": Object {
      "Properties": Object {
        "AssumeRolePolicyDocument": Object {
          "Statement": Array [
            Object {
              "Action": "sts:AssumeRole",
              "Effect": "Allow",
              "Principal": Object {
                "Service": "lambda.amazonaws.com",
              },
            },
          ],
          "Version": "2012-10-17",
        },
        "ManagedPolicyArns": Array [
          Object {
            "Fn::Join": Array [
              "",
              Array [
                "arn:",
                Object {
                  "Ref": "AWS::Partition",
                },
                ":iam::aws:policy/service-role/AWSLambdaBasicExecutionRole",
              ],
            ],
          },
        ],
      },
      "Type": "AWS::IAM::Role",
    },
    "ConstructHubTransliteratorServiceRoleDefaultPolicyB9C4BE06": Object {
      "Properties": Object {
        "PolicyDocument": Object {
          "Statement": Array [
            Object {
              "Action": "sqs:SendMessage",
              "Effect": "Allow",
              "Resource": Object {
                "Fn::GetAtt": Array [
                  "ConstructHubTransliteratorDeadLetterQueue5544BC9A",
                  "Arn",
                ],
              },
            },
            Object {
              "Action": Array [
                "s3:GetObject*",
                "s3:GetBucket*",
                "s3:List*",
                "s3:DeleteObject*",
                "s3:PutObject*",
                "s3:Abort*",
              ],
              "Effect": "Allow",
              "Resource": Array [
                Object {
                  "Fn::GetAtt": Array [
                    "ConstructHubPackageDataDC5EF35E",
                    "Arn",
                  ],
                },
                Object {
                  "Fn::Join": Array [
                    "",
                    Array [
                      Object {
                        "Fn::GetAtt": Array [
                          "ConstructHubPackageDataDC5EF35E",
                          "Arn",
                        ],
                      },
                      "/*",
                    ],
                  ],
                },
              ],
            },
          ],
          "Version": "2012-10-17",
        },
        "PolicyName": "ConstructHubTransliteratorServiceRoleDefaultPolicyB9C4BE06",
        "Roles": Array [
          Object {
            "Ref": "ConstructHubTransliteratorServiceRole0F8A20C8",
          },
        ],
      },
      "Type": "AWS::IAM::Policy",
    },
    "ConstructHubWebAppDeployWebsiteAwsCliLayer23CFFBC1": Object {
      "Properties": Object {
        "Content": Object {
          "S3Bucket": Object {
            "Ref": "AssetParameterse9882ab123687399f934da0d45effe675ecc8ce13b40cb946f3e1d6141fe8d68S3BucketAEADE8C7",
          },
          "S3Key": Object {
            "Fn::Join": Array [
              "",
              Array [
                Object {
                  "Fn::Select": Array [
                    0,
                    Object {
                      "Fn::Split": Array [
                        "||",
                        Object {
                          "Ref": "AssetParameterse9882ab123687399f934da0d45effe675ecc8ce13b40cb946f3e1d6141fe8d68S3VersionKeyE415415F",
                        },
                      ],
                    },
                  ],
                },
                Object {
                  "Fn::Select": Array [
                    1,
                    Object {
                      "Fn::Split": Array [
                        "||",
                        Object {
                          "Ref": "AssetParameterse9882ab123687399f934da0d45effe675ecc8ce13b40cb946f3e1d6141fe8d68S3VersionKeyE415415F",
                        },
                      ],
                    },
                  ],
                },
              ],
            ],
          },
        },
        "Description": "/opt/awscli/aws",
      },
      "Type": "AWS::Lambda::LayerVersion",
    },
    "ConstructHubWebAppDeployWebsiteCustomResourceE6DF98C9": Object {
      "DeletionPolicy": "Delete",
      "Properties": Object {
        "DestinationBucketName": Object {
          "Ref": "ConstructHubWebAppWebsiteBucket4B2B9DB2",
        },
        "DistributionId": Object {
          "Ref": "ConstructHubWebAppDistribution1F181DC9",
        },
        "Prune": true,
        "ServiceToken": Object {
          "Fn::GetAtt": Array [
            "CustomCDKBucketDeployment8693BB64968944B69AAFB0CC9EB8756C81C01536",
            "Arn",
          ],
        },
        "SourceBucketNames": Array [
          Object {
<<<<<<< HEAD
            "Ref": "AssetParametersa1eb6da5509a8839142d7df8495f59763dfc4a25d1b7f73bf92c732c8946a5b6S3Bucket4D0E8AF6",
=======
            "Ref": "AssetParameters435e915a9e36fec09bc0c91d66b0fd33bc53a37f9db8d2419ab4fbfb8deea9e4S3Bucket203D2B85",
>>>>>>> 0ba78844
          },
        ],
        "SourceObjectKeys": Array [
          Object {
            "Fn::Join": Array [
              "",
              Array [
                Object {
                  "Fn::Select": Array [
                    0,
                    Object {
                      "Fn::Split": Array [
                        "||",
                        Object {
<<<<<<< HEAD
                          "Ref": "AssetParametersa1eb6da5509a8839142d7df8495f59763dfc4a25d1b7f73bf92c732c8946a5b6S3VersionKeyED72FE08",
=======
                          "Ref": "AssetParameters435e915a9e36fec09bc0c91d66b0fd33bc53a37f9db8d2419ab4fbfb8deea9e4S3VersionKey69EB7F4E",
>>>>>>> 0ba78844
                        },
                      ],
                    },
                  ],
                },
                Object {
                  "Fn::Select": Array [
                    1,
                    Object {
                      "Fn::Split": Array [
                        "||",
                        Object {
<<<<<<< HEAD
                          "Ref": "AssetParametersa1eb6da5509a8839142d7df8495f59763dfc4a25d1b7f73bf92c732c8946a5b6S3VersionKeyED72FE08",
=======
                          "Ref": "AssetParameters435e915a9e36fec09bc0c91d66b0fd33bc53a37f9db8d2419ab4fbfb8deea9e4S3VersionKey69EB7F4E",
>>>>>>> 0ba78844
                        },
                      ],
                    },
                  ],
                },
              ],
            ],
          },
        ],
      },
      "Type": "Custom::CDKBucketDeployment",
      "UpdateReplacePolicy": "Delete",
    },
    "ConstructHubWebAppDistribution1F181DC9": Object {
      "Properties": Object {
        "DistributionConfig": Object {
          "CacheBehaviors": Array [
            Object {
              "CachePolicyId": "658327ea-f89d-4fab-a63d-7e88639e58f6",
              "Compress": true,
              "FunctionAssociations": Array [
                Object {
                  "EventType": "viewer-response",
                  "FunctionARN": Object {
                    "Fn::GetAtt": Array [
                      "ConstructHubWebAppResponseFunction4C2BF3E9",
                      "FunctionARN",
                    ],
                  },
                },
              ],
              "PathPattern": "/data/*",
              "TargetOriginId": "TestConstructHubWebAppDistributionOrigin276090F90",
              "ViewerProtocolPolicy": "allow-all",
            },
            Object {
              "CachePolicyId": "658327ea-f89d-4fab-a63d-7e88639e58f6",
              "Compress": true,
              "FunctionAssociations": Array [
                Object {
                  "EventType": "viewer-response",
                  "FunctionARN": Object {
                    "Fn::GetAtt": Array [
                      "ConstructHubWebAppResponseFunction4C2BF3E9",
                      "FunctionARN",
                    ],
                  },
                },
              ],
              "PathPattern": "/catalog.json",
              "TargetOriginId": "TestConstructHubWebAppDistributionOrigin276090F90",
              "ViewerProtocolPolicy": "allow-all",
            },
          ],
          "CustomErrorResponses": Array [
            Object {
              "ErrorCode": 404,
              "ResponseCode": 200,
              "ResponsePagePath": "/index.html",
            },
            Object {
              "ErrorCode": 403,
              "ResponseCode": 200,
              "ResponsePagePath": "/index.html",
            },
          ],
          "DefaultCacheBehavior": Object {
            "CachePolicyId": "658327ea-f89d-4fab-a63d-7e88639e58f6",
            "Compress": true,
            "FunctionAssociations": Array [
              Object {
                "EventType": "viewer-response",
                "FunctionARN": Object {
                  "Fn::GetAtt": Array [
                    "ConstructHubWebAppResponseFunction4C2BF3E9",
                    "FunctionARN",
                  ],
                },
              },
            ],
            "TargetOriginId": "TestConstructHubWebAppDistributionOrigin171FF58D3",
            "ViewerProtocolPolicy": "allow-all",
          },
          "DefaultRootObject": "index.html",
          "Enabled": true,
          "HttpVersion": "http2",
          "IPV6Enabled": true,
          "Origins": Array [
            Object {
              "DomainName": Object {
                "Fn::GetAtt": Array [
                  "ConstructHubWebAppWebsiteBucket4B2B9DB2",
                  "RegionalDomainName",
                ],
              },
              "Id": "TestConstructHubWebAppDistributionOrigin171FF58D3",
              "S3OriginConfig": Object {
                "OriginAccessIdentity": Object {
                  "Fn::Join": Array [
                    "",
                    Array [
                      "origin-access-identity/cloudfront/",
                      Object {
                        "Ref": "ConstructHubWebAppDistributionOrigin1S3Origin694AF937",
                      },
                    ],
                  ],
                },
              },
            },
            Object {
              "DomainName": Object {
                "Fn::GetAtt": Array [
                  "ConstructHubPackageDataDC5EF35E",
                  "RegionalDomainName",
                ],
              },
              "Id": "TestConstructHubWebAppDistributionOrigin276090F90",
              "S3OriginConfig": Object {
                "OriginAccessIdentity": Object {
                  "Fn::Join": Array [
                    "",
                    Array [
                      "origin-access-identity/cloudfront/",
                      Object {
                        "Ref": "ConstructHubWebAppDistributionOrigin2S3OriginDA7E7FF4",
                      },
                    ],
                  ],
                },
              },
            },
          ],
        },
      },
      "Type": "AWS::CloudFront::Distribution",
    },
    "ConstructHubWebAppDistributionOrigin1S3Origin694AF937": Object {
      "Properties": Object {
        "CloudFrontOriginAccessIdentityConfig": Object {
          "Comment": "Identity for TestConstructHubWebAppDistributionOrigin171FF58D3",
        },
      },
      "Type": "AWS::CloudFront::CloudFrontOriginAccessIdentity",
    },
    "ConstructHubWebAppDistributionOrigin2S3OriginDA7E7FF4": Object {
      "Properties": Object {
        "CloudFrontOriginAccessIdentityConfig": Object {
          "Comment": "Identity for TestConstructHubWebAppDistributionOrigin276090F90",
        },
      },
      "Type": "AWS::CloudFront::CloudFrontOriginAccessIdentity",
    },
    "ConstructHubWebAppResponseFunction4C2BF3E9": Object {
      "Properties": Object {
        "AutoPublish": true,
        "FunctionCode": "\\"use strict\\";
function handler(event) {
    var response = event.response;
    var headers = response.headers;
    headers['x-frame-options'] = { value: 'deny' };
    headers['x-xss-protection'] = { value: '1; mode=block' };
    headers['x-content-type-options'] = { value: 'nosniff' };
    headers['strict-transport-security'] = { value: 'max-age=47304000; includeSubDomains' };
    headers['content-security-policy'] = {
        value: 'default-src \\\\'none\\\\'; img-src \\\\'self\\\\' https://img.shields.io; script-src \\\\'self\\\\'; style-src \\\\'unsafe-inline\\\\' \\\\'self\\\\'; object-src \\\\'none\\\\'; connect-src \\\\'self\\\\'; manifest-src \\\\'self\\\\'; font-src \\\\'self\\\\'; frame-src \\\\'none\\\\'',
    };
    return response;
}
//# sourceMappingURL=data:application/json;base64,eyJ2ZXJzaW9uIjozLCJmaWxlIjoicmVzcG9uc2UtZnVuY3Rpb24uanMiLCJzb3VyY2VSb290IjoiIiwic291cmNlcyI6WyIuLi8uLi8uLi9zcmMvd2ViYXBwL3Jlc3BvbnNlLWZ1bmN0aW9uL3Jlc3BvbnNlLWZ1bmN0aW9uLnRzIl0sIm5hbWVzIjpbXSwibWFwcGluZ3MiOiI7QUFTQSxTQUFTLE9BQU8sQ0FBQyxLQUF5QjtJQUN4QyxJQUFJLFFBQVEsR0FBRyxLQUFLLENBQUMsUUFBUSxDQUFDO0lBQzlCLElBQUksT0FBTyxHQUFHLFFBQVEsQ0FBQyxPQUFPLENBQUM7SUFFL0IsT0FBTyxDQUFDLGlCQUFpQixDQUFDLEdBQUcsRUFBRSxLQUFLLEVBQUUsTUFBTSxFQUFFLENBQUM7SUFDL0MsT0FBTyxDQUFDLGtCQUFrQixDQUFDLEdBQUcsRUFBRSxLQUFLLEVBQUUsZUFBZSxFQUFFLENBQUM7SUFDekQsT0FBTyxDQUFDLHdCQUF3QixDQUFDLEdBQUcsRUFBRSxLQUFLLEVBQUUsU0FBUyxFQUFFLENBQUM7SUFDekQsT0FBTyxDQUFDLDJCQUEyQixDQUFDLEdBQUcsRUFBRSxLQUFLLEVBQUUscUNBQXFDLEVBQUUsQ0FBQztJQUN4RixPQUFPLENBQUMseUJBQXlCLENBQUMsR0FBRztRQUNuQyxLQUFLLEVBQ0gsbU9BQW1PO0tBQ3RPLENBQUM7SUFFRixPQUFPLFFBQVEsQ0FBQztBQUNsQixDQUFDIiwic291cmNlc0NvbnRlbnQiOlsiaW50ZXJmYWNlIENsb3VkRnJvbnRSZXNwb25zZSB7XG4gIHJlc3BvbnNlOiBhbnk7XG4gIGhlYWRlcnM6IHtcbiAgICBba2V5OiBzdHJpbmddOiB7XG4gICAgICB2YWx1ZTogc3RyaW5nO1xuICAgIH07XG4gIH07XG59XG5cbmZ1bmN0aW9uIGhhbmRsZXIoZXZlbnQ6IENsb3VkRnJvbnRSZXNwb25zZSkge1xuICB2YXIgcmVzcG9uc2UgPSBldmVudC5yZXNwb25zZTtcbiAgdmFyIGhlYWRlcnMgPSByZXNwb25zZS5oZWFkZXJzO1xuXG4gIGhlYWRlcnNbJ3gtZnJhbWUtb3B0aW9ucyddID0geyB2YWx1ZTogJ2RlbnknIH07XG4gIGhlYWRlcnNbJ3gteHNzLXByb3RlY3Rpb24nXSA9IHsgdmFsdWU6ICcxOyBtb2RlPWJsb2NrJyB9O1xuICBoZWFkZXJzWyd4LWNvbnRlbnQtdHlwZS1vcHRpb25zJ10gPSB7IHZhbHVlOiAnbm9zbmlmZicgfTtcbiAgaGVhZGVyc1snc3RyaWN0LXRyYW5zcG9ydC1zZWN1cml0eSddID0geyB2YWx1ZTogJ21heC1hZ2U9NDczMDQwMDA7IGluY2x1ZGVTdWJEb21haW5zJyB9O1xuICBoZWFkZXJzWydjb250ZW50LXNlY3VyaXR5LXBvbGljeSddID0ge1xuICAgIHZhbHVlOlxuICAgICAgJ2RlZmF1bHQtc3JjIFxcJ25vbmVcXCc7IGltZy1zcmMgXFwnc2VsZlxcJyBodHRwczovL2ltZy5zaGllbGRzLmlvOyBzY3JpcHQtc3JjIFxcJ3NlbGZcXCc7IHN0eWxlLXNyYyBcXCd1bnNhZmUtaW5saW5lXFwnIFxcJ3NlbGZcXCc7IG9iamVjdC1zcmMgXFwnbm9uZVxcJzsgY29ubmVjdC1zcmMgXFwnc2VsZlxcJzsgbWFuaWZlc3Qtc3JjIFxcJ3NlbGZcXCc7IGZvbnQtc3JjIFxcJ3NlbGZcXCc7IGZyYW1lLXNyYyBcXCdub25lXFwnJyxcbiAgfTtcblxuICByZXR1cm4gcmVzcG9uc2U7XG59XG4iXX0=",
        "FunctionConfig": Object {
          "Comment": Object {
            "Fn::Join": Array [
              "",
              Array [
                Object {
                  "Ref": "AWS::Region",
                },
                "TestConstubWebAppResponseFunction1F387BCC",
              ],
            ],
          },
          "Runtime": "cloudfront-js-1.0",
        },
        "Name": Object {
          "Fn::Join": Array [
            "",
            Array [
              Object {
                "Ref": "AWS::Region",
              },
              "TestConstubWebAppResponseFunction1F387BCC",
            ],
          ],
        },
      },
      "Type": "AWS::CloudFront::Function",
    },
    "ConstructHubWebAppWebsiteBucket4B2B9DB2": Object {
      "DeletionPolicy": "Retain",
      "Properties": Object {
        "PublicAccessBlockConfiguration": Object {
          "BlockPublicAcls": true,
          "BlockPublicPolicy": true,
          "IgnorePublicAcls": true,
          "RestrictPublicBuckets": true,
        },
      },
      "Type": "AWS::S3::Bucket",
      "UpdateReplacePolicy": "Retain",
    },
    "ConstructHubWebAppWebsiteBucketPolicy17174C06": Object {
      "Properties": Object {
        "Bucket": Object {
          "Ref": "ConstructHubWebAppWebsiteBucket4B2B9DB2",
        },
        "PolicyDocument": Object {
          "Statement": Array [
            Object {
              "Action": "s3:GetObject",
              "Effect": "Allow",
              "Principal": Object {
                "CanonicalUser": Object {
                  "Fn::GetAtt": Array [
                    "ConstructHubWebAppDistributionOrigin1S3Origin694AF937",
                    "S3CanonicalUserId",
                  ],
                },
              },
              "Resource": Object {
                "Fn::Join": Array [
                  "",
                  Array [
                    Object {
                      "Fn::GetAtt": Array [
                        "ConstructHubWebAppWebsiteBucket4B2B9DB2",
                        "Arn",
                      ],
                    },
                    "/*",
                  ],
                ],
              },
            },
          ],
          "Version": "2012-10-17",
        },
      },
      "Type": "AWS::S3::BucketPolicy",
    },
    "CustomCDKBucketDeployment8693BB64968944B69AAFB0CC9EB8756C81C01536": Object {
      "DependsOn": Array [
        "CustomCDKBucketDeployment8693BB64968944B69AAFB0CC9EB8756CServiceRoleDefaultPolicy88902FDF",
        "CustomCDKBucketDeployment8693BB64968944B69AAFB0CC9EB8756CServiceRole89A01265",
      ],
      "Properties": Object {
        "Code": Object {
          "S3Bucket": Object {
            "Ref": "AssetParametersc24b999656e4fe6c609c31bae56a1cf4717a405619c3aa6ba1bc686b8c2c86cfS3Bucket55EFA30C",
          },
          "S3Key": Object {
            "Fn::Join": Array [
              "",
              Array [
                Object {
                  "Fn::Select": Array [
                    0,
                    Object {
                      "Fn::Split": Array [
                        "||",
                        Object {
                          "Ref": "AssetParametersc24b999656e4fe6c609c31bae56a1cf4717a405619c3aa6ba1bc686b8c2c86cfS3VersionKey60329B70",
                        },
                      ],
                    },
                  ],
                },
                Object {
                  "Fn::Select": Array [
                    1,
                    Object {
                      "Fn::Split": Array [
                        "||",
                        Object {
                          "Ref": "AssetParametersc24b999656e4fe6c609c31bae56a1cf4717a405619c3aa6ba1bc686b8c2c86cfS3VersionKey60329B70",
                        },
                      ],
                    },
                  ],
                },
              ],
            ],
          },
        },
        "Handler": "index.handler",
        "Layers": Array [
          Object {
            "Ref": "ConstructHubWebAppDeployWebsiteAwsCliLayer23CFFBC1",
          },
        ],
        "Role": Object {
          "Fn::GetAtt": Array [
            "CustomCDKBucketDeployment8693BB64968944B69AAFB0CC9EB8756CServiceRole89A01265",
            "Arn",
          ],
        },
        "Runtime": "python3.6",
        "Timeout": 900,
      },
      "Type": "AWS::Lambda::Function",
    },
    "CustomCDKBucketDeployment8693BB64968944B69AAFB0CC9EB8756CServiceRole89A01265": Object {
      "Properties": Object {
        "AssumeRolePolicyDocument": Object {
          "Statement": Array [
            Object {
              "Action": "sts:AssumeRole",
              "Effect": "Allow",
              "Principal": Object {
                "Service": "lambda.amazonaws.com",
              },
            },
          ],
          "Version": "2012-10-17",
        },
        "ManagedPolicyArns": Array [
          Object {
            "Fn::Join": Array [
              "",
              Array [
                "arn:",
                Object {
                  "Ref": "AWS::Partition",
                },
                ":iam::aws:policy/service-role/AWSLambdaBasicExecutionRole",
              ],
            ],
          },
        ],
      },
      "Type": "AWS::IAM::Role",
    },
    "CustomCDKBucketDeployment8693BB64968944B69AAFB0CC9EB8756CServiceRoleDefaultPolicy88902FDF": Object {
      "Properties": Object {
        "PolicyDocument": Object {
          "Statement": Array [
            Object {
              "Action": Array [
                "s3:GetObject*",
                "s3:GetBucket*",
                "s3:List*",
              ],
              "Effect": "Allow",
              "Resource": Array [
                Object {
                  "Fn::Join": Array [
                    "",
                    Array [
                      "arn:",
                      Object {
                        "Ref": "AWS::Partition",
                      },
                      ":s3:::",
                      Object {
<<<<<<< HEAD
                        "Ref": "AssetParametersa1eb6da5509a8839142d7df8495f59763dfc4a25d1b7f73bf92c732c8946a5b6S3Bucket4D0E8AF6",
=======
                        "Ref": "AssetParameters435e915a9e36fec09bc0c91d66b0fd33bc53a37f9db8d2419ab4fbfb8deea9e4S3Bucket203D2B85",
>>>>>>> 0ba78844
                      },
                    ],
                  ],
                },
                Object {
                  "Fn::Join": Array [
                    "",
                    Array [
                      "arn:",
                      Object {
                        "Ref": "AWS::Partition",
                      },
                      ":s3:::",
                      Object {
<<<<<<< HEAD
                        "Ref": "AssetParametersa1eb6da5509a8839142d7df8495f59763dfc4a25d1b7f73bf92c732c8946a5b6S3Bucket4D0E8AF6",
=======
                        "Ref": "AssetParameters435e915a9e36fec09bc0c91d66b0fd33bc53a37f9db8d2419ab4fbfb8deea9e4S3Bucket203D2B85",
>>>>>>> 0ba78844
                      },
                      "/*",
                    ],
                  ],
                },
              ],
            },
            Object {
              "Action": Array [
                "s3:GetObject*",
                "s3:GetBucket*",
                "s3:List*",
                "s3:DeleteObject*",
                "s3:PutObject*",
                "s3:Abort*",
              ],
              "Effect": "Allow",
              "Resource": Array [
                Object {
                  "Fn::GetAtt": Array [
                    "ConstructHubWebAppWebsiteBucket4B2B9DB2",
                    "Arn",
                  ],
                },
                Object {
                  "Fn::Join": Array [
                    "",
                    Array [
                      Object {
                        "Fn::GetAtt": Array [
                          "ConstructHubWebAppWebsiteBucket4B2B9DB2",
                          "Arn",
                        ],
                      },
                      "/*",
                    ],
                  ],
                },
              ],
            },
            Object {
              "Action": Array [
                "cloudfront:GetInvalidation",
                "cloudfront:CreateInvalidation",
              ],
              "Effect": "Allow",
              "Resource": "*",
            },
          ],
          "Version": "2012-10-17",
        },
        "PolicyName": "CustomCDKBucketDeployment8693BB64968944B69AAFB0CC9EB8756CServiceRoleDefaultPolicy88902FDF",
        "Roles": Array [
          Object {
            "Ref": "CustomCDKBucketDeployment8693BB64968944B69AAFB0CC9EB8756CServiceRole89A01265",
          },
        ],
      },
      "Type": "AWS::IAM::Policy",
    },
    "LogRetentionaae0aa3c5b4d4f87b02d85b201efdd8aFD4BFC8A": Object {
      "DependsOn": Array [
        "LogRetentionaae0aa3c5b4d4f87b02d85b201efdd8aServiceRoleDefaultPolicyADDA7DEB",
        "LogRetentionaae0aa3c5b4d4f87b02d85b201efdd8aServiceRole9741ECFB",
      ],
      "Properties": Object {
        "Code": Object {
          "S3Bucket": Object {
            "Ref": "AssetParameters67b7823b74bc135986aa72f889d6a8da058d0c4a20cbc2dfc6f78995fdd2fc24S3Bucket4D46ABB5",
          },
          "S3Key": Object {
            "Fn::Join": Array [
              "",
              Array [
                Object {
                  "Fn::Select": Array [
                    0,
                    Object {
                      "Fn::Split": Array [
                        "||",
                        Object {
                          "Ref": "AssetParameters67b7823b74bc135986aa72f889d6a8da058d0c4a20cbc2dfc6f78995fdd2fc24S3VersionKeyB0F28861",
                        },
                      ],
                    },
                  ],
                },
                Object {
                  "Fn::Select": Array [
                    1,
                    Object {
                      "Fn::Split": Array [
                        "||",
                        Object {
                          "Ref": "AssetParameters67b7823b74bc135986aa72f889d6a8da058d0c4a20cbc2dfc6f78995fdd2fc24S3VersionKeyB0F28861",
                        },
                      ],
                    },
                  ],
                },
              ],
            ],
          },
        },
        "Handler": "index.handler",
        "Role": Object {
          "Fn::GetAtt": Array [
            "LogRetentionaae0aa3c5b4d4f87b02d85b201efdd8aServiceRole9741ECFB",
            "Arn",
          ],
        },
        "Runtime": "nodejs12.x",
      },
      "Type": "AWS::Lambda::Function",
    },
    "LogRetentionaae0aa3c5b4d4f87b02d85b201efdd8aServiceRole9741ECFB": Object {
      "Properties": Object {
        "AssumeRolePolicyDocument": Object {
          "Statement": Array [
            Object {
              "Action": "sts:AssumeRole",
              "Effect": "Allow",
              "Principal": Object {
                "Service": "lambda.amazonaws.com",
              },
            },
          ],
          "Version": "2012-10-17",
        },
        "ManagedPolicyArns": Array [
          Object {
            "Fn::Join": Array [
              "",
              Array [
                "arn:",
                Object {
                  "Ref": "AWS::Partition",
                },
                ":iam::aws:policy/service-role/AWSLambdaBasicExecutionRole",
              ],
            ],
          },
        ],
      },
      "Type": "AWS::IAM::Role",
    },
    "LogRetentionaae0aa3c5b4d4f87b02d85b201efdd8aServiceRoleDefaultPolicyADDA7DEB": Object {
      "Properties": Object {
        "PolicyDocument": Object {
          "Statement": Array [
            Object {
              "Action": Array [
                "logs:PutRetentionPolicy",
                "logs:DeleteRetentionPolicy",
              ],
              "Effect": "Allow",
              "Resource": "*",
            },
          ],
          "Version": "2012-10-17",
        },
        "PolicyName": "LogRetentionaae0aa3c5b4d4f87b02d85b201efdd8aServiceRoleDefaultPolicyADDA7DEB",
        "Roles": Array [
          Object {
            "Ref": "LogRetentionaae0aa3c5b4d4f87b02d85b201efdd8aServiceRole9741ECFB",
          },
        ],
      },
      "Type": "AWS::IAM::Policy",
    },
  },
}
`;

exports[`with domain 1`] = `
Object {
  "Mappings": Object {
    "AWSCloudFrontPartitionHostedZoneIdMap": Object {
      "aws": Object {
        "zoneId": "Z2FDTNDATAQYW2",
      },
      "aws-cn": Object {
        "zoneId": "Z3RFFRIM2A3IF5",
      },
    },
  },
  "Outputs": Object {
    "ConstructHubMonitoringWatchfulWatchfulDashboard75D318D0": Object {
      "Value": Object {
        "Fn::Join": Array [
          "",
          Array [
            "https://console.aws.amazon.com/cloudwatch/home?region=",
            Object {
              "Ref": "AWS::Region",
            },
            "#dashboards:name=",
            Object {
              "Ref": "ConstructHubMonitoringWatchfulDashboardB8493D55",
            },
          ],
        ],
      },
    },
    "ConstructHubWebAppDomainNameDC10F8DD": Object {
      "Export": Object {
        "Name": "ConstructHubDomainName",
      },
      "Value": Object {
        "Fn::GetAtt": Array [
          "ConstructHubWebAppDistribution1F181DC9",
          "DomainName",
        ],
      },
    },
  },
  "Parameters": Object {
<<<<<<< HEAD
=======
    "AssetParameters435e915a9e36fec09bc0c91d66b0fd33bc53a37f9db8d2419ab4fbfb8deea9e4ArtifactHash03C35B60": Object {
      "Description": "Artifact hash for asset \\"435e915a9e36fec09bc0c91d66b0fd33bc53a37f9db8d2419ab4fbfb8deea9e4\\"",
      "Type": "String",
    },
    "AssetParameters435e915a9e36fec09bc0c91d66b0fd33bc53a37f9db8d2419ab4fbfb8deea9e4S3Bucket203D2B85": Object {
      "Description": "S3 bucket for asset \\"435e915a9e36fec09bc0c91d66b0fd33bc53a37f9db8d2419ab4fbfb8deea9e4\\"",
      "Type": "String",
    },
    "AssetParameters435e915a9e36fec09bc0c91d66b0fd33bc53a37f9db8d2419ab4fbfb8deea9e4S3VersionKey69EB7F4E": Object {
      "Description": "S3 key for asset version \\"435e915a9e36fec09bc0c91d66b0fd33bc53a37f9db8d2419ab4fbfb8deea9e4\\"",
      "Type": "String",
    },
>>>>>>> 0ba78844
    "AssetParameters59be5a60739e4f0f9b881492bce41ccffa8d47d16b0a4d640db1bb8200f48bd5ArtifactHash76FE5C86": Object {
      "Description": "Artifact hash for asset \\"59be5a60739e4f0f9b881492bce41ccffa8d47d16b0a4d640db1bb8200f48bd5\\"",
      "Type": "String",
    },
    "AssetParameters59be5a60739e4f0f9b881492bce41ccffa8d47d16b0a4d640db1bb8200f48bd5S3BucketFA2341B6": Object {
      "Description": "S3 bucket for asset \\"59be5a60739e4f0f9b881492bce41ccffa8d47d16b0a4d640db1bb8200f48bd5\\"",
      "Type": "String",
    },
    "AssetParameters59be5a60739e4f0f9b881492bce41ccffa8d47d16b0a4d640db1bb8200f48bd5S3VersionKeyB4EE9C49": Object {
      "Description": "S3 key for asset version \\"59be5a60739e4f0f9b881492bce41ccffa8d47d16b0a4d640db1bb8200f48bd5\\"",
      "Type": "String",
    },
    "AssetParameters678468d43fad9ea06b37f0bd36e650ccc3376edd3334c300848573aa150d6446ArtifactHashAAD1D423": Object {
      "Description": "Artifact hash for asset \\"678468d43fad9ea06b37f0bd36e650ccc3376edd3334c300848573aa150d6446\\"",
      "Type": "String",
    },
    "AssetParameters678468d43fad9ea06b37f0bd36e650ccc3376edd3334c300848573aa150d6446S3Bucket1A202C55": Object {
      "Description": "S3 bucket for asset \\"678468d43fad9ea06b37f0bd36e650ccc3376edd3334c300848573aa150d6446\\"",
      "Type": "String",
    },
    "AssetParameters678468d43fad9ea06b37f0bd36e650ccc3376edd3334c300848573aa150d6446S3VersionKeyC6E05BAD": Object {
      "Description": "S3 key for asset version \\"678468d43fad9ea06b37f0bd36e650ccc3376edd3334c300848573aa150d6446\\"",
      "Type": "String",
    },
    "AssetParameters67b7823b74bc135986aa72f889d6a8da058d0c4a20cbc2dfc6f78995fdd2fc24ArtifactHashBA91B77F": Object {
      "Description": "Artifact hash for asset \\"67b7823b74bc135986aa72f889d6a8da058d0c4a20cbc2dfc6f78995fdd2fc24\\"",
      "Type": "String",
    },
    "AssetParameters67b7823b74bc135986aa72f889d6a8da058d0c4a20cbc2dfc6f78995fdd2fc24S3Bucket4D46ABB5": Object {
      "Description": "S3 bucket for asset \\"67b7823b74bc135986aa72f889d6a8da058d0c4a20cbc2dfc6f78995fdd2fc24\\"",
      "Type": "String",
    },
    "AssetParameters67b7823b74bc135986aa72f889d6a8da058d0c4a20cbc2dfc6f78995fdd2fc24S3VersionKeyB0F28861": Object {
      "Description": "S3 key for asset version \\"67b7823b74bc135986aa72f889d6a8da058d0c4a20cbc2dfc6f78995fdd2fc24\\"",
      "Type": "String",
    },
    "AssetParameters7af6295e521fd55af94332393ceffb3e866aac4dc4956321f7918f21e72199e4ArtifactHash5E28809B": Object {
      "Description": "Artifact hash for asset \\"7af6295e521fd55af94332393ceffb3e866aac4dc4956321f7918f21e72199e4\\"",
      "Type": "String",
    },
    "AssetParameters7af6295e521fd55af94332393ceffb3e866aac4dc4956321f7918f21e72199e4S3Bucket5BEBDCBE": Object {
      "Description": "S3 bucket for asset \\"7af6295e521fd55af94332393ceffb3e866aac4dc4956321f7918f21e72199e4\\"",
      "Type": "String",
    },
    "AssetParameters7af6295e521fd55af94332393ceffb3e866aac4dc4956321f7918f21e72199e4S3VersionKey326451BC": Object {
      "Description": "S3 key for asset version \\"7af6295e521fd55af94332393ceffb3e866aac4dc4956321f7918f21e72199e4\\"",
      "Type": "String",
    },
    "AssetParametersa1eb6da5509a8839142d7df8495f59763dfc4a25d1b7f73bf92c732c8946a5b6ArtifactHash65152261": Object {
      "Description": "Artifact hash for asset \\"a1eb6da5509a8839142d7df8495f59763dfc4a25d1b7f73bf92c732c8946a5b6\\"",
      "Type": "String",
    },
    "AssetParametersa1eb6da5509a8839142d7df8495f59763dfc4a25d1b7f73bf92c732c8946a5b6S3Bucket4D0E8AF6": Object {
      "Description": "S3 bucket for asset \\"a1eb6da5509a8839142d7df8495f59763dfc4a25d1b7f73bf92c732c8946a5b6\\"",
      "Type": "String",
    },
    "AssetParametersa1eb6da5509a8839142d7df8495f59763dfc4a25d1b7f73bf92c732c8946a5b6S3VersionKeyED72FE08": Object {
      "Description": "S3 key for asset version \\"a1eb6da5509a8839142d7df8495f59763dfc4a25d1b7f73bf92c732c8946a5b6\\"",
      "Type": "String",
    },
    "AssetParametersa3d13916fdb6321f8e433bfcbbaaf0ce37d7484a6d75635fdbaceebe8bbe46ffArtifactHash817B54E3": Object {
      "Description": "Artifact hash for asset \\"a3d13916fdb6321f8e433bfcbbaaf0ce37d7484a6d75635fdbaceebe8bbe46ff\\"",
      "Type": "String",
    },
    "AssetParametersa3d13916fdb6321f8e433bfcbbaaf0ce37d7484a6d75635fdbaceebe8bbe46ffS3BucketEF8F1FA8": Object {
      "Description": "S3 bucket for asset \\"a3d13916fdb6321f8e433bfcbbaaf0ce37d7484a6d75635fdbaceebe8bbe46ff\\"",
      "Type": "String",
    },
    "AssetParametersa3d13916fdb6321f8e433bfcbbaaf0ce37d7484a6d75635fdbaceebe8bbe46ffS3VersionKey0B0E7067": Object {
      "Description": "S3 key for asset version \\"a3d13916fdb6321f8e433bfcbbaaf0ce37d7484a6d75635fdbaceebe8bbe46ff\\"",
      "Type": "String",
    },
    "AssetParametersc24b999656e4fe6c609c31bae56a1cf4717a405619c3aa6ba1bc686b8c2c86cfArtifactHash85F58E48": Object {
      "Description": "Artifact hash for asset \\"c24b999656e4fe6c609c31bae56a1cf4717a405619c3aa6ba1bc686b8c2c86cf\\"",
      "Type": "String",
    },
    "AssetParametersc24b999656e4fe6c609c31bae56a1cf4717a405619c3aa6ba1bc686b8c2c86cfS3Bucket55EFA30C": Object {
      "Description": "S3 bucket for asset \\"c24b999656e4fe6c609c31bae56a1cf4717a405619c3aa6ba1bc686b8c2c86cf\\"",
      "Type": "String",
    },
    "AssetParametersc24b999656e4fe6c609c31bae56a1cf4717a405619c3aa6ba1bc686b8c2c86cfS3VersionKey60329B70": Object {
      "Description": "S3 key for asset version \\"c24b999656e4fe6c609c31bae56a1cf4717a405619c3aa6ba1bc686b8c2c86cf\\"",
      "Type": "String",
    },
    "AssetParametersd744ebaf839efb97f1c5ee4f1612adbc50f834da43f2d5b68ad605c9c706546bArtifactHashF0582E62": Object {
      "Description": "Artifact hash for asset \\"d744ebaf839efb97f1c5ee4f1612adbc50f834da43f2d5b68ad605c9c706546b\\"",
      "Type": "String",
    },
    "AssetParametersd744ebaf839efb97f1c5ee4f1612adbc50f834da43f2d5b68ad605c9c706546bS3Bucket5FA6B8A7": Object {
      "Description": "S3 bucket for asset \\"d744ebaf839efb97f1c5ee4f1612adbc50f834da43f2d5b68ad605c9c706546b\\"",
      "Type": "String",
    },
    "AssetParametersd744ebaf839efb97f1c5ee4f1612adbc50f834da43f2d5b68ad605c9c706546bS3VersionKeyFA285839": Object {
      "Description": "S3 key for asset version \\"d744ebaf839efb97f1c5ee4f1612adbc50f834da43f2d5b68ad605c9c706546b\\"",
      "Type": "String",
    },
    "AssetParameterse9882ab123687399f934da0d45effe675ecc8ce13b40cb946f3e1d6141fe8d68ArtifactHashD9A515C3": Object {
      "Description": "Artifact hash for asset \\"e9882ab123687399f934da0d45effe675ecc8ce13b40cb946f3e1d6141fe8d68\\"",
      "Type": "String",
    },
    "AssetParameterse9882ab123687399f934da0d45effe675ecc8ce13b40cb946f3e1d6141fe8d68S3BucketAEADE8C7": Object {
      "Description": "S3 bucket for asset \\"e9882ab123687399f934da0d45effe675ecc8ce13b40cb946f3e1d6141fe8d68\\"",
      "Type": "String",
    },
    "AssetParameterse9882ab123687399f934da0d45effe675ecc8ce13b40cb946f3e1d6141fe8d68S3VersionKeyE415415F": Object {
      "Description": "S3 key for asset version \\"e9882ab123687399f934da0d45effe675ecc8ce13b40cb946f3e1d6141fe8d68\\"",
      "Type": "String",
    },
    "AssetParametersf571294ae268bb9a6c61cd3df245c69279d4fcc5e481065702bcd6aa484199aeArtifactHash4774913A": Object {
      "Description": "Artifact hash for asset \\"f571294ae268bb9a6c61cd3df245c69279d4fcc5e481065702bcd6aa484199ae\\"",
      "Type": "String",
    },
    "AssetParametersf571294ae268bb9a6c61cd3df245c69279d4fcc5e481065702bcd6aa484199aeS3Bucket94B451B0": Object {
      "Description": "S3 bucket for asset \\"f571294ae268bb9a6c61cd3df245c69279d4fcc5e481065702bcd6aa484199ae\\"",
      "Type": "String",
    },
    "AssetParametersf571294ae268bb9a6c61cd3df245c69279d4fcc5e481065702bcd6aa484199aeS3VersionKey99ABE95F": Object {
      "Description": "S3 key for asset version \\"f571294ae268bb9a6c61cd3df245c69279d4fcc5e481065702bcd6aa484199ae\\"",
      "Type": "String",
    },
  },
  "Resources": Object {
    "BucketNotificationsHandler050a0587b7544547bf325f094a3db8347ECC3691": Object {
      "DependsOn": Array [
        "BucketNotificationsHandler050a0587b7544547bf325f094a3db834RoleDefaultPolicy2CF63D36",
        "BucketNotificationsHandler050a0587b7544547bf325f094a3db834RoleB6FB88EC",
      ],
      "Properties": Object {
        "Code": Object {
          "ZipFile": "exports.handler = (event, context) => {
    // eslint-disable-next-line @typescript-eslint/no-require-imports, import/no-extraneous-dependencies
    const s3 = new (require('aws-sdk').S3)();
    // eslint-disable-next-line @typescript-eslint/no-require-imports
    const https = require('https');
    // eslint-disable-next-line @typescript-eslint/no-require-imports
    const url = require('url');
    log(JSON.stringify(event, undefined, 2));
    const props = event.ResourceProperties;
    if (event.RequestType === 'Delete') {
        props.NotificationConfiguration = {}; // this is how you clean out notifications
    }
    const req = {
        Bucket: props.BucketName,
        NotificationConfiguration: props.NotificationConfiguration,
    };
    return s3.putBucketNotificationConfiguration(req, (err, data) => {
        log({ err, data });
        if (err) {
            return submitResponse('FAILED', err.message + \`\\\\nMore information in CloudWatch Log Stream: \${context.logStreamName}\`);
        }
        else {
            return submitResponse('SUCCESS');
        }
    });
    function log(obj) {
        console.error(event.RequestId, event.StackId, event.LogicalResourceId, obj);
    }
    // eslint-disable-next-line max-len
    // adapted from https://docs.aws.amazon.com/AWSCloudFormation/latest/UserGuide/aws-properties-lambda-function-code.html#cfn-lambda-function-code-cfnresponsemodule
    // to allow sending an error message as a reason.
    function submitResponse(responseStatus, reason) {
        const responseBody = JSON.stringify({
            Status: responseStatus,
            Reason: reason || 'See the details in CloudWatch Log Stream: ' + context.logStreamName,
            PhysicalResourceId: event.PhysicalResourceId || event.LogicalResourceId,
            StackId: event.StackId,
            RequestId: event.RequestId,
            LogicalResourceId: event.LogicalResourceId,
            NoEcho: false,
        });
        log({ responseBody });
        const parsedUrl = url.parse(event.ResponseURL);
        const options = {
            hostname: parsedUrl.hostname,
            port: 443,
            path: parsedUrl.path,
            method: 'PUT',
            headers: {
                'content-type': '',
                'content-length': responseBody.length,
            },
        };
        const request = https.request(options, (r) => {
            log({ statusCode: r.statusCode, statusMessage: r.statusMessage });
            context.done();
        });
        request.on('error', (error) => {
            log({ sendError: error });
            context.done();
        });
        request.write(responseBody);
        request.end();
    }
};",
        },
        "Description": "AWS CloudFormation handler for \\"Custom::S3BucketNotifications\\" resources (@aws-cdk/aws-s3)",
        "Handler": "index.handler",
        "Role": Object {
          "Fn::GetAtt": Array [
            "BucketNotificationsHandler050a0587b7544547bf325f094a3db834RoleB6FB88EC",
            "Arn",
          ],
        },
        "Runtime": "nodejs12.x",
        "Timeout": 300,
      },
      "Type": "AWS::Lambda::Function",
    },
    "BucketNotificationsHandler050a0587b7544547bf325f094a3db834RoleB6FB88EC": Object {
      "Properties": Object {
        "AssumeRolePolicyDocument": Object {
          "Statement": Array [
            Object {
              "Action": "sts:AssumeRole",
              "Effect": "Allow",
              "Principal": Object {
                "Service": "lambda.amazonaws.com",
              },
            },
          ],
          "Version": "2012-10-17",
        },
        "ManagedPolicyArns": Array [
          Object {
            "Fn::Join": Array [
              "",
              Array [
                "arn:",
                Object {
                  "Ref": "AWS::Partition",
                },
                ":iam::aws:policy/service-role/AWSLambdaBasicExecutionRole",
              ],
            ],
          },
        ],
      },
      "Type": "AWS::IAM::Role",
    },
    "BucketNotificationsHandler050a0587b7544547bf325f094a3db834RoleDefaultPolicy2CF63D36": Object {
      "Properties": Object {
        "PolicyDocument": Object {
          "Statement": Array [
            Object {
              "Action": "s3:PutBucketNotification",
              "Effect": "Allow",
              "Resource": "*",
            },
          ],
          "Version": "2012-10-17",
        },
        "PolicyName": "BucketNotificationsHandler050a0587b7544547bf325f094a3db834RoleDefaultPolicy2CF63D36",
        "Roles": Array [
          Object {
            "Ref": "BucketNotificationsHandler050a0587b7544547bf325f094a3db834RoleB6FB88EC",
          },
        ],
      },
      "Type": "AWS::IAM::Policy",
    },
    "CertCertificateRequestorFunction98FDF273": Object {
      "DependsOn": Array [
        "CertCertificateRequestorFunctionServiceRoleDefaultPolicy4F1E63AC",
        "CertCertificateRequestorFunctionServiceRoleF65859C0",
      ],
      "Properties": Object {
        "Code": Object {
          "S3Bucket": Object {
            "Ref": "AssetParameters7af6295e521fd55af94332393ceffb3e866aac4dc4956321f7918f21e72199e4S3Bucket5BEBDCBE",
          },
          "S3Key": Object {
            "Fn::Join": Array [
              "",
              Array [
                Object {
                  "Fn::Select": Array [
                    0,
                    Object {
                      "Fn::Split": Array [
                        "||",
                        Object {
                          "Ref": "AssetParameters7af6295e521fd55af94332393ceffb3e866aac4dc4956321f7918f21e72199e4S3VersionKey326451BC",
                        },
                      ],
                    },
                  ],
                },
                Object {
                  "Fn::Select": Array [
                    1,
                    Object {
                      "Fn::Split": Array [
                        "||",
                        Object {
                          "Ref": "AssetParameters7af6295e521fd55af94332393ceffb3e866aac4dc4956321f7918f21e72199e4S3VersionKey326451BC",
                        },
                      ],
                    },
                  ],
                },
              ],
            ],
          },
        },
        "Handler": "index.certificateRequestHandler",
        "Role": Object {
          "Fn::GetAtt": Array [
            "CertCertificateRequestorFunctionServiceRoleF65859C0",
            "Arn",
          ],
        },
        "Runtime": "nodejs14.x",
        "Timeout": 900,
      },
      "Type": "AWS::Lambda::Function",
    },
    "CertCertificateRequestorFunctionServiceRoleDefaultPolicy4F1E63AC": Object {
      "Properties": Object {
        "PolicyDocument": Object {
          "Statement": Array [
            Object {
              "Action": Array [
                "acm:RequestCertificate",
                "acm:DescribeCertificate",
                "acm:DeleteCertificate",
                "acm:AddTagsToCertificate",
              ],
              "Effect": "Allow",
              "Resource": "*",
            },
            Object {
              "Action": "route53:GetChange",
              "Effect": "Allow",
              "Resource": "*",
            },
            Object {
              "Action": "route53:changeResourceRecordSets",
              "Effect": "Allow",
              "Resource": Object {
                "Fn::Join": Array [
                  "",
                  Array [
                    "arn:",
                    Object {
                      "Ref": "AWS::Partition",
                    },
                    ":route53:::hostedzone/ZONEID",
                  ],
                ],
              },
            },
          ],
          "Version": "2012-10-17",
        },
        "PolicyName": "CertCertificateRequestorFunctionServiceRoleDefaultPolicy4F1E63AC",
        "Roles": Array [
          Object {
            "Ref": "CertCertificateRequestorFunctionServiceRoleF65859C0",
          },
        ],
      },
      "Type": "AWS::IAM::Policy",
    },
    "CertCertificateRequestorFunctionServiceRoleF65859C0": Object {
      "Properties": Object {
        "AssumeRolePolicyDocument": Object {
          "Statement": Array [
            Object {
              "Action": "sts:AssumeRole",
              "Effect": "Allow",
              "Principal": Object {
                "Service": "lambda.amazonaws.com",
              },
            },
          ],
          "Version": "2012-10-17",
        },
        "ManagedPolicyArns": Array [
          Object {
            "Fn::Join": Array [
              "",
              Array [
                "arn:",
                Object {
                  "Ref": "AWS::Partition",
                },
                ":iam::aws:policy/service-role/AWSLambdaBasicExecutionRole",
              ],
            ],
          },
        ],
      },
      "Type": "AWS::IAM::Role",
    },
    "CertCertificateRequestorResource9D0836FD": Object {
      "DeletionPolicy": "Delete",
      "Properties": Object {
        "DomainName": "my.construct.hub",
        "HostedZoneId": "ZONEID",
        "ServiceToken": Object {
          "Fn::GetAtt": Array [
            "CertCertificateRequestorFunction98FDF273",
            "Arn",
          ],
        },
      },
      "Type": "AWS::CloudFormation::CustomResource",
      "UpdateReplacePolicy": "Delete",
    },
    "ConstructHubCatalogBuilder5A9DE4AF": Object {
      "DependsOn": Array [
        "ConstructHubCatalogBuilderServiceRoleDefaultPolicyF51442BC",
        "ConstructHubCatalogBuilderServiceRole7EB4C395",
      ],
      "Properties": Object {
        "Code": Object {
          "S3Bucket": Object {
            "Ref": "AssetParametersd744ebaf839efb97f1c5ee4f1612adbc50f834da43f2d5b68ad605c9c706546bS3Bucket5FA6B8A7",
          },
          "S3Key": Object {
            "Fn::Join": Array [
              "",
              Array [
                Object {
                  "Fn::Select": Array [
                    0,
                    Object {
                      "Fn::Split": Array [
                        "||",
                        Object {
                          "Ref": "AssetParametersd744ebaf839efb97f1c5ee4f1612adbc50f834da43f2d5b68ad605c9c706546bS3VersionKeyFA285839",
                        },
                      ],
                    },
                  ],
                },
                Object {
                  "Fn::Select": Array [
                    1,
                    Object {
                      "Fn::Split": Array [
                        "||",
                        Object {
                          "Ref": "AssetParametersd744ebaf839efb97f1c5ee4f1612adbc50f834da43f2d5b68ad605c9c706546bS3VersionKeyFA285839",
                        },
                      ],
                    },
                  ],
                },
              ],
            ],
          },
        },
        "DeadLetterConfig": Object {
          "TargetArn": Object {
            "Fn::GetAtt": Array [
              "ConstructHubCatalogBuilderDeadLetterQueue1D42C407",
              "Arn",
            ],
          },
        },
        "Description": Object {
          "Fn::Join": Array [
            "",
            Array [
              "Creates the catalog.json object in ",
              Object {
                "Ref": "ConstructHubPackageDataDC5EF35E",
              },
            ],
          ],
        },
        "Environment": Object {
          "Variables": Object {
            "BUCKET_NAME": Object {
              "Ref": "ConstructHubPackageDataDC5EF35E",
            },
          },
        },
        "Handler": "index.handler",
        "MemorySize": 10240,
        "ReservedConcurrentExecutions": 1,
        "Role": Object {
          "Fn::GetAtt": Array [
            "ConstructHubCatalogBuilderServiceRole7EB4C395",
            "Arn",
          ],
        },
        "Runtime": "nodejs14.x",
        "Timeout": 900,
      },
      "Type": "AWS::Lambda::Function",
    },
    "ConstructHubCatalogBuilderDLQAlarm9D928A2B": Object {
      "Properties": Object {
        "AlarmDescription": "The catalog builder function failed to run",
        "ComparisonOperator": "GreaterThanOrEqualToThreshold",
        "Dimensions": Array [
          Object {
            "Name": "QueueName",
            "Value": Object {
              "Fn::GetAtt": Array [
                "ConstructHubCatalogBuilderDeadLetterQueue1D42C407",
                "QueueName",
              ],
            },
          },
        ],
        "EvaluationPeriods": 1,
        "MetricName": "ApproximateNumberOfMessagesVisible",
        "Namespace": "AWS/SQS",
        "Period": 300,
        "Statistic": "Maximum",
        "Threshold": 1,
      },
      "Type": "AWS::CloudWatch::Alarm",
    },
    "ConstructHubCatalogBuilderDeadLetterQueue1D42C407": Object {
      "DeletionPolicy": "Delete",
      "Properties": Object {
        "MessageRetentionPeriod": 1209600,
      },
      "Type": "AWS::SQS::Queue",
      "UpdateReplacePolicy": "Delete",
    },
    "ConstructHubCatalogBuilderLogRetentionD5D7858F": Object {
      "Properties": Object {
        "LogGroupName": Object {
          "Fn::Join": Array [
            "",
            Array [
              "/aws/lambda/",
              Object {
                "Ref": "ConstructHubCatalogBuilder5A9DE4AF",
              },
            ],
          ],
        },
        "RetentionInDays": 3653,
        "ServiceToken": Object {
          "Fn::GetAtt": Array [
            "LogRetentionaae0aa3c5b4d4f87b02d85b201efdd8aFD4BFC8A",
            "Arn",
          ],
        },
      },
      "Type": "Custom::LogRetention",
    },
    "ConstructHubCatalogBuilderServiceRole7EB4C395": Object {
      "Properties": Object {
        "AssumeRolePolicyDocument": Object {
          "Statement": Array [
            Object {
              "Action": "sts:AssumeRole",
              "Effect": "Allow",
              "Principal": Object {
                "Service": "lambda.amazonaws.com",
              },
            },
          ],
          "Version": "2012-10-17",
        },
        "ManagedPolicyArns": Array [
          Object {
            "Fn::Join": Array [
              "",
              Array [
                "arn:",
                Object {
                  "Ref": "AWS::Partition",
                },
                ":iam::aws:policy/service-role/AWSLambdaBasicExecutionRole",
              ],
            ],
          },
        ],
      },
      "Type": "AWS::IAM::Role",
    },
    "ConstructHubCatalogBuilderServiceRoleDefaultPolicyF51442BC": Object {
      "Properties": Object {
        "PolicyDocument": Object {
          "Statement": Array [
            Object {
              "Action": "sqs:SendMessage",
              "Effect": "Allow",
              "Resource": Object {
                "Fn::GetAtt": Array [
                  "ConstructHubCatalogBuilderDeadLetterQueue1D42C407",
                  "Arn",
                ],
              },
            },
            Object {
              "Action": Array [
                "s3:GetObject*",
                "s3:GetBucket*",
                "s3:List*",
                "s3:DeleteObject*",
                "s3:PutObject*",
                "s3:Abort*",
              ],
              "Effect": "Allow",
              "Resource": Array [
                Object {
                  "Fn::GetAtt": Array [
                    "ConstructHubPackageDataDC5EF35E",
                    "Arn",
                  ],
                },
                Object {
                  "Fn::Join": Array [
                    "",
                    Array [
                      Object {
                        "Fn::GetAtt": Array [
                          "ConstructHubPackageDataDC5EF35E",
                          "Arn",
                        ],
                      },
                      "/*",
                    ],
                  ],
                },
              ],
            },
          ],
          "Version": "2012-10-17",
        },
        "PolicyName": "ConstructHubCatalogBuilderServiceRoleDefaultPolicyF51442BC",
        "Roles": Array [
          Object {
            "Ref": "ConstructHubCatalogBuilderServiceRole7EB4C395",
          },
        ],
      },
      "Type": "AWS::IAM::Policy",
    },
    "ConstructHubDiscoveryD6EEC2B8": Object {
      "DependsOn": Array [
        "ConstructHubDiscoveryServiceRoleDefaultPolicy9D5F91B3",
        "ConstructHubDiscoveryServiceRole1B3CFF96",
      ],
      "Properties": Object {
        "Code": Object {
          "S3Bucket": Object {
            "Ref": "AssetParametersa3d13916fdb6321f8e433bfcbbaaf0ce37d7484a6d75635fdbaceebe8bbe46ffS3BucketEF8F1FA8",
          },
          "S3Key": Object {
            "Fn::Join": Array [
              "",
              Array [
                Object {
                  "Fn::Select": Array [
                    0,
                    Object {
                      "Fn::Split": Array [
                        "||",
                        Object {
                          "Ref": "AssetParametersa3d13916fdb6321f8e433bfcbbaaf0ce37d7484a6d75635fdbaceebe8bbe46ffS3VersionKey0B0E7067",
                        },
                      ],
                    },
                  ],
                },
                Object {
                  "Fn::Select": Array [
                    1,
                    Object {
                      "Fn::Split": Array [
                        "||",
                        Object {
                          "Ref": "AssetParametersa3d13916fdb6321f8e433bfcbbaaf0ce37d7484a6d75635fdbaceebe8bbe46ffS3VersionKey0B0E7067",
                        },
                      ],
                    },
                  ],
                },
              ],
            ],
          },
        },
        "Description": "Periodically query npm.js index for new construct libraries",
        "Environment": Object {
          "Variables": Object {
            "BUCKET_NAME": Object {
              "Ref": "ConstructHubDiscoveryStagingBucket1F2F7AE8",
            },
            "QUEUE_URL": Object {
              "Ref": "ConstructHubIngestionQueue1AD94CA3",
            },
          },
        },
        "Handler": "index.handler",
        "MemorySize": 10240,
        "ReservedConcurrentExecutions": 1,
        "Role": Object {
          "Fn::GetAtt": Array [
            "ConstructHubDiscoveryServiceRole1B3CFF96",
            "Arn",
          ],
        },
        "Runtime": "nodejs14.x",
        "Timeout": 900,
      },
      "Type": "AWS::Lambda::Function",
    },
    "ConstructHubDiscoveryErrorsAlarmDEA85148": Object {
      "Properties": Object {
        "AlarmDescription": "The discovery function (on npmjs.com) failed to run",
        "ComparisonOperator": "GreaterThanOrEqualToThreshold",
        "Dimensions": Array [
          Object {
            "Name": "FunctionName",
            "Value": Object {
              "Ref": "ConstructHubDiscoveryD6EEC2B8",
            },
          },
        ],
        "EvaluationPeriods": 1,
        "MetricName": "Errors",
        "Namespace": "AWS/Lambda",
        "Period": 900,
        "Statistic": "Sum",
        "Threshold": 1,
      },
      "Type": "AWS::CloudWatch::Alarm",
    },
    "ConstructHubDiscoveryNoInvocationsAlarm6F5E3A99": Object {
      "Properties": Object {
        "AlarmDescription": "The discovery function (on npmjs.com) is not running as scheduled",
        "ComparisonOperator": "LessThanThreshold",
        "Dimensions": Array [
          Object {
            "Name": "FunctionName",
            "Value": Object {
              "Ref": "ConstructHubDiscoveryD6EEC2B8",
            },
          },
        ],
        "EvaluationPeriods": 1,
        "MetricName": "Invocations",
        "Namespace": "AWS/Lambda",
        "Period": 900,
        "Statistic": "Sum",
        "Threshold": 1,
      },
      "Type": "AWS::CloudWatch::Alarm",
    },
    "ConstructHubDiscoveryScheduleRule90EE2E2A": Object {
      "Properties": Object {
        "ScheduleExpression": "rate(15 minutes)",
        "State": "ENABLED",
        "Targets": Array [
          Object {
            "Arn": Object {
              "Fn::GetAtt": Array [
                "ConstructHubDiscoveryD6EEC2B8",
                "Arn",
              ],
            },
            "Id": "Target0",
          },
        ],
      },
      "Type": "AWS::Events::Rule",
    },
    "ConstructHubDiscoveryScheduleRuleAllowEventRuleTestConstructHubDiscovery5714D5BB9D860B10": Object {
      "Properties": Object {
        "Action": "lambda:InvokeFunction",
        "FunctionName": Object {
          "Fn::GetAtt": Array [
            "ConstructHubDiscoveryD6EEC2B8",
            "Arn",
          ],
        },
        "Principal": "events.amazonaws.com",
        "SourceArn": Object {
          "Fn::GetAtt": Array [
            "ConstructHubDiscoveryScheduleRule90EE2E2A",
            "Arn",
          ],
        },
      },
      "Type": "AWS::Lambda::Permission",
    },
    "ConstructHubDiscoveryServiceRole1B3CFF96": Object {
      "Properties": Object {
        "AssumeRolePolicyDocument": Object {
          "Statement": Array [
            Object {
              "Action": "sts:AssumeRole",
              "Effect": "Allow",
              "Principal": Object {
                "Service": "lambda.amazonaws.com",
              },
            },
          ],
          "Version": "2012-10-17",
        },
        "ManagedPolicyArns": Array [
          Object {
            "Fn::Join": Array [
              "",
              Array [
                "arn:",
                Object {
                  "Ref": "AWS::Partition",
                },
                ":iam::aws:policy/service-role/AWSLambdaBasicExecutionRole",
              ],
            ],
          },
        ],
      },
      "Type": "AWS::IAM::Role",
    },
    "ConstructHubDiscoveryServiceRoleDefaultPolicy9D5F91B3": Object {
      "Properties": Object {
        "PolicyDocument": Object {
          "Statement": Array [
            Object {
              "Action": Array [
                "s3:GetObject*",
                "s3:GetBucket*",
                "s3:List*",
                "s3:DeleteObject*",
                "s3:PutObject*",
                "s3:Abort*",
              ],
              "Effect": "Allow",
              "Resource": Array [
                Object {
                  "Fn::GetAtt": Array [
                    "ConstructHubDiscoveryStagingBucket1F2F7AE8",
                    "Arn",
                  ],
                },
                Object {
                  "Fn::Join": Array [
                    "",
                    Array [
                      Object {
                        "Fn::GetAtt": Array [
                          "ConstructHubDiscoveryStagingBucket1F2F7AE8",
                          "Arn",
                        ],
                      },
                      "/*",
                    ],
                  ],
                },
              ],
            },
            Object {
              "Action": Array [
                "sqs:SendMessage",
                "sqs:GetQueueAttributes",
                "sqs:GetQueueUrl",
              ],
              "Effect": "Allow",
              "Resource": Object {
                "Fn::GetAtt": Array [
                  "ConstructHubIngestionQueue1AD94CA3",
                  "Arn",
                ],
              },
            },
          ],
          "Version": "2012-10-17",
        },
        "PolicyName": "ConstructHubDiscoveryServiceRoleDefaultPolicy9D5F91B3",
        "Roles": Array [
          Object {
            "Ref": "ConstructHubDiscoveryServiceRole1B3CFF96",
          },
        ],
      },
      "Type": "AWS::IAM::Policy",
    },
    "ConstructHubDiscoveryStagingBucket1F2F7AE8": Object {
      "DeletionPolicy": "Retain",
      "Properties": Object {
        "LifecycleConfiguration": Object {
          "Rules": Array [
            Object {
              "ExpirationInDays": 30,
              "Prefix": "staged/",
              "Status": "Enabled",
            },
          ],
        },
        "PublicAccessBlockConfiguration": Object {
          "BlockPublicAcls": true,
          "BlockPublicPolicy": true,
          "IgnorePublicAcls": true,
          "RestrictPublicBuckets": true,
        },
      },
      "Type": "AWS::S3::Bucket",
      "UpdateReplacePolicy": "Retain",
    },
    "ConstructHubIngestion407909CE": Object {
      "DependsOn": Array [
        "ConstructHubIngestionServiceRoleDefaultPolicyC0D2B6F2",
        "ConstructHubIngestionServiceRole6380BAB6",
      ],
      "Properties": Object {
        "Code": Object {
          "S3Bucket": Object {
            "Ref": "AssetParameters678468d43fad9ea06b37f0bd36e650ccc3376edd3334c300848573aa150d6446S3Bucket1A202C55",
          },
          "S3Key": Object {
            "Fn::Join": Array [
              "",
              Array [
                Object {
                  "Fn::Select": Array [
                    0,
                    Object {
                      "Fn::Split": Array [
                        "||",
                        Object {
                          "Ref": "AssetParameters678468d43fad9ea06b37f0bd36e650ccc3376edd3334c300848573aa150d6446S3VersionKeyC6E05BAD",
                        },
                      ],
                    },
                  ],
                },
                Object {
                  "Fn::Select": Array [
                    1,
                    Object {
                      "Fn::Split": Array [
                        "||",
                        Object {
                          "Ref": "AssetParameters678468d43fad9ea06b37f0bd36e650ccc3376edd3334c300848573aa150d6446S3VersionKeyC6E05BAD",
                        },
                      ],
                    },
                  ],
                },
              ],
            ],
          },
        },
        "DeadLetterConfig": Object {
          "TargetArn": Object {
            "Fn::GetAtt": Array [
              "ConstructHubIngestionDeadLetterQueueFC1025F8",
              "Arn",
            ],
          },
        },
        "Description": "Ingests new package versions into the Construct Hub",
        "Environment": Object {
          "Variables": Object {
            "BUCKET_NAME": Object {
              "Ref": "ConstructHubPackageDataDC5EF35E",
            },
          },
        },
        "Handler": "index.handler",
        "MemorySize": 10240,
        "Role": Object {
          "Fn::GetAtt": Array [
            "ConstructHubIngestionServiceRole6380BAB6",
            "Arn",
          ],
        },
        "Runtime": "nodejs14.x",
        "Timeout": 900,
      },
      "Type": "AWS::Lambda::Function",
    },
    "ConstructHubIngestionDLQAlarm83BD1903": Object {
      "Properties": Object {
        "AlarmDescription": "The ingestion function failed for one or more packages",
        "ComparisonOperator": "GreaterThanOrEqualToThreshold",
        "Dimensions": Array [
          Object {
            "Name": "QueueName",
            "Value": Object {
              "Fn::GetAtt": Array [
                "ConstructHubIngestionDeadLetterQueueFC1025F8",
                "QueueName",
              ],
            },
          },
        ],
        "EvaluationPeriods": 1,
        "MetricName": "ApproximateNumberOfMessagesVisible",
        "Namespace": "AWS/SQS",
        "Period": 300,
        "Statistic": "Maximum",
        "Threshold": 1,
      },
      "Type": "AWS::CloudWatch::Alarm",
    },
    "ConstructHubIngestionDeadLetterQueueFC1025F8": Object {
      "DeletionPolicy": "Delete",
      "Properties": Object {
        "MessageRetentionPeriod": 1209600,
      },
      "Type": "AWS::SQS::Queue",
      "UpdateReplacePolicy": "Delete",
    },
    "ConstructHubIngestionEventInvokeConfig47AAD616": Object {
      "Properties": Object {
        "FunctionName": Object {
          "Ref": "ConstructHubIngestion407909CE",
        },
        "MaximumRetryAttempts": 2,
        "Qualifier": "$LATEST",
      },
      "Type": "AWS::Lambda::EventInvokeConfig",
    },
    "ConstructHubIngestionQueue1AD94CA3": Object {
      "DeletionPolicy": "Delete",
      "Properties": Object {
        "KmsMasterKeyId": "alias/aws/sqs",
        "VisibilityTimeout": 900,
      },
      "Type": "AWS::SQS::Queue",
      "UpdateReplacePolicy": "Delete",
    },
    "ConstructHubIngestionServiceRole6380BAB6": Object {
      "Properties": Object {
        "AssumeRolePolicyDocument": Object {
          "Statement": Array [
            Object {
              "Action": "sts:AssumeRole",
              "Effect": "Allow",
              "Principal": Object {
                "Service": "lambda.amazonaws.com",
              },
            },
          ],
          "Version": "2012-10-17",
        },
        "ManagedPolicyArns": Array [
          Object {
            "Fn::Join": Array [
              "",
              Array [
                "arn:",
                Object {
                  "Ref": "AWS::Partition",
                },
                ":iam::aws:policy/service-role/AWSLambdaBasicExecutionRole",
              ],
            ],
          },
        ],
      },
      "Type": "AWS::IAM::Role",
    },
    "ConstructHubIngestionServiceRoleDefaultPolicyC0D2B6F2": Object {
      "Properties": Object {
        "PolicyDocument": Object {
          "Statement": Array [
            Object {
              "Action": "sqs:SendMessage",
              "Effect": "Allow",
              "Resource": Object {
                "Fn::GetAtt": Array [
                  "ConstructHubIngestionDeadLetterQueueFC1025F8",
                  "Arn",
                ],
              },
            },
            Object {
              "Action": Array [
                "s3:DeleteObject*",
                "s3:PutObject*",
                "s3:Abort*",
              ],
              "Effect": "Allow",
              "Resource": Array [
                Object {
                  "Fn::GetAtt": Array [
                    "ConstructHubPackageDataDC5EF35E",
                    "Arn",
                  ],
                },
                Object {
                  "Fn::Join": Array [
                    "",
                    Array [
                      Object {
                        "Fn::GetAtt": Array [
                          "ConstructHubPackageDataDC5EF35E",
                          "Arn",
                        ],
                      },
                      "/*",
                    ],
                  ],
                },
              ],
            },
            Object {
              "Action": Array [
                "sqs:ReceiveMessage",
                "sqs:ChangeMessageVisibility",
                "sqs:GetQueueUrl",
                "sqs:DeleteMessage",
                "sqs:GetQueueAttributes",
              ],
              "Effect": "Allow",
              "Resource": Object {
                "Fn::GetAtt": Array [
                  "ConstructHubIngestionQueue1AD94CA3",
                  "Arn",
                ],
              },
            },
            Object {
              "Action": Array [
                "s3:GetObject*",
                "s3:GetBucket*",
                "s3:List*",
              ],
              "Effect": "Allow",
              "Resource": Array [
                Object {
                  "Fn::GetAtt": Array [
                    "ConstructHubDiscoveryStagingBucket1F2F7AE8",
                    "Arn",
                  ],
                },
                Object {
                  "Fn::Join": Array [
                    "",
                    Array [
                      Object {
                        "Fn::GetAtt": Array [
                          "ConstructHubDiscoveryStagingBucket1F2F7AE8",
                          "Arn",
                        ],
                      },
                      "/*",
                    ],
                  ],
                },
              ],
            },
          ],
          "Version": "2012-10-17",
        },
        "PolicyName": "ConstructHubIngestionServiceRoleDefaultPolicyC0D2B6F2",
        "Roles": Array [
          Object {
            "Ref": "ConstructHubIngestionServiceRole6380BAB6",
          },
        ],
      },
      "Type": "AWS::IAM::Policy",
    },
    "ConstructHubIngestionSqsEventSourceTestConstructHubIngestionQueue165B81E2C095FF2A": Object {
      "Properties": Object {
        "BatchSize": 1,
        "EventSourceArn": Object {
          "Fn::GetAtt": Array [
            "ConstructHubIngestionQueue1AD94CA3",
            "Arn",
          ],
        },
        "FunctionName": Object {
          "Ref": "ConstructHubIngestion407909CE",
        },
      },
      "Type": "AWS::Lambda::EventSourceMapping",
    },
    "ConstructHubMonitoringDashboard78E057C8": Object {
      "Properties": Object {
        "DashboardBody": Object {
          "Fn::Join": Array [
            "",
            Array [
              "{\\"widgets\\":[{\\"type\\":\\"metric\\",\\"width\\":24,\\"height\\":6,\\"x\\":0,\\"y\\":0,\\"properties\\":{\\"view\\":\\"timeSeries\\",\\"title\\":\\"Home Page Canary\\",\\"region\\":\\"",
              Object {
                "Ref": "AWS::Region",
              },
              "\\",\\"annotations\\":{\\"alarms\\":[\\"",
              Object {
                "Fn::GetAtt": Array [
                  "ConstructHubMonitoringWebCanaryHomePageErrorsE7BB4002",
                  "Arn",
                ],
              },
              "\\"]},\\"yAxis\\":{}}}]}",
            ],
          ],
        },
        "DashboardName": "construct-hub-high-severity",
      },
      "Type": "AWS::CloudWatch::Dashboard",
    },
    "ConstructHubMonitoringWatchfulDashboardB8493D55": Object {
      "Properties": Object {
        "DashboardBody": Object {
          "Fn::Join": Array [
            "",
            Array [
              "{\\"widgets\\":[{\\"type\\":\\"text\\",\\"width\\":24,\\"height\\":2,\\"x\\":0,\\"y\\":0,\\"properties\\":{\\"markdown\\":\\"# Ingestion Function\\\\n\\\\n[button:AWS Lambda Console](https://console.aws.amazon.com/lambda/home?region=",
              Object {
                "Ref": "AWS::Region",
              },
              "#/functions/",
              Object {
                "Ref": "ConstructHubIngestion407909CE",
              },
              "?tab=graph) [button:CloudWatch Logs](https://console.aws.amazon.com/cloudwatch/home?region=",
              Object {
                "Ref": "AWS::Region",
              },
              "#logEventViewer:group=/aws/lambda/",
              Object {
                "Ref": "ConstructHubIngestion407909CE",
              },
              ")\\"}},{\\"type\\":\\"metric\\",\\"width\\":6,\\"height\\":6,\\"x\\":0,\\"y\\":2,\\"properties\\":{\\"view\\":\\"timeSeries\\",\\"title\\":\\"Invocations/5min\\",\\"region\\":\\"",
              Object {
                "Ref": "AWS::Region",
              },
              "\\",\\"metrics\\":[[\\"AWS/Lambda\\",\\"Invocations\\",\\"FunctionName\\",\\"",
              Object {
                "Ref": "ConstructHubIngestion407909CE",
              },
              "\\",{\\"stat\\":\\"Sum\\"}]],\\"yAxis\\":{}}},{\\"type\\":\\"metric\\",\\"width\\":6,\\"height\\":6,\\"x\\":6,\\"y\\":2,\\"properties\\":{\\"view\\":\\"timeSeries\\",\\"title\\":\\"Errors/5min\\",\\"region\\":\\"",
              Object {
                "Ref": "AWS::Region",
              },
              "\\",\\"metrics\\":[[\\"AWS/Lambda\\",\\"Errors\\",\\"FunctionName\\",\\"",
              Object {
                "Ref": "ConstructHubIngestion407909CE",
              },
              "\\",{\\"stat\\":\\"Sum\\"}]],\\"annotations\\":{\\"horizontal\\":[{\\"label\\":\\"Errors > 0 for 3 datapoints within 15 minutes\\",\\"value\\":0,\\"yAxis\\":\\"left\\"}]},\\"yAxis\\":{}}},{\\"type\\":\\"metric\\",\\"width\\":6,\\"height\\":6,\\"x\\":12,\\"y\\":2,\\"properties\\":{\\"view\\":\\"timeSeries\\",\\"title\\":\\"Throttles/5min\\",\\"region\\":\\"",
              Object {
                "Ref": "AWS::Region",
              },
              "\\",\\"metrics\\":[[\\"AWS/Lambda\\",\\"Throttles\\",\\"FunctionName\\",\\"",
              Object {
                "Ref": "ConstructHubIngestion407909CE",
              },
              "\\",{\\"stat\\":\\"Sum\\"}]],\\"annotations\\":{\\"horizontal\\":[{\\"label\\":\\"Throttles > 0 for 3 datapoints within 15 minutes\\",\\"value\\":0,\\"yAxis\\":\\"left\\"}]},\\"yAxis\\":{}}},{\\"type\\":\\"metric\\",\\"width\\":6,\\"height\\":6,\\"x\\":18,\\"y\\":2,\\"properties\\":{\\"view\\":\\"timeSeries\\",\\"title\\":\\"Duration/5min\\",\\"region\\":\\"",
              Object {
                "Ref": "AWS::Region",
              },
              "\\",\\"metrics\\":[[\\"AWS/Lambda\\",\\"Duration\\",\\"FunctionName\\",\\"",
              Object {
                "Ref": "ConstructHubIngestion407909CE",
              },
              "\\",{\\"label\\":\\"p99\\",\\"stat\\":\\"p99\\"}]],\\"annotations\\":{\\"horizontal\\":[{\\"label\\":\\"p99 > 720000 for 3 datapoints within 15 minutes\\",\\"value\\":720000,\\"yAxis\\":\\"left\\"}]},\\"yAxis\\":{}}},{\\"type\\":\\"text\\",\\"width\\":24,\\"height\\":2,\\"x\\":0,\\"y\\":8,\\"properties\\":{\\"markdown\\":\\"# Discovery Function\\\\n\\\\n[button:AWS Lambda Console](https://console.aws.amazon.com/lambda/home?region=",
              Object {
                "Ref": "AWS::Region",
              },
              "#/functions/",
              Object {
                "Ref": "ConstructHubDiscoveryD6EEC2B8",
              },
              "?tab=graph) [button:CloudWatch Logs](https://console.aws.amazon.com/cloudwatch/home?region=",
              Object {
                "Ref": "AWS::Region",
              },
              "#logEventViewer:group=/aws/lambda/",
              Object {
                "Ref": "ConstructHubDiscoveryD6EEC2B8",
              },
              ")\\"}},{\\"type\\":\\"metric\\",\\"width\\":6,\\"height\\":6,\\"x\\":0,\\"y\\":10,\\"properties\\":{\\"view\\":\\"timeSeries\\",\\"title\\":\\"Invocations/5min\\",\\"region\\":\\"",
              Object {
                "Ref": "AWS::Region",
              },
              "\\",\\"metrics\\":[[\\"AWS/Lambda\\",\\"Invocations\\",\\"FunctionName\\",\\"",
              Object {
                "Ref": "ConstructHubDiscoveryD6EEC2B8",
              },
              "\\",{\\"stat\\":\\"Sum\\"}]],\\"yAxis\\":{}}},{\\"type\\":\\"metric\\",\\"width\\":6,\\"height\\":6,\\"x\\":6,\\"y\\":10,\\"properties\\":{\\"view\\":\\"timeSeries\\",\\"title\\":\\"Errors/5min\\",\\"region\\":\\"",
              Object {
                "Ref": "AWS::Region",
              },
              "\\",\\"metrics\\":[[\\"AWS/Lambda\\",\\"Errors\\",\\"FunctionName\\",\\"",
              Object {
                "Ref": "ConstructHubDiscoveryD6EEC2B8",
              },
              "\\",{\\"stat\\":\\"Sum\\"}]],\\"annotations\\":{\\"horizontal\\":[{\\"label\\":\\"Errors > 0 for 3 datapoints within 15 minutes\\",\\"value\\":0,\\"yAxis\\":\\"left\\"}]},\\"yAxis\\":{}}},{\\"type\\":\\"metric\\",\\"width\\":6,\\"height\\":6,\\"x\\":12,\\"y\\":10,\\"properties\\":{\\"view\\":\\"timeSeries\\",\\"title\\":\\"Throttles/5min\\",\\"region\\":\\"",
              Object {
                "Ref": "AWS::Region",
              },
              "\\",\\"metrics\\":[[\\"AWS/Lambda\\",\\"Throttles\\",\\"FunctionName\\",\\"",
              Object {
                "Ref": "ConstructHubDiscoveryD6EEC2B8",
              },
              "\\",{\\"stat\\":\\"Sum\\"}]],\\"annotations\\":{\\"horizontal\\":[{\\"label\\":\\"Throttles > 0 for 3 datapoints within 15 minutes\\",\\"value\\":0,\\"yAxis\\":\\"left\\"}]},\\"yAxis\\":{}}},{\\"type\\":\\"metric\\",\\"width\\":6,\\"height\\":6,\\"x\\":18,\\"y\\":10,\\"properties\\":{\\"view\\":\\"timeSeries\\",\\"title\\":\\"Duration/5min\\",\\"region\\":\\"",
              Object {
                "Ref": "AWS::Region",
              },
              "\\",\\"metrics\\":[[\\"AWS/Lambda\\",\\"Duration\\",\\"FunctionName\\",\\"",
              Object {
                "Ref": "ConstructHubDiscoveryD6EEC2B8",
              },
              "\\",{\\"label\\":\\"p99\\",\\"stat\\":\\"p99\\"}]],\\"annotations\\":{\\"horizontal\\":[{\\"label\\":\\"p99 > 720000 for 3 datapoints within 15 minutes\\",\\"value\\":720000,\\"yAxis\\":\\"left\\"}]},\\"yAxis\\":{}}},{\\"type\\":\\"text\\",\\"width\\":24,\\"height\\":2,\\"x\\":0,\\"y\\":16,\\"properties\\":{\\"markdown\\":\\"# Transliterator Function\\\\n\\\\n[button:AWS Lambda Console](https://console.aws.amazon.com/lambda/home?region=",
              Object {
                "Ref": "AWS::Region",
              },
              "#/functions/",
              Object {
                "Ref": "ConstructHubTransliterator9C48708A",
              },
              "?tab=graph) [button:CloudWatch Logs](https://console.aws.amazon.com/cloudwatch/home?region=",
              Object {
                "Ref": "AWS::Region",
              },
              "#logEventViewer:group=/aws/lambda/",
              Object {
                "Ref": "ConstructHubTransliterator9C48708A",
              },
              ")\\"}},{\\"type\\":\\"metric\\",\\"width\\":6,\\"height\\":6,\\"x\\":0,\\"y\\":18,\\"properties\\":{\\"view\\":\\"timeSeries\\",\\"title\\":\\"Invocations/5min\\",\\"region\\":\\"",
              Object {
                "Ref": "AWS::Region",
              },
              "\\",\\"metrics\\":[[\\"AWS/Lambda\\",\\"Invocations\\",\\"FunctionName\\",\\"",
              Object {
                "Ref": "ConstructHubTransliterator9C48708A",
              },
              "\\",{\\"stat\\":\\"Sum\\"}]],\\"yAxis\\":{}}},{\\"type\\":\\"metric\\",\\"width\\":6,\\"height\\":6,\\"x\\":6,\\"y\\":18,\\"properties\\":{\\"view\\":\\"timeSeries\\",\\"title\\":\\"Errors/5min\\",\\"region\\":\\"",
              Object {
                "Ref": "AWS::Region",
              },
              "\\",\\"metrics\\":[[\\"AWS/Lambda\\",\\"Errors\\",\\"FunctionName\\",\\"",
              Object {
                "Ref": "ConstructHubTransliterator9C48708A",
              },
              "\\",{\\"stat\\":\\"Sum\\"}]],\\"annotations\\":{\\"horizontal\\":[{\\"label\\":\\"Errors > 0 for 3 datapoints within 15 minutes\\",\\"value\\":0,\\"yAxis\\":\\"left\\"}]},\\"yAxis\\":{}}},{\\"type\\":\\"metric\\",\\"width\\":6,\\"height\\":6,\\"x\\":12,\\"y\\":18,\\"properties\\":{\\"view\\":\\"timeSeries\\",\\"title\\":\\"Throttles/5min\\",\\"region\\":\\"",
              Object {
                "Ref": "AWS::Region",
              },
              "\\",\\"metrics\\":[[\\"AWS/Lambda\\",\\"Throttles\\",\\"FunctionName\\",\\"",
              Object {
                "Ref": "ConstructHubTransliterator9C48708A",
              },
              "\\",{\\"stat\\":\\"Sum\\"}]],\\"annotations\\":{\\"horizontal\\":[{\\"label\\":\\"Throttles > 0 for 3 datapoints within 15 minutes\\",\\"value\\":0,\\"yAxis\\":\\"left\\"}]},\\"yAxis\\":{}}},{\\"type\\":\\"metric\\",\\"width\\":6,\\"height\\":6,\\"x\\":18,\\"y\\":18,\\"properties\\":{\\"view\\":\\"timeSeries\\",\\"title\\":\\"Duration/5min\\",\\"region\\":\\"",
              Object {
                "Ref": "AWS::Region",
              },
              "\\",\\"metrics\\":[[\\"AWS/Lambda\\",\\"Duration\\",\\"FunctionName\\",\\"",
              Object {
                "Ref": "ConstructHubTransliterator9C48708A",
              },
              "\\",{\\"label\\":\\"p99\\",\\"stat\\":\\"p99\\"}]],\\"annotations\\":{\\"horizontal\\":[{\\"label\\":\\"p99 > 720000 for 3 datapoints within 15 minutes\\",\\"value\\":720000,\\"yAxis\\":\\"left\\"}]},\\"yAxis\\":{}}},{\\"type\\":\\"text\\",\\"width\\":24,\\"height\\":2,\\"x\\":0,\\"y\\":24,\\"properties\\":{\\"markdown\\":\\"# Catalog Builder Function\\\\n\\\\n[button:AWS Lambda Console](https://console.aws.amazon.com/lambda/home?region=",
              Object {
                "Ref": "AWS::Region",
              },
              "#/functions/",
              Object {
                "Ref": "ConstructHubCatalogBuilder5A9DE4AF",
              },
              "?tab=graph) [button:CloudWatch Logs](https://console.aws.amazon.com/cloudwatch/home?region=",
              Object {
                "Ref": "AWS::Region",
              },
              "#logEventViewer:group=/aws/lambda/",
              Object {
                "Ref": "ConstructHubCatalogBuilder5A9DE4AF",
              },
              ")\\"}},{\\"type\\":\\"metric\\",\\"width\\":6,\\"height\\":6,\\"x\\":0,\\"y\\":26,\\"properties\\":{\\"view\\":\\"timeSeries\\",\\"title\\":\\"Invocations/5min\\",\\"region\\":\\"",
              Object {
                "Ref": "AWS::Region",
              },
              "\\",\\"metrics\\":[[\\"AWS/Lambda\\",\\"Invocations\\",\\"FunctionName\\",\\"",
              Object {
                "Ref": "ConstructHubCatalogBuilder5A9DE4AF",
              },
              "\\",{\\"stat\\":\\"Sum\\"}]],\\"yAxis\\":{}}},{\\"type\\":\\"metric\\",\\"width\\":6,\\"height\\":6,\\"x\\":6,\\"y\\":26,\\"properties\\":{\\"view\\":\\"timeSeries\\",\\"title\\":\\"Errors/5min\\",\\"region\\":\\"",
              Object {
                "Ref": "AWS::Region",
              },
              "\\",\\"metrics\\":[[\\"AWS/Lambda\\",\\"Errors\\",\\"FunctionName\\",\\"",
              Object {
                "Ref": "ConstructHubCatalogBuilder5A9DE4AF",
              },
              "\\",{\\"stat\\":\\"Sum\\"}]],\\"annotations\\":{\\"horizontal\\":[{\\"label\\":\\"Errors > 0 for 3 datapoints within 15 minutes\\",\\"value\\":0,\\"yAxis\\":\\"left\\"}]},\\"yAxis\\":{}}},{\\"type\\":\\"metric\\",\\"width\\":6,\\"height\\":6,\\"x\\":12,\\"y\\":26,\\"properties\\":{\\"view\\":\\"timeSeries\\",\\"title\\":\\"Throttles/5min\\",\\"region\\":\\"",
              Object {
                "Ref": "AWS::Region",
              },
              "\\",\\"metrics\\":[[\\"AWS/Lambda\\",\\"Throttles\\",\\"FunctionName\\",\\"",
              Object {
                "Ref": "ConstructHubCatalogBuilder5A9DE4AF",
              },
              "\\",{\\"stat\\":\\"Sum\\"}]],\\"annotations\\":{\\"horizontal\\":[{\\"label\\":\\"Throttles > 0 for 3 datapoints within 15 minutes\\",\\"value\\":0,\\"yAxis\\":\\"left\\"}]},\\"yAxis\\":{}}},{\\"type\\":\\"metric\\",\\"width\\":6,\\"height\\":6,\\"x\\":18,\\"y\\":26,\\"properties\\":{\\"view\\":\\"timeSeries\\",\\"title\\":\\"Duration/5min\\",\\"region\\":\\"",
              Object {
                "Ref": "AWS::Region",
              },
              "\\",\\"metrics\\":[[\\"AWS/Lambda\\",\\"Duration\\",\\"FunctionName\\",\\"",
              Object {
                "Ref": "ConstructHubCatalogBuilder5A9DE4AF",
              },
              "\\",{\\"label\\":\\"p99\\",\\"stat\\":\\"p99\\"}]],\\"annotations\\":{\\"horizontal\\":[{\\"label\\":\\"p99 > 720000 for 3 datapoints within 15 minutes\\",\\"value\\":720000,\\"yAxis\\":\\"left\\"}]},\\"yAxis\\":{}}}]}",
            ],
          ],
        },
        "DashboardName": "construct-hub",
      },
      "Type": "AWS::CloudWatch::Dashboard",
    },
    "ConstructHubMonitoringWatchfulTestConstructHubCatalogBuilderC9A41048DurationAlarm557052D9": Object {
      "Properties": Object {
        "AlarmActions": Array [],
        "AlarmDescription": "p99 latency >= 720s (80%)",
        "ComparisonOperator": "GreaterThanThreshold",
        "EvaluationPeriods": 3,
        "Metrics": Array [
          Object {
            "Id": "m1",
            "Label": "p99",
            "MetricStat": Object {
              "Metric": Object {
                "Dimensions": Array [
                  Object {
                    "Name": "FunctionName",
                    "Value": Object {
                      "Ref": "ConstructHubCatalogBuilder5A9DE4AF",
                    },
                  },
                ],
                "MetricName": "Duration",
                "Namespace": "AWS/Lambda",
              },
              "Period": 300,
              "Stat": "p99",
            },
            "ReturnData": true,
          },
        ],
        "Threshold": 720000,
      },
      "Type": "AWS::CloudWatch::Alarm",
    },
    "ConstructHubMonitoringWatchfulTestConstructHubCatalogBuilderC9A41048ErrorsAlarmF91F07CD": Object {
      "Properties": Object {
        "AlarmActions": Array [],
        "AlarmDescription": "Over 0 errors per minute",
        "ComparisonOperator": "GreaterThanThreshold",
        "Dimensions": Array [
          Object {
            "Name": "FunctionName",
            "Value": Object {
              "Ref": "ConstructHubCatalogBuilder5A9DE4AF",
            },
          },
        ],
        "EvaluationPeriods": 3,
        "MetricName": "Errors",
        "Namespace": "AWS/Lambda",
        "Period": 300,
        "Statistic": "Sum",
        "Threshold": 0,
      },
      "Type": "AWS::CloudWatch::Alarm",
    },
    "ConstructHubMonitoringWatchfulTestConstructHubCatalogBuilderC9A41048ThrottlesAlarm2A5B0492": Object {
      "Properties": Object {
        "AlarmActions": Array [],
        "AlarmDescription": "Over 0 throttles per minute",
        "ComparisonOperator": "GreaterThanThreshold",
        "Dimensions": Array [
          Object {
            "Name": "FunctionName",
            "Value": Object {
              "Ref": "ConstructHubCatalogBuilder5A9DE4AF",
            },
          },
        ],
        "EvaluationPeriods": 3,
        "MetricName": "Throttles",
        "Namespace": "AWS/Lambda",
        "Period": 300,
        "Statistic": "Sum",
        "Threshold": 0,
      },
      "Type": "AWS::CloudWatch::Alarm",
    },
    "ConstructHubMonitoringWatchfulTestConstructHubDiscovery5714D5BBDurationAlarm5CFE5B52": Object {
      "Properties": Object {
        "AlarmActions": Array [],
        "AlarmDescription": "p99 latency >= 720s (80%)",
        "ComparisonOperator": "GreaterThanThreshold",
        "EvaluationPeriods": 3,
        "Metrics": Array [
          Object {
            "Id": "m1",
            "Label": "p99",
            "MetricStat": Object {
              "Metric": Object {
                "Dimensions": Array [
                  Object {
                    "Name": "FunctionName",
                    "Value": Object {
                      "Ref": "ConstructHubDiscoveryD6EEC2B8",
                    },
                  },
                ],
                "MetricName": "Duration",
                "Namespace": "AWS/Lambda",
              },
              "Period": 300,
              "Stat": "p99",
            },
            "ReturnData": true,
          },
        ],
        "Threshold": 720000,
      },
      "Type": "AWS::CloudWatch::Alarm",
    },
    "ConstructHubMonitoringWatchfulTestConstructHubDiscovery5714D5BBErrorsAlarm373566EE": Object {
      "Properties": Object {
        "AlarmActions": Array [],
        "AlarmDescription": "Over 0 errors per minute",
        "ComparisonOperator": "GreaterThanThreshold",
        "Dimensions": Array [
          Object {
            "Name": "FunctionName",
            "Value": Object {
              "Ref": "ConstructHubDiscoveryD6EEC2B8",
            },
          },
        ],
        "EvaluationPeriods": 3,
        "MetricName": "Errors",
        "Namespace": "AWS/Lambda",
        "Period": 300,
        "Statistic": "Sum",
        "Threshold": 0,
      },
      "Type": "AWS::CloudWatch::Alarm",
    },
    "ConstructHubMonitoringWatchfulTestConstructHubDiscovery5714D5BBThrottlesAlarm261A4778": Object {
      "Properties": Object {
        "AlarmActions": Array [],
        "AlarmDescription": "Over 0 throttles per minute",
        "ComparisonOperator": "GreaterThanThreshold",
        "Dimensions": Array [
          Object {
            "Name": "FunctionName",
            "Value": Object {
              "Ref": "ConstructHubDiscoveryD6EEC2B8",
            },
          },
        ],
        "EvaluationPeriods": 3,
        "MetricName": "Throttles",
        "Namespace": "AWS/Lambda",
        "Period": 300,
        "Statistic": "Sum",
        "Threshold": 0,
      },
      "Type": "AWS::CloudWatch::Alarm",
    },
    "ConstructHubMonitoringWatchfulTestConstructHubIngestionAE667A08DurationAlarm8C97ADAD": Object {
      "Properties": Object {
        "AlarmActions": Array [],
        "AlarmDescription": "p99 latency >= 720s (80%)",
        "ComparisonOperator": "GreaterThanThreshold",
        "EvaluationPeriods": 3,
        "Metrics": Array [
          Object {
            "Id": "m1",
            "Label": "p99",
            "MetricStat": Object {
              "Metric": Object {
                "Dimensions": Array [
                  Object {
                    "Name": "FunctionName",
                    "Value": Object {
                      "Ref": "ConstructHubIngestion407909CE",
                    },
                  },
                ],
                "MetricName": "Duration",
                "Namespace": "AWS/Lambda",
              },
              "Period": 300,
              "Stat": "p99",
            },
            "ReturnData": true,
          },
        ],
        "Threshold": 720000,
      },
      "Type": "AWS::CloudWatch::Alarm",
    },
    "ConstructHubMonitoringWatchfulTestConstructHubIngestionAE667A08ErrorsAlarm76E1369B": Object {
      "Properties": Object {
        "AlarmActions": Array [],
        "AlarmDescription": "Over 0 errors per minute",
        "ComparisonOperator": "GreaterThanThreshold",
        "Dimensions": Array [
          Object {
            "Name": "FunctionName",
            "Value": Object {
              "Ref": "ConstructHubIngestion407909CE",
            },
          },
        ],
        "EvaluationPeriods": 3,
        "MetricName": "Errors",
        "Namespace": "AWS/Lambda",
        "Period": 300,
        "Statistic": "Sum",
        "Threshold": 0,
      },
      "Type": "AWS::CloudWatch::Alarm",
    },
    "ConstructHubMonitoringWatchfulTestConstructHubIngestionAE667A08ThrottlesAlarm2CD0B31C": Object {
      "Properties": Object {
        "AlarmActions": Array [],
        "AlarmDescription": "Over 0 throttles per minute",
        "ComparisonOperator": "GreaterThanThreshold",
        "Dimensions": Array [
          Object {
            "Name": "FunctionName",
            "Value": Object {
              "Ref": "ConstructHubIngestion407909CE",
            },
          },
        ],
        "EvaluationPeriods": 3,
        "MetricName": "Throttles",
        "Namespace": "AWS/Lambda",
        "Period": 300,
        "Statistic": "Sum",
        "Threshold": 0,
      },
      "Type": "AWS::CloudWatch::Alarm",
    },
    "ConstructHubMonitoringWatchfulTestConstructHubTransliterator3B0A6087DurationAlarm0D60D33F": Object {
      "Properties": Object {
        "AlarmActions": Array [],
        "AlarmDescription": "p99 latency >= 720s (80%)",
        "ComparisonOperator": "GreaterThanThreshold",
        "EvaluationPeriods": 3,
        "Metrics": Array [
          Object {
            "Id": "m1",
            "Label": "p99",
            "MetricStat": Object {
              "Metric": Object {
                "Dimensions": Array [
                  Object {
                    "Name": "FunctionName",
                    "Value": Object {
                      "Ref": "ConstructHubTransliterator9C48708A",
                    },
                  },
                ],
                "MetricName": "Duration",
                "Namespace": "AWS/Lambda",
              },
              "Period": 300,
              "Stat": "p99",
            },
            "ReturnData": true,
          },
        ],
        "Threshold": 720000,
      },
      "Type": "AWS::CloudWatch::Alarm",
    },
    "ConstructHubMonitoringWatchfulTestConstructHubTransliterator3B0A6087ErrorsAlarm1EDE57BC": Object {
      "Properties": Object {
        "AlarmActions": Array [],
        "AlarmDescription": "Over 0 errors per minute",
        "ComparisonOperator": "GreaterThanThreshold",
        "Dimensions": Array [
          Object {
            "Name": "FunctionName",
            "Value": Object {
              "Ref": "ConstructHubTransliterator9C48708A",
            },
          },
        ],
        "EvaluationPeriods": 3,
        "MetricName": "Errors",
        "Namespace": "AWS/Lambda",
        "Period": 300,
        "Statistic": "Sum",
        "Threshold": 0,
      },
      "Type": "AWS::CloudWatch::Alarm",
    },
    "ConstructHubMonitoringWatchfulTestConstructHubTransliterator3B0A6087ThrottlesAlarm34A8C7C1": Object {
      "Properties": Object {
        "AlarmActions": Array [],
        "AlarmDescription": "Over 0 throttles per minute",
        "ComparisonOperator": "GreaterThanThreshold",
        "Dimensions": Array [
          Object {
            "Name": "FunctionName",
            "Value": Object {
              "Ref": "ConstructHubTransliterator9C48708A",
            },
          },
        ],
        "EvaluationPeriods": 3,
        "MetricName": "Throttles",
        "Namespace": "AWS/Lambda",
        "Period": 300,
        "Statistic": "Sum",
        "Threshold": 0,
      },
      "Type": "AWS::CloudWatch::Alarm",
    },
    "ConstructHubMonitoringWebCanaryHomePageErrorsE7BB4002": Object {
      "Properties": Object {
        "AlarmActions": Array [
          "arn:aws:sns:us-east-1:123456789012:mystack-mytopic-NZJ5JSMVGFIE",
        ],
        "AlarmDescription": Object {
          "Fn::Join": Array [
            "",
            Array [
              "80% error rate for https://",
              Object {
                "Fn::GetAtt": Array [
                  "ConstructHubWebAppDistribution1F181DC9",
                  "DomainName",
                ],
              },
              " (Home Page)",
            ],
          ],
        },
        "ComparisonOperator": "GreaterThanOrEqualToThreshold",
        "EvaluationPeriods": 1,
        "Metrics": Array [
          Object {
            "Id": "m1",
            "Label": Object {
              "Fn::Join": Array [
                "",
                Array [
                  "https://",
                  Object {
                    "Fn::GetAtt": Array [
                      "ConstructHubWebAppDistribution1F181DC9",
                      "DomainName",
                    ],
                  },
                  " Errors",
                ],
              ],
            },
            "MetricStat": Object {
              "Metric": Object {
                "Dimensions": Array [
                  Object {
                    "Name": "FunctionName",
                    "Value": Object {
                      "Ref": "ConstructHubMonitoringWebCanaryHomePageHttpGetFunctionF27ADDC8",
                    },
                  },
                ],
                "MetricName": "Errors",
                "Namespace": "AWS/Lambda",
              },
              "Period": 300,
              "Stat": "Sum",
            },
            "ReturnData": true,
          },
        ],
        "Threshold": 4,
        "TreatMissingData": "breaching",
      },
      "Type": "AWS::CloudWatch::Alarm",
    },
    "ConstructHubMonitoringWebCanaryHomePageHttpGetFunctionF27ADDC8": Object {
      "DependsOn": Array [
        "ConstructHubMonitoringWebCanaryHomePageHttpGetFunctionServiceRole9AAAD93C",
      ],
      "Properties": Object {
        "Code": Object {
          "S3Bucket": Object {
            "Ref": "AssetParameters59be5a60739e4f0f9b881492bce41ccffa8d47d16b0a4d640db1bb8200f48bd5S3BucketFA2341B6",
          },
          "S3Key": Object {
            "Fn::Join": Array [
              "",
              Array [
                Object {
                  "Fn::Select": Array [
                    0,
                    Object {
                      "Fn::Split": Array [
                        "||",
                        Object {
                          "Ref": "AssetParameters59be5a60739e4f0f9b881492bce41ccffa8d47d16b0a4d640db1bb8200f48bd5S3VersionKeyB4EE9C49",
                        },
                      ],
                    },
                  ],
                },
                Object {
                  "Fn::Select": Array [
                    1,
                    Object {
                      "Fn::Split": Array [
                        "||",
                        Object {
                          "Ref": "AssetParameters59be5a60739e4f0f9b881492bce41ccffa8d47d16b0a4d640db1bb8200f48bd5S3VersionKeyB4EE9C49",
                        },
                      ],
                    },
                  ],
                },
              ],
            ],
          },
        },
        "Description": Object {
          "Fn::Join": Array [
            "",
            Array [
              "HTTP GET https://",
              Object {
                "Fn::GetAtt": Array [
                  "ConstructHubWebAppDistribution1F181DC9",
                  "DomainName",
                ],
              },
              ": Home Page",
            ],
          ],
        },
        "Environment": Object {
          "Variables": Object {
            "URL": Object {
              "Fn::Join": Array [
                "",
                Array [
                  "https://",
                  Object {
                    "Fn::GetAtt": Array [
                      "ConstructHubWebAppDistribution1F181DC9",
                      "DomainName",
                    ],
                  },
                ],
              ],
            },
          },
        },
        "Handler": "index.handler",
        "Role": Object {
          "Fn::GetAtt": Array [
            "ConstructHubMonitoringWebCanaryHomePageHttpGetFunctionServiceRole9AAAD93C",
            "Arn",
          ],
        },
        "Runtime": "nodejs14.x",
      },
      "Type": "AWS::Lambda::Function",
    },
    "ConstructHubMonitoringWebCanaryHomePageHttpGetFunctionServiceRole9AAAD93C": Object {
      "Properties": Object {
        "AssumeRolePolicyDocument": Object {
          "Statement": Array [
            Object {
              "Action": "sts:AssumeRole",
              "Effect": "Allow",
              "Principal": Object {
                "Service": "lambda.amazonaws.com",
              },
            },
          ],
          "Version": "2012-10-17",
        },
        "ManagedPolicyArns": Array [
          Object {
            "Fn::Join": Array [
              "",
              Array [
                "arn:",
                Object {
                  "Ref": "AWS::Partition",
                },
                ":iam::aws:policy/service-role/AWSLambdaBasicExecutionRole",
              ],
            ],
          },
        ],
      },
      "Type": "AWS::IAM::Role",
    },
    "ConstructHubMonitoringWebCanaryHomePageRuleAllowEventRuleTestConstructHubMonitoringWebCanaryHomePageHttpGetFunction941819C9E47F90EE": Object {
      "Properties": Object {
        "Action": "lambda:InvokeFunction",
        "FunctionName": Object {
          "Fn::GetAtt": Array [
            "ConstructHubMonitoringWebCanaryHomePageHttpGetFunctionF27ADDC8",
            "Arn",
          ],
        },
        "Principal": "events.amazonaws.com",
        "SourceArn": Object {
          "Fn::GetAtt": Array [
            "ConstructHubMonitoringWebCanaryHomePageRuleE14F9F4E",
            "Arn",
          ],
        },
      },
      "Type": "AWS::Lambda::Permission",
    },
    "ConstructHubMonitoringWebCanaryHomePageRuleE14F9F4E": Object {
      "Properties": Object {
        "ScheduleExpression": "rate(1 minute)",
        "State": "ENABLED",
        "Targets": Array [
          Object {
            "Arn": Object {
              "Fn::GetAtt": Array [
                "ConstructHubMonitoringWebCanaryHomePageHttpGetFunctionF27ADDC8",
                "Arn",
              ],
            },
            "Id": "Target0",
          },
        ],
      },
      "Type": "AWS::Events::Rule",
    },
    "ConstructHubPackageDataAllowBucketNotificationsToTestConstructHubCatalogBuilderC9A41048952FCDC8": Object {
      "Properties": Object {
        "Action": "lambda:InvokeFunction",
        "FunctionName": Object {
          "Fn::GetAtt": Array [
            "ConstructHubCatalogBuilder5A9DE4AF",
            "Arn",
          ],
        },
        "Principal": "s3.amazonaws.com",
        "SourceAccount": Object {
          "Ref": "AWS::AccountId",
        },
        "SourceArn": Object {
          "Fn::GetAtt": Array [
            "ConstructHubPackageDataDC5EF35E",
            "Arn",
          ],
        },
      },
      "Type": "AWS::Lambda::Permission",
    },
    "ConstructHubPackageDataAllowBucketNotificationsToTestConstructHubTransliterator3B0A6087EA339303": Object {
      "Properties": Object {
        "Action": "lambda:InvokeFunction",
        "FunctionName": Object {
          "Fn::GetAtt": Array [
            "ConstructHubTransliterator9C48708A",
            "Arn",
          ],
        },
        "Principal": "s3.amazonaws.com",
        "SourceAccount": Object {
          "Ref": "AWS::AccountId",
        },
        "SourceArn": Object {
          "Fn::GetAtt": Array [
            "ConstructHubPackageDataDC5EF35E",
            "Arn",
          ],
        },
      },
      "Type": "AWS::Lambda::Permission",
    },
    "ConstructHubPackageDataDC5EF35E": Object {
      "DeletionPolicy": "Retain",
      "Properties": Object {
        "BucketEncryption": Object {
          "ServerSideEncryptionConfiguration": Array [
            Object {
              "ServerSideEncryptionByDefault": Object {
                "SSEAlgorithm": "AES256",
              },
            },
          ],
        },
        "LifecycleConfiguration": Object {
          "Rules": Array [
            Object {
              "AbortIncompleteMultipartUpload": Object {
                "DaysAfterInitiation": 1,
              },
              "Status": "Enabled",
            },
            Object {
              "NoncurrentVersionTransitions": Array [
                Object {
                  "StorageClass": "STANDARD_IA",
                  "TransitionInDays": 31,
                },
              ],
              "Status": "Enabled",
            },
            Object {
              "NoncurrentVersionExpirationInDays": 90,
              "Status": "Enabled",
            },
          ],
        },
        "PublicAccessBlockConfiguration": Object {
          "BlockPublicAcls": true,
          "BlockPublicPolicy": true,
          "IgnorePublicAcls": true,
          "RestrictPublicBuckets": true,
        },
        "VersioningConfiguration": Object {
          "Status": "Enabled",
        },
      },
      "Type": "AWS::S3::Bucket",
      "UpdateReplacePolicy": "Retain",
    },
    "ConstructHubPackageDataNotifications81B45141": Object {
      "DependsOn": Array [
        "ConstructHubPackageDataAllowBucketNotificationsToTestConstructHubCatalogBuilderC9A41048952FCDC8",
        "ConstructHubPackageDataAllowBucketNotificationsToTestConstructHubTransliterator3B0A6087EA339303",
      ],
      "Properties": Object {
        "BucketName": Object {
          "Ref": "ConstructHubPackageDataDC5EF35E",
        },
        "NotificationConfiguration": Object {
          "LambdaFunctionConfigurations": Array [
            Object {
              "Events": Array [
                "s3:ObjectCreated:*",
              ],
              "Filter": Object {
                "Key": Object {
                  "FilterRules": Array [
                    Object {
                      "Name": "suffix",
                      "Value": "/package.tgz",
                    },
                    Object {
                      "Name": "prefix",
                      "Value": "data/",
                    },
                  ],
                },
              },
              "LambdaFunctionArn": Object {
                "Fn::GetAtt": Array [
                  "ConstructHubTransliterator9C48708A",
                  "Arn",
                ],
              },
            },
            Object {
              "Events": Array [
                "s3:ObjectCreated:*",
              ],
              "Filter": Object {
                "Key": Object {
                  "FilterRules": Array [
                    Object {
                      "Name": "suffix",
                      "Value": "/assembly.json",
                    },
                    Object {
                      "Name": "prefix",
                      "Value": "data/",
                    },
                  ],
                },
              },
              "LambdaFunctionArn": Object {
                "Fn::GetAtt": Array [
                  "ConstructHubCatalogBuilder5A9DE4AF",
                  "Arn",
                ],
              },
            },
          ],
        },
        "ServiceToken": Object {
          "Fn::GetAtt": Array [
            "BucketNotificationsHandler050a0587b7544547bf325f094a3db8347ECC3691",
            "Arn",
          ],
        },
      },
      "Type": "Custom::S3BucketNotifications",
    },
    "ConstructHubPackageDataPolicy4615475A": Object {
      "Properties": Object {
        "Bucket": Object {
          "Ref": "ConstructHubPackageDataDC5EF35E",
        },
        "PolicyDocument": Object {
          "Statement": Array [
            Object {
              "Action": "s3:GetObject",
              "Effect": "Allow",
              "Principal": Object {
                "CanonicalUser": Object {
                  "Fn::GetAtt": Array [
                    "ConstructHubWebAppDistributionOrigin2S3OriginDA7E7FF4",
                    "S3CanonicalUserId",
                  ],
                },
              },
              "Resource": Object {
                "Fn::Join": Array [
                  "",
                  Array [
                    Object {
                      "Fn::GetAtt": Array [
                        "ConstructHubPackageDataDC5EF35E",
                        "Arn",
                      ],
                    },
                    "/*",
                  ],
                ],
              },
            },
          ],
          "Version": "2012-10-17",
        },
      },
      "Type": "AWS::S3::BucketPolicy",
    },
    "ConstructHubTransliterator9C48708A": Object {
      "DependsOn": Array [
        "ConstructHubTransliteratorServiceRoleDefaultPolicyB9C4BE06",
        "ConstructHubTransliteratorServiceRole0F8A20C8",
      ],
      "Properties": Object {
        "Code": Object {
          "S3Bucket": Object {
            "Ref": "AssetParametersf571294ae268bb9a6c61cd3df245c69279d4fcc5e481065702bcd6aa484199aeS3Bucket94B451B0",
          },
          "S3Key": Object {
            "Fn::Join": Array [
              "",
              Array [
                Object {
                  "Fn::Select": Array [
                    0,
                    Object {
                      "Fn::Split": Array [
                        "||",
                        Object {
                          "Ref": "AssetParametersf571294ae268bb9a6c61cd3df245c69279d4fcc5e481065702bcd6aa484199aeS3VersionKey99ABE95F",
                        },
                      ],
                    },
                  ],
                },
                Object {
                  "Fn::Select": Array [
                    1,
                    Object {
                      "Fn::Split": Array [
                        "||",
                        Object {
                          "Ref": "AssetParametersf571294ae268bb9a6c61cd3df245c69279d4fcc5e481065702bcd6aa484199aeS3VersionKey99ABE95F",
                        },
                      ],
                    },
                  ],
                },
              ],
            ],
          },
        },
        "DeadLetterConfig": Object {
          "TargetArn": Object {
            "Fn::GetAtt": Array [
              "ConstructHubTransliteratorDeadLetterQueue5544BC9A",
              "Arn",
            ],
          },
        },
        "Description": "Creates transliterated assemblies from jsii-enabled npm packages",
        "Handler": "index.handler",
        "MemorySize": 10240,
        "Role": Object {
          "Fn::GetAtt": Array [
            "ConstructHubTransliteratorServiceRole0F8A20C8",
            "Arn",
          ],
        },
        "Runtime": "nodejs14.x",
        "Timeout": 900,
      },
      "Type": "AWS::Lambda::Function",
    },
    "ConstructHubTransliteratorDLQAlarmA93C182B": Object {
      "Properties": Object {
        "AlarmDescription": "The transliteration function failed for one or more packages",
        "ComparisonOperator": "GreaterThanOrEqualToThreshold",
        "Dimensions": Array [
          Object {
            "Name": "QueueName",
            "Value": Object {
              "Fn::GetAtt": Array [
                "ConstructHubTransliteratorDeadLetterQueue5544BC9A",
                "QueueName",
              ],
            },
          },
        ],
        "EvaluationPeriods": 1,
        "MetricName": "ApproximateNumberOfMessagesVisible",
        "Namespace": "AWS/SQS",
        "Period": 300,
        "Statistic": "Maximum",
        "Threshold": 1,
      },
      "Type": "AWS::CloudWatch::Alarm",
    },
    "ConstructHubTransliteratorDeadLetterQueue5544BC9A": Object {
      "DeletionPolicy": "Delete",
      "Properties": Object {
        "MessageRetentionPeriod": 1209600,
      },
      "Type": "AWS::SQS::Queue",
      "UpdateReplacePolicy": "Delete",
    },
    "ConstructHubTransliteratorEventInvokeConfig999CBA91": Object {
      "Properties": Object {
        "FunctionName": Object {
          "Ref": "ConstructHubTransliterator9C48708A",
        },
        "MaximumRetryAttempts": 2,
        "Qualifier": "$LATEST",
      },
      "Type": "AWS::Lambda::EventInvokeConfig",
    },
    "ConstructHubTransliteratorLogRetention25A9F47C": Object {
      "Properties": Object {
        "LogGroupName": Object {
          "Fn::Join": Array [
            "",
            Array [
              "/aws/lambda/",
              Object {
                "Ref": "ConstructHubTransliterator9C48708A",
              },
            ],
          ],
        },
        "RetentionInDays": 3653,
        "ServiceToken": Object {
          "Fn::GetAtt": Array [
            "LogRetentionaae0aa3c5b4d4f87b02d85b201efdd8aFD4BFC8A",
            "Arn",
          ],
        },
      },
      "Type": "Custom::LogRetention",
    },
    "ConstructHubTransliteratorServiceRole0F8A20C8": Object {
      "Properties": Object {
        "AssumeRolePolicyDocument": Object {
          "Statement": Array [
            Object {
              "Action": "sts:AssumeRole",
              "Effect": "Allow",
              "Principal": Object {
                "Service": "lambda.amazonaws.com",
              },
            },
          ],
          "Version": "2012-10-17",
        },
        "ManagedPolicyArns": Array [
          Object {
            "Fn::Join": Array [
              "",
              Array [
                "arn:",
                Object {
                  "Ref": "AWS::Partition",
                },
                ":iam::aws:policy/service-role/AWSLambdaBasicExecutionRole",
              ],
            ],
          },
        ],
      },
      "Type": "AWS::IAM::Role",
    },
    "ConstructHubTransliteratorServiceRoleDefaultPolicyB9C4BE06": Object {
      "Properties": Object {
        "PolicyDocument": Object {
          "Statement": Array [
            Object {
              "Action": "sqs:SendMessage",
              "Effect": "Allow",
              "Resource": Object {
                "Fn::GetAtt": Array [
                  "ConstructHubTransliteratorDeadLetterQueue5544BC9A",
                  "Arn",
                ],
              },
            },
            Object {
              "Action": Array [
                "s3:GetObject*",
                "s3:GetBucket*",
                "s3:List*",
                "s3:DeleteObject*",
                "s3:PutObject*",
                "s3:Abort*",
              ],
              "Effect": "Allow",
              "Resource": Array [
                Object {
                  "Fn::GetAtt": Array [
                    "ConstructHubPackageDataDC5EF35E",
                    "Arn",
                  ],
                },
                Object {
                  "Fn::Join": Array [
                    "",
                    Array [
                      Object {
                        "Fn::GetAtt": Array [
                          "ConstructHubPackageDataDC5EF35E",
                          "Arn",
                        ],
                      },
                      "/*",
                    ],
                  ],
                },
              ],
            },
          ],
          "Version": "2012-10-17",
        },
        "PolicyName": "ConstructHubTransliteratorServiceRoleDefaultPolicyB9C4BE06",
        "Roles": Array [
          Object {
            "Ref": "ConstructHubTransliteratorServiceRole0F8A20C8",
          },
        ],
      },
      "Type": "AWS::IAM::Policy",
    },
    "ConstructHubWebAppARecord3863FF6C": Object {
      "Properties": Object {
        "AliasTarget": Object {
          "DNSName": Object {
            "Fn::GetAtt": Array [
              "ConstructHubWebAppDistribution1F181DC9",
              "DomainName",
            ],
          },
          "HostedZoneId": Object {
            "Fn::FindInMap": Array [
              "AWSCloudFrontPartitionHostedZoneIdMap",
              Object {
                "Ref": "AWS::Partition",
              },
              "zoneId",
            ],
          },
        },
        "Comment": "Created by the AWS CDK",
        "HostedZoneId": "ZONEID",
        "Name": "my.construct.hub.",
        "Type": "A",
      },
      "Type": "AWS::Route53::RecordSet",
    },
    "ConstructHubWebAppAaaaRecord5D99098B": Object {
      "Properties": Object {
        "AliasTarget": Object {
          "DNSName": Object {
            "Fn::GetAtt": Array [
              "ConstructHubWebAppDistribution1F181DC9",
              "DomainName",
            ],
          },
          "HostedZoneId": Object {
            "Fn::FindInMap": Array [
              "AWSCloudFrontPartitionHostedZoneIdMap",
              Object {
                "Ref": "AWS::Partition",
              },
              "zoneId",
            ],
          },
        },
        "Comment": "Created by the AWS CDK",
        "HostedZoneId": "ZONEID",
        "Name": "my.construct.hub.",
        "Type": "AAAA",
      },
      "Type": "AWS::Route53::RecordSet",
    },
    "ConstructHubWebAppDeployWebsiteAwsCliLayer23CFFBC1": Object {
      "Properties": Object {
        "Content": Object {
          "S3Bucket": Object {
            "Ref": "AssetParameterse9882ab123687399f934da0d45effe675ecc8ce13b40cb946f3e1d6141fe8d68S3BucketAEADE8C7",
          },
          "S3Key": Object {
            "Fn::Join": Array [
              "",
              Array [
                Object {
                  "Fn::Select": Array [
                    0,
                    Object {
                      "Fn::Split": Array [
                        "||",
                        Object {
                          "Ref": "AssetParameterse9882ab123687399f934da0d45effe675ecc8ce13b40cb946f3e1d6141fe8d68S3VersionKeyE415415F",
                        },
                      ],
                    },
                  ],
                },
                Object {
                  "Fn::Select": Array [
                    1,
                    Object {
                      "Fn::Split": Array [
                        "||",
                        Object {
                          "Ref": "AssetParameterse9882ab123687399f934da0d45effe675ecc8ce13b40cb946f3e1d6141fe8d68S3VersionKeyE415415F",
                        },
                      ],
                    },
                  ],
                },
              ],
            ],
          },
        },
        "Description": "/opt/awscli/aws",
      },
      "Type": "AWS::Lambda::LayerVersion",
    },
    "ConstructHubWebAppDeployWebsiteCustomResourceE6DF98C9": Object {
      "DeletionPolicy": "Delete",
      "Properties": Object {
        "DestinationBucketName": Object {
          "Ref": "ConstructHubWebAppWebsiteBucket4B2B9DB2",
        },
        "DistributionId": Object {
          "Ref": "ConstructHubWebAppDistribution1F181DC9",
        },
        "Prune": true,
        "ServiceToken": Object {
          "Fn::GetAtt": Array [
            "CustomCDKBucketDeployment8693BB64968944B69AAFB0CC9EB8756C81C01536",
            "Arn",
          ],
        },
        "SourceBucketNames": Array [
          Object {
<<<<<<< HEAD
            "Ref": "AssetParametersa1eb6da5509a8839142d7df8495f59763dfc4a25d1b7f73bf92c732c8946a5b6S3Bucket4D0E8AF6",
=======
            "Ref": "AssetParameters435e915a9e36fec09bc0c91d66b0fd33bc53a37f9db8d2419ab4fbfb8deea9e4S3Bucket203D2B85",
>>>>>>> 0ba78844
          },
        ],
        "SourceObjectKeys": Array [
          Object {
            "Fn::Join": Array [
              "",
              Array [
                Object {
                  "Fn::Select": Array [
                    0,
                    Object {
                      "Fn::Split": Array [
                        "||",
                        Object {
<<<<<<< HEAD
                          "Ref": "AssetParametersa1eb6da5509a8839142d7df8495f59763dfc4a25d1b7f73bf92c732c8946a5b6S3VersionKeyED72FE08",
=======
                          "Ref": "AssetParameters435e915a9e36fec09bc0c91d66b0fd33bc53a37f9db8d2419ab4fbfb8deea9e4S3VersionKey69EB7F4E",
>>>>>>> 0ba78844
                        },
                      ],
                    },
                  ],
                },
                Object {
                  "Fn::Select": Array [
                    1,
                    Object {
                      "Fn::Split": Array [
                        "||",
                        Object {
<<<<<<< HEAD
                          "Ref": "AssetParametersa1eb6da5509a8839142d7df8495f59763dfc4a25d1b7f73bf92c732c8946a5b6S3VersionKeyED72FE08",
=======
                          "Ref": "AssetParameters435e915a9e36fec09bc0c91d66b0fd33bc53a37f9db8d2419ab4fbfb8deea9e4S3VersionKey69EB7F4E",
>>>>>>> 0ba78844
                        },
                      ],
                    },
                  ],
                },
              ],
            ],
          },
        ],
      },
      "Type": "Custom::CDKBucketDeployment",
      "UpdateReplacePolicy": "Delete",
    },
    "ConstructHubWebAppDistribution1F181DC9": Object {
      "Properties": Object {
        "DistributionConfig": Object {
          "Aliases": Array [
            "my.construct.hub",
          ],
          "CacheBehaviors": Array [
            Object {
              "CachePolicyId": "658327ea-f89d-4fab-a63d-7e88639e58f6",
              "Compress": true,
              "FunctionAssociations": Array [
                Object {
                  "EventType": "viewer-response",
                  "FunctionARN": Object {
                    "Fn::GetAtt": Array [
                      "ConstructHubWebAppResponseFunction4C2BF3E9",
                      "FunctionARN",
                    ],
                  },
                },
              ],
              "PathPattern": "/data/*",
              "TargetOriginId": "TestConstructHubWebAppDistributionOrigin276090F90",
              "ViewerProtocolPolicy": "allow-all",
            },
            Object {
              "CachePolicyId": "658327ea-f89d-4fab-a63d-7e88639e58f6",
              "Compress": true,
              "FunctionAssociations": Array [
                Object {
                  "EventType": "viewer-response",
                  "FunctionARN": Object {
                    "Fn::GetAtt": Array [
                      "ConstructHubWebAppResponseFunction4C2BF3E9",
                      "FunctionARN",
                    ],
                  },
                },
              ],
              "PathPattern": "/catalog.json",
              "TargetOriginId": "TestConstructHubWebAppDistributionOrigin276090F90",
              "ViewerProtocolPolicy": "allow-all",
            },
          ],
          "CustomErrorResponses": Array [
            Object {
              "ErrorCode": 404,
              "ResponseCode": 200,
              "ResponsePagePath": "/index.html",
            },
            Object {
              "ErrorCode": 403,
              "ResponseCode": 200,
              "ResponsePagePath": "/index.html",
            },
          ],
          "DefaultCacheBehavior": Object {
            "CachePolicyId": "658327ea-f89d-4fab-a63d-7e88639e58f6",
            "Compress": true,
            "FunctionAssociations": Array [
              Object {
                "EventType": "viewer-response",
                "FunctionARN": Object {
                  "Fn::GetAtt": Array [
                    "ConstructHubWebAppResponseFunction4C2BF3E9",
                    "FunctionARN",
                  ],
                },
              },
            ],
            "TargetOriginId": "TestConstructHubWebAppDistributionOrigin171FF58D3",
            "ViewerProtocolPolicy": "allow-all",
          },
          "DefaultRootObject": "index.html",
          "Enabled": true,
          "HttpVersion": "http2",
          "IPV6Enabled": true,
          "Origins": Array [
            Object {
              "DomainName": Object {
                "Fn::GetAtt": Array [
                  "ConstructHubWebAppWebsiteBucket4B2B9DB2",
                  "RegionalDomainName",
                ],
              },
              "Id": "TestConstructHubWebAppDistributionOrigin171FF58D3",
              "S3OriginConfig": Object {
                "OriginAccessIdentity": Object {
                  "Fn::Join": Array [
                    "",
                    Array [
                      "origin-access-identity/cloudfront/",
                      Object {
                        "Ref": "ConstructHubWebAppDistributionOrigin1S3Origin694AF937",
                      },
                    ],
                  ],
                },
              },
            },
            Object {
              "DomainName": Object {
                "Fn::GetAtt": Array [
                  "ConstructHubPackageDataDC5EF35E",
                  "RegionalDomainName",
                ],
              },
              "Id": "TestConstructHubWebAppDistributionOrigin276090F90",
              "S3OriginConfig": Object {
                "OriginAccessIdentity": Object {
                  "Fn::Join": Array [
                    "",
                    Array [
                      "origin-access-identity/cloudfront/",
                      Object {
                        "Ref": "ConstructHubWebAppDistributionOrigin2S3OriginDA7E7FF4",
                      },
                    ],
                  ],
                },
              },
            },
          ],
          "ViewerCertificate": Object {
            "AcmCertificateArn": Object {
              "Fn::GetAtt": Array [
                "CertCertificateRequestorResource9D0836FD",
                "Arn",
              ],
            },
            "MinimumProtocolVersion": "TLSv1.2_2019",
            "SslSupportMethod": "sni-only",
          },
        },
      },
      "Type": "AWS::CloudFront::Distribution",
    },
    "ConstructHubWebAppDistributionOrigin1S3Origin694AF937": Object {
      "Properties": Object {
        "CloudFrontOriginAccessIdentityConfig": Object {
          "Comment": "Identity for TestConstructHubWebAppDistributionOrigin171FF58D3",
        },
      },
      "Type": "AWS::CloudFront::CloudFrontOriginAccessIdentity",
    },
    "ConstructHubWebAppDistributionOrigin2S3OriginDA7E7FF4": Object {
      "Properties": Object {
        "CloudFrontOriginAccessIdentityConfig": Object {
          "Comment": "Identity for TestConstructHubWebAppDistributionOrigin276090F90",
        },
      },
      "Type": "AWS::CloudFront::CloudFrontOriginAccessIdentity",
    },
    "ConstructHubWebAppResponseFunction4C2BF3E9": Object {
      "Properties": Object {
        "AutoPublish": true,
        "FunctionCode": "\\"use strict\\";
function handler(event) {
    var response = event.response;
    var headers = response.headers;
    headers['x-frame-options'] = { value: 'deny' };
    headers['x-xss-protection'] = { value: '1; mode=block' };
    headers['x-content-type-options'] = { value: 'nosniff' };
    headers['strict-transport-security'] = { value: 'max-age=47304000; includeSubDomains' };
    headers['content-security-policy'] = {
        value: 'default-src \\\\'none\\\\'; img-src \\\\'self\\\\' https://img.shields.io; script-src \\\\'self\\\\'; style-src \\\\'unsafe-inline\\\\' \\\\'self\\\\'; object-src \\\\'none\\\\'; connect-src \\\\'self\\\\'; manifest-src \\\\'self\\\\'; font-src \\\\'self\\\\'; frame-src \\\\'none\\\\'',
    };
    return response;
}
//# sourceMappingURL=data:application/json;base64,eyJ2ZXJzaW9uIjozLCJmaWxlIjoicmVzcG9uc2UtZnVuY3Rpb24uanMiLCJzb3VyY2VSb290IjoiIiwic291cmNlcyI6WyIuLi8uLi8uLi9zcmMvd2ViYXBwL3Jlc3BvbnNlLWZ1bmN0aW9uL3Jlc3BvbnNlLWZ1bmN0aW9uLnRzIl0sIm5hbWVzIjpbXSwibWFwcGluZ3MiOiI7QUFTQSxTQUFTLE9BQU8sQ0FBQyxLQUF5QjtJQUN4QyxJQUFJLFFBQVEsR0FBRyxLQUFLLENBQUMsUUFBUSxDQUFDO0lBQzlCLElBQUksT0FBTyxHQUFHLFFBQVEsQ0FBQyxPQUFPLENBQUM7SUFFL0IsT0FBTyxDQUFDLGlCQUFpQixDQUFDLEdBQUcsRUFBRSxLQUFLLEVBQUUsTUFBTSxFQUFFLENBQUM7SUFDL0MsT0FBTyxDQUFDLGtCQUFrQixDQUFDLEdBQUcsRUFBRSxLQUFLLEVBQUUsZUFBZSxFQUFFLENBQUM7SUFDekQsT0FBTyxDQUFDLHdCQUF3QixDQUFDLEdBQUcsRUFBRSxLQUFLLEVBQUUsU0FBUyxFQUFFLENBQUM7SUFDekQsT0FBTyxDQUFDLDJCQUEyQixDQUFDLEdBQUcsRUFBRSxLQUFLLEVBQUUscUNBQXFDLEVBQUUsQ0FBQztJQUN4RixPQUFPLENBQUMseUJBQXlCLENBQUMsR0FBRztRQUNuQyxLQUFLLEVBQ0gsbU9BQW1PO0tBQ3RPLENBQUM7SUFFRixPQUFPLFFBQVEsQ0FBQztBQUNsQixDQUFDIiwic291cmNlc0NvbnRlbnQiOlsiaW50ZXJmYWNlIENsb3VkRnJvbnRSZXNwb25zZSB7XG4gIHJlc3BvbnNlOiBhbnk7XG4gIGhlYWRlcnM6IHtcbiAgICBba2V5OiBzdHJpbmddOiB7XG4gICAgICB2YWx1ZTogc3RyaW5nO1xuICAgIH07XG4gIH07XG59XG5cbmZ1bmN0aW9uIGhhbmRsZXIoZXZlbnQ6IENsb3VkRnJvbnRSZXNwb25zZSkge1xuICB2YXIgcmVzcG9uc2UgPSBldmVudC5yZXNwb25zZTtcbiAgdmFyIGhlYWRlcnMgPSByZXNwb25zZS5oZWFkZXJzO1xuXG4gIGhlYWRlcnNbJ3gtZnJhbWUtb3B0aW9ucyddID0geyB2YWx1ZTogJ2RlbnknIH07XG4gIGhlYWRlcnNbJ3gteHNzLXByb3RlY3Rpb24nXSA9IHsgdmFsdWU6ICcxOyBtb2RlPWJsb2NrJyB9O1xuICBoZWFkZXJzWyd4LWNvbnRlbnQtdHlwZS1vcHRpb25zJ10gPSB7IHZhbHVlOiAnbm9zbmlmZicgfTtcbiAgaGVhZGVyc1snc3RyaWN0LXRyYW5zcG9ydC1zZWN1cml0eSddID0geyB2YWx1ZTogJ21heC1hZ2U9NDczMDQwMDA7IGluY2x1ZGVTdWJEb21haW5zJyB9O1xuICBoZWFkZXJzWydjb250ZW50LXNlY3VyaXR5LXBvbGljeSddID0ge1xuICAgIHZhbHVlOlxuICAgICAgJ2RlZmF1bHQtc3JjIFxcJ25vbmVcXCc7IGltZy1zcmMgXFwnc2VsZlxcJyBodHRwczovL2ltZy5zaGllbGRzLmlvOyBzY3JpcHQtc3JjIFxcJ3NlbGZcXCc7IHN0eWxlLXNyYyBcXCd1bnNhZmUtaW5saW5lXFwnIFxcJ3NlbGZcXCc7IG9iamVjdC1zcmMgXFwnbm9uZVxcJzsgY29ubmVjdC1zcmMgXFwnc2VsZlxcJzsgbWFuaWZlc3Qtc3JjIFxcJ3NlbGZcXCc7IGZvbnQtc3JjIFxcJ3NlbGZcXCc7IGZyYW1lLXNyYyBcXCdub25lXFwnJyxcbiAgfTtcblxuICByZXR1cm4gcmVzcG9uc2U7XG59XG4iXX0=",
        "FunctionConfig": Object {
          "Comment": Object {
            "Fn::Join": Array [
              "",
              Array [
                Object {
                  "Ref": "AWS::Region",
                },
                "TestConstubWebAppResponseFunction1F387BCC",
              ],
            ],
          },
          "Runtime": "cloudfront-js-1.0",
        },
        "Name": Object {
          "Fn::Join": Array [
            "",
            Array [
              Object {
                "Ref": "AWS::Region",
              },
              "TestConstubWebAppResponseFunction1F387BCC",
            ],
          ],
        },
      },
      "Type": "AWS::CloudFront::Function",
    },
    "ConstructHubWebAppWebsiteBucket4B2B9DB2": Object {
      "DeletionPolicy": "Retain",
      "Properties": Object {
        "PublicAccessBlockConfiguration": Object {
          "BlockPublicAcls": true,
          "BlockPublicPolicy": true,
          "IgnorePublicAcls": true,
          "RestrictPublicBuckets": true,
        },
      },
      "Type": "AWS::S3::Bucket",
      "UpdateReplacePolicy": "Retain",
    },
    "ConstructHubWebAppWebsiteBucketPolicy17174C06": Object {
      "Properties": Object {
        "Bucket": Object {
          "Ref": "ConstructHubWebAppWebsiteBucket4B2B9DB2",
        },
        "PolicyDocument": Object {
          "Statement": Array [
            Object {
              "Action": "s3:GetObject",
              "Effect": "Allow",
              "Principal": Object {
                "CanonicalUser": Object {
                  "Fn::GetAtt": Array [
                    "ConstructHubWebAppDistributionOrigin1S3Origin694AF937",
                    "S3CanonicalUserId",
                  ],
                },
              },
              "Resource": Object {
                "Fn::Join": Array [
                  "",
                  Array [
                    Object {
                      "Fn::GetAtt": Array [
                        "ConstructHubWebAppWebsiteBucket4B2B9DB2",
                        "Arn",
                      ],
                    },
                    "/*",
                  ],
                ],
              },
            },
          ],
          "Version": "2012-10-17",
        },
      },
      "Type": "AWS::S3::BucketPolicy",
    },
    "CustomCDKBucketDeployment8693BB64968944B69AAFB0CC9EB8756C81C01536": Object {
      "DependsOn": Array [
        "CustomCDKBucketDeployment8693BB64968944B69AAFB0CC9EB8756CServiceRoleDefaultPolicy88902FDF",
        "CustomCDKBucketDeployment8693BB64968944B69AAFB0CC9EB8756CServiceRole89A01265",
      ],
      "Properties": Object {
        "Code": Object {
          "S3Bucket": Object {
            "Ref": "AssetParametersc24b999656e4fe6c609c31bae56a1cf4717a405619c3aa6ba1bc686b8c2c86cfS3Bucket55EFA30C",
          },
          "S3Key": Object {
            "Fn::Join": Array [
              "",
              Array [
                Object {
                  "Fn::Select": Array [
                    0,
                    Object {
                      "Fn::Split": Array [
                        "||",
                        Object {
                          "Ref": "AssetParametersc24b999656e4fe6c609c31bae56a1cf4717a405619c3aa6ba1bc686b8c2c86cfS3VersionKey60329B70",
                        },
                      ],
                    },
                  ],
                },
                Object {
                  "Fn::Select": Array [
                    1,
                    Object {
                      "Fn::Split": Array [
                        "||",
                        Object {
                          "Ref": "AssetParametersc24b999656e4fe6c609c31bae56a1cf4717a405619c3aa6ba1bc686b8c2c86cfS3VersionKey60329B70",
                        },
                      ],
                    },
                  ],
                },
              ],
            ],
          },
        },
        "Handler": "index.handler",
        "Layers": Array [
          Object {
            "Ref": "ConstructHubWebAppDeployWebsiteAwsCliLayer23CFFBC1",
          },
        ],
        "Role": Object {
          "Fn::GetAtt": Array [
            "CustomCDKBucketDeployment8693BB64968944B69AAFB0CC9EB8756CServiceRole89A01265",
            "Arn",
          ],
        },
        "Runtime": "python3.6",
        "Timeout": 900,
      },
      "Type": "AWS::Lambda::Function",
    },
    "CustomCDKBucketDeployment8693BB64968944B69AAFB0CC9EB8756CServiceRole89A01265": Object {
      "Properties": Object {
        "AssumeRolePolicyDocument": Object {
          "Statement": Array [
            Object {
              "Action": "sts:AssumeRole",
              "Effect": "Allow",
              "Principal": Object {
                "Service": "lambda.amazonaws.com",
              },
            },
          ],
          "Version": "2012-10-17",
        },
        "ManagedPolicyArns": Array [
          Object {
            "Fn::Join": Array [
              "",
              Array [
                "arn:",
                Object {
                  "Ref": "AWS::Partition",
                },
                ":iam::aws:policy/service-role/AWSLambdaBasicExecutionRole",
              ],
            ],
          },
        ],
      },
      "Type": "AWS::IAM::Role",
    },
    "CustomCDKBucketDeployment8693BB64968944B69AAFB0CC9EB8756CServiceRoleDefaultPolicy88902FDF": Object {
      "Properties": Object {
        "PolicyDocument": Object {
          "Statement": Array [
            Object {
              "Action": Array [
                "s3:GetObject*",
                "s3:GetBucket*",
                "s3:List*",
              ],
              "Effect": "Allow",
              "Resource": Array [
                Object {
                  "Fn::Join": Array [
                    "",
                    Array [
                      "arn:",
                      Object {
                        "Ref": "AWS::Partition",
                      },
                      ":s3:::",
                      Object {
<<<<<<< HEAD
                        "Ref": "AssetParametersa1eb6da5509a8839142d7df8495f59763dfc4a25d1b7f73bf92c732c8946a5b6S3Bucket4D0E8AF6",
=======
                        "Ref": "AssetParameters435e915a9e36fec09bc0c91d66b0fd33bc53a37f9db8d2419ab4fbfb8deea9e4S3Bucket203D2B85",
>>>>>>> 0ba78844
                      },
                    ],
                  ],
                },
                Object {
                  "Fn::Join": Array [
                    "",
                    Array [
                      "arn:",
                      Object {
                        "Ref": "AWS::Partition",
                      },
                      ":s3:::",
                      Object {
<<<<<<< HEAD
                        "Ref": "AssetParametersa1eb6da5509a8839142d7df8495f59763dfc4a25d1b7f73bf92c732c8946a5b6S3Bucket4D0E8AF6",
=======
                        "Ref": "AssetParameters435e915a9e36fec09bc0c91d66b0fd33bc53a37f9db8d2419ab4fbfb8deea9e4S3Bucket203D2B85",
>>>>>>> 0ba78844
                      },
                      "/*",
                    ],
                  ],
                },
              ],
            },
            Object {
              "Action": Array [
                "s3:GetObject*",
                "s3:GetBucket*",
                "s3:List*",
                "s3:DeleteObject*",
                "s3:PutObject*",
                "s3:Abort*",
              ],
              "Effect": "Allow",
              "Resource": Array [
                Object {
                  "Fn::GetAtt": Array [
                    "ConstructHubWebAppWebsiteBucket4B2B9DB2",
                    "Arn",
                  ],
                },
                Object {
                  "Fn::Join": Array [
                    "",
                    Array [
                      Object {
                        "Fn::GetAtt": Array [
                          "ConstructHubWebAppWebsiteBucket4B2B9DB2",
                          "Arn",
                        ],
                      },
                      "/*",
                    ],
                  ],
                },
              ],
            },
            Object {
              "Action": Array [
                "cloudfront:GetInvalidation",
                "cloudfront:CreateInvalidation",
              ],
              "Effect": "Allow",
              "Resource": "*",
            },
          ],
          "Version": "2012-10-17",
        },
        "PolicyName": "CustomCDKBucketDeployment8693BB64968944B69AAFB0CC9EB8756CServiceRoleDefaultPolicy88902FDF",
        "Roles": Array [
          Object {
            "Ref": "CustomCDKBucketDeployment8693BB64968944B69AAFB0CC9EB8756CServiceRole89A01265",
          },
        ],
      },
      "Type": "AWS::IAM::Policy",
    },
    "LogRetentionaae0aa3c5b4d4f87b02d85b201efdd8aFD4BFC8A": Object {
      "DependsOn": Array [
        "LogRetentionaae0aa3c5b4d4f87b02d85b201efdd8aServiceRoleDefaultPolicyADDA7DEB",
        "LogRetentionaae0aa3c5b4d4f87b02d85b201efdd8aServiceRole9741ECFB",
      ],
      "Properties": Object {
        "Code": Object {
          "S3Bucket": Object {
            "Ref": "AssetParameters67b7823b74bc135986aa72f889d6a8da058d0c4a20cbc2dfc6f78995fdd2fc24S3Bucket4D46ABB5",
          },
          "S3Key": Object {
            "Fn::Join": Array [
              "",
              Array [
                Object {
                  "Fn::Select": Array [
                    0,
                    Object {
                      "Fn::Split": Array [
                        "||",
                        Object {
                          "Ref": "AssetParameters67b7823b74bc135986aa72f889d6a8da058d0c4a20cbc2dfc6f78995fdd2fc24S3VersionKeyB0F28861",
                        },
                      ],
                    },
                  ],
                },
                Object {
                  "Fn::Select": Array [
                    1,
                    Object {
                      "Fn::Split": Array [
                        "||",
                        Object {
                          "Ref": "AssetParameters67b7823b74bc135986aa72f889d6a8da058d0c4a20cbc2dfc6f78995fdd2fc24S3VersionKeyB0F28861",
                        },
                      ],
                    },
                  ],
                },
              ],
            ],
          },
        },
        "Handler": "index.handler",
        "Role": Object {
          "Fn::GetAtt": Array [
            "LogRetentionaae0aa3c5b4d4f87b02d85b201efdd8aServiceRole9741ECFB",
            "Arn",
          ],
        },
        "Runtime": "nodejs12.x",
      },
      "Type": "AWS::Lambda::Function",
    },
    "LogRetentionaae0aa3c5b4d4f87b02d85b201efdd8aServiceRole9741ECFB": Object {
      "Properties": Object {
        "AssumeRolePolicyDocument": Object {
          "Statement": Array [
            Object {
              "Action": "sts:AssumeRole",
              "Effect": "Allow",
              "Principal": Object {
                "Service": "lambda.amazonaws.com",
              },
            },
          ],
          "Version": "2012-10-17",
        },
        "ManagedPolicyArns": Array [
          Object {
            "Fn::Join": Array [
              "",
              Array [
                "arn:",
                Object {
                  "Ref": "AWS::Partition",
                },
                ":iam::aws:policy/service-role/AWSLambdaBasicExecutionRole",
              ],
            ],
          },
        ],
      },
      "Type": "AWS::IAM::Role",
    },
    "LogRetentionaae0aa3c5b4d4f87b02d85b201efdd8aServiceRoleDefaultPolicyADDA7DEB": Object {
      "Properties": Object {
        "PolicyDocument": Object {
          "Statement": Array [
            Object {
              "Action": Array [
                "logs:PutRetentionPolicy",
                "logs:DeleteRetentionPolicy",
              ],
              "Effect": "Allow",
              "Resource": "*",
            },
          ],
          "Version": "2012-10-17",
        },
        "PolicyName": "LogRetentionaae0aa3c5b4d4f87b02d85b201efdd8aServiceRoleDefaultPolicyADDA7DEB",
        "Roles": Array [
          Object {
            "Ref": "LogRetentionaae0aa3c5b4d4f87b02d85b201efdd8aServiceRole9741ECFB",
          },
        ],
      },
      "Type": "AWS::IAM::Policy",
    },
  },
}
`;<|MERGE_RESOLUTION|>--- conflicted
+++ resolved
@@ -33,21 +33,18 @@
     },
   },
   "Parameters": Object {
-<<<<<<< HEAD
-=======
-    "AssetParameters435e915a9e36fec09bc0c91d66b0fd33bc53a37f9db8d2419ab4fbfb8deea9e4ArtifactHash03C35B60": Object {
-      "Description": "Artifact hash for asset \\"435e915a9e36fec09bc0c91d66b0fd33bc53a37f9db8d2419ab4fbfb8deea9e4\\"",
+    "AssetParameters01cc627b6c9fa3a625c6cf7ea29bf05d410610fc63e7fdcbc77a882b5ce67bb9ArtifactHashF397C7E5": Object {
+      "Description": "Artifact hash for asset \\"01cc627b6c9fa3a625c6cf7ea29bf05d410610fc63e7fdcbc77a882b5ce67bb9\\"",
       "Type": "String",
     },
-    "AssetParameters435e915a9e36fec09bc0c91d66b0fd33bc53a37f9db8d2419ab4fbfb8deea9e4S3Bucket203D2B85": Object {
-      "Description": "S3 bucket for asset \\"435e915a9e36fec09bc0c91d66b0fd33bc53a37f9db8d2419ab4fbfb8deea9e4\\"",
+    "AssetParameters01cc627b6c9fa3a625c6cf7ea29bf05d410610fc63e7fdcbc77a882b5ce67bb9S3Bucket8E4BDE80": Object {
+      "Description": "S3 bucket for asset \\"01cc627b6c9fa3a625c6cf7ea29bf05d410610fc63e7fdcbc77a882b5ce67bb9\\"",
       "Type": "String",
     },
-    "AssetParameters435e915a9e36fec09bc0c91d66b0fd33bc53a37f9db8d2419ab4fbfb8deea9e4S3VersionKey69EB7F4E": Object {
-      "Description": "S3 key for asset version \\"435e915a9e36fec09bc0c91d66b0fd33bc53a37f9db8d2419ab4fbfb8deea9e4\\"",
+    "AssetParameters01cc627b6c9fa3a625c6cf7ea29bf05d410610fc63e7fdcbc77a882b5ce67bb9S3VersionKey94D2F686": Object {
+      "Description": "S3 key for asset version \\"01cc627b6c9fa3a625c6cf7ea29bf05d410610fc63e7fdcbc77a882b5ce67bb9\\"",
       "Type": "String",
     },
->>>>>>> 0ba78844
     "AssetParameters59be5a60739e4f0f9b881492bce41ccffa8d47d16b0a4d640db1bb8200f48bd5ArtifactHash76FE5C86": Object {
       "Description": "Artifact hash for asset \\"59be5a60739e4f0f9b881492bce41ccffa8d47d16b0a4d640db1bb8200f48bd5\\"",
       "Type": "String",
@@ -82,18 +79,6 @@
     },
     "AssetParameters67b7823b74bc135986aa72f889d6a8da058d0c4a20cbc2dfc6f78995fdd2fc24S3VersionKeyB0F28861": Object {
       "Description": "S3 key for asset version \\"67b7823b74bc135986aa72f889d6a8da058d0c4a20cbc2dfc6f78995fdd2fc24\\"",
-      "Type": "String",
-    },
-    "AssetParametersa1eb6da5509a8839142d7df8495f59763dfc4a25d1b7f73bf92c732c8946a5b6ArtifactHash65152261": Object {
-      "Description": "Artifact hash for asset \\"a1eb6da5509a8839142d7df8495f59763dfc4a25d1b7f73bf92c732c8946a5b6\\"",
-      "Type": "String",
-    },
-    "AssetParametersa1eb6da5509a8839142d7df8495f59763dfc4a25d1b7f73bf92c732c8946a5b6S3Bucket4D0E8AF6": Object {
-      "Description": "S3 bucket for asset \\"a1eb6da5509a8839142d7df8495f59763dfc4a25d1b7f73bf92c732c8946a5b6\\"",
-      "Type": "String",
-    },
-    "AssetParametersa1eb6da5509a8839142d7df8495f59763dfc4a25d1b7f73bf92c732c8946a5b6S3VersionKeyED72FE08": Object {
-      "Description": "S3 key for asset version \\"a1eb6da5509a8839142d7df8495f59763dfc4a25d1b7f73bf92c732c8946a5b6\\"",
       "Type": "String",
     },
     "AssetParametersa3d13916fdb6321f8e433bfcbbaaf0ce37d7484a6d75635fdbaceebe8bbe46ffArtifactHash817B54E3": Object {
@@ -2305,11 +2290,7 @@
         },
         "SourceBucketNames": Array [
           Object {
-<<<<<<< HEAD
-            "Ref": "AssetParametersa1eb6da5509a8839142d7df8495f59763dfc4a25d1b7f73bf92c732c8946a5b6S3Bucket4D0E8AF6",
-=======
-            "Ref": "AssetParameters435e915a9e36fec09bc0c91d66b0fd33bc53a37f9db8d2419ab4fbfb8deea9e4S3Bucket203D2B85",
->>>>>>> 0ba78844
+            "Ref": "AssetParameters01cc627b6c9fa3a625c6cf7ea29bf05d410610fc63e7fdcbc77a882b5ce67bb9S3Bucket8E4BDE80",
           },
         ],
         "SourceObjectKeys": Array [
@@ -2324,11 +2305,7 @@
                       "Fn::Split": Array [
                         "||",
                         Object {
-<<<<<<< HEAD
-                          "Ref": "AssetParametersa1eb6da5509a8839142d7df8495f59763dfc4a25d1b7f73bf92c732c8946a5b6S3VersionKeyED72FE08",
-=======
-                          "Ref": "AssetParameters435e915a9e36fec09bc0c91d66b0fd33bc53a37f9db8d2419ab4fbfb8deea9e4S3VersionKey69EB7F4E",
->>>>>>> 0ba78844
+                          "Ref": "AssetParameters01cc627b6c9fa3a625c6cf7ea29bf05d410610fc63e7fdcbc77a882b5ce67bb9S3VersionKey94D2F686",
                         },
                       ],
                     },
@@ -2341,11 +2318,7 @@
                       "Fn::Split": Array [
                         "||",
                         Object {
-<<<<<<< HEAD
-                          "Ref": "AssetParametersa1eb6da5509a8839142d7df8495f59763dfc4a25d1b7f73bf92c732c8946a5b6S3VersionKeyED72FE08",
-=======
-                          "Ref": "AssetParameters435e915a9e36fec09bc0c91d66b0fd33bc53a37f9db8d2419ab4fbfb8deea9e4S3VersionKey69EB7F4E",
->>>>>>> 0ba78844
+                          "Ref": "AssetParameters01cc627b6c9fa3a625c6cf7ea29bf05d410610fc63e7fdcbc77a882b5ce67bb9S3VersionKey94D2F686",
                         },
                       ],
                     },
@@ -2524,7 +2497,7 @@
                 Object {
                   "Ref": "AWS::Region",
                 },
-                "TestConstubWebAppResponseFunction1F387BCC",
+                "TestConstrubWebAppResponseFunction1F387BCC",
               ],
             ],
           },
@@ -2537,7 +2510,7 @@
               Object {
                 "Ref": "AWS::Region",
               },
-              "TestConstubWebAppResponseFunction1F387BCC",
+              "TestConstrubWebAppResponseFunction1F387BCC",
             ],
           ],
         },
@@ -2710,11 +2683,7 @@
                       },
                       ":s3:::",
                       Object {
-<<<<<<< HEAD
-                        "Ref": "AssetParametersa1eb6da5509a8839142d7df8495f59763dfc4a25d1b7f73bf92c732c8946a5b6S3Bucket4D0E8AF6",
-=======
-                        "Ref": "AssetParameters435e915a9e36fec09bc0c91d66b0fd33bc53a37f9db8d2419ab4fbfb8deea9e4S3Bucket203D2B85",
->>>>>>> 0ba78844
+                        "Ref": "AssetParameters01cc627b6c9fa3a625c6cf7ea29bf05d410610fc63e7fdcbc77a882b5ce67bb9S3Bucket8E4BDE80",
                       },
                     ],
                   ],
@@ -2729,11 +2698,7 @@
                       },
                       ":s3:::",
                       Object {
-<<<<<<< HEAD
-                        "Ref": "AssetParametersa1eb6da5509a8839142d7df8495f59763dfc4a25d1b7f73bf92c732c8946a5b6S3Bucket4D0E8AF6",
-=======
-                        "Ref": "AssetParameters435e915a9e36fec09bc0c91d66b0fd33bc53a37f9db8d2419ab4fbfb8deea9e4S3Bucket203D2B85",
->>>>>>> 0ba78844
+                        "Ref": "AssetParameters01cc627b6c9fa3a625c6cf7ea29bf05d410610fc63e7fdcbc77a882b5ce67bb9S3Bucket8E4BDE80",
                       },
                       "/*",
                     ],
@@ -2951,21 +2916,18 @@
     },
   },
   "Parameters": Object {
-<<<<<<< HEAD
-=======
-    "AssetParameters435e915a9e36fec09bc0c91d66b0fd33bc53a37f9db8d2419ab4fbfb8deea9e4ArtifactHash03C35B60": Object {
-      "Description": "Artifact hash for asset \\"435e915a9e36fec09bc0c91d66b0fd33bc53a37f9db8d2419ab4fbfb8deea9e4\\"",
+    "AssetParameters01cc627b6c9fa3a625c6cf7ea29bf05d410610fc63e7fdcbc77a882b5ce67bb9ArtifactHashF397C7E5": Object {
+      "Description": "Artifact hash for asset \\"01cc627b6c9fa3a625c6cf7ea29bf05d410610fc63e7fdcbc77a882b5ce67bb9\\"",
       "Type": "String",
     },
-    "AssetParameters435e915a9e36fec09bc0c91d66b0fd33bc53a37f9db8d2419ab4fbfb8deea9e4S3Bucket203D2B85": Object {
-      "Description": "S3 bucket for asset \\"435e915a9e36fec09bc0c91d66b0fd33bc53a37f9db8d2419ab4fbfb8deea9e4\\"",
+    "AssetParameters01cc627b6c9fa3a625c6cf7ea29bf05d410610fc63e7fdcbc77a882b5ce67bb9S3Bucket8E4BDE80": Object {
+      "Description": "S3 bucket for asset \\"01cc627b6c9fa3a625c6cf7ea29bf05d410610fc63e7fdcbc77a882b5ce67bb9\\"",
       "Type": "String",
     },
-    "AssetParameters435e915a9e36fec09bc0c91d66b0fd33bc53a37f9db8d2419ab4fbfb8deea9e4S3VersionKey69EB7F4E": Object {
-      "Description": "S3 key for asset version \\"435e915a9e36fec09bc0c91d66b0fd33bc53a37f9db8d2419ab4fbfb8deea9e4\\"",
+    "AssetParameters01cc627b6c9fa3a625c6cf7ea29bf05d410610fc63e7fdcbc77a882b5ce67bb9S3VersionKey94D2F686": Object {
+      "Description": "S3 key for asset version \\"01cc627b6c9fa3a625c6cf7ea29bf05d410610fc63e7fdcbc77a882b5ce67bb9\\"",
       "Type": "String",
     },
->>>>>>> 0ba78844
     "AssetParameters59be5a60739e4f0f9b881492bce41ccffa8d47d16b0a4d640db1bb8200f48bd5ArtifactHash76FE5C86": Object {
       "Description": "Artifact hash for asset \\"59be5a60739e4f0f9b881492bce41ccffa8d47d16b0a4d640db1bb8200f48bd5\\"",
       "Type": "String",
@@ -3012,18 +2974,6 @@
     },
     "AssetParameters7af6295e521fd55af94332393ceffb3e866aac4dc4956321f7918f21e72199e4S3VersionKey326451BC": Object {
       "Description": "S3 key for asset version \\"7af6295e521fd55af94332393ceffb3e866aac4dc4956321f7918f21e72199e4\\"",
-      "Type": "String",
-    },
-    "AssetParametersa1eb6da5509a8839142d7df8495f59763dfc4a25d1b7f73bf92c732c8946a5b6ArtifactHash65152261": Object {
-      "Description": "Artifact hash for asset \\"a1eb6da5509a8839142d7df8495f59763dfc4a25d1b7f73bf92c732c8946a5b6\\"",
-      "Type": "String",
-    },
-    "AssetParametersa1eb6da5509a8839142d7df8495f59763dfc4a25d1b7f73bf92c732c8946a5b6S3Bucket4D0E8AF6": Object {
-      "Description": "S3 bucket for asset \\"a1eb6da5509a8839142d7df8495f59763dfc4a25d1b7f73bf92c732c8946a5b6\\"",
-      "Type": "String",
-    },
-    "AssetParametersa1eb6da5509a8839142d7df8495f59763dfc4a25d1b7f73bf92c732c8946a5b6S3VersionKeyED72FE08": Object {
-      "Description": "S3 key for asset version \\"a1eb6da5509a8839142d7df8495f59763dfc4a25d1b7f73bf92c732c8946a5b6\\"",
       "Type": "String",
     },
     "AssetParametersa3d13916fdb6321f8e433bfcbbaaf0ce37d7484a6d75635fdbaceebe8bbe46ffArtifactHash817B54E3": Object {
@@ -5436,11 +5386,7 @@
         },
         "SourceBucketNames": Array [
           Object {
-<<<<<<< HEAD
-            "Ref": "AssetParametersa1eb6da5509a8839142d7df8495f59763dfc4a25d1b7f73bf92c732c8946a5b6S3Bucket4D0E8AF6",
-=======
-            "Ref": "AssetParameters435e915a9e36fec09bc0c91d66b0fd33bc53a37f9db8d2419ab4fbfb8deea9e4S3Bucket203D2B85",
->>>>>>> 0ba78844
+            "Ref": "AssetParameters01cc627b6c9fa3a625c6cf7ea29bf05d410610fc63e7fdcbc77a882b5ce67bb9S3Bucket8E4BDE80",
           },
         ],
         "SourceObjectKeys": Array [
@@ -5455,11 +5401,7 @@
                       "Fn::Split": Array [
                         "||",
                         Object {
-<<<<<<< HEAD
-                          "Ref": "AssetParametersa1eb6da5509a8839142d7df8495f59763dfc4a25d1b7f73bf92c732c8946a5b6S3VersionKeyED72FE08",
-=======
-                          "Ref": "AssetParameters435e915a9e36fec09bc0c91d66b0fd33bc53a37f9db8d2419ab4fbfb8deea9e4S3VersionKey69EB7F4E",
->>>>>>> 0ba78844
+                          "Ref": "AssetParameters01cc627b6c9fa3a625c6cf7ea29bf05d410610fc63e7fdcbc77a882b5ce67bb9S3VersionKey94D2F686",
                         },
                       ],
                     },
@@ -5472,11 +5414,7 @@
                       "Fn::Split": Array [
                         "||",
                         Object {
-<<<<<<< HEAD
-                          "Ref": "AssetParametersa1eb6da5509a8839142d7df8495f59763dfc4a25d1b7f73bf92c732c8946a5b6S3VersionKeyED72FE08",
-=======
-                          "Ref": "AssetParameters435e915a9e36fec09bc0c91d66b0fd33bc53a37f9db8d2419ab4fbfb8deea9e4S3VersionKey69EB7F4E",
->>>>>>> 0ba78844
+                          "Ref": "AssetParameters01cc627b6c9fa3a625c6cf7ea29bf05d410610fc63e7fdcbc77a882b5ce67bb9S3VersionKey94D2F686",
                         },
                       ],
                     },
@@ -5668,7 +5606,7 @@
                 Object {
                   "Ref": "AWS::Region",
                 },
-                "TestConstubWebAppResponseFunction1F387BCC",
+                "TestConstrubWebAppResponseFunction1F387BCC",
               ],
             ],
           },
@@ -5681,7 +5619,7 @@
               Object {
                 "Ref": "AWS::Region",
               },
-              "TestConstubWebAppResponseFunction1F387BCC",
+              "TestConstrubWebAppResponseFunction1F387BCC",
             ],
           ],
         },
@@ -5854,11 +5792,7 @@
                       },
                       ":s3:::",
                       Object {
-<<<<<<< HEAD
-                        "Ref": "AssetParametersa1eb6da5509a8839142d7df8495f59763dfc4a25d1b7f73bf92c732c8946a5b6S3Bucket4D0E8AF6",
-=======
-                        "Ref": "AssetParameters435e915a9e36fec09bc0c91d66b0fd33bc53a37f9db8d2419ab4fbfb8deea9e4S3Bucket203D2B85",
->>>>>>> 0ba78844
+                        "Ref": "AssetParameters01cc627b6c9fa3a625c6cf7ea29bf05d410610fc63e7fdcbc77a882b5ce67bb9S3Bucket8E4BDE80",
                       },
                     ],
                   ],
@@ -5873,11 +5807,7 @@
                       },
                       ":s3:::",
                       Object {
-<<<<<<< HEAD
-                        "Ref": "AssetParametersa1eb6da5509a8839142d7df8495f59763dfc4a25d1b7f73bf92c732c8946a5b6S3Bucket4D0E8AF6",
-=======
-                        "Ref": "AssetParameters435e915a9e36fec09bc0c91d66b0fd33bc53a37f9db8d2419ab4fbfb8deea9e4S3Bucket203D2B85",
->>>>>>> 0ba78844
+                        "Ref": "AssetParameters01cc627b6c9fa3a625c6cf7ea29bf05d410610fc63e7fdcbc77a882b5ce67bb9S3Bucket8E4BDE80",
                       },
                       "/*",
                     ],
