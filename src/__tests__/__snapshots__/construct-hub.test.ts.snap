--- conflicted
+++ resolved
@@ -33,18 +33,6 @@
     },
   },
   "Parameters": Object {
-<<<<<<< HEAD
-    "AssetParameters05fabd309154ae6bd51f14d8862dee8f5c38604ef7f8a41554a917d1ae329b64ArtifactHash743A9601": Object {
-      "Description": "Artifact hash for asset \\"05fabd309154ae6bd51f14d8862dee8f5c38604ef7f8a41554a917d1ae329b64\\"",
-      "Type": "String",
-    },
-    "AssetParameters05fabd309154ae6bd51f14d8862dee8f5c38604ef7f8a41554a917d1ae329b64S3Bucket39B007EE": Object {
-      "Description": "S3 bucket for asset \\"05fabd309154ae6bd51f14d8862dee8f5c38604ef7f8a41554a917d1ae329b64\\"",
-      "Type": "String",
-    },
-    "AssetParameters05fabd309154ae6bd51f14d8862dee8f5c38604ef7f8a41554a917d1ae329b64S3VersionKeyBC603173": Object {
-      "Description": "S3 key for asset version \\"05fabd309154ae6bd51f14d8862dee8f5c38604ef7f8a41554a917d1ae329b64\\"",
-=======
     "AssetParameters1a18dd3fb3333a9846596423c7680ec8fed402464a791d1c402bf073969b444fArtifactHashB721AA28": Object {
       "Description": "Artifact hash for asset \\"1a18dd3fb3333a9846596423c7680ec8fed402464a791d1c402bf073969b444f\\"",
       "Type": "String",
@@ -55,7 +43,6 @@
     },
     "AssetParameters1a18dd3fb3333a9846596423c7680ec8fed402464a791d1c402bf073969b444fS3VersionKey064226C1": Object {
       "Description": "S3 key for asset version \\"1a18dd3fb3333a9846596423c7680ec8fed402464a791d1c402bf073969b444f\\"",
->>>>>>> 23e60ac9
       "Type": "String",
     },
     "AssetParameters4a8d8c6492481fded6cf033dd1a08b28f4a4d6d8458d3afdd41e09504f0df0deArtifactHash392604A6": Object {
@@ -2201,6 +2188,9 @@
                 "s3:GetObject*",
                 "s3:GetBucket*",
                 "s3:List*",
+                "s3:DeleteObject*",
+                "s3:PutObject*",
+                "s3:Abort*",
               ],
               "Effect": "Allow",
               "Resource": Array [
@@ -2220,37 +2210,7 @@
                           "Arn",
                         ],
                       },
-                      "/data/*/package.tgz",
-                    ],
-                  ],
-                },
-              ],
-            },
-            Object {
-              "Action": Array [
-                "s3:DeleteObject*",
-                "s3:PutObject*",
-                "s3:Abort*",
-              ],
-              "Effect": "Allow",
-              "Resource": Array [
-                Object {
-                  "Fn::GetAtt": Array [
-                    "ConstructHubPackageDataDC5EF35E",
-                    "Arn",
-                  ],
-                },
-                Object {
-                  "Fn::Join": Array [
-                    "",
-                    Array [
-                      Object {
-                        "Fn::GetAtt": Array [
-                          "ConstructHubPackageDataDC5EF35E",
-                          "Arn",
-                        ],
-                      },
-                      "/data/*/assembly-*.json",
+                      "/*",
                     ],
                   ],
                 },
@@ -2330,11 +2290,7 @@
         },
         "SourceBucketNames": Array [
           Object {
-<<<<<<< HEAD
-            "Ref": "AssetParameters05fabd309154ae6bd51f14d8862dee8f5c38604ef7f8a41554a917d1ae329b64S3Bucket39B007EE",
-=======
             "Ref": "AssetParameters1a18dd3fb3333a9846596423c7680ec8fed402464a791d1c402bf073969b444fS3Bucket1402115D",
->>>>>>> 23e60ac9
           },
         ],
         "SourceObjectKeys": Array [
@@ -2349,11 +2305,7 @@
                       "Fn::Split": Array [
                         "||",
                         Object {
-<<<<<<< HEAD
-                          "Ref": "AssetParameters05fabd309154ae6bd51f14d8862dee8f5c38604ef7f8a41554a917d1ae329b64S3VersionKeyBC603173",
-=======
                           "Ref": "AssetParameters1a18dd3fb3333a9846596423c7680ec8fed402464a791d1c402bf073969b444fS3VersionKey064226C1",
->>>>>>> 23e60ac9
                         },
                       ],
                     },
@@ -2366,11 +2318,7 @@
                       "Fn::Split": Array [
                         "||",
                         Object {
-<<<<<<< HEAD
-                          "Ref": "AssetParameters05fabd309154ae6bd51f14d8862dee8f5c38604ef7f8a41554a917d1ae329b64S3VersionKeyBC603173",
-=======
                           "Ref": "AssetParameters1a18dd3fb3333a9846596423c7680ec8fed402464a791d1c402bf073969b444fS3VersionKey064226C1",
->>>>>>> 23e60ac9
                         },
                       ],
                     },
@@ -2735,11 +2683,7 @@
                       },
                       ":s3:::",
                       Object {
-<<<<<<< HEAD
-                        "Ref": "AssetParameters05fabd309154ae6bd51f14d8862dee8f5c38604ef7f8a41554a917d1ae329b64S3Bucket39B007EE",
-=======
                         "Ref": "AssetParameters1a18dd3fb3333a9846596423c7680ec8fed402464a791d1c402bf073969b444fS3Bucket1402115D",
->>>>>>> 23e60ac9
                       },
                     ],
                   ],
@@ -2754,11 +2698,7 @@
                       },
                       ":s3:::",
                       Object {
-<<<<<<< HEAD
-                        "Ref": "AssetParameters05fabd309154ae6bd51f14d8862dee8f5c38604ef7f8a41554a917d1ae329b64S3Bucket39B007EE",
-=======
                         "Ref": "AssetParameters1a18dd3fb3333a9846596423c7680ec8fed402464a791d1c402bf073969b444fS3Bucket1402115D",
->>>>>>> 23e60ac9
                       },
                       "/*",
                     ],
@@ -2976,18 +2916,6 @@
     },
   },
   "Parameters": Object {
-<<<<<<< HEAD
-    "AssetParameters05fabd309154ae6bd51f14d8862dee8f5c38604ef7f8a41554a917d1ae329b64ArtifactHash743A9601": Object {
-      "Description": "Artifact hash for asset \\"05fabd309154ae6bd51f14d8862dee8f5c38604ef7f8a41554a917d1ae329b64\\"",
-      "Type": "String",
-    },
-    "AssetParameters05fabd309154ae6bd51f14d8862dee8f5c38604ef7f8a41554a917d1ae329b64S3Bucket39B007EE": Object {
-      "Description": "S3 bucket for asset \\"05fabd309154ae6bd51f14d8862dee8f5c38604ef7f8a41554a917d1ae329b64\\"",
-      "Type": "String",
-    },
-    "AssetParameters05fabd309154ae6bd51f14d8862dee8f5c38604ef7f8a41554a917d1ae329b64S3VersionKeyBC603173": Object {
-      "Description": "S3 key for asset version \\"05fabd309154ae6bd51f14d8862dee8f5c38604ef7f8a41554a917d1ae329b64\\"",
-=======
     "AssetParameters1a18dd3fb3333a9846596423c7680ec8fed402464a791d1c402bf073969b444fArtifactHashB721AA28": Object {
       "Description": "Artifact hash for asset \\"1a18dd3fb3333a9846596423c7680ec8fed402464a791d1c402bf073969b444f\\"",
       "Type": "String",
@@ -2998,7 +2926,6 @@
     },
     "AssetParameters1a18dd3fb3333a9846596423c7680ec8fed402464a791d1c402bf073969b444fS3VersionKey064226C1": Object {
       "Description": "S3 key for asset version \\"1a18dd3fb3333a9846596423c7680ec8fed402464a791d1c402bf073969b444f\\"",
->>>>>>> 23e60ac9
       "Type": "String",
     },
     "AssetParameters4a8d8c6492481fded6cf033dd1a08b28f4a4d6d8458d3afdd41e09504f0df0deArtifactHash392604A6": Object {
@@ -5305,6 +5232,9 @@
                 "s3:GetObject*",
                 "s3:GetBucket*",
                 "s3:List*",
+                "s3:DeleteObject*",
+                "s3:PutObject*",
+                "s3:Abort*",
               ],
               "Effect": "Allow",
               "Resource": Array [
@@ -5324,37 +5254,7 @@
                           "Arn",
                         ],
                       },
-                      "/data/*/package.tgz",
-                    ],
-                  ],
-                },
-              ],
-            },
-            Object {
-              "Action": Array [
-                "s3:DeleteObject*",
-                "s3:PutObject*",
-                "s3:Abort*",
-              ],
-              "Effect": "Allow",
-              "Resource": Array [
-                Object {
-                  "Fn::GetAtt": Array [
-                    "ConstructHubPackageDataDC5EF35E",
-                    "Arn",
-                  ],
-                },
-                Object {
-                  "Fn::Join": Array [
-                    "",
-                    Array [
-                      Object {
-                        "Fn::GetAtt": Array [
-                          "ConstructHubPackageDataDC5EF35E",
-                          "Arn",
-                        ],
-                      },
-                      "/data/*/assembly-*.json",
+                      "/*",
                     ],
                   ],
                 },
@@ -5486,11 +5386,7 @@
         },
         "SourceBucketNames": Array [
           Object {
-<<<<<<< HEAD
-            "Ref": "AssetParameters05fabd309154ae6bd51f14d8862dee8f5c38604ef7f8a41554a917d1ae329b64S3Bucket39B007EE",
-=======
             "Ref": "AssetParameters1a18dd3fb3333a9846596423c7680ec8fed402464a791d1c402bf073969b444fS3Bucket1402115D",
->>>>>>> 23e60ac9
           },
         ],
         "SourceObjectKeys": Array [
@@ -5505,11 +5401,7 @@
                       "Fn::Split": Array [
                         "||",
                         Object {
-<<<<<<< HEAD
-                          "Ref": "AssetParameters05fabd309154ae6bd51f14d8862dee8f5c38604ef7f8a41554a917d1ae329b64S3VersionKeyBC603173",
-=======
                           "Ref": "AssetParameters1a18dd3fb3333a9846596423c7680ec8fed402464a791d1c402bf073969b444fS3VersionKey064226C1",
->>>>>>> 23e60ac9
                         },
                       ],
                     },
@@ -5522,11 +5414,7 @@
                       "Fn::Split": Array [
                         "||",
                         Object {
-<<<<<<< HEAD
-                          "Ref": "AssetParameters05fabd309154ae6bd51f14d8862dee8f5c38604ef7f8a41554a917d1ae329b64S3VersionKeyBC603173",
-=======
                           "Ref": "AssetParameters1a18dd3fb3333a9846596423c7680ec8fed402464a791d1c402bf073969b444fS3VersionKey064226C1",
->>>>>>> 23e60ac9
                         },
                       ],
                     },
@@ -5904,11 +5792,7 @@
                       },
                       ":s3:::",
                       Object {
-<<<<<<< HEAD
-                        "Ref": "AssetParameters05fabd309154ae6bd51f14d8862dee8f5c38604ef7f8a41554a917d1ae329b64S3Bucket39B007EE",
-=======
                         "Ref": "AssetParameters1a18dd3fb3333a9846596423c7680ec8fed402464a791d1c402bf073969b444fS3Bucket1402115D",
->>>>>>> 23e60ac9
                       },
                     ],
                   ],
@@ -5923,11 +5807,7 @@
                       },
                       ":s3:::",
                       Object {
-<<<<<<< HEAD
-                        "Ref": "AssetParameters05fabd309154ae6bd51f14d8862dee8f5c38604ef7f8a41554a917d1ae329b64S3Bucket39B007EE",
-=======
                         "Ref": "AssetParameters1a18dd3fb3333a9846596423c7680ec8fed402464a791d1c402bf073969b444fS3Bucket1402115D",
->>>>>>> 23e60ac9
                       },
                       "/*",
                     ],
