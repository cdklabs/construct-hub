// Jest Snapshot v1, https://goo.gl/fbAQLP

exports[`minimal usage 1`] = `
Object {
  "Outputs": Object {
    "ConstructHubMonitoringWatchfulWatchfulDashboard75D318D0": Object {
      "Value": Object {
        "Fn::Join": Array [
          "",
          Array [
            "https://console.aws.amazon.com/cloudwatch/home?region=",
            Object {
              "Ref": "AWS::Region",
            },
            "#dashboards:name=",
            Object {
              "Ref": "ConstructHubMonitoringWatchfulDashboardB8493D55",
            },
          ],
        ],
      },
    },
    "ConstructHubWebAppDomainNameDC10F8DD": Object {
      "Export": Object {
        "Name": "ConstructHubDomainName",
      },
      "Value": Object {
        "Fn::GetAtt": Array [
          "ConstructHubWebAppDistribution1F181DC9",
          "DomainName",
        ],
      },
    },
  },
  "Parameters": Object {
    "AssetParameters01cc627b6c9fa3a625c6cf7ea29bf05d410610fc63e7fdcbc77a882b5ce67bb9ArtifactHashF397C7E5": Object {
      "Description": "Artifact hash for asset \\"01cc627b6c9fa3a625c6cf7ea29bf05d410610fc63e7fdcbc77a882b5ce67bb9\\"",
      "Type": "String",
    },
    "AssetParameters01cc627b6c9fa3a625c6cf7ea29bf05d410610fc63e7fdcbc77a882b5ce67bb9S3Bucket8E4BDE80": Object {
      "Description": "S3 bucket for asset \\"01cc627b6c9fa3a625c6cf7ea29bf05d410610fc63e7fdcbc77a882b5ce67bb9\\"",
      "Type": "String",
    },
    "AssetParameters01cc627b6c9fa3a625c6cf7ea29bf05d410610fc63e7fdcbc77a882b5ce67bb9S3VersionKey94D2F686": Object {
      "Description": "S3 key for asset version \\"01cc627b6c9fa3a625c6cf7ea29bf05d410610fc63e7fdcbc77a882b5ce67bb9\\"",
      "Type": "String",
    },
    "AssetParameters59be5a60739e4f0f9b881492bce41ccffa8d47d16b0a4d640db1bb8200f48bd5ArtifactHash76FE5C86": Object {
      "Description": "Artifact hash for asset \\"59be5a60739e4f0f9b881492bce41ccffa8d47d16b0a4d640db1bb8200f48bd5\\"",
      "Type": "String",
    },
    "AssetParameters59be5a60739e4f0f9b881492bce41ccffa8d47d16b0a4d640db1bb8200f48bd5S3BucketFA2341B6": Object {
      "Description": "S3 bucket for asset \\"59be5a60739e4f0f9b881492bce41ccffa8d47d16b0a4d640db1bb8200f48bd5\\"",
      "Type": "String",
    },
    "AssetParameters59be5a60739e4f0f9b881492bce41ccffa8d47d16b0a4d640db1bb8200f48bd5S3VersionKeyB4EE9C49": Object {
      "Description": "S3 key for asset version \\"59be5a60739e4f0f9b881492bce41ccffa8d47d16b0a4d640db1bb8200f48bd5\\"",
      "Type": "String",
    },
<<<<<<< HEAD
    "AssetParameters678468d43fad9ea06b37f0bd36e650ccc3376edd3334c300848573aa150d6446ArtifactHashAAD1D423": Object {
      "Description": "Artifact hash for asset \\"678468d43fad9ea06b37f0bd36e650ccc3376edd3334c300848573aa150d6446\\"",
      "Type": "String",
    },
    "AssetParameters678468d43fad9ea06b37f0bd36e650ccc3376edd3334c300848573aa150d6446S3Bucket1A202C55": Object {
      "Description": "S3 bucket for asset \\"678468d43fad9ea06b37f0bd36e650ccc3376edd3334c300848573aa150d6446\\"",
      "Type": "String",
    },
    "AssetParameters678468d43fad9ea06b37f0bd36e650ccc3376edd3334c300848573aa150d6446S3VersionKeyC6E05BAD": Object {
      "Description": "S3 key for asset version \\"678468d43fad9ea06b37f0bd36e650ccc3376edd3334c300848573aa150d6446\\"",
=======
    "AssetParameters6669a79705ce7c49be098161b633cd6b126f9aa97e5e35896cf94f00c4135c45ArtifactHashC649E97F": Object {
      "Description": "Artifact hash for asset \\"6669a79705ce7c49be098161b633cd6b126f9aa97e5e35896cf94f00c4135c45\\"",
      "Type": "String",
    },
    "AssetParameters6669a79705ce7c49be098161b633cd6b126f9aa97e5e35896cf94f00c4135c45S3BucketBF7901DF": Object {
      "Description": "S3 bucket for asset \\"6669a79705ce7c49be098161b633cd6b126f9aa97e5e35896cf94f00c4135c45\\"",
      "Type": "String",
    },
    "AssetParameters6669a79705ce7c49be098161b633cd6b126f9aa97e5e35896cf94f00c4135c45S3VersionKeyBD8BA804": Object {
      "Description": "S3 key for asset version \\"6669a79705ce7c49be098161b633cd6b126f9aa97e5e35896cf94f00c4135c45\\"",
>>>>>>> d06d5da9
      "Type": "String",
    },
    "AssetParameters67b7823b74bc135986aa72f889d6a8da058d0c4a20cbc2dfc6f78995fdd2fc24ArtifactHashBA91B77F": Object {
      "Description": "Artifact hash for asset \\"67b7823b74bc135986aa72f889d6a8da058d0c4a20cbc2dfc6f78995fdd2fc24\\"",
      "Type": "String",
    },
    "AssetParameters67b7823b74bc135986aa72f889d6a8da058d0c4a20cbc2dfc6f78995fdd2fc24S3Bucket4D46ABB5": Object {
      "Description": "S3 bucket for asset \\"67b7823b74bc135986aa72f889d6a8da058d0c4a20cbc2dfc6f78995fdd2fc24\\"",
      "Type": "String",
    },
    "AssetParameters67b7823b74bc135986aa72f889d6a8da058d0c4a20cbc2dfc6f78995fdd2fc24S3VersionKeyB0F28861": Object {
      "Description": "S3 key for asset version \\"67b7823b74bc135986aa72f889d6a8da058d0c4a20cbc2dfc6f78995fdd2fc24\\"",
      "Type": "String",
    },
    "AssetParameters7f13b9a72d65559876670be18db0b859eb449e5dfde2e4c2d7ba74351b15f9cdArtifactHash83DC260F": Object {
      "Description": "Artifact hash for asset \\"7f13b9a72d65559876670be18db0b859eb449e5dfde2e4c2d7ba74351b15f9cd\\"",
      "Type": "String",
    },
    "AssetParameters7f13b9a72d65559876670be18db0b859eb449e5dfde2e4c2d7ba74351b15f9cdS3BucketEA467212": Object {
      "Description": "S3 bucket for asset \\"7f13b9a72d65559876670be18db0b859eb449e5dfde2e4c2d7ba74351b15f9cd\\"",
      "Type": "String",
    },
    "AssetParameters7f13b9a72d65559876670be18db0b859eb449e5dfde2e4c2d7ba74351b15f9cdS3VersionKeyA28589ED": Object {
      "Description": "S3 key for asset version \\"7f13b9a72d65559876670be18db0b859eb449e5dfde2e4c2d7ba74351b15f9cd\\"",
      "Type": "String",
    },
    "AssetParametersa3d13916fdb6321f8e433bfcbbaaf0ce37d7484a6d75635fdbaceebe8bbe46ffArtifactHash817B54E3": Object {
      "Description": "Artifact hash for asset \\"a3d13916fdb6321f8e433bfcbbaaf0ce37d7484a6d75635fdbaceebe8bbe46ff\\"",
      "Type": "String",
    },
    "AssetParametersa3d13916fdb6321f8e433bfcbbaaf0ce37d7484a6d75635fdbaceebe8bbe46ffS3BucketEF8F1FA8": Object {
      "Description": "S3 bucket for asset \\"a3d13916fdb6321f8e433bfcbbaaf0ce37d7484a6d75635fdbaceebe8bbe46ff\\"",
      "Type": "String",
    },
    "AssetParametersa3d13916fdb6321f8e433bfcbbaaf0ce37d7484a6d75635fdbaceebe8bbe46ffS3VersionKey0B0E7067": Object {
      "Description": "S3 key for asset version \\"a3d13916fdb6321f8e433bfcbbaaf0ce37d7484a6d75635fdbaceebe8bbe46ff\\"",
      "Type": "String",
    },
    "AssetParametersc24b999656e4fe6c609c31bae56a1cf4717a405619c3aa6ba1bc686b8c2c86cfArtifactHash85F58E48": Object {
      "Description": "Artifact hash for asset \\"c24b999656e4fe6c609c31bae56a1cf4717a405619c3aa6ba1bc686b8c2c86cf\\"",
      "Type": "String",
    },
    "AssetParametersc24b999656e4fe6c609c31bae56a1cf4717a405619c3aa6ba1bc686b8c2c86cfS3Bucket55EFA30C": Object {
      "Description": "S3 bucket for asset \\"c24b999656e4fe6c609c31bae56a1cf4717a405619c3aa6ba1bc686b8c2c86cf\\"",
      "Type": "String",
    },
    "AssetParametersc24b999656e4fe6c609c31bae56a1cf4717a405619c3aa6ba1bc686b8c2c86cfS3VersionKey60329B70": Object {
      "Description": "S3 key for asset version \\"c24b999656e4fe6c609c31bae56a1cf4717a405619c3aa6ba1bc686b8c2c86cf\\"",
      "Type": "String",
    },
    "AssetParametersd744ebaf839efb97f1c5ee4f1612adbc50f834da43f2d5b68ad605c9c706546bArtifactHashF0582E62": Object {
      "Description": "Artifact hash for asset \\"d744ebaf839efb97f1c5ee4f1612adbc50f834da43f2d5b68ad605c9c706546b\\"",
      "Type": "String",
    },
    "AssetParametersd744ebaf839efb97f1c5ee4f1612adbc50f834da43f2d5b68ad605c9c706546bS3Bucket5FA6B8A7": Object {
      "Description": "S3 bucket for asset \\"d744ebaf839efb97f1c5ee4f1612adbc50f834da43f2d5b68ad605c9c706546b\\"",
      "Type": "String",
    },
    "AssetParametersd744ebaf839efb97f1c5ee4f1612adbc50f834da43f2d5b68ad605c9c706546bS3VersionKeyFA285839": Object {
      "Description": "S3 key for asset version \\"d744ebaf839efb97f1c5ee4f1612adbc50f834da43f2d5b68ad605c9c706546b\\"",
      "Type": "String",
    },
    "AssetParameterse9882ab123687399f934da0d45effe675ecc8ce13b40cb946f3e1d6141fe8d68ArtifactHashD9A515C3": Object {
      "Description": "Artifact hash for asset \\"e9882ab123687399f934da0d45effe675ecc8ce13b40cb946f3e1d6141fe8d68\\"",
      "Type": "String",
    },
    "AssetParameterse9882ab123687399f934da0d45effe675ecc8ce13b40cb946f3e1d6141fe8d68S3BucketAEADE8C7": Object {
      "Description": "S3 bucket for asset \\"e9882ab123687399f934da0d45effe675ecc8ce13b40cb946f3e1d6141fe8d68\\"",
      "Type": "String",
    },
    "AssetParameterse9882ab123687399f934da0d45effe675ecc8ce13b40cb946f3e1d6141fe8d68S3VersionKeyE415415F": Object {
      "Description": "S3 key for asset version \\"e9882ab123687399f934da0d45effe675ecc8ce13b40cb946f3e1d6141fe8d68\\"",
      "Type": "String",
    },
    "AssetParametersf571294ae268bb9a6c61cd3df245c69279d4fcc5e481065702bcd6aa484199aeArtifactHash4774913A": Object {
      "Description": "Artifact hash for asset \\"f571294ae268bb9a6c61cd3df245c69279d4fcc5e481065702bcd6aa484199ae\\"",
      "Type": "String",
    },
    "AssetParametersf571294ae268bb9a6c61cd3df245c69279d4fcc5e481065702bcd6aa484199aeS3Bucket94B451B0": Object {
      "Description": "S3 bucket for asset \\"f571294ae268bb9a6c61cd3df245c69279d4fcc5e481065702bcd6aa484199ae\\"",
      "Type": "String",
    },
    "AssetParametersf571294ae268bb9a6c61cd3df245c69279d4fcc5e481065702bcd6aa484199aeS3VersionKey99ABE95F": Object {
      "Description": "S3 key for asset version \\"f571294ae268bb9a6c61cd3df245c69279d4fcc5e481065702bcd6aa484199ae\\"",
      "Type": "String",
    },
  },
  "Resources": Object {
    "BucketNotificationsHandler050a0587b7544547bf325f094a3db8347ECC3691": Object {
      "DependsOn": Array [
        "BucketNotificationsHandler050a0587b7544547bf325f094a3db834RoleDefaultPolicy2CF63D36",
        "BucketNotificationsHandler050a0587b7544547bf325f094a3db834RoleB6FB88EC",
      ],
      "Properties": Object {
        "Code": Object {
          "ZipFile": "exports.handler = (event, context) => {
    // eslint-disable-next-line @typescript-eslint/no-require-imports, import/no-extraneous-dependencies
    const s3 = new (require('aws-sdk').S3)();
    // eslint-disable-next-line @typescript-eslint/no-require-imports
    const https = require('https');
    // eslint-disable-next-line @typescript-eslint/no-require-imports
    const url = require('url');
    log(JSON.stringify(event, undefined, 2));
    const props = event.ResourceProperties;
    if (event.RequestType === 'Delete') {
        props.NotificationConfiguration = {}; // this is how you clean out notifications
    }
    const req = {
        Bucket: props.BucketName,
        NotificationConfiguration: props.NotificationConfiguration,
    };
    return s3.putBucketNotificationConfiguration(req, (err, data) => {
        log({ err, data });
        if (err) {
            return submitResponse('FAILED', err.message + \`\\\\nMore information in CloudWatch Log Stream: \${context.logStreamName}\`);
        }
        else {
            return submitResponse('SUCCESS');
        }
    });
    function log(obj) {
        console.error(event.RequestId, event.StackId, event.LogicalResourceId, obj);
    }
    // eslint-disable-next-line max-len
    // adapted from https://docs.aws.amazon.com/AWSCloudFormation/latest/UserGuide/aws-properties-lambda-function-code.html#cfn-lambda-function-code-cfnresponsemodule
    // to allow sending an error message as a reason.
    function submitResponse(responseStatus, reason) {
        const responseBody = JSON.stringify({
            Status: responseStatus,
            Reason: reason || 'See the details in CloudWatch Log Stream: ' + context.logStreamName,
            PhysicalResourceId: event.PhysicalResourceId || event.LogicalResourceId,
            StackId: event.StackId,
            RequestId: event.RequestId,
            LogicalResourceId: event.LogicalResourceId,
            NoEcho: false,
        });
        log({ responseBody });
        const parsedUrl = url.parse(event.ResponseURL);
        const options = {
            hostname: parsedUrl.hostname,
            port: 443,
            path: parsedUrl.path,
            method: 'PUT',
            headers: {
                'content-type': '',
                'content-length': responseBody.length,
            },
        };
        const request = https.request(options, (r) => {
            log({ statusCode: r.statusCode, statusMessage: r.statusMessage });
            context.done();
        });
        request.on('error', (error) => {
            log({ sendError: error });
            context.done();
        });
        request.write(responseBody);
        request.end();
    }
};",
        },
        "Description": "AWS CloudFormation handler for \\"Custom::S3BucketNotifications\\" resources (@aws-cdk/aws-s3)",
        "Handler": "index.handler",
        "Role": Object {
          "Fn::GetAtt": Array [
            "BucketNotificationsHandler050a0587b7544547bf325f094a3db834RoleB6FB88EC",
            "Arn",
          ],
        },
        "Runtime": "nodejs12.x",
        "Timeout": 300,
      },
      "Type": "AWS::Lambda::Function",
    },
    "BucketNotificationsHandler050a0587b7544547bf325f094a3db834RoleB6FB88EC": Object {
      "Properties": Object {
        "AssumeRolePolicyDocument": Object {
          "Statement": Array [
            Object {
              "Action": "sts:AssumeRole",
              "Effect": "Allow",
              "Principal": Object {
                "Service": "lambda.amazonaws.com",
              },
            },
          ],
          "Version": "2012-10-17",
        },
        "ManagedPolicyArns": Array [
          Object {
            "Fn::Join": Array [
              "",
              Array [
                "arn:",
                Object {
                  "Ref": "AWS::Partition",
                },
                ":iam::aws:policy/service-role/AWSLambdaBasicExecutionRole",
              ],
            ],
          },
        ],
      },
      "Type": "AWS::IAM::Role",
    },
    "BucketNotificationsHandler050a0587b7544547bf325f094a3db834RoleDefaultPolicy2CF63D36": Object {
      "Properties": Object {
        "PolicyDocument": Object {
          "Statement": Array [
            Object {
              "Action": "s3:PutBucketNotification",
              "Effect": "Allow",
              "Resource": "*",
            },
          ],
          "Version": "2012-10-17",
        },
        "PolicyName": "BucketNotificationsHandler050a0587b7544547bf325f094a3db834RoleDefaultPolicy2CF63D36",
        "Roles": Array [
          Object {
            "Ref": "BucketNotificationsHandler050a0587b7544547bf325f094a3db834RoleB6FB88EC",
          },
        ],
      },
      "Type": "AWS::IAM::Policy",
    },
    "ConstructHubCatalogBuilder5A9DE4AF": Object {
      "DependsOn": Array [
        "ConstructHubCatalogBuilderServiceRoleDefaultPolicyF51442BC",
        "ConstructHubCatalogBuilderServiceRole7EB4C395",
      ],
      "Properties": Object {
        "Code": Object {
          "S3Bucket": Object {
            "Ref": "AssetParametersd744ebaf839efb97f1c5ee4f1612adbc50f834da43f2d5b68ad605c9c706546bS3Bucket5FA6B8A7",
          },
          "S3Key": Object {
            "Fn::Join": Array [
              "",
              Array [
                Object {
                  "Fn::Select": Array [
                    0,
                    Object {
                      "Fn::Split": Array [
                        "||",
                        Object {
                          "Ref": "AssetParametersd744ebaf839efb97f1c5ee4f1612adbc50f834da43f2d5b68ad605c9c706546bS3VersionKeyFA285839",
                        },
                      ],
                    },
                  ],
                },
                Object {
                  "Fn::Select": Array [
                    1,
                    Object {
                      "Fn::Split": Array [
                        "||",
                        Object {
                          "Ref": "AssetParametersd744ebaf839efb97f1c5ee4f1612adbc50f834da43f2d5b68ad605c9c706546bS3VersionKeyFA285839",
                        },
                      ],
                    },
                  ],
                },
              ],
            ],
          },
        },
        "DeadLetterConfig": Object {
          "TargetArn": Object {
            "Fn::GetAtt": Array [
              "ConstructHubCatalogBuilderDeadLetterQueue1D42C407",
              "Arn",
            ],
          },
        },
        "Description": Object {
          "Fn::Join": Array [
            "",
            Array [
              "Creates the catalog.json object in ",
              Object {
                "Ref": "ConstructHubPackageDataDC5EF35E",
              },
            ],
          ],
        },
        "Environment": Object {
          "Variables": Object {
            "BUCKET_NAME": Object {
              "Ref": "ConstructHubPackageDataDC5EF35E",
            },
          },
        },
        "Handler": "index.handler",
        "MemorySize": 10240,
        "ReservedConcurrentExecutions": 1,
        "Role": Object {
          "Fn::GetAtt": Array [
            "ConstructHubCatalogBuilderServiceRole7EB4C395",
            "Arn",
          ],
        },
        "Runtime": "nodejs14.x",
        "Timeout": 900,
      },
      "Type": "AWS::Lambda::Function",
    },
    "ConstructHubCatalogBuilderDLQAlarm9D928A2B": Object {
      "Properties": Object {
        "AlarmDescription": "The catalog builder function failed to run",
        "ComparisonOperator": "GreaterThanOrEqualToThreshold",
        "Dimensions": Array [
          Object {
            "Name": "QueueName",
            "Value": Object {
              "Fn::GetAtt": Array [
                "ConstructHubCatalogBuilderDeadLetterQueue1D42C407",
                "QueueName",
              ],
            },
          },
        ],
        "EvaluationPeriods": 1,
        "MetricName": "ApproximateNumberOfMessagesVisible",
        "Namespace": "AWS/SQS",
        "Period": 300,
        "Statistic": "Maximum",
        "Threshold": 1,
      },
      "Type": "AWS::CloudWatch::Alarm",
    },
    "ConstructHubCatalogBuilderDeadLetterQueue1D42C407": Object {
      "DeletionPolicy": "Delete",
      "Properties": Object {
        "MessageRetentionPeriod": 1209600,
      },
      "Type": "AWS::SQS::Queue",
      "UpdateReplacePolicy": "Delete",
    },
    "ConstructHubCatalogBuilderLogRetentionD5D7858F": Object {
      "Properties": Object {
        "LogGroupName": Object {
          "Fn::Join": Array [
            "",
            Array [
              "/aws/lambda/",
              Object {
                "Ref": "ConstructHubCatalogBuilder5A9DE4AF",
              },
            ],
          ],
        },
        "RetentionInDays": 3653,
        "ServiceToken": Object {
          "Fn::GetAtt": Array [
            "LogRetentionaae0aa3c5b4d4f87b02d85b201efdd8aFD4BFC8A",
            "Arn",
          ],
        },
      },
      "Type": "Custom::LogRetention",
    },
    "ConstructHubCatalogBuilderServiceRole7EB4C395": Object {
      "Properties": Object {
        "AssumeRolePolicyDocument": Object {
          "Statement": Array [
            Object {
              "Action": "sts:AssumeRole",
              "Effect": "Allow",
              "Principal": Object {
                "Service": "lambda.amazonaws.com",
              },
            },
          ],
          "Version": "2012-10-17",
        },
        "ManagedPolicyArns": Array [
          Object {
            "Fn::Join": Array [
              "",
              Array [
                "arn:",
                Object {
                  "Ref": "AWS::Partition",
                },
                ":iam::aws:policy/service-role/AWSLambdaBasicExecutionRole",
              ],
            ],
          },
        ],
      },
      "Type": "AWS::IAM::Role",
    },
    "ConstructHubCatalogBuilderServiceRoleDefaultPolicyF51442BC": Object {
      "Properties": Object {
        "PolicyDocument": Object {
          "Statement": Array [
            Object {
              "Action": "sqs:SendMessage",
              "Effect": "Allow",
              "Resource": Object {
                "Fn::GetAtt": Array [
                  "ConstructHubCatalogBuilderDeadLetterQueue1D42C407",
                  "Arn",
                ],
              },
            },
            Object {
              "Action": Array [
                "s3:GetObject*",
                "s3:GetBucket*",
                "s3:List*",
                "s3:DeleteObject*",
                "s3:PutObject*",
                "s3:Abort*",
              ],
              "Effect": "Allow",
              "Resource": Array [
                Object {
                  "Fn::GetAtt": Array [
                    "ConstructHubPackageDataDC5EF35E",
                    "Arn",
                  ],
                },
                Object {
                  "Fn::Join": Array [
                    "",
                    Array [
                      Object {
                        "Fn::GetAtt": Array [
                          "ConstructHubPackageDataDC5EF35E",
                          "Arn",
                        ],
                      },
                      "/*",
                    ],
                  ],
                },
              ],
            },
          ],
          "Version": "2012-10-17",
        },
        "PolicyName": "ConstructHubCatalogBuilderServiceRoleDefaultPolicyF51442BC",
        "Roles": Array [
          Object {
            "Ref": "ConstructHubCatalogBuilderServiceRole7EB4C395",
          },
        ],
      },
      "Type": "AWS::IAM::Policy",
    },
    "ConstructHubDiscoveryD6EEC2B8": Object {
      "DependsOn": Array [
        "ConstructHubDiscoveryServiceRoleDefaultPolicy9D5F91B3",
        "ConstructHubDiscoveryServiceRole1B3CFF96",
      ],
      "Properties": Object {
        "Code": Object {
          "S3Bucket": Object {
            "Ref": "AssetParametersa3d13916fdb6321f8e433bfcbbaaf0ce37d7484a6d75635fdbaceebe8bbe46ffS3BucketEF8F1FA8",
          },
          "S3Key": Object {
            "Fn::Join": Array [
              "",
              Array [
                Object {
                  "Fn::Select": Array [
                    0,
                    Object {
                      "Fn::Split": Array [
                        "||",
                        Object {
                          "Ref": "AssetParametersa3d13916fdb6321f8e433bfcbbaaf0ce37d7484a6d75635fdbaceebe8bbe46ffS3VersionKey0B0E7067",
                        },
                      ],
                    },
                  ],
                },
                Object {
                  "Fn::Select": Array [
                    1,
                    Object {
                      "Fn::Split": Array [
                        "||",
                        Object {
                          "Ref": "AssetParametersa3d13916fdb6321f8e433bfcbbaaf0ce37d7484a6d75635fdbaceebe8bbe46ffS3VersionKey0B0E7067",
                        },
                      ],
                    },
                  ],
                },
              ],
            ],
          },
        },
        "Description": "Periodically query npm.js index for new construct libraries",
        "Environment": Object {
          "Variables": Object {
            "BUCKET_NAME": Object {
              "Ref": "ConstructHubDiscoveryStagingBucket1F2F7AE8",
            },
            "QUEUE_URL": Object {
              "Ref": "ConstructHubIngestionQueue1AD94CA3",
            },
          },
        },
        "Handler": "index.handler",
        "MemorySize": 10240,
        "ReservedConcurrentExecutions": 1,
        "Role": Object {
          "Fn::GetAtt": Array [
            "ConstructHubDiscoveryServiceRole1B3CFF96",
            "Arn",
          ],
        },
        "Runtime": "nodejs14.x",
        "Timeout": 900,
      },
      "Type": "AWS::Lambda::Function",
    },
    "ConstructHubDiscoveryErrorsAlarmDEA85148": Object {
      "Properties": Object {
        "AlarmDescription": "The discovery function (on npmjs.com) failed to run",
        "ComparisonOperator": "GreaterThanOrEqualToThreshold",
        "Dimensions": Array [
          Object {
            "Name": "FunctionName",
            "Value": Object {
              "Ref": "ConstructHubDiscoveryD6EEC2B8",
            },
          },
        ],
        "EvaluationPeriods": 1,
        "MetricName": "Errors",
        "Namespace": "AWS/Lambda",
        "Period": 900,
        "Statistic": "Sum",
        "Threshold": 1,
      },
      "Type": "AWS::CloudWatch::Alarm",
    },
    "ConstructHubDiscoveryNoInvocationsAlarm6F5E3A99": Object {
      "Properties": Object {
        "AlarmDescription": "The discovery function (on npmjs.com) is not running as scheduled",
        "ComparisonOperator": "LessThanThreshold",
        "Dimensions": Array [
          Object {
            "Name": "FunctionName",
            "Value": Object {
              "Ref": "ConstructHubDiscoveryD6EEC2B8",
            },
          },
        ],
        "EvaluationPeriods": 1,
        "MetricName": "Invocations",
        "Namespace": "AWS/Lambda",
        "Period": 900,
        "Statistic": "Sum",
        "Threshold": 1,
      },
      "Type": "AWS::CloudWatch::Alarm",
    },
    "ConstructHubDiscoveryScheduleRule90EE2E2A": Object {
      "Properties": Object {
        "ScheduleExpression": "rate(15 minutes)",
        "State": "ENABLED",
        "Targets": Array [
          Object {
            "Arn": Object {
              "Fn::GetAtt": Array [
                "ConstructHubDiscoveryD6EEC2B8",
                "Arn",
              ],
            },
            "Id": "Target0",
          },
        ],
      },
      "Type": "AWS::Events::Rule",
    },
    "ConstructHubDiscoveryScheduleRuleAllowEventRuleTestConstructHubDiscovery5714D5BB9D860B10": Object {
      "Properties": Object {
        "Action": "lambda:InvokeFunction",
        "FunctionName": Object {
          "Fn::GetAtt": Array [
            "ConstructHubDiscoveryD6EEC2B8",
            "Arn",
          ],
        },
        "Principal": "events.amazonaws.com",
        "SourceArn": Object {
          "Fn::GetAtt": Array [
            "ConstructHubDiscoveryScheduleRule90EE2E2A",
            "Arn",
          ],
        },
      },
      "Type": "AWS::Lambda::Permission",
    },
    "ConstructHubDiscoveryServiceRole1B3CFF96": Object {
      "Properties": Object {
        "AssumeRolePolicyDocument": Object {
          "Statement": Array [
            Object {
              "Action": "sts:AssumeRole",
              "Effect": "Allow",
              "Principal": Object {
                "Service": "lambda.amazonaws.com",
              },
            },
          ],
          "Version": "2012-10-17",
        },
        "ManagedPolicyArns": Array [
          Object {
            "Fn::Join": Array [
              "",
              Array [
                "arn:",
                Object {
                  "Ref": "AWS::Partition",
                },
                ":iam::aws:policy/service-role/AWSLambdaBasicExecutionRole",
              ],
            ],
          },
        ],
      },
      "Type": "AWS::IAM::Role",
    },
    "ConstructHubDiscoveryServiceRoleDefaultPolicy9D5F91B3": Object {
      "Properties": Object {
        "PolicyDocument": Object {
          "Statement": Array [
            Object {
              "Action": Array [
                "s3:GetObject*",
                "s3:GetBucket*",
                "s3:List*",
                "s3:DeleteObject*",
                "s3:PutObject*",
                "s3:Abort*",
              ],
              "Effect": "Allow",
              "Resource": Array [
                Object {
                  "Fn::GetAtt": Array [
                    "ConstructHubDiscoveryStagingBucket1F2F7AE8",
                    "Arn",
                  ],
                },
                Object {
                  "Fn::Join": Array [
                    "",
                    Array [
                      Object {
                        "Fn::GetAtt": Array [
                          "ConstructHubDiscoveryStagingBucket1F2F7AE8",
                          "Arn",
                        ],
                      },
                      "/*",
                    ],
                  ],
                },
              ],
            },
            Object {
              "Action": Array [
                "sqs:SendMessage",
                "sqs:GetQueueAttributes",
                "sqs:GetQueueUrl",
              ],
              "Effect": "Allow",
              "Resource": Object {
                "Fn::GetAtt": Array [
                  "ConstructHubIngestionQueue1AD94CA3",
                  "Arn",
                ],
              },
            },
          ],
          "Version": "2012-10-17",
        },
        "PolicyName": "ConstructHubDiscoveryServiceRoleDefaultPolicy9D5F91B3",
        "Roles": Array [
          Object {
            "Ref": "ConstructHubDiscoveryServiceRole1B3CFF96",
          },
        ],
      },
      "Type": "AWS::IAM::Policy",
    },
    "ConstructHubDiscoveryStagingBucket1F2F7AE8": Object {
      "DeletionPolicy": "Retain",
      "Properties": Object {
        "LifecycleConfiguration": Object {
          "Rules": Array [
            Object {
              "ExpirationInDays": 30,
              "Prefix": "staged/",
              "Status": "Enabled",
            },
          ],
        },
        "PublicAccessBlockConfiguration": Object {
          "BlockPublicAcls": true,
          "BlockPublicPolicy": true,
          "IgnorePublicAcls": true,
          "RestrictPublicBuckets": true,
        },
      },
      "Type": "AWS::S3::Bucket",
      "UpdateReplacePolicy": "Retain",
    },
    "ConstructHubIngestion407909CE": Object {
      "DependsOn": Array [
        "ConstructHubIngestionServiceRoleDefaultPolicyC0D2B6F2",
        "ConstructHubIngestionServiceRole6380BAB6",
      ],
      "Properties": Object {
        "Code": Object {
          "S3Bucket": Object {
            "Ref": "AssetParameters7f13b9a72d65559876670be18db0b859eb449e5dfde2e4c2d7ba74351b15f9cdS3BucketEA467212",
          },
          "S3Key": Object {
            "Fn::Join": Array [
              "",
              Array [
                Object {
                  "Fn::Select": Array [
                    0,
                    Object {
                      "Fn::Split": Array [
                        "||",
                        Object {
                          "Ref": "AssetParameters7f13b9a72d65559876670be18db0b859eb449e5dfde2e4c2d7ba74351b15f9cdS3VersionKeyA28589ED",
                        },
                      ],
                    },
                  ],
                },
                Object {
                  "Fn::Select": Array [
                    1,
                    Object {
                      "Fn::Split": Array [
                        "||",
                        Object {
                          "Ref": "AssetParameters7f13b9a72d65559876670be18db0b859eb449e5dfde2e4c2d7ba74351b15f9cdS3VersionKeyA28589ED",
                        },
                      ],
                    },
                  ],
                },
              ],
            ],
          },
        },
        "DeadLetterConfig": Object {
          "TargetArn": Object {
            "Fn::GetAtt": Array [
              "ConstructHubIngestionDeadLetterQueueFC1025F8",
              "Arn",
            ],
          },
        },
        "Description": "Ingests new package versions into the Construct Hub",
        "Environment": Object {
          "Variables": Object {
            "BUCKET_NAME": Object {
              "Ref": "ConstructHubPackageDataDC5EF35E",
            },
          },
        },
        "Handler": "index.handler",
        "MemorySize": 10240,
        "Role": Object {
          "Fn::GetAtt": Array [
            "ConstructHubIngestionServiceRole6380BAB6",
            "Arn",
          ],
        },
        "Runtime": "nodejs14.x",
        "Timeout": 900,
      },
      "Type": "AWS::Lambda::Function",
    },
    "ConstructHubIngestionDLQAlarm83BD1903": Object {
      "Properties": Object {
        "AlarmDescription": "The ingestion function failed for one or more packages",
        "ComparisonOperator": "GreaterThanOrEqualToThreshold",
        "Dimensions": Array [
          Object {
            "Name": "QueueName",
            "Value": Object {
              "Fn::GetAtt": Array [
                "ConstructHubIngestionDeadLetterQueueFC1025F8",
                "QueueName",
              ],
            },
          },
        ],
        "EvaluationPeriods": 1,
        "MetricName": "ApproximateNumberOfMessagesVisible",
        "Namespace": "AWS/SQS",
        "Period": 300,
        "Statistic": "Maximum",
        "Threshold": 1,
      },
      "Type": "AWS::CloudWatch::Alarm",
    },
    "ConstructHubIngestionDeadLetterQueueFC1025F8": Object {
      "DeletionPolicy": "Delete",
      "Properties": Object {
        "MessageRetentionPeriod": 1209600,
      },
      "Type": "AWS::SQS::Queue",
      "UpdateReplacePolicy": "Delete",
    },
    "ConstructHubIngestionEventInvokeConfig47AAD616": Object {
      "Properties": Object {
        "FunctionName": Object {
          "Ref": "ConstructHubIngestion407909CE",
        },
        "MaximumRetryAttempts": 2,
        "Qualifier": "$LATEST",
      },
      "Type": "AWS::Lambda::EventInvokeConfig",
    },
    "ConstructHubIngestionQueue1AD94CA3": Object {
      "DeletionPolicy": "Delete",
      "Properties": Object {
        "KmsMasterKeyId": "alias/aws/sqs",
        "VisibilityTimeout": 900,
      },
      "Type": "AWS::SQS::Queue",
      "UpdateReplacePolicy": "Delete",
    },
    "ConstructHubIngestionServiceRole6380BAB6": Object {
      "Properties": Object {
        "AssumeRolePolicyDocument": Object {
          "Statement": Array [
            Object {
              "Action": "sts:AssumeRole",
              "Effect": "Allow",
              "Principal": Object {
                "Service": "lambda.amazonaws.com",
              },
            },
          ],
          "Version": "2012-10-17",
        },
        "ManagedPolicyArns": Array [
          Object {
            "Fn::Join": Array [
              "",
              Array [
                "arn:",
                Object {
                  "Ref": "AWS::Partition",
                },
                ":iam::aws:policy/service-role/AWSLambdaBasicExecutionRole",
              ],
            ],
          },
        ],
      },
      "Type": "AWS::IAM::Role",
    },
    "ConstructHubIngestionServiceRoleDefaultPolicyC0D2B6F2": Object {
      "Properties": Object {
        "PolicyDocument": Object {
          "Statement": Array [
            Object {
              "Action": "sqs:SendMessage",
              "Effect": "Allow",
              "Resource": Object {
                "Fn::GetAtt": Array [
                  "ConstructHubIngestionDeadLetterQueueFC1025F8",
                  "Arn",
                ],
              },
            },
            Object {
              "Action": Array [
                "s3:DeleteObject*",
                "s3:PutObject*",
                "s3:Abort*",
              ],
              "Effect": "Allow",
              "Resource": Array [
                Object {
                  "Fn::GetAtt": Array [
                    "ConstructHubPackageDataDC5EF35E",
                    "Arn",
                  ],
                },
                Object {
                  "Fn::Join": Array [
                    "",
                    Array [
                      Object {
                        "Fn::GetAtt": Array [
                          "ConstructHubPackageDataDC5EF35E",
                          "Arn",
                        ],
                      },
                      "/*",
                    ],
                  ],
                },
              ],
            },
            Object {
              "Action": Array [
                "sqs:ReceiveMessage",
                "sqs:ChangeMessageVisibility",
                "sqs:GetQueueUrl",
                "sqs:DeleteMessage",
                "sqs:GetQueueAttributes",
              ],
              "Effect": "Allow",
              "Resource": Object {
                "Fn::GetAtt": Array [
                  "ConstructHubIngestionQueue1AD94CA3",
                  "Arn",
                ],
              },
            },
            Object {
              "Action": Array [
                "s3:GetObject*",
                "s3:GetBucket*",
                "s3:List*",
              ],
              "Effect": "Allow",
              "Resource": Array [
                Object {
                  "Fn::GetAtt": Array [
                    "ConstructHubDiscoveryStagingBucket1F2F7AE8",
                    "Arn",
                  ],
                },
                Object {
                  "Fn::Join": Array [
                    "",
                    Array [
                      Object {
                        "Fn::GetAtt": Array [
                          "ConstructHubDiscoveryStagingBucket1F2F7AE8",
                          "Arn",
                        ],
                      },
                      "/*",
                    ],
                  ],
                },
              ],
            },
          ],
          "Version": "2012-10-17",
        },
        "PolicyName": "ConstructHubIngestionServiceRoleDefaultPolicyC0D2B6F2",
        "Roles": Array [
          Object {
            "Ref": "ConstructHubIngestionServiceRole6380BAB6",
          },
        ],
      },
      "Type": "AWS::IAM::Policy",
    },
    "ConstructHubIngestionSqsEventSourceTestConstructHubIngestionQueue165B81E2C095FF2A": Object {
      "Properties": Object {
        "BatchSize": 1,
        "EventSourceArn": Object {
          "Fn::GetAtt": Array [
            "ConstructHubIngestionQueue1AD94CA3",
            "Arn",
          ],
        },
        "FunctionName": Object {
          "Ref": "ConstructHubIngestion407909CE",
        },
      },
      "Type": "AWS::Lambda::EventSourceMapping",
    },
    "ConstructHubMonitoringDashboard78E057C8": Object {
      "Properties": Object {
        "DashboardBody": Object {
          "Fn::Join": Array [
            "",
            Array [
              "{\\"widgets\\":[{\\"type\\":\\"metric\\",\\"width\\":24,\\"height\\":6,\\"x\\":0,\\"y\\":0,\\"properties\\":{\\"view\\":\\"timeSeries\\",\\"title\\":\\"Home Page Canary\\",\\"region\\":\\"",
              Object {
                "Ref": "AWS::Region",
              },
              "\\",\\"annotations\\":{\\"alarms\\":[\\"",
              Object {
                "Fn::GetAtt": Array [
                  "ConstructHubMonitoringWebCanaryHomePageErrorsE7BB4002",
                  "Arn",
                ],
              },
              "\\"]},\\"yAxis\\":{}}}]}",
            ],
          ],
        },
        "DashboardName": "construct-hub-high-severity",
      },
      "Type": "AWS::CloudWatch::Dashboard",
    },
    "ConstructHubMonitoringWatchfulDashboardB8493D55": Object {
      "Properties": Object {
        "DashboardBody": Object {
          "Fn::Join": Array [
            "",
            Array [
              "{\\"widgets\\":[{\\"type\\":\\"text\\",\\"width\\":24,\\"height\\":2,\\"x\\":0,\\"y\\":0,\\"properties\\":{\\"markdown\\":\\"# Ingestion Function\\\\n\\\\n[button:AWS Lambda Console](https://console.aws.amazon.com/lambda/home?region=",
              Object {
                "Ref": "AWS::Region",
              },
              "#/functions/",
              Object {
                "Ref": "ConstructHubIngestion407909CE",
              },
              "?tab=graph) [button:CloudWatch Logs](https://console.aws.amazon.com/cloudwatch/home?region=",
              Object {
                "Ref": "AWS::Region",
              },
              "#logEventViewer:group=/aws/lambda/",
              Object {
                "Ref": "ConstructHubIngestion407909CE",
              },
              ")\\"}},{\\"type\\":\\"metric\\",\\"width\\":6,\\"height\\":6,\\"x\\":0,\\"y\\":2,\\"properties\\":{\\"view\\":\\"timeSeries\\",\\"title\\":\\"Invocations/5min\\",\\"region\\":\\"",
              Object {
                "Ref": "AWS::Region",
              },
              "\\",\\"metrics\\":[[\\"AWS/Lambda\\",\\"Invocations\\",\\"FunctionName\\",\\"",
              Object {
                "Ref": "ConstructHubIngestion407909CE",
              },
              "\\",{\\"stat\\":\\"Sum\\"}]],\\"yAxis\\":{}}},{\\"type\\":\\"metric\\",\\"width\\":6,\\"height\\":6,\\"x\\":6,\\"y\\":2,\\"properties\\":{\\"view\\":\\"timeSeries\\",\\"title\\":\\"Errors/5min\\",\\"region\\":\\"",
              Object {
                "Ref": "AWS::Region",
              },
              "\\",\\"metrics\\":[[\\"AWS/Lambda\\",\\"Errors\\",\\"FunctionName\\",\\"",
              Object {
                "Ref": "ConstructHubIngestion407909CE",
              },
              "\\",{\\"stat\\":\\"Sum\\"}]],\\"annotations\\":{\\"horizontal\\":[{\\"label\\":\\"Errors > 0 for 3 datapoints within 15 minutes\\",\\"value\\":0,\\"yAxis\\":\\"left\\"}]},\\"yAxis\\":{}}},{\\"type\\":\\"metric\\",\\"width\\":6,\\"height\\":6,\\"x\\":12,\\"y\\":2,\\"properties\\":{\\"view\\":\\"timeSeries\\",\\"title\\":\\"Throttles/5min\\",\\"region\\":\\"",
              Object {
                "Ref": "AWS::Region",
              },
              "\\",\\"metrics\\":[[\\"AWS/Lambda\\",\\"Throttles\\",\\"FunctionName\\",\\"",
              Object {
                "Ref": "ConstructHubIngestion407909CE",
              },
              "\\",{\\"stat\\":\\"Sum\\"}]],\\"annotations\\":{\\"horizontal\\":[{\\"label\\":\\"Throttles > 0 for 3 datapoints within 15 minutes\\",\\"value\\":0,\\"yAxis\\":\\"left\\"}]},\\"yAxis\\":{}}},{\\"type\\":\\"metric\\",\\"width\\":6,\\"height\\":6,\\"x\\":18,\\"y\\":2,\\"properties\\":{\\"view\\":\\"timeSeries\\",\\"title\\":\\"Duration/5min\\",\\"region\\":\\"",
              Object {
                "Ref": "AWS::Region",
              },
              "\\",\\"metrics\\":[[\\"AWS/Lambda\\",\\"Duration\\",\\"FunctionName\\",\\"",
              Object {
                "Ref": "ConstructHubIngestion407909CE",
              },
              "\\",{\\"label\\":\\"p99\\",\\"stat\\":\\"p99\\"}]],\\"annotations\\":{\\"horizontal\\":[{\\"label\\":\\"p99 > 720000 for 3 datapoints within 15 minutes\\",\\"value\\":720000,\\"yAxis\\":\\"left\\"}]},\\"yAxis\\":{}}},{\\"type\\":\\"text\\",\\"width\\":24,\\"height\\":2,\\"x\\":0,\\"y\\":8,\\"properties\\":{\\"markdown\\":\\"# Discovery Function\\\\n\\\\n[button:AWS Lambda Console](https://console.aws.amazon.com/lambda/home?region=",
              Object {
                "Ref": "AWS::Region",
              },
              "#/functions/",
              Object {
                "Ref": "ConstructHubDiscoveryD6EEC2B8",
              },
              "?tab=graph) [button:CloudWatch Logs](https://console.aws.amazon.com/cloudwatch/home?region=",
              Object {
                "Ref": "AWS::Region",
              },
              "#logEventViewer:group=/aws/lambda/",
              Object {
                "Ref": "ConstructHubDiscoveryD6EEC2B8",
              },
              ")\\"}},{\\"type\\":\\"metric\\",\\"width\\":6,\\"height\\":6,\\"x\\":0,\\"y\\":10,\\"properties\\":{\\"view\\":\\"timeSeries\\",\\"title\\":\\"Invocations/5min\\",\\"region\\":\\"",
              Object {
                "Ref": "AWS::Region",
              },
              "\\",\\"metrics\\":[[\\"AWS/Lambda\\",\\"Invocations\\",\\"FunctionName\\",\\"",
              Object {
                "Ref": "ConstructHubDiscoveryD6EEC2B8",
              },
              "\\",{\\"stat\\":\\"Sum\\"}]],\\"yAxis\\":{}}},{\\"type\\":\\"metric\\",\\"width\\":6,\\"height\\":6,\\"x\\":6,\\"y\\":10,\\"properties\\":{\\"view\\":\\"timeSeries\\",\\"title\\":\\"Errors/5min\\",\\"region\\":\\"",
              Object {
                "Ref": "AWS::Region",
              },
              "\\",\\"metrics\\":[[\\"AWS/Lambda\\",\\"Errors\\",\\"FunctionName\\",\\"",
              Object {
                "Ref": "ConstructHubDiscoveryD6EEC2B8",
              },
              "\\",{\\"stat\\":\\"Sum\\"}]],\\"annotations\\":{\\"horizontal\\":[{\\"label\\":\\"Errors > 0 for 3 datapoints within 15 minutes\\",\\"value\\":0,\\"yAxis\\":\\"left\\"}]},\\"yAxis\\":{}}},{\\"type\\":\\"metric\\",\\"width\\":6,\\"height\\":6,\\"x\\":12,\\"y\\":10,\\"properties\\":{\\"view\\":\\"timeSeries\\",\\"title\\":\\"Throttles/5min\\",\\"region\\":\\"",
              Object {
                "Ref": "AWS::Region",
              },
              "\\",\\"metrics\\":[[\\"AWS/Lambda\\",\\"Throttles\\",\\"FunctionName\\",\\"",
              Object {
                "Ref": "ConstructHubDiscoveryD6EEC2B8",
              },
              "\\",{\\"stat\\":\\"Sum\\"}]],\\"annotations\\":{\\"horizontal\\":[{\\"label\\":\\"Throttles > 0 for 3 datapoints within 15 minutes\\",\\"value\\":0,\\"yAxis\\":\\"left\\"}]},\\"yAxis\\":{}}},{\\"type\\":\\"metric\\",\\"width\\":6,\\"height\\":6,\\"x\\":18,\\"y\\":10,\\"properties\\":{\\"view\\":\\"timeSeries\\",\\"title\\":\\"Duration/5min\\",\\"region\\":\\"",
              Object {
                "Ref": "AWS::Region",
              },
              "\\",\\"metrics\\":[[\\"AWS/Lambda\\",\\"Duration\\",\\"FunctionName\\",\\"",
              Object {
                "Ref": "ConstructHubDiscoveryD6EEC2B8",
              },
              "\\",{\\"label\\":\\"p99\\",\\"stat\\":\\"p99\\"}]],\\"annotations\\":{\\"horizontal\\":[{\\"label\\":\\"p99 > 720000 for 3 datapoints within 15 minutes\\",\\"value\\":720000,\\"yAxis\\":\\"left\\"}]},\\"yAxis\\":{}}},{\\"type\\":\\"text\\",\\"width\\":24,\\"height\\":2,\\"x\\":0,\\"y\\":16,\\"properties\\":{\\"markdown\\":\\"# Transliterator Function\\\\n\\\\n[button:AWS Lambda Console](https://console.aws.amazon.com/lambda/home?region=",
              Object {
                "Ref": "AWS::Region",
              },
              "#/functions/",
              Object {
                "Ref": "ConstructHubTransliterator9C48708A",
              },
              "?tab=graph) [button:CloudWatch Logs](https://console.aws.amazon.com/cloudwatch/home?region=",
              Object {
                "Ref": "AWS::Region",
              },
              "#logEventViewer:group=/aws/lambda/",
              Object {
                "Ref": "ConstructHubTransliterator9C48708A",
              },
              ")\\"}},{\\"type\\":\\"metric\\",\\"width\\":6,\\"height\\":6,\\"x\\":0,\\"y\\":18,\\"properties\\":{\\"view\\":\\"timeSeries\\",\\"title\\":\\"Invocations/5min\\",\\"region\\":\\"",
              Object {
                "Ref": "AWS::Region",
              },
              "\\",\\"metrics\\":[[\\"AWS/Lambda\\",\\"Invocations\\",\\"FunctionName\\",\\"",
              Object {
                "Ref": "ConstructHubTransliterator9C48708A",
              },
              "\\",{\\"stat\\":\\"Sum\\"}]],\\"yAxis\\":{}}},{\\"type\\":\\"metric\\",\\"width\\":6,\\"height\\":6,\\"x\\":6,\\"y\\":18,\\"properties\\":{\\"view\\":\\"timeSeries\\",\\"title\\":\\"Errors/5min\\",\\"region\\":\\"",
              Object {
                "Ref": "AWS::Region",
              },
              "\\",\\"metrics\\":[[\\"AWS/Lambda\\",\\"Errors\\",\\"FunctionName\\",\\"",
              Object {
                "Ref": "ConstructHubTransliterator9C48708A",
              },
              "\\",{\\"stat\\":\\"Sum\\"}]],\\"annotations\\":{\\"horizontal\\":[{\\"label\\":\\"Errors > 0 for 3 datapoints within 15 minutes\\",\\"value\\":0,\\"yAxis\\":\\"left\\"}]},\\"yAxis\\":{}}},{\\"type\\":\\"metric\\",\\"width\\":6,\\"height\\":6,\\"x\\":12,\\"y\\":18,\\"properties\\":{\\"view\\":\\"timeSeries\\",\\"title\\":\\"Throttles/5min\\",\\"region\\":\\"",
              Object {
                "Ref": "AWS::Region",
              },
              "\\",\\"metrics\\":[[\\"AWS/Lambda\\",\\"Throttles\\",\\"FunctionName\\",\\"",
              Object {
                "Ref": "ConstructHubTransliterator9C48708A",
              },
              "\\",{\\"stat\\":\\"Sum\\"}]],\\"annotations\\":{\\"horizontal\\":[{\\"label\\":\\"Throttles > 0 for 3 datapoints within 15 minutes\\",\\"value\\":0,\\"yAxis\\":\\"left\\"}]},\\"yAxis\\":{}}},{\\"type\\":\\"metric\\",\\"width\\":6,\\"height\\":6,\\"x\\":18,\\"y\\":18,\\"properties\\":{\\"view\\":\\"timeSeries\\",\\"title\\":\\"Duration/5min\\",\\"region\\":\\"",
              Object {
                "Ref": "AWS::Region",
              },
              "\\",\\"metrics\\":[[\\"AWS/Lambda\\",\\"Duration\\",\\"FunctionName\\",\\"",
              Object {
                "Ref": "ConstructHubTransliterator9C48708A",
              },
              "\\",{\\"label\\":\\"p99\\",\\"stat\\":\\"p99\\"}]],\\"annotations\\":{\\"horizontal\\":[{\\"label\\":\\"p99 > 720000 for 3 datapoints within 15 minutes\\",\\"value\\":720000,\\"yAxis\\":\\"left\\"}]},\\"yAxis\\":{}}},{\\"type\\":\\"text\\",\\"width\\":24,\\"height\\":2,\\"x\\":0,\\"y\\":24,\\"properties\\":{\\"markdown\\":\\"# Catalog Builder Function\\\\n\\\\n[button:AWS Lambda Console](https://console.aws.amazon.com/lambda/home?region=",
              Object {
                "Ref": "AWS::Region",
              },
              "#/functions/",
              Object {
                "Ref": "ConstructHubCatalogBuilder5A9DE4AF",
              },
              "?tab=graph) [button:CloudWatch Logs](https://console.aws.amazon.com/cloudwatch/home?region=",
              Object {
                "Ref": "AWS::Region",
              },
              "#logEventViewer:group=/aws/lambda/",
              Object {
                "Ref": "ConstructHubCatalogBuilder5A9DE4AF",
              },
              ")\\"}},{\\"type\\":\\"metric\\",\\"width\\":6,\\"height\\":6,\\"x\\":0,\\"y\\":26,\\"properties\\":{\\"view\\":\\"timeSeries\\",\\"title\\":\\"Invocations/5min\\",\\"region\\":\\"",
              Object {
                "Ref": "AWS::Region",
              },
              "\\",\\"metrics\\":[[\\"AWS/Lambda\\",\\"Invocations\\",\\"FunctionName\\",\\"",
              Object {
                "Ref": "ConstructHubCatalogBuilder5A9DE4AF",
              },
              "\\",{\\"stat\\":\\"Sum\\"}]],\\"yAxis\\":{}}},{\\"type\\":\\"metric\\",\\"width\\":6,\\"height\\":6,\\"x\\":6,\\"y\\":26,\\"properties\\":{\\"view\\":\\"timeSeries\\",\\"title\\":\\"Errors/5min\\",\\"region\\":\\"",
              Object {
                "Ref": "AWS::Region",
              },
              "\\",\\"metrics\\":[[\\"AWS/Lambda\\",\\"Errors\\",\\"FunctionName\\",\\"",
              Object {
                "Ref": "ConstructHubCatalogBuilder5A9DE4AF",
              },
              "\\",{\\"stat\\":\\"Sum\\"}]],\\"annotations\\":{\\"horizontal\\":[{\\"label\\":\\"Errors > 0 for 3 datapoints within 15 minutes\\",\\"value\\":0,\\"yAxis\\":\\"left\\"}]},\\"yAxis\\":{}}},{\\"type\\":\\"metric\\",\\"width\\":6,\\"height\\":6,\\"x\\":12,\\"y\\":26,\\"properties\\":{\\"view\\":\\"timeSeries\\",\\"title\\":\\"Throttles/5min\\",\\"region\\":\\"",
              Object {
                "Ref": "AWS::Region",
              },
              "\\",\\"metrics\\":[[\\"AWS/Lambda\\",\\"Throttles\\",\\"FunctionName\\",\\"",
              Object {
                "Ref": "ConstructHubCatalogBuilder5A9DE4AF",
              },
              "\\",{\\"stat\\":\\"Sum\\"}]],\\"annotations\\":{\\"horizontal\\":[{\\"label\\":\\"Throttles > 0 for 3 datapoints within 15 minutes\\",\\"value\\":0,\\"yAxis\\":\\"left\\"}]},\\"yAxis\\":{}}},{\\"type\\":\\"metric\\",\\"width\\":6,\\"height\\":6,\\"x\\":18,\\"y\\":26,\\"properties\\":{\\"view\\":\\"timeSeries\\",\\"title\\":\\"Duration/5min\\",\\"region\\":\\"",
              Object {
                "Ref": "AWS::Region",
              },
              "\\",\\"metrics\\":[[\\"AWS/Lambda\\",\\"Duration\\",\\"FunctionName\\",\\"",
              Object {
                "Ref": "ConstructHubCatalogBuilder5A9DE4AF",
              },
              "\\",{\\"label\\":\\"p99\\",\\"stat\\":\\"p99\\"}]],\\"annotations\\":{\\"horizontal\\":[{\\"label\\":\\"p99 > 720000 for 3 datapoints within 15 minutes\\",\\"value\\":720000,\\"yAxis\\":\\"left\\"}]},\\"yAxis\\":{}}}]}",
            ],
          ],
        },
        "DashboardName": "construct-hub",
      },
      "Type": "AWS::CloudWatch::Dashboard",
    },
    "ConstructHubMonitoringWatchfulTestConstructHubCatalogBuilderC9A41048DurationAlarm557052D9": Object {
      "Properties": Object {
        "AlarmActions": Array [],
        "AlarmDescription": "p99 latency >= 720s (80%)",
        "ComparisonOperator": "GreaterThanThreshold",
        "EvaluationPeriods": 3,
        "Metrics": Array [
          Object {
            "Id": "m1",
            "Label": "p99",
            "MetricStat": Object {
              "Metric": Object {
                "Dimensions": Array [
                  Object {
                    "Name": "FunctionName",
                    "Value": Object {
                      "Ref": "ConstructHubCatalogBuilder5A9DE4AF",
                    },
                  },
                ],
                "MetricName": "Duration",
                "Namespace": "AWS/Lambda",
              },
              "Period": 300,
              "Stat": "p99",
            },
            "ReturnData": true,
          },
        ],
        "Threshold": 720000,
      },
      "Type": "AWS::CloudWatch::Alarm",
    },
    "ConstructHubMonitoringWatchfulTestConstructHubCatalogBuilderC9A41048ErrorsAlarmF91F07CD": Object {
      "Properties": Object {
        "AlarmActions": Array [],
        "AlarmDescription": "Over 0 errors per minute",
        "ComparisonOperator": "GreaterThanThreshold",
        "Dimensions": Array [
          Object {
            "Name": "FunctionName",
            "Value": Object {
              "Ref": "ConstructHubCatalogBuilder5A9DE4AF",
            },
          },
        ],
        "EvaluationPeriods": 3,
        "MetricName": "Errors",
        "Namespace": "AWS/Lambda",
        "Period": 300,
        "Statistic": "Sum",
        "Threshold": 0,
      },
      "Type": "AWS::CloudWatch::Alarm",
    },
    "ConstructHubMonitoringWatchfulTestConstructHubCatalogBuilderC9A41048ThrottlesAlarm2A5B0492": Object {
      "Properties": Object {
        "AlarmActions": Array [],
        "AlarmDescription": "Over 0 throttles per minute",
        "ComparisonOperator": "GreaterThanThreshold",
        "Dimensions": Array [
          Object {
            "Name": "FunctionName",
            "Value": Object {
              "Ref": "ConstructHubCatalogBuilder5A9DE4AF",
            },
          },
        ],
        "EvaluationPeriods": 3,
        "MetricName": "Throttles",
        "Namespace": "AWS/Lambda",
        "Period": 300,
        "Statistic": "Sum",
        "Threshold": 0,
      },
      "Type": "AWS::CloudWatch::Alarm",
    },
    "ConstructHubMonitoringWatchfulTestConstructHubDiscovery5714D5BBDurationAlarm5CFE5B52": Object {
      "Properties": Object {
        "AlarmActions": Array [],
        "AlarmDescription": "p99 latency >= 720s (80%)",
        "ComparisonOperator": "GreaterThanThreshold",
        "EvaluationPeriods": 3,
        "Metrics": Array [
          Object {
            "Id": "m1",
            "Label": "p99",
            "MetricStat": Object {
              "Metric": Object {
                "Dimensions": Array [
                  Object {
                    "Name": "FunctionName",
                    "Value": Object {
                      "Ref": "ConstructHubDiscoveryD6EEC2B8",
                    },
                  },
                ],
                "MetricName": "Duration",
                "Namespace": "AWS/Lambda",
              },
              "Period": 300,
              "Stat": "p99",
            },
            "ReturnData": true,
          },
        ],
        "Threshold": 720000,
      },
      "Type": "AWS::CloudWatch::Alarm",
    },
    "ConstructHubMonitoringWatchfulTestConstructHubDiscovery5714D5BBErrorsAlarm373566EE": Object {
      "Properties": Object {
        "AlarmActions": Array [],
        "AlarmDescription": "Over 0 errors per minute",
        "ComparisonOperator": "GreaterThanThreshold",
        "Dimensions": Array [
          Object {
            "Name": "FunctionName",
            "Value": Object {
              "Ref": "ConstructHubDiscoveryD6EEC2B8",
            },
          },
        ],
        "EvaluationPeriods": 3,
        "MetricName": "Errors",
        "Namespace": "AWS/Lambda",
        "Period": 300,
        "Statistic": "Sum",
        "Threshold": 0,
      },
      "Type": "AWS::CloudWatch::Alarm",
    },
    "ConstructHubMonitoringWatchfulTestConstructHubDiscovery5714D5BBThrottlesAlarm261A4778": Object {
      "Properties": Object {
        "AlarmActions": Array [],
        "AlarmDescription": "Over 0 throttles per minute",
        "ComparisonOperator": "GreaterThanThreshold",
        "Dimensions": Array [
          Object {
            "Name": "FunctionName",
            "Value": Object {
              "Ref": "ConstructHubDiscoveryD6EEC2B8",
            },
          },
        ],
        "EvaluationPeriods": 3,
        "MetricName": "Throttles",
        "Namespace": "AWS/Lambda",
        "Period": 300,
        "Statistic": "Sum",
        "Threshold": 0,
      },
      "Type": "AWS::CloudWatch::Alarm",
    },
    "ConstructHubMonitoringWatchfulTestConstructHubIngestionAE667A08DurationAlarm8C97ADAD": Object {
      "Properties": Object {
        "AlarmActions": Array [],
        "AlarmDescription": "p99 latency >= 720s (80%)",
        "ComparisonOperator": "GreaterThanThreshold",
        "EvaluationPeriods": 3,
        "Metrics": Array [
          Object {
            "Id": "m1",
            "Label": "p99",
            "MetricStat": Object {
              "Metric": Object {
                "Dimensions": Array [
                  Object {
                    "Name": "FunctionName",
                    "Value": Object {
                      "Ref": "ConstructHubIngestion407909CE",
                    },
                  },
                ],
                "MetricName": "Duration",
                "Namespace": "AWS/Lambda",
              },
              "Period": 300,
              "Stat": "p99",
            },
            "ReturnData": true,
          },
        ],
        "Threshold": 720000,
      },
      "Type": "AWS::CloudWatch::Alarm",
    },
    "ConstructHubMonitoringWatchfulTestConstructHubIngestionAE667A08ErrorsAlarm76E1369B": Object {
      "Properties": Object {
        "AlarmActions": Array [],
        "AlarmDescription": "Over 0 errors per minute",
        "ComparisonOperator": "GreaterThanThreshold",
        "Dimensions": Array [
          Object {
            "Name": "FunctionName",
            "Value": Object {
              "Ref": "ConstructHubIngestion407909CE",
            },
          },
        ],
        "EvaluationPeriods": 3,
        "MetricName": "Errors",
        "Namespace": "AWS/Lambda",
        "Period": 300,
        "Statistic": "Sum",
        "Threshold": 0,
      },
      "Type": "AWS::CloudWatch::Alarm",
    },
    "ConstructHubMonitoringWatchfulTestConstructHubIngestionAE667A08ThrottlesAlarm2CD0B31C": Object {
      "Properties": Object {
        "AlarmActions": Array [],
        "AlarmDescription": "Over 0 throttles per minute",
        "ComparisonOperator": "GreaterThanThreshold",
        "Dimensions": Array [
          Object {
            "Name": "FunctionName",
            "Value": Object {
              "Ref": "ConstructHubIngestion407909CE",
            },
          },
        ],
        "EvaluationPeriods": 3,
        "MetricName": "Throttles",
        "Namespace": "AWS/Lambda",
        "Period": 300,
        "Statistic": "Sum",
        "Threshold": 0,
      },
      "Type": "AWS::CloudWatch::Alarm",
    },
    "ConstructHubMonitoringWatchfulTestConstructHubTransliterator3B0A6087DurationAlarm0D60D33F": Object {
      "Properties": Object {
        "AlarmActions": Array [],
        "AlarmDescription": "p99 latency >= 720s (80%)",
        "ComparisonOperator": "GreaterThanThreshold",
        "EvaluationPeriods": 3,
        "Metrics": Array [
          Object {
            "Id": "m1",
            "Label": "p99",
            "MetricStat": Object {
              "Metric": Object {
                "Dimensions": Array [
                  Object {
                    "Name": "FunctionName",
                    "Value": Object {
                      "Ref": "ConstructHubTransliterator9C48708A",
                    },
                  },
                ],
                "MetricName": "Duration",
                "Namespace": "AWS/Lambda",
              },
              "Period": 300,
              "Stat": "p99",
            },
            "ReturnData": true,
          },
        ],
        "Threshold": 720000,
      },
      "Type": "AWS::CloudWatch::Alarm",
    },
    "ConstructHubMonitoringWatchfulTestConstructHubTransliterator3B0A6087ErrorsAlarm1EDE57BC": Object {
      "Properties": Object {
        "AlarmActions": Array [],
        "AlarmDescription": "Over 0 errors per minute",
        "ComparisonOperator": "GreaterThanThreshold",
        "Dimensions": Array [
          Object {
            "Name": "FunctionName",
            "Value": Object {
              "Ref": "ConstructHubTransliterator9C48708A",
            },
          },
        ],
        "EvaluationPeriods": 3,
        "MetricName": "Errors",
        "Namespace": "AWS/Lambda",
        "Period": 300,
        "Statistic": "Sum",
        "Threshold": 0,
      },
      "Type": "AWS::CloudWatch::Alarm",
    },
    "ConstructHubMonitoringWatchfulTestConstructHubTransliterator3B0A6087ThrottlesAlarm34A8C7C1": Object {
      "Properties": Object {
        "AlarmActions": Array [],
        "AlarmDescription": "Over 0 throttles per minute",
        "ComparisonOperator": "GreaterThanThreshold",
        "Dimensions": Array [
          Object {
            "Name": "FunctionName",
            "Value": Object {
              "Ref": "ConstructHubTransliterator9C48708A",
            },
          },
        ],
        "EvaluationPeriods": 3,
        "MetricName": "Throttles",
        "Namespace": "AWS/Lambda",
        "Period": 300,
        "Statistic": "Sum",
        "Threshold": 0,
      },
      "Type": "AWS::CloudWatch::Alarm",
    },
    "ConstructHubMonitoringWebCanaryHomePageErrorsE7BB4002": Object {
      "Properties": Object {
        "AlarmActions": Array [
          "arn:aws:sns:us-east-1:123456789012:mystack-mytopic-NZJ5JSMVGFIE",
        ],
        "AlarmDescription": Object {
          "Fn::Join": Array [
            "",
            Array [
              "80% error rate for https://",
              Object {
                "Fn::GetAtt": Array [
                  "ConstructHubWebAppDistribution1F181DC9",
                  "DomainName",
                ],
              },
              " (Home Page)",
            ],
          ],
        },
        "ComparisonOperator": "GreaterThanOrEqualToThreshold",
        "EvaluationPeriods": 1,
        "Metrics": Array [
          Object {
            "Id": "m1",
            "Label": Object {
              "Fn::Join": Array [
                "",
                Array [
                  "https://",
                  Object {
                    "Fn::GetAtt": Array [
                      "ConstructHubWebAppDistribution1F181DC9",
                      "DomainName",
                    ],
                  },
                  " Errors",
                ],
              ],
            },
            "MetricStat": Object {
              "Metric": Object {
                "Dimensions": Array [
                  Object {
                    "Name": "FunctionName",
                    "Value": Object {
                      "Ref": "ConstructHubMonitoringWebCanaryHomePageHttpGetFunctionF27ADDC8",
                    },
                  },
                ],
                "MetricName": "Errors",
                "Namespace": "AWS/Lambda",
              },
              "Period": 300,
              "Stat": "Sum",
            },
            "ReturnData": true,
          },
        ],
        "Threshold": 4,
        "TreatMissingData": "breaching",
      },
      "Type": "AWS::CloudWatch::Alarm",
    },
    "ConstructHubMonitoringWebCanaryHomePageHttpGetFunctionF27ADDC8": Object {
      "DependsOn": Array [
        "ConstructHubMonitoringWebCanaryHomePageHttpGetFunctionServiceRole9AAAD93C",
      ],
      "Properties": Object {
        "Code": Object {
          "S3Bucket": Object {
            "Ref": "AssetParameters59be5a60739e4f0f9b881492bce41ccffa8d47d16b0a4d640db1bb8200f48bd5S3BucketFA2341B6",
          },
          "S3Key": Object {
            "Fn::Join": Array [
              "",
              Array [
                Object {
                  "Fn::Select": Array [
                    0,
                    Object {
                      "Fn::Split": Array [
                        "||",
                        Object {
                          "Ref": "AssetParameters59be5a60739e4f0f9b881492bce41ccffa8d47d16b0a4d640db1bb8200f48bd5S3VersionKeyB4EE9C49",
                        },
                      ],
                    },
                  ],
                },
                Object {
                  "Fn::Select": Array [
                    1,
                    Object {
                      "Fn::Split": Array [
                        "||",
                        Object {
                          "Ref": "AssetParameters59be5a60739e4f0f9b881492bce41ccffa8d47d16b0a4d640db1bb8200f48bd5S3VersionKeyB4EE9C49",
                        },
                      ],
                    },
                  ],
                },
              ],
            ],
          },
        },
        "Description": Object {
          "Fn::Join": Array [
            "",
            Array [
              "HTTP GET https://",
              Object {
                "Fn::GetAtt": Array [
                  "ConstructHubWebAppDistribution1F181DC9",
                  "DomainName",
                ],
              },
              ": Home Page",
            ],
          ],
        },
        "Environment": Object {
          "Variables": Object {
            "URL": Object {
              "Fn::Join": Array [
                "",
                Array [
                  "https://",
                  Object {
                    "Fn::GetAtt": Array [
                      "ConstructHubWebAppDistribution1F181DC9",
                      "DomainName",
                    ],
                  },
                ],
              ],
            },
          },
        },
        "Handler": "index.handler",
        "Role": Object {
          "Fn::GetAtt": Array [
            "ConstructHubMonitoringWebCanaryHomePageHttpGetFunctionServiceRole9AAAD93C",
            "Arn",
          ],
        },
        "Runtime": "nodejs14.x",
      },
      "Type": "AWS::Lambda::Function",
    },
    "ConstructHubMonitoringWebCanaryHomePageHttpGetFunctionServiceRole9AAAD93C": Object {
      "Properties": Object {
        "AssumeRolePolicyDocument": Object {
          "Statement": Array [
            Object {
              "Action": "sts:AssumeRole",
              "Effect": "Allow",
              "Principal": Object {
                "Service": "lambda.amazonaws.com",
              },
            },
          ],
          "Version": "2012-10-17",
        },
        "ManagedPolicyArns": Array [
          Object {
            "Fn::Join": Array [
              "",
              Array [
                "arn:",
                Object {
                  "Ref": "AWS::Partition",
                },
                ":iam::aws:policy/service-role/AWSLambdaBasicExecutionRole",
              ],
            ],
          },
        ],
      },
      "Type": "AWS::IAM::Role",
    },
    "ConstructHubMonitoringWebCanaryHomePageRuleAllowEventRuleTestConstructHubMonitoringWebCanaryHomePageHttpGetFunction941819C9E47F90EE": Object {
      "Properties": Object {
        "Action": "lambda:InvokeFunction",
        "FunctionName": Object {
          "Fn::GetAtt": Array [
            "ConstructHubMonitoringWebCanaryHomePageHttpGetFunctionF27ADDC8",
            "Arn",
          ],
        },
        "Principal": "events.amazonaws.com",
        "SourceArn": Object {
          "Fn::GetAtt": Array [
            "ConstructHubMonitoringWebCanaryHomePageRuleE14F9F4E",
            "Arn",
          ],
        },
      },
      "Type": "AWS::Lambda::Permission",
    },
    "ConstructHubMonitoringWebCanaryHomePageRuleE14F9F4E": Object {
      "Properties": Object {
        "ScheduleExpression": "rate(1 minute)",
        "State": "ENABLED",
        "Targets": Array [
          Object {
            "Arn": Object {
              "Fn::GetAtt": Array [
                "ConstructHubMonitoringWebCanaryHomePageHttpGetFunctionF27ADDC8",
                "Arn",
              ],
            },
            "Id": "Target0",
          },
        ],
      },
      "Type": "AWS::Events::Rule",
    },
    "ConstructHubPackageDataAllowBucketNotificationsToTestConstructHubCatalogBuilderC9A41048952FCDC8": Object {
      "Properties": Object {
        "Action": "lambda:InvokeFunction",
        "FunctionName": Object {
          "Fn::GetAtt": Array [
            "ConstructHubCatalogBuilder5A9DE4AF",
            "Arn",
          ],
        },
        "Principal": "s3.amazonaws.com",
        "SourceAccount": Object {
          "Ref": "AWS::AccountId",
        },
        "SourceArn": Object {
          "Fn::GetAtt": Array [
            "ConstructHubPackageDataDC5EF35E",
            "Arn",
          ],
        },
      },
      "Type": "AWS::Lambda::Permission",
    },
    "ConstructHubPackageDataAllowBucketNotificationsToTestConstructHubTransliterator3B0A6087EA339303": Object {
      "Properties": Object {
        "Action": "lambda:InvokeFunction",
        "FunctionName": Object {
          "Fn::GetAtt": Array [
            "ConstructHubTransliterator9C48708A",
            "Arn",
          ],
        },
        "Principal": "s3.amazonaws.com",
        "SourceAccount": Object {
          "Ref": "AWS::AccountId",
        },
        "SourceArn": Object {
          "Fn::GetAtt": Array [
            "ConstructHubPackageDataDC5EF35E",
            "Arn",
          ],
        },
      },
      "Type": "AWS::Lambda::Permission",
    },
    "ConstructHubPackageDataDC5EF35E": Object {
      "DeletionPolicy": "Retain",
      "Properties": Object {
        "BucketEncryption": Object {
          "ServerSideEncryptionConfiguration": Array [
            Object {
              "ServerSideEncryptionByDefault": Object {
                "SSEAlgorithm": "AES256",
              },
            },
          ],
        },
        "LifecycleConfiguration": Object {
          "Rules": Array [
            Object {
              "AbortIncompleteMultipartUpload": Object {
                "DaysAfterInitiation": 1,
              },
              "Status": "Enabled",
            },
            Object {
              "NoncurrentVersionTransitions": Array [
                Object {
                  "StorageClass": "STANDARD_IA",
                  "TransitionInDays": 31,
                },
              ],
              "Status": "Enabled",
            },
            Object {
              "NoncurrentVersionExpirationInDays": 90,
              "Status": "Enabled",
            },
          ],
        },
        "PublicAccessBlockConfiguration": Object {
          "BlockPublicAcls": true,
          "BlockPublicPolicy": true,
          "IgnorePublicAcls": true,
          "RestrictPublicBuckets": true,
        },
        "VersioningConfiguration": Object {
          "Status": "Enabled",
        },
      },
      "Type": "AWS::S3::Bucket",
      "UpdateReplacePolicy": "Retain",
    },
    "ConstructHubPackageDataNotifications81B45141": Object {
      "DependsOn": Array [
        "ConstructHubPackageDataAllowBucketNotificationsToTestConstructHubCatalogBuilderC9A41048952FCDC8",
        "ConstructHubPackageDataAllowBucketNotificationsToTestConstructHubTransliterator3B0A6087EA339303",
      ],
      "Properties": Object {
        "BucketName": Object {
          "Ref": "ConstructHubPackageDataDC5EF35E",
        },
        "NotificationConfiguration": Object {
          "LambdaFunctionConfigurations": Array [
            Object {
              "Events": Array [
                "s3:ObjectCreated:*",
              ],
              "Filter": Object {
                "Key": Object {
                  "FilterRules": Array [
                    Object {
                      "Name": "suffix",
                      "Value": "/package.tgz",
                    },
                    Object {
                      "Name": "prefix",
                      "Value": "data/",
                    },
                  ],
                },
              },
              "LambdaFunctionArn": Object {
                "Fn::GetAtt": Array [
                  "ConstructHubTransliterator9C48708A",
                  "Arn",
                ],
              },
            },
            Object {
              "Events": Array [
                "s3:ObjectCreated:*",
              ],
              "Filter": Object {
                "Key": Object {
                  "FilterRules": Array [
                    Object {
                      "Name": "suffix",
                      "Value": "/assembly.json",
                    },
                    Object {
                      "Name": "prefix",
                      "Value": "data/",
                    },
                  ],
                },
              },
              "LambdaFunctionArn": Object {
                "Fn::GetAtt": Array [
                  "ConstructHubCatalogBuilder5A9DE4AF",
                  "Arn",
                ],
              },
            },
          ],
        },
        "ServiceToken": Object {
          "Fn::GetAtt": Array [
            "BucketNotificationsHandler050a0587b7544547bf325f094a3db8347ECC3691",
            "Arn",
          ],
        },
      },
      "Type": "Custom::S3BucketNotifications",
    },
    "ConstructHubPackageDataPolicy4615475A": Object {
      "Properties": Object {
        "Bucket": Object {
          "Ref": "ConstructHubPackageDataDC5EF35E",
        },
        "PolicyDocument": Object {
          "Statement": Array [
            Object {
              "Action": "s3:GetObject",
              "Effect": "Allow",
              "Principal": Object {
                "CanonicalUser": Object {
                  "Fn::GetAtt": Array [
                    "ConstructHubWebAppDistributionOrigin2S3OriginDA7E7FF4",
                    "S3CanonicalUserId",
                  ],
                },
              },
              "Resource": Object {
                "Fn::Join": Array [
                  "",
                  Array [
                    Object {
                      "Fn::GetAtt": Array [
                        "ConstructHubPackageDataDC5EF35E",
                        "Arn",
                      ],
                    },
                    "/*",
                  ],
                ],
              },
            },
          ],
          "Version": "2012-10-17",
        },
      },
      "Type": "AWS::S3::BucketPolicy",
    },
    "ConstructHubTransliterator9C48708A": Object {
      "DependsOn": Array [
        "ConstructHubTransliteratorServiceRoleDefaultPolicyB9C4BE06",
        "ConstructHubTransliteratorServiceRole0F8A20C8",
      ],
      "Properties": Object {
        "Code": Object {
          "S3Bucket": Object {
            "Ref": "AssetParametersf571294ae268bb9a6c61cd3df245c69279d4fcc5e481065702bcd6aa484199aeS3Bucket94B451B0",
          },
          "S3Key": Object {
            "Fn::Join": Array [
              "",
              Array [
                Object {
                  "Fn::Select": Array [
                    0,
                    Object {
                      "Fn::Split": Array [
                        "||",
                        Object {
                          "Ref": "AssetParametersf571294ae268bb9a6c61cd3df245c69279d4fcc5e481065702bcd6aa484199aeS3VersionKey99ABE95F",
                        },
                      ],
                    },
                  ],
                },
                Object {
                  "Fn::Select": Array [
                    1,
                    Object {
                      "Fn::Split": Array [
                        "||",
                        Object {
                          "Ref": "AssetParametersf571294ae268bb9a6c61cd3df245c69279d4fcc5e481065702bcd6aa484199aeS3VersionKey99ABE95F",
                        },
                      ],
                    },
                  ],
                },
              ],
            ],
          },
        },
        "DeadLetterConfig": Object {
          "TargetArn": Object {
            "Fn::GetAtt": Array [
              "ConstructHubTransliteratorDeadLetterQueue5544BC9A",
              "Arn",
            ],
          },
        },
        "Description": "Creates transliterated assemblies from jsii-enabled npm packages",
        "Handler": "index.handler",
        "MemorySize": 10240,
        "Role": Object {
          "Fn::GetAtt": Array [
            "ConstructHubTransliteratorServiceRole0F8A20C8",
            "Arn",
          ],
        },
        "Runtime": "nodejs14.x",
        "Timeout": 900,
      },
      "Type": "AWS::Lambda::Function",
    },
    "ConstructHubTransliteratorDLQAlarmA93C182B": Object {
      "Properties": Object {
        "AlarmDescription": "The transliteration function failed for one or more packages",
        "ComparisonOperator": "GreaterThanOrEqualToThreshold",
        "Dimensions": Array [
          Object {
            "Name": "QueueName",
            "Value": Object {
              "Fn::GetAtt": Array [
                "ConstructHubTransliteratorDeadLetterQueue5544BC9A",
                "QueueName",
              ],
            },
          },
        ],
        "EvaluationPeriods": 1,
        "MetricName": "ApproximateNumberOfMessagesVisible",
        "Namespace": "AWS/SQS",
        "Period": 300,
        "Statistic": "Maximum",
        "Threshold": 1,
      },
      "Type": "AWS::CloudWatch::Alarm",
    },
    "ConstructHubTransliteratorDeadLetterQueue5544BC9A": Object {
      "DeletionPolicy": "Delete",
      "Properties": Object {
        "MessageRetentionPeriod": 1209600,
      },
      "Type": "AWS::SQS::Queue",
      "UpdateReplacePolicy": "Delete",
    },
    "ConstructHubTransliteratorEventInvokeConfig999CBA91": Object {
      "Properties": Object {
        "FunctionName": Object {
          "Ref": "ConstructHubTransliterator9C48708A",
        },
        "MaximumRetryAttempts": 2,
        "Qualifier": "$LATEST",
      },
      "Type": "AWS::Lambda::EventInvokeConfig",
    },
    "ConstructHubTransliteratorLogRetention25A9F47C": Object {
      "Properties": Object {
        "LogGroupName": Object {
          "Fn::Join": Array [
            "",
            Array [
              "/aws/lambda/",
              Object {
                "Ref": "ConstructHubTransliterator9C48708A",
              },
            ],
          ],
        },
        "RetentionInDays": 3653,
        "ServiceToken": Object {
          "Fn::GetAtt": Array [
            "LogRetentionaae0aa3c5b4d4f87b02d85b201efdd8aFD4BFC8A",
            "Arn",
          ],
        },
      },
      "Type": "Custom::LogRetention",
    },
    "ConstructHubTransliteratorServiceRole0F8A20C8": Object {
      "Properties": Object {
        "AssumeRolePolicyDocument": Object {
          "Statement": Array [
            Object {
              "Action": "sts:AssumeRole",
              "Effect": "Allow",
              "Principal": Object {
                "Service": "lambda.amazonaws.com",
              },
            },
          ],
          "Version": "2012-10-17",
        },
        "ManagedPolicyArns": Array [
          Object {
            "Fn::Join": Array [
              "",
              Array [
                "arn:",
                Object {
                  "Ref": "AWS::Partition",
                },
                ":iam::aws:policy/service-role/AWSLambdaBasicExecutionRole",
              ],
            ],
          },
        ],
      },
      "Type": "AWS::IAM::Role",
    },
    "ConstructHubTransliteratorServiceRoleDefaultPolicyB9C4BE06": Object {
      "Properties": Object {
        "PolicyDocument": Object {
          "Statement": Array [
            Object {
              "Action": "sqs:SendMessage",
              "Effect": "Allow",
              "Resource": Object {
                "Fn::GetAtt": Array [
                  "ConstructHubTransliteratorDeadLetterQueue5544BC9A",
                  "Arn",
                ],
              },
            },
            Object {
              "Action": Array [
                "s3:GetObject*",
                "s3:GetBucket*",
                "s3:List*",
                "s3:DeleteObject*",
                "s3:PutObject*",
                "s3:Abort*",
              ],
              "Effect": "Allow",
              "Resource": Array [
                Object {
                  "Fn::GetAtt": Array [
                    "ConstructHubPackageDataDC5EF35E",
                    "Arn",
                  ],
                },
                Object {
                  "Fn::Join": Array [
                    "",
                    Array [
                      Object {
                        "Fn::GetAtt": Array [
                          "ConstructHubPackageDataDC5EF35E",
                          "Arn",
                        ],
                      },
                      "/*",
                    ],
                  ],
                },
              ],
            },
          ],
          "Version": "2012-10-17",
        },
        "PolicyName": "ConstructHubTransliteratorServiceRoleDefaultPolicyB9C4BE06",
        "Roles": Array [
          Object {
            "Ref": "ConstructHubTransliteratorServiceRole0F8A20C8",
          },
        ],
      },
      "Type": "AWS::IAM::Policy",
    },
    "ConstructHubWebAppDeployWebsiteAwsCliLayer23CFFBC1": Object {
      "Properties": Object {
        "Content": Object {
          "S3Bucket": Object {
            "Ref": "AssetParameterse9882ab123687399f934da0d45effe675ecc8ce13b40cb946f3e1d6141fe8d68S3BucketAEADE8C7",
          },
          "S3Key": Object {
            "Fn::Join": Array [
              "",
              Array [
                Object {
                  "Fn::Select": Array [
                    0,
                    Object {
                      "Fn::Split": Array [
                        "||",
                        Object {
                          "Ref": "AssetParameterse9882ab123687399f934da0d45effe675ecc8ce13b40cb946f3e1d6141fe8d68S3VersionKeyE415415F",
                        },
                      ],
                    },
                  ],
                },
                Object {
                  "Fn::Select": Array [
                    1,
                    Object {
                      "Fn::Split": Array [
                        "||",
                        Object {
                          "Ref": "AssetParameterse9882ab123687399f934da0d45effe675ecc8ce13b40cb946f3e1d6141fe8d68S3VersionKeyE415415F",
                        },
                      ],
                    },
                  ],
                },
              ],
            ],
          },
        },
        "Description": "/opt/awscli/aws",
      },
      "Type": "AWS::Lambda::LayerVersion",
    },
    "ConstructHubWebAppDeployWebsiteCustomResourceE6DF98C9": Object {
      "DeletionPolicy": "Delete",
      "Properties": Object {
        "DestinationBucketName": Object {
          "Ref": "ConstructHubWebAppWebsiteBucket4B2B9DB2",
        },
        "DistributionId": Object {
          "Ref": "ConstructHubWebAppDistribution1F181DC9",
        },
        "Prune": true,
        "ServiceToken": Object {
          "Fn::GetAtt": Array [
            "CustomCDKBucketDeployment8693BB64968944B69AAFB0CC9EB8756C81C01536",
            "Arn",
          ],
        },
        "SourceBucketNames": Array [
          Object {
            "Ref": "AssetParameters01cc627b6c9fa3a625c6cf7ea29bf05d410610fc63e7fdcbc77a882b5ce67bb9S3Bucket8E4BDE80",
          },
        ],
        "SourceObjectKeys": Array [
          Object {
            "Fn::Join": Array [
              "",
              Array [
                Object {
                  "Fn::Select": Array [
                    0,
                    Object {
                      "Fn::Split": Array [
                        "||",
                        Object {
                          "Ref": "AssetParameters01cc627b6c9fa3a625c6cf7ea29bf05d410610fc63e7fdcbc77a882b5ce67bb9S3VersionKey94D2F686",
                        },
                      ],
                    },
                  ],
                },
                Object {
                  "Fn::Select": Array [
                    1,
                    Object {
                      "Fn::Split": Array [
                        "||",
                        Object {
                          "Ref": "AssetParameters01cc627b6c9fa3a625c6cf7ea29bf05d410610fc63e7fdcbc77a882b5ce67bb9S3VersionKey94D2F686",
                        },
                      ],
                    },
                  ],
                },
              ],
            ],
          },
        ],
      },
      "Type": "Custom::CDKBucketDeployment",
      "UpdateReplacePolicy": "Delete",
    },
    "ConstructHubWebAppDistribution1F181DC9": Object {
      "Properties": Object {
        "DistributionConfig": Object {
          "CacheBehaviors": Array [
            Object {
              "CachePolicyId": "658327ea-f89d-4fab-a63d-7e88639e58f6",
              "Compress": true,
              "FunctionAssociations": Array [
                Object {
                  "EventType": "viewer-response",
                  "FunctionARN": Object {
                    "Fn::GetAtt": Array [
                      "ConstructHubWebAppResponseFunction4C2BF3E9",
                      "FunctionARN",
                    ],
                  },
                },
              ],
              "PathPattern": "/data/*",
              "TargetOriginId": "TestConstructHubWebAppDistributionOrigin276090F90",
              "ViewerProtocolPolicy": "allow-all",
            },
            Object {
              "CachePolicyId": "658327ea-f89d-4fab-a63d-7e88639e58f6",
              "Compress": true,
              "FunctionAssociations": Array [
                Object {
                  "EventType": "viewer-response",
                  "FunctionARN": Object {
                    "Fn::GetAtt": Array [
                      "ConstructHubWebAppResponseFunction4C2BF3E9",
                      "FunctionARN",
                    ],
                  },
                },
              ],
              "PathPattern": "/catalog.json",
              "TargetOriginId": "TestConstructHubWebAppDistributionOrigin276090F90",
              "ViewerProtocolPolicy": "allow-all",
            },
          ],
          "CustomErrorResponses": Array [
            Object {
              "ErrorCode": 404,
              "ResponseCode": 200,
              "ResponsePagePath": "/index.html",
            },
            Object {
              "ErrorCode": 403,
              "ResponseCode": 200,
              "ResponsePagePath": "/index.html",
            },
          ],
          "DefaultCacheBehavior": Object {
            "CachePolicyId": "658327ea-f89d-4fab-a63d-7e88639e58f6",
            "Compress": true,
            "FunctionAssociations": Array [
              Object {
                "EventType": "viewer-response",
                "FunctionARN": Object {
                  "Fn::GetAtt": Array [
                    "ConstructHubWebAppResponseFunction4C2BF3E9",
                    "FunctionARN",
                  ],
                },
              },
            ],
            "TargetOriginId": "TestConstructHubWebAppDistributionOrigin171FF58D3",
            "ViewerProtocolPolicy": "allow-all",
          },
          "DefaultRootObject": "index.html",
          "Enabled": true,
          "HttpVersion": "http2",
          "IPV6Enabled": true,
          "Origins": Array [
            Object {
              "DomainName": Object {
                "Fn::GetAtt": Array [
                  "ConstructHubWebAppWebsiteBucket4B2B9DB2",
                  "RegionalDomainName",
                ],
              },
              "Id": "TestConstructHubWebAppDistributionOrigin171FF58D3",
              "S3OriginConfig": Object {
                "OriginAccessIdentity": Object {
                  "Fn::Join": Array [
                    "",
                    Array [
                      "origin-access-identity/cloudfront/",
                      Object {
                        "Ref": "ConstructHubWebAppDistributionOrigin1S3Origin694AF937",
                      },
                    ],
                  ],
                },
              },
            },
            Object {
              "DomainName": Object {
                "Fn::GetAtt": Array [
                  "ConstructHubPackageDataDC5EF35E",
                  "RegionalDomainName",
                ],
              },
              "Id": "TestConstructHubWebAppDistributionOrigin276090F90",
              "S3OriginConfig": Object {
                "OriginAccessIdentity": Object {
                  "Fn::Join": Array [
                    "",
                    Array [
                      "origin-access-identity/cloudfront/",
                      Object {
                        "Ref": "ConstructHubWebAppDistributionOrigin2S3OriginDA7E7FF4",
                      },
                    ],
                  ],
                },
              },
            },
          ],
        },
      },
      "Type": "AWS::CloudFront::Distribution",
    },
    "ConstructHubWebAppDistributionOrigin1S3Origin694AF937": Object {
      "Properties": Object {
        "CloudFrontOriginAccessIdentityConfig": Object {
          "Comment": "Identity for TestConstructHubWebAppDistributionOrigin171FF58D3",
        },
      },
      "Type": "AWS::CloudFront::CloudFrontOriginAccessIdentity",
    },
    "ConstructHubWebAppDistributionOrigin2S3OriginDA7E7FF4": Object {
      "Properties": Object {
        "CloudFrontOriginAccessIdentityConfig": Object {
          "Comment": "Identity for TestConstructHubWebAppDistributionOrigin276090F90",
        },
      },
      "Type": "AWS::CloudFront::CloudFrontOriginAccessIdentity",
    },
    "ConstructHubWebAppResponseFunction4C2BF3E9": Object {
      "Properties": Object {
        "AutoPublish": true,
        "FunctionCode": "\\"use strict\\";
function handler(event) {
    var response = event.response;
    var headers = response.headers;
    headers['x-frame-options'] = { value: 'deny' };
    headers['x-xss-protection'] = { value: '1; mode=block' };
    headers['x-content-type-options'] = { value: 'nosniff' };
    headers['strict-transport-security'] = { value: 'max-age=47304000; includeSubDomains' };
    headers['content-security-policy'] = {
        value: 'default-src \\\\'none\\\\'; img-src \\\\'self\\\\' https://img.shields.io; script-src \\\\'self\\\\'; style-src \\\\'unsafe-inline\\\\' \\\\'self\\\\'; object-src \\\\'none\\\\'; connect-src \\\\'self\\\\'; manifest-src \\\\'self\\\\'; font-src \\\\'self\\\\'; frame-src \\\\'none\\\\'',
    };
    return response;
}
//# sourceMappingURL=data:application/json;base64,eyJ2ZXJzaW9uIjozLCJmaWxlIjoicmVzcG9uc2UtZnVuY3Rpb24uanMiLCJzb3VyY2VSb290IjoiIiwic291cmNlcyI6WyIuLi8uLi8uLi9zcmMvd2ViYXBwL3Jlc3BvbnNlLWZ1bmN0aW9uL3Jlc3BvbnNlLWZ1bmN0aW9uLnRzIl0sIm5hbWVzIjpbXSwibWFwcGluZ3MiOiI7QUFTQSxTQUFTLE9BQU8sQ0FBQyxLQUF5QjtJQUN4QyxJQUFJLFFBQVEsR0FBRyxLQUFLLENBQUMsUUFBUSxDQUFDO0lBQzlCLElBQUksT0FBTyxHQUFHLFFBQVEsQ0FBQyxPQUFPLENBQUM7SUFFL0IsT0FBTyxDQUFDLGlCQUFpQixDQUFDLEdBQUcsRUFBRSxLQUFLLEVBQUUsTUFBTSxFQUFFLENBQUM7SUFDL0MsT0FBTyxDQUFDLGtCQUFrQixDQUFDLEdBQUcsRUFBRSxLQUFLLEVBQUUsZUFBZSxFQUFFLENBQUM7SUFDekQsT0FBTyxDQUFDLHdCQUF3QixDQUFDLEdBQUcsRUFBRSxLQUFLLEVBQUUsU0FBUyxFQUFFLENBQUM7SUFDekQsT0FBTyxDQUFDLDJCQUEyQixDQUFDLEdBQUcsRUFBRSxLQUFLLEVBQUUscUNBQXFDLEVBQUUsQ0FBQztJQUN4RixPQUFPLENBQUMseUJBQXlCLENBQUMsR0FBRztRQUNuQyxLQUFLLEVBQ0gsbU9BQW1PO0tBQ3RPLENBQUM7SUFFRixPQUFPLFFBQVEsQ0FBQztBQUNsQixDQUFDIiwic291cmNlc0NvbnRlbnQiOlsiaW50ZXJmYWNlIENsb3VkRnJvbnRSZXNwb25zZSB7XG4gIHJlc3BvbnNlOiBhbnk7XG4gIGhlYWRlcnM6IHtcbiAgICBba2V5OiBzdHJpbmddOiB7XG4gICAgICB2YWx1ZTogc3RyaW5nO1xuICAgIH07XG4gIH07XG59XG5cbmZ1bmN0aW9uIGhhbmRsZXIoZXZlbnQ6IENsb3VkRnJvbnRSZXNwb25zZSkge1xuICB2YXIgcmVzcG9uc2UgPSBldmVudC5yZXNwb25zZTtcbiAgdmFyIGhlYWRlcnMgPSByZXNwb25zZS5oZWFkZXJzO1xuXG4gIGhlYWRlcnNbJ3gtZnJhbWUtb3B0aW9ucyddID0geyB2YWx1ZTogJ2RlbnknIH07XG4gIGhlYWRlcnNbJ3gteHNzLXByb3RlY3Rpb24nXSA9IHsgdmFsdWU6ICcxOyBtb2RlPWJsb2NrJyB9O1xuICBoZWFkZXJzWyd4LWNvbnRlbnQtdHlwZS1vcHRpb25zJ10gPSB7IHZhbHVlOiAnbm9zbmlmZicgfTtcbiAgaGVhZGVyc1snc3RyaWN0LXRyYW5zcG9ydC1zZWN1cml0eSddID0geyB2YWx1ZTogJ21heC1hZ2U9NDczMDQwMDA7IGluY2x1ZGVTdWJEb21haW5zJyB9O1xuICBoZWFkZXJzWydjb250ZW50LXNlY3VyaXR5LXBvbGljeSddID0ge1xuICAgIHZhbHVlOlxuICAgICAgJ2RlZmF1bHQtc3JjIFxcJ25vbmVcXCc7IGltZy1zcmMgXFwnc2VsZlxcJyBodHRwczovL2ltZy5zaGllbGRzLmlvOyBzY3JpcHQtc3JjIFxcJ3NlbGZcXCc7IHN0eWxlLXNyYyBcXCd1bnNhZmUtaW5saW5lXFwnIFxcJ3NlbGZcXCc7IG9iamVjdC1zcmMgXFwnbm9uZVxcJzsgY29ubmVjdC1zcmMgXFwnc2VsZlxcJzsgbWFuaWZlc3Qtc3JjIFxcJ3NlbGZcXCc7IGZvbnQtc3JjIFxcJ3NlbGZcXCc7IGZyYW1lLXNyYyBcXCdub25lXFwnJyxcbiAgfTtcblxuICByZXR1cm4gcmVzcG9uc2U7XG59XG4iXX0=",
        "FunctionConfig": Object {
          "Comment": Object {
            "Fn::Join": Array [
              "",
              Array [
                Object {
                  "Ref": "AWS::Region",
                },
                "TestConstrubWebAppResponseFunction1F387BCC",
              ],
            ],
          },
          "Runtime": "cloudfront-js-1.0",
        },
        "Name": Object {
          "Fn::Join": Array [
            "",
            Array [
              Object {
                "Ref": "AWS::Region",
              },
              "TestConstrubWebAppResponseFunction1F387BCC",
            ],
          ],
        },
      },
      "Type": "AWS::CloudFront::Function",
    },
    "ConstructHubWebAppWebsiteBucket4B2B9DB2": Object {
      "DeletionPolicy": "Retain",
      "Properties": Object {
        "PublicAccessBlockConfiguration": Object {
          "BlockPublicAcls": true,
          "BlockPublicPolicy": true,
          "IgnorePublicAcls": true,
          "RestrictPublicBuckets": true,
        },
      },
      "Type": "AWS::S3::Bucket",
      "UpdateReplacePolicy": "Retain",
    },
    "ConstructHubWebAppWebsiteBucketPolicy17174C06": Object {
      "Properties": Object {
        "Bucket": Object {
          "Ref": "ConstructHubWebAppWebsiteBucket4B2B9DB2",
        },
        "PolicyDocument": Object {
          "Statement": Array [
            Object {
              "Action": "s3:GetObject",
              "Effect": "Allow",
              "Principal": Object {
                "CanonicalUser": Object {
                  "Fn::GetAtt": Array [
                    "ConstructHubWebAppDistributionOrigin1S3Origin694AF937",
                    "S3CanonicalUserId",
                  ],
                },
              },
              "Resource": Object {
                "Fn::Join": Array [
                  "",
                  Array [
                    Object {
                      "Fn::GetAtt": Array [
                        "ConstructHubWebAppWebsiteBucket4B2B9DB2",
                        "Arn",
                      ],
                    },
                    "/*",
                  ],
                ],
              },
            },
          ],
          "Version": "2012-10-17",
        },
      },
      "Type": "AWS::S3::BucketPolicy",
    },
    "CustomCDKBucketDeployment8693BB64968944B69AAFB0CC9EB8756C81C01536": Object {
      "DependsOn": Array [
        "CustomCDKBucketDeployment8693BB64968944B69AAFB0CC9EB8756CServiceRoleDefaultPolicy88902FDF",
        "CustomCDKBucketDeployment8693BB64968944B69AAFB0CC9EB8756CServiceRole89A01265",
      ],
      "Properties": Object {
        "Code": Object {
          "S3Bucket": Object {
            "Ref": "AssetParametersc24b999656e4fe6c609c31bae56a1cf4717a405619c3aa6ba1bc686b8c2c86cfS3Bucket55EFA30C",
          },
          "S3Key": Object {
            "Fn::Join": Array [
              "",
              Array [
                Object {
                  "Fn::Select": Array [
                    0,
                    Object {
                      "Fn::Split": Array [
                        "||",
                        Object {
                          "Ref": "AssetParametersc24b999656e4fe6c609c31bae56a1cf4717a405619c3aa6ba1bc686b8c2c86cfS3VersionKey60329B70",
                        },
                      ],
                    },
                  ],
                },
                Object {
                  "Fn::Select": Array [
                    1,
                    Object {
                      "Fn::Split": Array [
                        "||",
                        Object {
                          "Ref": "AssetParametersc24b999656e4fe6c609c31bae56a1cf4717a405619c3aa6ba1bc686b8c2c86cfS3VersionKey60329B70",
                        },
                      ],
                    },
                  ],
                },
              ],
            ],
          },
        },
        "Handler": "index.handler",
        "Layers": Array [
          Object {
            "Ref": "ConstructHubWebAppDeployWebsiteAwsCliLayer23CFFBC1",
          },
        ],
        "Role": Object {
          "Fn::GetAtt": Array [
            "CustomCDKBucketDeployment8693BB64968944B69AAFB0CC9EB8756CServiceRole89A01265",
            "Arn",
          ],
        },
        "Runtime": "python3.6",
        "Timeout": 900,
      },
      "Type": "AWS::Lambda::Function",
    },
    "CustomCDKBucketDeployment8693BB64968944B69AAFB0CC9EB8756CServiceRole89A01265": Object {
      "Properties": Object {
        "AssumeRolePolicyDocument": Object {
          "Statement": Array [
            Object {
              "Action": "sts:AssumeRole",
              "Effect": "Allow",
              "Principal": Object {
                "Service": "lambda.amazonaws.com",
              },
            },
          ],
          "Version": "2012-10-17",
        },
        "ManagedPolicyArns": Array [
          Object {
            "Fn::Join": Array [
              "",
              Array [
                "arn:",
                Object {
                  "Ref": "AWS::Partition",
                },
                ":iam::aws:policy/service-role/AWSLambdaBasicExecutionRole",
              ],
            ],
          },
        ],
      },
      "Type": "AWS::IAM::Role",
    },
    "CustomCDKBucketDeployment8693BB64968944B69AAFB0CC9EB8756CServiceRoleDefaultPolicy88902FDF": Object {
      "Properties": Object {
        "PolicyDocument": Object {
          "Statement": Array [
            Object {
              "Action": Array [
                "s3:GetObject*",
                "s3:GetBucket*",
                "s3:List*",
              ],
              "Effect": "Allow",
              "Resource": Array [
                Object {
                  "Fn::Join": Array [
                    "",
                    Array [
                      "arn:",
                      Object {
                        "Ref": "AWS::Partition",
                      },
                      ":s3:::",
                      Object {
                        "Ref": "AssetParameters01cc627b6c9fa3a625c6cf7ea29bf05d410610fc63e7fdcbc77a882b5ce67bb9S3Bucket8E4BDE80",
                      },
                    ],
                  ],
                },
                Object {
                  "Fn::Join": Array [
                    "",
                    Array [
                      "arn:",
                      Object {
                        "Ref": "AWS::Partition",
                      },
                      ":s3:::",
                      Object {
                        "Ref": "AssetParameters01cc627b6c9fa3a625c6cf7ea29bf05d410610fc63e7fdcbc77a882b5ce67bb9S3Bucket8E4BDE80",
                      },
                      "/*",
                    ],
                  ],
                },
              ],
            },
            Object {
              "Action": Array [
                "s3:GetObject*",
                "s3:GetBucket*",
                "s3:List*",
                "s3:DeleteObject*",
                "s3:PutObject*",
                "s3:Abort*",
              ],
              "Effect": "Allow",
              "Resource": Array [
                Object {
                  "Fn::GetAtt": Array [
                    "ConstructHubWebAppWebsiteBucket4B2B9DB2",
                    "Arn",
                  ],
                },
                Object {
                  "Fn::Join": Array [
                    "",
                    Array [
                      Object {
                        "Fn::GetAtt": Array [
                          "ConstructHubWebAppWebsiteBucket4B2B9DB2",
                          "Arn",
                        ],
                      },
                      "/*",
                    ],
                  ],
                },
              ],
            },
            Object {
              "Action": Array [
                "cloudfront:GetInvalidation",
                "cloudfront:CreateInvalidation",
              ],
              "Effect": "Allow",
              "Resource": "*",
            },
          ],
          "Version": "2012-10-17",
        },
        "PolicyName": "CustomCDKBucketDeployment8693BB64968944B69AAFB0CC9EB8756CServiceRoleDefaultPolicy88902FDF",
        "Roles": Array [
          Object {
            "Ref": "CustomCDKBucketDeployment8693BB64968944B69AAFB0CC9EB8756CServiceRole89A01265",
          },
        ],
      },
      "Type": "AWS::IAM::Policy",
    },
    "LogRetentionaae0aa3c5b4d4f87b02d85b201efdd8aFD4BFC8A": Object {
      "DependsOn": Array [
        "LogRetentionaae0aa3c5b4d4f87b02d85b201efdd8aServiceRoleDefaultPolicyADDA7DEB",
        "LogRetentionaae0aa3c5b4d4f87b02d85b201efdd8aServiceRole9741ECFB",
      ],
      "Properties": Object {
        "Code": Object {
          "S3Bucket": Object {
            "Ref": "AssetParameters67b7823b74bc135986aa72f889d6a8da058d0c4a20cbc2dfc6f78995fdd2fc24S3Bucket4D46ABB5",
          },
          "S3Key": Object {
            "Fn::Join": Array [
              "",
              Array [
                Object {
                  "Fn::Select": Array [
                    0,
                    Object {
                      "Fn::Split": Array [
                        "||",
                        Object {
                          "Ref": "AssetParameters67b7823b74bc135986aa72f889d6a8da058d0c4a20cbc2dfc6f78995fdd2fc24S3VersionKeyB0F28861",
                        },
                      ],
                    },
                  ],
                },
                Object {
                  "Fn::Select": Array [
                    1,
                    Object {
                      "Fn::Split": Array [
                        "||",
                        Object {
                          "Ref": "AssetParameters67b7823b74bc135986aa72f889d6a8da058d0c4a20cbc2dfc6f78995fdd2fc24S3VersionKeyB0F28861",
                        },
                      ],
                    },
                  ],
                },
              ],
            ],
          },
        },
        "Handler": "index.handler",
        "Role": Object {
          "Fn::GetAtt": Array [
            "LogRetentionaae0aa3c5b4d4f87b02d85b201efdd8aServiceRole9741ECFB",
            "Arn",
          ],
        },
        "Runtime": "nodejs12.x",
      },
      "Type": "AWS::Lambda::Function",
    },
    "LogRetentionaae0aa3c5b4d4f87b02d85b201efdd8aServiceRole9741ECFB": Object {
      "Properties": Object {
        "AssumeRolePolicyDocument": Object {
          "Statement": Array [
            Object {
              "Action": "sts:AssumeRole",
              "Effect": "Allow",
              "Principal": Object {
                "Service": "lambda.amazonaws.com",
              },
            },
          ],
          "Version": "2012-10-17",
        },
        "ManagedPolicyArns": Array [
          Object {
            "Fn::Join": Array [
              "",
              Array [
                "arn:",
                Object {
                  "Ref": "AWS::Partition",
                },
                ":iam::aws:policy/service-role/AWSLambdaBasicExecutionRole",
              ],
            ],
          },
        ],
      },
      "Type": "AWS::IAM::Role",
    },
    "LogRetentionaae0aa3c5b4d4f87b02d85b201efdd8aServiceRoleDefaultPolicyADDA7DEB": Object {
      "Properties": Object {
        "PolicyDocument": Object {
          "Statement": Array [
            Object {
              "Action": Array [
                "logs:PutRetentionPolicy",
                "logs:DeleteRetentionPolicy",
              ],
              "Effect": "Allow",
              "Resource": "*",
            },
          ],
          "Version": "2012-10-17",
        },
        "PolicyName": "LogRetentionaae0aa3c5b4d4f87b02d85b201efdd8aServiceRoleDefaultPolicyADDA7DEB",
        "Roles": Array [
          Object {
            "Ref": "LogRetentionaae0aa3c5b4d4f87b02d85b201efdd8aServiceRole9741ECFB",
          },
        ],
      },
      "Type": "AWS::IAM::Policy",
    },
  },
}
`;

exports[`with domain 1`] = `
Object {
  "Mappings": Object {
    "AWSCloudFrontPartitionHostedZoneIdMap": Object {
      "aws": Object {
        "zoneId": "Z2FDTNDATAQYW2",
      },
      "aws-cn": Object {
        "zoneId": "Z3RFFRIM2A3IF5",
      },
    },
  },
  "Outputs": Object {
    "ConstructHubMonitoringWatchfulWatchfulDashboard75D318D0": Object {
      "Value": Object {
        "Fn::Join": Array [
          "",
          Array [
            "https://console.aws.amazon.com/cloudwatch/home?region=",
            Object {
              "Ref": "AWS::Region",
            },
            "#dashboards:name=",
            Object {
              "Ref": "ConstructHubMonitoringWatchfulDashboardB8493D55",
            },
          ],
        ],
      },
    },
    "ConstructHubWebAppDomainNameDC10F8DD": Object {
      "Export": Object {
        "Name": "ConstructHubDomainName",
      },
      "Value": Object {
        "Fn::GetAtt": Array [
          "ConstructHubWebAppDistribution1F181DC9",
          "DomainName",
        ],
      },
    },
  },
  "Parameters": Object {
    "AssetParameters01cc627b6c9fa3a625c6cf7ea29bf05d410610fc63e7fdcbc77a882b5ce67bb9ArtifactHashF397C7E5": Object {
      "Description": "Artifact hash for asset \\"01cc627b6c9fa3a625c6cf7ea29bf05d410610fc63e7fdcbc77a882b5ce67bb9\\"",
      "Type": "String",
    },
    "AssetParameters01cc627b6c9fa3a625c6cf7ea29bf05d410610fc63e7fdcbc77a882b5ce67bb9S3Bucket8E4BDE80": Object {
      "Description": "S3 bucket for asset \\"01cc627b6c9fa3a625c6cf7ea29bf05d410610fc63e7fdcbc77a882b5ce67bb9\\"",
      "Type": "String",
    },
    "AssetParameters01cc627b6c9fa3a625c6cf7ea29bf05d410610fc63e7fdcbc77a882b5ce67bb9S3VersionKey94D2F686": Object {
      "Description": "S3 key for asset version \\"01cc627b6c9fa3a625c6cf7ea29bf05d410610fc63e7fdcbc77a882b5ce67bb9\\"",
      "Type": "String",
    },
    "AssetParameters59be5a60739e4f0f9b881492bce41ccffa8d47d16b0a4d640db1bb8200f48bd5ArtifactHash76FE5C86": Object {
      "Description": "Artifact hash for asset \\"59be5a60739e4f0f9b881492bce41ccffa8d47d16b0a4d640db1bb8200f48bd5\\"",
      "Type": "String",
    },
    "AssetParameters59be5a60739e4f0f9b881492bce41ccffa8d47d16b0a4d640db1bb8200f48bd5S3BucketFA2341B6": Object {
      "Description": "S3 bucket for asset \\"59be5a60739e4f0f9b881492bce41ccffa8d47d16b0a4d640db1bb8200f48bd5\\"",
      "Type": "String",
    },
    "AssetParameters59be5a60739e4f0f9b881492bce41ccffa8d47d16b0a4d640db1bb8200f48bd5S3VersionKeyB4EE9C49": Object {
      "Description": "S3 key for asset version \\"59be5a60739e4f0f9b881492bce41ccffa8d47d16b0a4d640db1bb8200f48bd5\\"",
      "Type": "String",
    },
<<<<<<< HEAD
    "AssetParameters678468d43fad9ea06b37f0bd36e650ccc3376edd3334c300848573aa150d6446ArtifactHashAAD1D423": Object {
      "Description": "Artifact hash for asset \\"678468d43fad9ea06b37f0bd36e650ccc3376edd3334c300848573aa150d6446\\"",
      "Type": "String",
    },
    "AssetParameters678468d43fad9ea06b37f0bd36e650ccc3376edd3334c300848573aa150d6446S3Bucket1A202C55": Object {
      "Description": "S3 bucket for asset \\"678468d43fad9ea06b37f0bd36e650ccc3376edd3334c300848573aa150d6446\\"",
      "Type": "String",
    },
    "AssetParameters678468d43fad9ea06b37f0bd36e650ccc3376edd3334c300848573aa150d6446S3VersionKeyC6E05BAD": Object {
      "Description": "S3 key for asset version \\"678468d43fad9ea06b37f0bd36e650ccc3376edd3334c300848573aa150d6446\\"",
=======
    "AssetParameters6669a79705ce7c49be098161b633cd6b126f9aa97e5e35896cf94f00c4135c45ArtifactHashC649E97F": Object {
      "Description": "Artifact hash for asset \\"6669a79705ce7c49be098161b633cd6b126f9aa97e5e35896cf94f00c4135c45\\"",
      "Type": "String",
    },
    "AssetParameters6669a79705ce7c49be098161b633cd6b126f9aa97e5e35896cf94f00c4135c45S3BucketBF7901DF": Object {
      "Description": "S3 bucket for asset \\"6669a79705ce7c49be098161b633cd6b126f9aa97e5e35896cf94f00c4135c45\\"",
      "Type": "String",
    },
    "AssetParameters6669a79705ce7c49be098161b633cd6b126f9aa97e5e35896cf94f00c4135c45S3VersionKeyBD8BA804": Object {
      "Description": "S3 key for asset version \\"6669a79705ce7c49be098161b633cd6b126f9aa97e5e35896cf94f00c4135c45\\"",
>>>>>>> d06d5da9
      "Type": "String",
    },
    "AssetParameters67b7823b74bc135986aa72f889d6a8da058d0c4a20cbc2dfc6f78995fdd2fc24ArtifactHashBA91B77F": Object {
      "Description": "Artifact hash for asset \\"67b7823b74bc135986aa72f889d6a8da058d0c4a20cbc2dfc6f78995fdd2fc24\\"",
      "Type": "String",
    },
    "AssetParameters67b7823b74bc135986aa72f889d6a8da058d0c4a20cbc2dfc6f78995fdd2fc24S3Bucket4D46ABB5": Object {
      "Description": "S3 bucket for asset \\"67b7823b74bc135986aa72f889d6a8da058d0c4a20cbc2dfc6f78995fdd2fc24\\"",
      "Type": "String",
    },
    "AssetParameters67b7823b74bc135986aa72f889d6a8da058d0c4a20cbc2dfc6f78995fdd2fc24S3VersionKeyB0F28861": Object {
      "Description": "S3 key for asset version \\"67b7823b74bc135986aa72f889d6a8da058d0c4a20cbc2dfc6f78995fdd2fc24\\"",
      "Type": "String",
    },
    "AssetParameters7af6295e521fd55af94332393ceffb3e866aac4dc4956321f7918f21e72199e4ArtifactHash5E28809B": Object {
      "Description": "Artifact hash for asset \\"7af6295e521fd55af94332393ceffb3e866aac4dc4956321f7918f21e72199e4\\"",
      "Type": "String",
    },
    "AssetParameters7af6295e521fd55af94332393ceffb3e866aac4dc4956321f7918f21e72199e4S3Bucket5BEBDCBE": Object {
      "Description": "S3 bucket for asset \\"7af6295e521fd55af94332393ceffb3e866aac4dc4956321f7918f21e72199e4\\"",
      "Type": "String",
    },
    "AssetParameters7af6295e521fd55af94332393ceffb3e866aac4dc4956321f7918f21e72199e4S3VersionKey326451BC": Object {
      "Description": "S3 key for asset version \\"7af6295e521fd55af94332393ceffb3e866aac4dc4956321f7918f21e72199e4\\"",
      "Type": "String",
    },
    "AssetParameters7f13b9a72d65559876670be18db0b859eb449e5dfde2e4c2d7ba74351b15f9cdArtifactHash83DC260F": Object {
      "Description": "Artifact hash for asset \\"7f13b9a72d65559876670be18db0b859eb449e5dfde2e4c2d7ba74351b15f9cd\\"",
      "Type": "String",
    },
    "AssetParameters7f13b9a72d65559876670be18db0b859eb449e5dfde2e4c2d7ba74351b15f9cdS3BucketEA467212": Object {
      "Description": "S3 bucket for asset \\"7f13b9a72d65559876670be18db0b859eb449e5dfde2e4c2d7ba74351b15f9cd\\"",
      "Type": "String",
    },
    "AssetParameters7f13b9a72d65559876670be18db0b859eb449e5dfde2e4c2d7ba74351b15f9cdS3VersionKeyA28589ED": Object {
      "Description": "S3 key for asset version \\"7f13b9a72d65559876670be18db0b859eb449e5dfde2e4c2d7ba74351b15f9cd\\"",
      "Type": "String",
    },
    "AssetParametersa3d13916fdb6321f8e433bfcbbaaf0ce37d7484a6d75635fdbaceebe8bbe46ffArtifactHash817B54E3": Object {
      "Description": "Artifact hash for asset \\"a3d13916fdb6321f8e433bfcbbaaf0ce37d7484a6d75635fdbaceebe8bbe46ff\\"",
      "Type": "String",
    },
    "AssetParametersa3d13916fdb6321f8e433bfcbbaaf0ce37d7484a6d75635fdbaceebe8bbe46ffS3BucketEF8F1FA8": Object {
      "Description": "S3 bucket for asset \\"a3d13916fdb6321f8e433bfcbbaaf0ce37d7484a6d75635fdbaceebe8bbe46ff\\"",
      "Type": "String",
    },
    "AssetParametersa3d13916fdb6321f8e433bfcbbaaf0ce37d7484a6d75635fdbaceebe8bbe46ffS3VersionKey0B0E7067": Object {
      "Description": "S3 key for asset version \\"a3d13916fdb6321f8e433bfcbbaaf0ce37d7484a6d75635fdbaceebe8bbe46ff\\"",
      "Type": "String",
    },
    "AssetParametersc24b999656e4fe6c609c31bae56a1cf4717a405619c3aa6ba1bc686b8c2c86cfArtifactHash85F58E48": Object {
      "Description": "Artifact hash for asset \\"c24b999656e4fe6c609c31bae56a1cf4717a405619c3aa6ba1bc686b8c2c86cf\\"",
      "Type": "String",
    },
    "AssetParametersc24b999656e4fe6c609c31bae56a1cf4717a405619c3aa6ba1bc686b8c2c86cfS3Bucket55EFA30C": Object {
      "Description": "S3 bucket for asset \\"c24b999656e4fe6c609c31bae56a1cf4717a405619c3aa6ba1bc686b8c2c86cf\\"",
      "Type": "String",
    },
    "AssetParametersc24b999656e4fe6c609c31bae56a1cf4717a405619c3aa6ba1bc686b8c2c86cfS3VersionKey60329B70": Object {
      "Description": "S3 key for asset version \\"c24b999656e4fe6c609c31bae56a1cf4717a405619c3aa6ba1bc686b8c2c86cf\\"",
      "Type": "String",
    },
    "AssetParametersd744ebaf839efb97f1c5ee4f1612adbc50f834da43f2d5b68ad605c9c706546bArtifactHashF0582E62": Object {
      "Description": "Artifact hash for asset \\"d744ebaf839efb97f1c5ee4f1612adbc50f834da43f2d5b68ad605c9c706546b\\"",
      "Type": "String",
    },
    "AssetParametersd744ebaf839efb97f1c5ee4f1612adbc50f834da43f2d5b68ad605c9c706546bS3Bucket5FA6B8A7": Object {
      "Description": "S3 bucket for asset \\"d744ebaf839efb97f1c5ee4f1612adbc50f834da43f2d5b68ad605c9c706546b\\"",
      "Type": "String",
    },
    "AssetParametersd744ebaf839efb97f1c5ee4f1612adbc50f834da43f2d5b68ad605c9c706546bS3VersionKeyFA285839": Object {
      "Description": "S3 key for asset version \\"d744ebaf839efb97f1c5ee4f1612adbc50f834da43f2d5b68ad605c9c706546b\\"",
      "Type": "String",
    },
    "AssetParameterse9882ab123687399f934da0d45effe675ecc8ce13b40cb946f3e1d6141fe8d68ArtifactHashD9A515C3": Object {
      "Description": "Artifact hash for asset \\"e9882ab123687399f934da0d45effe675ecc8ce13b40cb946f3e1d6141fe8d68\\"",
      "Type": "String",
    },
    "AssetParameterse9882ab123687399f934da0d45effe675ecc8ce13b40cb946f3e1d6141fe8d68S3BucketAEADE8C7": Object {
      "Description": "S3 bucket for asset \\"e9882ab123687399f934da0d45effe675ecc8ce13b40cb946f3e1d6141fe8d68\\"",
      "Type": "String",
    },
    "AssetParameterse9882ab123687399f934da0d45effe675ecc8ce13b40cb946f3e1d6141fe8d68S3VersionKeyE415415F": Object {
      "Description": "S3 key for asset version \\"e9882ab123687399f934da0d45effe675ecc8ce13b40cb946f3e1d6141fe8d68\\"",
      "Type": "String",
    },
    "AssetParametersf571294ae268bb9a6c61cd3df245c69279d4fcc5e481065702bcd6aa484199aeArtifactHash4774913A": Object {
      "Description": "Artifact hash for asset \\"f571294ae268bb9a6c61cd3df245c69279d4fcc5e481065702bcd6aa484199ae\\"",
      "Type": "String",
    },
    "AssetParametersf571294ae268bb9a6c61cd3df245c69279d4fcc5e481065702bcd6aa484199aeS3Bucket94B451B0": Object {
      "Description": "S3 bucket for asset \\"f571294ae268bb9a6c61cd3df245c69279d4fcc5e481065702bcd6aa484199ae\\"",
      "Type": "String",
    },
    "AssetParametersf571294ae268bb9a6c61cd3df245c69279d4fcc5e481065702bcd6aa484199aeS3VersionKey99ABE95F": Object {
      "Description": "S3 key for asset version \\"f571294ae268bb9a6c61cd3df245c69279d4fcc5e481065702bcd6aa484199ae\\"",
      "Type": "String",
    },
  },
  "Resources": Object {
    "BucketNotificationsHandler050a0587b7544547bf325f094a3db8347ECC3691": Object {
      "DependsOn": Array [
        "BucketNotificationsHandler050a0587b7544547bf325f094a3db834RoleDefaultPolicy2CF63D36",
        "BucketNotificationsHandler050a0587b7544547bf325f094a3db834RoleB6FB88EC",
      ],
      "Properties": Object {
        "Code": Object {
          "ZipFile": "exports.handler = (event, context) => {
    // eslint-disable-next-line @typescript-eslint/no-require-imports, import/no-extraneous-dependencies
    const s3 = new (require('aws-sdk').S3)();
    // eslint-disable-next-line @typescript-eslint/no-require-imports
    const https = require('https');
    // eslint-disable-next-line @typescript-eslint/no-require-imports
    const url = require('url');
    log(JSON.stringify(event, undefined, 2));
    const props = event.ResourceProperties;
    if (event.RequestType === 'Delete') {
        props.NotificationConfiguration = {}; // this is how you clean out notifications
    }
    const req = {
        Bucket: props.BucketName,
        NotificationConfiguration: props.NotificationConfiguration,
    };
    return s3.putBucketNotificationConfiguration(req, (err, data) => {
        log({ err, data });
        if (err) {
            return submitResponse('FAILED', err.message + \`\\\\nMore information in CloudWatch Log Stream: \${context.logStreamName}\`);
        }
        else {
            return submitResponse('SUCCESS');
        }
    });
    function log(obj) {
        console.error(event.RequestId, event.StackId, event.LogicalResourceId, obj);
    }
    // eslint-disable-next-line max-len
    // adapted from https://docs.aws.amazon.com/AWSCloudFormation/latest/UserGuide/aws-properties-lambda-function-code.html#cfn-lambda-function-code-cfnresponsemodule
    // to allow sending an error message as a reason.
    function submitResponse(responseStatus, reason) {
        const responseBody = JSON.stringify({
            Status: responseStatus,
            Reason: reason || 'See the details in CloudWatch Log Stream: ' + context.logStreamName,
            PhysicalResourceId: event.PhysicalResourceId || event.LogicalResourceId,
            StackId: event.StackId,
            RequestId: event.RequestId,
            LogicalResourceId: event.LogicalResourceId,
            NoEcho: false,
        });
        log({ responseBody });
        const parsedUrl = url.parse(event.ResponseURL);
        const options = {
            hostname: parsedUrl.hostname,
            port: 443,
            path: parsedUrl.path,
            method: 'PUT',
            headers: {
                'content-type': '',
                'content-length': responseBody.length,
            },
        };
        const request = https.request(options, (r) => {
            log({ statusCode: r.statusCode, statusMessage: r.statusMessage });
            context.done();
        });
        request.on('error', (error) => {
            log({ sendError: error });
            context.done();
        });
        request.write(responseBody);
        request.end();
    }
};",
        },
        "Description": "AWS CloudFormation handler for \\"Custom::S3BucketNotifications\\" resources (@aws-cdk/aws-s3)",
        "Handler": "index.handler",
        "Role": Object {
          "Fn::GetAtt": Array [
            "BucketNotificationsHandler050a0587b7544547bf325f094a3db834RoleB6FB88EC",
            "Arn",
          ],
        },
        "Runtime": "nodejs12.x",
        "Timeout": 300,
      },
      "Type": "AWS::Lambda::Function",
    },
    "BucketNotificationsHandler050a0587b7544547bf325f094a3db834RoleB6FB88EC": Object {
      "Properties": Object {
        "AssumeRolePolicyDocument": Object {
          "Statement": Array [
            Object {
              "Action": "sts:AssumeRole",
              "Effect": "Allow",
              "Principal": Object {
                "Service": "lambda.amazonaws.com",
              },
            },
          ],
          "Version": "2012-10-17",
        },
        "ManagedPolicyArns": Array [
          Object {
            "Fn::Join": Array [
              "",
              Array [
                "arn:",
                Object {
                  "Ref": "AWS::Partition",
                },
                ":iam::aws:policy/service-role/AWSLambdaBasicExecutionRole",
              ],
            ],
          },
        ],
      },
      "Type": "AWS::IAM::Role",
    },
    "BucketNotificationsHandler050a0587b7544547bf325f094a3db834RoleDefaultPolicy2CF63D36": Object {
      "Properties": Object {
        "PolicyDocument": Object {
          "Statement": Array [
            Object {
              "Action": "s3:PutBucketNotification",
              "Effect": "Allow",
              "Resource": "*",
            },
          ],
          "Version": "2012-10-17",
        },
        "PolicyName": "BucketNotificationsHandler050a0587b7544547bf325f094a3db834RoleDefaultPolicy2CF63D36",
        "Roles": Array [
          Object {
            "Ref": "BucketNotificationsHandler050a0587b7544547bf325f094a3db834RoleB6FB88EC",
          },
        ],
      },
      "Type": "AWS::IAM::Policy",
    },
    "CertCertificateRequestorFunction98FDF273": Object {
      "DependsOn": Array [
        "CertCertificateRequestorFunctionServiceRoleDefaultPolicy4F1E63AC",
        "CertCertificateRequestorFunctionServiceRoleF65859C0",
      ],
      "Properties": Object {
        "Code": Object {
          "S3Bucket": Object {
            "Ref": "AssetParameters7af6295e521fd55af94332393ceffb3e866aac4dc4956321f7918f21e72199e4S3Bucket5BEBDCBE",
          },
          "S3Key": Object {
            "Fn::Join": Array [
              "",
              Array [
                Object {
                  "Fn::Select": Array [
                    0,
                    Object {
                      "Fn::Split": Array [
                        "||",
                        Object {
                          "Ref": "AssetParameters7af6295e521fd55af94332393ceffb3e866aac4dc4956321f7918f21e72199e4S3VersionKey326451BC",
                        },
                      ],
                    },
                  ],
                },
                Object {
                  "Fn::Select": Array [
                    1,
                    Object {
                      "Fn::Split": Array [
                        "||",
                        Object {
                          "Ref": "AssetParameters7af6295e521fd55af94332393ceffb3e866aac4dc4956321f7918f21e72199e4S3VersionKey326451BC",
                        },
                      ],
                    },
                  ],
                },
              ],
            ],
          },
        },
        "Handler": "index.certificateRequestHandler",
        "Role": Object {
          "Fn::GetAtt": Array [
            "CertCertificateRequestorFunctionServiceRoleF65859C0",
            "Arn",
          ],
        },
        "Runtime": "nodejs14.x",
        "Timeout": 900,
      },
      "Type": "AWS::Lambda::Function",
    },
    "CertCertificateRequestorFunctionServiceRoleDefaultPolicy4F1E63AC": Object {
      "Properties": Object {
        "PolicyDocument": Object {
          "Statement": Array [
            Object {
              "Action": Array [
                "acm:RequestCertificate",
                "acm:DescribeCertificate",
                "acm:DeleteCertificate",
                "acm:AddTagsToCertificate",
              ],
              "Effect": "Allow",
              "Resource": "*",
            },
            Object {
              "Action": "route53:GetChange",
              "Effect": "Allow",
              "Resource": "*",
            },
            Object {
              "Action": "route53:changeResourceRecordSets",
              "Effect": "Allow",
              "Resource": Object {
                "Fn::Join": Array [
                  "",
                  Array [
                    "arn:",
                    Object {
                      "Ref": "AWS::Partition",
                    },
                    ":route53:::hostedzone/ZONEID",
                  ],
                ],
              },
            },
          ],
          "Version": "2012-10-17",
        },
        "PolicyName": "CertCertificateRequestorFunctionServiceRoleDefaultPolicy4F1E63AC",
        "Roles": Array [
          Object {
            "Ref": "CertCertificateRequestorFunctionServiceRoleF65859C0",
          },
        ],
      },
      "Type": "AWS::IAM::Policy",
    },
    "CertCertificateRequestorFunctionServiceRoleF65859C0": Object {
      "Properties": Object {
        "AssumeRolePolicyDocument": Object {
          "Statement": Array [
            Object {
              "Action": "sts:AssumeRole",
              "Effect": "Allow",
              "Principal": Object {
                "Service": "lambda.amazonaws.com",
              },
            },
          ],
          "Version": "2012-10-17",
        },
        "ManagedPolicyArns": Array [
          Object {
            "Fn::Join": Array [
              "",
              Array [
                "arn:",
                Object {
                  "Ref": "AWS::Partition",
                },
                ":iam::aws:policy/service-role/AWSLambdaBasicExecutionRole",
              ],
            ],
          },
        ],
      },
      "Type": "AWS::IAM::Role",
    },
    "CertCertificateRequestorResource9D0836FD": Object {
      "DeletionPolicy": "Delete",
      "Properties": Object {
        "DomainName": "my.construct.hub",
        "HostedZoneId": "ZONEID",
        "ServiceToken": Object {
          "Fn::GetAtt": Array [
            "CertCertificateRequestorFunction98FDF273",
            "Arn",
          ],
        },
      },
      "Type": "AWS::CloudFormation::CustomResource",
      "UpdateReplacePolicy": "Delete",
    },
    "ConstructHubCatalogBuilder5A9DE4AF": Object {
      "DependsOn": Array [
        "ConstructHubCatalogBuilderServiceRoleDefaultPolicyF51442BC",
        "ConstructHubCatalogBuilderServiceRole7EB4C395",
      ],
      "Properties": Object {
        "Code": Object {
          "S3Bucket": Object {
            "Ref": "AssetParametersd744ebaf839efb97f1c5ee4f1612adbc50f834da43f2d5b68ad605c9c706546bS3Bucket5FA6B8A7",
          },
          "S3Key": Object {
            "Fn::Join": Array [
              "",
              Array [
                Object {
                  "Fn::Select": Array [
                    0,
                    Object {
                      "Fn::Split": Array [
                        "||",
                        Object {
                          "Ref": "AssetParametersd744ebaf839efb97f1c5ee4f1612adbc50f834da43f2d5b68ad605c9c706546bS3VersionKeyFA285839",
                        },
                      ],
                    },
                  ],
                },
                Object {
                  "Fn::Select": Array [
                    1,
                    Object {
                      "Fn::Split": Array [
                        "||",
                        Object {
                          "Ref": "AssetParametersd744ebaf839efb97f1c5ee4f1612adbc50f834da43f2d5b68ad605c9c706546bS3VersionKeyFA285839",
                        },
                      ],
                    },
                  ],
                },
              ],
            ],
          },
        },
        "DeadLetterConfig": Object {
          "TargetArn": Object {
            "Fn::GetAtt": Array [
              "ConstructHubCatalogBuilderDeadLetterQueue1D42C407",
              "Arn",
            ],
          },
        },
        "Description": Object {
          "Fn::Join": Array [
            "",
            Array [
              "Creates the catalog.json object in ",
              Object {
                "Ref": "ConstructHubPackageDataDC5EF35E",
              },
            ],
          ],
        },
        "Environment": Object {
          "Variables": Object {
            "BUCKET_NAME": Object {
              "Ref": "ConstructHubPackageDataDC5EF35E",
            },
          },
        },
        "Handler": "index.handler",
        "MemorySize": 10240,
        "ReservedConcurrentExecutions": 1,
        "Role": Object {
          "Fn::GetAtt": Array [
            "ConstructHubCatalogBuilderServiceRole7EB4C395",
            "Arn",
          ],
        },
        "Runtime": "nodejs14.x",
        "Timeout": 900,
      },
      "Type": "AWS::Lambda::Function",
    },
    "ConstructHubCatalogBuilderDLQAlarm9D928A2B": Object {
      "Properties": Object {
        "AlarmDescription": "The catalog builder function failed to run",
        "ComparisonOperator": "GreaterThanOrEqualToThreshold",
        "Dimensions": Array [
          Object {
            "Name": "QueueName",
            "Value": Object {
              "Fn::GetAtt": Array [
                "ConstructHubCatalogBuilderDeadLetterQueue1D42C407",
                "QueueName",
              ],
            },
          },
        ],
        "EvaluationPeriods": 1,
        "MetricName": "ApproximateNumberOfMessagesVisible",
        "Namespace": "AWS/SQS",
        "Period": 300,
        "Statistic": "Maximum",
        "Threshold": 1,
      },
      "Type": "AWS::CloudWatch::Alarm",
    },
    "ConstructHubCatalogBuilderDeadLetterQueue1D42C407": Object {
      "DeletionPolicy": "Delete",
      "Properties": Object {
        "MessageRetentionPeriod": 1209600,
      },
      "Type": "AWS::SQS::Queue",
      "UpdateReplacePolicy": "Delete",
    },
    "ConstructHubCatalogBuilderLogRetentionD5D7858F": Object {
      "Properties": Object {
        "LogGroupName": Object {
          "Fn::Join": Array [
            "",
            Array [
              "/aws/lambda/",
              Object {
                "Ref": "ConstructHubCatalogBuilder5A9DE4AF",
              },
            ],
          ],
        },
        "RetentionInDays": 3653,
        "ServiceToken": Object {
          "Fn::GetAtt": Array [
            "LogRetentionaae0aa3c5b4d4f87b02d85b201efdd8aFD4BFC8A",
            "Arn",
          ],
        },
      },
      "Type": "Custom::LogRetention",
    },
    "ConstructHubCatalogBuilderServiceRole7EB4C395": Object {
      "Properties": Object {
        "AssumeRolePolicyDocument": Object {
          "Statement": Array [
            Object {
              "Action": "sts:AssumeRole",
              "Effect": "Allow",
              "Principal": Object {
                "Service": "lambda.amazonaws.com",
              },
            },
          ],
          "Version": "2012-10-17",
        },
        "ManagedPolicyArns": Array [
          Object {
            "Fn::Join": Array [
              "",
              Array [
                "arn:",
                Object {
                  "Ref": "AWS::Partition",
                },
                ":iam::aws:policy/service-role/AWSLambdaBasicExecutionRole",
              ],
            ],
          },
        ],
      },
      "Type": "AWS::IAM::Role",
    },
    "ConstructHubCatalogBuilderServiceRoleDefaultPolicyF51442BC": Object {
      "Properties": Object {
        "PolicyDocument": Object {
          "Statement": Array [
            Object {
              "Action": "sqs:SendMessage",
              "Effect": "Allow",
              "Resource": Object {
                "Fn::GetAtt": Array [
                  "ConstructHubCatalogBuilderDeadLetterQueue1D42C407",
                  "Arn",
                ],
              },
            },
            Object {
              "Action": Array [
                "s3:GetObject*",
                "s3:GetBucket*",
                "s3:List*",
                "s3:DeleteObject*",
                "s3:PutObject*",
                "s3:Abort*",
              ],
              "Effect": "Allow",
              "Resource": Array [
                Object {
                  "Fn::GetAtt": Array [
                    "ConstructHubPackageDataDC5EF35E",
                    "Arn",
                  ],
                },
                Object {
                  "Fn::Join": Array [
                    "",
                    Array [
                      Object {
                        "Fn::GetAtt": Array [
                          "ConstructHubPackageDataDC5EF35E",
                          "Arn",
                        ],
                      },
                      "/*",
                    ],
                  ],
                },
              ],
            },
          ],
          "Version": "2012-10-17",
        },
        "PolicyName": "ConstructHubCatalogBuilderServiceRoleDefaultPolicyF51442BC",
        "Roles": Array [
          Object {
            "Ref": "ConstructHubCatalogBuilderServiceRole7EB4C395",
          },
        ],
      },
      "Type": "AWS::IAM::Policy",
    },
    "ConstructHubDiscoveryD6EEC2B8": Object {
      "DependsOn": Array [
        "ConstructHubDiscoveryServiceRoleDefaultPolicy9D5F91B3",
        "ConstructHubDiscoveryServiceRole1B3CFF96",
      ],
      "Properties": Object {
        "Code": Object {
          "S3Bucket": Object {
            "Ref": "AssetParametersa3d13916fdb6321f8e433bfcbbaaf0ce37d7484a6d75635fdbaceebe8bbe46ffS3BucketEF8F1FA8",
          },
          "S3Key": Object {
            "Fn::Join": Array [
              "",
              Array [
                Object {
                  "Fn::Select": Array [
                    0,
                    Object {
                      "Fn::Split": Array [
                        "||",
                        Object {
                          "Ref": "AssetParametersa3d13916fdb6321f8e433bfcbbaaf0ce37d7484a6d75635fdbaceebe8bbe46ffS3VersionKey0B0E7067",
                        },
                      ],
                    },
                  ],
                },
                Object {
                  "Fn::Select": Array [
                    1,
                    Object {
                      "Fn::Split": Array [
                        "||",
                        Object {
                          "Ref": "AssetParametersa3d13916fdb6321f8e433bfcbbaaf0ce37d7484a6d75635fdbaceebe8bbe46ffS3VersionKey0B0E7067",
                        },
                      ],
                    },
                  ],
                },
              ],
            ],
          },
        },
        "Description": "Periodically query npm.js index for new construct libraries",
        "Environment": Object {
          "Variables": Object {
            "BUCKET_NAME": Object {
              "Ref": "ConstructHubDiscoveryStagingBucket1F2F7AE8",
            },
            "QUEUE_URL": Object {
              "Ref": "ConstructHubIngestionQueue1AD94CA3",
            },
          },
        },
        "Handler": "index.handler",
        "MemorySize": 10240,
        "ReservedConcurrentExecutions": 1,
        "Role": Object {
          "Fn::GetAtt": Array [
            "ConstructHubDiscoveryServiceRole1B3CFF96",
            "Arn",
          ],
        },
        "Runtime": "nodejs14.x",
        "Timeout": 900,
      },
      "Type": "AWS::Lambda::Function",
    },
    "ConstructHubDiscoveryErrorsAlarmDEA85148": Object {
      "Properties": Object {
        "AlarmDescription": "The discovery function (on npmjs.com) failed to run",
        "ComparisonOperator": "GreaterThanOrEqualToThreshold",
        "Dimensions": Array [
          Object {
            "Name": "FunctionName",
            "Value": Object {
              "Ref": "ConstructHubDiscoveryD6EEC2B8",
            },
          },
        ],
        "EvaluationPeriods": 1,
        "MetricName": "Errors",
        "Namespace": "AWS/Lambda",
        "Period": 900,
        "Statistic": "Sum",
        "Threshold": 1,
      },
      "Type": "AWS::CloudWatch::Alarm",
    },
    "ConstructHubDiscoveryNoInvocationsAlarm6F5E3A99": Object {
      "Properties": Object {
        "AlarmDescription": "The discovery function (on npmjs.com) is not running as scheduled",
        "ComparisonOperator": "LessThanThreshold",
        "Dimensions": Array [
          Object {
            "Name": "FunctionName",
            "Value": Object {
              "Ref": "ConstructHubDiscoveryD6EEC2B8",
            },
          },
        ],
        "EvaluationPeriods": 1,
        "MetricName": "Invocations",
        "Namespace": "AWS/Lambda",
        "Period": 900,
        "Statistic": "Sum",
        "Threshold": 1,
      },
      "Type": "AWS::CloudWatch::Alarm",
    },
    "ConstructHubDiscoveryScheduleRule90EE2E2A": Object {
      "Properties": Object {
        "ScheduleExpression": "rate(15 minutes)",
        "State": "ENABLED",
        "Targets": Array [
          Object {
            "Arn": Object {
              "Fn::GetAtt": Array [
                "ConstructHubDiscoveryD6EEC2B8",
                "Arn",
              ],
            },
            "Id": "Target0",
          },
        ],
      },
      "Type": "AWS::Events::Rule",
    },
    "ConstructHubDiscoveryScheduleRuleAllowEventRuleTestConstructHubDiscovery5714D5BB9D860B10": Object {
      "Properties": Object {
        "Action": "lambda:InvokeFunction",
        "FunctionName": Object {
          "Fn::GetAtt": Array [
            "ConstructHubDiscoveryD6EEC2B8",
            "Arn",
          ],
        },
        "Principal": "events.amazonaws.com",
        "SourceArn": Object {
          "Fn::GetAtt": Array [
            "ConstructHubDiscoveryScheduleRule90EE2E2A",
            "Arn",
          ],
        },
      },
      "Type": "AWS::Lambda::Permission",
    },
    "ConstructHubDiscoveryServiceRole1B3CFF96": Object {
      "Properties": Object {
        "AssumeRolePolicyDocument": Object {
          "Statement": Array [
            Object {
              "Action": "sts:AssumeRole",
              "Effect": "Allow",
              "Principal": Object {
                "Service": "lambda.amazonaws.com",
              },
            },
          ],
          "Version": "2012-10-17",
        },
        "ManagedPolicyArns": Array [
          Object {
            "Fn::Join": Array [
              "",
              Array [
                "arn:",
                Object {
                  "Ref": "AWS::Partition",
                },
                ":iam::aws:policy/service-role/AWSLambdaBasicExecutionRole",
              ],
            ],
          },
        ],
      },
      "Type": "AWS::IAM::Role",
    },
    "ConstructHubDiscoveryServiceRoleDefaultPolicy9D5F91B3": Object {
      "Properties": Object {
        "PolicyDocument": Object {
          "Statement": Array [
            Object {
              "Action": Array [
                "s3:GetObject*",
                "s3:GetBucket*",
                "s3:List*",
                "s3:DeleteObject*",
                "s3:PutObject*",
                "s3:Abort*",
              ],
              "Effect": "Allow",
              "Resource": Array [
                Object {
                  "Fn::GetAtt": Array [
                    "ConstructHubDiscoveryStagingBucket1F2F7AE8",
                    "Arn",
                  ],
                },
                Object {
                  "Fn::Join": Array [
                    "",
                    Array [
                      Object {
                        "Fn::GetAtt": Array [
                          "ConstructHubDiscoveryStagingBucket1F2F7AE8",
                          "Arn",
                        ],
                      },
                      "/*",
                    ],
                  ],
                },
              ],
            },
            Object {
              "Action": Array [
                "sqs:SendMessage",
                "sqs:GetQueueAttributes",
                "sqs:GetQueueUrl",
              ],
              "Effect": "Allow",
              "Resource": Object {
                "Fn::GetAtt": Array [
                  "ConstructHubIngestionQueue1AD94CA3",
                  "Arn",
                ],
              },
            },
          ],
          "Version": "2012-10-17",
        },
        "PolicyName": "ConstructHubDiscoveryServiceRoleDefaultPolicy9D5F91B3",
        "Roles": Array [
          Object {
            "Ref": "ConstructHubDiscoveryServiceRole1B3CFF96",
          },
        ],
      },
      "Type": "AWS::IAM::Policy",
    },
    "ConstructHubDiscoveryStagingBucket1F2F7AE8": Object {
      "DeletionPolicy": "Retain",
      "Properties": Object {
        "LifecycleConfiguration": Object {
          "Rules": Array [
            Object {
              "ExpirationInDays": 30,
              "Prefix": "staged/",
              "Status": "Enabled",
            },
          ],
        },
        "PublicAccessBlockConfiguration": Object {
          "BlockPublicAcls": true,
          "BlockPublicPolicy": true,
          "IgnorePublicAcls": true,
          "RestrictPublicBuckets": true,
        },
      },
      "Type": "AWS::S3::Bucket",
      "UpdateReplacePolicy": "Retain",
    },
    "ConstructHubIngestion407909CE": Object {
      "DependsOn": Array [
        "ConstructHubIngestionServiceRoleDefaultPolicyC0D2B6F2",
        "ConstructHubIngestionServiceRole6380BAB6",
      ],
      "Properties": Object {
        "Code": Object {
          "S3Bucket": Object {
            "Ref": "AssetParameters7f13b9a72d65559876670be18db0b859eb449e5dfde2e4c2d7ba74351b15f9cdS3BucketEA467212",
          },
          "S3Key": Object {
            "Fn::Join": Array [
              "",
              Array [
                Object {
                  "Fn::Select": Array [
                    0,
                    Object {
                      "Fn::Split": Array [
                        "||",
                        Object {
                          "Ref": "AssetParameters7f13b9a72d65559876670be18db0b859eb449e5dfde2e4c2d7ba74351b15f9cdS3VersionKeyA28589ED",
                        },
                      ],
                    },
                  ],
                },
                Object {
                  "Fn::Select": Array [
                    1,
                    Object {
                      "Fn::Split": Array [
                        "||",
                        Object {
                          "Ref": "AssetParameters7f13b9a72d65559876670be18db0b859eb449e5dfde2e4c2d7ba74351b15f9cdS3VersionKeyA28589ED",
                        },
                      ],
                    },
                  ],
                },
              ],
            ],
          },
        },
        "DeadLetterConfig": Object {
          "TargetArn": Object {
            "Fn::GetAtt": Array [
              "ConstructHubIngestionDeadLetterQueueFC1025F8",
              "Arn",
            ],
          },
        },
        "Description": "Ingests new package versions into the Construct Hub",
        "Environment": Object {
          "Variables": Object {
            "BUCKET_NAME": Object {
              "Ref": "ConstructHubPackageDataDC5EF35E",
            },
          },
        },
        "Handler": "index.handler",
        "MemorySize": 10240,
        "Role": Object {
          "Fn::GetAtt": Array [
            "ConstructHubIngestionServiceRole6380BAB6",
            "Arn",
          ],
        },
        "Runtime": "nodejs14.x",
        "Timeout": 900,
      },
      "Type": "AWS::Lambda::Function",
    },
    "ConstructHubIngestionDLQAlarm83BD1903": Object {
      "Properties": Object {
        "AlarmDescription": "The ingestion function failed for one or more packages",
        "ComparisonOperator": "GreaterThanOrEqualToThreshold",
        "Dimensions": Array [
          Object {
            "Name": "QueueName",
            "Value": Object {
              "Fn::GetAtt": Array [
                "ConstructHubIngestionDeadLetterQueueFC1025F8",
                "QueueName",
              ],
            },
          },
        ],
        "EvaluationPeriods": 1,
        "MetricName": "ApproximateNumberOfMessagesVisible",
        "Namespace": "AWS/SQS",
        "Period": 300,
        "Statistic": "Maximum",
        "Threshold": 1,
      },
      "Type": "AWS::CloudWatch::Alarm",
    },
    "ConstructHubIngestionDeadLetterQueueFC1025F8": Object {
      "DeletionPolicy": "Delete",
      "Properties": Object {
        "MessageRetentionPeriod": 1209600,
      },
      "Type": "AWS::SQS::Queue",
      "UpdateReplacePolicy": "Delete",
    },
    "ConstructHubIngestionEventInvokeConfig47AAD616": Object {
      "Properties": Object {
        "FunctionName": Object {
          "Ref": "ConstructHubIngestion407909CE",
        },
        "MaximumRetryAttempts": 2,
        "Qualifier": "$LATEST",
      },
      "Type": "AWS::Lambda::EventInvokeConfig",
    },
    "ConstructHubIngestionQueue1AD94CA3": Object {
      "DeletionPolicy": "Delete",
      "Properties": Object {
        "KmsMasterKeyId": "alias/aws/sqs",
        "VisibilityTimeout": 900,
      },
      "Type": "AWS::SQS::Queue",
      "UpdateReplacePolicy": "Delete",
    },
    "ConstructHubIngestionServiceRole6380BAB6": Object {
      "Properties": Object {
        "AssumeRolePolicyDocument": Object {
          "Statement": Array [
            Object {
              "Action": "sts:AssumeRole",
              "Effect": "Allow",
              "Principal": Object {
                "Service": "lambda.amazonaws.com",
              },
            },
          ],
          "Version": "2012-10-17",
        },
        "ManagedPolicyArns": Array [
          Object {
            "Fn::Join": Array [
              "",
              Array [
                "arn:",
                Object {
                  "Ref": "AWS::Partition",
                },
                ":iam::aws:policy/service-role/AWSLambdaBasicExecutionRole",
              ],
            ],
          },
        ],
      },
      "Type": "AWS::IAM::Role",
    },
    "ConstructHubIngestionServiceRoleDefaultPolicyC0D2B6F2": Object {
      "Properties": Object {
        "PolicyDocument": Object {
          "Statement": Array [
            Object {
              "Action": "sqs:SendMessage",
              "Effect": "Allow",
              "Resource": Object {
                "Fn::GetAtt": Array [
                  "ConstructHubIngestionDeadLetterQueueFC1025F8",
                  "Arn",
                ],
              },
            },
            Object {
              "Action": Array [
                "s3:DeleteObject*",
                "s3:PutObject*",
                "s3:Abort*",
              ],
              "Effect": "Allow",
              "Resource": Array [
                Object {
                  "Fn::GetAtt": Array [
                    "ConstructHubPackageDataDC5EF35E",
                    "Arn",
                  ],
                },
                Object {
                  "Fn::Join": Array [
                    "",
                    Array [
                      Object {
                        "Fn::GetAtt": Array [
                          "ConstructHubPackageDataDC5EF35E",
                          "Arn",
                        ],
                      },
                      "/*",
                    ],
                  ],
                },
              ],
            },
            Object {
              "Action": Array [
                "sqs:ReceiveMessage",
                "sqs:ChangeMessageVisibility",
                "sqs:GetQueueUrl",
                "sqs:DeleteMessage",
                "sqs:GetQueueAttributes",
              ],
              "Effect": "Allow",
              "Resource": Object {
                "Fn::GetAtt": Array [
                  "ConstructHubIngestionQueue1AD94CA3",
                  "Arn",
                ],
              },
            },
            Object {
              "Action": Array [
                "s3:GetObject*",
                "s3:GetBucket*",
                "s3:List*",
              ],
              "Effect": "Allow",
              "Resource": Array [
                Object {
                  "Fn::GetAtt": Array [
                    "ConstructHubDiscoveryStagingBucket1F2F7AE8",
                    "Arn",
                  ],
                },
                Object {
                  "Fn::Join": Array [
                    "",
                    Array [
                      Object {
                        "Fn::GetAtt": Array [
                          "ConstructHubDiscoveryStagingBucket1F2F7AE8",
                          "Arn",
                        ],
                      },
                      "/*",
                    ],
                  ],
                },
              ],
            },
          ],
          "Version": "2012-10-17",
        },
        "PolicyName": "ConstructHubIngestionServiceRoleDefaultPolicyC0D2B6F2",
        "Roles": Array [
          Object {
            "Ref": "ConstructHubIngestionServiceRole6380BAB6",
          },
        ],
      },
      "Type": "AWS::IAM::Policy",
    },
    "ConstructHubIngestionSqsEventSourceTestConstructHubIngestionQueue165B81E2C095FF2A": Object {
      "Properties": Object {
        "BatchSize": 1,
        "EventSourceArn": Object {
          "Fn::GetAtt": Array [
            "ConstructHubIngestionQueue1AD94CA3",
            "Arn",
          ],
        },
        "FunctionName": Object {
          "Ref": "ConstructHubIngestion407909CE",
        },
      },
      "Type": "AWS::Lambda::EventSourceMapping",
    },
    "ConstructHubMonitoringDashboard78E057C8": Object {
      "Properties": Object {
        "DashboardBody": Object {
          "Fn::Join": Array [
            "",
            Array [
              "{\\"widgets\\":[{\\"type\\":\\"metric\\",\\"width\\":24,\\"height\\":6,\\"x\\":0,\\"y\\":0,\\"properties\\":{\\"view\\":\\"timeSeries\\",\\"title\\":\\"Home Page Canary\\",\\"region\\":\\"",
              Object {
                "Ref": "AWS::Region",
              },
              "\\",\\"annotations\\":{\\"alarms\\":[\\"",
              Object {
                "Fn::GetAtt": Array [
                  "ConstructHubMonitoringWebCanaryHomePageErrorsE7BB4002",
                  "Arn",
                ],
              },
              "\\"]},\\"yAxis\\":{}}}]}",
            ],
          ],
        },
        "DashboardName": "construct-hub-high-severity",
      },
      "Type": "AWS::CloudWatch::Dashboard",
    },
    "ConstructHubMonitoringWatchfulDashboardB8493D55": Object {
      "Properties": Object {
        "DashboardBody": Object {
          "Fn::Join": Array [
            "",
            Array [
              "{\\"widgets\\":[{\\"type\\":\\"text\\",\\"width\\":24,\\"height\\":2,\\"x\\":0,\\"y\\":0,\\"properties\\":{\\"markdown\\":\\"# Ingestion Function\\\\n\\\\n[button:AWS Lambda Console](https://console.aws.amazon.com/lambda/home?region=",
              Object {
                "Ref": "AWS::Region",
              },
              "#/functions/",
              Object {
                "Ref": "ConstructHubIngestion407909CE",
              },
              "?tab=graph) [button:CloudWatch Logs](https://console.aws.amazon.com/cloudwatch/home?region=",
              Object {
                "Ref": "AWS::Region",
              },
              "#logEventViewer:group=/aws/lambda/",
              Object {
                "Ref": "ConstructHubIngestion407909CE",
              },
              ")\\"}},{\\"type\\":\\"metric\\",\\"width\\":6,\\"height\\":6,\\"x\\":0,\\"y\\":2,\\"properties\\":{\\"view\\":\\"timeSeries\\",\\"title\\":\\"Invocations/5min\\",\\"region\\":\\"",
              Object {
                "Ref": "AWS::Region",
              },
              "\\",\\"metrics\\":[[\\"AWS/Lambda\\",\\"Invocations\\",\\"FunctionName\\",\\"",
              Object {
                "Ref": "ConstructHubIngestion407909CE",
              },
              "\\",{\\"stat\\":\\"Sum\\"}]],\\"yAxis\\":{}}},{\\"type\\":\\"metric\\",\\"width\\":6,\\"height\\":6,\\"x\\":6,\\"y\\":2,\\"properties\\":{\\"view\\":\\"timeSeries\\",\\"title\\":\\"Errors/5min\\",\\"region\\":\\"",
              Object {
                "Ref": "AWS::Region",
              },
              "\\",\\"metrics\\":[[\\"AWS/Lambda\\",\\"Errors\\",\\"FunctionName\\",\\"",
              Object {
                "Ref": "ConstructHubIngestion407909CE",
              },
              "\\",{\\"stat\\":\\"Sum\\"}]],\\"annotations\\":{\\"horizontal\\":[{\\"label\\":\\"Errors > 0 for 3 datapoints within 15 minutes\\",\\"value\\":0,\\"yAxis\\":\\"left\\"}]},\\"yAxis\\":{}}},{\\"type\\":\\"metric\\",\\"width\\":6,\\"height\\":6,\\"x\\":12,\\"y\\":2,\\"properties\\":{\\"view\\":\\"timeSeries\\",\\"title\\":\\"Throttles/5min\\",\\"region\\":\\"",
              Object {
                "Ref": "AWS::Region",
              },
              "\\",\\"metrics\\":[[\\"AWS/Lambda\\",\\"Throttles\\",\\"FunctionName\\",\\"",
              Object {
                "Ref": "ConstructHubIngestion407909CE",
              },
              "\\",{\\"stat\\":\\"Sum\\"}]],\\"annotations\\":{\\"horizontal\\":[{\\"label\\":\\"Throttles > 0 for 3 datapoints within 15 minutes\\",\\"value\\":0,\\"yAxis\\":\\"left\\"}]},\\"yAxis\\":{}}},{\\"type\\":\\"metric\\",\\"width\\":6,\\"height\\":6,\\"x\\":18,\\"y\\":2,\\"properties\\":{\\"view\\":\\"timeSeries\\",\\"title\\":\\"Duration/5min\\",\\"region\\":\\"",
              Object {
                "Ref": "AWS::Region",
              },
              "\\",\\"metrics\\":[[\\"AWS/Lambda\\",\\"Duration\\",\\"FunctionName\\",\\"",
              Object {
                "Ref": "ConstructHubIngestion407909CE",
              },
              "\\",{\\"label\\":\\"p99\\",\\"stat\\":\\"p99\\"}]],\\"annotations\\":{\\"horizontal\\":[{\\"label\\":\\"p99 > 720000 for 3 datapoints within 15 minutes\\",\\"value\\":720000,\\"yAxis\\":\\"left\\"}]},\\"yAxis\\":{}}},{\\"type\\":\\"text\\",\\"width\\":24,\\"height\\":2,\\"x\\":0,\\"y\\":8,\\"properties\\":{\\"markdown\\":\\"# Discovery Function\\\\n\\\\n[button:AWS Lambda Console](https://console.aws.amazon.com/lambda/home?region=",
              Object {
                "Ref": "AWS::Region",
              },
              "#/functions/",
              Object {
                "Ref": "ConstructHubDiscoveryD6EEC2B8",
              },
              "?tab=graph) [button:CloudWatch Logs](https://console.aws.amazon.com/cloudwatch/home?region=",
              Object {
                "Ref": "AWS::Region",
              },
              "#logEventViewer:group=/aws/lambda/",
              Object {
                "Ref": "ConstructHubDiscoveryD6EEC2B8",
              },
              ")\\"}},{\\"type\\":\\"metric\\",\\"width\\":6,\\"height\\":6,\\"x\\":0,\\"y\\":10,\\"properties\\":{\\"view\\":\\"timeSeries\\",\\"title\\":\\"Invocations/5min\\",\\"region\\":\\"",
              Object {
                "Ref": "AWS::Region",
              },
              "\\",\\"metrics\\":[[\\"AWS/Lambda\\",\\"Invocations\\",\\"FunctionName\\",\\"",
              Object {
                "Ref": "ConstructHubDiscoveryD6EEC2B8",
              },
              "\\",{\\"stat\\":\\"Sum\\"}]],\\"yAxis\\":{}}},{\\"type\\":\\"metric\\",\\"width\\":6,\\"height\\":6,\\"x\\":6,\\"y\\":10,\\"properties\\":{\\"view\\":\\"timeSeries\\",\\"title\\":\\"Errors/5min\\",\\"region\\":\\"",
              Object {
                "Ref": "AWS::Region",
              },
              "\\",\\"metrics\\":[[\\"AWS/Lambda\\",\\"Errors\\",\\"FunctionName\\",\\"",
              Object {
                "Ref": "ConstructHubDiscoveryD6EEC2B8",
              },
              "\\",{\\"stat\\":\\"Sum\\"}]],\\"annotations\\":{\\"horizontal\\":[{\\"label\\":\\"Errors > 0 for 3 datapoints within 15 minutes\\",\\"value\\":0,\\"yAxis\\":\\"left\\"}]},\\"yAxis\\":{}}},{\\"type\\":\\"metric\\",\\"width\\":6,\\"height\\":6,\\"x\\":12,\\"y\\":10,\\"properties\\":{\\"view\\":\\"timeSeries\\",\\"title\\":\\"Throttles/5min\\",\\"region\\":\\"",
              Object {
                "Ref": "AWS::Region",
              },
              "\\",\\"metrics\\":[[\\"AWS/Lambda\\",\\"Throttles\\",\\"FunctionName\\",\\"",
              Object {
                "Ref": "ConstructHubDiscoveryD6EEC2B8",
              },
              "\\",{\\"stat\\":\\"Sum\\"}]],\\"annotations\\":{\\"horizontal\\":[{\\"label\\":\\"Throttles > 0 for 3 datapoints within 15 minutes\\",\\"value\\":0,\\"yAxis\\":\\"left\\"}]},\\"yAxis\\":{}}},{\\"type\\":\\"metric\\",\\"width\\":6,\\"height\\":6,\\"x\\":18,\\"y\\":10,\\"properties\\":{\\"view\\":\\"timeSeries\\",\\"title\\":\\"Duration/5min\\",\\"region\\":\\"",
              Object {
                "Ref": "AWS::Region",
              },
              "\\",\\"metrics\\":[[\\"AWS/Lambda\\",\\"Duration\\",\\"FunctionName\\",\\"",
              Object {
                "Ref": "ConstructHubDiscoveryD6EEC2B8",
              },
              "\\",{\\"label\\":\\"p99\\",\\"stat\\":\\"p99\\"}]],\\"annotations\\":{\\"horizontal\\":[{\\"label\\":\\"p99 > 720000 for 3 datapoints within 15 minutes\\",\\"value\\":720000,\\"yAxis\\":\\"left\\"}]},\\"yAxis\\":{}}},{\\"type\\":\\"text\\",\\"width\\":24,\\"height\\":2,\\"x\\":0,\\"y\\":16,\\"properties\\":{\\"markdown\\":\\"# Transliterator Function\\\\n\\\\n[button:AWS Lambda Console](https://console.aws.amazon.com/lambda/home?region=",
              Object {
                "Ref": "AWS::Region",
              },
              "#/functions/",
              Object {
                "Ref": "ConstructHubTransliterator9C48708A",
              },
              "?tab=graph) [button:CloudWatch Logs](https://console.aws.amazon.com/cloudwatch/home?region=",
              Object {
                "Ref": "AWS::Region",
              },
              "#logEventViewer:group=/aws/lambda/",
              Object {
                "Ref": "ConstructHubTransliterator9C48708A",
              },
              ")\\"}},{\\"type\\":\\"metric\\",\\"width\\":6,\\"height\\":6,\\"x\\":0,\\"y\\":18,\\"properties\\":{\\"view\\":\\"timeSeries\\",\\"title\\":\\"Invocations/5min\\",\\"region\\":\\"",
              Object {
                "Ref": "AWS::Region",
              },
              "\\",\\"metrics\\":[[\\"AWS/Lambda\\",\\"Invocations\\",\\"FunctionName\\",\\"",
              Object {
                "Ref": "ConstructHubTransliterator9C48708A",
              },
              "\\",{\\"stat\\":\\"Sum\\"}]],\\"yAxis\\":{}}},{\\"type\\":\\"metric\\",\\"width\\":6,\\"height\\":6,\\"x\\":6,\\"y\\":18,\\"properties\\":{\\"view\\":\\"timeSeries\\",\\"title\\":\\"Errors/5min\\",\\"region\\":\\"",
              Object {
                "Ref": "AWS::Region",
              },
              "\\",\\"metrics\\":[[\\"AWS/Lambda\\",\\"Errors\\",\\"FunctionName\\",\\"",
              Object {
                "Ref": "ConstructHubTransliterator9C48708A",
              },
              "\\",{\\"stat\\":\\"Sum\\"}]],\\"annotations\\":{\\"horizontal\\":[{\\"label\\":\\"Errors > 0 for 3 datapoints within 15 minutes\\",\\"value\\":0,\\"yAxis\\":\\"left\\"}]},\\"yAxis\\":{}}},{\\"type\\":\\"metric\\",\\"width\\":6,\\"height\\":6,\\"x\\":12,\\"y\\":18,\\"properties\\":{\\"view\\":\\"timeSeries\\",\\"title\\":\\"Throttles/5min\\",\\"region\\":\\"",
              Object {
                "Ref": "AWS::Region",
              },
              "\\",\\"metrics\\":[[\\"AWS/Lambda\\",\\"Throttles\\",\\"FunctionName\\",\\"",
              Object {
                "Ref": "ConstructHubTransliterator9C48708A",
              },
              "\\",{\\"stat\\":\\"Sum\\"}]],\\"annotations\\":{\\"horizontal\\":[{\\"label\\":\\"Throttles > 0 for 3 datapoints within 15 minutes\\",\\"value\\":0,\\"yAxis\\":\\"left\\"}]},\\"yAxis\\":{}}},{\\"type\\":\\"metric\\",\\"width\\":6,\\"height\\":6,\\"x\\":18,\\"y\\":18,\\"properties\\":{\\"view\\":\\"timeSeries\\",\\"title\\":\\"Duration/5min\\",\\"region\\":\\"",
              Object {
                "Ref": "AWS::Region",
              },
              "\\",\\"metrics\\":[[\\"AWS/Lambda\\",\\"Duration\\",\\"FunctionName\\",\\"",
              Object {
                "Ref": "ConstructHubTransliterator9C48708A",
              },
              "\\",{\\"label\\":\\"p99\\",\\"stat\\":\\"p99\\"}]],\\"annotations\\":{\\"horizontal\\":[{\\"label\\":\\"p99 > 720000 for 3 datapoints within 15 minutes\\",\\"value\\":720000,\\"yAxis\\":\\"left\\"}]},\\"yAxis\\":{}}},{\\"type\\":\\"text\\",\\"width\\":24,\\"height\\":2,\\"x\\":0,\\"y\\":24,\\"properties\\":{\\"markdown\\":\\"# Catalog Builder Function\\\\n\\\\n[button:AWS Lambda Console](https://console.aws.amazon.com/lambda/home?region=",
              Object {
                "Ref": "AWS::Region",
              },
              "#/functions/",
              Object {
                "Ref": "ConstructHubCatalogBuilder5A9DE4AF",
              },
              "?tab=graph) [button:CloudWatch Logs](https://console.aws.amazon.com/cloudwatch/home?region=",
              Object {
                "Ref": "AWS::Region",
              },
              "#logEventViewer:group=/aws/lambda/",
              Object {
                "Ref": "ConstructHubCatalogBuilder5A9DE4AF",
              },
              ")\\"}},{\\"type\\":\\"metric\\",\\"width\\":6,\\"height\\":6,\\"x\\":0,\\"y\\":26,\\"properties\\":{\\"view\\":\\"timeSeries\\",\\"title\\":\\"Invocations/5min\\",\\"region\\":\\"",
              Object {
                "Ref": "AWS::Region",
              },
              "\\",\\"metrics\\":[[\\"AWS/Lambda\\",\\"Invocations\\",\\"FunctionName\\",\\"",
              Object {
                "Ref": "ConstructHubCatalogBuilder5A9DE4AF",
              },
              "\\",{\\"stat\\":\\"Sum\\"}]],\\"yAxis\\":{}}},{\\"type\\":\\"metric\\",\\"width\\":6,\\"height\\":6,\\"x\\":6,\\"y\\":26,\\"properties\\":{\\"view\\":\\"timeSeries\\",\\"title\\":\\"Errors/5min\\",\\"region\\":\\"",
              Object {
                "Ref": "AWS::Region",
              },
              "\\",\\"metrics\\":[[\\"AWS/Lambda\\",\\"Errors\\",\\"FunctionName\\",\\"",
              Object {
                "Ref": "ConstructHubCatalogBuilder5A9DE4AF",
              },
              "\\",{\\"stat\\":\\"Sum\\"}]],\\"annotations\\":{\\"horizontal\\":[{\\"label\\":\\"Errors > 0 for 3 datapoints within 15 minutes\\",\\"value\\":0,\\"yAxis\\":\\"left\\"}]},\\"yAxis\\":{}}},{\\"type\\":\\"metric\\",\\"width\\":6,\\"height\\":6,\\"x\\":12,\\"y\\":26,\\"properties\\":{\\"view\\":\\"timeSeries\\",\\"title\\":\\"Throttles/5min\\",\\"region\\":\\"",
              Object {
                "Ref": "AWS::Region",
              },
              "\\",\\"metrics\\":[[\\"AWS/Lambda\\",\\"Throttles\\",\\"FunctionName\\",\\"",
              Object {
                "Ref": "ConstructHubCatalogBuilder5A9DE4AF",
              },
              "\\",{\\"stat\\":\\"Sum\\"}]],\\"annotations\\":{\\"horizontal\\":[{\\"label\\":\\"Throttles > 0 for 3 datapoints within 15 minutes\\",\\"value\\":0,\\"yAxis\\":\\"left\\"}]},\\"yAxis\\":{}}},{\\"type\\":\\"metric\\",\\"width\\":6,\\"height\\":6,\\"x\\":18,\\"y\\":26,\\"properties\\":{\\"view\\":\\"timeSeries\\",\\"title\\":\\"Duration/5min\\",\\"region\\":\\"",
              Object {
                "Ref": "AWS::Region",
              },
              "\\",\\"metrics\\":[[\\"AWS/Lambda\\",\\"Duration\\",\\"FunctionName\\",\\"",
              Object {
                "Ref": "ConstructHubCatalogBuilder5A9DE4AF",
              },
              "\\",{\\"label\\":\\"p99\\",\\"stat\\":\\"p99\\"}]],\\"annotations\\":{\\"horizontal\\":[{\\"label\\":\\"p99 > 720000 for 3 datapoints within 15 minutes\\",\\"value\\":720000,\\"yAxis\\":\\"left\\"}]},\\"yAxis\\":{}}}]}",
            ],
          ],
        },
        "DashboardName": "construct-hub",
      },
      "Type": "AWS::CloudWatch::Dashboard",
    },
    "ConstructHubMonitoringWatchfulTestConstructHubCatalogBuilderC9A41048DurationAlarm557052D9": Object {
      "Properties": Object {
        "AlarmActions": Array [],
        "AlarmDescription": "p99 latency >= 720s (80%)",
        "ComparisonOperator": "GreaterThanThreshold",
        "EvaluationPeriods": 3,
        "Metrics": Array [
          Object {
            "Id": "m1",
            "Label": "p99",
            "MetricStat": Object {
              "Metric": Object {
                "Dimensions": Array [
                  Object {
                    "Name": "FunctionName",
                    "Value": Object {
                      "Ref": "ConstructHubCatalogBuilder5A9DE4AF",
                    },
                  },
                ],
                "MetricName": "Duration",
                "Namespace": "AWS/Lambda",
              },
              "Period": 300,
              "Stat": "p99",
            },
            "ReturnData": true,
          },
        ],
        "Threshold": 720000,
      },
      "Type": "AWS::CloudWatch::Alarm",
    },
    "ConstructHubMonitoringWatchfulTestConstructHubCatalogBuilderC9A41048ErrorsAlarmF91F07CD": Object {
      "Properties": Object {
        "AlarmActions": Array [],
        "AlarmDescription": "Over 0 errors per minute",
        "ComparisonOperator": "GreaterThanThreshold",
        "Dimensions": Array [
          Object {
            "Name": "FunctionName",
            "Value": Object {
              "Ref": "ConstructHubCatalogBuilder5A9DE4AF",
            },
          },
        ],
        "EvaluationPeriods": 3,
        "MetricName": "Errors",
        "Namespace": "AWS/Lambda",
        "Period": 300,
        "Statistic": "Sum",
        "Threshold": 0,
      },
      "Type": "AWS::CloudWatch::Alarm",
    },
    "ConstructHubMonitoringWatchfulTestConstructHubCatalogBuilderC9A41048ThrottlesAlarm2A5B0492": Object {
      "Properties": Object {
        "AlarmActions": Array [],
        "AlarmDescription": "Over 0 throttles per minute",
        "ComparisonOperator": "GreaterThanThreshold",
        "Dimensions": Array [
          Object {
            "Name": "FunctionName",
            "Value": Object {
              "Ref": "ConstructHubCatalogBuilder5A9DE4AF",
            },
          },
        ],
        "EvaluationPeriods": 3,
        "MetricName": "Throttles",
        "Namespace": "AWS/Lambda",
        "Period": 300,
        "Statistic": "Sum",
        "Threshold": 0,
      },
      "Type": "AWS::CloudWatch::Alarm",
    },
    "ConstructHubMonitoringWatchfulTestConstructHubDiscovery5714D5BBDurationAlarm5CFE5B52": Object {
      "Properties": Object {
        "AlarmActions": Array [],
        "AlarmDescription": "p99 latency >= 720s (80%)",
        "ComparisonOperator": "GreaterThanThreshold",
        "EvaluationPeriods": 3,
        "Metrics": Array [
          Object {
            "Id": "m1",
            "Label": "p99",
            "MetricStat": Object {
              "Metric": Object {
                "Dimensions": Array [
                  Object {
                    "Name": "FunctionName",
                    "Value": Object {
                      "Ref": "ConstructHubDiscoveryD6EEC2B8",
                    },
                  },
                ],
                "MetricName": "Duration",
                "Namespace": "AWS/Lambda",
              },
              "Period": 300,
              "Stat": "p99",
            },
            "ReturnData": true,
          },
        ],
        "Threshold": 720000,
      },
      "Type": "AWS::CloudWatch::Alarm",
    },
    "ConstructHubMonitoringWatchfulTestConstructHubDiscovery5714D5BBErrorsAlarm373566EE": Object {
      "Properties": Object {
        "AlarmActions": Array [],
        "AlarmDescription": "Over 0 errors per minute",
        "ComparisonOperator": "GreaterThanThreshold",
        "Dimensions": Array [
          Object {
            "Name": "FunctionName",
            "Value": Object {
              "Ref": "ConstructHubDiscoveryD6EEC2B8",
            },
          },
        ],
        "EvaluationPeriods": 3,
        "MetricName": "Errors",
        "Namespace": "AWS/Lambda",
        "Period": 300,
        "Statistic": "Sum",
        "Threshold": 0,
      },
      "Type": "AWS::CloudWatch::Alarm",
    },
    "ConstructHubMonitoringWatchfulTestConstructHubDiscovery5714D5BBThrottlesAlarm261A4778": Object {
      "Properties": Object {
        "AlarmActions": Array [],
        "AlarmDescription": "Over 0 throttles per minute",
        "ComparisonOperator": "GreaterThanThreshold",
        "Dimensions": Array [
          Object {
            "Name": "FunctionName",
            "Value": Object {
              "Ref": "ConstructHubDiscoveryD6EEC2B8",
            },
          },
        ],
        "EvaluationPeriods": 3,
        "MetricName": "Throttles",
        "Namespace": "AWS/Lambda",
        "Period": 300,
        "Statistic": "Sum",
        "Threshold": 0,
      },
      "Type": "AWS::CloudWatch::Alarm",
    },
    "ConstructHubMonitoringWatchfulTestConstructHubIngestionAE667A08DurationAlarm8C97ADAD": Object {
      "Properties": Object {
        "AlarmActions": Array [],
        "AlarmDescription": "p99 latency >= 720s (80%)",
        "ComparisonOperator": "GreaterThanThreshold",
        "EvaluationPeriods": 3,
        "Metrics": Array [
          Object {
            "Id": "m1",
            "Label": "p99",
            "MetricStat": Object {
              "Metric": Object {
                "Dimensions": Array [
                  Object {
                    "Name": "FunctionName",
                    "Value": Object {
                      "Ref": "ConstructHubIngestion407909CE",
                    },
                  },
                ],
                "MetricName": "Duration",
                "Namespace": "AWS/Lambda",
              },
              "Period": 300,
              "Stat": "p99",
            },
            "ReturnData": true,
          },
        ],
        "Threshold": 720000,
      },
      "Type": "AWS::CloudWatch::Alarm",
    },
    "ConstructHubMonitoringWatchfulTestConstructHubIngestionAE667A08ErrorsAlarm76E1369B": Object {
      "Properties": Object {
        "AlarmActions": Array [],
        "AlarmDescription": "Over 0 errors per minute",
        "ComparisonOperator": "GreaterThanThreshold",
        "Dimensions": Array [
          Object {
            "Name": "FunctionName",
            "Value": Object {
              "Ref": "ConstructHubIngestion407909CE",
            },
          },
        ],
        "EvaluationPeriods": 3,
        "MetricName": "Errors",
        "Namespace": "AWS/Lambda",
        "Period": 300,
        "Statistic": "Sum",
        "Threshold": 0,
      },
      "Type": "AWS::CloudWatch::Alarm",
    },
    "ConstructHubMonitoringWatchfulTestConstructHubIngestionAE667A08ThrottlesAlarm2CD0B31C": Object {
      "Properties": Object {
        "AlarmActions": Array [],
        "AlarmDescription": "Over 0 throttles per minute",
        "ComparisonOperator": "GreaterThanThreshold",
        "Dimensions": Array [
          Object {
            "Name": "FunctionName",
            "Value": Object {
              "Ref": "ConstructHubIngestion407909CE",
            },
          },
        ],
        "EvaluationPeriods": 3,
        "MetricName": "Throttles",
        "Namespace": "AWS/Lambda",
        "Period": 300,
        "Statistic": "Sum",
        "Threshold": 0,
      },
      "Type": "AWS::CloudWatch::Alarm",
    },
    "ConstructHubMonitoringWatchfulTestConstructHubTransliterator3B0A6087DurationAlarm0D60D33F": Object {
      "Properties": Object {
        "AlarmActions": Array [],
        "AlarmDescription": "p99 latency >= 720s (80%)",
        "ComparisonOperator": "GreaterThanThreshold",
        "EvaluationPeriods": 3,
        "Metrics": Array [
          Object {
            "Id": "m1",
            "Label": "p99",
            "MetricStat": Object {
              "Metric": Object {
                "Dimensions": Array [
                  Object {
                    "Name": "FunctionName",
                    "Value": Object {
                      "Ref": "ConstructHubTransliterator9C48708A",
                    },
                  },
                ],
                "MetricName": "Duration",
                "Namespace": "AWS/Lambda",
              },
              "Period": 300,
              "Stat": "p99",
            },
            "ReturnData": true,
          },
        ],
        "Threshold": 720000,
      },
      "Type": "AWS::CloudWatch::Alarm",
    },
    "ConstructHubMonitoringWatchfulTestConstructHubTransliterator3B0A6087ErrorsAlarm1EDE57BC": Object {
      "Properties": Object {
        "AlarmActions": Array [],
        "AlarmDescription": "Over 0 errors per minute",
        "ComparisonOperator": "GreaterThanThreshold",
        "Dimensions": Array [
          Object {
            "Name": "FunctionName",
            "Value": Object {
              "Ref": "ConstructHubTransliterator9C48708A",
            },
          },
        ],
        "EvaluationPeriods": 3,
        "MetricName": "Errors",
        "Namespace": "AWS/Lambda",
        "Period": 300,
        "Statistic": "Sum",
        "Threshold": 0,
      },
      "Type": "AWS::CloudWatch::Alarm",
    },
    "ConstructHubMonitoringWatchfulTestConstructHubTransliterator3B0A6087ThrottlesAlarm34A8C7C1": Object {
      "Properties": Object {
        "AlarmActions": Array [],
        "AlarmDescription": "Over 0 throttles per minute",
        "ComparisonOperator": "GreaterThanThreshold",
        "Dimensions": Array [
          Object {
            "Name": "FunctionName",
            "Value": Object {
              "Ref": "ConstructHubTransliterator9C48708A",
            },
          },
        ],
        "EvaluationPeriods": 3,
        "MetricName": "Throttles",
        "Namespace": "AWS/Lambda",
        "Period": 300,
        "Statistic": "Sum",
        "Threshold": 0,
      },
      "Type": "AWS::CloudWatch::Alarm",
    },
    "ConstructHubMonitoringWebCanaryHomePageErrorsE7BB4002": Object {
      "Properties": Object {
        "AlarmActions": Array [
          "arn:aws:sns:us-east-1:123456789012:mystack-mytopic-NZJ5JSMVGFIE",
        ],
        "AlarmDescription": Object {
          "Fn::Join": Array [
            "",
            Array [
              "80% error rate for https://",
              Object {
                "Fn::GetAtt": Array [
                  "ConstructHubWebAppDistribution1F181DC9",
                  "DomainName",
                ],
              },
              " (Home Page)",
            ],
          ],
        },
        "ComparisonOperator": "GreaterThanOrEqualToThreshold",
        "EvaluationPeriods": 1,
        "Metrics": Array [
          Object {
            "Id": "m1",
            "Label": Object {
              "Fn::Join": Array [
                "",
                Array [
                  "https://",
                  Object {
                    "Fn::GetAtt": Array [
                      "ConstructHubWebAppDistribution1F181DC9",
                      "DomainName",
                    ],
                  },
                  " Errors",
                ],
              ],
            },
            "MetricStat": Object {
              "Metric": Object {
                "Dimensions": Array [
                  Object {
                    "Name": "FunctionName",
                    "Value": Object {
                      "Ref": "ConstructHubMonitoringWebCanaryHomePageHttpGetFunctionF27ADDC8",
                    },
                  },
                ],
                "MetricName": "Errors",
                "Namespace": "AWS/Lambda",
              },
              "Period": 300,
              "Stat": "Sum",
            },
            "ReturnData": true,
          },
        ],
        "Threshold": 4,
        "TreatMissingData": "breaching",
      },
      "Type": "AWS::CloudWatch::Alarm",
    },
    "ConstructHubMonitoringWebCanaryHomePageHttpGetFunctionF27ADDC8": Object {
      "DependsOn": Array [
        "ConstructHubMonitoringWebCanaryHomePageHttpGetFunctionServiceRole9AAAD93C",
      ],
      "Properties": Object {
        "Code": Object {
          "S3Bucket": Object {
            "Ref": "AssetParameters59be5a60739e4f0f9b881492bce41ccffa8d47d16b0a4d640db1bb8200f48bd5S3BucketFA2341B6",
          },
          "S3Key": Object {
            "Fn::Join": Array [
              "",
              Array [
                Object {
                  "Fn::Select": Array [
                    0,
                    Object {
                      "Fn::Split": Array [
                        "||",
                        Object {
                          "Ref": "AssetParameters59be5a60739e4f0f9b881492bce41ccffa8d47d16b0a4d640db1bb8200f48bd5S3VersionKeyB4EE9C49",
                        },
                      ],
                    },
                  ],
                },
                Object {
                  "Fn::Select": Array [
                    1,
                    Object {
                      "Fn::Split": Array [
                        "||",
                        Object {
                          "Ref": "AssetParameters59be5a60739e4f0f9b881492bce41ccffa8d47d16b0a4d640db1bb8200f48bd5S3VersionKeyB4EE9C49",
                        },
                      ],
                    },
                  ],
                },
              ],
            ],
          },
        },
        "Description": Object {
          "Fn::Join": Array [
            "",
            Array [
              "HTTP GET https://",
              Object {
                "Fn::GetAtt": Array [
                  "ConstructHubWebAppDistribution1F181DC9",
                  "DomainName",
                ],
              },
              ": Home Page",
            ],
          ],
        },
        "Environment": Object {
          "Variables": Object {
            "URL": Object {
              "Fn::Join": Array [
                "",
                Array [
                  "https://",
                  Object {
                    "Fn::GetAtt": Array [
                      "ConstructHubWebAppDistribution1F181DC9",
                      "DomainName",
                    ],
                  },
                ],
              ],
            },
          },
        },
        "Handler": "index.handler",
        "Role": Object {
          "Fn::GetAtt": Array [
            "ConstructHubMonitoringWebCanaryHomePageHttpGetFunctionServiceRole9AAAD93C",
            "Arn",
          ],
        },
        "Runtime": "nodejs14.x",
      },
      "Type": "AWS::Lambda::Function",
    },
    "ConstructHubMonitoringWebCanaryHomePageHttpGetFunctionServiceRole9AAAD93C": Object {
      "Properties": Object {
        "AssumeRolePolicyDocument": Object {
          "Statement": Array [
            Object {
              "Action": "sts:AssumeRole",
              "Effect": "Allow",
              "Principal": Object {
                "Service": "lambda.amazonaws.com",
              },
            },
          ],
          "Version": "2012-10-17",
        },
        "ManagedPolicyArns": Array [
          Object {
            "Fn::Join": Array [
              "",
              Array [
                "arn:",
                Object {
                  "Ref": "AWS::Partition",
                },
                ":iam::aws:policy/service-role/AWSLambdaBasicExecutionRole",
              ],
            ],
          },
        ],
      },
      "Type": "AWS::IAM::Role",
    },
    "ConstructHubMonitoringWebCanaryHomePageRuleAllowEventRuleTestConstructHubMonitoringWebCanaryHomePageHttpGetFunction941819C9E47F90EE": Object {
      "Properties": Object {
        "Action": "lambda:InvokeFunction",
        "FunctionName": Object {
          "Fn::GetAtt": Array [
            "ConstructHubMonitoringWebCanaryHomePageHttpGetFunctionF27ADDC8",
            "Arn",
          ],
        },
        "Principal": "events.amazonaws.com",
        "SourceArn": Object {
          "Fn::GetAtt": Array [
            "ConstructHubMonitoringWebCanaryHomePageRuleE14F9F4E",
            "Arn",
          ],
        },
      },
      "Type": "AWS::Lambda::Permission",
    },
    "ConstructHubMonitoringWebCanaryHomePageRuleE14F9F4E": Object {
      "Properties": Object {
        "ScheduleExpression": "rate(1 minute)",
        "State": "ENABLED",
        "Targets": Array [
          Object {
            "Arn": Object {
              "Fn::GetAtt": Array [
                "ConstructHubMonitoringWebCanaryHomePageHttpGetFunctionF27ADDC8",
                "Arn",
              ],
            },
            "Id": "Target0",
          },
        ],
      },
      "Type": "AWS::Events::Rule",
    },
    "ConstructHubPackageDataAllowBucketNotificationsToTestConstructHubCatalogBuilderC9A41048952FCDC8": Object {
      "Properties": Object {
        "Action": "lambda:InvokeFunction",
        "FunctionName": Object {
          "Fn::GetAtt": Array [
            "ConstructHubCatalogBuilder5A9DE4AF",
            "Arn",
          ],
        },
        "Principal": "s3.amazonaws.com",
        "SourceAccount": Object {
          "Ref": "AWS::AccountId",
        },
        "SourceArn": Object {
          "Fn::GetAtt": Array [
            "ConstructHubPackageDataDC5EF35E",
            "Arn",
          ],
        },
      },
      "Type": "AWS::Lambda::Permission",
    },
    "ConstructHubPackageDataAllowBucketNotificationsToTestConstructHubTransliterator3B0A6087EA339303": Object {
      "Properties": Object {
        "Action": "lambda:InvokeFunction",
        "FunctionName": Object {
          "Fn::GetAtt": Array [
            "ConstructHubTransliterator9C48708A",
            "Arn",
          ],
        },
        "Principal": "s3.amazonaws.com",
        "SourceAccount": Object {
          "Ref": "AWS::AccountId",
        },
        "SourceArn": Object {
          "Fn::GetAtt": Array [
            "ConstructHubPackageDataDC5EF35E",
            "Arn",
          ],
        },
      },
      "Type": "AWS::Lambda::Permission",
    },
    "ConstructHubPackageDataDC5EF35E": Object {
      "DeletionPolicy": "Retain",
      "Properties": Object {
        "BucketEncryption": Object {
          "ServerSideEncryptionConfiguration": Array [
            Object {
              "ServerSideEncryptionByDefault": Object {
                "SSEAlgorithm": "AES256",
              },
            },
          ],
        },
        "LifecycleConfiguration": Object {
          "Rules": Array [
            Object {
              "AbortIncompleteMultipartUpload": Object {
                "DaysAfterInitiation": 1,
              },
              "Status": "Enabled",
            },
            Object {
              "NoncurrentVersionTransitions": Array [
                Object {
                  "StorageClass": "STANDARD_IA",
                  "TransitionInDays": 31,
                },
              ],
              "Status": "Enabled",
            },
            Object {
              "NoncurrentVersionExpirationInDays": 90,
              "Status": "Enabled",
            },
          ],
        },
        "PublicAccessBlockConfiguration": Object {
          "BlockPublicAcls": true,
          "BlockPublicPolicy": true,
          "IgnorePublicAcls": true,
          "RestrictPublicBuckets": true,
        },
        "VersioningConfiguration": Object {
          "Status": "Enabled",
        },
      },
      "Type": "AWS::S3::Bucket",
      "UpdateReplacePolicy": "Retain",
    },
    "ConstructHubPackageDataNotifications81B45141": Object {
      "DependsOn": Array [
        "ConstructHubPackageDataAllowBucketNotificationsToTestConstructHubCatalogBuilderC9A41048952FCDC8",
        "ConstructHubPackageDataAllowBucketNotificationsToTestConstructHubTransliterator3B0A6087EA339303",
      ],
      "Properties": Object {
        "BucketName": Object {
          "Ref": "ConstructHubPackageDataDC5EF35E",
        },
        "NotificationConfiguration": Object {
          "LambdaFunctionConfigurations": Array [
            Object {
              "Events": Array [
                "s3:ObjectCreated:*",
              ],
              "Filter": Object {
                "Key": Object {
                  "FilterRules": Array [
                    Object {
                      "Name": "suffix",
                      "Value": "/package.tgz",
                    },
                    Object {
                      "Name": "prefix",
                      "Value": "data/",
                    },
                  ],
                },
              },
              "LambdaFunctionArn": Object {
                "Fn::GetAtt": Array [
                  "ConstructHubTransliterator9C48708A",
                  "Arn",
                ],
              },
            },
            Object {
              "Events": Array [
                "s3:ObjectCreated:*",
              ],
              "Filter": Object {
                "Key": Object {
                  "FilterRules": Array [
                    Object {
                      "Name": "suffix",
                      "Value": "/assembly.json",
                    },
                    Object {
                      "Name": "prefix",
                      "Value": "data/",
                    },
                  ],
                },
              },
              "LambdaFunctionArn": Object {
                "Fn::GetAtt": Array [
                  "ConstructHubCatalogBuilder5A9DE4AF",
                  "Arn",
                ],
              },
            },
          ],
        },
        "ServiceToken": Object {
          "Fn::GetAtt": Array [
            "BucketNotificationsHandler050a0587b7544547bf325f094a3db8347ECC3691",
            "Arn",
          ],
        },
      },
      "Type": "Custom::S3BucketNotifications",
    },
    "ConstructHubPackageDataPolicy4615475A": Object {
      "Properties": Object {
        "Bucket": Object {
          "Ref": "ConstructHubPackageDataDC5EF35E",
        },
        "PolicyDocument": Object {
          "Statement": Array [
            Object {
              "Action": "s3:GetObject",
              "Effect": "Allow",
              "Principal": Object {
                "CanonicalUser": Object {
                  "Fn::GetAtt": Array [
                    "ConstructHubWebAppDistributionOrigin2S3OriginDA7E7FF4",
                    "S3CanonicalUserId",
                  ],
                },
              },
              "Resource": Object {
                "Fn::Join": Array [
                  "",
                  Array [
                    Object {
                      "Fn::GetAtt": Array [
                        "ConstructHubPackageDataDC5EF35E",
                        "Arn",
                      ],
                    },
                    "/*",
                  ],
                ],
              },
            },
          ],
          "Version": "2012-10-17",
        },
      },
      "Type": "AWS::S3::BucketPolicy",
    },
    "ConstructHubTransliterator9C48708A": Object {
      "DependsOn": Array [
        "ConstructHubTransliteratorServiceRoleDefaultPolicyB9C4BE06",
        "ConstructHubTransliteratorServiceRole0F8A20C8",
      ],
      "Properties": Object {
        "Code": Object {
          "S3Bucket": Object {
            "Ref": "AssetParametersf571294ae268bb9a6c61cd3df245c69279d4fcc5e481065702bcd6aa484199aeS3Bucket94B451B0",
          },
          "S3Key": Object {
            "Fn::Join": Array [
              "",
              Array [
                Object {
                  "Fn::Select": Array [
                    0,
                    Object {
                      "Fn::Split": Array [
                        "||",
                        Object {
                          "Ref": "AssetParametersf571294ae268bb9a6c61cd3df245c69279d4fcc5e481065702bcd6aa484199aeS3VersionKey99ABE95F",
                        },
                      ],
                    },
                  ],
                },
                Object {
                  "Fn::Select": Array [
                    1,
                    Object {
                      "Fn::Split": Array [
                        "||",
                        Object {
                          "Ref": "AssetParametersf571294ae268bb9a6c61cd3df245c69279d4fcc5e481065702bcd6aa484199aeS3VersionKey99ABE95F",
                        },
                      ],
                    },
                  ],
                },
              ],
            ],
          },
        },
        "DeadLetterConfig": Object {
          "TargetArn": Object {
            "Fn::GetAtt": Array [
              "ConstructHubTransliteratorDeadLetterQueue5544BC9A",
              "Arn",
            ],
          },
        },
        "Description": "Creates transliterated assemblies from jsii-enabled npm packages",
        "Handler": "index.handler",
        "MemorySize": 10240,
        "Role": Object {
          "Fn::GetAtt": Array [
            "ConstructHubTransliteratorServiceRole0F8A20C8",
            "Arn",
          ],
        },
        "Runtime": "nodejs14.x",
        "Timeout": 900,
      },
      "Type": "AWS::Lambda::Function",
    },
    "ConstructHubTransliteratorDLQAlarmA93C182B": Object {
      "Properties": Object {
        "AlarmDescription": "The transliteration function failed for one or more packages",
        "ComparisonOperator": "GreaterThanOrEqualToThreshold",
        "Dimensions": Array [
          Object {
            "Name": "QueueName",
            "Value": Object {
              "Fn::GetAtt": Array [
                "ConstructHubTransliteratorDeadLetterQueue5544BC9A",
                "QueueName",
              ],
            },
          },
        ],
        "EvaluationPeriods": 1,
        "MetricName": "ApproximateNumberOfMessagesVisible",
        "Namespace": "AWS/SQS",
        "Period": 300,
        "Statistic": "Maximum",
        "Threshold": 1,
      },
      "Type": "AWS::CloudWatch::Alarm",
    },
    "ConstructHubTransliteratorDeadLetterQueue5544BC9A": Object {
      "DeletionPolicy": "Delete",
      "Properties": Object {
        "MessageRetentionPeriod": 1209600,
      },
      "Type": "AWS::SQS::Queue",
      "UpdateReplacePolicy": "Delete",
    },
    "ConstructHubTransliteratorEventInvokeConfig999CBA91": Object {
      "Properties": Object {
        "FunctionName": Object {
          "Ref": "ConstructHubTransliterator9C48708A",
        },
        "MaximumRetryAttempts": 2,
        "Qualifier": "$LATEST",
      },
      "Type": "AWS::Lambda::EventInvokeConfig",
    },
    "ConstructHubTransliteratorLogRetention25A9F47C": Object {
      "Properties": Object {
        "LogGroupName": Object {
          "Fn::Join": Array [
            "",
            Array [
              "/aws/lambda/",
              Object {
                "Ref": "ConstructHubTransliterator9C48708A",
              },
            ],
          ],
        },
        "RetentionInDays": 3653,
        "ServiceToken": Object {
          "Fn::GetAtt": Array [
            "LogRetentionaae0aa3c5b4d4f87b02d85b201efdd8aFD4BFC8A",
            "Arn",
          ],
        },
      },
      "Type": "Custom::LogRetention",
    },
    "ConstructHubTransliteratorServiceRole0F8A20C8": Object {
      "Properties": Object {
        "AssumeRolePolicyDocument": Object {
          "Statement": Array [
            Object {
              "Action": "sts:AssumeRole",
              "Effect": "Allow",
              "Principal": Object {
                "Service": "lambda.amazonaws.com",
              },
            },
          ],
          "Version": "2012-10-17",
        },
        "ManagedPolicyArns": Array [
          Object {
            "Fn::Join": Array [
              "",
              Array [
                "arn:",
                Object {
                  "Ref": "AWS::Partition",
                },
                ":iam::aws:policy/service-role/AWSLambdaBasicExecutionRole",
              ],
            ],
          },
        ],
      },
      "Type": "AWS::IAM::Role",
    },
    "ConstructHubTransliteratorServiceRoleDefaultPolicyB9C4BE06": Object {
      "Properties": Object {
        "PolicyDocument": Object {
          "Statement": Array [
            Object {
              "Action": "sqs:SendMessage",
              "Effect": "Allow",
              "Resource": Object {
                "Fn::GetAtt": Array [
                  "ConstructHubTransliteratorDeadLetterQueue5544BC9A",
                  "Arn",
                ],
              },
            },
            Object {
              "Action": Array [
                "s3:GetObject*",
                "s3:GetBucket*",
                "s3:List*",
                "s3:DeleteObject*",
                "s3:PutObject*",
                "s3:Abort*",
              ],
              "Effect": "Allow",
              "Resource": Array [
                Object {
                  "Fn::GetAtt": Array [
                    "ConstructHubPackageDataDC5EF35E",
                    "Arn",
                  ],
                },
                Object {
                  "Fn::Join": Array [
                    "",
                    Array [
                      Object {
                        "Fn::GetAtt": Array [
                          "ConstructHubPackageDataDC5EF35E",
                          "Arn",
                        ],
                      },
                      "/*",
                    ],
                  ],
                },
              ],
            },
          ],
          "Version": "2012-10-17",
        },
        "PolicyName": "ConstructHubTransliteratorServiceRoleDefaultPolicyB9C4BE06",
        "Roles": Array [
          Object {
            "Ref": "ConstructHubTransliteratorServiceRole0F8A20C8",
          },
        ],
      },
      "Type": "AWS::IAM::Policy",
    },
    "ConstructHubWebAppARecord3863FF6C": Object {
      "Properties": Object {
        "AliasTarget": Object {
          "DNSName": Object {
            "Fn::GetAtt": Array [
              "ConstructHubWebAppDistribution1F181DC9",
              "DomainName",
            ],
          },
          "HostedZoneId": Object {
            "Fn::FindInMap": Array [
              "AWSCloudFrontPartitionHostedZoneIdMap",
              Object {
                "Ref": "AWS::Partition",
              },
              "zoneId",
            ],
          },
        },
        "Comment": "Created by the AWS CDK",
        "HostedZoneId": "ZONEID",
        "Name": "my.construct.hub.",
        "Type": "A",
      },
      "Type": "AWS::Route53::RecordSet",
    },
    "ConstructHubWebAppAaaaRecord5D99098B": Object {
      "Properties": Object {
        "AliasTarget": Object {
          "DNSName": Object {
            "Fn::GetAtt": Array [
              "ConstructHubWebAppDistribution1F181DC9",
              "DomainName",
            ],
          },
          "HostedZoneId": Object {
            "Fn::FindInMap": Array [
              "AWSCloudFrontPartitionHostedZoneIdMap",
              Object {
                "Ref": "AWS::Partition",
              },
              "zoneId",
            ],
          },
        },
        "Comment": "Created by the AWS CDK",
        "HostedZoneId": "ZONEID",
        "Name": "my.construct.hub.",
        "Type": "AAAA",
      },
      "Type": "AWS::Route53::RecordSet",
    },
    "ConstructHubWebAppDeployWebsiteAwsCliLayer23CFFBC1": Object {
      "Properties": Object {
        "Content": Object {
          "S3Bucket": Object {
            "Ref": "AssetParameterse9882ab123687399f934da0d45effe675ecc8ce13b40cb946f3e1d6141fe8d68S3BucketAEADE8C7",
          },
          "S3Key": Object {
            "Fn::Join": Array [
              "",
              Array [
                Object {
                  "Fn::Select": Array [
                    0,
                    Object {
                      "Fn::Split": Array [
                        "||",
                        Object {
                          "Ref": "AssetParameterse9882ab123687399f934da0d45effe675ecc8ce13b40cb946f3e1d6141fe8d68S3VersionKeyE415415F",
                        },
                      ],
                    },
                  ],
                },
                Object {
                  "Fn::Select": Array [
                    1,
                    Object {
                      "Fn::Split": Array [
                        "||",
                        Object {
                          "Ref": "AssetParameterse9882ab123687399f934da0d45effe675ecc8ce13b40cb946f3e1d6141fe8d68S3VersionKeyE415415F",
                        },
                      ],
                    },
                  ],
                },
              ],
            ],
          },
        },
        "Description": "/opt/awscli/aws",
      },
      "Type": "AWS::Lambda::LayerVersion",
    },
    "ConstructHubWebAppDeployWebsiteCustomResourceE6DF98C9": Object {
      "DeletionPolicy": "Delete",
      "Properties": Object {
        "DestinationBucketName": Object {
          "Ref": "ConstructHubWebAppWebsiteBucket4B2B9DB2",
        },
        "DistributionId": Object {
          "Ref": "ConstructHubWebAppDistribution1F181DC9",
        },
        "Prune": true,
        "ServiceToken": Object {
          "Fn::GetAtt": Array [
            "CustomCDKBucketDeployment8693BB64968944B69AAFB0CC9EB8756C81C01536",
            "Arn",
          ],
        },
        "SourceBucketNames": Array [
          Object {
            "Ref": "AssetParameters01cc627b6c9fa3a625c6cf7ea29bf05d410610fc63e7fdcbc77a882b5ce67bb9S3Bucket8E4BDE80",
          },
        ],
        "SourceObjectKeys": Array [
          Object {
            "Fn::Join": Array [
              "",
              Array [
                Object {
                  "Fn::Select": Array [
                    0,
                    Object {
                      "Fn::Split": Array [
                        "||",
                        Object {
                          "Ref": "AssetParameters01cc627b6c9fa3a625c6cf7ea29bf05d410610fc63e7fdcbc77a882b5ce67bb9S3VersionKey94D2F686",
                        },
                      ],
                    },
                  ],
                },
                Object {
                  "Fn::Select": Array [
                    1,
                    Object {
                      "Fn::Split": Array [
                        "||",
                        Object {
                          "Ref": "AssetParameters01cc627b6c9fa3a625c6cf7ea29bf05d410610fc63e7fdcbc77a882b5ce67bb9S3VersionKey94D2F686",
                        },
                      ],
                    },
                  ],
                },
              ],
            ],
          },
        ],
      },
      "Type": "Custom::CDKBucketDeployment",
      "UpdateReplacePolicy": "Delete",
    },
    "ConstructHubWebAppDistribution1F181DC9": Object {
      "Properties": Object {
        "DistributionConfig": Object {
          "Aliases": Array [
            "my.construct.hub",
          ],
          "CacheBehaviors": Array [
            Object {
              "CachePolicyId": "658327ea-f89d-4fab-a63d-7e88639e58f6",
              "Compress": true,
              "FunctionAssociations": Array [
                Object {
                  "EventType": "viewer-response",
                  "FunctionARN": Object {
                    "Fn::GetAtt": Array [
                      "ConstructHubWebAppResponseFunction4C2BF3E9",
                      "FunctionARN",
                    ],
                  },
                },
              ],
              "PathPattern": "/data/*",
              "TargetOriginId": "TestConstructHubWebAppDistributionOrigin276090F90",
              "ViewerProtocolPolicy": "allow-all",
            },
            Object {
              "CachePolicyId": "658327ea-f89d-4fab-a63d-7e88639e58f6",
              "Compress": true,
              "FunctionAssociations": Array [
                Object {
                  "EventType": "viewer-response",
                  "FunctionARN": Object {
                    "Fn::GetAtt": Array [
                      "ConstructHubWebAppResponseFunction4C2BF3E9",
                      "FunctionARN",
                    ],
                  },
                },
              ],
              "PathPattern": "/catalog.json",
              "TargetOriginId": "TestConstructHubWebAppDistributionOrigin276090F90",
              "ViewerProtocolPolicy": "allow-all",
            },
          ],
          "CustomErrorResponses": Array [
            Object {
              "ErrorCode": 404,
              "ResponseCode": 200,
              "ResponsePagePath": "/index.html",
            },
            Object {
              "ErrorCode": 403,
              "ResponseCode": 200,
              "ResponsePagePath": "/index.html",
            },
          ],
          "DefaultCacheBehavior": Object {
            "CachePolicyId": "658327ea-f89d-4fab-a63d-7e88639e58f6",
            "Compress": true,
            "FunctionAssociations": Array [
              Object {
                "EventType": "viewer-response",
                "FunctionARN": Object {
                  "Fn::GetAtt": Array [
                    "ConstructHubWebAppResponseFunction4C2BF3E9",
                    "FunctionARN",
                  ],
                },
              },
            ],
            "TargetOriginId": "TestConstructHubWebAppDistributionOrigin171FF58D3",
            "ViewerProtocolPolicy": "allow-all",
          },
          "DefaultRootObject": "index.html",
          "Enabled": true,
          "HttpVersion": "http2",
          "IPV6Enabled": true,
          "Origins": Array [
            Object {
              "DomainName": Object {
                "Fn::GetAtt": Array [
                  "ConstructHubWebAppWebsiteBucket4B2B9DB2",
                  "RegionalDomainName",
                ],
              },
              "Id": "TestConstructHubWebAppDistributionOrigin171FF58D3",
              "S3OriginConfig": Object {
                "OriginAccessIdentity": Object {
                  "Fn::Join": Array [
                    "",
                    Array [
                      "origin-access-identity/cloudfront/",
                      Object {
                        "Ref": "ConstructHubWebAppDistributionOrigin1S3Origin694AF937",
                      },
                    ],
                  ],
                },
              },
            },
            Object {
              "DomainName": Object {
                "Fn::GetAtt": Array [
                  "ConstructHubPackageDataDC5EF35E",
                  "RegionalDomainName",
                ],
              },
              "Id": "TestConstructHubWebAppDistributionOrigin276090F90",
              "S3OriginConfig": Object {
                "OriginAccessIdentity": Object {
                  "Fn::Join": Array [
                    "",
                    Array [
                      "origin-access-identity/cloudfront/",
                      Object {
                        "Ref": "ConstructHubWebAppDistributionOrigin2S3OriginDA7E7FF4",
                      },
                    ],
                  ],
                },
              },
            },
          ],
          "ViewerCertificate": Object {
            "AcmCertificateArn": Object {
              "Fn::GetAtt": Array [
                "CertCertificateRequestorResource9D0836FD",
                "Arn",
              ],
            },
            "MinimumProtocolVersion": "TLSv1.2_2019",
            "SslSupportMethod": "sni-only",
          },
        },
      },
      "Type": "AWS::CloudFront::Distribution",
    },
    "ConstructHubWebAppDistributionOrigin1S3Origin694AF937": Object {
      "Properties": Object {
        "CloudFrontOriginAccessIdentityConfig": Object {
          "Comment": "Identity for TestConstructHubWebAppDistributionOrigin171FF58D3",
        },
      },
      "Type": "AWS::CloudFront::CloudFrontOriginAccessIdentity",
    },
    "ConstructHubWebAppDistributionOrigin2S3OriginDA7E7FF4": Object {
      "Properties": Object {
        "CloudFrontOriginAccessIdentityConfig": Object {
          "Comment": "Identity for TestConstructHubWebAppDistributionOrigin276090F90",
        },
      },
      "Type": "AWS::CloudFront::CloudFrontOriginAccessIdentity",
    },
    "ConstructHubWebAppResponseFunction4C2BF3E9": Object {
      "Properties": Object {
        "AutoPublish": true,
        "FunctionCode": "\\"use strict\\";
function handler(event) {
    var response = event.response;
    var headers = response.headers;
    headers['x-frame-options'] = { value: 'deny' };
    headers['x-xss-protection'] = { value: '1; mode=block' };
    headers['x-content-type-options'] = { value: 'nosniff' };
    headers['strict-transport-security'] = { value: 'max-age=47304000; includeSubDomains' };
    headers['content-security-policy'] = {
        value: 'default-src \\\\'none\\\\'; img-src \\\\'self\\\\' https://img.shields.io; script-src \\\\'self\\\\'; style-src \\\\'unsafe-inline\\\\' \\\\'self\\\\'; object-src \\\\'none\\\\'; connect-src \\\\'self\\\\'; manifest-src \\\\'self\\\\'; font-src \\\\'self\\\\'; frame-src \\\\'none\\\\'',
    };
    return response;
}
//# sourceMappingURL=data:application/json;base64,eyJ2ZXJzaW9uIjozLCJmaWxlIjoicmVzcG9uc2UtZnVuY3Rpb24uanMiLCJzb3VyY2VSb290IjoiIiwic291cmNlcyI6WyIuLi8uLi8uLi9zcmMvd2ViYXBwL3Jlc3BvbnNlLWZ1bmN0aW9uL3Jlc3BvbnNlLWZ1bmN0aW9uLnRzIl0sIm5hbWVzIjpbXSwibWFwcGluZ3MiOiI7QUFTQSxTQUFTLE9BQU8sQ0FBQyxLQUF5QjtJQUN4QyxJQUFJLFFBQVEsR0FBRyxLQUFLLENBQUMsUUFBUSxDQUFDO0lBQzlCLElBQUksT0FBTyxHQUFHLFFBQVEsQ0FBQyxPQUFPLENBQUM7SUFFL0IsT0FBTyxDQUFDLGlCQUFpQixDQUFDLEdBQUcsRUFBRSxLQUFLLEVBQUUsTUFBTSxFQUFFLENBQUM7SUFDL0MsT0FBTyxDQUFDLGtCQUFrQixDQUFDLEdBQUcsRUFBRSxLQUFLLEVBQUUsZUFBZSxFQUFFLENBQUM7SUFDekQsT0FBTyxDQUFDLHdCQUF3QixDQUFDLEdBQUcsRUFBRSxLQUFLLEVBQUUsU0FBUyxFQUFFLENBQUM7SUFDekQsT0FBTyxDQUFDLDJCQUEyQixDQUFDLEdBQUcsRUFBRSxLQUFLLEVBQUUscUNBQXFDLEVBQUUsQ0FBQztJQUN4RixPQUFPLENBQUMseUJBQXlCLENBQUMsR0FBRztRQUNuQyxLQUFLLEVBQ0gsbU9BQW1PO0tBQ3RPLENBQUM7SUFFRixPQUFPLFFBQVEsQ0FBQztBQUNsQixDQUFDIiwic291cmNlc0NvbnRlbnQiOlsiaW50ZXJmYWNlIENsb3VkRnJvbnRSZXNwb25zZSB7XG4gIHJlc3BvbnNlOiBhbnk7XG4gIGhlYWRlcnM6IHtcbiAgICBba2V5OiBzdHJpbmddOiB7XG4gICAgICB2YWx1ZTogc3RyaW5nO1xuICAgIH07XG4gIH07XG59XG5cbmZ1bmN0aW9uIGhhbmRsZXIoZXZlbnQ6IENsb3VkRnJvbnRSZXNwb25zZSkge1xuICB2YXIgcmVzcG9uc2UgPSBldmVudC5yZXNwb25zZTtcbiAgdmFyIGhlYWRlcnMgPSByZXNwb25zZS5oZWFkZXJzO1xuXG4gIGhlYWRlcnNbJ3gtZnJhbWUtb3B0aW9ucyddID0geyB2YWx1ZTogJ2RlbnknIH07XG4gIGhlYWRlcnNbJ3gteHNzLXByb3RlY3Rpb24nXSA9IHsgdmFsdWU6ICcxOyBtb2RlPWJsb2NrJyB9O1xuICBoZWFkZXJzWyd4LWNvbnRlbnQtdHlwZS1vcHRpb25zJ10gPSB7IHZhbHVlOiAnbm9zbmlmZicgfTtcbiAgaGVhZGVyc1snc3RyaWN0LXRyYW5zcG9ydC1zZWN1cml0eSddID0geyB2YWx1ZTogJ21heC1hZ2U9NDczMDQwMDA7IGluY2x1ZGVTdWJEb21haW5zJyB9O1xuICBoZWFkZXJzWydjb250ZW50LXNlY3VyaXR5LXBvbGljeSddID0ge1xuICAgIHZhbHVlOlxuICAgICAgJ2RlZmF1bHQtc3JjIFxcJ25vbmVcXCc7IGltZy1zcmMgXFwnc2VsZlxcJyBodHRwczovL2ltZy5zaGllbGRzLmlvOyBzY3JpcHQtc3JjIFxcJ3NlbGZcXCc7IHN0eWxlLXNyYyBcXCd1bnNhZmUtaW5saW5lXFwnIFxcJ3NlbGZcXCc7IG9iamVjdC1zcmMgXFwnbm9uZVxcJzsgY29ubmVjdC1zcmMgXFwnc2VsZlxcJzsgbWFuaWZlc3Qtc3JjIFxcJ3NlbGZcXCc7IGZvbnQtc3JjIFxcJ3NlbGZcXCc7IGZyYW1lLXNyYyBcXCdub25lXFwnJyxcbiAgfTtcblxuICByZXR1cm4gcmVzcG9uc2U7XG59XG4iXX0=",
        "FunctionConfig": Object {
          "Comment": Object {
            "Fn::Join": Array [
              "",
              Array [
                Object {
                  "Ref": "AWS::Region",
                },
                "TestConstrubWebAppResponseFunction1F387BCC",
              ],
            ],
          },
          "Runtime": "cloudfront-js-1.0",
        },
        "Name": Object {
          "Fn::Join": Array [
            "",
            Array [
              Object {
                "Ref": "AWS::Region",
              },
              "TestConstrubWebAppResponseFunction1F387BCC",
            ],
          ],
        },
      },
      "Type": "AWS::CloudFront::Function",
    },
    "ConstructHubWebAppWebsiteBucket4B2B9DB2": Object {
      "DeletionPolicy": "Retain",
      "Properties": Object {
        "PublicAccessBlockConfiguration": Object {
          "BlockPublicAcls": true,
          "BlockPublicPolicy": true,
          "IgnorePublicAcls": true,
          "RestrictPublicBuckets": true,
        },
      },
      "Type": "AWS::S3::Bucket",
      "UpdateReplacePolicy": "Retain",
    },
    "ConstructHubWebAppWebsiteBucketPolicy17174C06": Object {
      "Properties": Object {
        "Bucket": Object {
          "Ref": "ConstructHubWebAppWebsiteBucket4B2B9DB2",
        },
        "PolicyDocument": Object {
          "Statement": Array [
            Object {
              "Action": "s3:GetObject",
              "Effect": "Allow",
              "Principal": Object {
                "CanonicalUser": Object {
                  "Fn::GetAtt": Array [
                    "ConstructHubWebAppDistributionOrigin1S3Origin694AF937",
                    "S3CanonicalUserId",
                  ],
                },
              },
              "Resource": Object {
                "Fn::Join": Array [
                  "",
                  Array [
                    Object {
                      "Fn::GetAtt": Array [
                        "ConstructHubWebAppWebsiteBucket4B2B9DB2",
                        "Arn",
                      ],
                    },
                    "/*",
                  ],
                ],
              },
            },
          ],
          "Version": "2012-10-17",
        },
      },
      "Type": "AWS::S3::BucketPolicy",
    },
    "CustomCDKBucketDeployment8693BB64968944B69AAFB0CC9EB8756C81C01536": Object {
      "DependsOn": Array [
        "CustomCDKBucketDeployment8693BB64968944B69AAFB0CC9EB8756CServiceRoleDefaultPolicy88902FDF",
        "CustomCDKBucketDeployment8693BB64968944B69AAFB0CC9EB8756CServiceRole89A01265",
      ],
      "Properties": Object {
        "Code": Object {
          "S3Bucket": Object {
            "Ref": "AssetParametersc24b999656e4fe6c609c31bae56a1cf4717a405619c3aa6ba1bc686b8c2c86cfS3Bucket55EFA30C",
          },
          "S3Key": Object {
            "Fn::Join": Array [
              "",
              Array [
                Object {
                  "Fn::Select": Array [
                    0,
                    Object {
                      "Fn::Split": Array [
                        "||",
                        Object {
                          "Ref": "AssetParametersc24b999656e4fe6c609c31bae56a1cf4717a405619c3aa6ba1bc686b8c2c86cfS3VersionKey60329B70",
                        },
                      ],
                    },
                  ],
                },
                Object {
                  "Fn::Select": Array [
                    1,
                    Object {
                      "Fn::Split": Array [
                        "||",
                        Object {
                          "Ref": "AssetParametersc24b999656e4fe6c609c31bae56a1cf4717a405619c3aa6ba1bc686b8c2c86cfS3VersionKey60329B70",
                        },
                      ],
                    },
                  ],
                },
              ],
            ],
          },
        },
        "Handler": "index.handler",
        "Layers": Array [
          Object {
            "Ref": "ConstructHubWebAppDeployWebsiteAwsCliLayer23CFFBC1",
          },
        ],
        "Role": Object {
          "Fn::GetAtt": Array [
            "CustomCDKBucketDeployment8693BB64968944B69AAFB0CC9EB8756CServiceRole89A01265",
            "Arn",
          ],
        },
        "Runtime": "python3.6",
        "Timeout": 900,
      },
      "Type": "AWS::Lambda::Function",
    },
    "CustomCDKBucketDeployment8693BB64968944B69AAFB0CC9EB8756CServiceRole89A01265": Object {
      "Properties": Object {
        "AssumeRolePolicyDocument": Object {
          "Statement": Array [
            Object {
              "Action": "sts:AssumeRole",
              "Effect": "Allow",
              "Principal": Object {
                "Service": "lambda.amazonaws.com",
              },
            },
          ],
          "Version": "2012-10-17",
        },
        "ManagedPolicyArns": Array [
          Object {
            "Fn::Join": Array [
              "",
              Array [
                "arn:",
                Object {
                  "Ref": "AWS::Partition",
                },
                ":iam::aws:policy/service-role/AWSLambdaBasicExecutionRole",
              ],
            ],
          },
        ],
      },
      "Type": "AWS::IAM::Role",
    },
    "CustomCDKBucketDeployment8693BB64968944B69AAFB0CC9EB8756CServiceRoleDefaultPolicy88902FDF": Object {
      "Properties": Object {
        "PolicyDocument": Object {
          "Statement": Array [
            Object {
              "Action": Array [
                "s3:GetObject*",
                "s3:GetBucket*",
                "s3:List*",
              ],
              "Effect": "Allow",
              "Resource": Array [
                Object {
                  "Fn::Join": Array [
                    "",
                    Array [
                      "arn:",
                      Object {
                        "Ref": "AWS::Partition",
                      },
                      ":s3:::",
                      Object {
                        "Ref": "AssetParameters01cc627b6c9fa3a625c6cf7ea29bf05d410610fc63e7fdcbc77a882b5ce67bb9S3Bucket8E4BDE80",
                      },
                    ],
                  ],
                },
                Object {
                  "Fn::Join": Array [
                    "",
                    Array [
                      "arn:",
                      Object {
                        "Ref": "AWS::Partition",
                      },
                      ":s3:::",
                      Object {
                        "Ref": "AssetParameters01cc627b6c9fa3a625c6cf7ea29bf05d410610fc63e7fdcbc77a882b5ce67bb9S3Bucket8E4BDE80",
                      },
                      "/*",
                    ],
                  ],
                },
              ],
            },
            Object {
              "Action": Array [
                "s3:GetObject*",
                "s3:GetBucket*",
                "s3:List*",
                "s3:DeleteObject*",
                "s3:PutObject*",
                "s3:Abort*",
              ],
              "Effect": "Allow",
              "Resource": Array [
                Object {
                  "Fn::GetAtt": Array [
                    "ConstructHubWebAppWebsiteBucket4B2B9DB2",
                    "Arn",
                  ],
                },
                Object {
                  "Fn::Join": Array [
                    "",
                    Array [
                      Object {
                        "Fn::GetAtt": Array [
                          "ConstructHubWebAppWebsiteBucket4B2B9DB2",
                          "Arn",
                        ],
                      },
                      "/*",
                    ],
                  ],
                },
              ],
            },
            Object {
              "Action": Array [
                "cloudfront:GetInvalidation",
                "cloudfront:CreateInvalidation",
              ],
              "Effect": "Allow",
              "Resource": "*",
            },
          ],
          "Version": "2012-10-17",
        },
        "PolicyName": "CustomCDKBucketDeployment8693BB64968944B69AAFB0CC9EB8756CServiceRoleDefaultPolicy88902FDF",
        "Roles": Array [
          Object {
            "Ref": "CustomCDKBucketDeployment8693BB64968944B69AAFB0CC9EB8756CServiceRole89A01265",
          },
        ],
      },
      "Type": "AWS::IAM::Policy",
    },
    "LogRetentionaae0aa3c5b4d4f87b02d85b201efdd8aFD4BFC8A": Object {
      "DependsOn": Array [
        "LogRetentionaae0aa3c5b4d4f87b02d85b201efdd8aServiceRoleDefaultPolicyADDA7DEB",
        "LogRetentionaae0aa3c5b4d4f87b02d85b201efdd8aServiceRole9741ECFB",
      ],
      "Properties": Object {
        "Code": Object {
          "S3Bucket": Object {
            "Ref": "AssetParameters67b7823b74bc135986aa72f889d6a8da058d0c4a20cbc2dfc6f78995fdd2fc24S3Bucket4D46ABB5",
          },
          "S3Key": Object {
            "Fn::Join": Array [
              "",
              Array [
                Object {
                  "Fn::Select": Array [
                    0,
                    Object {
                      "Fn::Split": Array [
                        "||",
                        Object {
                          "Ref": "AssetParameters67b7823b74bc135986aa72f889d6a8da058d0c4a20cbc2dfc6f78995fdd2fc24S3VersionKeyB0F28861",
                        },
                      ],
                    },
                  ],
                },
                Object {
                  "Fn::Select": Array [
                    1,
                    Object {
                      "Fn::Split": Array [
                        "||",
                        Object {
                          "Ref": "AssetParameters67b7823b74bc135986aa72f889d6a8da058d0c4a20cbc2dfc6f78995fdd2fc24S3VersionKeyB0F28861",
                        },
                      ],
                    },
                  ],
                },
              ],
            ],
          },
        },
        "Handler": "index.handler",
        "Role": Object {
          "Fn::GetAtt": Array [
            "LogRetentionaae0aa3c5b4d4f87b02d85b201efdd8aServiceRole9741ECFB",
            "Arn",
          ],
        },
        "Runtime": "nodejs12.x",
      },
      "Type": "AWS::Lambda::Function",
    },
    "LogRetentionaae0aa3c5b4d4f87b02d85b201efdd8aServiceRole9741ECFB": Object {
      "Properties": Object {
        "AssumeRolePolicyDocument": Object {
          "Statement": Array [
            Object {
              "Action": "sts:AssumeRole",
              "Effect": "Allow",
              "Principal": Object {
                "Service": "lambda.amazonaws.com",
              },
            },
          ],
          "Version": "2012-10-17",
        },
        "ManagedPolicyArns": Array [
          Object {
            "Fn::Join": Array [
              "",
              Array [
                "arn:",
                Object {
                  "Ref": "AWS::Partition",
                },
                ":iam::aws:policy/service-role/AWSLambdaBasicExecutionRole",
              ],
            ],
          },
        ],
      },
      "Type": "AWS::IAM::Role",
    },
    "LogRetentionaae0aa3c5b4d4f87b02d85b201efdd8aServiceRoleDefaultPolicyADDA7DEB": Object {
      "Properties": Object {
        "PolicyDocument": Object {
          "Statement": Array [
            Object {
              "Action": Array [
                "logs:PutRetentionPolicy",
                "logs:DeleteRetentionPolicy",
              ],
              "Effect": "Allow",
              "Resource": "*",
            },
          ],
          "Version": "2012-10-17",
        },
        "PolicyName": "LogRetentionaae0aa3c5b4d4f87b02d85b201efdd8aServiceRoleDefaultPolicyADDA7DEB",
        "Roles": Array [
          Object {
            "Ref": "LogRetentionaae0aa3c5b4d4f87b02d85b201efdd8aServiceRole9741ECFB",
          },
        ],
      },
      "Type": "AWS::IAM::Policy",
    },
  },
}
`;<|MERGE_RESOLUTION|>--- conflicted
+++ resolved
@@ -55,31 +55,6 @@
     },
     "AssetParameters59be5a60739e4f0f9b881492bce41ccffa8d47d16b0a4d640db1bb8200f48bd5S3VersionKeyB4EE9C49": Object {
       "Description": "S3 key for asset version \\"59be5a60739e4f0f9b881492bce41ccffa8d47d16b0a4d640db1bb8200f48bd5\\"",
-      "Type": "String",
-    },
-<<<<<<< HEAD
-    "AssetParameters678468d43fad9ea06b37f0bd36e650ccc3376edd3334c300848573aa150d6446ArtifactHashAAD1D423": Object {
-      "Description": "Artifact hash for asset \\"678468d43fad9ea06b37f0bd36e650ccc3376edd3334c300848573aa150d6446\\"",
-      "Type": "String",
-    },
-    "AssetParameters678468d43fad9ea06b37f0bd36e650ccc3376edd3334c300848573aa150d6446S3Bucket1A202C55": Object {
-      "Description": "S3 bucket for asset \\"678468d43fad9ea06b37f0bd36e650ccc3376edd3334c300848573aa150d6446\\"",
-      "Type": "String",
-    },
-    "AssetParameters678468d43fad9ea06b37f0bd36e650ccc3376edd3334c300848573aa150d6446S3VersionKeyC6E05BAD": Object {
-      "Description": "S3 key for asset version \\"678468d43fad9ea06b37f0bd36e650ccc3376edd3334c300848573aa150d6446\\"",
-=======
-    "AssetParameters6669a79705ce7c49be098161b633cd6b126f9aa97e5e35896cf94f00c4135c45ArtifactHashC649E97F": Object {
-      "Description": "Artifact hash for asset \\"6669a79705ce7c49be098161b633cd6b126f9aa97e5e35896cf94f00c4135c45\\"",
-      "Type": "String",
-    },
-    "AssetParameters6669a79705ce7c49be098161b633cd6b126f9aa97e5e35896cf94f00c4135c45S3BucketBF7901DF": Object {
-      "Description": "S3 bucket for asset \\"6669a79705ce7c49be098161b633cd6b126f9aa97e5e35896cf94f00c4135c45\\"",
-      "Type": "String",
-    },
-    "AssetParameters6669a79705ce7c49be098161b633cd6b126f9aa97e5e35896cf94f00c4135c45S3VersionKeyBD8BA804": Object {
-      "Description": "S3 key for asset version \\"6669a79705ce7c49be098161b633cd6b126f9aa97e5e35896cf94f00c4135c45\\"",
->>>>>>> d06d5da9
       "Type": "String",
     },
     "AssetParameters67b7823b74bc135986aa72f889d6a8da058d0c4a20cbc2dfc6f78995fdd2fc24ArtifactHashBA91B77F": Object {
@@ -2965,31 +2940,6 @@
       "Description": "S3 key for asset version \\"59be5a60739e4f0f9b881492bce41ccffa8d47d16b0a4d640db1bb8200f48bd5\\"",
       "Type": "String",
     },
-<<<<<<< HEAD
-    "AssetParameters678468d43fad9ea06b37f0bd36e650ccc3376edd3334c300848573aa150d6446ArtifactHashAAD1D423": Object {
-      "Description": "Artifact hash for asset \\"678468d43fad9ea06b37f0bd36e650ccc3376edd3334c300848573aa150d6446\\"",
-      "Type": "String",
-    },
-    "AssetParameters678468d43fad9ea06b37f0bd36e650ccc3376edd3334c300848573aa150d6446S3Bucket1A202C55": Object {
-      "Description": "S3 bucket for asset \\"678468d43fad9ea06b37f0bd36e650ccc3376edd3334c300848573aa150d6446\\"",
-      "Type": "String",
-    },
-    "AssetParameters678468d43fad9ea06b37f0bd36e650ccc3376edd3334c300848573aa150d6446S3VersionKeyC6E05BAD": Object {
-      "Description": "S3 key for asset version \\"678468d43fad9ea06b37f0bd36e650ccc3376edd3334c300848573aa150d6446\\"",
-=======
-    "AssetParameters6669a79705ce7c49be098161b633cd6b126f9aa97e5e35896cf94f00c4135c45ArtifactHashC649E97F": Object {
-      "Description": "Artifact hash for asset \\"6669a79705ce7c49be098161b633cd6b126f9aa97e5e35896cf94f00c4135c45\\"",
-      "Type": "String",
-    },
-    "AssetParameters6669a79705ce7c49be098161b633cd6b126f9aa97e5e35896cf94f00c4135c45S3BucketBF7901DF": Object {
-      "Description": "S3 bucket for asset \\"6669a79705ce7c49be098161b633cd6b126f9aa97e5e35896cf94f00c4135c45\\"",
-      "Type": "String",
-    },
-    "AssetParameters6669a79705ce7c49be098161b633cd6b126f9aa97e5e35896cf94f00c4135c45S3VersionKeyBD8BA804": Object {
-      "Description": "S3 key for asset version \\"6669a79705ce7c49be098161b633cd6b126f9aa97e5e35896cf94f00c4135c45\\"",
->>>>>>> d06d5da9
-      "Type": "String",
-    },
     "AssetParameters67b7823b74bc135986aa72f889d6a8da058d0c4a20cbc2dfc6f78995fdd2fc24ArtifactHashBA91B77F": Object {
       "Description": "Artifact hash for asset \\"67b7823b74bc135986aa72f889d6a8da058d0c4a20cbc2dfc6f78995fdd2fc24\\"",
       "Type": "String",
