--- conflicted
+++ resolved
@@ -33,21 +33,6 @@
     },
   },
   "Parameters": Object {
-<<<<<<< HEAD
-=======
-    "AssetParameters44340721dbfd13cca547992fe942f67137fa5d5e2b00029886703d95029fb992ArtifactHash34924665": Object {
-      "Description": "Artifact hash for asset \\"44340721dbfd13cca547992fe942f67137fa5d5e2b00029886703d95029fb992\\"",
-      "Type": "String",
-    },
-    "AssetParameters44340721dbfd13cca547992fe942f67137fa5d5e2b00029886703d95029fb992S3Bucket6E154218": Object {
-      "Description": "S3 bucket for asset \\"44340721dbfd13cca547992fe942f67137fa5d5e2b00029886703d95029fb992\\"",
-      "Type": "String",
-    },
-    "AssetParameters44340721dbfd13cca547992fe942f67137fa5d5e2b00029886703d95029fb992S3VersionKey451F1636": Object {
-      "Description": "S3 key for asset version \\"44340721dbfd13cca547992fe942f67137fa5d5e2b00029886703d95029fb992\\"",
-      "Type": "String",
-    },
->>>>>>> 5162985b
     "AssetParameters59be5a60739e4f0f9b881492bce41ccffa8d47d16b0a4d640db1bb8200f48bd5ArtifactHash76FE5C86": Object {
       "Description": "Artifact hash for asset \\"59be5a60739e4f0f9b881492bce41ccffa8d47d16b0a4d640db1bb8200f48bd5\\"",
       "Type": "String",
@@ -60,6 +45,18 @@
       "Description": "S3 key for asset version \\"59be5a60739e4f0f9b881492bce41ccffa8d47d16b0a4d640db1bb8200f48bd5\\"",
       "Type": "String",
     },
+    "AssetParameters5f5ebd10bfb2eb193a2f4d62f76de9f39a12b26ec7425952a4be3300c2a84183ArtifactHashBBE19D08": Object {
+      "Description": "Artifact hash for asset \\"5f5ebd10bfb2eb193a2f4d62f76de9f39a12b26ec7425952a4be3300c2a84183\\"",
+      "Type": "String",
+    },
+    "AssetParameters5f5ebd10bfb2eb193a2f4d62f76de9f39a12b26ec7425952a4be3300c2a84183S3Bucket00504CE9": Object {
+      "Description": "S3 bucket for asset \\"5f5ebd10bfb2eb193a2f4d62f76de9f39a12b26ec7425952a4be3300c2a84183\\"",
+      "Type": "String",
+    },
+    "AssetParameters5f5ebd10bfb2eb193a2f4d62f76de9f39a12b26ec7425952a4be3300c2a84183S3VersionKey4E1155AC": Object {
+      "Description": "S3 key for asset version \\"5f5ebd10bfb2eb193a2f4d62f76de9f39a12b26ec7425952a4be3300c2a84183\\"",
+      "Type": "String",
+    },
     "AssetParameters6669a79705ce7c49be098161b633cd6b126f9aa97e5e35896cf94f00c4135c45ArtifactHashC649E97F": Object {
       "Description": "Artifact hash for asset \\"6669a79705ce7c49be098161b633cd6b126f9aa97e5e35896cf94f00c4135c45\\"",
       "Type": "String",
@@ -82,18 +79,6 @@
     },
     "AssetParameters67b7823b74bc135986aa72f889d6a8da058d0c4a20cbc2dfc6f78995fdd2fc24S3VersionKeyB0F28861": Object {
       "Description": "S3 key for asset version \\"67b7823b74bc135986aa72f889d6a8da058d0c4a20cbc2dfc6f78995fdd2fc24\\"",
-      "Type": "String",
-    },
-    "AssetParameters71d02eed4dfd31d77115bf5fd41c5c0a2b0633edf4d869855d765ddfa32f5696ArtifactHashA62FDFF4": Object {
-      "Description": "Artifact hash for asset \\"71d02eed4dfd31d77115bf5fd41c5c0a2b0633edf4d869855d765ddfa32f5696\\"",
-      "Type": "String",
-    },
-    "AssetParameters71d02eed4dfd31d77115bf5fd41c5c0a2b0633edf4d869855d765ddfa32f5696S3BucketD60D0828": Object {
-      "Description": "S3 bucket for asset \\"71d02eed4dfd31d77115bf5fd41c5c0a2b0633edf4d869855d765ddfa32f5696\\"",
-      "Type": "String",
-    },
-    "AssetParameters71d02eed4dfd31d77115bf5fd41c5c0a2b0633edf4d869855d765ddfa32f5696S3VersionKey91ED7D67": Object {
-      "Description": "S3 key for asset version \\"71d02eed4dfd31d77115bf5fd41c5c0a2b0633edf4d869855d765ddfa32f5696\\"",
       "Type": "String",
     },
     "AssetParameters7aa4bde43421e88bcfa842774b274273404e08e5b0c2a0629f75823b64e30bd7ArtifactHashD8BAE8A1": Object {
@@ -2305,11 +2290,7 @@
         },
         "SourceBucketNames": Array [
           Object {
-<<<<<<< HEAD
-            "Ref": "AssetParameters71d02eed4dfd31d77115bf5fd41c5c0a2b0633edf4d869855d765ddfa32f5696S3BucketD60D0828",
-=======
-            "Ref": "AssetParameters44340721dbfd13cca547992fe942f67137fa5d5e2b00029886703d95029fb992S3Bucket6E154218",
->>>>>>> 5162985b
+            "Ref": "AssetParameters5f5ebd10bfb2eb193a2f4d62f76de9f39a12b26ec7425952a4be3300c2a84183S3Bucket00504CE9",
           },
         ],
         "SourceObjectKeys": Array [
@@ -2324,11 +2305,7 @@
                       "Fn::Split": Array [
                         "||",
                         Object {
-<<<<<<< HEAD
-                          "Ref": "AssetParameters71d02eed4dfd31d77115bf5fd41c5c0a2b0633edf4d869855d765ddfa32f5696S3VersionKey91ED7D67",
-=======
-                          "Ref": "AssetParameters44340721dbfd13cca547992fe942f67137fa5d5e2b00029886703d95029fb992S3VersionKey451F1636",
->>>>>>> 5162985b
+                          "Ref": "AssetParameters5f5ebd10bfb2eb193a2f4d62f76de9f39a12b26ec7425952a4be3300c2a84183S3VersionKey4E1155AC",
                         },
                       ],
                     },
@@ -2341,11 +2318,7 @@
                       "Fn::Split": Array [
                         "||",
                         Object {
-<<<<<<< HEAD
-                          "Ref": "AssetParameters71d02eed4dfd31d77115bf5fd41c5c0a2b0633edf4d869855d765ddfa32f5696S3VersionKey91ED7D67",
-=======
-                          "Ref": "AssetParameters44340721dbfd13cca547992fe942f67137fa5d5e2b00029886703d95029fb992S3VersionKey451F1636",
->>>>>>> 5162985b
+                          "Ref": "AssetParameters5f5ebd10bfb2eb193a2f4d62f76de9f39a12b26ec7425952a4be3300c2a84183S3VersionKey4E1155AC",
                         },
                       ],
                     },
@@ -2524,7 +2497,7 @@
                 Object {
                   "Ref": "AWS::Region",
                 },
-                "TestConstubWebAppResponseFunction1F387BCC",
+                "TestConstrubWebAppResponseFunction1F387BCC",
               ],
             ],
           },
@@ -2537,7 +2510,7 @@
               Object {
                 "Ref": "AWS::Region",
               },
-              "TestConstubWebAppResponseFunction1F387BCC",
+              "TestConstrubWebAppResponseFunction1F387BCC",
             ],
           ],
         },
@@ -2710,11 +2683,7 @@
                       },
                       ":s3:::",
                       Object {
-<<<<<<< HEAD
-                        "Ref": "AssetParameters71d02eed4dfd31d77115bf5fd41c5c0a2b0633edf4d869855d765ddfa32f5696S3BucketD60D0828",
-=======
-                        "Ref": "AssetParameters44340721dbfd13cca547992fe942f67137fa5d5e2b00029886703d95029fb992S3Bucket6E154218",
->>>>>>> 5162985b
+                        "Ref": "AssetParameters5f5ebd10bfb2eb193a2f4d62f76de9f39a12b26ec7425952a4be3300c2a84183S3Bucket00504CE9",
                       },
                     ],
                   ],
@@ -2729,11 +2698,7 @@
                       },
                       ":s3:::",
                       Object {
-<<<<<<< HEAD
-                        "Ref": "AssetParameters71d02eed4dfd31d77115bf5fd41c5c0a2b0633edf4d869855d765ddfa32f5696S3BucketD60D0828",
-=======
-                        "Ref": "AssetParameters44340721dbfd13cca547992fe942f67137fa5d5e2b00029886703d95029fb992S3Bucket6E154218",
->>>>>>> 5162985b
+                        "Ref": "AssetParameters5f5ebd10bfb2eb193a2f4d62f76de9f39a12b26ec7425952a4be3300c2a84183S3Bucket00504CE9",
                       },
                       "/*",
                     ],
@@ -2951,21 +2916,6 @@
     },
   },
   "Parameters": Object {
-<<<<<<< HEAD
-=======
-    "AssetParameters44340721dbfd13cca547992fe942f67137fa5d5e2b00029886703d95029fb992ArtifactHash34924665": Object {
-      "Description": "Artifact hash for asset \\"44340721dbfd13cca547992fe942f67137fa5d5e2b00029886703d95029fb992\\"",
-      "Type": "String",
-    },
-    "AssetParameters44340721dbfd13cca547992fe942f67137fa5d5e2b00029886703d95029fb992S3Bucket6E154218": Object {
-      "Description": "S3 bucket for asset \\"44340721dbfd13cca547992fe942f67137fa5d5e2b00029886703d95029fb992\\"",
-      "Type": "String",
-    },
-    "AssetParameters44340721dbfd13cca547992fe942f67137fa5d5e2b00029886703d95029fb992S3VersionKey451F1636": Object {
-      "Description": "S3 key for asset version \\"44340721dbfd13cca547992fe942f67137fa5d5e2b00029886703d95029fb992\\"",
-      "Type": "String",
-    },
->>>>>>> 5162985b
     "AssetParameters59be5a60739e4f0f9b881492bce41ccffa8d47d16b0a4d640db1bb8200f48bd5ArtifactHash76FE5C86": Object {
       "Description": "Artifact hash for asset \\"59be5a60739e4f0f9b881492bce41ccffa8d47d16b0a4d640db1bb8200f48bd5\\"",
       "Type": "String",
@@ -2978,6 +2928,18 @@
       "Description": "S3 key for asset version \\"59be5a60739e4f0f9b881492bce41ccffa8d47d16b0a4d640db1bb8200f48bd5\\"",
       "Type": "String",
     },
+    "AssetParameters5f5ebd10bfb2eb193a2f4d62f76de9f39a12b26ec7425952a4be3300c2a84183ArtifactHashBBE19D08": Object {
+      "Description": "Artifact hash for asset \\"5f5ebd10bfb2eb193a2f4d62f76de9f39a12b26ec7425952a4be3300c2a84183\\"",
+      "Type": "String",
+    },
+    "AssetParameters5f5ebd10bfb2eb193a2f4d62f76de9f39a12b26ec7425952a4be3300c2a84183S3Bucket00504CE9": Object {
+      "Description": "S3 bucket for asset \\"5f5ebd10bfb2eb193a2f4d62f76de9f39a12b26ec7425952a4be3300c2a84183\\"",
+      "Type": "String",
+    },
+    "AssetParameters5f5ebd10bfb2eb193a2f4d62f76de9f39a12b26ec7425952a4be3300c2a84183S3VersionKey4E1155AC": Object {
+      "Description": "S3 key for asset version \\"5f5ebd10bfb2eb193a2f4d62f76de9f39a12b26ec7425952a4be3300c2a84183\\"",
+      "Type": "String",
+    },
     "AssetParameters6669a79705ce7c49be098161b633cd6b126f9aa97e5e35896cf94f00c4135c45ArtifactHashC649E97F": Object {
       "Description": "Artifact hash for asset \\"6669a79705ce7c49be098161b633cd6b126f9aa97e5e35896cf94f00c4135c45\\"",
       "Type": "String",
@@ -3000,18 +2962,6 @@
     },
     "AssetParameters67b7823b74bc135986aa72f889d6a8da058d0c4a20cbc2dfc6f78995fdd2fc24S3VersionKeyB0F28861": Object {
       "Description": "S3 key for asset version \\"67b7823b74bc135986aa72f889d6a8da058d0c4a20cbc2dfc6f78995fdd2fc24\\"",
-      "Type": "String",
-    },
-    "AssetParameters71d02eed4dfd31d77115bf5fd41c5c0a2b0633edf4d869855d765ddfa32f5696ArtifactHashA62FDFF4": Object {
-      "Description": "Artifact hash for asset \\"71d02eed4dfd31d77115bf5fd41c5c0a2b0633edf4d869855d765ddfa32f5696\\"",
-      "Type": "String",
-    },
-    "AssetParameters71d02eed4dfd31d77115bf5fd41c5c0a2b0633edf4d869855d765ddfa32f5696S3BucketD60D0828": Object {
-      "Description": "S3 bucket for asset \\"71d02eed4dfd31d77115bf5fd41c5c0a2b0633edf4d869855d765ddfa32f5696\\"",
-      "Type": "String",
-    },
-    "AssetParameters71d02eed4dfd31d77115bf5fd41c5c0a2b0633edf4d869855d765ddfa32f5696S3VersionKey91ED7D67": Object {
-      "Description": "S3 key for asset version \\"71d02eed4dfd31d77115bf5fd41c5c0a2b0633edf4d869855d765ddfa32f5696\\"",
       "Type": "String",
     },
     "AssetParameters7aa4bde43421e88bcfa842774b274273404e08e5b0c2a0629f75823b64e30bd7ArtifactHashD8BAE8A1": Object {
@@ -5436,11 +5386,7 @@
         },
         "SourceBucketNames": Array [
           Object {
-<<<<<<< HEAD
-            "Ref": "AssetParameters71d02eed4dfd31d77115bf5fd41c5c0a2b0633edf4d869855d765ddfa32f5696S3BucketD60D0828",
-=======
-            "Ref": "AssetParameters44340721dbfd13cca547992fe942f67137fa5d5e2b00029886703d95029fb992S3Bucket6E154218",
->>>>>>> 5162985b
+            "Ref": "AssetParameters5f5ebd10bfb2eb193a2f4d62f76de9f39a12b26ec7425952a4be3300c2a84183S3Bucket00504CE9",
           },
         ],
         "SourceObjectKeys": Array [
@@ -5455,11 +5401,7 @@
                       "Fn::Split": Array [
                         "||",
                         Object {
-<<<<<<< HEAD
-                          "Ref": "AssetParameters71d02eed4dfd31d77115bf5fd41c5c0a2b0633edf4d869855d765ddfa32f5696S3VersionKey91ED7D67",
-=======
-                          "Ref": "AssetParameters44340721dbfd13cca547992fe942f67137fa5d5e2b00029886703d95029fb992S3VersionKey451F1636",
->>>>>>> 5162985b
+                          "Ref": "AssetParameters5f5ebd10bfb2eb193a2f4d62f76de9f39a12b26ec7425952a4be3300c2a84183S3VersionKey4E1155AC",
                         },
                       ],
                     },
@@ -5472,11 +5414,7 @@
                       "Fn::Split": Array [
                         "||",
                         Object {
-<<<<<<< HEAD
-                          "Ref": "AssetParameters71d02eed4dfd31d77115bf5fd41c5c0a2b0633edf4d869855d765ddfa32f5696S3VersionKey91ED7D67",
-=======
-                          "Ref": "AssetParameters44340721dbfd13cca547992fe942f67137fa5d5e2b00029886703d95029fb992S3VersionKey451F1636",
->>>>>>> 5162985b
+                          "Ref": "AssetParameters5f5ebd10bfb2eb193a2f4d62f76de9f39a12b26ec7425952a4be3300c2a84183S3VersionKey4E1155AC",
                         },
                       ],
                     },
@@ -5668,7 +5606,7 @@
                 Object {
                   "Ref": "AWS::Region",
                 },
-                "TestConstubWebAppResponseFunction1F387BCC",
+                "TestConstrubWebAppResponseFunction1F387BCC",
               ],
             ],
           },
@@ -5681,7 +5619,7 @@
               Object {
                 "Ref": "AWS::Region",
               },
-              "TestConstubWebAppResponseFunction1F387BCC",
+              "TestConstrubWebAppResponseFunction1F387BCC",
             ],
           ],
         },
@@ -5854,11 +5792,7 @@
                       },
                       ":s3:::",
                       Object {
-<<<<<<< HEAD
-                        "Ref": "AssetParameters71d02eed4dfd31d77115bf5fd41c5c0a2b0633edf4d869855d765ddfa32f5696S3BucketD60D0828",
-=======
-                        "Ref": "AssetParameters44340721dbfd13cca547992fe942f67137fa5d5e2b00029886703d95029fb992S3Bucket6E154218",
->>>>>>> 5162985b
+                        "Ref": "AssetParameters5f5ebd10bfb2eb193a2f4d62f76de9f39a12b26ec7425952a4be3300c2a84183S3Bucket00504CE9",
                       },
                     ],
                   ],
@@ -5873,11 +5807,7 @@
                       },
                       ":s3:::",
                       Object {
-<<<<<<< HEAD
-                        "Ref": "AssetParameters71d02eed4dfd31d77115bf5fd41c5c0a2b0633edf4d869855d765ddfa32f5696S3BucketD60D0828",
-=======
-                        "Ref": "AssetParameters44340721dbfd13cca547992fe942f67137fa5d5e2b00029886703d95029fb992S3Bucket6E154218",
->>>>>>> 5162985b
+                        "Ref": "AssetParameters5f5ebd10bfb2eb193a2f4d62f76de9f39a12b26ec7425952a4be3300c2a84183S3Bucket00504CE9",
                       },
                       "/*",
                     ],
