--- conflicted
+++ resolved
@@ -33,10 +33,6 @@
     },
   },
   "Parameters": Object {
-<<<<<<< HEAD
-    "AssetParameters05fabd309154ae6bd51f14d8862dee8f5c38604ef7f8a41554a917d1ae329b64ArtifactHash743A9601": Object {
-      "Description": "Artifact hash for asset \\"05fabd309154ae6bd51f14d8862dee8f5c38604ef7f8a41554a917d1ae329b64\\"",
-=======
     "AssetParameters1a18dd3fb3333a9846596423c7680ec8fed402464a791d1c402bf073969b444fArtifactHashB721AA28": Object {
       "Description": "Artifact hash for asset \\"1a18dd3fb3333a9846596423c7680ec8fed402464a791d1c402bf073969b444f\\"",
       "Type": "String",
@@ -51,7 +47,6 @@
     },
     "AssetParameters4a8d8c6492481fded6cf033dd1a08b28f4a4d6d8458d3afdd41e09504f0df0deArtifactHash392604A6": Object {
       "Description": "Artifact hash for asset \\"4a8d8c6492481fded6cf033dd1a08b28f4a4d6d8458d3afdd41e09504f0df0de\\"",
->>>>>>> 23e60ac9
       "Type": "String",
     },
     "AssetParameters05fabd309154ae6bd51f14d8862dee8f5c38604ef7f8a41554a917d1ae329b64S3Bucket39B007EE": Object {
@@ -126,17 +121,6 @@
       "Description": "Artifact hash for asset \\"c139724805ab1f068b3f5245b1669f368b834418bef4a0c01c12297e3bc645c0\\"",
       "Type": "String",
     },
-<<<<<<< HEAD
-    "AssetParametersc139724805ab1f068b3f5245b1669f368b834418bef4a0c01c12297e3bc645c0S3Bucket03750839": Object {
-      "Description": "S3 bucket for asset \\"c139724805ab1f068b3f5245b1669f368b834418bef4a0c01c12297e3bc645c0\\"",
-      "Type": "String",
-    },
-    "AssetParametersc139724805ab1f068b3f5245b1669f368b834418bef4a0c01c12297e3bc645c0S3VersionKey8E8FB903": Object {
-      "Description": "S3 key for asset version \\"c139724805ab1f068b3f5245b1669f368b834418bef4a0c01c12297e3bc645c0\\"",
-      "Type": "String",
-    },
-=======
->>>>>>> 23e60ac9
     "AssetParametersc24b999656e4fe6c609c31bae56a1cf4717a405619c3aa6ba1bc686b8c2c86cfArtifactHash85F58E48": Object {
       "Description": "Artifact hash for asset \\"c24b999656e4fe6c609c31bae56a1cf4717a405619c3aa6ba1bc686b8c2c86cf\\"",
       "Type": "String",
@@ -2632,11 +2616,8 @@
         },
         "SourceBucketNames": Array [
           Object {
-<<<<<<< HEAD
-            "Ref": "AssetParameters05fabd309154ae6bd51f14d8862dee8f5c38604ef7f8a41554a917d1ae329b64S3Bucket39B007EE",
-=======
             "Ref": "AssetParameters1a18dd3fb3333a9846596423c7680ec8fed402464a791d1c402bf073969b444fS3Bucket1402115D",
->>>>>>> 23e60ac9
+
           },
         ],
         "SourceObjectKeys": Array [
@@ -2651,11 +2632,7 @@
                       "Fn::Split": Array [
                         "||",
                         Object {
-<<<<<<< HEAD
-                          "Ref": "AssetParameters05fabd309154ae6bd51f14d8862dee8f5c38604ef7f8a41554a917d1ae329b64S3VersionKeyBC603173",
-=======
                           "Ref": "AssetParameters1a18dd3fb3333a9846596423c7680ec8fed402464a791d1c402bf073969b444fS3VersionKey064226C1",
->>>>>>> 23e60ac9
                         },
                       ],
                     },
@@ -2668,11 +2645,7 @@
                       "Fn::Split": Array [
                         "||",
                         Object {
-<<<<<<< HEAD
-                          "Ref": "AssetParameters05fabd309154ae6bd51f14d8862dee8f5c38604ef7f8a41554a917d1ae329b64S3VersionKeyBC603173",
-=======
                           "Ref": "AssetParameters1a18dd3fb3333a9846596423c7680ec8fed402464a791d1c402bf073969b444fS3VersionKey064226C1",
->>>>>>> 23e60ac9
                         },
                       ],
                     },
@@ -3037,11 +3010,7 @@
                       },
                       ":s3:::",
                       Object {
-<<<<<<< HEAD
-                        "Ref": "AssetParameters05fabd309154ae6bd51f14d8862dee8f5c38604ef7f8a41554a917d1ae329b64S3Bucket39B007EE",
-=======
                         "Ref": "AssetParameters1a18dd3fb3333a9846596423c7680ec8fed402464a791d1c402bf073969b444fS3Bucket1402115D",
->>>>>>> 23e60ac9
                       },
                     ],
                   ],
@@ -3056,11 +3025,8 @@
                       },
                       ":s3:::",
                       Object {
-<<<<<<< HEAD
-                        "Ref": "AssetParameters05fabd309154ae6bd51f14d8862dee8f5c38604ef7f8a41554a917d1ae329b64S3Bucket39B007EE",
-=======
                         "Ref": "AssetParameters1a18dd3fb3333a9846596423c7680ec8fed402464a791d1c402bf073969b444fS3Bucket1402115D",
->>>>>>> 23e60ac9
+
                       },
                       "/*",
                     ],
@@ -3278,30 +3244,6 @@
     },
   },
   "Parameters": Object {
-<<<<<<< HEAD
-    "AssetParameters05fabd309154ae6bd51f14d8862dee8f5c38604ef7f8a41554a917d1ae329b64ArtifactHash743A9601": Object {
-      "Description": "Artifact hash for asset \\"05fabd309154ae6bd51f14d8862dee8f5c38604ef7f8a41554a917d1ae329b64\\"",
-      "Type": "String",
-    },
-    "AssetParameters05fabd309154ae6bd51f14d8862dee8f5c38604ef7f8a41554a917d1ae329b64S3Bucket39B007EE": Object {
-      "Description": "S3 bucket for asset \\"05fabd309154ae6bd51f14d8862dee8f5c38604ef7f8a41554a917d1ae329b64\\"",
-      "Type": "String",
-    },
-    "AssetParameters05fabd309154ae6bd51f14d8862dee8f5c38604ef7f8a41554a917d1ae329b64S3VersionKeyBC603173": Object {
-      "Description": "S3 key for asset version \\"05fabd309154ae6bd51f14d8862dee8f5c38604ef7f8a41554a917d1ae329b64\\"",
-      "Type": "String",
-    },
-    "AssetParameters169f7532c4d2bd162b36efe24e75c626b0bfa3de822d8db021825613efb98912ArtifactHash025D3A0C": Object {
-      "Description": "Artifact hash for asset \\"169f7532c4d2bd162b36efe24e75c626b0bfa3de822d8db021825613efb98912\\"",
-      "Type": "String",
-    },
-    "AssetParameters169f7532c4d2bd162b36efe24e75c626b0bfa3de822d8db021825613efb98912S3BucketB7E2E413": Object {
-      "Description": "S3 bucket for asset \\"169f7532c4d2bd162b36efe24e75c626b0bfa3de822d8db021825613efb98912\\"",
-      "Type": "String",
-    },
-    "AssetParameters169f7532c4d2bd162b36efe24e75c626b0bfa3de822d8db021825613efb98912S3VersionKeyA6A75271": Object {
-      "Description": "S3 key for asset version \\"169f7532c4d2bd162b36efe24e75c626b0bfa3de822d8db021825613efb98912\\"",
-=======
     "AssetParameters1a18dd3fb3333a9846596423c7680ec8fed402464a791d1c402bf073969b444fArtifactHashB721AA28": Object {
       "Description": "Artifact hash for asset \\"1a18dd3fb3333a9846596423c7680ec8fed402464a791d1c402bf073969b444f\\"",
       "Type": "String",
@@ -3316,7 +3258,6 @@
     },
     "AssetParameters4a8d8c6492481fded6cf033dd1a08b28f4a4d6d8458d3afdd41e09504f0df0deArtifactHash392604A6": Object {
       "Description": "Artifact hash for asset \\"4a8d8c6492481fded6cf033dd1a08b28f4a4d6d8458d3afdd41e09504f0df0de\\"",
->>>>>>> 23e60ac9
       "Type": "String",
     },
     "AssetParameters4d544b292d4741fe8f121b086e34bf364d22986612fff2640426b81c194b3056ArtifactHashF2F9C1A7": Object {
@@ -3387,13 +3328,6 @@
       "Description": "S3 bucket for asset \\"c139724805ab1f068b3f5245b1669f368b834418bef4a0c01c12297e3bc645c0\\"",
       "Type": "String",
     },
-<<<<<<< HEAD
-    "AssetParametersc139724805ab1f068b3f5245b1669f368b834418bef4a0c01c12297e3bc645c0S3VersionKey8E8FB903": Object {
-      "Description": "S3 key for asset version \\"c139724805ab1f068b3f5245b1669f368b834418bef4a0c01c12297e3bc645c0\\"",
-      "Type": "String",
-    },
-=======
->>>>>>> 23e60ac9
     "AssetParametersc24b999656e4fe6c609c31bae56a1cf4717a405619c3aa6ba1bc686b8c2c86cfArtifactHash85F58E48": Object {
       "Description": "Artifact hash for asset \\"c24b999656e4fe6c609c31bae56a1cf4717a405619c3aa6ba1bc686b8c2c86cf\\"",
       "Type": "String",
@@ -6090,11 +6024,7 @@
         },
         "SourceBucketNames": Array [
           Object {
-<<<<<<< HEAD
-            "Ref": "AssetParameters05fabd309154ae6bd51f14d8862dee8f5c38604ef7f8a41554a917d1ae329b64S3Bucket39B007EE",
-=======
             "Ref": "AssetParameters1a18dd3fb3333a9846596423c7680ec8fed402464a791d1c402bf073969b444fS3Bucket1402115D",
->>>>>>> 23e60ac9
           },
         ],
         "SourceObjectKeys": Array [
@@ -6109,11 +6039,8 @@
                       "Fn::Split": Array [
                         "||",
                         Object {
-<<<<<<< HEAD
-                          "Ref": "AssetParameters05fabd309154ae6bd51f14d8862dee8f5c38604ef7f8a41554a917d1ae329b64S3VersionKeyBC603173",
-=======
                           "Ref": "AssetParameters1a18dd3fb3333a9846596423c7680ec8fed402464a791d1c402bf073969b444fS3VersionKey064226C1",
->>>>>>> 23e60ac9
+
                         },
                       ],
                     },
@@ -6126,11 +6053,7 @@
                       "Fn::Split": Array [
                         "||",
                         Object {
-<<<<<<< HEAD
-                          "Ref": "AssetParameters05fabd309154ae6bd51f14d8862dee8f5c38604ef7f8a41554a917d1ae329b64S3VersionKeyBC603173",
-=======
                           "Ref": "AssetParameters1a18dd3fb3333a9846596423c7680ec8fed402464a791d1c402bf073969b444fS3VersionKey064226C1",
->>>>>>> 23e60ac9
                         },
                       ],
                     },
@@ -6508,11 +6431,8 @@
                       },
                       ":s3:::",
                       Object {
-<<<<<<< HEAD
-                        "Ref": "AssetParameters05fabd309154ae6bd51f14d8862dee8f5c38604ef7f8a41554a917d1ae329b64S3Bucket39B007EE",
-=======
                         "Ref": "AssetParameters1a18dd3fb3333a9846596423c7680ec8fed402464a791d1c402bf073969b444fS3Bucket1402115D",
->>>>>>> 23e60ac9
+
                       },
                     ],
                   ],
@@ -6527,11 +6447,7 @@
                       },
                       ":s3:::",
                       Object {
-<<<<<<< HEAD
-                        "Ref": "AssetParameters05fabd309154ae6bd51f14d8862dee8f5c38604ef7f8a41554a917d1ae329b64S3Bucket39B007EE",
-=======
                         "Ref": "AssetParameters1a18dd3fb3333a9846596423c7680ec8fed402464a791d1c402bf073969b444fS3Bucket1402115D",
->>>>>>> 23e60ac9
                       },
                       "/*",
                     ],
