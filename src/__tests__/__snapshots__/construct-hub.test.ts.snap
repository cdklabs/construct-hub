// Jest Snapshot v1, https://goo.gl/fbAQLP

exports[`minimal usage 1`] = `
Object {
  "Outputs": Object {
    "ConstructHubMonitoringWatchfulWatchfulDashboard75D318D0": Object {
      "Value": Object {
        "Fn::Join": Array [
          "",
          Array [
            "https://console.aws.amazon.com/cloudwatch/home?region=",
            Object {
              "Ref": "AWS::Region",
            },
            "#dashboards:name=",
            Object {
              "Ref": "ConstructHubMonitoringWatchfulDashboardB8493D55",
            },
          ],
        ],
      },
    },
    "ConstructHubWebAppDomainNameDC10F8DD": Object {
      "Export": Object {
        "Name": "ConstructHubDomainName",
      },
      "Value": Object {
        "Fn::GetAtt": Array [
          "ConstructHubWebAppDistribution1F181DC9",
          "DomainName",
        ],
      },
    },
  },
  "Parameters": Object {
    "AssetParameters29bb14653190b35e969c4b42f716c9ce356ab993294102950e341460f958901dArtifactHash6D47D415": Object {
      "Description": "Artifact hash for asset \\"29bb14653190b35e969c4b42f716c9ce356ab993294102950e341460f958901d\\"",
      "Type": "String",
    },
    "AssetParameters29bb14653190b35e969c4b42f716c9ce356ab993294102950e341460f958901dS3BucketE7A9BEB2": Object {
      "Description": "S3 bucket for asset \\"29bb14653190b35e969c4b42f716c9ce356ab993294102950e341460f958901d\\"",
      "Type": "String",
    },
    "AssetParameters29bb14653190b35e969c4b42f716c9ce356ab993294102950e341460f958901dS3VersionKeyF5F46F57": Object {
      "Description": "S3 key for asset version \\"29bb14653190b35e969c4b42f716c9ce356ab993294102950e341460f958901d\\"",
      "Type": "String",
    },
    "AssetParameters5777e731045ef2e0c78841fc8eb602c8598e874ab6d78962d3612140cae8212aArtifactHash96151522": Object {
      "Description": "Artifact hash for asset \\"5777e731045ef2e0c78841fc8eb602c8598e874ab6d78962d3612140cae8212a\\"",
      "Type": "String",
    },
    "AssetParameters5777e731045ef2e0c78841fc8eb602c8598e874ab6d78962d3612140cae8212aS3BucketD3308BAE": Object {
      "Description": "S3 bucket for asset \\"5777e731045ef2e0c78841fc8eb602c8598e874ab6d78962d3612140cae8212a\\"",
      "Type": "String",
    },
    "AssetParameters5777e731045ef2e0c78841fc8eb602c8598e874ab6d78962d3612140cae8212aS3VersionKey9F229C4F": Object {
      "Description": "S3 key for asset version \\"5777e731045ef2e0c78841fc8eb602c8598e874ab6d78962d3612140cae8212a\\"",
      "Type": "String",
    },
    "AssetParameters59be5a60739e4f0f9b881492bce41ccffa8d47d16b0a4d640db1bb8200f48bd5ArtifactHash76FE5C86": Object {
      "Description": "Artifact hash for asset \\"59be5a60739e4f0f9b881492bce41ccffa8d47d16b0a4d640db1bb8200f48bd5\\"",
      "Type": "String",
    },
    "AssetParameters59be5a60739e4f0f9b881492bce41ccffa8d47d16b0a4d640db1bb8200f48bd5S3BucketFA2341B6": Object {
      "Description": "S3 bucket for asset \\"59be5a60739e4f0f9b881492bce41ccffa8d47d16b0a4d640db1bb8200f48bd5\\"",
      "Type": "String",
    },
    "AssetParameters59be5a60739e4f0f9b881492bce41ccffa8d47d16b0a4d640db1bb8200f48bd5S3VersionKeyB4EE9C49": Object {
      "Description": "S3 key for asset version \\"59be5a60739e4f0f9b881492bce41ccffa8d47d16b0a4d640db1bb8200f48bd5\\"",
      "Type": "String",
    },
<<<<<<< HEAD
    "AssetParametersaa7ef836821ff249ca06dcc60da31813b1c7b9ca8d247d411f0a73d1662e0c1aArtifactHash53EAA72D": Object {
      "Description": "Artifact hash for asset \\"aa7ef836821ff249ca06dcc60da31813b1c7b9ca8d247d411f0a73d1662e0c1a\\"",
      "Type": "String",
    },
    "AssetParametersaa7ef836821ff249ca06dcc60da31813b1c7b9ca8d247d411f0a73d1662e0c1aS3Bucket3E730C21": Object {
      "Description": "S3 bucket for asset \\"aa7ef836821ff249ca06dcc60da31813b1c7b9ca8d247d411f0a73d1662e0c1a\\"",
      "Type": "String",
    },
    "AssetParametersaa7ef836821ff249ca06dcc60da31813b1c7b9ca8d247d411f0a73d1662e0c1aS3VersionKey95B547EB": Object {
      "Description": "S3 key for asset version \\"aa7ef836821ff249ca06dcc60da31813b1c7b9ca8d247d411f0a73d1662e0c1a\\"",
=======
    "AssetParameters67b7823b74bc135986aa72f889d6a8da058d0c4a20cbc2dfc6f78995fdd2fc24ArtifactHashBA91B77F": Object {
      "Description": "Artifact hash for asset \\"67b7823b74bc135986aa72f889d6a8da058d0c4a20cbc2dfc6f78995fdd2fc24\\"",
      "Type": "String",
    },
    "AssetParameters67b7823b74bc135986aa72f889d6a8da058d0c4a20cbc2dfc6f78995fdd2fc24S3Bucket4D46ABB5": Object {
      "Description": "S3 bucket for asset \\"67b7823b74bc135986aa72f889d6a8da058d0c4a20cbc2dfc6f78995fdd2fc24\\"",
      "Type": "String",
    },
    "AssetParameters67b7823b74bc135986aa72f889d6a8da058d0c4a20cbc2dfc6f78995fdd2fc24S3VersionKeyB0F28861": Object {
      "Description": "S3 key for asset version \\"67b7823b74bc135986aa72f889d6a8da058d0c4a20cbc2dfc6f78995fdd2fc24\\"",
>>>>>>> 360b10d1
      "Type": "String",
    },
    "AssetParameters7a2bbccc29d678a46137de4f305df8f456778031d8718123cbeb3c11a8badb79ArtifactHash7AB0CABD": Object {
      "Description": "Artifact hash for asset \\"7a2bbccc29d678a46137de4f305df8f456778031d8718123cbeb3c11a8badb79\\"",
      "Type": "String",
    },
    "AssetParameters7a2bbccc29d678a46137de4f305df8f456778031d8718123cbeb3c11a8badb79S3Bucket127C11AC": Object {
      "Description": "S3 bucket for asset \\"7a2bbccc29d678a46137de4f305df8f456778031d8718123cbeb3c11a8badb79\\"",
      "Type": "String",
    },
    "AssetParameters7a2bbccc29d678a46137de4f305df8f456778031d8718123cbeb3c11a8badb79S3VersionKey1782299A": Object {
      "Description": "S3 key for asset version \\"7a2bbccc29d678a46137de4f305df8f456778031d8718123cbeb3c11a8badb79\\"",
      "Type": "String",
    },
    "AssetParametersa3d13916fdb6321f8e433bfcbbaaf0ce37d7484a6d75635fdbaceebe8bbe46ffArtifactHash817B54E3": Object {
      "Description": "Artifact hash for asset \\"a3d13916fdb6321f8e433bfcbbaaf0ce37d7484a6d75635fdbaceebe8bbe46ff\\"",
      "Type": "String",
    },
    "AssetParametersa3d13916fdb6321f8e433bfcbbaaf0ce37d7484a6d75635fdbaceebe8bbe46ffS3BucketEF8F1FA8": Object {
      "Description": "S3 bucket for asset \\"a3d13916fdb6321f8e433bfcbbaaf0ce37d7484a6d75635fdbaceebe8bbe46ff\\"",
      "Type": "String",
    },
    "AssetParametersa3d13916fdb6321f8e433bfcbbaaf0ce37d7484a6d75635fdbaceebe8bbe46ffS3VersionKey0B0E7067": Object {
      "Description": "S3 key for asset version \\"a3d13916fdb6321f8e433bfcbbaaf0ce37d7484a6d75635fdbaceebe8bbe46ff\\"",
      "Type": "String",
    },
    "AssetParametersc24b999656e4fe6c609c31bae56a1cf4717a405619c3aa6ba1bc686b8c2c86cfArtifactHash85F58E48": Object {
      "Description": "Artifact hash for asset \\"c24b999656e4fe6c609c31bae56a1cf4717a405619c3aa6ba1bc686b8c2c86cf\\"",
      "Type": "String",
    },
    "AssetParametersc24b999656e4fe6c609c31bae56a1cf4717a405619c3aa6ba1bc686b8c2c86cfS3Bucket55EFA30C": Object {
      "Description": "S3 bucket for asset \\"c24b999656e4fe6c609c31bae56a1cf4717a405619c3aa6ba1bc686b8c2c86cf\\"",
      "Type": "String",
    },
    "AssetParametersc24b999656e4fe6c609c31bae56a1cf4717a405619c3aa6ba1bc686b8c2c86cfS3VersionKey60329B70": Object {
      "Description": "S3 key for asset version \\"c24b999656e4fe6c609c31bae56a1cf4717a405619c3aa6ba1bc686b8c2c86cf\\"",
      "Type": "String",
    },
    "AssetParameterse9882ab123687399f934da0d45effe675ecc8ce13b40cb946f3e1d6141fe8d68ArtifactHashD9A515C3": Object {
      "Description": "Artifact hash for asset \\"e9882ab123687399f934da0d45effe675ecc8ce13b40cb946f3e1d6141fe8d68\\"",
      "Type": "String",
    },
    "AssetParameterse9882ab123687399f934da0d45effe675ecc8ce13b40cb946f3e1d6141fe8d68S3BucketAEADE8C7": Object {
      "Description": "S3 bucket for asset \\"e9882ab123687399f934da0d45effe675ecc8ce13b40cb946f3e1d6141fe8d68\\"",
      "Type": "String",
    },
    "AssetParameterse9882ab123687399f934da0d45effe675ecc8ce13b40cb946f3e1d6141fe8d68S3VersionKeyE415415F": Object {
      "Description": "S3 key for asset version \\"e9882ab123687399f934da0d45effe675ecc8ce13b40cb946f3e1d6141fe8d68\\"",
      "Type": "String",
    },
    "AssetParametersf571294ae268bb9a6c61cd3df245c69279d4fcc5e481065702bcd6aa484199aeArtifactHash4774913A": Object {
      "Description": "Artifact hash for asset \\"f571294ae268bb9a6c61cd3df245c69279d4fcc5e481065702bcd6aa484199ae\\"",
      "Type": "String",
    },
    "AssetParametersf571294ae268bb9a6c61cd3df245c69279d4fcc5e481065702bcd6aa484199aeS3Bucket94B451B0": Object {
      "Description": "S3 bucket for asset \\"f571294ae268bb9a6c61cd3df245c69279d4fcc5e481065702bcd6aa484199ae\\"",
      "Type": "String",
    },
    "AssetParametersf571294ae268bb9a6c61cd3df245c69279d4fcc5e481065702bcd6aa484199aeS3VersionKey99ABE95F": Object {
      "Description": "S3 key for asset version \\"f571294ae268bb9a6c61cd3df245c69279d4fcc5e481065702bcd6aa484199ae\\"",
      "Type": "String",
    },
  },
  "Resources": Object {
    "BucketNotificationsHandler050a0587b7544547bf325f094a3db8347ECC3691": Object {
      "DependsOn": Array [
        "BucketNotificationsHandler050a0587b7544547bf325f094a3db834RoleDefaultPolicy2CF63D36",
        "BucketNotificationsHandler050a0587b7544547bf325f094a3db834RoleB6FB88EC",
      ],
      "Properties": Object {
        "Code": Object {
          "ZipFile": "exports.handler = (event, context) => {
    // eslint-disable-next-line @typescript-eslint/no-require-imports, import/no-extraneous-dependencies
    const s3 = new (require('aws-sdk').S3)();
    // eslint-disable-next-line @typescript-eslint/no-require-imports
    const https = require('https');
    // eslint-disable-next-line @typescript-eslint/no-require-imports
    const url = require('url');
    log(JSON.stringify(event, undefined, 2));
    const props = event.ResourceProperties;
    if (event.RequestType === 'Delete') {
        props.NotificationConfiguration = {}; // this is how you clean out notifications
    }
    const req = {
        Bucket: props.BucketName,
        NotificationConfiguration: props.NotificationConfiguration,
    };
    return s3.putBucketNotificationConfiguration(req, (err, data) => {
        log({ err, data });
        if (err) {
            return submitResponse('FAILED', err.message + \`\\\\nMore information in CloudWatch Log Stream: \${context.logStreamName}\`);
        }
        else {
            return submitResponse('SUCCESS');
        }
    });
    function log(obj) {
        console.error(event.RequestId, event.StackId, event.LogicalResourceId, obj);
    }
    // eslint-disable-next-line max-len
    // adapted from https://docs.aws.amazon.com/AWSCloudFormation/latest/UserGuide/aws-properties-lambda-function-code.html#cfn-lambda-function-code-cfnresponsemodule
    // to allow sending an error message as a reason.
    function submitResponse(responseStatus, reason) {
        const responseBody = JSON.stringify({
            Status: responseStatus,
            Reason: reason || 'See the details in CloudWatch Log Stream: ' + context.logStreamName,
            PhysicalResourceId: event.PhysicalResourceId || event.LogicalResourceId,
            StackId: event.StackId,
            RequestId: event.RequestId,
            LogicalResourceId: event.LogicalResourceId,
            NoEcho: false,
        });
        log({ responseBody });
        const parsedUrl = url.parse(event.ResponseURL);
        const options = {
            hostname: parsedUrl.hostname,
            port: 443,
            path: parsedUrl.path,
            method: 'PUT',
            headers: {
                'content-type': '',
                'content-length': responseBody.length,
            },
        };
        const request = https.request(options, (r) => {
            log({ statusCode: r.statusCode, statusMessage: r.statusMessage });
            context.done();
        });
        request.on('error', (error) => {
            log({ sendError: error });
            context.done();
        });
        request.write(responseBody);
        request.end();
    }
};",
        },
        "Description": "AWS CloudFormation handler for \\"Custom::S3BucketNotifications\\" resources (@aws-cdk/aws-s3)",
        "Handler": "index.handler",
        "Role": Object {
          "Fn::GetAtt": Array [
            "BucketNotificationsHandler050a0587b7544547bf325f094a3db834RoleB6FB88EC",
            "Arn",
          ],
        },
        "Runtime": "nodejs12.x",
        "Timeout": 300,
      },
      "Type": "AWS::Lambda::Function",
    },
    "BucketNotificationsHandler050a0587b7544547bf325f094a3db834RoleB6FB88EC": Object {
      "Properties": Object {
        "AssumeRolePolicyDocument": Object {
          "Statement": Array [
            Object {
              "Action": "sts:AssumeRole",
              "Effect": "Allow",
              "Principal": Object {
                "Service": "lambda.amazonaws.com",
              },
            },
          ],
          "Version": "2012-10-17",
        },
        "ManagedPolicyArns": Array [
          Object {
            "Fn::Join": Array [
              "",
              Array [
                "arn:",
                Object {
                  "Ref": "AWS::Partition",
                },
                ":iam::aws:policy/service-role/AWSLambdaBasicExecutionRole",
              ],
            ],
          },
        ],
      },
      "Type": "AWS::IAM::Role",
    },
    "BucketNotificationsHandler050a0587b7544547bf325f094a3db834RoleDefaultPolicy2CF63D36": Object {
      "Properties": Object {
        "PolicyDocument": Object {
          "Statement": Array [
            Object {
              "Action": "s3:PutBucketNotification",
              "Effect": "Allow",
              "Resource": "*",
            },
          ],
          "Version": "2012-10-17",
        },
        "PolicyName": "BucketNotificationsHandler050a0587b7544547bf325f094a3db834RoleDefaultPolicy2CF63D36",
        "Roles": Array [
          Object {
            "Ref": "BucketNotificationsHandler050a0587b7544547bf325f094a3db834RoleB6FB88EC",
          },
        ],
      },
      "Type": "AWS::IAM::Policy",
    },
    "ConstructHubCatalogBuilder5A9DE4AF": Object {
      "DependsOn": Array [
        "ConstructHubCatalogBuilderServiceRoleDefaultPolicyF51442BC",
        "ConstructHubCatalogBuilderServiceRole7EB4C395",
      ],
      "Properties": Object {
        "Code": Object {
          "S3Bucket": Object {
            "Ref": "AssetParameters7a2bbccc29d678a46137de4f305df8f456778031d8718123cbeb3c11a8badb79S3Bucket127C11AC",
          },
          "S3Key": Object {
            "Fn::Join": Array [
              "",
              Array [
                Object {
                  "Fn::Select": Array [
                    0,
                    Object {
                      "Fn::Split": Array [
                        "||",
                        Object {
                          "Ref": "AssetParameters7a2bbccc29d678a46137de4f305df8f456778031d8718123cbeb3c11a8badb79S3VersionKey1782299A",
                        },
                      ],
                    },
                  ],
                },
                Object {
                  "Fn::Select": Array [
                    1,
                    Object {
                      "Fn::Split": Array [
                        "||",
                        Object {
                          "Ref": "AssetParameters7a2bbccc29d678a46137de4f305df8f456778031d8718123cbeb3c11a8badb79S3VersionKey1782299A",
                        },
                      ],
                    },
                  ],
                },
              ],
            ],
          },
        },
        "DeadLetterConfig": Object {
          "TargetArn": Object {
            "Fn::GetAtt": Array [
              "ConstructHubCatalogBuilderDeadLetterQueue1D42C407",
              "Arn",
            ],
          },
        },
        "Description": Object {
          "Fn::Join": Array [
            "",
            Array [
              "Creates the catalog.json object in ",
              Object {
                "Ref": "ConstructHubPackageDataDC5EF35E",
              },
            ],
          ],
        },
        "Environment": Object {
          "Variables": Object {
            "BUCKET_NAME": Object {
              "Ref": "ConstructHubPackageDataDC5EF35E",
            },
          },
        },
        "Handler": "index.handler",
        "MemorySize": 10240,
        "ReservedConcurrentExecutions": 1,
        "Role": Object {
          "Fn::GetAtt": Array [
            "ConstructHubCatalogBuilderServiceRole7EB4C395",
            "Arn",
          ],
        },
        "Runtime": "nodejs14.x",
        "Timeout": 900,
      },
      "Type": "AWS::Lambda::Function",
    },
    "ConstructHubCatalogBuilderDLQAlarm9D928A2B": Object {
      "Properties": Object {
        "AlarmDescription": "The catalog builder function failed to run",
        "ComparisonOperator": "GreaterThanOrEqualToThreshold",
        "Dimensions": Array [
          Object {
            "Name": "QueueName",
            "Value": Object {
              "Fn::GetAtt": Array [
                "ConstructHubCatalogBuilderDeadLetterQueue1D42C407",
                "QueueName",
              ],
            },
          },
        ],
        "EvaluationPeriods": 1,
        "MetricName": "ApproximateNumberOfMessagesVisible",
        "Namespace": "AWS/SQS",
        "Period": 300,
        "Statistic": "Maximum",
        "Threshold": 1,
      },
      "Type": "AWS::CloudWatch::Alarm",
    },
    "ConstructHubCatalogBuilderDeadLetterQueue1D42C407": Object {
      "DeletionPolicy": "Delete",
      "Properties": Object {
        "MessageRetentionPeriod": 1209600,
      },
      "Type": "AWS::SQS::Queue",
      "UpdateReplacePolicy": "Delete",
    },
    "ConstructHubCatalogBuilderLogRetentionD5D7858F": Object {
      "Properties": Object {
        "LogGroupName": Object {
          "Fn::Join": Array [
            "",
            Array [
              "/aws/lambda/",
              Object {
                "Ref": "ConstructHubCatalogBuilder5A9DE4AF",
              },
            ],
          ],
        },
        "RetentionInDays": 3653,
        "ServiceToken": Object {
          "Fn::GetAtt": Array [
            "LogRetentionaae0aa3c5b4d4f87b02d85b201efdd8aFD4BFC8A",
            "Arn",
          ],
        },
      },
      "Type": "Custom::LogRetention",
    },
    "ConstructHubCatalogBuilderServiceRole7EB4C395": Object {
      "Properties": Object {
        "AssumeRolePolicyDocument": Object {
          "Statement": Array [
            Object {
              "Action": "sts:AssumeRole",
              "Effect": "Allow",
              "Principal": Object {
                "Service": "lambda.amazonaws.com",
              },
            },
          ],
          "Version": "2012-10-17",
        },
        "ManagedPolicyArns": Array [
          Object {
            "Fn::Join": Array [
              "",
              Array [
                "arn:",
                Object {
                  "Ref": "AWS::Partition",
                },
                ":iam::aws:policy/service-role/AWSLambdaBasicExecutionRole",
              ],
            ],
          },
        ],
      },
      "Type": "AWS::IAM::Role",
    },
    "ConstructHubCatalogBuilderServiceRoleDefaultPolicyF51442BC": Object {
      "Properties": Object {
        "PolicyDocument": Object {
          "Statement": Array [
            Object {
              "Action": "sqs:SendMessage",
              "Effect": "Allow",
              "Resource": Object {
                "Fn::GetAtt": Array [
                  "ConstructHubCatalogBuilderDeadLetterQueue1D42C407",
                  "Arn",
                ],
              },
            },
            Object {
              "Action": Array [
                "s3:GetObject*",
                "s3:GetBucket*",
                "s3:List*",
                "s3:DeleteObject*",
                "s3:PutObject*",
                "s3:Abort*",
              ],
              "Effect": "Allow",
              "Resource": Array [
                Object {
                  "Fn::GetAtt": Array [
                    "ConstructHubPackageDataDC5EF35E",
                    "Arn",
                  ],
                },
                Object {
                  "Fn::Join": Array [
                    "",
                    Array [
                      Object {
                        "Fn::GetAtt": Array [
                          "ConstructHubPackageDataDC5EF35E",
                          "Arn",
                        ],
                      },
                      "/*",
                    ],
                  ],
                },
              ],
            },
          ],
          "Version": "2012-10-17",
        },
        "PolicyName": "ConstructHubCatalogBuilderServiceRoleDefaultPolicyF51442BC",
        "Roles": Array [
          Object {
            "Ref": "ConstructHubCatalogBuilderServiceRole7EB4C395",
          },
        ],
      },
      "Type": "AWS::IAM::Policy",
    },
    "ConstructHubDiscoveryD6EEC2B8": Object {
      "DependsOn": Array [
        "ConstructHubDiscoveryServiceRoleDefaultPolicy9D5F91B3",
        "ConstructHubDiscoveryServiceRole1B3CFF96",
      ],
      "Properties": Object {
        "Code": Object {
          "S3Bucket": Object {
            "Ref": "AssetParametersa3d13916fdb6321f8e433bfcbbaaf0ce37d7484a6d75635fdbaceebe8bbe46ffS3BucketEF8F1FA8",
          },
          "S3Key": Object {
            "Fn::Join": Array [
              "",
              Array [
                Object {
                  "Fn::Select": Array [
                    0,
                    Object {
                      "Fn::Split": Array [
                        "||",
                        Object {
                          "Ref": "AssetParametersa3d13916fdb6321f8e433bfcbbaaf0ce37d7484a6d75635fdbaceebe8bbe46ffS3VersionKey0B0E7067",
                        },
                      ],
                    },
                  ],
                },
                Object {
                  "Fn::Select": Array [
                    1,
                    Object {
                      "Fn::Split": Array [
                        "||",
                        Object {
                          "Ref": "AssetParametersa3d13916fdb6321f8e433bfcbbaaf0ce37d7484a6d75635fdbaceebe8bbe46ffS3VersionKey0B0E7067",
                        },
                      ],
                    },
                  ],
                },
              ],
            ],
          },
        },
        "Description": "Periodically query npm.js index for new construct libraries",
        "Environment": Object {
          "Variables": Object {
            "BUCKET_NAME": Object {
              "Ref": "ConstructHubDiscoveryStagingBucket1F2F7AE8",
            },
            "QUEUE_URL": Object {
              "Ref": "ConstructHubIngestionQueue1AD94CA3",
            },
          },
        },
        "Handler": "index.handler",
        "MemorySize": 10240,
        "ReservedConcurrentExecutions": 1,
        "Role": Object {
          "Fn::GetAtt": Array [
            "ConstructHubDiscoveryServiceRole1B3CFF96",
            "Arn",
          ],
        },
        "Runtime": "nodejs14.x",
        "Timeout": 900,
      },
      "Type": "AWS::Lambda::Function",
    },
    "ConstructHubDiscoveryErrorsAlarmDEA85148": Object {
      "Properties": Object {
        "AlarmDescription": "The discovery function (on npmjs.com) failed to run",
        "ComparisonOperator": "GreaterThanOrEqualToThreshold",
        "Dimensions": Array [
          Object {
            "Name": "FunctionName",
            "Value": Object {
              "Ref": "ConstructHubDiscoveryD6EEC2B8",
            },
          },
        ],
        "EvaluationPeriods": 1,
        "MetricName": "Errors",
        "Namespace": "AWS/Lambda",
        "Period": 900,
        "Statistic": "Sum",
        "Threshold": 1,
      },
      "Type": "AWS::CloudWatch::Alarm",
    },
    "ConstructHubDiscoveryNoInvocationsAlarm6F5E3A99": Object {
      "Properties": Object {
        "AlarmDescription": "The discovery function (on npmjs.com) is not running as scheduled",
        "ComparisonOperator": "LessThanThreshold",
        "Dimensions": Array [
          Object {
            "Name": "FunctionName",
            "Value": Object {
              "Ref": "ConstructHubDiscoveryD6EEC2B8",
            },
          },
        ],
        "EvaluationPeriods": 1,
        "MetricName": "Invocations",
        "Namespace": "AWS/Lambda",
        "Period": 900,
        "Statistic": "Sum",
        "Threshold": 1,
      },
      "Type": "AWS::CloudWatch::Alarm",
    },
    "ConstructHubDiscoveryScheduleRule90EE2E2A": Object {
      "Properties": Object {
        "ScheduleExpression": "rate(15 minutes)",
        "State": "ENABLED",
        "Targets": Array [
          Object {
            "Arn": Object {
              "Fn::GetAtt": Array [
                "ConstructHubDiscoveryD6EEC2B8",
                "Arn",
              ],
            },
            "Id": "Target0",
          },
        ],
      },
      "Type": "AWS::Events::Rule",
    },
    "ConstructHubDiscoveryScheduleRuleAllowEventRuleTestConstructHubDiscovery5714D5BB9D860B10": Object {
      "Properties": Object {
        "Action": "lambda:InvokeFunction",
        "FunctionName": Object {
          "Fn::GetAtt": Array [
            "ConstructHubDiscoveryD6EEC2B8",
            "Arn",
          ],
        },
        "Principal": "events.amazonaws.com",
        "SourceArn": Object {
          "Fn::GetAtt": Array [
            "ConstructHubDiscoveryScheduleRule90EE2E2A",
            "Arn",
          ],
        },
      },
      "Type": "AWS::Lambda::Permission",
    },
    "ConstructHubDiscoveryServiceRole1B3CFF96": Object {
      "Properties": Object {
        "AssumeRolePolicyDocument": Object {
          "Statement": Array [
            Object {
              "Action": "sts:AssumeRole",
              "Effect": "Allow",
              "Principal": Object {
                "Service": "lambda.amazonaws.com",
              },
            },
          ],
          "Version": "2012-10-17",
        },
        "ManagedPolicyArns": Array [
          Object {
            "Fn::Join": Array [
              "",
              Array [
                "arn:",
                Object {
                  "Ref": "AWS::Partition",
                },
                ":iam::aws:policy/service-role/AWSLambdaBasicExecutionRole",
              ],
            ],
          },
        ],
      },
      "Type": "AWS::IAM::Role",
    },
    "ConstructHubDiscoveryServiceRoleDefaultPolicy9D5F91B3": Object {
      "Properties": Object {
        "PolicyDocument": Object {
          "Statement": Array [
            Object {
              "Action": Array [
                "s3:GetObject*",
                "s3:GetBucket*",
                "s3:List*",
                "s3:DeleteObject*",
                "s3:PutObject*",
                "s3:Abort*",
              ],
              "Effect": "Allow",
              "Resource": Array [
                Object {
                  "Fn::GetAtt": Array [
                    "ConstructHubDiscoveryStagingBucket1F2F7AE8",
                    "Arn",
                  ],
                },
                Object {
                  "Fn::Join": Array [
                    "",
                    Array [
                      Object {
                        "Fn::GetAtt": Array [
                          "ConstructHubDiscoveryStagingBucket1F2F7AE8",
                          "Arn",
                        ],
                      },
                      "/*",
                    ],
                  ],
                },
              ],
            },
            Object {
              "Action": Array [
                "sqs:SendMessage",
                "sqs:GetQueueAttributes",
                "sqs:GetQueueUrl",
              ],
              "Effect": "Allow",
              "Resource": Object {
                "Fn::GetAtt": Array [
                  "ConstructHubIngestionQueue1AD94CA3",
                  "Arn",
                ],
              },
            },
          ],
          "Version": "2012-10-17",
        },
        "PolicyName": "ConstructHubDiscoveryServiceRoleDefaultPolicy9D5F91B3",
        "Roles": Array [
          Object {
            "Ref": "ConstructHubDiscoveryServiceRole1B3CFF96",
          },
        ],
      },
      "Type": "AWS::IAM::Policy",
    },
    "ConstructHubDiscoveryStagingBucket1F2F7AE8": Object {
      "DeletionPolicy": "Retain",
      "Properties": Object {
        "LifecycleConfiguration": Object {
          "Rules": Array [
            Object {
              "ExpirationInDays": 30,
              "Prefix": "staged/",
              "Status": "Enabled",
            },
          ],
        },
        "PublicAccessBlockConfiguration": Object {
          "BlockPublicAcls": true,
          "BlockPublicPolicy": true,
          "IgnorePublicAcls": true,
          "RestrictPublicBuckets": true,
        },
      },
      "Type": "AWS::S3::Bucket",
      "UpdateReplacePolicy": "Retain",
    },
    "ConstructHubIngestion407909CE": Object {
      "DependsOn": Array [
        "ConstructHubIngestionServiceRoleDefaultPolicyC0D2B6F2",
        "ConstructHubIngestionServiceRole6380BAB6",
      ],
      "Properties": Object {
        "Code": Object {
          "S3Bucket": Object {
            "Ref": "AssetParameters5777e731045ef2e0c78841fc8eb602c8598e874ab6d78962d3612140cae8212aS3BucketD3308BAE",
          },
          "S3Key": Object {
            "Fn::Join": Array [
              "",
              Array [
                Object {
                  "Fn::Select": Array [
                    0,
                    Object {
                      "Fn::Split": Array [
                        "||",
                        Object {
                          "Ref": "AssetParameters5777e731045ef2e0c78841fc8eb602c8598e874ab6d78962d3612140cae8212aS3VersionKey9F229C4F",
                        },
                      ],
                    },
                  ],
                },
                Object {
                  "Fn::Select": Array [
                    1,
                    Object {
                      "Fn::Split": Array [
                        "||",
                        Object {
                          "Ref": "AssetParameters5777e731045ef2e0c78841fc8eb602c8598e874ab6d78962d3612140cae8212aS3VersionKey9F229C4F",
                        },
                      ],
                    },
                  ],
                },
              ],
            ],
          },
        },
        "DeadLetterConfig": Object {
          "TargetArn": Object {
            "Fn::GetAtt": Array [
              "ConstructHubIngestionDeadLetterQueueFC1025F8",
              "Arn",
            ],
          },
        },
        "Description": "Ingests new package versions into the Construct Hub",
        "Environment": Object {
          "Variables": Object {
            "BUCKET_NAME": Object {
              "Ref": "ConstructHubPackageDataDC5EF35E",
            },
          },
        },
        "Handler": "index.handler",
        "MemorySize": 10240,
        "Role": Object {
          "Fn::GetAtt": Array [
            "ConstructHubIngestionServiceRole6380BAB6",
            "Arn",
          ],
        },
        "Runtime": "nodejs14.x",
        "Timeout": 900,
      },
      "Type": "AWS::Lambda::Function",
    },
    "ConstructHubIngestionDLQAlarm83BD1903": Object {
      "Properties": Object {
        "AlarmDescription": "The ingestion function failed for one or more packages",
        "ComparisonOperator": "GreaterThanOrEqualToThreshold",
        "Dimensions": Array [
          Object {
            "Name": "QueueName",
            "Value": Object {
              "Fn::GetAtt": Array [
                "ConstructHubIngestionDeadLetterQueueFC1025F8",
                "QueueName",
              ],
            },
          },
        ],
        "EvaluationPeriods": 1,
        "MetricName": "ApproximateNumberOfMessagesVisible",
        "Namespace": "AWS/SQS",
        "Period": 300,
        "Statistic": "Maximum",
        "Threshold": 1,
      },
      "Type": "AWS::CloudWatch::Alarm",
    },
    "ConstructHubIngestionDeadLetterQueueFC1025F8": Object {
      "DeletionPolicy": "Delete",
      "Properties": Object {
        "MessageRetentionPeriod": 1209600,
      },
      "Type": "AWS::SQS::Queue",
      "UpdateReplacePolicy": "Delete",
    },
    "ConstructHubIngestionEventInvokeConfig47AAD616": Object {
      "Properties": Object {
        "FunctionName": Object {
          "Ref": "ConstructHubIngestion407909CE",
        },
        "MaximumRetryAttempts": 2,
        "Qualifier": "$LATEST",
      },
      "Type": "AWS::Lambda::EventInvokeConfig",
    },
    "ConstructHubIngestionQueue1AD94CA3": Object {
      "DeletionPolicy": "Delete",
      "Properties": Object {
        "KmsMasterKeyId": "alias/aws/sqs",
        "VisibilityTimeout": 900,
      },
      "Type": "AWS::SQS::Queue",
      "UpdateReplacePolicy": "Delete",
    },
    "ConstructHubIngestionServiceRole6380BAB6": Object {
      "Properties": Object {
        "AssumeRolePolicyDocument": Object {
          "Statement": Array [
            Object {
              "Action": "sts:AssumeRole",
              "Effect": "Allow",
              "Principal": Object {
                "Service": "lambda.amazonaws.com",
              },
            },
          ],
          "Version": "2012-10-17",
        },
        "ManagedPolicyArns": Array [
          Object {
            "Fn::Join": Array [
              "",
              Array [
                "arn:",
                Object {
                  "Ref": "AWS::Partition",
                },
                ":iam::aws:policy/service-role/AWSLambdaBasicExecutionRole",
              ],
            ],
          },
        ],
      },
      "Type": "AWS::IAM::Role",
    },
    "ConstructHubIngestionServiceRoleDefaultPolicyC0D2B6F2": Object {
      "Properties": Object {
        "PolicyDocument": Object {
          "Statement": Array [
            Object {
              "Action": "sqs:SendMessage",
              "Effect": "Allow",
              "Resource": Object {
                "Fn::GetAtt": Array [
                  "ConstructHubIngestionDeadLetterQueueFC1025F8",
                  "Arn",
                ],
              },
            },
            Object {
              "Action": Array [
                "s3:DeleteObject*",
                "s3:PutObject*",
                "s3:Abort*",
              ],
              "Effect": "Allow",
              "Resource": Array [
                Object {
                  "Fn::GetAtt": Array [
                    "ConstructHubPackageDataDC5EF35E",
                    "Arn",
                  ],
                },
                Object {
                  "Fn::Join": Array [
                    "",
                    Array [
                      Object {
                        "Fn::GetAtt": Array [
                          "ConstructHubPackageDataDC5EF35E",
                          "Arn",
                        ],
                      },
                      "/*",
                    ],
                  ],
                },
              ],
            },
            Object {
              "Action": Array [
                "sqs:ReceiveMessage",
                "sqs:ChangeMessageVisibility",
                "sqs:GetQueueUrl",
                "sqs:DeleteMessage",
                "sqs:GetQueueAttributes",
              ],
              "Effect": "Allow",
              "Resource": Object {
                "Fn::GetAtt": Array [
                  "ConstructHubIngestionQueue1AD94CA3",
                  "Arn",
                ],
              },
            },
            Object {
              "Action": Array [
                "s3:GetObject*",
                "s3:GetBucket*",
                "s3:List*",
              ],
              "Effect": "Allow",
              "Resource": Array [
                Object {
                  "Fn::GetAtt": Array [
                    "ConstructHubDiscoveryStagingBucket1F2F7AE8",
                    "Arn",
                  ],
                },
                Object {
                  "Fn::Join": Array [
                    "",
                    Array [
                      Object {
                        "Fn::GetAtt": Array [
                          "ConstructHubDiscoveryStagingBucket1F2F7AE8",
                          "Arn",
                        ],
                      },
                      "/*",
                    ],
                  ],
                },
              ],
            },
          ],
          "Version": "2012-10-17",
        },
        "PolicyName": "ConstructHubIngestionServiceRoleDefaultPolicyC0D2B6F2",
        "Roles": Array [
          Object {
            "Ref": "ConstructHubIngestionServiceRole6380BAB6",
          },
        ],
      },
      "Type": "AWS::IAM::Policy",
    },
    "ConstructHubIngestionSqsEventSourceTestConstructHubIngestionQueue165B81E2C095FF2A": Object {
      "Properties": Object {
        "BatchSize": 1,
        "EventSourceArn": Object {
          "Fn::GetAtt": Array [
            "ConstructHubIngestionQueue1AD94CA3",
            "Arn",
          ],
        },
        "FunctionName": Object {
          "Ref": "ConstructHubIngestion407909CE",
        },
      },
      "Type": "AWS::Lambda::EventSourceMapping",
    },
    "ConstructHubMonitoringDashboard78E057C8": Object {
      "Properties": Object {
        "DashboardBody": Object {
          "Fn::Join": Array [
            "",
            Array [
              "{\\"widgets\\":[{\\"type\\":\\"metric\\",\\"width\\":24,\\"height\\":6,\\"x\\":0,\\"y\\":0,\\"properties\\":{\\"view\\":\\"timeSeries\\",\\"title\\":\\"Home Page Canary\\",\\"region\\":\\"",
              Object {
                "Ref": "AWS::Region",
              },
              "\\",\\"annotations\\":{\\"alarms\\":[\\"",
              Object {
                "Fn::GetAtt": Array [
                  "ConstructHubMonitoringWebCanaryHomePageErrorsE7BB4002",
                  "Arn",
                ],
              },
              "\\"]},\\"yAxis\\":{}}}]}",
            ],
          ],
        },
        "DashboardName": "construct-hub-high-severity",
      },
      "Type": "AWS::CloudWatch::Dashboard",
    },
    "ConstructHubMonitoringWatchfulDashboardB8493D55": Object {
      "Properties": Object {
        "DashboardBody": Object {
          "Fn::Join": Array [
            "",
            Array [
              "{\\"widgets\\":[{\\"type\\":\\"text\\",\\"width\\":24,\\"height\\":2,\\"x\\":0,\\"y\\":0,\\"properties\\":{\\"markdown\\":\\"# Ingestion Function\\\\n\\\\n[button:AWS Lambda Console](https://console.aws.amazon.com/lambda/home?region=",
              Object {
                "Ref": "AWS::Region",
              },
              "#/functions/",
              Object {
                "Ref": "ConstructHubIngestion407909CE",
              },
              "?tab=graph) [button:CloudWatch Logs](https://console.aws.amazon.com/cloudwatch/home?region=",
              Object {
                "Ref": "AWS::Region",
              },
              "#logEventViewer:group=/aws/lambda/",
              Object {
                "Ref": "ConstructHubIngestion407909CE",
              },
              ")\\"}},{\\"type\\":\\"metric\\",\\"width\\":6,\\"height\\":6,\\"x\\":0,\\"y\\":2,\\"properties\\":{\\"view\\":\\"timeSeries\\",\\"title\\":\\"Invocations/5min\\",\\"region\\":\\"",
              Object {
                "Ref": "AWS::Region",
              },
              "\\",\\"metrics\\":[[\\"AWS/Lambda\\",\\"Invocations\\",\\"FunctionName\\",\\"",
              Object {
                "Ref": "ConstructHubIngestion407909CE",
              },
              "\\",{\\"stat\\":\\"Sum\\"}]],\\"yAxis\\":{}}},{\\"type\\":\\"metric\\",\\"width\\":6,\\"height\\":6,\\"x\\":6,\\"y\\":2,\\"properties\\":{\\"view\\":\\"timeSeries\\",\\"title\\":\\"Errors/5min\\",\\"region\\":\\"",
              Object {
                "Ref": "AWS::Region",
              },
              "\\",\\"metrics\\":[[\\"AWS/Lambda\\",\\"Errors\\",\\"FunctionName\\",\\"",
              Object {
                "Ref": "ConstructHubIngestion407909CE",
              },
              "\\",{\\"stat\\":\\"Sum\\"}]],\\"annotations\\":{\\"horizontal\\":[{\\"label\\":\\"Errors > 0 for 3 datapoints within 15 minutes\\",\\"value\\":0,\\"yAxis\\":\\"left\\"}]},\\"yAxis\\":{}}},{\\"type\\":\\"metric\\",\\"width\\":6,\\"height\\":6,\\"x\\":12,\\"y\\":2,\\"properties\\":{\\"view\\":\\"timeSeries\\",\\"title\\":\\"Throttles/5min\\",\\"region\\":\\"",
              Object {
                "Ref": "AWS::Region",
              },
              "\\",\\"metrics\\":[[\\"AWS/Lambda\\",\\"Throttles\\",\\"FunctionName\\",\\"",
              Object {
                "Ref": "ConstructHubIngestion407909CE",
              },
              "\\",{\\"stat\\":\\"Sum\\"}]],\\"annotations\\":{\\"horizontal\\":[{\\"label\\":\\"Throttles > 0 for 3 datapoints within 15 minutes\\",\\"value\\":0,\\"yAxis\\":\\"left\\"}]},\\"yAxis\\":{}}},{\\"type\\":\\"metric\\",\\"width\\":6,\\"height\\":6,\\"x\\":18,\\"y\\":2,\\"properties\\":{\\"view\\":\\"timeSeries\\",\\"title\\":\\"Duration/5min\\",\\"region\\":\\"",
              Object {
                "Ref": "AWS::Region",
              },
              "\\",\\"metrics\\":[[\\"AWS/Lambda\\",\\"Duration\\",\\"FunctionName\\",\\"",
              Object {
                "Ref": "ConstructHubIngestion407909CE",
              },
              "\\",{\\"label\\":\\"p99\\",\\"stat\\":\\"p99\\"}]],\\"annotations\\":{\\"horizontal\\":[{\\"label\\":\\"p99 > 720000 for 3 datapoints within 15 minutes\\",\\"value\\":720000,\\"yAxis\\":\\"left\\"}]},\\"yAxis\\":{}}},{\\"type\\":\\"text\\",\\"width\\":24,\\"height\\":2,\\"x\\":0,\\"y\\":8,\\"properties\\":{\\"markdown\\":\\"# Discovery Function\\\\n\\\\n[button:AWS Lambda Console](https://console.aws.amazon.com/lambda/home?region=",
              Object {
                "Ref": "AWS::Region",
              },
              "#/functions/",
              Object {
                "Ref": "ConstructHubDiscoveryD6EEC2B8",
              },
              "?tab=graph) [button:CloudWatch Logs](https://console.aws.amazon.com/cloudwatch/home?region=",
              Object {
                "Ref": "AWS::Region",
              },
              "#logEventViewer:group=/aws/lambda/",
              Object {
                "Ref": "ConstructHubDiscoveryD6EEC2B8",
              },
              ")\\"}},{\\"type\\":\\"metric\\",\\"width\\":6,\\"height\\":6,\\"x\\":0,\\"y\\":10,\\"properties\\":{\\"view\\":\\"timeSeries\\",\\"title\\":\\"Invocations/5min\\",\\"region\\":\\"",
              Object {
                "Ref": "AWS::Region",
              },
              "\\",\\"metrics\\":[[\\"AWS/Lambda\\",\\"Invocations\\",\\"FunctionName\\",\\"",
              Object {
                "Ref": "ConstructHubDiscoveryD6EEC2B8",
              },
              "\\",{\\"stat\\":\\"Sum\\"}]],\\"yAxis\\":{}}},{\\"type\\":\\"metric\\",\\"width\\":6,\\"height\\":6,\\"x\\":6,\\"y\\":10,\\"properties\\":{\\"view\\":\\"timeSeries\\",\\"title\\":\\"Errors/5min\\",\\"region\\":\\"",
              Object {
                "Ref": "AWS::Region",
              },
              "\\",\\"metrics\\":[[\\"AWS/Lambda\\",\\"Errors\\",\\"FunctionName\\",\\"",
              Object {
                "Ref": "ConstructHubDiscoveryD6EEC2B8",
              },
              "\\",{\\"stat\\":\\"Sum\\"}]],\\"annotations\\":{\\"horizontal\\":[{\\"label\\":\\"Errors > 0 for 3 datapoints within 15 minutes\\",\\"value\\":0,\\"yAxis\\":\\"left\\"}]},\\"yAxis\\":{}}},{\\"type\\":\\"metric\\",\\"width\\":6,\\"height\\":6,\\"x\\":12,\\"y\\":10,\\"properties\\":{\\"view\\":\\"timeSeries\\",\\"title\\":\\"Throttles/5min\\",\\"region\\":\\"",
              Object {
                "Ref": "AWS::Region",
              },
              "\\",\\"metrics\\":[[\\"AWS/Lambda\\",\\"Throttles\\",\\"FunctionName\\",\\"",
              Object {
                "Ref": "ConstructHubDiscoveryD6EEC2B8",
              },
              "\\",{\\"stat\\":\\"Sum\\"}]],\\"annotations\\":{\\"horizontal\\":[{\\"label\\":\\"Throttles > 0 for 3 datapoints within 15 minutes\\",\\"value\\":0,\\"yAxis\\":\\"left\\"}]},\\"yAxis\\":{}}},{\\"type\\":\\"metric\\",\\"width\\":6,\\"height\\":6,\\"x\\":18,\\"y\\":10,\\"properties\\":{\\"view\\":\\"timeSeries\\",\\"title\\":\\"Duration/5min\\",\\"region\\":\\"",
              Object {
                "Ref": "AWS::Region",
              },
              "\\",\\"metrics\\":[[\\"AWS/Lambda\\",\\"Duration\\",\\"FunctionName\\",\\"",
              Object {
                "Ref": "ConstructHubDiscoveryD6EEC2B8",
              },
              "\\",{\\"label\\":\\"p99\\",\\"stat\\":\\"p99\\"}]],\\"annotations\\":{\\"horizontal\\":[{\\"label\\":\\"p99 > 720000 for 3 datapoints within 15 minutes\\",\\"value\\":720000,\\"yAxis\\":\\"left\\"}]},\\"yAxis\\":{}}},{\\"type\\":\\"text\\",\\"width\\":24,\\"height\\":2,\\"x\\":0,\\"y\\":16,\\"properties\\":{\\"markdown\\":\\"# Transliterator Function\\\\n\\\\n[button:AWS Lambda Console](https://console.aws.amazon.com/lambda/home?region=",
              Object {
                "Ref": "AWS::Region",
              },
              "#/functions/",
              Object {
                "Ref": "ConstructHubTransliterator9C48708A",
              },
              "?tab=graph) [button:CloudWatch Logs](https://console.aws.amazon.com/cloudwatch/home?region=",
              Object {
                "Ref": "AWS::Region",
              },
              "#logEventViewer:group=/aws/lambda/",
              Object {
                "Ref": "ConstructHubTransliterator9C48708A",
              },
              ")\\"}},{\\"type\\":\\"metric\\",\\"width\\":6,\\"height\\":6,\\"x\\":0,\\"y\\":18,\\"properties\\":{\\"view\\":\\"timeSeries\\",\\"title\\":\\"Invocations/5min\\",\\"region\\":\\"",
              Object {
                "Ref": "AWS::Region",
              },
              "\\",\\"metrics\\":[[\\"AWS/Lambda\\",\\"Invocations\\",\\"FunctionName\\",\\"",
              Object {
                "Ref": "ConstructHubTransliterator9C48708A",
              },
              "\\",{\\"stat\\":\\"Sum\\"}]],\\"yAxis\\":{}}},{\\"type\\":\\"metric\\",\\"width\\":6,\\"height\\":6,\\"x\\":6,\\"y\\":18,\\"properties\\":{\\"view\\":\\"timeSeries\\",\\"title\\":\\"Errors/5min\\",\\"region\\":\\"",
              Object {
                "Ref": "AWS::Region",
              },
              "\\",\\"metrics\\":[[\\"AWS/Lambda\\",\\"Errors\\",\\"FunctionName\\",\\"",
              Object {
                "Ref": "ConstructHubTransliterator9C48708A",
              },
              "\\",{\\"stat\\":\\"Sum\\"}]],\\"annotations\\":{\\"horizontal\\":[{\\"label\\":\\"Errors > 0 for 3 datapoints within 15 minutes\\",\\"value\\":0,\\"yAxis\\":\\"left\\"}]},\\"yAxis\\":{}}},{\\"type\\":\\"metric\\",\\"width\\":6,\\"height\\":6,\\"x\\":12,\\"y\\":18,\\"properties\\":{\\"view\\":\\"timeSeries\\",\\"title\\":\\"Throttles/5min\\",\\"region\\":\\"",
              Object {
                "Ref": "AWS::Region",
              },
              "\\",\\"metrics\\":[[\\"AWS/Lambda\\",\\"Throttles\\",\\"FunctionName\\",\\"",
              Object {
                "Ref": "ConstructHubTransliterator9C48708A",
              },
              "\\",{\\"stat\\":\\"Sum\\"}]],\\"annotations\\":{\\"horizontal\\":[{\\"label\\":\\"Throttles > 0 for 3 datapoints within 15 minutes\\",\\"value\\":0,\\"yAxis\\":\\"left\\"}]},\\"yAxis\\":{}}},{\\"type\\":\\"metric\\",\\"width\\":6,\\"height\\":6,\\"x\\":18,\\"y\\":18,\\"properties\\":{\\"view\\":\\"timeSeries\\",\\"title\\":\\"Duration/5min\\",\\"region\\":\\"",
              Object {
                "Ref": "AWS::Region",
              },
              "\\",\\"metrics\\":[[\\"AWS/Lambda\\",\\"Duration\\",\\"FunctionName\\",\\"",
              Object {
                "Ref": "ConstructHubTransliterator9C48708A",
              },
              "\\",{\\"label\\":\\"p99\\",\\"stat\\":\\"p99\\"}]],\\"annotations\\":{\\"horizontal\\":[{\\"label\\":\\"p99 > 720000 for 3 datapoints within 15 minutes\\",\\"value\\":720000,\\"yAxis\\":\\"left\\"}]},\\"yAxis\\":{}}},{\\"type\\":\\"text\\",\\"width\\":24,\\"height\\":2,\\"x\\":0,\\"y\\":24,\\"properties\\":{\\"markdown\\":\\"# Catalog Builder Function\\\\n\\\\n[button:AWS Lambda Console](https://console.aws.amazon.com/lambda/home?region=",
              Object {
                "Ref": "AWS::Region",
              },
              "#/functions/",
              Object {
                "Ref": "ConstructHubCatalogBuilder5A9DE4AF",
              },
              "?tab=graph) [button:CloudWatch Logs](https://console.aws.amazon.com/cloudwatch/home?region=",
              Object {
                "Ref": "AWS::Region",
              },
              "#logEventViewer:group=/aws/lambda/",
              Object {
                "Ref": "ConstructHubCatalogBuilder5A9DE4AF",
              },
              ")\\"}},{\\"type\\":\\"metric\\",\\"width\\":6,\\"height\\":6,\\"x\\":0,\\"y\\":26,\\"properties\\":{\\"view\\":\\"timeSeries\\",\\"title\\":\\"Invocations/5min\\",\\"region\\":\\"",
              Object {
                "Ref": "AWS::Region",
              },
              "\\",\\"metrics\\":[[\\"AWS/Lambda\\",\\"Invocations\\",\\"FunctionName\\",\\"",
              Object {
                "Ref": "ConstructHubCatalogBuilder5A9DE4AF",
              },
              "\\",{\\"stat\\":\\"Sum\\"}]],\\"yAxis\\":{}}},{\\"type\\":\\"metric\\",\\"width\\":6,\\"height\\":6,\\"x\\":6,\\"y\\":26,\\"properties\\":{\\"view\\":\\"timeSeries\\",\\"title\\":\\"Errors/5min\\",\\"region\\":\\"",
              Object {
                "Ref": "AWS::Region",
              },
              "\\",\\"metrics\\":[[\\"AWS/Lambda\\",\\"Errors\\",\\"FunctionName\\",\\"",
              Object {
                "Ref": "ConstructHubCatalogBuilder5A9DE4AF",
              },
              "\\",{\\"stat\\":\\"Sum\\"}]],\\"annotations\\":{\\"horizontal\\":[{\\"label\\":\\"Errors > 0 for 3 datapoints within 15 minutes\\",\\"value\\":0,\\"yAxis\\":\\"left\\"}]},\\"yAxis\\":{}}},{\\"type\\":\\"metric\\",\\"width\\":6,\\"height\\":6,\\"x\\":12,\\"y\\":26,\\"properties\\":{\\"view\\":\\"timeSeries\\",\\"title\\":\\"Throttles/5min\\",\\"region\\":\\"",
              Object {
                "Ref": "AWS::Region",
              },
              "\\",\\"metrics\\":[[\\"AWS/Lambda\\",\\"Throttles\\",\\"FunctionName\\",\\"",
              Object {
                "Ref": "ConstructHubCatalogBuilder5A9DE4AF",
              },
              "\\",{\\"stat\\":\\"Sum\\"}]],\\"annotations\\":{\\"horizontal\\":[{\\"label\\":\\"Throttles > 0 for 3 datapoints within 15 minutes\\",\\"value\\":0,\\"yAxis\\":\\"left\\"}]},\\"yAxis\\":{}}},{\\"type\\":\\"metric\\",\\"width\\":6,\\"height\\":6,\\"x\\":18,\\"y\\":26,\\"properties\\":{\\"view\\":\\"timeSeries\\",\\"title\\":\\"Duration/5min\\",\\"region\\":\\"",
              Object {
                "Ref": "AWS::Region",
              },
              "\\",\\"metrics\\":[[\\"AWS/Lambda\\",\\"Duration\\",\\"FunctionName\\",\\"",
              Object {
                "Ref": "ConstructHubCatalogBuilder5A9DE4AF",
              },
              "\\",{\\"label\\":\\"p99\\",\\"stat\\":\\"p99\\"}]],\\"annotations\\":{\\"horizontal\\":[{\\"label\\":\\"p99 > 720000 for 3 datapoints within 15 minutes\\",\\"value\\":720000,\\"yAxis\\":\\"left\\"}]},\\"yAxis\\":{}}}]}",
            ],
          ],
        },
        "DashboardName": "construct-hub",
      },
      "Type": "AWS::CloudWatch::Dashboard",
    },
    "ConstructHubMonitoringWatchfulTestConstructHubCatalogBuilderC9A41048DurationAlarm557052D9": Object {
      "Properties": Object {
        "AlarmActions": Array [],
        "AlarmDescription": "p99 latency >= 720s (80%)",
        "ComparisonOperator": "GreaterThanThreshold",
        "EvaluationPeriods": 3,
        "Metrics": Array [
          Object {
            "Id": "m1",
            "Label": "p99",
            "MetricStat": Object {
              "Metric": Object {
                "Dimensions": Array [
                  Object {
                    "Name": "FunctionName",
                    "Value": Object {
                      "Ref": "ConstructHubCatalogBuilder5A9DE4AF",
                    },
                  },
                ],
                "MetricName": "Duration",
                "Namespace": "AWS/Lambda",
              },
              "Period": 300,
              "Stat": "p99",
            },
            "ReturnData": true,
          },
        ],
        "Threshold": 720000,
      },
      "Type": "AWS::CloudWatch::Alarm",
    },
    "ConstructHubMonitoringWatchfulTestConstructHubCatalogBuilderC9A41048ErrorsAlarmF91F07CD": Object {
      "Properties": Object {
        "AlarmActions": Array [],
        "AlarmDescription": "Over 0 errors per minute",
        "ComparisonOperator": "GreaterThanThreshold",
        "Dimensions": Array [
          Object {
            "Name": "FunctionName",
            "Value": Object {
              "Ref": "ConstructHubCatalogBuilder5A9DE4AF",
            },
          },
        ],
        "EvaluationPeriods": 3,
        "MetricName": "Errors",
        "Namespace": "AWS/Lambda",
        "Period": 300,
        "Statistic": "Sum",
        "Threshold": 0,
      },
      "Type": "AWS::CloudWatch::Alarm",
    },
    "ConstructHubMonitoringWatchfulTestConstructHubCatalogBuilderC9A41048ThrottlesAlarm2A5B0492": Object {
      "Properties": Object {
        "AlarmActions": Array [],
        "AlarmDescription": "Over 0 throttles per minute",
        "ComparisonOperator": "GreaterThanThreshold",
        "Dimensions": Array [
          Object {
            "Name": "FunctionName",
            "Value": Object {
              "Ref": "ConstructHubCatalogBuilder5A9DE4AF",
            },
          },
        ],
        "EvaluationPeriods": 3,
        "MetricName": "Throttles",
        "Namespace": "AWS/Lambda",
        "Period": 300,
        "Statistic": "Sum",
        "Threshold": 0,
      },
      "Type": "AWS::CloudWatch::Alarm",
    },
    "ConstructHubMonitoringWatchfulTestConstructHubDiscovery5714D5BBDurationAlarm5CFE5B52": Object {
      "Properties": Object {
        "AlarmActions": Array [],
        "AlarmDescription": "p99 latency >= 720s (80%)",
        "ComparisonOperator": "GreaterThanThreshold",
        "EvaluationPeriods": 3,
        "Metrics": Array [
          Object {
            "Id": "m1",
            "Label": "p99",
            "MetricStat": Object {
              "Metric": Object {
                "Dimensions": Array [
                  Object {
                    "Name": "FunctionName",
                    "Value": Object {
                      "Ref": "ConstructHubDiscoveryD6EEC2B8",
                    },
                  },
                ],
                "MetricName": "Duration",
                "Namespace": "AWS/Lambda",
              },
              "Period": 300,
              "Stat": "p99",
            },
            "ReturnData": true,
          },
        ],
        "Threshold": 720000,
      },
      "Type": "AWS::CloudWatch::Alarm",
    },
    "ConstructHubMonitoringWatchfulTestConstructHubDiscovery5714D5BBErrorsAlarm373566EE": Object {
      "Properties": Object {
        "AlarmActions": Array [],
        "AlarmDescription": "Over 0 errors per minute",
        "ComparisonOperator": "GreaterThanThreshold",
        "Dimensions": Array [
          Object {
            "Name": "FunctionName",
            "Value": Object {
              "Ref": "ConstructHubDiscoveryD6EEC2B8",
            },
          },
        ],
        "EvaluationPeriods": 3,
        "MetricName": "Errors",
        "Namespace": "AWS/Lambda",
        "Period": 300,
        "Statistic": "Sum",
        "Threshold": 0,
      },
      "Type": "AWS::CloudWatch::Alarm",
    },
    "ConstructHubMonitoringWatchfulTestConstructHubDiscovery5714D5BBThrottlesAlarm261A4778": Object {
      "Properties": Object {
        "AlarmActions": Array [],
        "AlarmDescription": "Over 0 throttles per minute",
        "ComparisonOperator": "GreaterThanThreshold",
        "Dimensions": Array [
          Object {
            "Name": "FunctionName",
            "Value": Object {
              "Ref": "ConstructHubDiscoveryD6EEC2B8",
            },
          },
        ],
        "EvaluationPeriods": 3,
        "MetricName": "Throttles",
        "Namespace": "AWS/Lambda",
        "Period": 300,
        "Statistic": "Sum",
        "Threshold": 0,
      },
      "Type": "AWS::CloudWatch::Alarm",
    },
    "ConstructHubMonitoringWatchfulTestConstructHubIngestionAE667A08DurationAlarm8C97ADAD": Object {
      "Properties": Object {
        "AlarmActions": Array [],
        "AlarmDescription": "p99 latency >= 720s (80%)",
        "ComparisonOperator": "GreaterThanThreshold",
        "EvaluationPeriods": 3,
        "Metrics": Array [
          Object {
            "Id": "m1",
            "Label": "p99",
            "MetricStat": Object {
              "Metric": Object {
                "Dimensions": Array [
                  Object {
                    "Name": "FunctionName",
                    "Value": Object {
                      "Ref": "ConstructHubIngestion407909CE",
                    },
                  },
                ],
                "MetricName": "Duration",
                "Namespace": "AWS/Lambda",
              },
              "Period": 300,
              "Stat": "p99",
            },
            "ReturnData": true,
          },
        ],
        "Threshold": 720000,
      },
      "Type": "AWS::CloudWatch::Alarm",
    },
    "ConstructHubMonitoringWatchfulTestConstructHubIngestionAE667A08ErrorsAlarm76E1369B": Object {
      "Properties": Object {
        "AlarmActions": Array [],
        "AlarmDescription": "Over 0 errors per minute",
        "ComparisonOperator": "GreaterThanThreshold",
        "Dimensions": Array [
          Object {
            "Name": "FunctionName",
            "Value": Object {
              "Ref": "ConstructHubIngestion407909CE",
            },
          },
        ],
        "EvaluationPeriods": 3,
        "MetricName": "Errors",
        "Namespace": "AWS/Lambda",
        "Period": 300,
        "Statistic": "Sum",
        "Threshold": 0,
      },
      "Type": "AWS::CloudWatch::Alarm",
    },
    "ConstructHubMonitoringWatchfulTestConstructHubIngestionAE667A08ThrottlesAlarm2CD0B31C": Object {
      "Properties": Object {
        "AlarmActions": Array [],
        "AlarmDescription": "Over 0 throttles per minute",
        "ComparisonOperator": "GreaterThanThreshold",
        "Dimensions": Array [
          Object {
            "Name": "FunctionName",
            "Value": Object {
              "Ref": "ConstructHubIngestion407909CE",
            },
          },
        ],
        "EvaluationPeriods": 3,
        "MetricName": "Throttles",
        "Namespace": "AWS/Lambda",
        "Period": 300,
        "Statistic": "Sum",
        "Threshold": 0,
      },
      "Type": "AWS::CloudWatch::Alarm",
    },
    "ConstructHubMonitoringWatchfulTestConstructHubTransliterator3B0A6087DurationAlarm0D60D33F": Object {
      "Properties": Object {
        "AlarmActions": Array [],
        "AlarmDescription": "p99 latency >= 720s (80%)",
        "ComparisonOperator": "GreaterThanThreshold",
        "EvaluationPeriods": 3,
        "Metrics": Array [
          Object {
            "Id": "m1",
            "Label": "p99",
            "MetricStat": Object {
              "Metric": Object {
                "Dimensions": Array [
                  Object {
                    "Name": "FunctionName",
                    "Value": Object {
                      "Ref": "ConstructHubTransliterator9C48708A",
                    },
                  },
                ],
                "MetricName": "Duration",
                "Namespace": "AWS/Lambda",
              },
              "Period": 300,
              "Stat": "p99",
            },
            "ReturnData": true,
          },
        ],
        "Threshold": 720000,
      },
      "Type": "AWS::CloudWatch::Alarm",
    },
    "ConstructHubMonitoringWatchfulTestConstructHubTransliterator3B0A6087ErrorsAlarm1EDE57BC": Object {
      "Properties": Object {
        "AlarmActions": Array [],
        "AlarmDescription": "Over 0 errors per minute",
        "ComparisonOperator": "GreaterThanThreshold",
        "Dimensions": Array [
          Object {
            "Name": "FunctionName",
            "Value": Object {
              "Ref": "ConstructHubTransliterator9C48708A",
            },
          },
        ],
        "EvaluationPeriods": 3,
        "MetricName": "Errors",
        "Namespace": "AWS/Lambda",
        "Period": 300,
        "Statistic": "Sum",
        "Threshold": 0,
      },
      "Type": "AWS::CloudWatch::Alarm",
    },
    "ConstructHubMonitoringWatchfulTestConstructHubTransliterator3B0A6087ThrottlesAlarm34A8C7C1": Object {
      "Properties": Object {
        "AlarmActions": Array [],
        "AlarmDescription": "Over 0 throttles per minute",
        "ComparisonOperator": "GreaterThanThreshold",
        "Dimensions": Array [
          Object {
            "Name": "FunctionName",
            "Value": Object {
              "Ref": "ConstructHubTransliterator9C48708A",
            },
          },
        ],
        "EvaluationPeriods": 3,
        "MetricName": "Throttles",
        "Namespace": "AWS/Lambda",
        "Period": 300,
        "Statistic": "Sum",
        "Threshold": 0,
      },
      "Type": "AWS::CloudWatch::Alarm",
    },
    "ConstructHubMonitoringWebCanaryHomePageErrorsE7BB4002": Object {
      "Properties": Object {
        "AlarmActions": Array [
          "arn:aws:sns:us-east-1:123456789012:mystack-mytopic-NZJ5JSMVGFIE",
        ],
        "AlarmDescription": Object {
          "Fn::Join": Array [
            "",
            Array [
              "80% error rate for https://",
              Object {
                "Fn::GetAtt": Array [
                  "ConstructHubWebAppDistribution1F181DC9",
                  "DomainName",
                ],
              },
              " (Home Page)",
            ],
          ],
        },
        "ComparisonOperator": "GreaterThanOrEqualToThreshold",
        "EvaluationPeriods": 1,
        "Metrics": Array [
          Object {
            "Id": "m1",
            "Label": Object {
              "Fn::Join": Array [
                "",
                Array [
                  "https://",
                  Object {
                    "Fn::GetAtt": Array [
                      "ConstructHubWebAppDistribution1F181DC9",
                      "DomainName",
                    ],
                  },
                  " Errors",
                ],
              ],
            },
            "MetricStat": Object {
              "Metric": Object {
                "Dimensions": Array [
                  Object {
                    "Name": "FunctionName",
                    "Value": Object {
                      "Ref": "ConstructHubMonitoringWebCanaryHomePageHttpGetFunctionF27ADDC8",
                    },
                  },
                ],
                "MetricName": "Errors",
                "Namespace": "AWS/Lambda",
              },
              "Period": 300,
              "Stat": "Sum",
            },
            "ReturnData": true,
          },
        ],
        "Threshold": 4,
        "TreatMissingData": "breaching",
      },
      "Type": "AWS::CloudWatch::Alarm",
    },
    "ConstructHubMonitoringWebCanaryHomePageHttpGetFunctionF27ADDC8": Object {
      "DependsOn": Array [
        "ConstructHubMonitoringWebCanaryHomePageHttpGetFunctionServiceRole9AAAD93C",
      ],
      "Properties": Object {
        "Code": Object {
          "S3Bucket": Object {
            "Ref": "AssetParameters59be5a60739e4f0f9b881492bce41ccffa8d47d16b0a4d640db1bb8200f48bd5S3BucketFA2341B6",
          },
          "S3Key": Object {
            "Fn::Join": Array [
              "",
              Array [
                Object {
                  "Fn::Select": Array [
                    0,
                    Object {
                      "Fn::Split": Array [
                        "||",
                        Object {
                          "Ref": "AssetParameters59be5a60739e4f0f9b881492bce41ccffa8d47d16b0a4d640db1bb8200f48bd5S3VersionKeyB4EE9C49",
                        },
                      ],
                    },
                  ],
                },
                Object {
                  "Fn::Select": Array [
                    1,
                    Object {
                      "Fn::Split": Array [
                        "||",
                        Object {
                          "Ref": "AssetParameters59be5a60739e4f0f9b881492bce41ccffa8d47d16b0a4d640db1bb8200f48bd5S3VersionKeyB4EE9C49",
                        },
                      ],
                    },
                  ],
                },
              ],
            ],
          },
        },
        "Description": Object {
          "Fn::Join": Array [
            "",
            Array [
              "HTTP GET https://",
              Object {
                "Fn::GetAtt": Array [
                  "ConstructHubWebAppDistribution1F181DC9",
                  "DomainName",
                ],
              },
              ": Home Page",
            ],
          ],
        },
        "Environment": Object {
          "Variables": Object {
            "URL": Object {
              "Fn::Join": Array [
                "",
                Array [
                  "https://",
                  Object {
                    "Fn::GetAtt": Array [
                      "ConstructHubWebAppDistribution1F181DC9",
                      "DomainName",
                    ],
                  },
                ],
              ],
            },
          },
        },
        "Handler": "index.handler",
        "Role": Object {
          "Fn::GetAtt": Array [
            "ConstructHubMonitoringWebCanaryHomePageHttpGetFunctionServiceRole9AAAD93C",
            "Arn",
          ],
        },
        "Runtime": "nodejs14.x",
      },
      "Type": "AWS::Lambda::Function",
    },
    "ConstructHubMonitoringWebCanaryHomePageHttpGetFunctionServiceRole9AAAD93C": Object {
      "Properties": Object {
        "AssumeRolePolicyDocument": Object {
          "Statement": Array [
            Object {
              "Action": "sts:AssumeRole",
              "Effect": "Allow",
              "Principal": Object {
                "Service": "lambda.amazonaws.com",
              },
            },
          ],
          "Version": "2012-10-17",
        },
        "ManagedPolicyArns": Array [
          Object {
            "Fn::Join": Array [
              "",
              Array [
                "arn:",
                Object {
                  "Ref": "AWS::Partition",
                },
                ":iam::aws:policy/service-role/AWSLambdaBasicExecutionRole",
              ],
            ],
          },
        ],
      },
      "Type": "AWS::IAM::Role",
    },
    "ConstructHubMonitoringWebCanaryHomePageRuleAllowEventRuleTestConstructHubMonitoringWebCanaryHomePageHttpGetFunction941819C9E47F90EE": Object {
      "Properties": Object {
        "Action": "lambda:InvokeFunction",
        "FunctionName": Object {
          "Fn::GetAtt": Array [
            "ConstructHubMonitoringWebCanaryHomePageHttpGetFunctionF27ADDC8",
            "Arn",
          ],
        },
        "Principal": "events.amazonaws.com",
        "SourceArn": Object {
          "Fn::GetAtt": Array [
            "ConstructHubMonitoringWebCanaryHomePageRuleE14F9F4E",
            "Arn",
          ],
        },
      },
      "Type": "AWS::Lambda::Permission",
    },
    "ConstructHubMonitoringWebCanaryHomePageRuleE14F9F4E": Object {
      "Properties": Object {
        "ScheduleExpression": "rate(1 minute)",
        "State": "ENABLED",
        "Targets": Array [
          Object {
            "Arn": Object {
              "Fn::GetAtt": Array [
                "ConstructHubMonitoringWebCanaryHomePageHttpGetFunctionF27ADDC8",
                "Arn",
              ],
            },
            "Id": "Target0",
          },
        ],
      },
      "Type": "AWS::Events::Rule",
    },
    "ConstructHubPackageDataAllowBucketNotificationsToTestConstructHubCatalogBuilderC9A41048952FCDC8": Object {
      "Properties": Object {
        "Action": "lambda:InvokeFunction",
        "FunctionName": Object {
          "Fn::GetAtt": Array [
            "ConstructHubCatalogBuilder5A9DE4AF",
            "Arn",
          ],
        },
        "Principal": "s3.amazonaws.com",
        "SourceAccount": Object {
          "Ref": "AWS::AccountId",
        },
        "SourceArn": Object {
          "Fn::GetAtt": Array [
            "ConstructHubPackageDataDC5EF35E",
            "Arn",
          ],
        },
      },
      "Type": "AWS::Lambda::Permission",
    },
    "ConstructHubPackageDataAllowBucketNotificationsToTestConstructHubTransliterator3B0A6087EA339303": Object {
      "Properties": Object {
        "Action": "lambda:InvokeFunction",
        "FunctionName": Object {
          "Fn::GetAtt": Array [
            "ConstructHubTransliterator9C48708A",
            "Arn",
          ],
        },
        "Principal": "s3.amazonaws.com",
        "SourceAccount": Object {
          "Ref": "AWS::AccountId",
        },
        "SourceArn": Object {
          "Fn::GetAtt": Array [
            "ConstructHubPackageDataDC5EF35E",
            "Arn",
          ],
        },
      },
      "Type": "AWS::Lambda::Permission",
    },
    "ConstructHubPackageDataDC5EF35E": Object {
      "DeletionPolicy": "Retain",
      "Properties": Object {
        "BucketEncryption": Object {
          "ServerSideEncryptionConfiguration": Array [
            Object {
              "ServerSideEncryptionByDefault": Object {
                "SSEAlgorithm": "AES256",
              },
            },
          ],
        },
        "LifecycleConfiguration": Object {
          "Rules": Array [
            Object {
              "AbortIncompleteMultipartUpload": Object {
                "DaysAfterInitiation": 1,
              },
              "Status": "Enabled",
            },
            Object {
              "NoncurrentVersionTransitions": Array [
                Object {
                  "StorageClass": "STANDARD_IA",
                  "TransitionInDays": 31,
                },
              ],
              "Status": "Enabled",
            },
            Object {
              "NoncurrentVersionExpirationInDays": 90,
              "Status": "Enabled",
            },
          ],
        },
        "PublicAccessBlockConfiguration": Object {
          "BlockPublicAcls": true,
          "BlockPublicPolicy": true,
          "IgnorePublicAcls": true,
          "RestrictPublicBuckets": true,
        },
        "VersioningConfiguration": Object {
          "Status": "Enabled",
        },
      },
      "Type": "AWS::S3::Bucket",
      "UpdateReplacePolicy": "Retain",
    },
    "ConstructHubPackageDataNotifications81B45141": Object {
      "DependsOn": Array [
        "ConstructHubPackageDataAllowBucketNotificationsToTestConstructHubCatalogBuilderC9A41048952FCDC8",
        "ConstructHubPackageDataAllowBucketNotificationsToTestConstructHubTransliterator3B0A6087EA339303",
      ],
      "Properties": Object {
        "BucketName": Object {
          "Ref": "ConstructHubPackageDataDC5EF35E",
        },
        "NotificationConfiguration": Object {
          "LambdaFunctionConfigurations": Array [
            Object {
              "Events": Array [
                "s3:ObjectCreated:*",
              ],
              "Filter": Object {
                "Key": Object {
                  "FilterRules": Array [
                    Object {
                      "Name": "suffix",
                      "Value": "/package.tgz",
                    },
                    Object {
                      "Name": "prefix",
                      "Value": "data/",
                    },
                  ],
                },
              },
              "LambdaFunctionArn": Object {
                "Fn::GetAtt": Array [
                  "ConstructHubTransliterator9C48708A",
                  "Arn",
                ],
              },
            },
            Object {
              "Events": Array [
                "s3:ObjectCreated:*",
              ],
              "Filter": Object {
                "Key": Object {
                  "FilterRules": Array [
                    Object {
                      "Name": "suffix",
                      "Value": "/assembly.json",
                    },
                    Object {
                      "Name": "prefix",
                      "Value": "data/",
                    },
                  ],
                },
              },
              "LambdaFunctionArn": Object {
                "Fn::GetAtt": Array [
                  "ConstructHubCatalogBuilder5A9DE4AF",
                  "Arn",
                ],
              },
            },
          ],
        },
        "ServiceToken": Object {
          "Fn::GetAtt": Array [
            "BucketNotificationsHandler050a0587b7544547bf325f094a3db8347ECC3691",
            "Arn",
          ],
        },
      },
      "Type": "Custom::S3BucketNotifications",
    },
    "ConstructHubPackageDataPolicy4615475A": Object {
      "Properties": Object {
        "Bucket": Object {
          "Ref": "ConstructHubPackageDataDC5EF35E",
        },
        "PolicyDocument": Object {
          "Statement": Array [
            Object {
              "Action": "s3:GetObject",
              "Effect": "Allow",
              "Principal": Object {
                "CanonicalUser": Object {
                  "Fn::GetAtt": Array [
                    "ConstructHubWebAppDistributionOrigin2S3OriginDA7E7FF4",
                    "S3CanonicalUserId",
                  ],
                },
              },
              "Resource": Object {
                "Fn::Join": Array [
                  "",
                  Array [
                    Object {
                      "Fn::GetAtt": Array [
                        "ConstructHubPackageDataDC5EF35E",
                        "Arn",
                      ],
                    },
                    "/*",
                  ],
                ],
              },
            },
          ],
          "Version": "2012-10-17",
        },
      },
      "Type": "AWS::S3::BucketPolicy",
    },
    "ConstructHubTransliterator9C48708A": Object {
      "DependsOn": Array [
        "ConstructHubTransliteratorServiceRoleDefaultPolicyB9C4BE06",
        "ConstructHubTransliteratorServiceRole0F8A20C8",
      ],
      "Properties": Object {
        "Code": Object {
          "S3Bucket": Object {
            "Ref": "AssetParametersf571294ae268bb9a6c61cd3df245c69279d4fcc5e481065702bcd6aa484199aeS3Bucket94B451B0",
          },
          "S3Key": Object {
            "Fn::Join": Array [
              "",
              Array [
                Object {
                  "Fn::Select": Array [
                    0,
                    Object {
                      "Fn::Split": Array [
                        "||",
                        Object {
                          "Ref": "AssetParametersf571294ae268bb9a6c61cd3df245c69279d4fcc5e481065702bcd6aa484199aeS3VersionKey99ABE95F",
                        },
                      ],
                    },
                  ],
                },
                Object {
                  "Fn::Select": Array [
                    1,
                    Object {
                      "Fn::Split": Array [
                        "||",
                        Object {
                          "Ref": "AssetParametersf571294ae268bb9a6c61cd3df245c69279d4fcc5e481065702bcd6aa484199aeS3VersionKey99ABE95F",
                        },
                      ],
                    },
                  ],
                },
              ],
            ],
          },
        },
        "DeadLetterConfig": Object {
          "TargetArn": Object {
            "Fn::GetAtt": Array [
              "ConstructHubTransliteratorDeadLetterQueue5544BC9A",
              "Arn",
            ],
          },
        },
        "Description": "Creates transliterated assemblies from jsii-enabled npm packages",
        "Handler": "index.handler",
        "MemorySize": 10240,
        "Role": Object {
          "Fn::GetAtt": Array [
            "ConstructHubTransliteratorServiceRole0F8A20C8",
            "Arn",
          ],
        },
        "Runtime": "nodejs14.x",
        "Timeout": 900,
      },
      "Type": "AWS::Lambda::Function",
    },
    "ConstructHubTransliteratorDLQAlarmA93C182B": Object {
      "Properties": Object {
        "AlarmDescription": "The transliteration function failed for one or more packages",
        "ComparisonOperator": "GreaterThanOrEqualToThreshold",
        "Dimensions": Array [
          Object {
            "Name": "QueueName",
            "Value": Object {
              "Fn::GetAtt": Array [
                "ConstructHubTransliteratorDeadLetterQueue5544BC9A",
                "QueueName",
              ],
            },
          },
        ],
        "EvaluationPeriods": 1,
        "MetricName": "ApproximateNumberOfMessagesVisible",
        "Namespace": "AWS/SQS",
        "Period": 300,
        "Statistic": "Maximum",
        "Threshold": 1,
      },
      "Type": "AWS::CloudWatch::Alarm",
    },
    "ConstructHubTransliteratorDeadLetterQueue5544BC9A": Object {
      "DeletionPolicy": "Delete",
      "Properties": Object {
        "MessageRetentionPeriod": 1209600,
      },
      "Type": "AWS::SQS::Queue",
      "UpdateReplacePolicy": "Delete",
    },
    "ConstructHubTransliteratorEventInvokeConfig999CBA91": Object {
      "Properties": Object {
        "FunctionName": Object {
          "Ref": "ConstructHubTransliterator9C48708A",
        },
        "MaximumRetryAttempts": 2,
        "Qualifier": "$LATEST",
      },
      "Type": "AWS::Lambda::EventInvokeConfig",
    },
    "ConstructHubTransliteratorLogRetention25A9F47C": Object {
      "Properties": Object {
        "LogGroupName": Object {
          "Fn::Join": Array [
            "",
            Array [
              "/aws/lambda/",
              Object {
                "Ref": "ConstructHubTransliterator9C48708A",
              },
            ],
          ],
        },
        "RetentionInDays": 3653,
        "ServiceToken": Object {
          "Fn::GetAtt": Array [
            "LogRetentionaae0aa3c5b4d4f87b02d85b201efdd8aFD4BFC8A",
            "Arn",
          ],
        },
      },
      "Type": "Custom::LogRetention",
    },
    "ConstructHubTransliteratorServiceRole0F8A20C8": Object {
      "Properties": Object {
        "AssumeRolePolicyDocument": Object {
          "Statement": Array [
            Object {
              "Action": "sts:AssumeRole",
              "Effect": "Allow",
              "Principal": Object {
                "Service": "lambda.amazonaws.com",
              },
            },
          ],
          "Version": "2012-10-17",
        },
        "ManagedPolicyArns": Array [
          Object {
            "Fn::Join": Array [
              "",
              Array [
                "arn:",
                Object {
                  "Ref": "AWS::Partition",
                },
                ":iam::aws:policy/service-role/AWSLambdaBasicExecutionRole",
              ],
            ],
          },
        ],
      },
      "Type": "AWS::IAM::Role",
    },
    "ConstructHubTransliteratorServiceRoleDefaultPolicyB9C4BE06": Object {
      "Properties": Object {
        "PolicyDocument": Object {
          "Statement": Array [
            Object {
              "Action": "sqs:SendMessage",
              "Effect": "Allow",
              "Resource": Object {
                "Fn::GetAtt": Array [
                  "ConstructHubTransliteratorDeadLetterQueue5544BC9A",
                  "Arn",
                ],
              },
            },
            Object {
              "Action": Array [
                "s3:GetObject*",
                "s3:GetBucket*",
                "s3:List*",
                "s3:DeleteObject*",
                "s3:PutObject*",
                "s3:Abort*",
              ],
              "Effect": "Allow",
              "Resource": Array [
                Object {
                  "Fn::GetAtt": Array [
                    "ConstructHubPackageDataDC5EF35E",
                    "Arn",
                  ],
                },
                Object {
                  "Fn::Join": Array [
                    "",
                    Array [
                      Object {
                        "Fn::GetAtt": Array [
                          "ConstructHubPackageDataDC5EF35E",
                          "Arn",
                        ],
                      },
                      "/*",
                    ],
                  ],
                },
              ],
            },
          ],
          "Version": "2012-10-17",
        },
        "PolicyName": "ConstructHubTransliteratorServiceRoleDefaultPolicyB9C4BE06",
        "Roles": Array [
          Object {
            "Ref": "ConstructHubTransliteratorServiceRole0F8A20C8",
          },
        ],
      },
      "Type": "AWS::IAM::Policy",
    },
    "ConstructHubWebAppDeployWebsiteAwsCliLayer23CFFBC1": Object {
      "Properties": Object {
        "Content": Object {
          "S3Bucket": Object {
            "Ref": "AssetParameterse9882ab123687399f934da0d45effe675ecc8ce13b40cb946f3e1d6141fe8d68S3BucketAEADE8C7",
          },
          "S3Key": Object {
            "Fn::Join": Array [
              "",
              Array [
                Object {
                  "Fn::Select": Array [
                    0,
                    Object {
                      "Fn::Split": Array [
                        "||",
                        Object {
                          "Ref": "AssetParameterse9882ab123687399f934da0d45effe675ecc8ce13b40cb946f3e1d6141fe8d68S3VersionKeyE415415F",
                        },
                      ],
                    },
                  ],
                },
                Object {
                  "Fn::Select": Array [
                    1,
                    Object {
                      "Fn::Split": Array [
                        "||",
                        Object {
                          "Ref": "AssetParameterse9882ab123687399f934da0d45effe675ecc8ce13b40cb946f3e1d6141fe8d68S3VersionKeyE415415F",
                        },
                      ],
                    },
                  ],
                },
              ],
            ],
          },
        },
        "Description": "/opt/awscli/aws",
      },
      "Type": "AWS::Lambda::LayerVersion",
    },
    "ConstructHubWebAppDeployWebsiteCustomResourceE6DF98C9": Object {
      "DeletionPolicy": "Delete",
      "Properties": Object {
        "DestinationBucketName": Object {
          "Ref": "ConstructHubWebAppWebsiteBucket4B2B9DB2",
        },
        "DistributionId": Object {
          "Ref": "ConstructHubWebAppDistribution1F181DC9",
        },
        "Prune": true,
        "ServiceToken": Object {
          "Fn::GetAtt": Array [
            "CustomCDKBucketDeployment8693BB64968944B69AAFB0CC9EB8756C81C01536",
            "Arn",
          ],
        },
        "SourceBucketNames": Array [
          Object {
<<<<<<< HEAD
            "Ref": "AssetParametersaa7ef836821ff249ca06dcc60da31813b1c7b9ca8d247d411f0a73d1662e0c1aS3Bucket3E730C21",
=======
            "Ref": "AssetParameters29bb14653190b35e969c4b42f716c9ce356ab993294102950e341460f958901dS3BucketE7A9BEB2",
>>>>>>> 360b10d1
          },
        ],
        "SourceObjectKeys": Array [
          Object {
            "Fn::Join": Array [
              "",
              Array [
                Object {
                  "Fn::Select": Array [
                    0,
                    Object {
                      "Fn::Split": Array [
                        "||",
                        Object {
<<<<<<< HEAD
                          "Ref": "AssetParametersaa7ef836821ff249ca06dcc60da31813b1c7b9ca8d247d411f0a73d1662e0c1aS3VersionKey95B547EB",
=======
                          "Ref": "AssetParameters29bb14653190b35e969c4b42f716c9ce356ab993294102950e341460f958901dS3VersionKeyF5F46F57",
>>>>>>> 360b10d1
                        },
                      ],
                    },
                  ],
                },
                Object {
                  "Fn::Select": Array [
                    1,
                    Object {
                      "Fn::Split": Array [
                        "||",
                        Object {
<<<<<<< HEAD
                          "Ref": "AssetParametersaa7ef836821ff249ca06dcc60da31813b1c7b9ca8d247d411f0a73d1662e0c1aS3VersionKey95B547EB",
=======
                          "Ref": "AssetParameters29bb14653190b35e969c4b42f716c9ce356ab993294102950e341460f958901dS3VersionKeyF5F46F57",
>>>>>>> 360b10d1
                        },
                      ],
                    },
                  ],
                },
              ],
            ],
          },
        ],
      },
      "Type": "Custom::CDKBucketDeployment",
      "UpdateReplacePolicy": "Delete",
    },
    "ConstructHubWebAppDistribution1F181DC9": Object {
      "Properties": Object {
        "DistributionConfig": Object {
          "CacheBehaviors": Array [
            Object {
              "CachePolicyId": "658327ea-f89d-4fab-a63d-7e88639e58f6",
              "Compress": true,
              "PathPattern": "/data/*",
              "TargetOriginId": "TestConstructHubWebAppDistributionOrigin276090F90",
              "ViewerProtocolPolicy": "allow-all",
            },
            Object {
              "CachePolicyId": "658327ea-f89d-4fab-a63d-7e88639e58f6",
              "Compress": true,
              "PathPattern": "/catalog.json",
              "TargetOriginId": "TestConstructHubWebAppDistributionOrigin276090F90",
              "ViewerProtocolPolicy": "allow-all",
            },
          ],
          "CustomErrorResponses": Array [
            Object {
              "ErrorCode": 404,
              "ResponseCode": 200,
              "ResponsePagePath": "/index.html",
            },
            Object {
              "ErrorCode": 403,
              "ResponseCode": 200,
              "ResponsePagePath": "/index.html",
            },
          ],
          "DefaultCacheBehavior": Object {
            "CachePolicyId": "658327ea-f89d-4fab-a63d-7e88639e58f6",
            "Compress": true,
            "TargetOriginId": "TestConstructHubWebAppDistributionOrigin171FF58D3",
            "ViewerProtocolPolicy": "allow-all",
          },
          "DefaultRootObject": "index.html",
          "Enabled": true,
          "HttpVersion": "http2",
          "IPV6Enabled": true,
          "Origins": Array [
            Object {
              "DomainName": Object {
                "Fn::GetAtt": Array [
                  "ConstructHubWebAppWebsiteBucket4B2B9DB2",
                  "RegionalDomainName",
                ],
              },
              "Id": "TestConstructHubWebAppDistributionOrigin171FF58D3",
              "S3OriginConfig": Object {
                "OriginAccessIdentity": Object {
                  "Fn::Join": Array [
                    "",
                    Array [
                      "origin-access-identity/cloudfront/",
                      Object {
                        "Ref": "ConstructHubWebAppDistributionOrigin1S3Origin694AF937",
                      },
                    ],
                  ],
                },
              },
            },
            Object {
              "DomainName": Object {
                "Fn::GetAtt": Array [
                  "ConstructHubPackageDataDC5EF35E",
                  "RegionalDomainName",
                ],
              },
              "Id": "TestConstructHubWebAppDistributionOrigin276090F90",
              "S3OriginConfig": Object {
                "OriginAccessIdentity": Object {
                  "Fn::Join": Array [
                    "",
                    Array [
                      "origin-access-identity/cloudfront/",
                      Object {
                        "Ref": "ConstructHubWebAppDistributionOrigin2S3OriginDA7E7FF4",
                      },
                    ],
                  ],
                },
              },
            },
          ],
        },
      },
      "Type": "AWS::CloudFront::Distribution",
    },
    "ConstructHubWebAppDistributionOrigin1S3Origin694AF937": Object {
      "Properties": Object {
        "CloudFrontOriginAccessIdentityConfig": Object {
          "Comment": "Identity for TestConstructHubWebAppDistributionOrigin171FF58D3",
        },
      },
      "Type": "AWS::CloudFront::CloudFrontOriginAccessIdentity",
    },
    "ConstructHubWebAppDistributionOrigin2S3OriginDA7E7FF4": Object {
      "Properties": Object {
        "CloudFrontOriginAccessIdentityConfig": Object {
          "Comment": "Identity for TestConstructHubWebAppDistributionOrigin276090F90",
        },
      },
      "Type": "AWS::CloudFront::CloudFrontOriginAccessIdentity",
    },
    "ConstructHubWebAppWebsiteBucket4B2B9DB2": Object {
      "DeletionPolicy": "Retain",
      "Properties": Object {
        "PublicAccessBlockConfiguration": Object {
          "BlockPublicAcls": true,
          "BlockPublicPolicy": true,
          "IgnorePublicAcls": true,
          "RestrictPublicBuckets": true,
        },
      },
      "Type": "AWS::S3::Bucket",
      "UpdateReplacePolicy": "Retain",
    },
    "ConstructHubWebAppWebsiteBucketPolicy17174C06": Object {
      "Properties": Object {
        "Bucket": Object {
          "Ref": "ConstructHubWebAppWebsiteBucket4B2B9DB2",
        },
        "PolicyDocument": Object {
          "Statement": Array [
            Object {
              "Action": "s3:GetObject",
              "Effect": "Allow",
              "Principal": Object {
                "CanonicalUser": Object {
                  "Fn::GetAtt": Array [
                    "ConstructHubWebAppDistributionOrigin1S3Origin694AF937",
                    "S3CanonicalUserId",
                  ],
                },
              },
              "Resource": Object {
                "Fn::Join": Array [
                  "",
                  Array [
                    Object {
                      "Fn::GetAtt": Array [
                        "ConstructHubWebAppWebsiteBucket4B2B9DB2",
                        "Arn",
                      ],
                    },
                    "/*",
                  ],
                ],
              },
            },
          ],
          "Version": "2012-10-17",
        },
      },
      "Type": "AWS::S3::BucketPolicy",
    },
    "CustomCDKBucketDeployment8693BB64968944B69AAFB0CC9EB8756C81C01536": Object {
      "DependsOn": Array [
        "CustomCDKBucketDeployment8693BB64968944B69AAFB0CC9EB8756CServiceRoleDefaultPolicy88902FDF",
        "CustomCDKBucketDeployment8693BB64968944B69AAFB0CC9EB8756CServiceRole89A01265",
      ],
      "Properties": Object {
        "Code": Object {
          "S3Bucket": Object {
            "Ref": "AssetParametersc24b999656e4fe6c609c31bae56a1cf4717a405619c3aa6ba1bc686b8c2c86cfS3Bucket55EFA30C",
          },
          "S3Key": Object {
            "Fn::Join": Array [
              "",
              Array [
                Object {
                  "Fn::Select": Array [
                    0,
                    Object {
                      "Fn::Split": Array [
                        "||",
                        Object {
                          "Ref": "AssetParametersc24b999656e4fe6c609c31bae56a1cf4717a405619c3aa6ba1bc686b8c2c86cfS3VersionKey60329B70",
                        },
                      ],
                    },
                  ],
                },
                Object {
                  "Fn::Select": Array [
                    1,
                    Object {
                      "Fn::Split": Array [
                        "||",
                        Object {
                          "Ref": "AssetParametersc24b999656e4fe6c609c31bae56a1cf4717a405619c3aa6ba1bc686b8c2c86cfS3VersionKey60329B70",
                        },
                      ],
                    },
                  ],
                },
              ],
            ],
          },
        },
        "Handler": "index.handler",
        "Layers": Array [
          Object {
            "Ref": "ConstructHubWebAppDeployWebsiteAwsCliLayer23CFFBC1",
          },
        ],
        "Role": Object {
          "Fn::GetAtt": Array [
            "CustomCDKBucketDeployment8693BB64968944B69AAFB0CC9EB8756CServiceRole89A01265",
            "Arn",
          ],
        },
        "Runtime": "python3.6",
        "Timeout": 900,
      },
      "Type": "AWS::Lambda::Function",
    },
    "CustomCDKBucketDeployment8693BB64968944B69AAFB0CC9EB8756CServiceRole89A01265": Object {
      "Properties": Object {
        "AssumeRolePolicyDocument": Object {
          "Statement": Array [
            Object {
              "Action": "sts:AssumeRole",
              "Effect": "Allow",
              "Principal": Object {
                "Service": "lambda.amazonaws.com",
              },
            },
          ],
          "Version": "2012-10-17",
        },
        "ManagedPolicyArns": Array [
          Object {
            "Fn::Join": Array [
              "",
              Array [
                "arn:",
                Object {
                  "Ref": "AWS::Partition",
                },
                ":iam::aws:policy/service-role/AWSLambdaBasicExecutionRole",
              ],
            ],
          },
        ],
      },
      "Type": "AWS::IAM::Role",
    },
    "CustomCDKBucketDeployment8693BB64968944B69AAFB0CC9EB8756CServiceRoleDefaultPolicy88902FDF": Object {
      "Properties": Object {
        "PolicyDocument": Object {
          "Statement": Array [
            Object {
              "Action": Array [
                "s3:GetObject*",
                "s3:GetBucket*",
                "s3:List*",
              ],
              "Effect": "Allow",
              "Resource": Array [
                Object {
                  "Fn::Join": Array [
                    "",
                    Array [
                      "arn:",
                      Object {
                        "Ref": "AWS::Partition",
                      },
                      ":s3:::",
                      Object {
<<<<<<< HEAD
                        "Ref": "AssetParametersaa7ef836821ff249ca06dcc60da31813b1c7b9ca8d247d411f0a73d1662e0c1aS3Bucket3E730C21",
=======
                        "Ref": "AssetParameters29bb14653190b35e969c4b42f716c9ce356ab993294102950e341460f958901dS3BucketE7A9BEB2",
>>>>>>> 360b10d1
                      },
                    ],
                  ],
                },
                Object {
                  "Fn::Join": Array [
                    "",
                    Array [
                      "arn:",
                      Object {
                        "Ref": "AWS::Partition",
                      },
                      ":s3:::",
                      Object {
<<<<<<< HEAD
                        "Ref": "AssetParametersaa7ef836821ff249ca06dcc60da31813b1c7b9ca8d247d411f0a73d1662e0c1aS3Bucket3E730C21",
=======
                        "Ref": "AssetParameters29bb14653190b35e969c4b42f716c9ce356ab993294102950e341460f958901dS3BucketE7A9BEB2",
>>>>>>> 360b10d1
                      },
                      "/*",
                    ],
                  ],
                },
              ],
            },
            Object {
              "Action": Array [
                "s3:GetObject*",
                "s3:GetBucket*",
                "s3:List*",
                "s3:DeleteObject*",
                "s3:PutObject*",
                "s3:Abort*",
              ],
              "Effect": "Allow",
              "Resource": Array [
                Object {
                  "Fn::GetAtt": Array [
                    "ConstructHubWebAppWebsiteBucket4B2B9DB2",
                    "Arn",
                  ],
                },
                Object {
                  "Fn::Join": Array [
                    "",
                    Array [
                      Object {
                        "Fn::GetAtt": Array [
                          "ConstructHubWebAppWebsiteBucket4B2B9DB2",
                          "Arn",
                        ],
                      },
                      "/*",
                    ],
                  ],
                },
              ],
            },
            Object {
              "Action": Array [
                "cloudfront:GetInvalidation",
                "cloudfront:CreateInvalidation",
              ],
              "Effect": "Allow",
              "Resource": "*",
            },
          ],
          "Version": "2012-10-17",
        },
        "PolicyName": "CustomCDKBucketDeployment8693BB64968944B69AAFB0CC9EB8756CServiceRoleDefaultPolicy88902FDF",
        "Roles": Array [
          Object {
            "Ref": "CustomCDKBucketDeployment8693BB64968944B69AAFB0CC9EB8756CServiceRole89A01265",
          },
        ],
      },
      "Type": "AWS::IAM::Policy",
    },
    "LogRetentionaae0aa3c5b4d4f87b02d85b201efdd8aFD4BFC8A": Object {
      "DependsOn": Array [
        "LogRetentionaae0aa3c5b4d4f87b02d85b201efdd8aServiceRoleDefaultPolicyADDA7DEB",
        "LogRetentionaae0aa3c5b4d4f87b02d85b201efdd8aServiceRole9741ECFB",
      ],
      "Properties": Object {
        "Code": Object {
          "S3Bucket": Object {
            "Ref": "AssetParameters67b7823b74bc135986aa72f889d6a8da058d0c4a20cbc2dfc6f78995fdd2fc24S3Bucket4D46ABB5",
          },
          "S3Key": Object {
            "Fn::Join": Array [
              "",
              Array [
                Object {
                  "Fn::Select": Array [
                    0,
                    Object {
                      "Fn::Split": Array [
                        "||",
                        Object {
                          "Ref": "AssetParameters67b7823b74bc135986aa72f889d6a8da058d0c4a20cbc2dfc6f78995fdd2fc24S3VersionKeyB0F28861",
                        },
                      ],
                    },
                  ],
                },
                Object {
                  "Fn::Select": Array [
                    1,
                    Object {
                      "Fn::Split": Array [
                        "||",
                        Object {
                          "Ref": "AssetParameters67b7823b74bc135986aa72f889d6a8da058d0c4a20cbc2dfc6f78995fdd2fc24S3VersionKeyB0F28861",
                        },
                      ],
                    },
                  ],
                },
              ],
            ],
          },
        },
        "Handler": "index.handler",
        "Role": Object {
          "Fn::GetAtt": Array [
            "LogRetentionaae0aa3c5b4d4f87b02d85b201efdd8aServiceRole9741ECFB",
            "Arn",
          ],
        },
        "Runtime": "nodejs12.x",
      },
      "Type": "AWS::Lambda::Function",
    },
    "LogRetentionaae0aa3c5b4d4f87b02d85b201efdd8aServiceRole9741ECFB": Object {
      "Properties": Object {
        "AssumeRolePolicyDocument": Object {
          "Statement": Array [
            Object {
              "Action": "sts:AssumeRole",
              "Effect": "Allow",
              "Principal": Object {
                "Service": "lambda.amazonaws.com",
              },
            },
          ],
          "Version": "2012-10-17",
        },
        "ManagedPolicyArns": Array [
          Object {
            "Fn::Join": Array [
              "",
              Array [
                "arn:",
                Object {
                  "Ref": "AWS::Partition",
                },
                ":iam::aws:policy/service-role/AWSLambdaBasicExecutionRole",
              ],
            ],
          },
        ],
      },
      "Type": "AWS::IAM::Role",
    },
    "LogRetentionaae0aa3c5b4d4f87b02d85b201efdd8aServiceRoleDefaultPolicyADDA7DEB": Object {
      "Properties": Object {
        "PolicyDocument": Object {
          "Statement": Array [
            Object {
              "Action": Array [
                "logs:PutRetentionPolicy",
                "logs:DeleteRetentionPolicy",
              ],
              "Effect": "Allow",
              "Resource": "*",
            },
          ],
          "Version": "2012-10-17",
        },
        "PolicyName": "LogRetentionaae0aa3c5b4d4f87b02d85b201efdd8aServiceRoleDefaultPolicyADDA7DEB",
        "Roles": Array [
          Object {
            "Ref": "LogRetentionaae0aa3c5b4d4f87b02d85b201efdd8aServiceRole9741ECFB",
          },
        ],
      },
      "Type": "AWS::IAM::Policy",
    },
  },
}
`;

exports[`with domain 1`] = `
Object {
  "Mappings": Object {
    "AWSCloudFrontPartitionHostedZoneIdMap": Object {
      "aws": Object {
        "zoneId": "Z2FDTNDATAQYW2",
      },
      "aws-cn": Object {
        "zoneId": "Z3RFFRIM2A3IF5",
      },
    },
  },
  "Outputs": Object {
    "ConstructHubMonitoringWatchfulWatchfulDashboard75D318D0": Object {
      "Value": Object {
        "Fn::Join": Array [
          "",
          Array [
            "https://console.aws.amazon.com/cloudwatch/home?region=",
            Object {
              "Ref": "AWS::Region",
            },
            "#dashboards:name=",
            Object {
              "Ref": "ConstructHubMonitoringWatchfulDashboardB8493D55",
            },
          ],
        ],
      },
    },
    "ConstructHubWebAppDomainNameDC10F8DD": Object {
      "Export": Object {
        "Name": "ConstructHubDomainName",
      },
      "Value": Object {
        "Fn::GetAtt": Array [
          "ConstructHubWebAppDistribution1F181DC9",
          "DomainName",
        ],
      },
    },
  },
  "Parameters": Object {
    "AssetParameters29bb14653190b35e969c4b42f716c9ce356ab993294102950e341460f958901dArtifactHash6D47D415": Object {
      "Description": "Artifact hash for asset \\"29bb14653190b35e969c4b42f716c9ce356ab993294102950e341460f958901d\\"",
      "Type": "String",
    },
    "AssetParameters29bb14653190b35e969c4b42f716c9ce356ab993294102950e341460f958901dS3BucketE7A9BEB2": Object {
      "Description": "S3 bucket for asset \\"29bb14653190b35e969c4b42f716c9ce356ab993294102950e341460f958901d\\"",
      "Type": "String",
    },
    "AssetParameters29bb14653190b35e969c4b42f716c9ce356ab993294102950e341460f958901dS3VersionKeyF5F46F57": Object {
      "Description": "S3 key for asset version \\"29bb14653190b35e969c4b42f716c9ce356ab993294102950e341460f958901d\\"",
      "Type": "String",
    },
    "AssetParameters5777e731045ef2e0c78841fc8eb602c8598e874ab6d78962d3612140cae8212aArtifactHash96151522": Object {
      "Description": "Artifact hash for asset \\"5777e731045ef2e0c78841fc8eb602c8598e874ab6d78962d3612140cae8212a\\"",
      "Type": "String",
    },
    "AssetParameters5777e731045ef2e0c78841fc8eb602c8598e874ab6d78962d3612140cae8212aS3BucketD3308BAE": Object {
      "Description": "S3 bucket for asset \\"5777e731045ef2e0c78841fc8eb602c8598e874ab6d78962d3612140cae8212a\\"",
      "Type": "String",
    },
    "AssetParameters5777e731045ef2e0c78841fc8eb602c8598e874ab6d78962d3612140cae8212aS3VersionKey9F229C4F": Object {
      "Description": "S3 key for asset version \\"5777e731045ef2e0c78841fc8eb602c8598e874ab6d78962d3612140cae8212a\\"",
      "Type": "String",
    },
    "AssetParameters59be5a60739e4f0f9b881492bce41ccffa8d47d16b0a4d640db1bb8200f48bd5ArtifactHash76FE5C86": Object {
      "Description": "Artifact hash for asset \\"59be5a60739e4f0f9b881492bce41ccffa8d47d16b0a4d640db1bb8200f48bd5\\"",
      "Type": "String",
    },
    "AssetParameters59be5a60739e4f0f9b881492bce41ccffa8d47d16b0a4d640db1bb8200f48bd5S3BucketFA2341B6": Object {
      "Description": "S3 bucket for asset \\"59be5a60739e4f0f9b881492bce41ccffa8d47d16b0a4d640db1bb8200f48bd5\\"",
      "Type": "String",
    },
    "AssetParameters59be5a60739e4f0f9b881492bce41ccffa8d47d16b0a4d640db1bb8200f48bd5S3VersionKeyB4EE9C49": Object {
      "Description": "S3 key for asset version \\"59be5a60739e4f0f9b881492bce41ccffa8d47d16b0a4d640db1bb8200f48bd5\\"",
      "Type": "String",
    },
    "AssetParameters67b7823b74bc135986aa72f889d6a8da058d0c4a20cbc2dfc6f78995fdd2fc24ArtifactHashBA91B77F": Object {
      "Description": "Artifact hash for asset \\"67b7823b74bc135986aa72f889d6a8da058d0c4a20cbc2dfc6f78995fdd2fc24\\"",
      "Type": "String",
    },
    "AssetParameters67b7823b74bc135986aa72f889d6a8da058d0c4a20cbc2dfc6f78995fdd2fc24S3Bucket4D46ABB5": Object {
      "Description": "S3 bucket for asset \\"67b7823b74bc135986aa72f889d6a8da058d0c4a20cbc2dfc6f78995fdd2fc24\\"",
      "Type": "String",
    },
    "AssetParameters67b7823b74bc135986aa72f889d6a8da058d0c4a20cbc2dfc6f78995fdd2fc24S3VersionKeyB0F28861": Object {
      "Description": "S3 key for asset version \\"67b7823b74bc135986aa72f889d6a8da058d0c4a20cbc2dfc6f78995fdd2fc24\\"",
      "Type": "String",
    },
    "AssetParameters7a2bbccc29d678a46137de4f305df8f456778031d8718123cbeb3c11a8badb79ArtifactHash7AB0CABD": Object {
      "Description": "Artifact hash for asset \\"7a2bbccc29d678a46137de4f305df8f456778031d8718123cbeb3c11a8badb79\\"",
      "Type": "String",
    },
    "AssetParameters7a2bbccc29d678a46137de4f305df8f456778031d8718123cbeb3c11a8badb79S3Bucket127C11AC": Object {
      "Description": "S3 bucket for asset \\"7a2bbccc29d678a46137de4f305df8f456778031d8718123cbeb3c11a8badb79\\"",
      "Type": "String",
    },
    "AssetParameters7a2bbccc29d678a46137de4f305df8f456778031d8718123cbeb3c11a8badb79S3VersionKey1782299A": Object {
      "Description": "S3 key for asset version \\"7a2bbccc29d678a46137de4f305df8f456778031d8718123cbeb3c11a8badb79\\"",
      "Type": "String",
    },
    "AssetParameters7af6295e521fd55af94332393ceffb3e866aac4dc4956321f7918f21e72199e4ArtifactHash5E28809B": Object {
      "Description": "Artifact hash for asset \\"7af6295e521fd55af94332393ceffb3e866aac4dc4956321f7918f21e72199e4\\"",
      "Type": "String",
    },
    "AssetParameters7af6295e521fd55af94332393ceffb3e866aac4dc4956321f7918f21e72199e4S3Bucket5BEBDCBE": Object {
      "Description": "S3 bucket for asset \\"7af6295e521fd55af94332393ceffb3e866aac4dc4956321f7918f21e72199e4\\"",
      "Type": "String",
    },
    "AssetParameters7af6295e521fd55af94332393ceffb3e866aac4dc4956321f7918f21e72199e4S3VersionKey326451BC": Object {
      "Description": "S3 key for asset version \\"7af6295e521fd55af94332393ceffb3e866aac4dc4956321f7918f21e72199e4\\"",
      "Type": "String",
    },
<<<<<<< HEAD
    "AssetParameters84f77af86bf091027b60cd0952861d2d5a53fff5963b082775ec8485f0b28b29ArtifactHashCD3F587B": Object {
      "Description": "Artifact hash for asset \\"84f77af86bf091027b60cd0952861d2d5a53fff5963b082775ec8485f0b28b29\\"",
      "Type": "String",
    },
    "AssetParameters84f77af86bf091027b60cd0952861d2d5a53fff5963b082775ec8485f0b28b29S3Bucket8A3C08E9": Object {
      "Description": "S3 bucket for asset \\"84f77af86bf091027b60cd0952861d2d5a53fff5963b082775ec8485f0b28b29\\"",
      "Type": "String",
    },
    "AssetParameters84f77af86bf091027b60cd0952861d2d5a53fff5963b082775ec8485f0b28b29S3VersionKeyABFA4D60": Object {
      "Description": "S3 key for asset version \\"84f77af86bf091027b60cd0952861d2d5a53fff5963b082775ec8485f0b28b29\\"",
      "Type": "String",
    },
    "AssetParametersaa7ef836821ff249ca06dcc60da31813b1c7b9ca8d247d411f0a73d1662e0c1aArtifactHash53EAA72D": Object {
      "Description": "Artifact hash for asset \\"aa7ef836821ff249ca06dcc60da31813b1c7b9ca8d247d411f0a73d1662e0c1a\\"",
      "Type": "String",
    },
    "AssetParametersaa7ef836821ff249ca06dcc60da31813b1c7b9ca8d247d411f0a73d1662e0c1aS3Bucket3E730C21": Object {
      "Description": "S3 bucket for asset \\"aa7ef836821ff249ca06dcc60da31813b1c7b9ca8d247d411f0a73d1662e0c1a\\"",
      "Type": "String",
    },
    "AssetParametersaa7ef836821ff249ca06dcc60da31813b1c7b9ca8d247d411f0a73d1662e0c1aS3VersionKey95B547EB": Object {
      "Description": "S3 key for asset version \\"aa7ef836821ff249ca06dcc60da31813b1c7b9ca8d247d411f0a73d1662e0c1a\\"",
=======
    "AssetParametersa3d13916fdb6321f8e433bfcbbaaf0ce37d7484a6d75635fdbaceebe8bbe46ffArtifactHash817B54E3": Object {
      "Description": "Artifact hash for asset \\"a3d13916fdb6321f8e433bfcbbaaf0ce37d7484a6d75635fdbaceebe8bbe46ff\\"",
      "Type": "String",
    },
    "AssetParametersa3d13916fdb6321f8e433bfcbbaaf0ce37d7484a6d75635fdbaceebe8bbe46ffS3BucketEF8F1FA8": Object {
      "Description": "S3 bucket for asset \\"a3d13916fdb6321f8e433bfcbbaaf0ce37d7484a6d75635fdbaceebe8bbe46ff\\"",
      "Type": "String",
    },
    "AssetParametersa3d13916fdb6321f8e433bfcbbaaf0ce37d7484a6d75635fdbaceebe8bbe46ffS3VersionKey0B0E7067": Object {
      "Description": "S3 key for asset version \\"a3d13916fdb6321f8e433bfcbbaaf0ce37d7484a6d75635fdbaceebe8bbe46ff\\"",
>>>>>>> 360b10d1
      "Type": "String",
    },
    "AssetParametersc24b999656e4fe6c609c31bae56a1cf4717a405619c3aa6ba1bc686b8c2c86cfArtifactHash85F58E48": Object {
      "Description": "Artifact hash for asset \\"c24b999656e4fe6c609c31bae56a1cf4717a405619c3aa6ba1bc686b8c2c86cf\\"",
      "Type": "String",
    },
    "AssetParametersc24b999656e4fe6c609c31bae56a1cf4717a405619c3aa6ba1bc686b8c2c86cfS3Bucket55EFA30C": Object {
      "Description": "S3 bucket for asset \\"c24b999656e4fe6c609c31bae56a1cf4717a405619c3aa6ba1bc686b8c2c86cf\\"",
      "Type": "String",
    },
    "AssetParametersc24b999656e4fe6c609c31bae56a1cf4717a405619c3aa6ba1bc686b8c2c86cfS3VersionKey60329B70": Object {
      "Description": "S3 key for asset version \\"c24b999656e4fe6c609c31bae56a1cf4717a405619c3aa6ba1bc686b8c2c86cf\\"",
      "Type": "String",
    },
    "AssetParameterse9882ab123687399f934da0d45effe675ecc8ce13b40cb946f3e1d6141fe8d68ArtifactHashD9A515C3": Object {
      "Description": "Artifact hash for asset \\"e9882ab123687399f934da0d45effe675ecc8ce13b40cb946f3e1d6141fe8d68\\"",
      "Type": "String",
    },
    "AssetParameterse9882ab123687399f934da0d45effe675ecc8ce13b40cb946f3e1d6141fe8d68S3BucketAEADE8C7": Object {
      "Description": "S3 bucket for asset \\"e9882ab123687399f934da0d45effe675ecc8ce13b40cb946f3e1d6141fe8d68\\"",
      "Type": "String",
    },
    "AssetParameterse9882ab123687399f934da0d45effe675ecc8ce13b40cb946f3e1d6141fe8d68S3VersionKeyE415415F": Object {
      "Description": "S3 key for asset version \\"e9882ab123687399f934da0d45effe675ecc8ce13b40cb946f3e1d6141fe8d68\\"",
      "Type": "String",
    },
    "AssetParametersf571294ae268bb9a6c61cd3df245c69279d4fcc5e481065702bcd6aa484199aeArtifactHash4774913A": Object {
      "Description": "Artifact hash for asset \\"f571294ae268bb9a6c61cd3df245c69279d4fcc5e481065702bcd6aa484199ae\\"",
      "Type": "String",
    },
    "AssetParametersf571294ae268bb9a6c61cd3df245c69279d4fcc5e481065702bcd6aa484199aeS3Bucket94B451B0": Object {
      "Description": "S3 bucket for asset \\"f571294ae268bb9a6c61cd3df245c69279d4fcc5e481065702bcd6aa484199ae\\"",
      "Type": "String",
    },
    "AssetParametersf571294ae268bb9a6c61cd3df245c69279d4fcc5e481065702bcd6aa484199aeS3VersionKey99ABE95F": Object {
      "Description": "S3 key for asset version \\"f571294ae268bb9a6c61cd3df245c69279d4fcc5e481065702bcd6aa484199ae\\"",
      "Type": "String",
    },
  },
  "Resources": Object {
    "BucketNotificationsHandler050a0587b7544547bf325f094a3db8347ECC3691": Object {
      "DependsOn": Array [
        "BucketNotificationsHandler050a0587b7544547bf325f094a3db834RoleDefaultPolicy2CF63D36",
        "BucketNotificationsHandler050a0587b7544547bf325f094a3db834RoleB6FB88EC",
      ],
      "Properties": Object {
        "Code": Object {
          "ZipFile": "exports.handler = (event, context) => {
    // eslint-disable-next-line @typescript-eslint/no-require-imports, import/no-extraneous-dependencies
    const s3 = new (require('aws-sdk').S3)();
    // eslint-disable-next-line @typescript-eslint/no-require-imports
    const https = require('https');
    // eslint-disable-next-line @typescript-eslint/no-require-imports
    const url = require('url');
    log(JSON.stringify(event, undefined, 2));
    const props = event.ResourceProperties;
    if (event.RequestType === 'Delete') {
        props.NotificationConfiguration = {}; // this is how you clean out notifications
    }
    const req = {
        Bucket: props.BucketName,
        NotificationConfiguration: props.NotificationConfiguration,
    };
    return s3.putBucketNotificationConfiguration(req, (err, data) => {
        log({ err, data });
        if (err) {
            return submitResponse('FAILED', err.message + \`\\\\nMore information in CloudWatch Log Stream: \${context.logStreamName}\`);
        }
        else {
            return submitResponse('SUCCESS');
        }
    });
    function log(obj) {
        console.error(event.RequestId, event.StackId, event.LogicalResourceId, obj);
    }
    // eslint-disable-next-line max-len
    // adapted from https://docs.aws.amazon.com/AWSCloudFormation/latest/UserGuide/aws-properties-lambda-function-code.html#cfn-lambda-function-code-cfnresponsemodule
    // to allow sending an error message as a reason.
    function submitResponse(responseStatus, reason) {
        const responseBody = JSON.stringify({
            Status: responseStatus,
            Reason: reason || 'See the details in CloudWatch Log Stream: ' + context.logStreamName,
            PhysicalResourceId: event.PhysicalResourceId || event.LogicalResourceId,
            StackId: event.StackId,
            RequestId: event.RequestId,
            LogicalResourceId: event.LogicalResourceId,
            NoEcho: false,
        });
        log({ responseBody });
        const parsedUrl = url.parse(event.ResponseURL);
        const options = {
            hostname: parsedUrl.hostname,
            port: 443,
            path: parsedUrl.path,
            method: 'PUT',
            headers: {
                'content-type': '',
                'content-length': responseBody.length,
            },
        };
        const request = https.request(options, (r) => {
            log({ statusCode: r.statusCode, statusMessage: r.statusMessage });
            context.done();
        });
        request.on('error', (error) => {
            log({ sendError: error });
            context.done();
        });
        request.write(responseBody);
        request.end();
    }
};",
        },
        "Description": "AWS CloudFormation handler for \\"Custom::S3BucketNotifications\\" resources (@aws-cdk/aws-s3)",
        "Handler": "index.handler",
        "Role": Object {
          "Fn::GetAtt": Array [
            "BucketNotificationsHandler050a0587b7544547bf325f094a3db834RoleB6FB88EC",
            "Arn",
          ],
        },
        "Runtime": "nodejs12.x",
        "Timeout": 300,
      },
      "Type": "AWS::Lambda::Function",
    },
    "BucketNotificationsHandler050a0587b7544547bf325f094a3db834RoleB6FB88EC": Object {
      "Properties": Object {
        "AssumeRolePolicyDocument": Object {
          "Statement": Array [
            Object {
              "Action": "sts:AssumeRole",
              "Effect": "Allow",
              "Principal": Object {
                "Service": "lambda.amazonaws.com",
              },
            },
          ],
          "Version": "2012-10-17",
        },
        "ManagedPolicyArns": Array [
          Object {
            "Fn::Join": Array [
              "",
              Array [
                "arn:",
                Object {
                  "Ref": "AWS::Partition",
                },
                ":iam::aws:policy/service-role/AWSLambdaBasicExecutionRole",
              ],
            ],
          },
        ],
      },
      "Type": "AWS::IAM::Role",
    },
    "BucketNotificationsHandler050a0587b7544547bf325f094a3db834RoleDefaultPolicy2CF63D36": Object {
      "Properties": Object {
        "PolicyDocument": Object {
          "Statement": Array [
            Object {
              "Action": "s3:PutBucketNotification",
              "Effect": "Allow",
              "Resource": "*",
            },
          ],
          "Version": "2012-10-17",
        },
        "PolicyName": "BucketNotificationsHandler050a0587b7544547bf325f094a3db834RoleDefaultPolicy2CF63D36",
        "Roles": Array [
          Object {
            "Ref": "BucketNotificationsHandler050a0587b7544547bf325f094a3db834RoleB6FB88EC",
          },
        ],
      },
      "Type": "AWS::IAM::Policy",
    },
    "CertCertificateRequestorFunction98FDF273": Object {
      "DependsOn": Array [
        "CertCertificateRequestorFunctionServiceRoleDefaultPolicy4F1E63AC",
        "CertCertificateRequestorFunctionServiceRoleF65859C0",
      ],
      "Properties": Object {
        "Code": Object {
          "S3Bucket": Object {
            "Ref": "AssetParameters7af6295e521fd55af94332393ceffb3e866aac4dc4956321f7918f21e72199e4S3Bucket5BEBDCBE",
          },
          "S3Key": Object {
            "Fn::Join": Array [
              "",
              Array [
                Object {
                  "Fn::Select": Array [
                    0,
                    Object {
                      "Fn::Split": Array [
                        "||",
                        Object {
                          "Ref": "AssetParameters7af6295e521fd55af94332393ceffb3e866aac4dc4956321f7918f21e72199e4S3VersionKey326451BC",
                        },
                      ],
                    },
                  ],
                },
                Object {
                  "Fn::Select": Array [
                    1,
                    Object {
                      "Fn::Split": Array [
                        "||",
                        Object {
                          "Ref": "AssetParameters7af6295e521fd55af94332393ceffb3e866aac4dc4956321f7918f21e72199e4S3VersionKey326451BC",
                        },
                      ],
                    },
                  ],
                },
              ],
            ],
          },
        },
        "Handler": "index.certificateRequestHandler",
        "Role": Object {
          "Fn::GetAtt": Array [
            "CertCertificateRequestorFunctionServiceRoleF65859C0",
            "Arn",
          ],
        },
        "Runtime": "nodejs14.x",
        "Timeout": 900,
      },
      "Type": "AWS::Lambda::Function",
    },
    "CertCertificateRequestorFunctionServiceRoleDefaultPolicy4F1E63AC": Object {
      "Properties": Object {
        "PolicyDocument": Object {
          "Statement": Array [
            Object {
              "Action": Array [
                "acm:RequestCertificate",
                "acm:DescribeCertificate",
                "acm:DeleteCertificate",
                "acm:AddTagsToCertificate",
              ],
              "Effect": "Allow",
              "Resource": "*",
            },
            Object {
              "Action": "route53:GetChange",
              "Effect": "Allow",
              "Resource": "*",
            },
            Object {
              "Action": "route53:changeResourceRecordSets",
              "Effect": "Allow",
              "Resource": Object {
                "Fn::Join": Array [
                  "",
                  Array [
                    "arn:",
                    Object {
                      "Ref": "AWS::Partition",
                    },
                    ":route53:::hostedzone/ZONEID",
                  ],
                ],
              },
            },
          ],
          "Version": "2012-10-17",
        },
        "PolicyName": "CertCertificateRequestorFunctionServiceRoleDefaultPolicy4F1E63AC",
        "Roles": Array [
          Object {
            "Ref": "CertCertificateRequestorFunctionServiceRoleF65859C0",
          },
        ],
      },
      "Type": "AWS::IAM::Policy",
    },
    "CertCertificateRequestorFunctionServiceRoleF65859C0": Object {
      "Properties": Object {
        "AssumeRolePolicyDocument": Object {
          "Statement": Array [
            Object {
              "Action": "sts:AssumeRole",
              "Effect": "Allow",
              "Principal": Object {
                "Service": "lambda.amazonaws.com",
              },
            },
          ],
          "Version": "2012-10-17",
        },
        "ManagedPolicyArns": Array [
          Object {
            "Fn::Join": Array [
              "",
              Array [
                "arn:",
                Object {
                  "Ref": "AWS::Partition",
                },
                ":iam::aws:policy/service-role/AWSLambdaBasicExecutionRole",
              ],
            ],
          },
        ],
      },
      "Type": "AWS::IAM::Role",
    },
    "CertCertificateRequestorResource9D0836FD": Object {
      "DeletionPolicy": "Delete",
      "Properties": Object {
        "DomainName": "my.construct.hub",
        "HostedZoneId": "ZONEID",
        "ServiceToken": Object {
          "Fn::GetAtt": Array [
            "CertCertificateRequestorFunction98FDF273",
            "Arn",
          ],
        },
      },
      "Type": "AWS::CloudFormation::CustomResource",
      "UpdateReplacePolicy": "Delete",
    },
    "ConstructHubCatalogBuilder5A9DE4AF": Object {
      "DependsOn": Array [
        "ConstructHubCatalogBuilderServiceRoleDefaultPolicyF51442BC",
        "ConstructHubCatalogBuilderServiceRole7EB4C395",
      ],
      "Properties": Object {
        "Code": Object {
          "S3Bucket": Object {
            "Ref": "AssetParameters7a2bbccc29d678a46137de4f305df8f456778031d8718123cbeb3c11a8badb79S3Bucket127C11AC",
          },
          "S3Key": Object {
            "Fn::Join": Array [
              "",
              Array [
                Object {
                  "Fn::Select": Array [
                    0,
                    Object {
                      "Fn::Split": Array [
                        "||",
                        Object {
                          "Ref": "AssetParameters7a2bbccc29d678a46137de4f305df8f456778031d8718123cbeb3c11a8badb79S3VersionKey1782299A",
                        },
                      ],
                    },
                  ],
                },
                Object {
                  "Fn::Select": Array [
                    1,
                    Object {
                      "Fn::Split": Array [
                        "||",
                        Object {
                          "Ref": "AssetParameters7a2bbccc29d678a46137de4f305df8f456778031d8718123cbeb3c11a8badb79S3VersionKey1782299A",
                        },
                      ],
                    },
                  ],
                },
              ],
            ],
          },
        },
        "DeadLetterConfig": Object {
          "TargetArn": Object {
            "Fn::GetAtt": Array [
              "ConstructHubCatalogBuilderDeadLetterQueue1D42C407",
              "Arn",
            ],
          },
        },
        "Description": Object {
          "Fn::Join": Array [
            "",
            Array [
              "Creates the catalog.json object in ",
              Object {
                "Ref": "ConstructHubPackageDataDC5EF35E",
              },
            ],
          ],
        },
        "Environment": Object {
          "Variables": Object {
            "BUCKET_NAME": Object {
              "Ref": "ConstructHubPackageDataDC5EF35E",
            },
          },
        },
        "Handler": "index.handler",
        "MemorySize": 10240,
        "ReservedConcurrentExecutions": 1,
        "Role": Object {
          "Fn::GetAtt": Array [
            "ConstructHubCatalogBuilderServiceRole7EB4C395",
            "Arn",
          ],
        },
        "Runtime": "nodejs14.x",
        "Timeout": 900,
      },
      "Type": "AWS::Lambda::Function",
    },
    "ConstructHubCatalogBuilderDLQAlarm9D928A2B": Object {
      "Properties": Object {
        "AlarmDescription": "The catalog builder function failed to run",
        "ComparisonOperator": "GreaterThanOrEqualToThreshold",
        "Dimensions": Array [
          Object {
            "Name": "QueueName",
            "Value": Object {
              "Fn::GetAtt": Array [
                "ConstructHubCatalogBuilderDeadLetterQueue1D42C407",
                "QueueName",
              ],
            },
          },
        ],
        "EvaluationPeriods": 1,
        "MetricName": "ApproximateNumberOfMessagesVisible",
        "Namespace": "AWS/SQS",
        "Period": 300,
        "Statistic": "Maximum",
        "Threshold": 1,
      },
      "Type": "AWS::CloudWatch::Alarm",
    },
    "ConstructHubCatalogBuilderDeadLetterQueue1D42C407": Object {
      "DeletionPolicy": "Delete",
      "Properties": Object {
        "MessageRetentionPeriod": 1209600,
      },
      "Type": "AWS::SQS::Queue",
      "UpdateReplacePolicy": "Delete",
    },
    "ConstructHubCatalogBuilderLogRetentionD5D7858F": Object {
      "Properties": Object {
        "LogGroupName": Object {
          "Fn::Join": Array [
            "",
            Array [
              "/aws/lambda/",
              Object {
                "Ref": "ConstructHubCatalogBuilder5A9DE4AF",
              },
            ],
          ],
        },
        "RetentionInDays": 3653,
        "ServiceToken": Object {
          "Fn::GetAtt": Array [
            "LogRetentionaae0aa3c5b4d4f87b02d85b201efdd8aFD4BFC8A",
            "Arn",
          ],
        },
      },
      "Type": "Custom::LogRetention",
    },
    "ConstructHubCatalogBuilderServiceRole7EB4C395": Object {
      "Properties": Object {
        "AssumeRolePolicyDocument": Object {
          "Statement": Array [
            Object {
              "Action": "sts:AssumeRole",
              "Effect": "Allow",
              "Principal": Object {
                "Service": "lambda.amazonaws.com",
              },
            },
          ],
          "Version": "2012-10-17",
        },
        "ManagedPolicyArns": Array [
          Object {
            "Fn::Join": Array [
              "",
              Array [
                "arn:",
                Object {
                  "Ref": "AWS::Partition",
                },
                ":iam::aws:policy/service-role/AWSLambdaBasicExecutionRole",
              ],
            ],
          },
        ],
      },
      "Type": "AWS::IAM::Role",
    },
    "ConstructHubCatalogBuilderServiceRoleDefaultPolicyF51442BC": Object {
      "Properties": Object {
        "PolicyDocument": Object {
          "Statement": Array [
            Object {
              "Action": "sqs:SendMessage",
              "Effect": "Allow",
              "Resource": Object {
                "Fn::GetAtt": Array [
                  "ConstructHubCatalogBuilderDeadLetterQueue1D42C407",
                  "Arn",
                ],
              },
            },
            Object {
              "Action": Array [
                "s3:GetObject*",
                "s3:GetBucket*",
                "s3:List*",
                "s3:DeleteObject*",
                "s3:PutObject*",
                "s3:Abort*",
              ],
              "Effect": "Allow",
              "Resource": Array [
                Object {
                  "Fn::GetAtt": Array [
                    "ConstructHubPackageDataDC5EF35E",
                    "Arn",
                  ],
                },
                Object {
                  "Fn::Join": Array [
                    "",
                    Array [
                      Object {
                        "Fn::GetAtt": Array [
                          "ConstructHubPackageDataDC5EF35E",
                          "Arn",
                        ],
                      },
                      "/*",
                    ],
                  ],
                },
              ],
            },
          ],
          "Version": "2012-10-17",
        },
        "PolicyName": "ConstructHubCatalogBuilderServiceRoleDefaultPolicyF51442BC",
        "Roles": Array [
          Object {
            "Ref": "ConstructHubCatalogBuilderServiceRole7EB4C395",
          },
        ],
      },
      "Type": "AWS::IAM::Policy",
    },
    "ConstructHubDiscoveryD6EEC2B8": Object {
      "DependsOn": Array [
        "ConstructHubDiscoveryServiceRoleDefaultPolicy9D5F91B3",
        "ConstructHubDiscoveryServiceRole1B3CFF96",
      ],
      "Properties": Object {
        "Code": Object {
          "S3Bucket": Object {
            "Ref": "AssetParametersa3d13916fdb6321f8e433bfcbbaaf0ce37d7484a6d75635fdbaceebe8bbe46ffS3BucketEF8F1FA8",
          },
          "S3Key": Object {
            "Fn::Join": Array [
              "",
              Array [
                Object {
                  "Fn::Select": Array [
                    0,
                    Object {
                      "Fn::Split": Array [
                        "||",
                        Object {
                          "Ref": "AssetParametersa3d13916fdb6321f8e433bfcbbaaf0ce37d7484a6d75635fdbaceebe8bbe46ffS3VersionKey0B0E7067",
                        },
                      ],
                    },
                  ],
                },
                Object {
                  "Fn::Select": Array [
                    1,
                    Object {
                      "Fn::Split": Array [
                        "||",
                        Object {
                          "Ref": "AssetParametersa3d13916fdb6321f8e433bfcbbaaf0ce37d7484a6d75635fdbaceebe8bbe46ffS3VersionKey0B0E7067",
                        },
                      ],
                    },
                  ],
                },
              ],
            ],
          },
        },
        "Description": "Periodically query npm.js index for new construct libraries",
        "Environment": Object {
          "Variables": Object {
            "BUCKET_NAME": Object {
              "Ref": "ConstructHubDiscoveryStagingBucket1F2F7AE8",
            },
            "QUEUE_URL": Object {
              "Ref": "ConstructHubIngestionQueue1AD94CA3",
            },
          },
        },
        "Handler": "index.handler",
        "MemorySize": 10240,
        "ReservedConcurrentExecutions": 1,
        "Role": Object {
          "Fn::GetAtt": Array [
            "ConstructHubDiscoveryServiceRole1B3CFF96",
            "Arn",
          ],
        },
        "Runtime": "nodejs14.x",
        "Timeout": 900,
      },
      "Type": "AWS::Lambda::Function",
    },
    "ConstructHubDiscoveryErrorsAlarmDEA85148": Object {
      "Properties": Object {
        "AlarmDescription": "The discovery function (on npmjs.com) failed to run",
        "ComparisonOperator": "GreaterThanOrEqualToThreshold",
        "Dimensions": Array [
          Object {
            "Name": "FunctionName",
            "Value": Object {
              "Ref": "ConstructHubDiscoveryD6EEC2B8",
            },
          },
        ],
        "EvaluationPeriods": 1,
        "MetricName": "Errors",
        "Namespace": "AWS/Lambda",
        "Period": 900,
        "Statistic": "Sum",
        "Threshold": 1,
      },
      "Type": "AWS::CloudWatch::Alarm",
    },
    "ConstructHubDiscoveryNoInvocationsAlarm6F5E3A99": Object {
      "Properties": Object {
        "AlarmDescription": "The discovery function (on npmjs.com) is not running as scheduled",
        "ComparisonOperator": "LessThanThreshold",
        "Dimensions": Array [
          Object {
            "Name": "FunctionName",
            "Value": Object {
              "Ref": "ConstructHubDiscoveryD6EEC2B8",
            },
          },
        ],
        "EvaluationPeriods": 1,
        "MetricName": "Invocations",
        "Namespace": "AWS/Lambda",
        "Period": 900,
        "Statistic": "Sum",
        "Threshold": 1,
      },
      "Type": "AWS::CloudWatch::Alarm",
    },
    "ConstructHubDiscoveryScheduleRule90EE2E2A": Object {
      "Properties": Object {
        "ScheduleExpression": "rate(15 minutes)",
        "State": "ENABLED",
        "Targets": Array [
          Object {
            "Arn": Object {
              "Fn::GetAtt": Array [
                "ConstructHubDiscoveryD6EEC2B8",
                "Arn",
              ],
            },
            "Id": "Target0",
          },
        ],
      },
      "Type": "AWS::Events::Rule",
    },
    "ConstructHubDiscoveryScheduleRuleAllowEventRuleTestConstructHubDiscovery5714D5BB9D860B10": Object {
      "Properties": Object {
        "Action": "lambda:InvokeFunction",
        "FunctionName": Object {
          "Fn::GetAtt": Array [
            "ConstructHubDiscoveryD6EEC2B8",
            "Arn",
          ],
        },
        "Principal": "events.amazonaws.com",
        "SourceArn": Object {
          "Fn::GetAtt": Array [
            "ConstructHubDiscoveryScheduleRule90EE2E2A",
            "Arn",
          ],
        },
      },
      "Type": "AWS::Lambda::Permission",
    },
    "ConstructHubDiscoveryServiceRole1B3CFF96": Object {
      "Properties": Object {
        "AssumeRolePolicyDocument": Object {
          "Statement": Array [
            Object {
              "Action": "sts:AssumeRole",
              "Effect": "Allow",
              "Principal": Object {
                "Service": "lambda.amazonaws.com",
              },
            },
          ],
          "Version": "2012-10-17",
        },
        "ManagedPolicyArns": Array [
          Object {
            "Fn::Join": Array [
              "",
              Array [
                "arn:",
                Object {
                  "Ref": "AWS::Partition",
                },
                ":iam::aws:policy/service-role/AWSLambdaBasicExecutionRole",
              ],
            ],
          },
        ],
      },
      "Type": "AWS::IAM::Role",
    },
    "ConstructHubDiscoveryServiceRoleDefaultPolicy9D5F91B3": Object {
      "Properties": Object {
        "PolicyDocument": Object {
          "Statement": Array [
            Object {
              "Action": Array [
                "s3:GetObject*",
                "s3:GetBucket*",
                "s3:List*",
                "s3:DeleteObject*",
                "s3:PutObject*",
                "s3:Abort*",
              ],
              "Effect": "Allow",
              "Resource": Array [
                Object {
                  "Fn::GetAtt": Array [
                    "ConstructHubDiscoveryStagingBucket1F2F7AE8",
                    "Arn",
                  ],
                },
                Object {
                  "Fn::Join": Array [
                    "",
                    Array [
                      Object {
                        "Fn::GetAtt": Array [
                          "ConstructHubDiscoveryStagingBucket1F2F7AE8",
                          "Arn",
                        ],
                      },
                      "/*",
                    ],
                  ],
                },
              ],
            },
            Object {
              "Action": Array [
                "sqs:SendMessage",
                "sqs:GetQueueAttributes",
                "sqs:GetQueueUrl",
              ],
              "Effect": "Allow",
              "Resource": Object {
                "Fn::GetAtt": Array [
                  "ConstructHubIngestionQueue1AD94CA3",
                  "Arn",
                ],
              },
            },
          ],
          "Version": "2012-10-17",
        },
        "PolicyName": "ConstructHubDiscoveryServiceRoleDefaultPolicy9D5F91B3",
        "Roles": Array [
          Object {
            "Ref": "ConstructHubDiscoveryServiceRole1B3CFF96",
          },
        ],
      },
      "Type": "AWS::IAM::Policy",
    },
    "ConstructHubDiscoveryStagingBucket1F2F7AE8": Object {
      "DeletionPolicy": "Retain",
      "Properties": Object {
        "LifecycleConfiguration": Object {
          "Rules": Array [
            Object {
              "ExpirationInDays": 30,
              "Prefix": "staged/",
              "Status": "Enabled",
            },
          ],
        },
        "PublicAccessBlockConfiguration": Object {
          "BlockPublicAcls": true,
          "BlockPublicPolicy": true,
          "IgnorePublicAcls": true,
          "RestrictPublicBuckets": true,
        },
      },
      "Type": "AWS::S3::Bucket",
      "UpdateReplacePolicy": "Retain",
    },
    "ConstructHubIngestion407909CE": Object {
      "DependsOn": Array [
        "ConstructHubIngestionServiceRoleDefaultPolicyC0D2B6F2",
        "ConstructHubIngestionServiceRole6380BAB6",
      ],
      "Properties": Object {
        "Code": Object {
          "S3Bucket": Object {
            "Ref": "AssetParameters5777e731045ef2e0c78841fc8eb602c8598e874ab6d78962d3612140cae8212aS3BucketD3308BAE",
          },
          "S3Key": Object {
            "Fn::Join": Array [
              "",
              Array [
                Object {
                  "Fn::Select": Array [
                    0,
                    Object {
                      "Fn::Split": Array [
                        "||",
                        Object {
                          "Ref": "AssetParameters5777e731045ef2e0c78841fc8eb602c8598e874ab6d78962d3612140cae8212aS3VersionKey9F229C4F",
                        },
                      ],
                    },
                  ],
                },
                Object {
                  "Fn::Select": Array [
                    1,
                    Object {
                      "Fn::Split": Array [
                        "||",
                        Object {
                          "Ref": "AssetParameters5777e731045ef2e0c78841fc8eb602c8598e874ab6d78962d3612140cae8212aS3VersionKey9F229C4F",
                        },
                      ],
                    },
                  ],
                },
              ],
            ],
          },
        },
        "DeadLetterConfig": Object {
          "TargetArn": Object {
            "Fn::GetAtt": Array [
              "ConstructHubIngestionDeadLetterQueueFC1025F8",
              "Arn",
            ],
          },
        },
        "Description": "Ingests new package versions into the Construct Hub",
        "Environment": Object {
          "Variables": Object {
            "BUCKET_NAME": Object {
              "Ref": "ConstructHubPackageDataDC5EF35E",
            },
          },
        },
        "Handler": "index.handler",
        "MemorySize": 10240,
        "Role": Object {
          "Fn::GetAtt": Array [
            "ConstructHubIngestionServiceRole6380BAB6",
            "Arn",
          ],
        },
        "Runtime": "nodejs14.x",
        "Timeout": 900,
      },
      "Type": "AWS::Lambda::Function",
    },
    "ConstructHubIngestionDLQAlarm83BD1903": Object {
      "Properties": Object {
        "AlarmDescription": "The ingestion function failed for one or more packages",
        "ComparisonOperator": "GreaterThanOrEqualToThreshold",
        "Dimensions": Array [
          Object {
            "Name": "QueueName",
            "Value": Object {
              "Fn::GetAtt": Array [
                "ConstructHubIngestionDeadLetterQueueFC1025F8",
                "QueueName",
              ],
            },
          },
        ],
        "EvaluationPeriods": 1,
        "MetricName": "ApproximateNumberOfMessagesVisible",
        "Namespace": "AWS/SQS",
        "Period": 300,
        "Statistic": "Maximum",
        "Threshold": 1,
      },
      "Type": "AWS::CloudWatch::Alarm",
    },
    "ConstructHubIngestionDeadLetterQueueFC1025F8": Object {
      "DeletionPolicy": "Delete",
      "Properties": Object {
        "MessageRetentionPeriod": 1209600,
      },
      "Type": "AWS::SQS::Queue",
      "UpdateReplacePolicy": "Delete",
    },
    "ConstructHubIngestionEventInvokeConfig47AAD616": Object {
      "Properties": Object {
        "FunctionName": Object {
          "Ref": "ConstructHubIngestion407909CE",
        },
        "MaximumRetryAttempts": 2,
        "Qualifier": "$LATEST",
      },
      "Type": "AWS::Lambda::EventInvokeConfig",
    },
    "ConstructHubIngestionQueue1AD94CA3": Object {
      "DeletionPolicy": "Delete",
      "Properties": Object {
        "KmsMasterKeyId": "alias/aws/sqs",
        "VisibilityTimeout": 900,
      },
      "Type": "AWS::SQS::Queue",
      "UpdateReplacePolicy": "Delete",
    },
    "ConstructHubIngestionServiceRole6380BAB6": Object {
      "Properties": Object {
        "AssumeRolePolicyDocument": Object {
          "Statement": Array [
            Object {
              "Action": "sts:AssumeRole",
              "Effect": "Allow",
              "Principal": Object {
                "Service": "lambda.amazonaws.com",
              },
            },
          ],
          "Version": "2012-10-17",
        },
        "ManagedPolicyArns": Array [
          Object {
            "Fn::Join": Array [
              "",
              Array [
                "arn:",
                Object {
                  "Ref": "AWS::Partition",
                },
                ":iam::aws:policy/service-role/AWSLambdaBasicExecutionRole",
              ],
            ],
          },
        ],
      },
      "Type": "AWS::IAM::Role",
    },
    "ConstructHubIngestionServiceRoleDefaultPolicyC0D2B6F2": Object {
      "Properties": Object {
        "PolicyDocument": Object {
          "Statement": Array [
            Object {
              "Action": "sqs:SendMessage",
              "Effect": "Allow",
              "Resource": Object {
                "Fn::GetAtt": Array [
                  "ConstructHubIngestionDeadLetterQueueFC1025F8",
                  "Arn",
                ],
              },
            },
            Object {
              "Action": Array [
                "s3:DeleteObject*",
                "s3:PutObject*",
                "s3:Abort*",
              ],
              "Effect": "Allow",
              "Resource": Array [
                Object {
                  "Fn::GetAtt": Array [
                    "ConstructHubPackageDataDC5EF35E",
                    "Arn",
                  ],
                },
                Object {
                  "Fn::Join": Array [
                    "",
                    Array [
                      Object {
                        "Fn::GetAtt": Array [
                          "ConstructHubPackageDataDC5EF35E",
                          "Arn",
                        ],
                      },
                      "/*",
                    ],
                  ],
                },
              ],
            },
            Object {
              "Action": Array [
                "sqs:ReceiveMessage",
                "sqs:ChangeMessageVisibility",
                "sqs:GetQueueUrl",
                "sqs:DeleteMessage",
                "sqs:GetQueueAttributes",
              ],
              "Effect": "Allow",
              "Resource": Object {
                "Fn::GetAtt": Array [
                  "ConstructHubIngestionQueue1AD94CA3",
                  "Arn",
                ],
              },
            },
            Object {
              "Action": Array [
                "s3:GetObject*",
                "s3:GetBucket*",
                "s3:List*",
              ],
              "Effect": "Allow",
              "Resource": Array [
                Object {
                  "Fn::GetAtt": Array [
                    "ConstructHubDiscoveryStagingBucket1F2F7AE8",
                    "Arn",
                  ],
                },
                Object {
                  "Fn::Join": Array [
                    "",
                    Array [
                      Object {
                        "Fn::GetAtt": Array [
                          "ConstructHubDiscoveryStagingBucket1F2F7AE8",
                          "Arn",
                        ],
                      },
                      "/*",
                    ],
                  ],
                },
              ],
            },
          ],
          "Version": "2012-10-17",
        },
        "PolicyName": "ConstructHubIngestionServiceRoleDefaultPolicyC0D2B6F2",
        "Roles": Array [
          Object {
            "Ref": "ConstructHubIngestionServiceRole6380BAB6",
          },
        ],
      },
      "Type": "AWS::IAM::Policy",
    },
    "ConstructHubIngestionSqsEventSourceTestConstructHubIngestionQueue165B81E2C095FF2A": Object {
      "Properties": Object {
        "BatchSize": 1,
        "EventSourceArn": Object {
          "Fn::GetAtt": Array [
            "ConstructHubIngestionQueue1AD94CA3",
            "Arn",
          ],
        },
        "FunctionName": Object {
          "Ref": "ConstructHubIngestion407909CE",
        },
      },
      "Type": "AWS::Lambda::EventSourceMapping",
    },
    "ConstructHubMonitoringDashboard78E057C8": Object {
      "Properties": Object {
        "DashboardBody": Object {
          "Fn::Join": Array [
            "",
            Array [
              "{\\"widgets\\":[{\\"type\\":\\"metric\\",\\"width\\":24,\\"height\\":6,\\"x\\":0,\\"y\\":0,\\"properties\\":{\\"view\\":\\"timeSeries\\",\\"title\\":\\"Home Page Canary\\",\\"region\\":\\"",
              Object {
                "Ref": "AWS::Region",
              },
              "\\",\\"annotations\\":{\\"alarms\\":[\\"",
              Object {
                "Fn::GetAtt": Array [
                  "ConstructHubMonitoringWebCanaryHomePageErrorsE7BB4002",
                  "Arn",
                ],
              },
              "\\"]},\\"yAxis\\":{}}}]}",
            ],
          ],
        },
        "DashboardName": "construct-hub-high-severity",
      },
      "Type": "AWS::CloudWatch::Dashboard",
    },
    "ConstructHubMonitoringWatchfulDashboardB8493D55": Object {
      "Properties": Object {
        "DashboardBody": Object {
          "Fn::Join": Array [
            "",
            Array [
              "{\\"widgets\\":[{\\"type\\":\\"text\\",\\"width\\":24,\\"height\\":2,\\"x\\":0,\\"y\\":0,\\"properties\\":{\\"markdown\\":\\"# Ingestion Function\\\\n\\\\n[button:AWS Lambda Console](https://console.aws.amazon.com/lambda/home?region=",
              Object {
                "Ref": "AWS::Region",
              },
              "#/functions/",
              Object {
                "Ref": "ConstructHubIngestion407909CE",
              },
              "?tab=graph) [button:CloudWatch Logs](https://console.aws.amazon.com/cloudwatch/home?region=",
              Object {
                "Ref": "AWS::Region",
              },
              "#logEventViewer:group=/aws/lambda/",
              Object {
                "Ref": "ConstructHubIngestion407909CE",
              },
              ")\\"}},{\\"type\\":\\"metric\\",\\"width\\":6,\\"height\\":6,\\"x\\":0,\\"y\\":2,\\"properties\\":{\\"view\\":\\"timeSeries\\",\\"title\\":\\"Invocations/5min\\",\\"region\\":\\"",
              Object {
                "Ref": "AWS::Region",
              },
              "\\",\\"metrics\\":[[\\"AWS/Lambda\\",\\"Invocations\\",\\"FunctionName\\",\\"",
              Object {
                "Ref": "ConstructHubIngestion407909CE",
              },
              "\\",{\\"stat\\":\\"Sum\\"}]],\\"yAxis\\":{}}},{\\"type\\":\\"metric\\",\\"width\\":6,\\"height\\":6,\\"x\\":6,\\"y\\":2,\\"properties\\":{\\"view\\":\\"timeSeries\\",\\"title\\":\\"Errors/5min\\",\\"region\\":\\"",
              Object {
                "Ref": "AWS::Region",
              },
              "\\",\\"metrics\\":[[\\"AWS/Lambda\\",\\"Errors\\",\\"FunctionName\\",\\"",
              Object {
                "Ref": "ConstructHubIngestion407909CE",
              },
              "\\",{\\"stat\\":\\"Sum\\"}]],\\"annotations\\":{\\"horizontal\\":[{\\"label\\":\\"Errors > 0 for 3 datapoints within 15 minutes\\",\\"value\\":0,\\"yAxis\\":\\"left\\"}]},\\"yAxis\\":{}}},{\\"type\\":\\"metric\\",\\"width\\":6,\\"height\\":6,\\"x\\":12,\\"y\\":2,\\"properties\\":{\\"view\\":\\"timeSeries\\",\\"title\\":\\"Throttles/5min\\",\\"region\\":\\"",
              Object {
                "Ref": "AWS::Region",
              },
              "\\",\\"metrics\\":[[\\"AWS/Lambda\\",\\"Throttles\\",\\"FunctionName\\",\\"",
              Object {
                "Ref": "ConstructHubIngestion407909CE",
              },
              "\\",{\\"stat\\":\\"Sum\\"}]],\\"annotations\\":{\\"horizontal\\":[{\\"label\\":\\"Throttles > 0 for 3 datapoints within 15 minutes\\",\\"value\\":0,\\"yAxis\\":\\"left\\"}]},\\"yAxis\\":{}}},{\\"type\\":\\"metric\\",\\"width\\":6,\\"height\\":6,\\"x\\":18,\\"y\\":2,\\"properties\\":{\\"view\\":\\"timeSeries\\",\\"title\\":\\"Duration/5min\\",\\"region\\":\\"",
              Object {
                "Ref": "AWS::Region",
              },
              "\\",\\"metrics\\":[[\\"AWS/Lambda\\",\\"Duration\\",\\"FunctionName\\",\\"",
              Object {
                "Ref": "ConstructHubIngestion407909CE",
              },
              "\\",{\\"label\\":\\"p99\\",\\"stat\\":\\"p99\\"}]],\\"annotations\\":{\\"horizontal\\":[{\\"label\\":\\"p99 > 720000 for 3 datapoints within 15 minutes\\",\\"value\\":720000,\\"yAxis\\":\\"left\\"}]},\\"yAxis\\":{}}},{\\"type\\":\\"text\\",\\"width\\":24,\\"height\\":2,\\"x\\":0,\\"y\\":8,\\"properties\\":{\\"markdown\\":\\"# Discovery Function\\\\n\\\\n[button:AWS Lambda Console](https://console.aws.amazon.com/lambda/home?region=",
              Object {
                "Ref": "AWS::Region",
              },
              "#/functions/",
              Object {
                "Ref": "ConstructHubDiscoveryD6EEC2B8",
              },
              "?tab=graph) [button:CloudWatch Logs](https://console.aws.amazon.com/cloudwatch/home?region=",
              Object {
                "Ref": "AWS::Region",
              },
              "#logEventViewer:group=/aws/lambda/",
              Object {
                "Ref": "ConstructHubDiscoveryD6EEC2B8",
              },
              ")\\"}},{\\"type\\":\\"metric\\",\\"width\\":6,\\"height\\":6,\\"x\\":0,\\"y\\":10,\\"properties\\":{\\"view\\":\\"timeSeries\\",\\"title\\":\\"Invocations/5min\\",\\"region\\":\\"",
              Object {
                "Ref": "AWS::Region",
              },
              "\\",\\"metrics\\":[[\\"AWS/Lambda\\",\\"Invocations\\",\\"FunctionName\\",\\"",
              Object {
                "Ref": "ConstructHubDiscoveryD6EEC2B8",
              },
              "\\",{\\"stat\\":\\"Sum\\"}]],\\"yAxis\\":{}}},{\\"type\\":\\"metric\\",\\"width\\":6,\\"height\\":6,\\"x\\":6,\\"y\\":10,\\"properties\\":{\\"view\\":\\"timeSeries\\",\\"title\\":\\"Errors/5min\\",\\"region\\":\\"",
              Object {
                "Ref": "AWS::Region",
              },
              "\\",\\"metrics\\":[[\\"AWS/Lambda\\",\\"Errors\\",\\"FunctionName\\",\\"",
              Object {
                "Ref": "ConstructHubDiscoveryD6EEC2B8",
              },
              "\\",{\\"stat\\":\\"Sum\\"}]],\\"annotations\\":{\\"horizontal\\":[{\\"label\\":\\"Errors > 0 for 3 datapoints within 15 minutes\\",\\"value\\":0,\\"yAxis\\":\\"left\\"}]},\\"yAxis\\":{}}},{\\"type\\":\\"metric\\",\\"width\\":6,\\"height\\":6,\\"x\\":12,\\"y\\":10,\\"properties\\":{\\"view\\":\\"timeSeries\\",\\"title\\":\\"Throttles/5min\\",\\"region\\":\\"",
              Object {
                "Ref": "AWS::Region",
              },
              "\\",\\"metrics\\":[[\\"AWS/Lambda\\",\\"Throttles\\",\\"FunctionName\\",\\"",
              Object {
                "Ref": "ConstructHubDiscoveryD6EEC2B8",
              },
              "\\",{\\"stat\\":\\"Sum\\"}]],\\"annotations\\":{\\"horizontal\\":[{\\"label\\":\\"Throttles > 0 for 3 datapoints within 15 minutes\\",\\"value\\":0,\\"yAxis\\":\\"left\\"}]},\\"yAxis\\":{}}},{\\"type\\":\\"metric\\",\\"width\\":6,\\"height\\":6,\\"x\\":18,\\"y\\":10,\\"properties\\":{\\"view\\":\\"timeSeries\\",\\"title\\":\\"Duration/5min\\",\\"region\\":\\"",
              Object {
                "Ref": "AWS::Region",
              },
              "\\",\\"metrics\\":[[\\"AWS/Lambda\\",\\"Duration\\",\\"FunctionName\\",\\"",
              Object {
                "Ref": "ConstructHubDiscoveryD6EEC2B8",
              },
              "\\",{\\"label\\":\\"p99\\",\\"stat\\":\\"p99\\"}]],\\"annotations\\":{\\"horizontal\\":[{\\"label\\":\\"p99 > 720000 for 3 datapoints within 15 minutes\\",\\"value\\":720000,\\"yAxis\\":\\"left\\"}]},\\"yAxis\\":{}}},{\\"type\\":\\"text\\",\\"width\\":24,\\"height\\":2,\\"x\\":0,\\"y\\":16,\\"properties\\":{\\"markdown\\":\\"# Transliterator Function\\\\n\\\\n[button:AWS Lambda Console](https://console.aws.amazon.com/lambda/home?region=",
              Object {
                "Ref": "AWS::Region",
              },
              "#/functions/",
              Object {
                "Ref": "ConstructHubTransliterator9C48708A",
              },
              "?tab=graph) [button:CloudWatch Logs](https://console.aws.amazon.com/cloudwatch/home?region=",
              Object {
                "Ref": "AWS::Region",
              },
              "#logEventViewer:group=/aws/lambda/",
              Object {
                "Ref": "ConstructHubTransliterator9C48708A",
              },
              ")\\"}},{\\"type\\":\\"metric\\",\\"width\\":6,\\"height\\":6,\\"x\\":0,\\"y\\":18,\\"properties\\":{\\"view\\":\\"timeSeries\\",\\"title\\":\\"Invocations/5min\\",\\"region\\":\\"",
              Object {
                "Ref": "AWS::Region",
              },
              "\\",\\"metrics\\":[[\\"AWS/Lambda\\",\\"Invocations\\",\\"FunctionName\\",\\"",
              Object {
                "Ref": "ConstructHubTransliterator9C48708A",
              },
              "\\",{\\"stat\\":\\"Sum\\"}]],\\"yAxis\\":{}}},{\\"type\\":\\"metric\\",\\"width\\":6,\\"height\\":6,\\"x\\":6,\\"y\\":18,\\"properties\\":{\\"view\\":\\"timeSeries\\",\\"title\\":\\"Errors/5min\\",\\"region\\":\\"",
              Object {
                "Ref": "AWS::Region",
              },
              "\\",\\"metrics\\":[[\\"AWS/Lambda\\",\\"Errors\\",\\"FunctionName\\",\\"",
              Object {
                "Ref": "ConstructHubTransliterator9C48708A",
              },
              "\\",{\\"stat\\":\\"Sum\\"}]],\\"annotations\\":{\\"horizontal\\":[{\\"label\\":\\"Errors > 0 for 3 datapoints within 15 minutes\\",\\"value\\":0,\\"yAxis\\":\\"left\\"}]},\\"yAxis\\":{}}},{\\"type\\":\\"metric\\",\\"width\\":6,\\"height\\":6,\\"x\\":12,\\"y\\":18,\\"properties\\":{\\"view\\":\\"timeSeries\\",\\"title\\":\\"Throttles/5min\\",\\"region\\":\\"",
              Object {
                "Ref": "AWS::Region",
              },
              "\\",\\"metrics\\":[[\\"AWS/Lambda\\",\\"Throttles\\",\\"FunctionName\\",\\"",
              Object {
                "Ref": "ConstructHubTransliterator9C48708A",
              },
              "\\",{\\"stat\\":\\"Sum\\"}]],\\"annotations\\":{\\"horizontal\\":[{\\"label\\":\\"Throttles > 0 for 3 datapoints within 15 minutes\\",\\"value\\":0,\\"yAxis\\":\\"left\\"}]},\\"yAxis\\":{}}},{\\"type\\":\\"metric\\",\\"width\\":6,\\"height\\":6,\\"x\\":18,\\"y\\":18,\\"properties\\":{\\"view\\":\\"timeSeries\\",\\"title\\":\\"Duration/5min\\",\\"region\\":\\"",
              Object {
                "Ref": "AWS::Region",
              },
              "\\",\\"metrics\\":[[\\"AWS/Lambda\\",\\"Duration\\",\\"FunctionName\\",\\"",
              Object {
                "Ref": "ConstructHubTransliterator9C48708A",
              },
              "\\",{\\"label\\":\\"p99\\",\\"stat\\":\\"p99\\"}]],\\"annotations\\":{\\"horizontal\\":[{\\"label\\":\\"p99 > 720000 for 3 datapoints within 15 minutes\\",\\"value\\":720000,\\"yAxis\\":\\"left\\"}]},\\"yAxis\\":{}}},{\\"type\\":\\"text\\",\\"width\\":24,\\"height\\":2,\\"x\\":0,\\"y\\":24,\\"properties\\":{\\"markdown\\":\\"# Catalog Builder Function\\\\n\\\\n[button:AWS Lambda Console](https://console.aws.amazon.com/lambda/home?region=",
              Object {
                "Ref": "AWS::Region",
              },
              "#/functions/",
              Object {
                "Ref": "ConstructHubCatalogBuilder5A9DE4AF",
              },
              "?tab=graph) [button:CloudWatch Logs](https://console.aws.amazon.com/cloudwatch/home?region=",
              Object {
                "Ref": "AWS::Region",
              },
              "#logEventViewer:group=/aws/lambda/",
              Object {
                "Ref": "ConstructHubCatalogBuilder5A9DE4AF",
              },
              ")\\"}},{\\"type\\":\\"metric\\",\\"width\\":6,\\"height\\":6,\\"x\\":0,\\"y\\":26,\\"properties\\":{\\"view\\":\\"timeSeries\\",\\"title\\":\\"Invocations/5min\\",\\"region\\":\\"",
              Object {
                "Ref": "AWS::Region",
              },
              "\\",\\"metrics\\":[[\\"AWS/Lambda\\",\\"Invocations\\",\\"FunctionName\\",\\"",
              Object {
                "Ref": "ConstructHubCatalogBuilder5A9DE4AF",
              },
              "\\",{\\"stat\\":\\"Sum\\"}]],\\"yAxis\\":{}}},{\\"type\\":\\"metric\\",\\"width\\":6,\\"height\\":6,\\"x\\":6,\\"y\\":26,\\"properties\\":{\\"view\\":\\"timeSeries\\",\\"title\\":\\"Errors/5min\\",\\"region\\":\\"",
              Object {
                "Ref": "AWS::Region",
              },
              "\\",\\"metrics\\":[[\\"AWS/Lambda\\",\\"Errors\\",\\"FunctionName\\",\\"",
              Object {
                "Ref": "ConstructHubCatalogBuilder5A9DE4AF",
              },
              "\\",{\\"stat\\":\\"Sum\\"}]],\\"annotations\\":{\\"horizontal\\":[{\\"label\\":\\"Errors > 0 for 3 datapoints within 15 minutes\\",\\"value\\":0,\\"yAxis\\":\\"left\\"}]},\\"yAxis\\":{}}},{\\"type\\":\\"metric\\",\\"width\\":6,\\"height\\":6,\\"x\\":12,\\"y\\":26,\\"properties\\":{\\"view\\":\\"timeSeries\\",\\"title\\":\\"Throttles/5min\\",\\"region\\":\\"",
              Object {
                "Ref": "AWS::Region",
              },
              "\\",\\"metrics\\":[[\\"AWS/Lambda\\",\\"Throttles\\",\\"FunctionName\\",\\"",
              Object {
                "Ref": "ConstructHubCatalogBuilder5A9DE4AF",
              },
              "\\",{\\"stat\\":\\"Sum\\"}]],\\"annotations\\":{\\"horizontal\\":[{\\"label\\":\\"Throttles > 0 for 3 datapoints within 15 minutes\\",\\"value\\":0,\\"yAxis\\":\\"left\\"}]},\\"yAxis\\":{}}},{\\"type\\":\\"metric\\",\\"width\\":6,\\"height\\":6,\\"x\\":18,\\"y\\":26,\\"properties\\":{\\"view\\":\\"timeSeries\\",\\"title\\":\\"Duration/5min\\",\\"region\\":\\"",
              Object {
                "Ref": "AWS::Region",
              },
              "\\",\\"metrics\\":[[\\"AWS/Lambda\\",\\"Duration\\",\\"FunctionName\\",\\"",
              Object {
                "Ref": "ConstructHubCatalogBuilder5A9DE4AF",
              },
              "\\",{\\"label\\":\\"p99\\",\\"stat\\":\\"p99\\"}]],\\"annotations\\":{\\"horizontal\\":[{\\"label\\":\\"p99 > 720000 for 3 datapoints within 15 minutes\\",\\"value\\":720000,\\"yAxis\\":\\"left\\"}]},\\"yAxis\\":{}}}]}",
            ],
          ],
        },
        "DashboardName": "construct-hub",
      },
      "Type": "AWS::CloudWatch::Dashboard",
    },
    "ConstructHubMonitoringWatchfulTestConstructHubCatalogBuilderC9A41048DurationAlarm557052D9": Object {
      "Properties": Object {
        "AlarmActions": Array [],
        "AlarmDescription": "p99 latency >= 720s (80%)",
        "ComparisonOperator": "GreaterThanThreshold",
        "EvaluationPeriods": 3,
        "Metrics": Array [
          Object {
            "Id": "m1",
            "Label": "p99",
            "MetricStat": Object {
              "Metric": Object {
                "Dimensions": Array [
                  Object {
                    "Name": "FunctionName",
                    "Value": Object {
                      "Ref": "ConstructHubCatalogBuilder5A9DE4AF",
                    },
                  },
                ],
                "MetricName": "Duration",
                "Namespace": "AWS/Lambda",
              },
              "Period": 300,
              "Stat": "p99",
            },
            "ReturnData": true,
          },
        ],
        "Threshold": 720000,
      },
      "Type": "AWS::CloudWatch::Alarm",
    },
    "ConstructHubMonitoringWatchfulTestConstructHubCatalogBuilderC9A41048ErrorsAlarmF91F07CD": Object {
      "Properties": Object {
        "AlarmActions": Array [],
        "AlarmDescription": "Over 0 errors per minute",
        "ComparisonOperator": "GreaterThanThreshold",
        "Dimensions": Array [
          Object {
            "Name": "FunctionName",
            "Value": Object {
              "Ref": "ConstructHubCatalogBuilder5A9DE4AF",
            },
          },
        ],
        "EvaluationPeriods": 3,
        "MetricName": "Errors",
        "Namespace": "AWS/Lambda",
        "Period": 300,
        "Statistic": "Sum",
        "Threshold": 0,
      },
      "Type": "AWS::CloudWatch::Alarm",
    },
    "ConstructHubMonitoringWatchfulTestConstructHubCatalogBuilderC9A41048ThrottlesAlarm2A5B0492": Object {
      "Properties": Object {
        "AlarmActions": Array [],
        "AlarmDescription": "Over 0 throttles per minute",
        "ComparisonOperator": "GreaterThanThreshold",
        "Dimensions": Array [
          Object {
            "Name": "FunctionName",
            "Value": Object {
              "Ref": "ConstructHubCatalogBuilder5A9DE4AF",
            },
          },
        ],
        "EvaluationPeriods": 3,
        "MetricName": "Throttles",
        "Namespace": "AWS/Lambda",
        "Period": 300,
        "Statistic": "Sum",
        "Threshold": 0,
      },
      "Type": "AWS::CloudWatch::Alarm",
    },
    "ConstructHubMonitoringWatchfulTestConstructHubDiscovery5714D5BBDurationAlarm5CFE5B52": Object {
      "Properties": Object {
        "AlarmActions": Array [],
        "AlarmDescription": "p99 latency >= 720s (80%)",
        "ComparisonOperator": "GreaterThanThreshold",
        "EvaluationPeriods": 3,
        "Metrics": Array [
          Object {
            "Id": "m1",
            "Label": "p99",
            "MetricStat": Object {
              "Metric": Object {
                "Dimensions": Array [
                  Object {
                    "Name": "FunctionName",
                    "Value": Object {
                      "Ref": "ConstructHubDiscoveryD6EEC2B8",
                    },
                  },
                ],
                "MetricName": "Duration",
                "Namespace": "AWS/Lambda",
              },
              "Period": 300,
              "Stat": "p99",
            },
            "ReturnData": true,
          },
        ],
        "Threshold": 720000,
      },
      "Type": "AWS::CloudWatch::Alarm",
    },
    "ConstructHubMonitoringWatchfulTestConstructHubDiscovery5714D5BBErrorsAlarm373566EE": Object {
      "Properties": Object {
        "AlarmActions": Array [],
        "AlarmDescription": "Over 0 errors per minute",
        "ComparisonOperator": "GreaterThanThreshold",
        "Dimensions": Array [
          Object {
            "Name": "FunctionName",
            "Value": Object {
              "Ref": "ConstructHubDiscoveryD6EEC2B8",
            },
          },
        ],
        "EvaluationPeriods": 3,
        "MetricName": "Errors",
        "Namespace": "AWS/Lambda",
        "Period": 300,
        "Statistic": "Sum",
        "Threshold": 0,
      },
      "Type": "AWS::CloudWatch::Alarm",
    },
    "ConstructHubMonitoringWatchfulTestConstructHubDiscovery5714D5BBThrottlesAlarm261A4778": Object {
      "Properties": Object {
        "AlarmActions": Array [],
        "AlarmDescription": "Over 0 throttles per minute",
        "ComparisonOperator": "GreaterThanThreshold",
        "Dimensions": Array [
          Object {
            "Name": "FunctionName",
            "Value": Object {
              "Ref": "ConstructHubDiscoveryD6EEC2B8",
            },
          },
        ],
        "EvaluationPeriods": 3,
        "MetricName": "Throttles",
        "Namespace": "AWS/Lambda",
        "Period": 300,
        "Statistic": "Sum",
        "Threshold": 0,
      },
      "Type": "AWS::CloudWatch::Alarm",
    },
    "ConstructHubMonitoringWatchfulTestConstructHubIngestionAE667A08DurationAlarm8C97ADAD": Object {
      "Properties": Object {
        "AlarmActions": Array [],
        "AlarmDescription": "p99 latency >= 720s (80%)",
        "ComparisonOperator": "GreaterThanThreshold",
        "EvaluationPeriods": 3,
        "Metrics": Array [
          Object {
            "Id": "m1",
            "Label": "p99",
            "MetricStat": Object {
              "Metric": Object {
                "Dimensions": Array [
                  Object {
                    "Name": "FunctionName",
                    "Value": Object {
                      "Ref": "ConstructHubIngestion407909CE",
                    },
                  },
                ],
                "MetricName": "Duration",
                "Namespace": "AWS/Lambda",
              },
              "Period": 300,
              "Stat": "p99",
            },
            "ReturnData": true,
          },
        ],
        "Threshold": 720000,
      },
      "Type": "AWS::CloudWatch::Alarm",
    },
    "ConstructHubMonitoringWatchfulTestConstructHubIngestionAE667A08ErrorsAlarm76E1369B": Object {
      "Properties": Object {
        "AlarmActions": Array [],
        "AlarmDescription": "Over 0 errors per minute",
        "ComparisonOperator": "GreaterThanThreshold",
        "Dimensions": Array [
          Object {
            "Name": "FunctionName",
            "Value": Object {
              "Ref": "ConstructHubIngestion407909CE",
            },
          },
        ],
        "EvaluationPeriods": 3,
        "MetricName": "Errors",
        "Namespace": "AWS/Lambda",
        "Period": 300,
        "Statistic": "Sum",
        "Threshold": 0,
      },
      "Type": "AWS::CloudWatch::Alarm",
    },
    "ConstructHubMonitoringWatchfulTestConstructHubIngestionAE667A08ThrottlesAlarm2CD0B31C": Object {
      "Properties": Object {
        "AlarmActions": Array [],
        "AlarmDescription": "Over 0 throttles per minute",
        "ComparisonOperator": "GreaterThanThreshold",
        "Dimensions": Array [
          Object {
            "Name": "FunctionName",
            "Value": Object {
              "Ref": "ConstructHubIngestion407909CE",
            },
          },
        ],
        "EvaluationPeriods": 3,
        "MetricName": "Throttles",
        "Namespace": "AWS/Lambda",
        "Period": 300,
        "Statistic": "Sum",
        "Threshold": 0,
      },
      "Type": "AWS::CloudWatch::Alarm",
    },
    "ConstructHubMonitoringWatchfulTestConstructHubTransliterator3B0A6087DurationAlarm0D60D33F": Object {
      "Properties": Object {
        "AlarmActions": Array [],
        "AlarmDescription": "p99 latency >= 720s (80%)",
        "ComparisonOperator": "GreaterThanThreshold",
        "EvaluationPeriods": 3,
        "Metrics": Array [
          Object {
            "Id": "m1",
            "Label": "p99",
            "MetricStat": Object {
              "Metric": Object {
                "Dimensions": Array [
                  Object {
                    "Name": "FunctionName",
                    "Value": Object {
                      "Ref": "ConstructHubTransliterator9C48708A",
                    },
                  },
                ],
                "MetricName": "Duration",
                "Namespace": "AWS/Lambda",
              },
              "Period": 300,
              "Stat": "p99",
            },
            "ReturnData": true,
          },
        ],
        "Threshold": 720000,
      },
      "Type": "AWS::CloudWatch::Alarm",
    },
    "ConstructHubMonitoringWatchfulTestConstructHubTransliterator3B0A6087ErrorsAlarm1EDE57BC": Object {
      "Properties": Object {
        "AlarmActions": Array [],
        "AlarmDescription": "Over 0 errors per minute",
        "ComparisonOperator": "GreaterThanThreshold",
        "Dimensions": Array [
          Object {
            "Name": "FunctionName",
            "Value": Object {
              "Ref": "ConstructHubTransliterator9C48708A",
            },
          },
        ],
        "EvaluationPeriods": 3,
        "MetricName": "Errors",
        "Namespace": "AWS/Lambda",
        "Period": 300,
        "Statistic": "Sum",
        "Threshold": 0,
      },
      "Type": "AWS::CloudWatch::Alarm",
    },
    "ConstructHubMonitoringWatchfulTestConstructHubTransliterator3B0A6087ThrottlesAlarm34A8C7C1": Object {
      "Properties": Object {
        "AlarmActions": Array [],
        "AlarmDescription": "Over 0 throttles per minute",
        "ComparisonOperator": "GreaterThanThreshold",
        "Dimensions": Array [
          Object {
            "Name": "FunctionName",
            "Value": Object {
              "Ref": "ConstructHubTransliterator9C48708A",
            },
          },
        ],
        "EvaluationPeriods": 3,
        "MetricName": "Throttles",
        "Namespace": "AWS/Lambda",
        "Period": 300,
        "Statistic": "Sum",
        "Threshold": 0,
      },
      "Type": "AWS::CloudWatch::Alarm",
    },
    "ConstructHubMonitoringWebCanaryHomePageErrorsE7BB4002": Object {
      "Properties": Object {
        "AlarmActions": Array [
          "arn:aws:sns:us-east-1:123456789012:mystack-mytopic-NZJ5JSMVGFIE",
        ],
        "AlarmDescription": Object {
          "Fn::Join": Array [
            "",
            Array [
              "80% error rate for https://",
              Object {
                "Fn::GetAtt": Array [
                  "ConstructHubWebAppDistribution1F181DC9",
                  "DomainName",
                ],
              },
              " (Home Page)",
            ],
          ],
        },
        "ComparisonOperator": "GreaterThanOrEqualToThreshold",
        "EvaluationPeriods": 1,
        "Metrics": Array [
          Object {
            "Id": "m1",
            "Label": Object {
              "Fn::Join": Array [
                "",
                Array [
                  "https://",
                  Object {
                    "Fn::GetAtt": Array [
                      "ConstructHubWebAppDistribution1F181DC9",
                      "DomainName",
                    ],
                  },
                  " Errors",
                ],
              ],
            },
            "MetricStat": Object {
              "Metric": Object {
                "Dimensions": Array [
                  Object {
                    "Name": "FunctionName",
                    "Value": Object {
                      "Ref": "ConstructHubMonitoringWebCanaryHomePageHttpGetFunctionF27ADDC8",
                    },
                  },
                ],
                "MetricName": "Errors",
                "Namespace": "AWS/Lambda",
              },
              "Period": 300,
              "Stat": "Sum",
            },
            "ReturnData": true,
          },
        ],
        "Threshold": 4,
        "TreatMissingData": "breaching",
      },
      "Type": "AWS::CloudWatch::Alarm",
    },
    "ConstructHubMonitoringWebCanaryHomePageHttpGetFunctionF27ADDC8": Object {
      "DependsOn": Array [
        "ConstructHubMonitoringWebCanaryHomePageHttpGetFunctionServiceRole9AAAD93C",
      ],
      "Properties": Object {
        "Code": Object {
          "S3Bucket": Object {
            "Ref": "AssetParameters59be5a60739e4f0f9b881492bce41ccffa8d47d16b0a4d640db1bb8200f48bd5S3BucketFA2341B6",
          },
          "S3Key": Object {
            "Fn::Join": Array [
              "",
              Array [
                Object {
                  "Fn::Select": Array [
                    0,
                    Object {
                      "Fn::Split": Array [
                        "||",
                        Object {
                          "Ref": "AssetParameters59be5a60739e4f0f9b881492bce41ccffa8d47d16b0a4d640db1bb8200f48bd5S3VersionKeyB4EE9C49",
                        },
                      ],
                    },
                  ],
                },
                Object {
                  "Fn::Select": Array [
                    1,
                    Object {
                      "Fn::Split": Array [
                        "||",
                        Object {
                          "Ref": "AssetParameters59be5a60739e4f0f9b881492bce41ccffa8d47d16b0a4d640db1bb8200f48bd5S3VersionKeyB4EE9C49",
                        },
                      ],
                    },
                  ],
                },
              ],
            ],
          },
        },
        "Description": Object {
          "Fn::Join": Array [
            "",
            Array [
              "HTTP GET https://",
              Object {
                "Fn::GetAtt": Array [
                  "ConstructHubWebAppDistribution1F181DC9",
                  "DomainName",
                ],
              },
              ": Home Page",
            ],
          ],
        },
        "Environment": Object {
          "Variables": Object {
            "URL": Object {
              "Fn::Join": Array [
                "",
                Array [
                  "https://",
                  Object {
                    "Fn::GetAtt": Array [
                      "ConstructHubWebAppDistribution1F181DC9",
                      "DomainName",
                    ],
                  },
                ],
              ],
            },
          },
        },
        "Handler": "index.handler",
        "Role": Object {
          "Fn::GetAtt": Array [
            "ConstructHubMonitoringWebCanaryHomePageHttpGetFunctionServiceRole9AAAD93C",
            "Arn",
          ],
        },
        "Runtime": "nodejs14.x",
      },
      "Type": "AWS::Lambda::Function",
    },
    "ConstructHubMonitoringWebCanaryHomePageHttpGetFunctionServiceRole9AAAD93C": Object {
      "Properties": Object {
        "AssumeRolePolicyDocument": Object {
          "Statement": Array [
            Object {
              "Action": "sts:AssumeRole",
              "Effect": "Allow",
              "Principal": Object {
                "Service": "lambda.amazonaws.com",
              },
            },
          ],
          "Version": "2012-10-17",
        },
        "ManagedPolicyArns": Array [
          Object {
            "Fn::Join": Array [
              "",
              Array [
                "arn:",
                Object {
                  "Ref": "AWS::Partition",
                },
                ":iam::aws:policy/service-role/AWSLambdaBasicExecutionRole",
              ],
            ],
          },
        ],
      },
      "Type": "AWS::IAM::Role",
    },
    "ConstructHubMonitoringWebCanaryHomePageRuleAllowEventRuleTestConstructHubMonitoringWebCanaryHomePageHttpGetFunction941819C9E47F90EE": Object {
      "Properties": Object {
        "Action": "lambda:InvokeFunction",
        "FunctionName": Object {
          "Fn::GetAtt": Array [
            "ConstructHubMonitoringWebCanaryHomePageHttpGetFunctionF27ADDC8",
            "Arn",
          ],
        },
        "Principal": "events.amazonaws.com",
        "SourceArn": Object {
          "Fn::GetAtt": Array [
            "ConstructHubMonitoringWebCanaryHomePageRuleE14F9F4E",
            "Arn",
          ],
        },
      },
      "Type": "AWS::Lambda::Permission",
    },
    "ConstructHubMonitoringWebCanaryHomePageRuleE14F9F4E": Object {
      "Properties": Object {
        "ScheduleExpression": "rate(1 minute)",
        "State": "ENABLED",
        "Targets": Array [
          Object {
            "Arn": Object {
              "Fn::GetAtt": Array [
                "ConstructHubMonitoringWebCanaryHomePageHttpGetFunctionF27ADDC8",
                "Arn",
              ],
            },
            "Id": "Target0",
          },
        ],
      },
      "Type": "AWS::Events::Rule",
    },
    "ConstructHubPackageDataAllowBucketNotificationsToTestConstructHubCatalogBuilderC9A41048952FCDC8": Object {
      "Properties": Object {
        "Action": "lambda:InvokeFunction",
        "FunctionName": Object {
          "Fn::GetAtt": Array [
            "ConstructHubCatalogBuilder5A9DE4AF",
            "Arn",
          ],
        },
        "Principal": "s3.amazonaws.com",
        "SourceAccount": Object {
          "Ref": "AWS::AccountId",
        },
        "SourceArn": Object {
          "Fn::GetAtt": Array [
            "ConstructHubPackageDataDC5EF35E",
            "Arn",
          ],
        },
      },
      "Type": "AWS::Lambda::Permission",
    },
    "ConstructHubPackageDataAllowBucketNotificationsToTestConstructHubTransliterator3B0A6087EA339303": Object {
      "Properties": Object {
        "Action": "lambda:InvokeFunction",
        "FunctionName": Object {
          "Fn::GetAtt": Array [
            "ConstructHubTransliterator9C48708A",
            "Arn",
          ],
        },
        "Principal": "s3.amazonaws.com",
        "SourceAccount": Object {
          "Ref": "AWS::AccountId",
        },
        "SourceArn": Object {
          "Fn::GetAtt": Array [
            "ConstructHubPackageDataDC5EF35E",
            "Arn",
          ],
        },
      },
      "Type": "AWS::Lambda::Permission",
    },
    "ConstructHubPackageDataDC5EF35E": Object {
      "DeletionPolicy": "Retain",
      "Properties": Object {
        "BucketEncryption": Object {
          "ServerSideEncryptionConfiguration": Array [
            Object {
              "ServerSideEncryptionByDefault": Object {
                "SSEAlgorithm": "AES256",
              },
            },
          ],
        },
        "LifecycleConfiguration": Object {
          "Rules": Array [
            Object {
              "AbortIncompleteMultipartUpload": Object {
                "DaysAfterInitiation": 1,
              },
              "Status": "Enabled",
            },
            Object {
              "NoncurrentVersionTransitions": Array [
                Object {
                  "StorageClass": "STANDARD_IA",
                  "TransitionInDays": 31,
                },
              ],
              "Status": "Enabled",
            },
            Object {
              "NoncurrentVersionExpirationInDays": 90,
              "Status": "Enabled",
            },
          ],
        },
        "PublicAccessBlockConfiguration": Object {
          "BlockPublicAcls": true,
          "BlockPublicPolicy": true,
          "IgnorePublicAcls": true,
          "RestrictPublicBuckets": true,
        },
        "VersioningConfiguration": Object {
          "Status": "Enabled",
        },
      },
      "Type": "AWS::S3::Bucket",
      "UpdateReplacePolicy": "Retain",
    },
    "ConstructHubPackageDataNotifications81B45141": Object {
      "DependsOn": Array [
        "ConstructHubPackageDataAllowBucketNotificationsToTestConstructHubCatalogBuilderC9A41048952FCDC8",
        "ConstructHubPackageDataAllowBucketNotificationsToTestConstructHubTransliterator3B0A6087EA339303",
      ],
      "Properties": Object {
        "BucketName": Object {
          "Ref": "ConstructHubPackageDataDC5EF35E",
        },
        "NotificationConfiguration": Object {
          "LambdaFunctionConfigurations": Array [
            Object {
              "Events": Array [
                "s3:ObjectCreated:*",
              ],
              "Filter": Object {
                "Key": Object {
                  "FilterRules": Array [
                    Object {
                      "Name": "suffix",
                      "Value": "/package.tgz",
                    },
                    Object {
                      "Name": "prefix",
                      "Value": "data/",
                    },
                  ],
                },
              },
              "LambdaFunctionArn": Object {
                "Fn::GetAtt": Array [
                  "ConstructHubTransliterator9C48708A",
                  "Arn",
                ],
              },
            },
            Object {
              "Events": Array [
                "s3:ObjectCreated:*",
              ],
              "Filter": Object {
                "Key": Object {
                  "FilterRules": Array [
                    Object {
                      "Name": "suffix",
                      "Value": "/assembly.json",
                    },
                    Object {
                      "Name": "prefix",
                      "Value": "data/",
                    },
                  ],
                },
              },
              "LambdaFunctionArn": Object {
                "Fn::GetAtt": Array [
                  "ConstructHubCatalogBuilder5A9DE4AF",
                  "Arn",
                ],
              },
            },
          ],
        },
        "ServiceToken": Object {
          "Fn::GetAtt": Array [
            "BucketNotificationsHandler050a0587b7544547bf325f094a3db8347ECC3691",
            "Arn",
          ],
        },
      },
      "Type": "Custom::S3BucketNotifications",
    },
    "ConstructHubPackageDataPolicy4615475A": Object {
      "Properties": Object {
        "Bucket": Object {
          "Ref": "ConstructHubPackageDataDC5EF35E",
        },
        "PolicyDocument": Object {
          "Statement": Array [
            Object {
              "Action": "s3:GetObject",
              "Effect": "Allow",
              "Principal": Object {
                "CanonicalUser": Object {
                  "Fn::GetAtt": Array [
                    "ConstructHubWebAppDistributionOrigin2S3OriginDA7E7FF4",
                    "S3CanonicalUserId",
                  ],
                },
              },
              "Resource": Object {
                "Fn::Join": Array [
                  "",
                  Array [
                    Object {
                      "Fn::GetAtt": Array [
                        "ConstructHubPackageDataDC5EF35E",
                        "Arn",
                      ],
                    },
                    "/*",
                  ],
                ],
              },
            },
          ],
          "Version": "2012-10-17",
        },
      },
      "Type": "AWS::S3::BucketPolicy",
    },
    "ConstructHubTransliterator9C48708A": Object {
      "DependsOn": Array [
        "ConstructHubTransliteratorServiceRoleDefaultPolicyB9C4BE06",
        "ConstructHubTransliteratorServiceRole0F8A20C8",
      ],
      "Properties": Object {
        "Code": Object {
          "S3Bucket": Object {
            "Ref": "AssetParametersf571294ae268bb9a6c61cd3df245c69279d4fcc5e481065702bcd6aa484199aeS3Bucket94B451B0",
          },
          "S3Key": Object {
            "Fn::Join": Array [
              "",
              Array [
                Object {
                  "Fn::Select": Array [
                    0,
                    Object {
                      "Fn::Split": Array [
                        "||",
                        Object {
                          "Ref": "AssetParametersf571294ae268bb9a6c61cd3df245c69279d4fcc5e481065702bcd6aa484199aeS3VersionKey99ABE95F",
                        },
                      ],
                    },
                  ],
                },
                Object {
                  "Fn::Select": Array [
                    1,
                    Object {
                      "Fn::Split": Array [
                        "||",
                        Object {
                          "Ref": "AssetParametersf571294ae268bb9a6c61cd3df245c69279d4fcc5e481065702bcd6aa484199aeS3VersionKey99ABE95F",
                        },
                      ],
                    },
                  ],
                },
              ],
            ],
          },
        },
        "DeadLetterConfig": Object {
          "TargetArn": Object {
            "Fn::GetAtt": Array [
              "ConstructHubTransliteratorDeadLetterQueue5544BC9A",
              "Arn",
            ],
          },
        },
        "Description": "Creates transliterated assemblies from jsii-enabled npm packages",
        "Handler": "index.handler",
        "MemorySize": 10240,
        "Role": Object {
          "Fn::GetAtt": Array [
            "ConstructHubTransliteratorServiceRole0F8A20C8",
            "Arn",
          ],
        },
        "Runtime": "nodejs14.x",
        "Timeout": 900,
      },
      "Type": "AWS::Lambda::Function",
    },
    "ConstructHubTransliteratorDLQAlarmA93C182B": Object {
      "Properties": Object {
        "AlarmDescription": "The transliteration function failed for one or more packages",
        "ComparisonOperator": "GreaterThanOrEqualToThreshold",
        "Dimensions": Array [
          Object {
            "Name": "QueueName",
            "Value": Object {
              "Fn::GetAtt": Array [
                "ConstructHubTransliteratorDeadLetterQueue5544BC9A",
                "QueueName",
              ],
            },
          },
        ],
        "EvaluationPeriods": 1,
        "MetricName": "ApproximateNumberOfMessagesVisible",
        "Namespace": "AWS/SQS",
        "Period": 300,
        "Statistic": "Maximum",
        "Threshold": 1,
      },
      "Type": "AWS::CloudWatch::Alarm",
    },
    "ConstructHubTransliteratorDeadLetterQueue5544BC9A": Object {
      "DeletionPolicy": "Delete",
      "Properties": Object {
        "MessageRetentionPeriod": 1209600,
      },
      "Type": "AWS::SQS::Queue",
      "UpdateReplacePolicy": "Delete",
    },
    "ConstructHubTransliteratorEventInvokeConfig999CBA91": Object {
      "Properties": Object {
        "FunctionName": Object {
          "Ref": "ConstructHubTransliterator9C48708A",
        },
        "MaximumRetryAttempts": 2,
        "Qualifier": "$LATEST",
      },
      "Type": "AWS::Lambda::EventInvokeConfig",
    },
    "ConstructHubTransliteratorLogRetention25A9F47C": Object {
      "Properties": Object {
        "LogGroupName": Object {
          "Fn::Join": Array [
            "",
            Array [
              "/aws/lambda/",
              Object {
                "Ref": "ConstructHubTransliterator9C48708A",
              },
            ],
          ],
        },
        "RetentionInDays": 3653,
        "ServiceToken": Object {
          "Fn::GetAtt": Array [
            "LogRetentionaae0aa3c5b4d4f87b02d85b201efdd8aFD4BFC8A",
            "Arn",
          ],
        },
      },
      "Type": "Custom::LogRetention",
    },
    "ConstructHubTransliteratorServiceRole0F8A20C8": Object {
      "Properties": Object {
        "AssumeRolePolicyDocument": Object {
          "Statement": Array [
            Object {
              "Action": "sts:AssumeRole",
              "Effect": "Allow",
              "Principal": Object {
                "Service": "lambda.amazonaws.com",
              },
            },
          ],
          "Version": "2012-10-17",
        },
        "ManagedPolicyArns": Array [
          Object {
            "Fn::Join": Array [
              "",
              Array [
                "arn:",
                Object {
                  "Ref": "AWS::Partition",
                },
                ":iam::aws:policy/service-role/AWSLambdaBasicExecutionRole",
              ],
            ],
          },
        ],
      },
      "Type": "AWS::IAM::Role",
    },
    "ConstructHubTransliteratorServiceRoleDefaultPolicyB9C4BE06": Object {
      "Properties": Object {
        "PolicyDocument": Object {
          "Statement": Array [
            Object {
              "Action": "sqs:SendMessage",
              "Effect": "Allow",
              "Resource": Object {
                "Fn::GetAtt": Array [
                  "ConstructHubTransliteratorDeadLetterQueue5544BC9A",
                  "Arn",
                ],
              },
            },
            Object {
              "Action": Array [
                "s3:GetObject*",
                "s3:GetBucket*",
                "s3:List*",
                "s3:DeleteObject*",
                "s3:PutObject*",
                "s3:Abort*",
              ],
              "Effect": "Allow",
              "Resource": Array [
                Object {
                  "Fn::GetAtt": Array [
                    "ConstructHubPackageDataDC5EF35E",
                    "Arn",
                  ],
                },
                Object {
                  "Fn::Join": Array [
                    "",
                    Array [
                      Object {
                        "Fn::GetAtt": Array [
                          "ConstructHubPackageDataDC5EF35E",
                          "Arn",
                        ],
                      },
                      "/*",
                    ],
                  ],
                },
              ],
            },
          ],
          "Version": "2012-10-17",
        },
        "PolicyName": "ConstructHubTransliteratorServiceRoleDefaultPolicyB9C4BE06",
        "Roles": Array [
          Object {
            "Ref": "ConstructHubTransliteratorServiceRole0F8A20C8",
          },
        ],
      },
      "Type": "AWS::IAM::Policy",
    },
    "ConstructHubWebAppARecord3863FF6C": Object {
      "Properties": Object {
        "AliasTarget": Object {
          "DNSName": Object {
            "Fn::GetAtt": Array [
              "ConstructHubWebAppDistribution1F181DC9",
              "DomainName",
            ],
          },
          "HostedZoneId": Object {
            "Fn::FindInMap": Array [
              "AWSCloudFrontPartitionHostedZoneIdMap",
              Object {
                "Ref": "AWS::Partition",
              },
              "zoneId",
            ],
          },
        },
        "Comment": "Created by the AWS CDK",
        "HostedZoneId": "ZONEID",
        "Name": "my.construct.hub.",
        "Type": "A",
      },
      "Type": "AWS::Route53::RecordSet",
    },
    "ConstructHubWebAppAaaaRecord5D99098B": Object {
      "Properties": Object {
        "AliasTarget": Object {
          "DNSName": Object {
            "Fn::GetAtt": Array [
              "ConstructHubWebAppDistribution1F181DC9",
              "DomainName",
            ],
          },
          "HostedZoneId": Object {
            "Fn::FindInMap": Array [
              "AWSCloudFrontPartitionHostedZoneIdMap",
              Object {
                "Ref": "AWS::Partition",
              },
              "zoneId",
            ],
          },
        },
        "Comment": "Created by the AWS CDK",
        "HostedZoneId": "ZONEID",
        "Name": "my.construct.hub.",
        "Type": "AAAA",
      },
      "Type": "AWS::Route53::RecordSet",
    },
    "ConstructHubWebAppDeployWebsiteAwsCliLayer23CFFBC1": Object {
      "Properties": Object {
        "Content": Object {
          "S3Bucket": Object {
            "Ref": "AssetParameterse9882ab123687399f934da0d45effe675ecc8ce13b40cb946f3e1d6141fe8d68S3BucketAEADE8C7",
          },
          "S3Key": Object {
            "Fn::Join": Array [
              "",
              Array [
                Object {
                  "Fn::Select": Array [
                    0,
                    Object {
                      "Fn::Split": Array [
                        "||",
                        Object {
                          "Ref": "AssetParameterse9882ab123687399f934da0d45effe675ecc8ce13b40cb946f3e1d6141fe8d68S3VersionKeyE415415F",
                        },
                      ],
                    },
                  ],
                },
                Object {
                  "Fn::Select": Array [
                    1,
                    Object {
                      "Fn::Split": Array [
                        "||",
                        Object {
                          "Ref": "AssetParameterse9882ab123687399f934da0d45effe675ecc8ce13b40cb946f3e1d6141fe8d68S3VersionKeyE415415F",
                        },
                      ],
                    },
                  ],
                },
              ],
            ],
          },
        },
        "Description": "/opt/awscli/aws",
      },
      "Type": "AWS::Lambda::LayerVersion",
    },
    "ConstructHubWebAppDeployWebsiteCustomResourceE6DF98C9": Object {
      "DeletionPolicy": "Delete",
      "Properties": Object {
        "DestinationBucketName": Object {
          "Ref": "ConstructHubWebAppWebsiteBucket4B2B9DB2",
        },
        "DistributionId": Object {
          "Ref": "ConstructHubWebAppDistribution1F181DC9",
        },
        "Prune": true,
        "ServiceToken": Object {
          "Fn::GetAtt": Array [
            "CustomCDKBucketDeployment8693BB64968944B69AAFB0CC9EB8756C81C01536",
            "Arn",
          ],
        },
        "SourceBucketNames": Array [
          Object {
<<<<<<< HEAD
            "Ref": "AssetParametersaa7ef836821ff249ca06dcc60da31813b1c7b9ca8d247d411f0a73d1662e0c1aS3Bucket3E730C21",
=======
            "Ref": "AssetParameters29bb14653190b35e969c4b42f716c9ce356ab993294102950e341460f958901dS3BucketE7A9BEB2",
>>>>>>> 360b10d1
          },
        ],
        "SourceObjectKeys": Array [
          Object {
            "Fn::Join": Array [
              "",
              Array [
                Object {
                  "Fn::Select": Array [
                    0,
                    Object {
                      "Fn::Split": Array [
                        "||",
                        Object {
<<<<<<< HEAD
                          "Ref": "AssetParametersaa7ef836821ff249ca06dcc60da31813b1c7b9ca8d247d411f0a73d1662e0c1aS3VersionKey95B547EB",
=======
                          "Ref": "AssetParameters29bb14653190b35e969c4b42f716c9ce356ab993294102950e341460f958901dS3VersionKeyF5F46F57",
>>>>>>> 360b10d1
                        },
                      ],
                    },
                  ],
                },
                Object {
                  "Fn::Select": Array [
                    1,
                    Object {
                      "Fn::Split": Array [
                        "||",
                        Object {
<<<<<<< HEAD
                          "Ref": "AssetParametersaa7ef836821ff249ca06dcc60da31813b1c7b9ca8d247d411f0a73d1662e0c1aS3VersionKey95B547EB",
=======
                          "Ref": "AssetParameters29bb14653190b35e969c4b42f716c9ce356ab993294102950e341460f958901dS3VersionKeyF5F46F57",
>>>>>>> 360b10d1
                        },
                      ],
                    },
                  ],
                },
              ],
            ],
          },
        ],
      },
      "Type": "Custom::CDKBucketDeployment",
      "UpdateReplacePolicy": "Delete",
    },
    "ConstructHubWebAppDistribution1F181DC9": Object {
      "Properties": Object {
        "DistributionConfig": Object {
          "Aliases": Array [
            "my.construct.hub",
          ],
          "CacheBehaviors": Array [
            Object {
              "CachePolicyId": "658327ea-f89d-4fab-a63d-7e88639e58f6",
              "Compress": true,
              "PathPattern": "/data/*",
              "TargetOriginId": "TestConstructHubWebAppDistributionOrigin276090F90",
              "ViewerProtocolPolicy": "allow-all",
            },
            Object {
              "CachePolicyId": "658327ea-f89d-4fab-a63d-7e88639e58f6",
              "Compress": true,
              "PathPattern": "/catalog.json",
              "TargetOriginId": "TestConstructHubWebAppDistributionOrigin276090F90",
              "ViewerProtocolPolicy": "allow-all",
            },
          ],
          "CustomErrorResponses": Array [
            Object {
              "ErrorCode": 404,
              "ResponseCode": 200,
              "ResponsePagePath": "/index.html",
            },
            Object {
              "ErrorCode": 403,
              "ResponseCode": 200,
              "ResponsePagePath": "/index.html",
            },
          ],
          "DefaultCacheBehavior": Object {
            "CachePolicyId": "658327ea-f89d-4fab-a63d-7e88639e58f6",
            "Compress": true,
            "TargetOriginId": "TestConstructHubWebAppDistributionOrigin171FF58D3",
            "ViewerProtocolPolicy": "allow-all",
          },
          "DefaultRootObject": "index.html",
          "Enabled": true,
          "HttpVersion": "http2",
          "IPV6Enabled": true,
          "Origins": Array [
            Object {
              "DomainName": Object {
                "Fn::GetAtt": Array [
                  "ConstructHubWebAppWebsiteBucket4B2B9DB2",
                  "RegionalDomainName",
                ],
              },
              "Id": "TestConstructHubWebAppDistributionOrigin171FF58D3",
              "S3OriginConfig": Object {
                "OriginAccessIdentity": Object {
                  "Fn::Join": Array [
                    "",
                    Array [
                      "origin-access-identity/cloudfront/",
                      Object {
                        "Ref": "ConstructHubWebAppDistributionOrigin1S3Origin694AF937",
                      },
                    ],
                  ],
                },
              },
            },
            Object {
              "DomainName": Object {
                "Fn::GetAtt": Array [
                  "ConstructHubPackageDataDC5EF35E",
                  "RegionalDomainName",
                ],
              },
              "Id": "TestConstructHubWebAppDistributionOrigin276090F90",
              "S3OriginConfig": Object {
                "OriginAccessIdentity": Object {
                  "Fn::Join": Array [
                    "",
                    Array [
                      "origin-access-identity/cloudfront/",
                      Object {
                        "Ref": "ConstructHubWebAppDistributionOrigin2S3OriginDA7E7FF4",
                      },
                    ],
                  ],
                },
              },
            },
          ],
          "ViewerCertificate": Object {
            "AcmCertificateArn": Object {
              "Fn::GetAtt": Array [
                "CertCertificateRequestorResource9D0836FD",
                "Arn",
              ],
            },
            "MinimumProtocolVersion": "TLSv1.2_2019",
            "SslSupportMethod": "sni-only",
          },
        },
      },
      "Type": "AWS::CloudFront::Distribution",
    },
    "ConstructHubWebAppDistributionOrigin1S3Origin694AF937": Object {
      "Properties": Object {
        "CloudFrontOriginAccessIdentityConfig": Object {
          "Comment": "Identity for TestConstructHubWebAppDistributionOrigin171FF58D3",
        },
      },
      "Type": "AWS::CloudFront::CloudFrontOriginAccessIdentity",
    },
    "ConstructHubWebAppDistributionOrigin2S3OriginDA7E7FF4": Object {
      "Properties": Object {
        "CloudFrontOriginAccessIdentityConfig": Object {
          "Comment": "Identity for TestConstructHubWebAppDistributionOrigin276090F90",
        },
      },
      "Type": "AWS::CloudFront::CloudFrontOriginAccessIdentity",
    },
    "ConstructHubWebAppWebsiteBucket4B2B9DB2": Object {
      "DeletionPolicy": "Retain",
      "Properties": Object {
        "PublicAccessBlockConfiguration": Object {
          "BlockPublicAcls": true,
          "BlockPublicPolicy": true,
          "IgnorePublicAcls": true,
          "RestrictPublicBuckets": true,
        },
      },
      "Type": "AWS::S3::Bucket",
      "UpdateReplacePolicy": "Retain",
    },
    "ConstructHubWebAppWebsiteBucketPolicy17174C06": Object {
      "Properties": Object {
        "Bucket": Object {
          "Ref": "ConstructHubWebAppWebsiteBucket4B2B9DB2",
        },
        "PolicyDocument": Object {
          "Statement": Array [
            Object {
              "Action": "s3:GetObject",
              "Effect": "Allow",
              "Principal": Object {
                "CanonicalUser": Object {
                  "Fn::GetAtt": Array [
                    "ConstructHubWebAppDistributionOrigin1S3Origin694AF937",
                    "S3CanonicalUserId",
                  ],
                },
              },
              "Resource": Object {
                "Fn::Join": Array [
                  "",
                  Array [
                    Object {
                      "Fn::GetAtt": Array [
                        "ConstructHubWebAppWebsiteBucket4B2B9DB2",
                        "Arn",
                      ],
                    },
                    "/*",
                  ],
                ],
              },
            },
          ],
          "Version": "2012-10-17",
        },
      },
      "Type": "AWS::S3::BucketPolicy",
    },
    "CustomCDKBucketDeployment8693BB64968944B69AAFB0CC9EB8756C81C01536": Object {
      "DependsOn": Array [
        "CustomCDKBucketDeployment8693BB64968944B69AAFB0CC9EB8756CServiceRoleDefaultPolicy88902FDF",
        "CustomCDKBucketDeployment8693BB64968944B69AAFB0CC9EB8756CServiceRole89A01265",
      ],
      "Properties": Object {
        "Code": Object {
          "S3Bucket": Object {
            "Ref": "AssetParametersc24b999656e4fe6c609c31bae56a1cf4717a405619c3aa6ba1bc686b8c2c86cfS3Bucket55EFA30C",
          },
          "S3Key": Object {
            "Fn::Join": Array [
              "",
              Array [
                Object {
                  "Fn::Select": Array [
                    0,
                    Object {
                      "Fn::Split": Array [
                        "||",
                        Object {
                          "Ref": "AssetParametersc24b999656e4fe6c609c31bae56a1cf4717a405619c3aa6ba1bc686b8c2c86cfS3VersionKey60329B70",
                        },
                      ],
                    },
                  ],
                },
                Object {
                  "Fn::Select": Array [
                    1,
                    Object {
                      "Fn::Split": Array [
                        "||",
                        Object {
                          "Ref": "AssetParametersc24b999656e4fe6c609c31bae56a1cf4717a405619c3aa6ba1bc686b8c2c86cfS3VersionKey60329B70",
                        },
                      ],
                    },
                  ],
                },
              ],
            ],
          },
        },
        "Handler": "index.handler",
        "Layers": Array [
          Object {
            "Ref": "ConstructHubWebAppDeployWebsiteAwsCliLayer23CFFBC1",
          },
        ],
        "Role": Object {
          "Fn::GetAtt": Array [
            "CustomCDKBucketDeployment8693BB64968944B69AAFB0CC9EB8756CServiceRole89A01265",
            "Arn",
          ],
        },
        "Runtime": "python3.6",
        "Timeout": 900,
      },
      "Type": "AWS::Lambda::Function",
    },
    "CustomCDKBucketDeployment8693BB64968944B69AAFB0CC9EB8756CServiceRole89A01265": Object {
      "Properties": Object {
        "AssumeRolePolicyDocument": Object {
          "Statement": Array [
            Object {
              "Action": "sts:AssumeRole",
              "Effect": "Allow",
              "Principal": Object {
                "Service": "lambda.amazonaws.com",
              },
            },
          ],
          "Version": "2012-10-17",
        },
        "ManagedPolicyArns": Array [
          Object {
            "Fn::Join": Array [
              "",
              Array [
                "arn:",
                Object {
                  "Ref": "AWS::Partition",
                },
                ":iam::aws:policy/service-role/AWSLambdaBasicExecutionRole",
              ],
            ],
          },
        ],
      },
      "Type": "AWS::IAM::Role",
    },
    "CustomCDKBucketDeployment8693BB64968944B69AAFB0CC9EB8756CServiceRoleDefaultPolicy88902FDF": Object {
      "Properties": Object {
        "PolicyDocument": Object {
          "Statement": Array [
            Object {
              "Action": Array [
                "s3:GetObject*",
                "s3:GetBucket*",
                "s3:List*",
              ],
              "Effect": "Allow",
              "Resource": Array [
                Object {
                  "Fn::Join": Array [
                    "",
                    Array [
                      "arn:",
                      Object {
                        "Ref": "AWS::Partition",
                      },
                      ":s3:::",
                      Object {
<<<<<<< HEAD
                        "Ref": "AssetParametersaa7ef836821ff249ca06dcc60da31813b1c7b9ca8d247d411f0a73d1662e0c1aS3Bucket3E730C21",
=======
                        "Ref": "AssetParameters29bb14653190b35e969c4b42f716c9ce356ab993294102950e341460f958901dS3BucketE7A9BEB2",
>>>>>>> 360b10d1
                      },
                    ],
                  ],
                },
                Object {
                  "Fn::Join": Array [
                    "",
                    Array [
                      "arn:",
                      Object {
                        "Ref": "AWS::Partition",
                      },
                      ":s3:::",
                      Object {
<<<<<<< HEAD
                        "Ref": "AssetParametersaa7ef836821ff249ca06dcc60da31813b1c7b9ca8d247d411f0a73d1662e0c1aS3Bucket3E730C21",
=======
                        "Ref": "AssetParameters29bb14653190b35e969c4b42f716c9ce356ab993294102950e341460f958901dS3BucketE7A9BEB2",
>>>>>>> 360b10d1
                      },
                      "/*",
                    ],
                  ],
                },
              ],
            },
            Object {
              "Action": Array [
                "s3:GetObject*",
                "s3:GetBucket*",
                "s3:List*",
                "s3:DeleteObject*",
                "s3:PutObject*",
                "s3:Abort*",
              ],
              "Effect": "Allow",
              "Resource": Array [
                Object {
                  "Fn::GetAtt": Array [
                    "ConstructHubWebAppWebsiteBucket4B2B9DB2",
                    "Arn",
                  ],
                },
                Object {
                  "Fn::Join": Array [
                    "",
                    Array [
                      Object {
                        "Fn::GetAtt": Array [
                          "ConstructHubWebAppWebsiteBucket4B2B9DB2",
                          "Arn",
                        ],
                      },
                      "/*",
                    ],
                  ],
                },
              ],
            },
            Object {
              "Action": Array [
                "cloudfront:GetInvalidation",
                "cloudfront:CreateInvalidation",
              ],
              "Effect": "Allow",
              "Resource": "*",
            },
          ],
          "Version": "2012-10-17",
        },
        "PolicyName": "CustomCDKBucketDeployment8693BB64968944B69AAFB0CC9EB8756CServiceRoleDefaultPolicy88902FDF",
        "Roles": Array [
          Object {
            "Ref": "CustomCDKBucketDeployment8693BB64968944B69AAFB0CC9EB8756CServiceRole89A01265",
          },
        ],
      },
      "Type": "AWS::IAM::Policy",
    },
    "LogRetentionaae0aa3c5b4d4f87b02d85b201efdd8aFD4BFC8A": Object {
      "DependsOn": Array [
        "LogRetentionaae0aa3c5b4d4f87b02d85b201efdd8aServiceRoleDefaultPolicyADDA7DEB",
        "LogRetentionaae0aa3c5b4d4f87b02d85b201efdd8aServiceRole9741ECFB",
      ],
      "Properties": Object {
        "Code": Object {
          "S3Bucket": Object {
            "Ref": "AssetParameters67b7823b74bc135986aa72f889d6a8da058d0c4a20cbc2dfc6f78995fdd2fc24S3Bucket4D46ABB5",
          },
          "S3Key": Object {
            "Fn::Join": Array [
              "",
              Array [
                Object {
                  "Fn::Select": Array [
                    0,
                    Object {
                      "Fn::Split": Array [
                        "||",
                        Object {
                          "Ref": "AssetParameters67b7823b74bc135986aa72f889d6a8da058d0c4a20cbc2dfc6f78995fdd2fc24S3VersionKeyB0F28861",
                        },
                      ],
                    },
                  ],
                },
                Object {
                  "Fn::Select": Array [
                    1,
                    Object {
                      "Fn::Split": Array [
                        "||",
                        Object {
                          "Ref": "AssetParameters67b7823b74bc135986aa72f889d6a8da058d0c4a20cbc2dfc6f78995fdd2fc24S3VersionKeyB0F28861",
                        },
                      ],
                    },
                  ],
                },
              ],
            ],
          },
        },
        "Handler": "index.handler",
        "Role": Object {
          "Fn::GetAtt": Array [
            "LogRetentionaae0aa3c5b4d4f87b02d85b201efdd8aServiceRole9741ECFB",
            "Arn",
          ],
        },
        "Runtime": "nodejs12.x",
      },
      "Type": "AWS::Lambda::Function",
    },
    "LogRetentionaae0aa3c5b4d4f87b02d85b201efdd8aServiceRole9741ECFB": Object {
      "Properties": Object {
        "AssumeRolePolicyDocument": Object {
          "Statement": Array [
            Object {
              "Action": "sts:AssumeRole",
              "Effect": "Allow",
              "Principal": Object {
                "Service": "lambda.amazonaws.com",
              },
            },
          ],
          "Version": "2012-10-17",
        },
        "ManagedPolicyArns": Array [
          Object {
            "Fn::Join": Array [
              "",
              Array [
                "arn:",
                Object {
                  "Ref": "AWS::Partition",
                },
                ":iam::aws:policy/service-role/AWSLambdaBasicExecutionRole",
              ],
            ],
          },
        ],
      },
      "Type": "AWS::IAM::Role",
    },
    "LogRetentionaae0aa3c5b4d4f87b02d85b201efdd8aServiceRoleDefaultPolicyADDA7DEB": Object {
      "Properties": Object {
        "PolicyDocument": Object {
          "Statement": Array [
            Object {
              "Action": Array [
                "logs:PutRetentionPolicy",
                "logs:DeleteRetentionPolicy",
              ],
              "Effect": "Allow",
              "Resource": "*",
            },
          ],
          "Version": "2012-10-17",
        },
        "PolicyName": "LogRetentionaae0aa3c5b4d4f87b02d85b201efdd8aServiceRoleDefaultPolicyADDA7DEB",
        "Roles": Array [
          Object {
            "Ref": "LogRetentionaae0aa3c5b4d4f87b02d85b201efdd8aServiceRole9741ECFB",
          },
        ],
      },
      "Type": "AWS::IAM::Policy",
    },
  },
}
`;<|MERGE_RESOLUTION|>--- conflicted
+++ resolved
@@ -33,16 +33,16 @@
     },
   },
   "Parameters": Object {
-    "AssetParameters29bb14653190b35e969c4b42f716c9ce356ab993294102950e341460f958901dArtifactHash6D47D415": Object {
-      "Description": "Artifact hash for asset \\"29bb14653190b35e969c4b42f716c9ce356ab993294102950e341460f958901d\\"",
+    "AssetParameters558d823cfaadb5cf0bad7144beea8f716a4b18b52457c979efb06abc75cd3c23ArtifactHash907C4234": Object {
+      "Description": "Artifact hash for asset \\"558d823cfaadb5cf0bad7144beea8f716a4b18b52457c979efb06abc75cd3c23\\"",
       "Type": "String",
     },
-    "AssetParameters29bb14653190b35e969c4b42f716c9ce356ab993294102950e341460f958901dS3BucketE7A9BEB2": Object {
-      "Description": "S3 bucket for asset \\"29bb14653190b35e969c4b42f716c9ce356ab993294102950e341460f958901d\\"",
+    "AssetParameters558d823cfaadb5cf0bad7144beea8f716a4b18b52457c979efb06abc75cd3c23S3BucketF4864FA6": Object {
+      "Description": "S3 bucket for asset \\"558d823cfaadb5cf0bad7144beea8f716a4b18b52457c979efb06abc75cd3c23\\"",
       "Type": "String",
     },
-    "AssetParameters29bb14653190b35e969c4b42f716c9ce356ab993294102950e341460f958901dS3VersionKeyF5F46F57": Object {
-      "Description": "S3 key for asset version \\"29bb14653190b35e969c4b42f716c9ce356ab993294102950e341460f958901d\\"",
+    "AssetParameters558d823cfaadb5cf0bad7144beea8f716a4b18b52457c979efb06abc75cd3c23S3VersionKeyF8887FFC": Object {
+      "Description": "S3 key for asset version \\"558d823cfaadb5cf0bad7144beea8f716a4b18b52457c979efb06abc75cd3c23\\"",
       "Type": "String",
     },
     "AssetParameters5777e731045ef2e0c78841fc8eb602c8598e874ab6d78962d3612140cae8212aArtifactHash96151522": Object {
@@ -69,18 +69,6 @@
       "Description": "S3 key for asset version \\"59be5a60739e4f0f9b881492bce41ccffa8d47d16b0a4d640db1bb8200f48bd5\\"",
       "Type": "String",
     },
-<<<<<<< HEAD
-    "AssetParametersaa7ef836821ff249ca06dcc60da31813b1c7b9ca8d247d411f0a73d1662e0c1aArtifactHash53EAA72D": Object {
-      "Description": "Artifact hash for asset \\"aa7ef836821ff249ca06dcc60da31813b1c7b9ca8d247d411f0a73d1662e0c1a\\"",
-      "Type": "String",
-    },
-    "AssetParametersaa7ef836821ff249ca06dcc60da31813b1c7b9ca8d247d411f0a73d1662e0c1aS3Bucket3E730C21": Object {
-      "Description": "S3 bucket for asset \\"aa7ef836821ff249ca06dcc60da31813b1c7b9ca8d247d411f0a73d1662e0c1a\\"",
-      "Type": "String",
-    },
-    "AssetParametersaa7ef836821ff249ca06dcc60da31813b1c7b9ca8d247d411f0a73d1662e0c1aS3VersionKey95B547EB": Object {
-      "Description": "S3 key for asset version \\"aa7ef836821ff249ca06dcc60da31813b1c7b9ca8d247d411f0a73d1662e0c1a\\"",
-=======
     "AssetParameters67b7823b74bc135986aa72f889d6a8da058d0c4a20cbc2dfc6f78995fdd2fc24ArtifactHashBA91B77F": Object {
       "Description": "Artifact hash for asset \\"67b7823b74bc135986aa72f889d6a8da058d0c4a20cbc2dfc6f78995fdd2fc24\\"",
       "Type": "String",
@@ -91,7 +79,6 @@
     },
     "AssetParameters67b7823b74bc135986aa72f889d6a8da058d0c4a20cbc2dfc6f78995fdd2fc24S3VersionKeyB0F28861": Object {
       "Description": "S3 key for asset version \\"67b7823b74bc135986aa72f889d6a8da058d0c4a20cbc2dfc6f78995fdd2fc24\\"",
->>>>>>> 360b10d1
       "Type": "String",
     },
     "AssetParameters7a2bbccc29d678a46137de4f305df8f456778031d8718123cbeb3c11a8badb79ArtifactHash7AB0CABD": Object {
@@ -2303,11 +2290,7 @@
         },
         "SourceBucketNames": Array [
           Object {
-<<<<<<< HEAD
-            "Ref": "AssetParametersaa7ef836821ff249ca06dcc60da31813b1c7b9ca8d247d411f0a73d1662e0c1aS3Bucket3E730C21",
-=======
-            "Ref": "AssetParameters29bb14653190b35e969c4b42f716c9ce356ab993294102950e341460f958901dS3BucketE7A9BEB2",
->>>>>>> 360b10d1
+            "Ref": "AssetParameters558d823cfaadb5cf0bad7144beea8f716a4b18b52457c979efb06abc75cd3c23S3BucketF4864FA6",
           },
         ],
         "SourceObjectKeys": Array [
@@ -2322,11 +2305,7 @@
                       "Fn::Split": Array [
                         "||",
                         Object {
-<<<<<<< HEAD
-                          "Ref": "AssetParametersaa7ef836821ff249ca06dcc60da31813b1c7b9ca8d247d411f0a73d1662e0c1aS3VersionKey95B547EB",
-=======
-                          "Ref": "AssetParameters29bb14653190b35e969c4b42f716c9ce356ab993294102950e341460f958901dS3VersionKeyF5F46F57",
->>>>>>> 360b10d1
+                          "Ref": "AssetParameters558d823cfaadb5cf0bad7144beea8f716a4b18b52457c979efb06abc75cd3c23S3VersionKeyF8887FFC",
                         },
                       ],
                     },
@@ -2339,11 +2318,7 @@
                       "Fn::Split": Array [
                         "||",
                         Object {
-<<<<<<< HEAD
-                          "Ref": "AssetParametersaa7ef836821ff249ca06dcc60da31813b1c7b9ca8d247d411f0a73d1662e0c1aS3VersionKey95B547EB",
-=======
-                          "Ref": "AssetParameters29bb14653190b35e969c4b42f716c9ce356ab993294102950e341460f958901dS3VersionKeyF5F46F57",
->>>>>>> 360b10d1
+                          "Ref": "AssetParameters558d823cfaadb5cf0bad7144beea8f716a4b18b52457c979efb06abc75cd3c23S3VersionKeyF8887FFC",
                         },
                       ],
                     },
@@ -2630,11 +2605,7 @@
                       },
                       ":s3:::",
                       Object {
-<<<<<<< HEAD
-                        "Ref": "AssetParametersaa7ef836821ff249ca06dcc60da31813b1c7b9ca8d247d411f0a73d1662e0c1aS3Bucket3E730C21",
-=======
-                        "Ref": "AssetParameters29bb14653190b35e969c4b42f716c9ce356ab993294102950e341460f958901dS3BucketE7A9BEB2",
->>>>>>> 360b10d1
+                        "Ref": "AssetParameters558d823cfaadb5cf0bad7144beea8f716a4b18b52457c979efb06abc75cd3c23S3BucketF4864FA6",
                       },
                     ],
                   ],
@@ -2649,11 +2620,7 @@
                       },
                       ":s3:::",
                       Object {
-<<<<<<< HEAD
-                        "Ref": "AssetParametersaa7ef836821ff249ca06dcc60da31813b1c7b9ca8d247d411f0a73d1662e0c1aS3Bucket3E730C21",
-=======
-                        "Ref": "AssetParameters29bb14653190b35e969c4b42f716c9ce356ab993294102950e341460f958901dS3BucketE7A9BEB2",
->>>>>>> 360b10d1
+                        "Ref": "AssetParameters558d823cfaadb5cf0bad7144beea8f716a4b18b52457c979efb06abc75cd3c23S3BucketF4864FA6",
                       },
                       "/*",
                     ],
@@ -2871,16 +2838,16 @@
     },
   },
   "Parameters": Object {
-    "AssetParameters29bb14653190b35e969c4b42f716c9ce356ab993294102950e341460f958901dArtifactHash6D47D415": Object {
-      "Description": "Artifact hash for asset \\"29bb14653190b35e969c4b42f716c9ce356ab993294102950e341460f958901d\\"",
+    "AssetParameters558d823cfaadb5cf0bad7144beea8f716a4b18b52457c979efb06abc75cd3c23ArtifactHash907C4234": Object {
+      "Description": "Artifact hash for asset \\"558d823cfaadb5cf0bad7144beea8f716a4b18b52457c979efb06abc75cd3c23\\"",
       "Type": "String",
     },
-    "AssetParameters29bb14653190b35e969c4b42f716c9ce356ab993294102950e341460f958901dS3BucketE7A9BEB2": Object {
-      "Description": "S3 bucket for asset \\"29bb14653190b35e969c4b42f716c9ce356ab993294102950e341460f958901d\\"",
+    "AssetParameters558d823cfaadb5cf0bad7144beea8f716a4b18b52457c979efb06abc75cd3c23S3BucketF4864FA6": Object {
+      "Description": "S3 bucket for asset \\"558d823cfaadb5cf0bad7144beea8f716a4b18b52457c979efb06abc75cd3c23\\"",
       "Type": "String",
     },
-    "AssetParameters29bb14653190b35e969c4b42f716c9ce356ab993294102950e341460f958901dS3VersionKeyF5F46F57": Object {
-      "Description": "S3 key for asset version \\"29bb14653190b35e969c4b42f716c9ce356ab993294102950e341460f958901d\\"",
+    "AssetParameters558d823cfaadb5cf0bad7144beea8f716a4b18b52457c979efb06abc75cd3c23S3VersionKeyF8887FFC": Object {
+      "Description": "S3 key for asset version \\"558d823cfaadb5cf0bad7144beea8f716a4b18b52457c979efb06abc75cd3c23\\"",
       "Type": "String",
     },
     "AssetParameters5777e731045ef2e0c78841fc8eb602c8598e874ab6d78962d3612140cae8212aArtifactHash96151522": Object {
@@ -2943,30 +2910,6 @@
       "Description": "S3 key for asset version \\"7af6295e521fd55af94332393ceffb3e866aac4dc4956321f7918f21e72199e4\\"",
       "Type": "String",
     },
-<<<<<<< HEAD
-    "AssetParameters84f77af86bf091027b60cd0952861d2d5a53fff5963b082775ec8485f0b28b29ArtifactHashCD3F587B": Object {
-      "Description": "Artifact hash for asset \\"84f77af86bf091027b60cd0952861d2d5a53fff5963b082775ec8485f0b28b29\\"",
-      "Type": "String",
-    },
-    "AssetParameters84f77af86bf091027b60cd0952861d2d5a53fff5963b082775ec8485f0b28b29S3Bucket8A3C08E9": Object {
-      "Description": "S3 bucket for asset \\"84f77af86bf091027b60cd0952861d2d5a53fff5963b082775ec8485f0b28b29\\"",
-      "Type": "String",
-    },
-    "AssetParameters84f77af86bf091027b60cd0952861d2d5a53fff5963b082775ec8485f0b28b29S3VersionKeyABFA4D60": Object {
-      "Description": "S3 key for asset version \\"84f77af86bf091027b60cd0952861d2d5a53fff5963b082775ec8485f0b28b29\\"",
-      "Type": "String",
-    },
-    "AssetParametersaa7ef836821ff249ca06dcc60da31813b1c7b9ca8d247d411f0a73d1662e0c1aArtifactHash53EAA72D": Object {
-      "Description": "Artifact hash for asset \\"aa7ef836821ff249ca06dcc60da31813b1c7b9ca8d247d411f0a73d1662e0c1a\\"",
-      "Type": "String",
-    },
-    "AssetParametersaa7ef836821ff249ca06dcc60da31813b1c7b9ca8d247d411f0a73d1662e0c1aS3Bucket3E730C21": Object {
-      "Description": "S3 bucket for asset \\"aa7ef836821ff249ca06dcc60da31813b1c7b9ca8d247d411f0a73d1662e0c1a\\"",
-      "Type": "String",
-    },
-    "AssetParametersaa7ef836821ff249ca06dcc60da31813b1c7b9ca8d247d411f0a73d1662e0c1aS3VersionKey95B547EB": Object {
-      "Description": "S3 key for asset version \\"aa7ef836821ff249ca06dcc60da31813b1c7b9ca8d247d411f0a73d1662e0c1a\\"",
-=======
     "AssetParametersa3d13916fdb6321f8e433bfcbbaaf0ce37d7484a6d75635fdbaceebe8bbe46ffArtifactHash817B54E3": Object {
       "Description": "Artifact hash for asset \\"a3d13916fdb6321f8e433bfcbbaaf0ce37d7484a6d75635fdbaceebe8bbe46ff\\"",
       "Type": "String",
@@ -2977,7 +2920,6 @@
     },
     "AssetParametersa3d13916fdb6321f8e433bfcbbaaf0ce37d7484a6d75635fdbaceebe8bbe46ffS3VersionKey0B0E7067": Object {
       "Description": "S3 key for asset version \\"a3d13916fdb6321f8e433bfcbbaaf0ce37d7484a6d75635fdbaceebe8bbe46ff\\"",
->>>>>>> 360b10d1
       "Type": "String",
     },
     "AssetParametersc24b999656e4fe6c609c31bae56a1cf4717a405619c3aa6ba1bc686b8c2c86cfArtifactHash85F58E48": Object {
@@ -5366,11 +5308,7 @@
         },
         "SourceBucketNames": Array [
           Object {
-<<<<<<< HEAD
-            "Ref": "AssetParametersaa7ef836821ff249ca06dcc60da31813b1c7b9ca8d247d411f0a73d1662e0c1aS3Bucket3E730C21",
-=======
-            "Ref": "AssetParameters29bb14653190b35e969c4b42f716c9ce356ab993294102950e341460f958901dS3BucketE7A9BEB2",
->>>>>>> 360b10d1
+            "Ref": "AssetParameters558d823cfaadb5cf0bad7144beea8f716a4b18b52457c979efb06abc75cd3c23S3BucketF4864FA6",
           },
         ],
         "SourceObjectKeys": Array [
@@ -5385,11 +5323,7 @@
                       "Fn::Split": Array [
                         "||",
                         Object {
-<<<<<<< HEAD
-                          "Ref": "AssetParametersaa7ef836821ff249ca06dcc60da31813b1c7b9ca8d247d411f0a73d1662e0c1aS3VersionKey95B547EB",
-=======
-                          "Ref": "AssetParameters29bb14653190b35e969c4b42f716c9ce356ab993294102950e341460f958901dS3VersionKeyF5F46F57",
->>>>>>> 360b10d1
+                          "Ref": "AssetParameters558d823cfaadb5cf0bad7144beea8f716a4b18b52457c979efb06abc75cd3c23S3VersionKeyF8887FFC",
                         },
                       ],
                     },
@@ -5402,11 +5336,7 @@
                       "Fn::Split": Array [
                         "||",
                         Object {
-<<<<<<< HEAD
-                          "Ref": "AssetParametersaa7ef836821ff249ca06dcc60da31813b1c7b9ca8d247d411f0a73d1662e0c1aS3VersionKey95B547EB",
-=======
-                          "Ref": "AssetParameters29bb14653190b35e969c4b42f716c9ce356ab993294102950e341460f958901dS3VersionKeyF5F46F57",
->>>>>>> 360b10d1
+                          "Ref": "AssetParameters558d823cfaadb5cf0bad7144beea8f716a4b18b52457c979efb06abc75cd3c23S3VersionKeyF8887FFC",
                         },
                       ],
                     },
@@ -5706,11 +5636,7 @@
                       },
                       ":s3:::",
                       Object {
-<<<<<<< HEAD
-                        "Ref": "AssetParametersaa7ef836821ff249ca06dcc60da31813b1c7b9ca8d247d411f0a73d1662e0c1aS3Bucket3E730C21",
-=======
-                        "Ref": "AssetParameters29bb14653190b35e969c4b42f716c9ce356ab993294102950e341460f958901dS3BucketE7A9BEB2",
->>>>>>> 360b10d1
+                        "Ref": "AssetParameters558d823cfaadb5cf0bad7144beea8f716a4b18b52457c979efb06abc75cd3c23S3BucketF4864FA6",
                       },
                     ],
                   ],
@@ -5725,11 +5651,7 @@
                       },
                       ":s3:::",
                       Object {
-<<<<<<< HEAD
-                        "Ref": "AssetParametersaa7ef836821ff249ca06dcc60da31813b1c7b9ca8d247d411f0a73d1662e0c1aS3Bucket3E730C21",
-=======
-                        "Ref": "AssetParameters29bb14653190b35e969c4b42f716c9ce356ab993294102950e341460f958901dS3BucketE7A9BEB2",
->>>>>>> 360b10d1
+                        "Ref": "AssetParameters558d823cfaadb5cf0bad7144beea8f716a4b18b52457c979efb06abc75cd3c23S3BucketF4864FA6",
                       },
                       "/*",
                     ],
