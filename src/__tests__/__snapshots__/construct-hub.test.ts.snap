--- conflicted
+++ resolved
@@ -33,6 +33,18 @@
     },
   },
   "Parameters": Object {
+    "AssetParameters0dfb0b3b18599bad760f45b02537f770c6d07bfba2daa5407d82b6306d92963dArtifactHashFECDD477": Object {
+      "Description": "Artifact hash for asset \\"0dfb0b3b18599bad760f45b02537f770c6d07bfba2daa5407d82b6306d92963d\\"",
+      "Type": "String",
+    },
+    "AssetParameters0dfb0b3b18599bad760f45b02537f770c6d07bfba2daa5407d82b6306d92963dS3Bucket7B3413EA": Object {
+      "Description": "S3 bucket for asset \\"0dfb0b3b18599bad760f45b02537f770c6d07bfba2daa5407d82b6306d92963d\\"",
+      "Type": "String",
+    },
+    "AssetParameters0dfb0b3b18599bad760f45b02537f770c6d07bfba2daa5407d82b6306d92963dS3VersionKeyE2914469": Object {
+      "Description": "S3 key for asset version \\"0dfb0b3b18599bad760f45b02537f770c6d07bfba2daa5407d82b6306d92963d\\"",
+      "Type": "String",
+    },
     "AssetParameters1a0d574e726b5616c72133deab65778bac9c37f0883511815cd5d2ec3f5535e6ArtifactHashFA66270A": Object {
       "Description": "Artifact hash for asset \\"1a0d574e726b5616c72133deab65778bac9c37f0883511815cd5d2ec3f5535e6\\"",
       "Type": "String",
@@ -45,28 +57,40 @@
       "Description": "S3 key for asset version \\"1a0d574e726b5616c72133deab65778bac9c37f0883511815cd5d2ec3f5535e6\\"",
       "Type": "String",
     },
-    "AssetParameters34c7dcc9f578fa0ec3da11db158dce98ccaf225c19131b357f669651db3897b2ArtifactHashA7C49A78": Object {
-      "Description": "Artifact hash for asset \\"34c7dcc9f578fa0ec3da11db158dce98ccaf225c19131b357f669651db3897b2\\"",
+    "AssetParameters29569ad5bf9948e4744218e7f7440b327629220ab1ca1cce582477911c74780bArtifactHashD350A16C": Object {
+      "Description": "Artifact hash for asset \\"29569ad5bf9948e4744218e7f7440b327629220ab1ca1cce582477911c74780b\\"",
       "Type": "String",
     },
-    "AssetParameters34c7dcc9f578fa0ec3da11db158dce98ccaf225c19131b357f669651db3897b2S3Bucket7ACB823F": Object {
-      "Description": "S3 bucket for asset \\"34c7dcc9f578fa0ec3da11db158dce98ccaf225c19131b357f669651db3897b2\\"",
+    "AssetParameters29569ad5bf9948e4744218e7f7440b327629220ab1ca1cce582477911c74780bS3Bucket3171CA99": Object {
+      "Description": "S3 bucket for asset \\"29569ad5bf9948e4744218e7f7440b327629220ab1ca1cce582477911c74780b\\"",
       "Type": "String",
     },
-    "AssetParameters34c7dcc9f578fa0ec3da11db158dce98ccaf225c19131b357f669651db3897b2S3VersionKey1D948596": Object {
-      "Description": "S3 key for asset version \\"34c7dcc9f578fa0ec3da11db158dce98ccaf225c19131b357f669651db3897b2\\"",
+    "AssetParameters29569ad5bf9948e4744218e7f7440b327629220ab1ca1cce582477911c74780bS3VersionKeyB69597A2": Object {
+      "Description": "S3 key for asset version \\"29569ad5bf9948e4744218e7f7440b327629220ab1ca1cce582477911c74780b\\"",
       "Type": "String",
     },
-    "AssetParameters5ad81f4610659fb6cc9f7ace7b76edee05f10fa0028965c4d3165d7a055054c4ArtifactHash331EACD3": Object {
-      "Description": "Artifact hash for asset \\"5ad81f4610659fb6cc9f7ace7b76edee05f10fa0028965c4d3165d7a055054c4\\"",
+    "AssetParameters3e02956cc32cf10dd2b4bc9b8ce10b11fd2bf864ae97f32e5d3df6b7284d0236ArtifactHashE5BF8317": Object {
+      "Description": "Artifact hash for asset \\"3e02956cc32cf10dd2b4bc9b8ce10b11fd2bf864ae97f32e5d3df6b7284d0236\\"",
       "Type": "String",
     },
-    "AssetParameters5ad81f4610659fb6cc9f7ace7b76edee05f10fa0028965c4d3165d7a055054c4S3Bucket9FE3DFA5": Object {
-      "Description": "S3 bucket for asset \\"5ad81f4610659fb6cc9f7ace7b76edee05f10fa0028965c4d3165d7a055054c4\\"",
+    "AssetParameters3e02956cc32cf10dd2b4bc9b8ce10b11fd2bf864ae97f32e5d3df6b7284d0236S3BucketD05214B3": Object {
+      "Description": "S3 bucket for asset \\"3e02956cc32cf10dd2b4bc9b8ce10b11fd2bf864ae97f32e5d3df6b7284d0236\\"",
       "Type": "String",
     },
-    "AssetParameters5ad81f4610659fb6cc9f7ace7b76edee05f10fa0028965c4d3165d7a055054c4S3VersionKey192152F3": Object {
-      "Description": "S3 key for asset version \\"5ad81f4610659fb6cc9f7ace7b76edee05f10fa0028965c4d3165d7a055054c4\\"",
+    "AssetParameters3e02956cc32cf10dd2b4bc9b8ce10b11fd2bf864ae97f32e5d3df6b7284d0236S3VersionKey29F1A337": Object {
+      "Description": "S3 key for asset version \\"3e02956cc32cf10dd2b4bc9b8ce10b11fd2bf864ae97f32e5d3df6b7284d0236\\"",
+      "Type": "String",
+    },
+    "AssetParameters59be5a60739e4f0f9b881492bce41ccffa8d47d16b0a4d640db1bb8200f48bd5ArtifactHash76FE5C86": Object {
+      "Description": "Artifact hash for asset \\"59be5a60739e4f0f9b881492bce41ccffa8d47d16b0a4d640db1bb8200f48bd5\\"",
+      "Type": "String",
+    },
+    "AssetParameters59be5a60739e4f0f9b881492bce41ccffa8d47d16b0a4d640db1bb8200f48bd5S3BucketFA2341B6": Object {
+      "Description": "S3 bucket for asset \\"59be5a60739e4f0f9b881492bce41ccffa8d47d16b0a4d640db1bb8200f48bd5\\"",
+      "Type": "String",
+    },
+    "AssetParameters59be5a60739e4f0f9b881492bce41ccffa8d47d16b0a4d640db1bb8200f48bd5S3VersionKeyB4EE9C49": Object {
+      "Description": "S3 key for asset version \\"59be5a60739e4f0f9b881492bce41ccffa8d47d16b0a4d640db1bb8200f48bd5\\"",
       "Type": "String",
     },
     "AssetParameters67b7823b74bc135986aa72f889d6a8da058d0c4a20cbc2dfc6f78995fdd2fc24ArtifactHashBA91B77F": Object {
@@ -81,52 +105,16 @@
       "Description": "S3 key for asset version \\"67b7823b74bc135986aa72f889d6a8da058d0c4a20cbc2dfc6f78995fdd2fc24\\"",
       "Type": "String",
     },
-    "AssetParameters6b4a338b691490f1fd6351e29140684b4cc8c932fa8610251617ca4279b42c9fArtifactHash0F9EA6AA": Object {
-      "Description": "Artifact hash for asset \\"6b4a338b691490f1fd6351e29140684b4cc8c932fa8610251617ca4279b42c9f\\"",
+    "AssetParameters97e6563aeb743805ef5d4bbbbe29d6b3bb28c0544c9cca24a203de835bd21784ArtifactHash1A2C2611": Object {
+      "Description": "Artifact hash for asset \\"97e6563aeb743805ef5d4bbbbe29d6b3bb28c0544c9cca24a203de835bd21784\\"",
       "Type": "String",
     },
-    "AssetParameters6b4a338b691490f1fd6351e29140684b4cc8c932fa8610251617ca4279b42c9fS3Bucket165D0B30": Object {
-      "Description": "S3 bucket for asset \\"6b4a338b691490f1fd6351e29140684b4cc8c932fa8610251617ca4279b42c9f\\"",
+    "AssetParameters97e6563aeb743805ef5d4bbbbe29d6b3bb28c0544c9cca24a203de835bd21784S3BucketE5876F15": Object {
+      "Description": "S3 bucket for asset \\"97e6563aeb743805ef5d4bbbbe29d6b3bb28c0544c9cca24a203de835bd21784\\"",
       "Type": "String",
     },
-    "AssetParameters6b4a338b691490f1fd6351e29140684b4cc8c932fa8610251617ca4279b42c9fS3VersionKeyD832198D": Object {
-      "Description": "S3 key for asset version \\"6b4a338b691490f1fd6351e29140684b4cc8c932fa8610251617ca4279b42c9f\\"",
-      "Type": "String",
-    },
-    "AssetParameters8625a217e0e7f0586edd183190019d9970344fa75c829365a84a47531a60a32eArtifactHashEC22613F": Object {
-      "Description": "Artifact hash for asset \\"8625a217e0e7f0586edd183190019d9970344fa75c829365a84a47531a60a32e\\"",
-      "Type": "String",
-    },
-    "AssetParameters8625a217e0e7f0586edd183190019d9970344fa75c829365a84a47531a60a32eS3BucketF1993F46": Object {
-      "Description": "S3 bucket for asset \\"8625a217e0e7f0586edd183190019d9970344fa75c829365a84a47531a60a32e\\"",
-      "Type": "String",
-    },
-    "AssetParameters8625a217e0e7f0586edd183190019d9970344fa75c829365a84a47531a60a32eS3VersionKey6A8C6CB5": Object {
-      "Description": "S3 key for asset version \\"8625a217e0e7f0586edd183190019d9970344fa75c829365a84a47531a60a32e\\"",
-      "Type": "String",
-    },
-    "AssetParameters91ab8fa94a11a569cdac879accf050ca99d3ac9249073b166f01519c23420bffArtifactHash12102562": Object {
-      "Description": "Artifact hash for asset \\"91ab8fa94a11a569cdac879accf050ca99d3ac9249073b166f01519c23420bff\\"",
-      "Type": "String",
-    },
-    "AssetParameters91ab8fa94a11a569cdac879accf050ca99d3ac9249073b166f01519c23420bffS3Bucket89C755A8": Object {
-      "Description": "S3 bucket for asset \\"91ab8fa94a11a569cdac879accf050ca99d3ac9249073b166f01519c23420bff\\"",
-      "Type": "String",
-    },
-    "AssetParameters91ab8fa94a11a569cdac879accf050ca99d3ac9249073b166f01519c23420bffS3VersionKeyB74B99C5": Object {
-      "Description": "S3 key for asset version \\"91ab8fa94a11a569cdac879accf050ca99d3ac9249073b166f01519c23420bff\\"",
-      "Type": "String",
-    },
-    "AssetParameters963a3120e406b3cc369bf38d10c1489161d15dce47efecd1971f3d8da2fd2da2ArtifactHash3B1F9D07": Object {
-      "Description": "Artifact hash for asset \\"963a3120e406b3cc369bf38d10c1489161d15dce47efecd1971f3d8da2fd2da2\\"",
-      "Type": "String",
-    },
-    "AssetParameters963a3120e406b3cc369bf38d10c1489161d15dce47efecd1971f3d8da2fd2da2S3BucketDE3E40D8": Object {
-      "Description": "S3 bucket for asset \\"963a3120e406b3cc369bf38d10c1489161d15dce47efecd1971f3d8da2fd2da2\\"",
-      "Type": "String",
-    },
-    "AssetParameters963a3120e406b3cc369bf38d10c1489161d15dce47efecd1971f3d8da2fd2da2S3VersionKey5078CF6D": Object {
-      "Description": "S3 key for asset version \\"963a3120e406b3cc369bf38d10c1489161d15dce47efecd1971f3d8da2fd2da2\\"",
+    "AssetParameters97e6563aeb743805ef5d4bbbbe29d6b3bb28c0544c9cca24a203de835bd21784S3VersionKey267A8045": Object {
+      "Description": "S3 key for asset version \\"97e6563aeb743805ef5d4bbbbe29d6b3bb28c0544c9cca24a203de835bd21784\\"",
       "Type": "String",
     },
     "AssetParametersc24b999656e4fe6c609c31bae56a1cf4717a405619c3aa6ba1bc686b8c2c86cfArtifactHash85F58E48": Object {
@@ -139,6 +127,18 @@
     },
     "AssetParametersc24b999656e4fe6c609c31bae56a1cf4717a405619c3aa6ba1bc686b8c2c86cfS3VersionKey60329B70": Object {
       "Description": "S3 key for asset version \\"c24b999656e4fe6c609c31bae56a1cf4717a405619c3aa6ba1bc686b8c2c86cf\\"",
+      "Type": "String",
+    },
+    "AssetParametersc9fda6b85a877755ac17a5e66417061d1f980faf9e1f346a6c8cecb5ae8695e9ArtifactHash98105084": Object {
+      "Description": "Artifact hash for asset \\"c9fda6b85a877755ac17a5e66417061d1f980faf9e1f346a6c8cecb5ae8695e9\\"",
+      "Type": "String",
+    },
+    "AssetParametersc9fda6b85a877755ac17a5e66417061d1f980faf9e1f346a6c8cecb5ae8695e9S3Bucket5CAE6558": Object {
+      "Description": "S3 bucket for asset \\"c9fda6b85a877755ac17a5e66417061d1f980faf9e1f346a6c8cecb5ae8695e9\\"",
+      "Type": "String",
+    },
+    "AssetParametersc9fda6b85a877755ac17a5e66417061d1f980faf9e1f346a6c8cecb5ae8695e9S3VersionKey854B18C5": Object {
+      "Description": "S3 key for asset version \\"c9fda6b85a877755ac17a5e66417061d1f980faf9e1f346a6c8cecb5ae8695e9\\"",
       "Type": "String",
     },
     "AssetParameterse9882ab123687399f934da0d45effe675ecc8ce13b40cb946f3e1d6141fe8d68ArtifactHashD9A515C3": Object {
@@ -436,7 +436,7 @@
       "Properties": Object {
         "Code": Object {
           "S3Bucket": Object {
-            "Ref": "AssetParameters34c7dcc9f578fa0ec3da11db158dce98ccaf225c19131b357f669651db3897b2S3Bucket7ACB823F",
+            "Ref": "AssetParameters29569ad5bf9948e4744218e7f7440b327629220ab1ca1cce582477911c74780bS3Bucket3171CA99",
           },
           "S3Key": Object {
             "Fn::Join": Array [
@@ -449,7 +449,7 @@
                       "Fn::Split": Array [
                         "||",
                         Object {
-                          "Ref": "AssetParameters34c7dcc9f578fa0ec3da11db158dce98ccaf225c19131b357f669651db3897b2S3VersionKey1D948596",
+                          "Ref": "AssetParameters29569ad5bf9948e4744218e7f7440b327629220ab1ca1cce582477911c74780bS3VersionKeyB69597A2",
                         },
                       ],
                     },
@@ -462,7 +462,7 @@
                       "Fn::Split": Array [
                         "||",
                         Object {
-                          "Ref": "AssetParameters34c7dcc9f578fa0ec3da11db158dce98ccaf225c19131b357f669651db3897b2S3VersionKey1D948596",
+                          "Ref": "AssetParameters29569ad5bf9948e4744218e7f7440b327629220ab1ca1cce582477911c74780bS3VersionKeyB69597A2",
                         },
                       ],
                     },
@@ -853,7 +853,7 @@
       "Properties": Object {
         "Code": Object {
           "S3Bucket": Object {
-            "Ref": "AssetParameters91ab8fa94a11a569cdac879accf050ca99d3ac9249073b166f01519c23420bffS3Bucket89C755A8",
+            "Ref": "AssetParameters0dfb0b3b18599bad760f45b02537f770c6d07bfba2daa5407d82b6306d92963dS3Bucket7B3413EA",
           },
           "S3Key": Object {
             "Fn::Join": Array [
@@ -866,7 +866,7 @@
                       "Fn::Split": Array [
                         "||",
                         Object {
-                          "Ref": "AssetParameters91ab8fa94a11a569cdac879accf050ca99d3ac9249073b166f01519c23420bffS3VersionKeyB74B99C5",
+                          "Ref": "AssetParameters0dfb0b3b18599bad760f45b02537f770c6d07bfba2daa5407d82b6306d92963dS3VersionKeyE2914469",
                         },
                       ],
                     },
@@ -879,7 +879,7 @@
                       "Fn::Split": Array [
                         "||",
                         Object {
-                          "Ref": "AssetParameters91ab8fa94a11a569cdac879accf050ca99d3ac9249073b166f01519c23420bffS3VersionKeyB74B99C5",
+                          "Ref": "AssetParameters0dfb0b3b18599bad760f45b02537f770c6d07bfba2daa5407d82b6306d92963dS3VersionKeyE2914469",
                         },
                       ],
                     },
@@ -1117,7 +1117,7 @@
       "Properties": Object {
         "Code": Object {
           "S3Bucket": Object {
-            "Ref": "AssetParameters8625a217e0e7f0586edd183190019d9970344fa75c829365a84a47531a60a32eS3BucketF1993F46",
+            "Ref": "AssetParameters3e02956cc32cf10dd2b4bc9b8ce10b11fd2bf864ae97f32e5d3df6b7284d0236S3BucketD05214B3",
           },
           "S3Key": Object {
             "Fn::Join": Array [
@@ -1130,7 +1130,7 @@
                       "Fn::Split": Array [
                         "||",
                         Object {
-                          "Ref": "AssetParameters8625a217e0e7f0586edd183190019d9970344fa75c829365a84a47531a60a32eS3VersionKey6A8C6CB5",
+                          "Ref": "AssetParameters3e02956cc32cf10dd2b4bc9b8ce10b11fd2bf864ae97f32e5d3df6b7284d0236S3VersionKey29F1A337",
                         },
                       ],
                     },
@@ -1143,7 +1143,7 @@
                       "Fn::Split": Array [
                         "||",
                         Object {
-                          "Ref": "AssetParameters8625a217e0e7f0586edd183190019d9970344fa75c829365a84a47531a60a32eS3VersionKey6A8C6CB5",
+                          "Ref": "AssetParameters3e02956cc32cf10dd2b4bc9b8ce10b11fd2bf864ae97f32e5d3df6b7284d0236S3VersionKey29F1A337",
                         },
                       ],
                     },
@@ -1389,7 +1389,7 @@
       "Properties": Object {
         "Code": Object {
           "S3Bucket": Object {
-            "Ref": "AssetParameters5ad81f4610659fb6cc9f7ace7b76edee05f10fa0028965c4d3165d7a055054c4S3Bucket9FE3DFA5",
+            "Ref": "AssetParameters97e6563aeb743805ef5d4bbbbe29d6b3bb28c0544c9cca24a203de835bd21784S3BucketE5876F15",
           },
           "S3Key": Object {
             "Fn::Join": Array [
@@ -1402,7 +1402,7 @@
                       "Fn::Split": Array [
                         "||",
                         Object {
-                          "Ref": "AssetParameters5ad81f4610659fb6cc9f7ace7b76edee05f10fa0028965c4d3165d7a055054c4S3VersionKey192152F3",
+                          "Ref": "AssetParameters97e6563aeb743805ef5d4bbbbe29d6b3bb28c0544c9cca24a203de835bd21784S3VersionKey267A8045",
                         },
                       ],
                     },
@@ -1415,7 +1415,7 @@
                       "Fn::Split": Array [
                         "||",
                         Object {
-                          "Ref": "AssetParameters5ad81f4610659fb6cc9f7ace7b76edee05f10fa0028965c4d3165d7a055054c4S3VersionKey192152F3",
+                          "Ref": "AssetParameters97e6563aeb743805ef5d4bbbbe29d6b3bb28c0544c9cca24a203de835bd21784S3VersionKey267A8045",
                         },
                       ],
                     },
@@ -2301,7 +2301,7 @@
       "Properties": Object {
         "Code": Object {
           "S3Bucket": Object {
-            "Ref": "AssetParameters6b4a338b691490f1fd6351e29140684b4cc8c932fa8610251617ca4279b42c9fS3Bucket165D0B30",
+            "Ref": "AssetParameters59be5a60739e4f0f9b881492bce41ccffa8d47d16b0a4d640db1bb8200f48bd5S3BucketFA2341B6",
           },
           "S3Key": Object {
             "Fn::Join": Array [
@@ -2314,7 +2314,7 @@
                       "Fn::Split": Array [
                         "||",
                         Object {
-                          "Ref": "AssetParameters6b4a338b691490f1fd6351e29140684b4cc8c932fa8610251617ca4279b42c9fS3VersionKeyD832198D",
+                          "Ref": "AssetParameters59be5a60739e4f0f9b881492bce41ccffa8d47d16b0a4d640db1bb8200f48bd5S3VersionKeyB4EE9C49",
                         },
                       ],
                     },
@@ -2327,7 +2327,7 @@
                       "Fn::Split": Array [
                         "||",
                         Object {
-                          "Ref": "AssetParameters6b4a338b691490f1fd6351e29140684b4cc8c932fa8610251617ca4279b42c9fS3VersionKeyD832198D",
+                          "Ref": "AssetParameters59be5a60739e4f0f9b881492bce41ccffa8d47d16b0a4d640db1bb8200f48bd5S3VersionKeyB4EE9C49",
                         },
                       ],
                     },
@@ -2661,7 +2661,7 @@
       "Properties": Object {
         "Code": Object {
           "S3Bucket": Object {
-            "Ref": "AssetParameters963a3120e406b3cc369bf38d10c1489161d15dce47efecd1971f3d8da2fd2da2S3BucketDE3E40D8",
+            "Ref": "AssetParametersc9fda6b85a877755ac17a5e66417061d1f980faf9e1f346a6c8cecb5ae8695e9S3Bucket5CAE6558",
           },
           "S3Key": Object {
             "Fn::Join": Array [
@@ -2674,7 +2674,7 @@
                       "Fn::Split": Array [
                         "||",
                         Object {
-                          "Ref": "AssetParameters963a3120e406b3cc369bf38d10c1489161d15dce47efecd1971f3d8da2fd2da2S3VersionKey5078CF6D",
+                          "Ref": "AssetParametersc9fda6b85a877755ac17a5e66417061d1f980faf9e1f346a6c8cecb5ae8695e9S3VersionKey854B18C5",
                         },
                       ],
                     },
@@ -2687,7 +2687,7 @@
                       "Fn::Split": Array [
                         "||",
                         Object {
-                          "Ref": "AssetParameters963a3120e406b3cc369bf38d10c1489161d15dce47efecd1971f3d8da2fd2da2S3VersionKey5078CF6D",
+                          "Ref": "AssetParametersc9fda6b85a877755ac17a5e66417061d1f980faf9e1f346a6c8cecb5ae8695e9S3VersionKey854B18C5",
                         },
                       ],
                     },
@@ -3291,7 +3291,480 @@
     },
     "ConstructHubVPCIsolatedSubnet1RouteTable750E6F36": Object {
       "Properties": Object {
-<<<<<<< HEAD
+        "Tags": Array [
+          Object {
+            "Key": "Name",
+            "Value": "Test/ConstructHub/VPC/IsolatedSubnet1",
+          },
+        ],
+        "VpcId": Object {
+          "Ref": "ConstructHubVPC16ECCEA2",
+        },
+      },
+      "Type": "AWS::EC2::RouteTable",
+    },
+    "ConstructHubVPCIsolatedSubnet1RouteTableAssociation3F8E4C37": Object {
+      "Properties": Object {
+        "RouteTableId": Object {
+          "Ref": "ConstructHubVPCIsolatedSubnet1RouteTable750E6F36",
+        },
+        "SubnetId": Object {
+          "Ref": "ConstructHubVPCIsolatedSubnet1SubnetEA28FD1A",
+        },
+      },
+      "Type": "AWS::EC2::SubnetRouteTableAssociation",
+    },
+    "ConstructHubVPCIsolatedSubnet1SubnetEA28FD1A": Object {
+      "Properties": Object {
+        "AvailabilityZone": Object {
+          "Fn::Select": Array [
+            0,
+            Object {
+              "Fn::GetAZs": "",
+            },
+          ],
+        },
+        "CidrBlock": "10.0.0.0/17",
+        "MapPublicIpOnLaunch": false,
+        "Tags": Array [
+          Object {
+            "Key": "aws-cdk:subnet-name",
+            "Value": "Isolated",
+          },
+          Object {
+            "Key": "aws-cdk:subnet-type",
+            "Value": "Isolated",
+          },
+          Object {
+            "Key": "Name",
+            "Value": "Test/ConstructHub/VPC/IsolatedSubnet1",
+          },
+        ],
+        "VpcId": Object {
+          "Ref": "ConstructHubVPC16ECCEA2",
+        },
+      },
+      "Type": "AWS::EC2::Subnet",
+    },
+    "ConstructHubVPCIsolatedSubnet2RouteTable18129C5D": Object {
+      "Properties": Object {
+        "Tags": Array [
+          Object {
+            "Key": "Name",
+            "Value": "Test/ConstructHub/VPC/IsolatedSubnet2",
+          },
+        ],
+        "VpcId": Object {
+          "Ref": "ConstructHubVPC16ECCEA2",
+        },
+      },
+      "Type": "AWS::EC2::RouteTable",
+    },
+    "ConstructHubVPCIsolatedSubnet2RouteTableAssociationF8AD0E0F": Object {
+      "Properties": Object {
+        "RouteTableId": Object {
+          "Ref": "ConstructHubVPCIsolatedSubnet2RouteTable18129C5D",
+        },
+        "SubnetId": Object {
+          "Ref": "ConstructHubVPCIsolatedSubnet2Subnet483D4302",
+        },
+      },
+      "Type": "AWS::EC2::SubnetRouteTableAssociation",
+    },
+    "ConstructHubVPCIsolatedSubnet2Subnet483D4302": Object {
+      "Properties": Object {
+        "AvailabilityZone": Object {
+          "Fn::Select": Array [
+            1,
+            Object {
+              "Fn::GetAZs": "",
+            },
+          ],
+        },
+        "CidrBlock": "10.0.128.0/17",
+        "MapPublicIpOnLaunch": false,
+        "Tags": Array [
+          Object {
+            "Key": "aws-cdk:subnet-name",
+            "Value": "Isolated",
+          },
+          Object {
+            "Key": "aws-cdk:subnet-type",
+            "Value": "Isolated",
+          },
+          Object {
+            "Key": "Name",
+            "Value": "Test/ConstructHub/VPC/IsolatedSubnet2",
+          },
+        ],
+        "VpcId": Object {
+          "Ref": "ConstructHubVPC16ECCEA2",
+        },
+      },
+      "Type": "AWS::EC2::Subnet",
+    },
+    "ConstructHubVPCS319E90CB6": Object {
+      "Properties": Object {
+        "PolicyDocument": Object {
+          "Statement": Array [
+            Object {
+              "Action": "s3:GetObject",
+              "Effect": "Allow",
+              "Principal": "*",
+              "Resource": Object {
+                "Fn::Join": Array [
+                  "",
+                  Array [
+                    Object {
+                      "Fn::GetAtt": Array [
+                        "ConstructHubCodeArtifactDescribeDomain6ABCBF4B",
+                        "domain.s3BucketArn",
+                      ],
+                    },
+                    "/*",
+                  ],
+                ],
+              },
+              "Sid": "Allow-CodeArtifact-Bucket",
+            },
+            Object {
+              "Action": Array [
+                "s3:GetObject*",
+                "s3:GetBucket*",
+                "s3:List*",
+              ],
+              "Effect": "Allow",
+              "Principal": "*",
+              "Resource": Array [
+                Object {
+                  "Fn::GetAtt": Array [
+                    "ConstructHubPackageDataDC5EF35E",
+                    "Arn",
+                  ],
+                },
+                Object {
+                  "Fn::Join": Array [
+                    "",
+                    Array [
+                      Object {
+                        "Fn::GetAtt": Array [
+                          "ConstructHubPackageDataDC5EF35E",
+                          "Arn",
+                        ],
+                      },
+                      "/data/*/assembly.json",
+                    ],
+                  ],
+                },
+              ],
+            },
+            Object {
+              "Action": Array [
+                "s3:Abort*",
+                "s3:DeleteObject*",
+                "s3:PutObject*",
+              ],
+              "Effect": "Allow",
+              "Principal": "*",
+              "Resource": Array [
+                Object {
+                  "Fn::GetAtt": Array [
+                    "ConstructHubPackageDataDC5EF35E",
+                    "Arn",
+                  ],
+                },
+                Object {
+                  "Fn::Join": Array [
+                    "",
+                    Array [
+                      Object {
+                        "Fn::GetAtt": Array [
+                          "ConstructHubPackageDataDC5EF35E",
+                          "Arn",
+                        ],
+                      },
+                      "/data/*/docs-*.md",
+                    ],
+                  ],
+                },
+              ],
+            },
+          ],
+          "Version": "2012-10-17",
+        },
+        "RouteTableIds": Array [
+          Object {
+            "Ref": "ConstructHubVPCIsolatedSubnet1RouteTable750E6F36",
+          },
+          Object {
+            "Ref": "ConstructHubVPCIsolatedSubnet2RouteTable18129C5D",
+          },
+        ],
+        "ServiceName": Object {
+          "Fn::Join": Array [
+            "",
+            Array [
+              "com.amazonaws.",
+              Object {
+                "Ref": "AWS::Region",
+              },
+              ".s3",
+            ],
+          ],
+        },
+        "VpcEndpointType": "Gateway",
+        "VpcId": Object {
+          "Ref": "ConstructHubVPC16ECCEA2",
+        },
+      },
+      "Type": "AWS::EC2::VPCEndpoint",
+    },
+    "ConstructHubWebAppDeployWebsiteAwsCliLayer23CFFBC1": Object {
+      "Properties": Object {
+        "Content": Object {
+          "S3Bucket": Object {
+            "Ref": "AssetParameterse9882ab123687399f934da0d45effe675ecc8ce13b40cb946f3e1d6141fe8d68S3BucketAEADE8C7",
+          },
+          "S3Key": Object {
+            "Fn::Join": Array [
+              "",
+              Array [
+                Object {
+                  "Fn::Select": Array [
+                    0,
+                    Object {
+                      "Fn::Split": Array [
+                        "||",
+                        Object {
+                          "Ref": "AssetParameterse9882ab123687399f934da0d45effe675ecc8ce13b40cb946f3e1d6141fe8d68S3VersionKeyE415415F",
+                        },
+                      ],
+                    },
+                  ],
+                },
+                Object {
+                  "Fn::Select": Array [
+                    1,
+                    Object {
+                      "Fn::Split": Array [
+                        "||",
+                        Object {
+                          "Ref": "AssetParameterse9882ab123687399f934da0d45effe675ecc8ce13b40cb946f3e1d6141fe8d68S3VersionKeyE415415F",
+                        },
+                      ],
+                    },
+                  ],
+                },
+              ],
+            ],
+          },
+        },
+        "Description": "/opt/awscli/aws",
+      },
+      "Type": "AWS::Lambda::LayerVersion",
+    },
+    "ConstructHubWebAppDeployWebsiteCustomResourceE6DF98C9": Object {
+      "DeletionPolicy": "Delete",
+      "Properties": Object {
+        "DestinationBucketName": Object {
+          "Ref": "ConstructHubWebAppWebsiteBucket4B2B9DB2",
+        },
+        "DistributionId": Object {
+          "Ref": "ConstructHubWebAppDistribution1F181DC9",
+        },
+        "Prune": true,
+        "ServiceToken": Object {
+          "Fn::GetAtt": Array [
+            "CustomCDKBucketDeployment8693BB64968944B69AAFB0CC9EB8756C81C01536",
+            "Arn",
+          ],
+        },
+        "SourceBucketNames": Array [
+          Object {
+            "Ref": "AssetParameters1a0d574e726b5616c72133deab65778bac9c37f0883511815cd5d2ec3f5535e6S3Bucket9476BC95",
+          },
+        ],
+        "SourceObjectKeys": Array [
+          Object {
+            "Fn::Join": Array [
+              "",
+              Array [
+                Object {
+                  "Fn::Select": Array [
+                    0,
+                    Object {
+                      "Fn::Split": Array [
+                        "||",
+                        Object {
+                          "Ref": "AssetParameters1a0d574e726b5616c72133deab65778bac9c37f0883511815cd5d2ec3f5535e6S3VersionKey7A9A012F",
+                        },
+                      ],
+                    },
+                  ],
+                },
+                Object {
+                  "Fn::Select": Array [
+                    1,
+                    Object {
+                      "Fn::Split": Array [
+                        "||",
+                        Object {
+                          "Ref": "AssetParameters1a0d574e726b5616c72133deab65778bac9c37f0883511815cd5d2ec3f5535e6S3VersionKey7A9A012F",
+                        },
+                      ],
+                    },
+                  ],
+                },
+              ],
+            ],
+          },
+        ],
+      },
+      "Type": "Custom::CDKBucketDeployment",
+      "UpdateReplacePolicy": "Delete",
+    },
+    "ConstructHubWebAppDistribution1F181DC9": Object {
+      "Properties": Object {
+        "DistributionConfig": Object {
+          "CacheBehaviors": Array [
+            Object {
+              "CachePolicyId": "658327ea-f89d-4fab-a63d-7e88639e58f6",
+              "Compress": true,
+              "FunctionAssociations": Array [
+                Object {
+                  "EventType": "viewer-response",
+                  "FunctionARN": Object {
+                    "Fn::GetAtt": Array [
+                      "ConstructHubWebAppResponseFunction4C2BF3E9",
+                      "FunctionARN",
+                    ],
+                  },
+                },
+              ],
+              "PathPattern": "/data/*",
+              "TargetOriginId": "TestConstructHubWebAppDistributionOrigin276090F90",
+              "ViewerProtocolPolicy": "allow-all",
+            },
+            Object {
+              "CachePolicyId": "658327ea-f89d-4fab-a63d-7e88639e58f6",
+              "Compress": true,
+              "FunctionAssociations": Array [
+                Object {
+                  "EventType": "viewer-response",
+                  "FunctionARN": Object {
+                    "Fn::GetAtt": Array [
+                      "ConstructHubWebAppResponseFunction4C2BF3E9",
+                      "FunctionARN",
+                    ],
+                  },
+                },
+              ],
+              "PathPattern": "/catalog.json",
+              "TargetOriginId": "TestConstructHubWebAppDistributionOrigin276090F90",
+              "ViewerProtocolPolicy": "allow-all",
+            },
+          ],
+          "CustomErrorResponses": Array [
+            Object {
+              "ErrorCode": 404,
+              "ResponseCode": 200,
+              "ResponsePagePath": "/index.html",
+            },
+            Object {
+              "ErrorCode": 403,
+              "ResponseCode": 200,
+              "ResponsePagePath": "/index.html",
+            },
+          ],
+          "DefaultCacheBehavior": Object {
+            "CachePolicyId": "658327ea-f89d-4fab-a63d-7e88639e58f6",
+            "Compress": true,
+            "FunctionAssociations": Array [
+              Object {
+                "EventType": "viewer-response",
+                "FunctionARN": Object {
+                  "Fn::GetAtt": Array [
+                    "ConstructHubWebAppResponseFunction4C2BF3E9",
+                    "FunctionARN",
+                  ],
+                },
+              },
+            ],
+            "TargetOriginId": "TestConstructHubWebAppDistributionOrigin171FF58D3",
+            "ViewerProtocolPolicy": "allow-all",
+          },
+          "DefaultRootObject": "index.html",
+          "Enabled": true,
+          "HttpVersion": "http2",
+          "IPV6Enabled": true,
+          "Origins": Array [
+            Object {
+              "DomainName": Object {
+                "Fn::GetAtt": Array [
+                  "ConstructHubWebAppWebsiteBucket4B2B9DB2",
+                  "RegionalDomainName",
+                ],
+              },
+              "Id": "TestConstructHubWebAppDistributionOrigin171FF58D3",
+              "S3OriginConfig": Object {
+                "OriginAccessIdentity": Object {
+                  "Fn::Join": Array [
+                    "",
+                    Array [
+                      "origin-access-identity/cloudfront/",
+                      Object {
+                        "Ref": "ConstructHubWebAppDistributionOrigin1S3Origin694AF937",
+                      },
+                    ],
+                  ],
+                },
+              },
+            },
+            Object {
+              "DomainName": Object {
+                "Fn::GetAtt": Array [
+                  "ConstructHubPackageDataDC5EF35E",
+                  "RegionalDomainName",
+                ],
+              },
+              "Id": "TestConstructHubWebAppDistributionOrigin276090F90",
+              "S3OriginConfig": Object {
+                "OriginAccessIdentity": Object {
+                  "Fn::Join": Array [
+                    "",
+                    Array [
+                      "origin-access-identity/cloudfront/",
+                      Object {
+                        "Ref": "ConstructHubWebAppDistributionOrigin2S3OriginDA7E7FF4",
+                      },
+                    ],
+                  ],
+                },
+              },
+            },
+          ],
+        },
+      },
+      "Type": "AWS::CloudFront::Distribution",
+    },
+    "ConstructHubWebAppDistributionOrigin1S3Origin694AF937": Object {
+      "Properties": Object {
+        "CloudFrontOriginAccessIdentityConfig": Object {
+          "Comment": "Identity for TestConstructHubWebAppDistributionOrigin171FF58D3",
+        },
+      },
+      "Type": "AWS::CloudFront::CloudFrontOriginAccessIdentity",
+    },
+    "ConstructHubWebAppDistributionOrigin2S3OriginDA7E7FF4": Object {
+      "Properties": Object {
+        "CloudFrontOriginAccessIdentityConfig": Object {
+          "Comment": "Identity for TestConstructHubWebAppDistributionOrigin276090F90",
+        },
+      },
+      "Type": "AWS::CloudFront::CloudFrontOriginAccessIdentity",
+    },
+    "ConstructHubWebAppResponseFunction4C2BF3E9": Object {
+      "Properties": Object {
         "AutoPublish": true,
         "FunctionCode": "\\"use strict\\";
 function handler(event) {
@@ -3312,522 +3785,6 @@
           "Runtime": "cloudfront-js-1.0",
         },
         "Name": "TestConstructHubWebAppDFE707EBResponseFunction",
-=======
-        "Tags": Array [
-          Object {
-            "Key": "Name",
-            "Value": "Test/ConstructHub/VPC/IsolatedSubnet1",
-          },
-        ],
-        "VpcId": Object {
-          "Ref": "ConstructHubVPC16ECCEA2",
-        },
-      },
-      "Type": "AWS::EC2::RouteTable",
-    },
-    "ConstructHubVPCIsolatedSubnet1RouteTableAssociation3F8E4C37": Object {
-      "Properties": Object {
-        "RouteTableId": Object {
-          "Ref": "ConstructHubVPCIsolatedSubnet1RouteTable750E6F36",
-        },
-        "SubnetId": Object {
-          "Ref": "ConstructHubVPCIsolatedSubnet1SubnetEA28FD1A",
-        },
-      },
-      "Type": "AWS::EC2::SubnetRouteTableAssociation",
-    },
-    "ConstructHubVPCIsolatedSubnet1SubnetEA28FD1A": Object {
-      "Properties": Object {
-        "AvailabilityZone": Object {
-          "Fn::Select": Array [
-            0,
-            Object {
-              "Fn::GetAZs": "",
-            },
-          ],
-        },
-        "CidrBlock": "10.0.0.0/17",
-        "MapPublicIpOnLaunch": false,
-        "Tags": Array [
-          Object {
-            "Key": "aws-cdk:subnet-name",
-            "Value": "Isolated",
-          },
-          Object {
-            "Key": "aws-cdk:subnet-type",
-            "Value": "Isolated",
-          },
-          Object {
-            "Key": "Name",
-            "Value": "Test/ConstructHub/VPC/IsolatedSubnet1",
-          },
-        ],
-        "VpcId": Object {
-          "Ref": "ConstructHubVPC16ECCEA2",
-        },
->>>>>>> 3be18e97
-      },
-      "Type": "AWS::EC2::Subnet",
-    },
-    "ConstructHubVPCIsolatedSubnet2RouteTable18129C5D": Object {
-      "Properties": Object {
-        "Tags": Array [
-          Object {
-            "Key": "Name",
-            "Value": "Test/ConstructHub/VPC/IsolatedSubnet2",
-          },
-        ],
-        "VpcId": Object {
-          "Ref": "ConstructHubVPC16ECCEA2",
-        },
-      },
-      "Type": "AWS::EC2::RouteTable",
-    },
-    "ConstructHubVPCIsolatedSubnet2RouteTableAssociationF8AD0E0F": Object {
-      "Properties": Object {
-        "RouteTableId": Object {
-          "Ref": "ConstructHubVPCIsolatedSubnet2RouteTable18129C5D",
-        },
-        "SubnetId": Object {
-          "Ref": "ConstructHubVPCIsolatedSubnet2Subnet483D4302",
-        },
-      },
-      "Type": "AWS::EC2::SubnetRouteTableAssociation",
-    },
-    "ConstructHubVPCIsolatedSubnet2Subnet483D4302": Object {
-      "Properties": Object {
-        "AvailabilityZone": Object {
-          "Fn::Select": Array [
-            1,
-            Object {
-              "Fn::GetAZs": "",
-            },
-          ],
-        },
-        "CidrBlock": "10.0.128.0/17",
-        "MapPublicIpOnLaunch": false,
-        "Tags": Array [
-          Object {
-            "Key": "aws-cdk:subnet-name",
-            "Value": "Isolated",
-          },
-          Object {
-            "Key": "aws-cdk:subnet-type",
-            "Value": "Isolated",
-          },
-          Object {
-            "Key": "Name",
-            "Value": "Test/ConstructHub/VPC/IsolatedSubnet2",
-          },
-        ],
-        "VpcId": Object {
-          "Ref": "ConstructHubVPC16ECCEA2",
-        },
-      },
-      "Type": "AWS::EC2::Subnet",
-    },
-    "ConstructHubVPCS319E90CB6": Object {
-      "Properties": Object {
-        "PolicyDocument": Object {
-          "Statement": Array [
-            Object {
-              "Action": "s3:GetObject",
-              "Effect": "Allow",
-              "Principal": "*",
-              "Resource": Object {
-                "Fn::Join": Array [
-                  "",
-                  Array [
-                    Object {
-                      "Fn::GetAtt": Array [
-                        "ConstructHubCodeArtifactDescribeDomain6ABCBF4B",
-                        "domain.s3BucketArn",
-                      ],
-                    },
-                    "/*",
-                  ],
-                ],
-              },
-              "Sid": "Allow-CodeArtifact-Bucket",
-            },
-            Object {
-              "Action": Array [
-                "s3:GetObject*",
-                "s3:GetBucket*",
-                "s3:List*",
-              ],
-              "Effect": "Allow",
-              "Principal": "*",
-              "Resource": Array [
-                Object {
-                  "Fn::GetAtt": Array [
-                    "ConstructHubPackageDataDC5EF35E",
-                    "Arn",
-                  ],
-                },
-                Object {
-                  "Fn::Join": Array [
-                    "",
-                    Array [
-                      Object {
-                        "Fn::GetAtt": Array [
-                          "ConstructHubPackageDataDC5EF35E",
-                          "Arn",
-                        ],
-                      },
-                      "/data/*/assembly.json",
-                    ],
-                  ],
-                },
-              ],
-            },
-            Object {
-              "Action": Array [
-                "s3:Abort*",
-                "s3:DeleteObject*",
-                "s3:PutObject*",
-              ],
-              "Effect": "Allow",
-              "Principal": "*",
-              "Resource": Array [
-                Object {
-                  "Fn::GetAtt": Array [
-                    "ConstructHubPackageDataDC5EF35E",
-                    "Arn",
-                  ],
-                },
-                Object {
-                  "Fn::Join": Array [
-                    "",
-                    Array [
-                      Object {
-                        "Fn::GetAtt": Array [
-                          "ConstructHubPackageDataDC5EF35E",
-                          "Arn",
-                        ],
-                      },
-                      "/data/*/docs-*.md",
-                    ],
-                  ],
-                },
-              ],
-            },
-          ],
-          "Version": "2012-10-17",
-        },
-        "RouteTableIds": Array [
-          Object {
-            "Ref": "ConstructHubVPCIsolatedSubnet1RouteTable750E6F36",
-          },
-          Object {
-            "Ref": "ConstructHubVPCIsolatedSubnet2RouteTable18129C5D",
-          },
-        ],
-        "ServiceName": Object {
-          "Fn::Join": Array [
-            "",
-            Array [
-              "com.amazonaws.",
-              Object {
-                "Ref": "AWS::Region",
-              },
-              ".s3",
-            ],
-          ],
-        },
-        "VpcEndpointType": "Gateway",
-        "VpcId": Object {
-          "Ref": "ConstructHubVPC16ECCEA2",
-        },
-      },
-      "Type": "AWS::EC2::VPCEndpoint",
-    },
-    "ConstructHubWebAppDeployWebsiteAwsCliLayer23CFFBC1": Object {
-      "Properties": Object {
-        "Content": Object {
-          "S3Bucket": Object {
-            "Ref": "AssetParameterse9882ab123687399f934da0d45effe675ecc8ce13b40cb946f3e1d6141fe8d68S3BucketAEADE8C7",
-          },
-          "S3Key": Object {
-            "Fn::Join": Array [
-              "",
-              Array [
-                Object {
-                  "Fn::Select": Array [
-                    0,
-                    Object {
-                      "Fn::Split": Array [
-                        "||",
-                        Object {
-                          "Ref": "AssetParameterse9882ab123687399f934da0d45effe675ecc8ce13b40cb946f3e1d6141fe8d68S3VersionKeyE415415F",
-                        },
-                      ],
-                    },
-                  ],
-                },
-                Object {
-                  "Fn::Select": Array [
-                    1,
-                    Object {
-                      "Fn::Split": Array [
-                        "||",
-                        Object {
-                          "Ref": "AssetParameterse9882ab123687399f934da0d45effe675ecc8ce13b40cb946f3e1d6141fe8d68S3VersionKeyE415415F",
-                        },
-                      ],
-                    },
-                  ],
-                },
-              ],
-            ],
-          },
-        },
-        "Description": "/opt/awscli/aws",
-      },
-      "Type": "AWS::Lambda::LayerVersion",
-    },
-    "ConstructHubWebAppDeployWebsiteCustomResourceE6DF98C9": Object {
-      "DeletionPolicy": "Delete",
-      "Properties": Object {
-        "DestinationBucketName": Object {
-          "Ref": "ConstructHubWebAppWebsiteBucket4B2B9DB2",
-        },
-        "DistributionId": Object {
-          "Ref": "ConstructHubWebAppDistribution1F181DC9",
-        },
-        "Prune": true,
-        "ServiceToken": Object {
-          "Fn::GetAtt": Array [
-            "CustomCDKBucketDeployment8693BB64968944B69AAFB0CC9EB8756C81C01536",
-            "Arn",
-          ],
-        },
-        "SourceBucketNames": Array [
-          Object {
-            "Ref": "AssetParameters1a0d574e726b5616c72133deab65778bac9c37f0883511815cd5d2ec3f5535e6S3Bucket9476BC95",
-          },
-        ],
-        "SourceObjectKeys": Array [
-          Object {
-            "Fn::Join": Array [
-              "",
-              Array [
-                Object {
-                  "Fn::Select": Array [
-                    0,
-                    Object {
-                      "Fn::Split": Array [
-                        "||",
-                        Object {
-                          "Ref": "AssetParameters1a0d574e726b5616c72133deab65778bac9c37f0883511815cd5d2ec3f5535e6S3VersionKey7A9A012F",
-                        },
-                      ],
-                    },
-                  ],
-                },
-                Object {
-                  "Fn::Select": Array [
-                    1,
-                    Object {
-                      "Fn::Split": Array [
-                        "||",
-                        Object {
-                          "Ref": "AssetParameters1a0d574e726b5616c72133deab65778bac9c37f0883511815cd5d2ec3f5535e6S3VersionKey7A9A012F",
-                        },
-                      ],
-                    },
-                  ],
-                },
-              ],
-            ],
-          },
-        ],
-      },
-      "Type": "Custom::CDKBucketDeployment",
-      "UpdateReplacePolicy": "Delete",
-    },
-    "ConstructHubWebAppDistribution1F181DC9": Object {
-      "Properties": Object {
-        "DistributionConfig": Object {
-          "CacheBehaviors": Array [
-            Object {
-              "CachePolicyId": "658327ea-f89d-4fab-a63d-7e88639e58f6",
-              "Compress": true,
-              "FunctionAssociations": Array [
-                Object {
-                  "EventType": "viewer-response",
-                  "FunctionARN": Object {
-                    "Fn::GetAtt": Array [
-                      "ConstructHubWebAppResponseFunction4C2BF3E9",
-                      "FunctionARN",
-                    ],
-                  },
-                },
-              ],
-              "PathPattern": "/data/*",
-              "TargetOriginId": "TestConstructHubWebAppDistributionOrigin276090F90",
-              "ViewerProtocolPolicy": "allow-all",
-            },
-            Object {
-              "CachePolicyId": "658327ea-f89d-4fab-a63d-7e88639e58f6",
-              "Compress": true,
-              "FunctionAssociations": Array [
-                Object {
-                  "EventType": "viewer-response",
-                  "FunctionARN": Object {
-                    "Fn::GetAtt": Array [
-                      "ConstructHubWebAppResponseFunction4C2BF3E9",
-                      "FunctionARN",
-                    ],
-                  },
-                },
-              ],
-              "PathPattern": "/catalog.json",
-              "TargetOriginId": "TestConstructHubWebAppDistributionOrigin276090F90",
-              "ViewerProtocolPolicy": "allow-all",
-            },
-          ],
-          "CustomErrorResponses": Array [
-            Object {
-              "ErrorCode": 404,
-              "ResponseCode": 200,
-              "ResponsePagePath": "/index.html",
-            },
-            Object {
-              "ErrorCode": 403,
-              "ResponseCode": 200,
-              "ResponsePagePath": "/index.html",
-            },
-          ],
-          "DefaultCacheBehavior": Object {
-            "CachePolicyId": "658327ea-f89d-4fab-a63d-7e88639e58f6",
-            "Compress": true,
-            "FunctionAssociations": Array [
-              Object {
-                "EventType": "viewer-response",
-                "FunctionARN": Object {
-                  "Fn::GetAtt": Array [
-                    "ConstructHubWebAppResponseFunction4C2BF3E9",
-                    "FunctionARN",
-                  ],
-                },
-              },
-            ],
-            "TargetOriginId": "TestConstructHubWebAppDistributionOrigin171FF58D3",
-            "ViewerProtocolPolicy": "allow-all",
-          },
-          "DefaultRootObject": "index.html",
-          "Enabled": true,
-          "HttpVersion": "http2",
-          "IPV6Enabled": true,
-          "Origins": Array [
-            Object {
-              "DomainName": Object {
-                "Fn::GetAtt": Array [
-                  "ConstructHubWebAppWebsiteBucket4B2B9DB2",
-                  "RegionalDomainName",
-                ],
-              },
-              "Id": "TestConstructHubWebAppDistributionOrigin171FF58D3",
-              "S3OriginConfig": Object {
-                "OriginAccessIdentity": Object {
-                  "Fn::Join": Array [
-                    "",
-                    Array [
-                      "origin-access-identity/cloudfront/",
-                      Object {
-                        "Ref": "ConstructHubWebAppDistributionOrigin1S3Origin694AF937",
-                      },
-                    ],
-                  ],
-                },
-              },
-            },
-            Object {
-              "DomainName": Object {
-                "Fn::GetAtt": Array [
-                  "ConstructHubPackageDataDC5EF35E",
-                  "RegionalDomainName",
-                ],
-              },
-              "Id": "TestConstructHubWebAppDistributionOrigin276090F90",
-              "S3OriginConfig": Object {
-                "OriginAccessIdentity": Object {
-                  "Fn::Join": Array [
-                    "",
-                    Array [
-                      "origin-access-identity/cloudfront/",
-                      Object {
-                        "Ref": "ConstructHubWebAppDistributionOrigin2S3OriginDA7E7FF4",
-                      },
-                    ],
-                  ],
-                },
-              },
-            },
-          ],
-        },
-      },
-      "Type": "AWS::CloudFront::Distribution",
-    },
-    "ConstructHubWebAppDistributionOrigin1S3Origin694AF937": Object {
-      "Properties": Object {
-        "CloudFrontOriginAccessIdentityConfig": Object {
-          "Comment": "Identity for TestConstructHubWebAppDistributionOrigin171FF58D3",
-        },
-      },
-      "Type": "AWS::CloudFront::CloudFrontOriginAccessIdentity",
-    },
-    "ConstructHubWebAppDistributionOrigin2S3OriginDA7E7FF4": Object {
-      "Properties": Object {
-        "CloudFrontOriginAccessIdentityConfig": Object {
-          "Comment": "Identity for TestConstructHubWebAppDistributionOrigin276090F90",
-        },
-      },
-      "Type": "AWS::CloudFront::CloudFrontOriginAccessIdentity",
-    },
-    "ConstructHubWebAppResponseFunction4C2BF3E9": Object {
-      "Properties": Object {
-        "AutoPublish": true,
-        "FunctionCode": "\\"use strict\\";
-function handler(event) {
-    var response = event.response;
-    var headers = response.headers;
-    headers['x-frame-options'] = { value: 'deny' };
-    headers['x-xss-protection'] = { value: '1; mode=block' };
-    headers['x-content-type-options'] = { value: 'nosniff' };
-    headers['strict-transport-security'] = { value: 'max-age=47304000; includeSubDomains' };
-    headers['content-security-policy'] = {
-        value: 'default-src \\\\'none\\\\'; img-src \\\\'self\\\\' https://img.shields.io; script-src \\\\'self\\\\'; style-src \\\\'unsafe-inline\\\\' \\\\'self\\\\'; object-src \\\\'none\\\\'; connect-src \\\\'self\\\\'; manifest-src \\\\'self\\\\'; font-src \\\\'self\\\\'; frame-src \\\\'none\\\\'',
-    };
-    return response;
-}
-//# sourceMappingURL=data:application/json;base64,eyJ2ZXJzaW9uIjozLCJmaWxlIjoicmVzcG9uc2UtZnVuY3Rpb24uanMiLCJzb3VyY2VSb290IjoiIiwic291cmNlcyI6WyIuLi8uLi8uLi9zcmMvd2ViYXBwL3Jlc3BvbnNlLWZ1bmN0aW9uL3Jlc3BvbnNlLWZ1bmN0aW9uLnRzIl0sIm5hbWVzIjpbXSwibWFwcGluZ3MiOiI7QUFTQSxTQUFTLE9BQU8sQ0FBQyxLQUF5QjtJQUN4QyxJQUFJLFFBQVEsR0FBRyxLQUFLLENBQUMsUUFBUSxDQUFDO0lBQzlCLElBQUksT0FBTyxHQUFHLFFBQVEsQ0FBQyxPQUFPLENBQUM7SUFFL0IsT0FBTyxDQUFDLGlCQUFpQixDQUFDLEdBQUcsRUFBRSxLQUFLLEVBQUUsTUFBTSxFQUFFLENBQUM7SUFDL0MsT0FBTyxDQUFDLGtCQUFrQixDQUFDLEdBQUcsRUFBRSxLQUFLLEVBQUUsZUFBZSxFQUFFLENBQUM7SUFDekQsT0FBTyxDQUFDLHdCQUF3QixDQUFDLEdBQUcsRUFBRSxLQUFLLEVBQUUsU0FBUyxFQUFFLENBQUM7SUFDekQsT0FBTyxDQUFDLDJCQUEyQixDQUFDLEdBQUcsRUFBRSxLQUFLLEVBQUUscUNBQXFDLEVBQUUsQ0FBQztJQUN4RixPQUFPLENBQUMseUJBQXlCLENBQUMsR0FBRztRQUNuQyxLQUFLLEVBQ0gsbU9BQW1PO0tBQ3RPLENBQUM7SUFFRixPQUFPLFFBQVEsQ0FBQztBQUNsQixDQUFDIiwic291cmNlc0NvbnRlbnQiOlsiaW50ZXJmYWNlIENsb3VkRnJvbnRSZXNwb25zZSB7XG4gIHJlc3BvbnNlOiBhbnk7XG4gIGhlYWRlcnM6IHtcbiAgICBba2V5OiBzdHJpbmddOiB7XG4gICAgICB2YWx1ZTogc3RyaW5nO1xuICAgIH07XG4gIH07XG59XG5cbmZ1bmN0aW9uIGhhbmRsZXIoZXZlbnQ6IENsb3VkRnJvbnRSZXNwb25zZSkge1xuICB2YXIgcmVzcG9uc2UgPSBldmVudC5yZXNwb25zZTtcbiAgdmFyIGhlYWRlcnMgPSByZXNwb25zZS5oZWFkZXJzO1xuXG4gIGhlYWRlcnNbJ3gtZnJhbWUtb3B0aW9ucyddID0geyB2YWx1ZTogJ2RlbnknIH07XG4gIGhlYWRlcnNbJ3gteHNzLXByb3RlY3Rpb24nXSA9IHsgdmFsdWU6ICcxOyBtb2RlPWJsb2NrJyB9O1xuICBoZWFkZXJzWyd4LWNvbnRlbnQtdHlwZS1vcHRpb25zJ10gPSB7IHZhbHVlOiAnbm9zbmlmZicgfTtcbiAgaGVhZGVyc1snc3RyaWN0LXRyYW5zcG9ydC1zZWN1cml0eSddID0geyB2YWx1ZTogJ21heC1hZ2U9NDczMDQwMDA7IGluY2x1ZGVTdWJEb21haW5zJyB9O1xuICBoZWFkZXJzWydjb250ZW50LXNlY3VyaXR5LXBvbGljeSddID0ge1xuICAgIHZhbHVlOlxuICAgICAgJ2RlZmF1bHQtc3JjIFxcJ25vbmVcXCc7IGltZy1zcmMgXFwnc2VsZlxcJyBodHRwczovL2ltZy5zaGllbGRzLmlvOyBzY3JpcHQtc3JjIFxcJ3NlbGZcXCc7IHN0eWxlLXNyYyBcXCd1bnNhZmUtaW5saW5lXFwnIFxcJ3NlbGZcXCc7IG9iamVjdC1zcmMgXFwnbm9uZVxcJzsgY29ubmVjdC1zcmMgXFwnc2VsZlxcJzsgbWFuaWZlc3Qtc3JjIFxcJ3NlbGZcXCc7IGZvbnQtc3JjIFxcJ3NlbGZcXCc7IGZyYW1lLXNyYyBcXCdub25lXFwnJyxcbiAgfTtcblxuICByZXR1cm4gcmVzcG9uc2U7XG59XG4iXX0=",
-        "FunctionConfig": Object {
-          "Comment": Object {
-            "Fn::Join": Array [
-              "",
-              Array [
-                Object {
-                  "Ref": "AWS::Region",
-                },
-                "TestConstrubWebAppResponseFunction1F387BCC",
-              ],
-            ],
-          },
-          "Runtime": "cloudfront-js-1.0",
-        },
-        "Name": Object {
-          "Fn::Join": Array [
-            "",
-            Array [
-              Object {
-                "Ref": "AWS::Region",
-              },
-              "TestConstrubWebAppResponseFunction1F387BCC",
-            ],
-          ],
-        },
       },
       "Type": "AWS::CloudFront::Function",
     },
@@ -4230,6 +4187,18 @@
     },
   },
   "Parameters": Object {
+    "AssetParameters0dfb0b3b18599bad760f45b02537f770c6d07bfba2daa5407d82b6306d92963dArtifactHashFECDD477": Object {
+      "Description": "Artifact hash for asset \\"0dfb0b3b18599bad760f45b02537f770c6d07bfba2daa5407d82b6306d92963d\\"",
+      "Type": "String",
+    },
+    "AssetParameters0dfb0b3b18599bad760f45b02537f770c6d07bfba2daa5407d82b6306d92963dS3Bucket7B3413EA": Object {
+      "Description": "S3 bucket for asset \\"0dfb0b3b18599bad760f45b02537f770c6d07bfba2daa5407d82b6306d92963d\\"",
+      "Type": "String",
+    },
+    "AssetParameters0dfb0b3b18599bad760f45b02537f770c6d07bfba2daa5407d82b6306d92963dS3VersionKeyE2914469": Object {
+      "Description": "S3 key for asset version \\"0dfb0b3b18599bad760f45b02537f770c6d07bfba2daa5407d82b6306d92963d\\"",
+      "Type": "String",
+    },
     "AssetParameters1a0d574e726b5616c72133deab65778bac9c37f0883511815cd5d2ec3f5535e6ArtifactHashFA66270A": Object {
       "Description": "Artifact hash for asset \\"1a0d574e726b5616c72133deab65778bac9c37f0883511815cd5d2ec3f5535e6\\"",
       "Type": "String",
@@ -4254,28 +4223,40 @@
       "Description": "S3 key for asset version \\"1ba28ce93db643201d8613eed4b49e8bfdbb812137021b400028887aa6cbfc21\\"",
       "Type": "String",
     },
-    "AssetParameters34c7dcc9f578fa0ec3da11db158dce98ccaf225c19131b357f669651db3897b2ArtifactHashA7C49A78": Object {
-      "Description": "Artifact hash for asset \\"34c7dcc9f578fa0ec3da11db158dce98ccaf225c19131b357f669651db3897b2\\"",
+    "AssetParameters29569ad5bf9948e4744218e7f7440b327629220ab1ca1cce582477911c74780bArtifactHashD350A16C": Object {
+      "Description": "Artifact hash for asset \\"29569ad5bf9948e4744218e7f7440b327629220ab1ca1cce582477911c74780b\\"",
       "Type": "String",
     },
-    "AssetParameters34c7dcc9f578fa0ec3da11db158dce98ccaf225c19131b357f669651db3897b2S3Bucket7ACB823F": Object {
-      "Description": "S3 bucket for asset \\"34c7dcc9f578fa0ec3da11db158dce98ccaf225c19131b357f669651db3897b2\\"",
+    "AssetParameters29569ad5bf9948e4744218e7f7440b327629220ab1ca1cce582477911c74780bS3Bucket3171CA99": Object {
+      "Description": "S3 bucket for asset \\"29569ad5bf9948e4744218e7f7440b327629220ab1ca1cce582477911c74780b\\"",
       "Type": "String",
     },
-    "AssetParameters34c7dcc9f578fa0ec3da11db158dce98ccaf225c19131b357f669651db3897b2S3VersionKey1D948596": Object {
-      "Description": "S3 key for asset version \\"34c7dcc9f578fa0ec3da11db158dce98ccaf225c19131b357f669651db3897b2\\"",
+    "AssetParameters29569ad5bf9948e4744218e7f7440b327629220ab1ca1cce582477911c74780bS3VersionKeyB69597A2": Object {
+      "Description": "S3 key for asset version \\"29569ad5bf9948e4744218e7f7440b327629220ab1ca1cce582477911c74780b\\"",
       "Type": "String",
     },
-    "AssetParameters5ad81f4610659fb6cc9f7ace7b76edee05f10fa0028965c4d3165d7a055054c4ArtifactHash331EACD3": Object {
-      "Description": "Artifact hash for asset \\"5ad81f4610659fb6cc9f7ace7b76edee05f10fa0028965c4d3165d7a055054c4\\"",
+    "AssetParameters3e02956cc32cf10dd2b4bc9b8ce10b11fd2bf864ae97f32e5d3df6b7284d0236ArtifactHashE5BF8317": Object {
+      "Description": "Artifact hash for asset \\"3e02956cc32cf10dd2b4bc9b8ce10b11fd2bf864ae97f32e5d3df6b7284d0236\\"",
       "Type": "String",
     },
-    "AssetParameters5ad81f4610659fb6cc9f7ace7b76edee05f10fa0028965c4d3165d7a055054c4S3Bucket9FE3DFA5": Object {
-      "Description": "S3 bucket for asset \\"5ad81f4610659fb6cc9f7ace7b76edee05f10fa0028965c4d3165d7a055054c4\\"",
+    "AssetParameters3e02956cc32cf10dd2b4bc9b8ce10b11fd2bf864ae97f32e5d3df6b7284d0236S3BucketD05214B3": Object {
+      "Description": "S3 bucket for asset \\"3e02956cc32cf10dd2b4bc9b8ce10b11fd2bf864ae97f32e5d3df6b7284d0236\\"",
       "Type": "String",
     },
-    "AssetParameters5ad81f4610659fb6cc9f7ace7b76edee05f10fa0028965c4d3165d7a055054c4S3VersionKey192152F3": Object {
-      "Description": "S3 key for asset version \\"5ad81f4610659fb6cc9f7ace7b76edee05f10fa0028965c4d3165d7a055054c4\\"",
+    "AssetParameters3e02956cc32cf10dd2b4bc9b8ce10b11fd2bf864ae97f32e5d3df6b7284d0236S3VersionKey29F1A337": Object {
+      "Description": "S3 key for asset version \\"3e02956cc32cf10dd2b4bc9b8ce10b11fd2bf864ae97f32e5d3df6b7284d0236\\"",
+      "Type": "String",
+    },
+    "AssetParameters59be5a60739e4f0f9b881492bce41ccffa8d47d16b0a4d640db1bb8200f48bd5ArtifactHash76FE5C86": Object {
+      "Description": "Artifact hash for asset \\"59be5a60739e4f0f9b881492bce41ccffa8d47d16b0a4d640db1bb8200f48bd5\\"",
+      "Type": "String",
+    },
+    "AssetParameters59be5a60739e4f0f9b881492bce41ccffa8d47d16b0a4d640db1bb8200f48bd5S3BucketFA2341B6": Object {
+      "Description": "S3 bucket for asset \\"59be5a60739e4f0f9b881492bce41ccffa8d47d16b0a4d640db1bb8200f48bd5\\"",
+      "Type": "String",
+    },
+    "AssetParameters59be5a60739e4f0f9b881492bce41ccffa8d47d16b0a4d640db1bb8200f48bd5S3VersionKeyB4EE9C49": Object {
+      "Description": "S3 key for asset version \\"59be5a60739e4f0f9b881492bce41ccffa8d47d16b0a4d640db1bb8200f48bd5\\"",
       "Type": "String",
     },
     "AssetParameters67b7823b74bc135986aa72f889d6a8da058d0c4a20cbc2dfc6f78995fdd2fc24ArtifactHashBA91B77F": Object {
@@ -4290,18 +4271,6 @@
       "Description": "S3 key for asset version \\"67b7823b74bc135986aa72f889d6a8da058d0c4a20cbc2dfc6f78995fdd2fc24\\"",
       "Type": "String",
     },
-    "AssetParameters6b4a338b691490f1fd6351e29140684b4cc8c932fa8610251617ca4279b42c9fArtifactHash0F9EA6AA": Object {
-      "Description": "Artifact hash for asset \\"6b4a338b691490f1fd6351e29140684b4cc8c932fa8610251617ca4279b42c9f\\"",
-      "Type": "String",
-    },
-    "AssetParameters6b4a338b691490f1fd6351e29140684b4cc8c932fa8610251617ca4279b42c9fS3Bucket165D0B30": Object {
-      "Description": "S3 bucket for asset \\"6b4a338b691490f1fd6351e29140684b4cc8c932fa8610251617ca4279b42c9f\\"",
-      "Type": "String",
-    },
-    "AssetParameters6b4a338b691490f1fd6351e29140684b4cc8c932fa8610251617ca4279b42c9fS3VersionKeyD832198D": Object {
-      "Description": "S3 key for asset version \\"6b4a338b691490f1fd6351e29140684b4cc8c932fa8610251617ca4279b42c9f\\"",
-      "Type": "String",
-    },
     "AssetParameters7af6295e521fd55af94332393ceffb3e866aac4dc4956321f7918f21e72199e4ArtifactHash5E28809B": Object {
       "Description": "Artifact hash for asset \\"7af6295e521fd55af94332393ceffb3e866aac4dc4956321f7918f21e72199e4\\"",
       "Type": "String",
@@ -4314,40 +4283,16 @@
       "Description": "S3 key for asset version \\"7af6295e521fd55af94332393ceffb3e866aac4dc4956321f7918f21e72199e4\\"",
       "Type": "String",
     },
-    "AssetParameters8625a217e0e7f0586edd183190019d9970344fa75c829365a84a47531a60a32eArtifactHashEC22613F": Object {
-      "Description": "Artifact hash for asset \\"8625a217e0e7f0586edd183190019d9970344fa75c829365a84a47531a60a32e\\"",
+    "AssetParameters97e6563aeb743805ef5d4bbbbe29d6b3bb28c0544c9cca24a203de835bd21784ArtifactHash1A2C2611": Object {
+      "Description": "Artifact hash for asset \\"97e6563aeb743805ef5d4bbbbe29d6b3bb28c0544c9cca24a203de835bd21784\\"",
       "Type": "String",
     },
-    "AssetParameters8625a217e0e7f0586edd183190019d9970344fa75c829365a84a47531a60a32eS3BucketF1993F46": Object {
-      "Description": "S3 bucket for asset \\"8625a217e0e7f0586edd183190019d9970344fa75c829365a84a47531a60a32e\\"",
+    "AssetParameters97e6563aeb743805ef5d4bbbbe29d6b3bb28c0544c9cca24a203de835bd21784S3BucketE5876F15": Object {
+      "Description": "S3 bucket for asset \\"97e6563aeb743805ef5d4bbbbe29d6b3bb28c0544c9cca24a203de835bd21784\\"",
       "Type": "String",
     },
-    "AssetParameters8625a217e0e7f0586edd183190019d9970344fa75c829365a84a47531a60a32eS3VersionKey6A8C6CB5": Object {
-      "Description": "S3 key for asset version \\"8625a217e0e7f0586edd183190019d9970344fa75c829365a84a47531a60a32e\\"",
-      "Type": "String",
-    },
-    "AssetParameters91ab8fa94a11a569cdac879accf050ca99d3ac9249073b166f01519c23420bffArtifactHash12102562": Object {
-      "Description": "Artifact hash for asset \\"91ab8fa94a11a569cdac879accf050ca99d3ac9249073b166f01519c23420bff\\"",
-      "Type": "String",
-    },
-    "AssetParameters91ab8fa94a11a569cdac879accf050ca99d3ac9249073b166f01519c23420bffS3Bucket89C755A8": Object {
-      "Description": "S3 bucket for asset \\"91ab8fa94a11a569cdac879accf050ca99d3ac9249073b166f01519c23420bff\\"",
-      "Type": "String",
-    },
-    "AssetParameters91ab8fa94a11a569cdac879accf050ca99d3ac9249073b166f01519c23420bffS3VersionKeyB74B99C5": Object {
-      "Description": "S3 key for asset version \\"91ab8fa94a11a569cdac879accf050ca99d3ac9249073b166f01519c23420bff\\"",
-      "Type": "String",
-    },
-    "AssetParameters963a3120e406b3cc369bf38d10c1489161d15dce47efecd1971f3d8da2fd2da2ArtifactHash3B1F9D07": Object {
-      "Description": "Artifact hash for asset \\"963a3120e406b3cc369bf38d10c1489161d15dce47efecd1971f3d8da2fd2da2\\"",
-      "Type": "String",
-    },
-    "AssetParameters963a3120e406b3cc369bf38d10c1489161d15dce47efecd1971f3d8da2fd2da2S3BucketDE3E40D8": Object {
-      "Description": "S3 bucket for asset \\"963a3120e406b3cc369bf38d10c1489161d15dce47efecd1971f3d8da2fd2da2\\"",
-      "Type": "String",
-    },
-    "AssetParameters963a3120e406b3cc369bf38d10c1489161d15dce47efecd1971f3d8da2fd2da2S3VersionKey5078CF6D": Object {
-      "Description": "S3 key for asset version \\"963a3120e406b3cc369bf38d10c1489161d15dce47efecd1971f3d8da2fd2da2\\"",
+    "AssetParameters97e6563aeb743805ef5d4bbbbe29d6b3bb28c0544c9cca24a203de835bd21784S3VersionKey267A8045": Object {
+      "Description": "S3 key for asset version \\"97e6563aeb743805ef5d4bbbbe29d6b3bb28c0544c9cca24a203de835bd21784\\"",
       "Type": "String",
     },
     "AssetParametersc24b999656e4fe6c609c31bae56a1cf4717a405619c3aa6ba1bc686b8c2c86cfArtifactHash85F58E48": Object {
@@ -4360,6 +4305,18 @@
     },
     "AssetParametersc24b999656e4fe6c609c31bae56a1cf4717a405619c3aa6ba1bc686b8c2c86cfS3VersionKey60329B70": Object {
       "Description": "S3 key for asset version \\"c24b999656e4fe6c609c31bae56a1cf4717a405619c3aa6ba1bc686b8c2c86cf\\"",
+      "Type": "String",
+    },
+    "AssetParametersc9fda6b85a877755ac17a5e66417061d1f980faf9e1f346a6c8cecb5ae8695e9ArtifactHash98105084": Object {
+      "Description": "Artifact hash for asset \\"c9fda6b85a877755ac17a5e66417061d1f980faf9e1f346a6c8cecb5ae8695e9\\"",
+      "Type": "String",
+    },
+    "AssetParametersc9fda6b85a877755ac17a5e66417061d1f980faf9e1f346a6c8cecb5ae8695e9S3Bucket5CAE6558": Object {
+      "Description": "S3 bucket for asset \\"c9fda6b85a877755ac17a5e66417061d1f980faf9e1f346a6c8cecb5ae8695e9\\"",
+      "Type": "String",
+    },
+    "AssetParametersc9fda6b85a877755ac17a5e66417061d1f980faf9e1f346a6c8cecb5ae8695e9S3VersionKey854B18C5": Object {
+      "Description": "S3 key for asset version \\"c9fda6b85a877755ac17a5e66417061d1f980faf9e1f346a6c8cecb5ae8695e9\\"",
       "Type": "String",
     },
     "AssetParameterse9882ab123687399f934da0d45effe675ecc8ce13b40cb946f3e1d6141fe8d68ArtifactHashD9A515C3": Object {
@@ -4806,7 +4763,7 @@
       "Properties": Object {
         "Code": Object {
           "S3Bucket": Object {
-            "Ref": "AssetParameters34c7dcc9f578fa0ec3da11db158dce98ccaf225c19131b357f669651db3897b2S3Bucket7ACB823F",
+            "Ref": "AssetParameters29569ad5bf9948e4744218e7f7440b327629220ab1ca1cce582477911c74780bS3Bucket3171CA99",
           },
           "S3Key": Object {
             "Fn::Join": Array [
@@ -4819,7 +4776,7 @@
                       "Fn::Split": Array [
                         "||",
                         Object {
-                          "Ref": "AssetParameters34c7dcc9f578fa0ec3da11db158dce98ccaf225c19131b357f669651db3897b2S3VersionKey1D948596",
+                          "Ref": "AssetParameters29569ad5bf9948e4744218e7f7440b327629220ab1ca1cce582477911c74780bS3VersionKeyB69597A2",
                         },
                       ],
                     },
@@ -4832,7 +4789,7 @@
                       "Fn::Split": Array [
                         "||",
                         Object {
-                          "Ref": "AssetParameters34c7dcc9f578fa0ec3da11db158dce98ccaf225c19131b357f669651db3897b2S3VersionKey1D948596",
+                          "Ref": "AssetParameters29569ad5bf9948e4744218e7f7440b327629220ab1ca1cce582477911c74780bS3VersionKeyB69597A2",
                         },
                       ],
                     },
@@ -5223,7 +5180,7 @@
       "Properties": Object {
         "Code": Object {
           "S3Bucket": Object {
-            "Ref": "AssetParameters91ab8fa94a11a569cdac879accf050ca99d3ac9249073b166f01519c23420bffS3Bucket89C755A8",
+            "Ref": "AssetParameters0dfb0b3b18599bad760f45b02537f770c6d07bfba2daa5407d82b6306d92963dS3Bucket7B3413EA",
           },
           "S3Key": Object {
             "Fn::Join": Array [
@@ -5236,7 +5193,7 @@
                       "Fn::Split": Array [
                         "||",
                         Object {
-                          "Ref": "AssetParameters91ab8fa94a11a569cdac879accf050ca99d3ac9249073b166f01519c23420bffS3VersionKeyB74B99C5",
+                          "Ref": "AssetParameters0dfb0b3b18599bad760f45b02537f770c6d07bfba2daa5407d82b6306d92963dS3VersionKeyE2914469",
                         },
                       ],
                     },
@@ -5249,7 +5206,7 @@
                       "Fn::Split": Array [
                         "||",
                         Object {
-                          "Ref": "AssetParameters91ab8fa94a11a569cdac879accf050ca99d3ac9249073b166f01519c23420bffS3VersionKeyB74B99C5",
+                          "Ref": "AssetParameters0dfb0b3b18599bad760f45b02537f770c6d07bfba2daa5407d82b6306d92963dS3VersionKeyE2914469",
                         },
                       ],
                     },
@@ -5487,7 +5444,7 @@
       "Properties": Object {
         "Code": Object {
           "S3Bucket": Object {
-            "Ref": "AssetParameters8625a217e0e7f0586edd183190019d9970344fa75c829365a84a47531a60a32eS3BucketF1993F46",
+            "Ref": "AssetParameters3e02956cc32cf10dd2b4bc9b8ce10b11fd2bf864ae97f32e5d3df6b7284d0236S3BucketD05214B3",
           },
           "S3Key": Object {
             "Fn::Join": Array [
@@ -5500,7 +5457,7 @@
                       "Fn::Split": Array [
                         "||",
                         Object {
-                          "Ref": "AssetParameters8625a217e0e7f0586edd183190019d9970344fa75c829365a84a47531a60a32eS3VersionKey6A8C6CB5",
+                          "Ref": "AssetParameters3e02956cc32cf10dd2b4bc9b8ce10b11fd2bf864ae97f32e5d3df6b7284d0236S3VersionKey29F1A337",
                         },
                       ],
                     },
@@ -5513,7 +5470,7 @@
                       "Fn::Split": Array [
                         "||",
                         Object {
-                          "Ref": "AssetParameters8625a217e0e7f0586edd183190019d9970344fa75c829365a84a47531a60a32eS3VersionKey6A8C6CB5",
+                          "Ref": "AssetParameters3e02956cc32cf10dd2b4bc9b8ce10b11fd2bf864ae97f32e5d3df6b7284d0236S3VersionKey29F1A337",
                         },
                       ],
                     },
@@ -5759,7 +5716,7 @@
       "Properties": Object {
         "Code": Object {
           "S3Bucket": Object {
-            "Ref": "AssetParameters5ad81f4610659fb6cc9f7ace7b76edee05f10fa0028965c4d3165d7a055054c4S3Bucket9FE3DFA5",
+            "Ref": "AssetParameters97e6563aeb743805ef5d4bbbbe29d6b3bb28c0544c9cca24a203de835bd21784S3BucketE5876F15",
           },
           "S3Key": Object {
             "Fn::Join": Array [
@@ -5772,7 +5729,7 @@
                       "Fn::Split": Array [
                         "||",
                         Object {
-                          "Ref": "AssetParameters5ad81f4610659fb6cc9f7ace7b76edee05f10fa0028965c4d3165d7a055054c4S3VersionKey192152F3",
+                          "Ref": "AssetParameters97e6563aeb743805ef5d4bbbbe29d6b3bb28c0544c9cca24a203de835bd21784S3VersionKey267A8045",
                         },
                       ],
                     },
@@ -5785,7 +5742,7 @@
                       "Fn::Split": Array [
                         "||",
                         Object {
-                          "Ref": "AssetParameters5ad81f4610659fb6cc9f7ace7b76edee05f10fa0028965c4d3165d7a055054c4S3VersionKey192152F3",
+                          "Ref": "AssetParameters97e6563aeb743805ef5d4bbbbe29d6b3bb28c0544c9cca24a203de835bd21784S3VersionKey267A8045",
                         },
                       ],
                     },
@@ -6693,7 +6650,7 @@
       "Properties": Object {
         "Code": Object {
           "S3Bucket": Object {
-            "Ref": "AssetParameters6b4a338b691490f1fd6351e29140684b4cc8c932fa8610251617ca4279b42c9fS3Bucket165D0B30",
+            "Ref": "AssetParameters59be5a60739e4f0f9b881492bce41ccffa8d47d16b0a4d640db1bb8200f48bd5S3BucketFA2341B6",
           },
           "S3Key": Object {
             "Fn::Join": Array [
@@ -6706,7 +6663,7 @@
                       "Fn::Split": Array [
                         "||",
                         Object {
-                          "Ref": "AssetParameters6b4a338b691490f1fd6351e29140684b4cc8c932fa8610251617ca4279b42c9fS3VersionKeyD832198D",
+                          "Ref": "AssetParameters59be5a60739e4f0f9b881492bce41ccffa8d47d16b0a4d640db1bb8200f48bd5S3VersionKeyB4EE9C49",
                         },
                       ],
                     },
@@ -6719,7 +6676,7 @@
                       "Fn::Split": Array [
                         "||",
                         Object {
-                          "Ref": "AssetParameters6b4a338b691490f1fd6351e29140684b4cc8c932fa8610251617ca4279b42c9fS3VersionKeyD832198D",
+                          "Ref": "AssetParameters59be5a60739e4f0f9b881492bce41ccffa8d47d16b0a4d640db1bb8200f48bd5S3VersionKeyB4EE9C49",
                         },
                       ],
                     },
@@ -7053,7 +7010,7 @@
       "Properties": Object {
         "Code": Object {
           "S3Bucket": Object {
-            "Ref": "AssetParameters963a3120e406b3cc369bf38d10c1489161d15dce47efecd1971f3d8da2fd2da2S3BucketDE3E40D8",
+            "Ref": "AssetParametersc9fda6b85a877755ac17a5e66417061d1f980faf9e1f346a6c8cecb5ae8695e9S3Bucket5CAE6558",
           },
           "S3Key": Object {
             "Fn::Join": Array [
@@ -7066,7 +7023,7 @@
                       "Fn::Split": Array [
                         "||",
                         Object {
-                          "Ref": "AssetParameters963a3120e406b3cc369bf38d10c1489161d15dce47efecd1971f3d8da2fd2da2S3VersionKey5078CF6D",
+                          "Ref": "AssetParametersc9fda6b85a877755ac17a5e66417061d1f980faf9e1f346a6c8cecb5ae8695e9S3VersionKey854B18C5",
                         },
                       ],
                     },
@@ -7079,7 +7036,7 @@
                       "Fn::Split": Array [
                         "||",
                         Object {
-                          "Ref": "AssetParameters963a3120e406b3cc369bf38d10c1489161d15dce47efecd1971f3d8da2fd2da2S3VersionKey5078CF6D",
+                          "Ref": "AssetParametersc9fda6b85a877755ac17a5e66417061d1f980faf9e1f346a6c8cecb5ae8695e9S3VersionKey854B18C5",
                         },
                       ],
                     },
@@ -8451,37 +8408,10 @@
 }
 //# sourceMappingURL=data:application/json;base64,eyJ2ZXJzaW9uIjozLCJmaWxlIjoicmVzcG9uc2UtZnVuY3Rpb24uanMiLCJzb3VyY2VSb290IjoiIiwic291cmNlcyI6WyIuLi8uLi8uLi9zcmMvd2ViYXBwL3Jlc3BvbnNlLWZ1bmN0aW9uL3Jlc3BvbnNlLWZ1bmN0aW9uLnRzIl0sIm5hbWVzIjpbXSwibWFwcGluZ3MiOiI7QUFTQSxTQUFTLE9BQU8sQ0FBQyxLQUF5QjtJQUN4QyxJQUFJLFFBQVEsR0FBRyxLQUFLLENBQUMsUUFBUSxDQUFDO0lBQzlCLElBQUksT0FBTyxHQUFHLFFBQVEsQ0FBQyxPQUFPLENBQUM7SUFFL0IsT0FBTyxDQUFDLGlCQUFpQixDQUFDLEdBQUcsRUFBRSxLQUFLLEVBQUUsTUFBTSxFQUFFLENBQUM7SUFDL0MsT0FBTyxDQUFDLGtCQUFrQixDQUFDLEdBQUcsRUFBRSxLQUFLLEVBQUUsZUFBZSxFQUFFLENBQUM7SUFDekQsT0FBTyxDQUFDLHdCQUF3QixDQUFDLEdBQUcsRUFBRSxLQUFLLEVBQUUsU0FBUyxFQUFFLENBQUM7SUFDekQsT0FBTyxDQUFDLDJCQUEyQixDQUFDLEdBQUcsRUFBRSxLQUFLLEVBQUUscUNBQXFDLEVBQUUsQ0FBQztJQUN4RixPQUFPLENBQUMseUJBQXlCLENBQUMsR0FBRztRQUNuQyxLQUFLLEVBQ0gsbU9BQW1PO0tBQ3RPLENBQUM7SUFFRixPQUFPLFFBQVEsQ0FBQztBQUNsQixDQUFDIiwic291cmNlc0NvbnRlbnQiOlsiaW50ZXJmYWNlIENsb3VkRnJvbnRSZXNwb25zZSB7XG4gIHJlc3BvbnNlOiBhbnk7XG4gIGhlYWRlcnM6IHtcbiAgICBba2V5OiBzdHJpbmddOiB7XG4gICAgICB2YWx1ZTogc3RyaW5nO1xuICAgIH07XG4gIH07XG59XG5cbmZ1bmN0aW9uIGhhbmRsZXIoZXZlbnQ6IENsb3VkRnJvbnRSZXNwb25zZSkge1xuICB2YXIgcmVzcG9uc2UgPSBldmVudC5yZXNwb25zZTtcbiAgdmFyIGhlYWRlcnMgPSByZXNwb25zZS5oZWFkZXJzO1xuXG4gIGhlYWRlcnNbJ3gtZnJhbWUtb3B0aW9ucyddID0geyB2YWx1ZTogJ2RlbnknIH07XG4gIGhlYWRlcnNbJ3gteHNzLXByb3RlY3Rpb24nXSA9IHsgdmFsdWU6ICcxOyBtb2RlPWJsb2NrJyB9O1xuICBoZWFkZXJzWyd4LWNvbnRlbnQtdHlwZS1vcHRpb25zJ10gPSB7IHZhbHVlOiAnbm9zbmlmZicgfTtcbiAgaGVhZGVyc1snc3RyaWN0LXRyYW5zcG9ydC1zZWN1cml0eSddID0geyB2YWx1ZTogJ21heC1hZ2U9NDczMDQwMDA7IGluY2x1ZGVTdWJEb21haW5zJyB9O1xuICBoZWFkZXJzWydjb250ZW50LXNlY3VyaXR5LXBvbGljeSddID0ge1xuICAgIHZhbHVlOlxuICAgICAgJ2RlZmF1bHQtc3JjIFxcJ25vbmVcXCc7IGltZy1zcmMgXFwnc2VsZlxcJyBodHRwczovL2ltZy5zaGllbGRzLmlvOyBzY3JpcHQtc3JjIFxcJ3NlbGZcXCc7IHN0eWxlLXNyYyBcXCd1bnNhZmUtaW5saW5lXFwnIFxcJ3NlbGZcXCc7IG9iamVjdC1zcmMgXFwnbm9uZVxcJzsgY29ubmVjdC1zcmMgXFwnc2VsZlxcJzsgbWFuaWZlc3Qtc3JjIFxcJ3NlbGZcXCc7IGZvbnQtc3JjIFxcJ3NlbGZcXCc7IGZyYW1lLXNyYyBcXCdub25lXFwnJyxcbiAgfTtcblxuICByZXR1cm4gcmVzcG9uc2U7XG59XG4iXX0=",
         "FunctionConfig": Object {
-<<<<<<< HEAD
           "Comment": "TestConstructHubWebAppDFE707EBResponseFunction",
           "Runtime": "cloudfront-js-1.0",
         },
         "Name": "TestConstructHubWebAppDFE707EBResponseFunction",
-=======
-          "Comment": Object {
-            "Fn::Join": Array [
-              "",
-              Array [
-                Object {
-                  "Ref": "AWS::Region",
-                },
-                "TestConstrubWebAppResponseFunction1F387BCC",
-              ],
-            ],
-          },
-          "Runtime": "cloudfront-js-1.0",
-        },
-        "Name": Object {
-          "Fn::Join": Array [
-            "",
-            Array [
-              Object {
-                "Ref": "AWS::Region",
-              },
-              "TestConstrubWebAppResponseFunction1F387BCC",
-            ],
-          ],
-        },
->>>>>>> 3be18e97
       },
       "Type": "AWS::CloudFront::Function",
     },
