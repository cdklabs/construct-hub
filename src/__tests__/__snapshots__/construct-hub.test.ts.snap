--- conflicted
+++ resolved
@@ -45,6 +45,18 @@
       "Description": "S3 key for asset version \\"23b0c5db5913bc5f849ba17c51cc0d8d221a3c9adc5b76ec33e25bc2bbd9d149\\"",
       "Type": "String",
     },
+    "AssetParameters33ecb7836a55476611905e6393a8f90526683110df7db23f90517421185ac16aArtifactHashFEBA34D9": Object {
+      "Description": "Artifact hash for asset \\"33ecb7836a55476611905e6393a8f90526683110df7db23f90517421185ac16a\\"",
+      "Type": "String",
+    },
+    "AssetParameters33ecb7836a55476611905e6393a8f90526683110df7db23f90517421185ac16aS3Bucket34AA3CB1": Object {
+      "Description": "S3 bucket for asset \\"33ecb7836a55476611905e6393a8f90526683110df7db23f90517421185ac16a\\"",
+      "Type": "String",
+    },
+    "AssetParameters33ecb7836a55476611905e6393a8f90526683110df7db23f90517421185ac16aS3VersionKey6C36EE16": Object {
+      "Description": "S3 key for asset version \\"33ecb7836a55476611905e6393a8f90526683110df7db23f90517421185ac16a\\"",
+      "Type": "String",
+    },
     "AssetParameters34c7dcc9f578fa0ec3da11db158dce98ccaf225c19131b357f669651db3897b2ArtifactHashA7C49A78": Object {
       "Description": "Artifact hash for asset \\"34c7dcc9f578fa0ec3da11db158dce98ccaf225c19131b357f669651db3897b2\\"",
       "Type": "String",
@@ -57,18 +69,6 @@
       "Description": "S3 key for asset version \\"34c7dcc9f578fa0ec3da11db158dce98ccaf225c19131b357f669651db3897b2\\"",
       "Type": "String",
     },
-    "AssetParameters4b6912ddd2c1a25ba0a24866b345a27cf12c6de77a300acbf24ad516b2b7ad47ArtifactHash56F3F204": Object {
-      "Description": "Artifact hash for asset \\"4b6912ddd2c1a25ba0a24866b345a27cf12c6de77a300acbf24ad516b2b7ad47\\"",
-      "Type": "String",
-    },
-    "AssetParameters4b6912ddd2c1a25ba0a24866b345a27cf12c6de77a300acbf24ad516b2b7ad47S3Bucket5F22CB7E": Object {
-      "Description": "S3 bucket for asset \\"4b6912ddd2c1a25ba0a24866b345a27cf12c6de77a300acbf24ad516b2b7ad47\\"",
-      "Type": "String",
-    },
-    "AssetParameters4b6912ddd2c1a25ba0a24866b345a27cf12c6de77a300acbf24ad516b2b7ad47S3VersionKey851EF575": Object {
-      "Description": "S3 key for asset version \\"4b6912ddd2c1a25ba0a24866b345a27cf12c6de77a300acbf24ad516b2b7ad47\\"",
-      "Type": "String",
-    },
     "AssetParameters59be5a60739e4f0f9b881492bce41ccffa8d47d16b0a4d640db1bb8200f48bd5ArtifactHash76FE5C86": Object {
       "Description": "Artifact hash for asset \\"59be5a60739e4f0f9b881492bce41ccffa8d47d16b0a4d640db1bb8200f48bd5\\"",
       "Type": "String",
@@ -93,30 +93,6 @@
       "Description": "S3 key for asset version \\"5ad81f4610659fb6cc9f7ace7b76edee05f10fa0028965c4d3165d7a055054c4\\"",
       "Type": "String",
     },
-    "AssetParameters634261a6bff143c1e883db03827a072a81aee06b8467683d7745664e26ec6dc5ArtifactHashFB55062B": Object {
-      "Description": "Artifact hash for asset \\"634261a6bff143c1e883db03827a072a81aee06b8467683d7745664e26ec6dc5\\"",
-      "Type": "String",
-    },
-    "AssetParameters634261a6bff143c1e883db03827a072a81aee06b8467683d7745664e26ec6dc5S3Bucket4BF3BC1F": Object {
-      "Description": "S3 bucket for asset \\"634261a6bff143c1e883db03827a072a81aee06b8467683d7745664e26ec6dc5\\"",
-      "Type": "String",
-    },
-    "AssetParameters634261a6bff143c1e883db03827a072a81aee06b8467683d7745664e26ec6dc5S3VersionKey6A2E450D": Object {
-      "Description": "S3 key for asset version \\"634261a6bff143c1e883db03827a072a81aee06b8467683d7745664e26ec6dc5\\"",
-      "Type": "String",
-    },
-<<<<<<< HEAD
-    "AssetParametersba4444222fa05047fe67aa68ca915baaff47de5d3d8c063edadb5b7146b892eaArtifactHashE807E7D1": Object {
-      "Description": "Artifact hash for asset \\"ba4444222fa05047fe67aa68ca915baaff47de5d3d8c063edadb5b7146b892ea\\"",
-      "Type": "String",
-    },
-    "AssetParametersba4444222fa05047fe67aa68ca915baaff47de5d3d8c063edadb5b7146b892eaS3Bucket03A867A5": Object {
-      "Description": "S3 bucket for asset \\"ba4444222fa05047fe67aa68ca915baaff47de5d3d8c063edadb5b7146b892ea\\"",
-      "Type": "String",
-    },
-    "AssetParametersba4444222fa05047fe67aa68ca915baaff47de5d3d8c063edadb5b7146b892eaS3VersionKeyC53D0DC5": Object {
-      "Description": "S3 key for asset version \\"ba4444222fa05047fe67aa68ca915baaff47de5d3d8c063edadb5b7146b892ea\\"",
-=======
     "AssetParameters67b7823b74bc135986aa72f889d6a8da058d0c4a20cbc2dfc6f78995fdd2fc24ArtifactHashBA91B77F": Object {
       "Description": "Artifact hash for asset \\"67b7823b74bc135986aa72f889d6a8da058d0c4a20cbc2dfc6f78995fdd2fc24\\"",
       "Type": "String",
@@ -127,7 +103,18 @@
     },
     "AssetParameters67b7823b74bc135986aa72f889d6a8da058d0c4a20cbc2dfc6f78995fdd2fc24S3VersionKeyB0F28861": Object {
       "Description": "S3 key for asset version \\"67b7823b74bc135986aa72f889d6a8da058d0c4a20cbc2dfc6f78995fdd2fc24\\"",
->>>>>>> 1519b3bb
+      "Type": "String",
+    },
+    "AssetParametersb175d8adef3f5690da68fb639708436639a876ea84c5b74975a37cd644bc6d91ArtifactHash2FEFFD84": Object {
+      "Description": "Artifact hash for asset \\"b175d8adef3f5690da68fb639708436639a876ea84c5b74975a37cd644bc6d91\\"",
+      "Type": "String",
+    },
+    "AssetParametersb175d8adef3f5690da68fb639708436639a876ea84c5b74975a37cd644bc6d91S3Bucket7E2DA7AC": Object {
+      "Description": "S3 bucket for asset \\"b175d8adef3f5690da68fb639708436639a876ea84c5b74975a37cd644bc6d91\\"",
+      "Type": "String",
+    },
+    "AssetParametersb175d8adef3f5690da68fb639708436639a876ea84c5b74975a37cd644bc6d91S3VersionKeyDEDF4AE1": Object {
+      "Description": "S3 key for asset version \\"b175d8adef3f5690da68fb639708436639a876ea84c5b74975a37cd644bc6d91\\"",
       "Type": "String",
     },
     "AssetParametersc24b999656e4fe6c609c31bae56a1cf4717a405619c3aa6ba1bc686b8c2c86cfArtifactHash85F58E48": Object {
@@ -154,7 +141,6 @@
       "Description": "S3 key for asset version \\"e9882ab123687399f934da0d45effe675ecc8ce13b40cb946f3e1d6141fe8d68\\"",
       "Type": "String",
     },
-<<<<<<< HEAD
     "AssetParametersf3d3a3cc7f26921b237eff24fc5dd7aef8f0465a1f376b8f7918eb3d4b3e8797ArtifactHashAAFCA968": Object {
       "Description": "Artifact hash for asset \\"f3d3a3cc7f26921b237eff24fc5dd7aef8f0465a1f376b8f7918eb3d4b3e8797\\"",
       "Type": "String",
@@ -165,7 +151,8 @@
     },
     "AssetParametersf3d3a3cc7f26921b237eff24fc5dd7aef8f0465a1f376b8f7918eb3d4b3e8797S3VersionKeyA877E3C9": Object {
       "Description": "S3 key for asset version \\"f3d3a3cc7f26921b237eff24fc5dd7aef8f0465a1f376b8f7918eb3d4b3e8797\\"",
-=======
+      "Type": "String",
+    },
     "AssetParametersffbb5da08de4835dea38bfafa377e066ebbaa9026c70f9b3ea2ccff8b7328abcArtifactHash960B2F39": Object {
       "Description": "Artifact hash for asset \\"ffbb5da08de4835dea38bfafa377e066ebbaa9026c70f9b3ea2ccff8b7328abc\\"",
       "Type": "String",
@@ -176,7 +163,6 @@
     },
     "AssetParametersffbb5da08de4835dea38bfafa377e066ebbaa9026c70f9b3ea2ccff8b7328abcS3VersionKey29ADE40E": Object {
       "Description": "S3 key for asset version \\"ffbb5da08de4835dea38bfafa377e066ebbaa9026c70f9b3ea2ccff8b7328abc\\"",
->>>>>>> 1519b3bb
       "Type": "String",
     },
   },
@@ -2675,11 +2661,7 @@
       "Properties": Object {
         "Code": Object {
           "S3Bucket": Object {
-<<<<<<< HEAD
-            "Ref": "AssetParametersba4444222fa05047fe67aa68ca915baaff47de5d3d8c063edadb5b7146b892eaS3Bucket03A867A5",
-=======
-            "Ref": "AssetParameters634261a6bff143c1e883db03827a072a81aee06b8467683d7745664e26ec6dc5S3Bucket4BF3BC1F",
->>>>>>> 1519b3bb
+            "Ref": "AssetParameters33ecb7836a55476611905e6393a8f90526683110df7db23f90517421185ac16aS3Bucket34AA3CB1",
           },
           "S3Key": Object {
             "Fn::Join": Array [
@@ -2692,11 +2674,7 @@
                       "Fn::Split": Array [
                         "||",
                         Object {
-<<<<<<< HEAD
-                          "Ref": "AssetParametersba4444222fa05047fe67aa68ca915baaff47de5d3d8c063edadb5b7146b892eaS3VersionKeyC53D0DC5",
-=======
-                          "Ref": "AssetParameters634261a6bff143c1e883db03827a072a81aee06b8467683d7745664e26ec6dc5S3VersionKey6A2E450D",
->>>>>>> 1519b3bb
+                          "Ref": "AssetParameters33ecb7836a55476611905e6393a8f90526683110df7db23f90517421185ac16aS3VersionKey6C36EE16",
                         },
                       ],
                     },
@@ -2709,11 +2687,7 @@
                       "Fn::Split": Array [
                         "||",
                         Object {
-<<<<<<< HEAD
-                          "Ref": "AssetParametersba4444222fa05047fe67aa68ca915baaff47de5d3d8c063edadb5b7146b892eaS3VersionKeyC53D0DC5",
-=======
-                          "Ref": "AssetParameters634261a6bff143c1e883db03827a072a81aee06b8467683d7745664e26ec6dc5S3VersionKey6A2E450D",
->>>>>>> 1519b3bb
+                          "Ref": "AssetParameters33ecb7836a55476611905e6393a8f90526683110df7db23f90517421185ac16aS3VersionKey6C36EE16",
                         },
                       ],
                     },
@@ -2734,7 +2708,6 @@
         "Description": "Creates transliterated assemblies from jsii-enabled npm packages",
         "Environment": Object {
           "Variables": Object {
-<<<<<<< HEAD
             "CODE_ARTIFACT_API_ENDPOINT": Object {
               "Fn::Select": Array [
                 1,
@@ -2774,9 +2747,7 @@
                 "repositoryEndpoint",
               ],
             },
-=======
             "HEADER_SPAN": "true",
->>>>>>> 1519b3bb
           },
         },
         "Handler": "index.handler",
@@ -3345,7 +3316,6 @@
     },
     "ConstructHubVPCIsolatedSubnet1SubnetEA28FD1A": Object {
       "Properties": Object {
-<<<<<<< HEAD
         "AvailabilityZone": Object {
           "Fn::Select": Array [
             0,
@@ -3360,7 +3330,441 @@
           Object {
             "Key": "aws-cdk:subnet-name",
             "Value": "Isolated",
-=======
+          },
+          Object {
+            "Key": "aws-cdk:subnet-type",
+            "Value": "Isolated",
+          },
+          Object {
+            "Key": "Name",
+            "Value": "Test/ConstructHub/VPC/IsolatedSubnet1",
+          },
+        ],
+        "VpcId": Object {
+          "Ref": "ConstructHubVPC16ECCEA2",
+        },
+      },
+      "Type": "AWS::EC2::Subnet",
+    },
+    "ConstructHubVPCIsolatedSubnet2RouteTable18129C5D": Object {
+      "Properties": Object {
+        "Tags": Array [
+          Object {
+            "Key": "Name",
+            "Value": "Test/ConstructHub/VPC/IsolatedSubnet2",
+          },
+        ],
+        "VpcId": Object {
+          "Ref": "ConstructHubVPC16ECCEA2",
+        },
+      },
+      "Type": "AWS::EC2::RouteTable",
+    },
+    "ConstructHubVPCIsolatedSubnet2RouteTableAssociationF8AD0E0F": Object {
+      "Properties": Object {
+        "RouteTableId": Object {
+          "Ref": "ConstructHubVPCIsolatedSubnet2RouteTable18129C5D",
+        },
+        "SubnetId": Object {
+          "Ref": "ConstructHubVPCIsolatedSubnet2Subnet483D4302",
+        },
+      },
+      "Type": "AWS::EC2::SubnetRouteTableAssociation",
+    },
+    "ConstructHubVPCIsolatedSubnet2Subnet483D4302": Object {
+      "Properties": Object {
+        "AvailabilityZone": Object {
+          "Fn::Select": Array [
+            1,
+            Object {
+              "Fn::GetAZs": "",
+            },
+          ],
+        },
+        "CidrBlock": "10.0.128.0/17",
+        "MapPublicIpOnLaunch": false,
+        "Tags": Array [
+          Object {
+            "Key": "aws-cdk:subnet-name",
+            "Value": "Isolated",
+          },
+          Object {
+            "Key": "aws-cdk:subnet-type",
+            "Value": "Isolated",
+          },
+          Object {
+            "Key": "Name",
+            "Value": "Test/ConstructHub/VPC/IsolatedSubnet2",
+          },
+        ],
+        "VpcId": Object {
+          "Ref": "ConstructHubVPC16ECCEA2",
+        },
+      },
+      "Type": "AWS::EC2::Subnet",
+    },
+    "ConstructHubVPCS319E90CB6": Object {
+      "Properties": Object {
+        "PolicyDocument": Object {
+          "Statement": Array [
+            Object {
+              "Action": "s3:GetObject",
+              "Effect": "Allow",
+              "Principal": "*",
+              "Resource": Object {
+                "Fn::Join": Array [
+                  "",
+                  Array [
+                    Object {
+                      "Fn::GetAtt": Array [
+                        "ConstructHubCodeArtifactDescribeDomain6ABCBF4B",
+                        "domain.s3BucketArn",
+                      ],
+                    },
+                    "/*",
+                  ],
+                ],
+              },
+              "Sid": "Allow-CodeArtifact-Bucket",
+            },
+            Object {
+              "Action": Array [
+                "s3:GetObject*",
+                "s3:GetBucket*",
+                "s3:List*",
+              ],
+              "Effect": "Allow",
+              "Principal": "*",
+              "Resource": Array [
+                Object {
+                  "Fn::GetAtt": Array [
+                    "ConstructHubPackageDataDC5EF35E",
+                    "Arn",
+                  ],
+                },
+                Object {
+                  "Fn::Join": Array [
+                    "",
+                    Array [
+                      Object {
+                        "Fn::GetAtt": Array [
+                          "ConstructHubPackageDataDC5EF35E",
+                          "Arn",
+                        ],
+                      },
+                      "/data/*/assembly.json",
+                    ],
+                  ],
+                },
+              ],
+            },
+            Object {
+              "Action": Array [
+                "s3:Abort*",
+                "s3:DeleteObject*",
+                "s3:PutObject*",
+              ],
+              "Effect": "Allow",
+              "Principal": "*",
+              "Resource": Array [
+                Object {
+                  "Fn::GetAtt": Array [
+                    "ConstructHubPackageDataDC5EF35E",
+                    "Arn",
+                  ],
+                },
+                Object {
+                  "Fn::Join": Array [
+                    "",
+                    Array [
+                      Object {
+                        "Fn::GetAtt": Array [
+                          "ConstructHubPackageDataDC5EF35E",
+                          "Arn",
+                        ],
+                      },
+                      "/data/*/docs-*.md",
+                    ],
+                  ],
+                },
+              ],
+            },
+          ],
+          "Version": "2012-10-17",
+        },
+        "RouteTableIds": Array [
+          Object {
+            "Ref": "ConstructHubVPCIsolatedSubnet1RouteTable750E6F36",
+          },
+          Object {
+            "Ref": "ConstructHubVPCIsolatedSubnet2RouteTable18129C5D",
+          },
+        ],
+        "ServiceName": Object {
+          "Fn::Join": Array [
+            "",
+            Array [
+              "com.amazonaws.",
+              Object {
+                "Ref": "AWS::Region",
+              },
+              ".s3",
+            ],
+          ],
+        },
+        "VpcEndpointType": "Gateway",
+        "VpcId": Object {
+          "Ref": "ConstructHubVPC16ECCEA2",
+        },
+      },
+      "Type": "AWS::EC2::VPCEndpoint",
+    },
+    "ConstructHubWebAppDeployWebsiteAwsCliLayer23CFFBC1": Object {
+      "Properties": Object {
+        "Content": Object {
+          "S3Bucket": Object {
+            "Ref": "AssetParameterse9882ab123687399f934da0d45effe675ecc8ce13b40cb946f3e1d6141fe8d68S3BucketAEADE8C7",
+          },
+          "S3Key": Object {
+            "Fn::Join": Array [
+              "",
+              Array [
+                Object {
+                  "Fn::Select": Array [
+                    0,
+                    Object {
+                      "Fn::Split": Array [
+                        "||",
+                        Object {
+                          "Ref": "AssetParameterse9882ab123687399f934da0d45effe675ecc8ce13b40cb946f3e1d6141fe8d68S3VersionKeyE415415F",
+                        },
+                      ],
+                    },
+                  ],
+                },
+                Object {
+                  "Fn::Select": Array [
+                    1,
+                    Object {
+                      "Fn::Split": Array [
+                        "||",
+                        Object {
+                          "Ref": "AssetParameterse9882ab123687399f934da0d45effe675ecc8ce13b40cb946f3e1d6141fe8d68S3VersionKeyE415415F",
+                        },
+                      ],
+                    },
+                  ],
+                },
+              ],
+            ],
+          },
+        },
+        "Description": "/opt/awscli/aws",
+      },
+      "Type": "AWS::Lambda::LayerVersion",
+    },
+    "ConstructHubWebAppDeployWebsiteCustomResourceE6DF98C9": Object {
+      "DeletionPolicy": "Delete",
+      "Properties": Object {
+        "DestinationBucketName": Object {
+          "Ref": "ConstructHubWebAppWebsiteBucket4B2B9DB2",
+        },
+        "DistributionId": Object {
+          "Ref": "ConstructHubWebAppDistribution1F181DC9",
+        },
+        "Prune": true,
+        "ServiceToken": Object {
+          "Fn::GetAtt": Array [
+            "CustomCDKBucketDeployment8693BB64968944B69AAFB0CC9EB8756C81C01536",
+            "Arn",
+          ],
+        },
+        "SourceBucketNames": Array [
+          Object {
+            "Ref": "AssetParametersb175d8adef3f5690da68fb639708436639a876ea84c5b74975a37cd644bc6d91S3Bucket7E2DA7AC",
+          },
+        ],
+        "SourceObjectKeys": Array [
+          Object {
+            "Fn::Join": Array [
+              "",
+              Array [
+                Object {
+                  "Fn::Select": Array [
+                    0,
+                    Object {
+                      "Fn::Split": Array [
+                        "||",
+                        Object {
+                          "Ref": "AssetParametersb175d8adef3f5690da68fb639708436639a876ea84c5b74975a37cd644bc6d91S3VersionKeyDEDF4AE1",
+                        },
+                      ],
+                    },
+                  ],
+                },
+                Object {
+                  "Fn::Select": Array [
+                    1,
+                    Object {
+                      "Fn::Split": Array [
+                        "||",
+                        Object {
+                          "Ref": "AssetParametersb175d8adef3f5690da68fb639708436639a876ea84c5b74975a37cd644bc6d91S3VersionKeyDEDF4AE1",
+                        },
+                      ],
+                    },
+                  ],
+                },
+              ],
+            ],
+          },
+        ],
+      },
+      "Type": "Custom::CDKBucketDeployment",
+      "UpdateReplacePolicy": "Delete",
+    },
+    "ConstructHubWebAppDistribution1F181DC9": Object {
+      "Properties": Object {
+        "DistributionConfig": Object {
+          "CacheBehaviors": Array [
+            Object {
+              "CachePolicyId": "658327ea-f89d-4fab-a63d-7e88639e58f6",
+              "Compress": true,
+              "FunctionAssociations": Array [
+                Object {
+                  "EventType": "viewer-response",
+                  "FunctionARN": Object {
+                    "Fn::GetAtt": Array [
+                      "ConstructHubWebAppResponseFunction4C2BF3E9",
+                      "FunctionARN",
+                    ],
+                  },
+                },
+              ],
+              "PathPattern": "/data/*",
+              "TargetOriginId": "TestConstructHubWebAppDistributionOrigin276090F90",
+              "ViewerProtocolPolicy": "allow-all",
+            },
+            Object {
+              "CachePolicyId": "658327ea-f89d-4fab-a63d-7e88639e58f6",
+              "Compress": true,
+              "FunctionAssociations": Array [
+                Object {
+                  "EventType": "viewer-response",
+                  "FunctionARN": Object {
+                    "Fn::GetAtt": Array [
+                      "ConstructHubWebAppResponseFunction4C2BF3E9",
+                      "FunctionARN",
+                    ],
+                  },
+                },
+              ],
+              "PathPattern": "/catalog.json",
+              "TargetOriginId": "TestConstructHubWebAppDistributionOrigin276090F90",
+              "ViewerProtocolPolicy": "allow-all",
+            },
+          ],
+          "CustomErrorResponses": Array [
+            Object {
+              "ErrorCode": 404,
+              "ResponseCode": 200,
+              "ResponsePagePath": "/index.html",
+            },
+            Object {
+              "ErrorCode": 403,
+              "ResponseCode": 200,
+              "ResponsePagePath": "/index.html",
+            },
+          ],
+          "DefaultCacheBehavior": Object {
+            "CachePolicyId": "658327ea-f89d-4fab-a63d-7e88639e58f6",
+            "Compress": true,
+            "FunctionAssociations": Array [
+              Object {
+                "EventType": "viewer-response",
+                "FunctionARN": Object {
+                  "Fn::GetAtt": Array [
+                    "ConstructHubWebAppResponseFunction4C2BF3E9",
+                    "FunctionARN",
+                  ],
+                },
+              },
+            ],
+            "TargetOriginId": "TestConstructHubWebAppDistributionOrigin171FF58D3",
+            "ViewerProtocolPolicy": "allow-all",
+          },
+          "DefaultRootObject": "index.html",
+          "Enabled": true,
+          "HttpVersion": "http2",
+          "IPV6Enabled": true,
+          "Origins": Array [
+            Object {
+              "DomainName": Object {
+                "Fn::GetAtt": Array [
+                  "ConstructHubWebAppWebsiteBucket4B2B9DB2",
+                  "RegionalDomainName",
+                ],
+              },
+              "Id": "TestConstructHubWebAppDistributionOrigin171FF58D3",
+              "S3OriginConfig": Object {
+                "OriginAccessIdentity": Object {
+                  "Fn::Join": Array [
+                    "",
+                    Array [
+                      "origin-access-identity/cloudfront/",
+                      Object {
+                        "Ref": "ConstructHubWebAppDistributionOrigin1S3Origin694AF937",
+                      },
+                    ],
+                  ],
+                },
+              },
+            },
+            Object {
+              "DomainName": Object {
+                "Fn::GetAtt": Array [
+                  "ConstructHubPackageDataDC5EF35E",
+                  "RegionalDomainName",
+                ],
+              },
+              "Id": "TestConstructHubWebAppDistributionOrigin276090F90",
+              "S3OriginConfig": Object {
+                "OriginAccessIdentity": Object {
+                  "Fn::Join": Array [
+                    "",
+                    Array [
+                      "origin-access-identity/cloudfront/",
+                      Object {
+                        "Ref": "ConstructHubWebAppDistributionOrigin2S3OriginDA7E7FF4",
+                      },
+                    ],
+                  ],
+                },
+              },
+            },
+          ],
+        },
+      },
+      "Type": "AWS::CloudFront::Distribution",
+    },
+    "ConstructHubWebAppDistributionOrigin1S3Origin694AF937": Object {
+      "Properties": Object {
+        "CloudFrontOriginAccessIdentityConfig": Object {
+          "Comment": "Identity for TestConstructHubWebAppDistributionOrigin171FF58D3",
+        },
+      },
+      "Type": "AWS::CloudFront::CloudFrontOriginAccessIdentity",
+    },
+    "ConstructHubWebAppDistributionOrigin2S3OriginDA7E7FF4": Object {
+      "Properties": Object {
+        "CloudFrontOriginAccessIdentityConfig": Object {
+          "Comment": "Identity for TestConstructHubWebAppDistributionOrigin276090F90",
+        },
+      },
+      "Type": "AWS::CloudFront::CloudFrontOriginAccessIdentity",
+    },
+    "ConstructHubWebAppResponseFunction4C2BF3E9": Object {
+      "Properties": Object {
         "AutoPublish": true,
         "FunctionCode": "\\"use strict\\";
 function handler(event) {
@@ -3384,38 +3788,12 @@
                 Object {
                   "Ref": "AWS::Region",
                 },
-                "TestConstubWebAppResponseFunction1F387BCC",
-              ],
-            ],
->>>>>>> 1519b3bb
-          },
-          Object {
-            "Key": "aws-cdk:subnet-type",
-            "Value": "Isolated",
-          },
-          Object {
-            "Key": "Name",
-            "Value": "Test/ConstructHub/VPC/IsolatedSubnet1",
-          },
-        ],
-        "VpcId": Object {
-          "Ref": "ConstructHubVPC16ECCEA2",
-        },
-<<<<<<< HEAD
-      },
-      "Type": "AWS::EC2::Subnet",
-    },
-    "ConstructHubVPCIsolatedSubnet2RouteTable18129C5D": Object {
-      "Properties": Object {
-        "Tags": Array [
-          Object {
-            "Key": "Name",
-            "Value": "Test/ConstructHub/VPC/IsolatedSubnet2",
-          },
-        ],
-        "VpcId": Object {
-          "Ref": "ConstructHubVPC16ECCEA2",
-=======
+                "TestConstrubWebAppResponseFunction1F387BCC",
+              ],
+            ],
+          },
+          "Runtime": "cloudfront-js-1.0",
+        },
         "Name": Object {
           "Fn::Join": Array [
             "",
@@ -3423,456 +3801,7 @@
               Object {
                 "Ref": "AWS::Region",
               },
-              "TestConstubWebAppResponseFunction1F387BCC",
-            ],
-          ],
->>>>>>> 1519b3bb
-        },
-      },
-      "Type": "AWS::EC2::RouteTable",
-    },
-    "ConstructHubVPCIsolatedSubnet2RouteTableAssociationF8AD0E0F": Object {
-      "Properties": Object {
-        "RouteTableId": Object {
-          "Ref": "ConstructHubVPCIsolatedSubnet2RouteTable18129C5D",
-        },
-        "SubnetId": Object {
-          "Ref": "ConstructHubVPCIsolatedSubnet2Subnet483D4302",
-        },
-      },
-      "Type": "AWS::EC2::SubnetRouteTableAssociation",
-    },
-    "ConstructHubVPCIsolatedSubnet2Subnet483D4302": Object {
-      "Properties": Object {
-        "AvailabilityZone": Object {
-          "Fn::Select": Array [
-            1,
-            Object {
-              "Fn::GetAZs": "",
-            },
-          ],
-        },
-        "CidrBlock": "10.0.128.0/17",
-        "MapPublicIpOnLaunch": false,
-        "Tags": Array [
-          Object {
-            "Key": "aws-cdk:subnet-name",
-            "Value": "Isolated",
-          },
-          Object {
-            "Key": "aws-cdk:subnet-type",
-            "Value": "Isolated",
-          },
-          Object {
-            "Key": "Name",
-            "Value": "Test/ConstructHub/VPC/IsolatedSubnet2",
-          },
-        ],
-        "VpcId": Object {
-          "Ref": "ConstructHubVPC16ECCEA2",
-        },
-      },
-      "Type": "AWS::EC2::Subnet",
-    },
-    "ConstructHubVPCS319E90CB6": Object {
-      "Properties": Object {
-        "PolicyDocument": Object {
-          "Statement": Array [
-            Object {
-              "Action": "s3:GetObject",
-              "Effect": "Allow",
-              "Principal": "*",
-              "Resource": Object {
-                "Fn::Join": Array [
-                  "",
-                  Array [
-                    Object {
-                      "Fn::GetAtt": Array [
-                        "ConstructHubCodeArtifactDescribeDomain6ABCBF4B",
-                        "domain.s3BucketArn",
-                      ],
-                    },
-                    "/*",
-                  ],
-                ],
-              },
-              "Sid": "Allow-CodeArtifact-Bucket",
-            },
-            Object {
-              "Action": Array [
-                "s3:GetObject*",
-                "s3:GetBucket*",
-                "s3:List*",
-              ],
-              "Effect": "Allow",
-              "Principal": "*",
-              "Resource": Array [
-                Object {
-                  "Fn::GetAtt": Array [
-                    "ConstructHubPackageDataDC5EF35E",
-                    "Arn",
-                  ],
-                },
-                Object {
-                  "Fn::Join": Array [
-                    "",
-                    Array [
-                      Object {
-                        "Fn::GetAtt": Array [
-                          "ConstructHubPackageDataDC5EF35E",
-                          "Arn",
-                        ],
-                      },
-                      "/data/*/package.tgz",
-                    ],
-                  ],
-                },
-              ],
-            },
-            Object {
-              "Action": Array [
-                "s3:Abort*",
-                "s3:DeleteObject*",
-                "s3:PutObject*",
-              ],
-              "Effect": "Allow",
-              "Principal": "*",
-              "Resource": Array [
-                Object {
-                  "Fn::GetAtt": Array [
-                    "ConstructHubPackageDataDC5EF35E",
-                    "Arn",
-                  ],
-                },
-                Object {
-                  "Fn::Join": Array [
-                    "",
-                    Array [
-                      Object {
-                        "Fn::GetAtt": Array [
-                          "ConstructHubPackageDataDC5EF35E",
-                          "Arn",
-                        ],
-                      },
-                      "/data/*/assembly-*.json",
-                    ],
-                  ],
-                },
-              ],
-            },
-          ],
-          "Version": "2012-10-17",
-        },
-        "RouteTableIds": Array [
-          Object {
-            "Ref": "ConstructHubVPCIsolatedSubnet1RouteTable750E6F36",
-          },
-          Object {
-            "Ref": "ConstructHubVPCIsolatedSubnet2RouteTable18129C5D",
-          },
-        ],
-        "ServiceName": Object {
-          "Fn::Join": Array [
-            "",
-            Array [
-              "com.amazonaws.",
-              Object {
-                "Ref": "AWS::Region",
-              },
-              ".s3",
-            ],
-          ],
-        },
-        "VpcEndpointType": "Gateway",
-        "VpcId": Object {
-          "Ref": "ConstructHubVPC16ECCEA2",
-        },
-      },
-      "Type": "AWS::EC2::VPCEndpoint",
-    },
-    "ConstructHubWebAppDeployWebsiteAwsCliLayer23CFFBC1": Object {
-      "Properties": Object {
-        "Content": Object {
-          "S3Bucket": Object {
-            "Ref": "AssetParameterse9882ab123687399f934da0d45effe675ecc8ce13b40cb946f3e1d6141fe8d68S3BucketAEADE8C7",
-          },
-          "S3Key": Object {
-            "Fn::Join": Array [
-              "",
-              Array [
-                Object {
-                  "Fn::Select": Array [
-                    0,
-                    Object {
-                      "Fn::Split": Array [
-                        "||",
-                        Object {
-                          "Ref": "AssetParameterse9882ab123687399f934da0d45effe675ecc8ce13b40cb946f3e1d6141fe8d68S3VersionKeyE415415F",
-                        },
-                      ],
-                    },
-                  ],
-                },
-                Object {
-                  "Fn::Select": Array [
-                    1,
-                    Object {
-                      "Fn::Split": Array [
-                        "||",
-                        Object {
-                          "Ref": "AssetParameterse9882ab123687399f934da0d45effe675ecc8ce13b40cb946f3e1d6141fe8d68S3VersionKeyE415415F",
-                        },
-                      ],
-                    },
-                  ],
-                },
-              ],
-            ],
-          },
-        },
-        "Description": "/opt/awscli/aws",
-      },
-      "Type": "AWS::Lambda::LayerVersion",
-    },
-    "ConstructHubWebAppDeployWebsiteCustomResourceE6DF98C9": Object {
-      "DeletionPolicy": "Delete",
-      "Properties": Object {
-        "DestinationBucketName": Object {
-          "Ref": "ConstructHubWebAppWebsiteBucket4B2B9DB2",
-        },
-        "DistributionId": Object {
-          "Ref": "ConstructHubWebAppDistribution1F181DC9",
-        },
-        "Prune": true,
-        "ServiceToken": Object {
-          "Fn::GetAtt": Array [
-            "CustomCDKBucketDeployment8693BB64968944B69AAFB0CC9EB8756C81C01536",
-            "Arn",
-          ],
-        },
-        "SourceBucketNames": Array [
-          Object {
-            "Ref": "AssetParameters4b6912ddd2c1a25ba0a24866b345a27cf12c6de77a300acbf24ad516b2b7ad47S3Bucket5F22CB7E",
-          },
-        ],
-        "SourceObjectKeys": Array [
-          Object {
-            "Fn::Join": Array [
-              "",
-              Array [
-                Object {
-                  "Fn::Select": Array [
-                    0,
-                    Object {
-                      "Fn::Split": Array [
-                        "||",
-                        Object {
-                          "Ref": "AssetParameters4b6912ddd2c1a25ba0a24866b345a27cf12c6de77a300acbf24ad516b2b7ad47S3VersionKey851EF575",
-                        },
-                      ],
-                    },
-                  ],
-                },
-                Object {
-                  "Fn::Select": Array [
-                    1,
-                    Object {
-                      "Fn::Split": Array [
-                        "||",
-                        Object {
-                          "Ref": "AssetParameters4b6912ddd2c1a25ba0a24866b345a27cf12c6de77a300acbf24ad516b2b7ad47S3VersionKey851EF575",
-                        },
-                      ],
-                    },
-                  ],
-                },
-              ],
-            ],
-          },
-        ],
-      },
-      "Type": "Custom::CDKBucketDeployment",
-      "UpdateReplacePolicy": "Delete",
-    },
-    "ConstructHubWebAppDistribution1F181DC9": Object {
-      "Properties": Object {
-        "DistributionConfig": Object {
-          "CacheBehaviors": Array [
-            Object {
-              "CachePolicyId": "658327ea-f89d-4fab-a63d-7e88639e58f6",
-              "Compress": true,
-              "FunctionAssociations": Array [
-                Object {
-                  "EventType": "viewer-response",
-                  "FunctionARN": Object {
-                    "Fn::GetAtt": Array [
-                      "ConstructHubWebAppResponseFunction4C2BF3E9",
-                      "FunctionARN",
-                    ],
-                  },
-                },
-              ],
-              "PathPattern": "/data/*",
-              "TargetOriginId": "TestConstructHubWebAppDistributionOrigin276090F90",
-              "ViewerProtocolPolicy": "allow-all",
-            },
-            Object {
-              "CachePolicyId": "658327ea-f89d-4fab-a63d-7e88639e58f6",
-              "Compress": true,
-              "FunctionAssociations": Array [
-                Object {
-                  "EventType": "viewer-response",
-                  "FunctionARN": Object {
-                    "Fn::GetAtt": Array [
-                      "ConstructHubWebAppResponseFunction4C2BF3E9",
-                      "FunctionARN",
-                    ],
-                  },
-                },
-              ],
-              "PathPattern": "/catalog.json",
-              "TargetOriginId": "TestConstructHubWebAppDistributionOrigin276090F90",
-              "ViewerProtocolPolicy": "allow-all",
-            },
-          ],
-          "CustomErrorResponses": Array [
-            Object {
-              "ErrorCode": 404,
-              "ResponseCode": 200,
-              "ResponsePagePath": "/index.html",
-            },
-            Object {
-              "ErrorCode": 403,
-              "ResponseCode": 200,
-              "ResponsePagePath": "/index.html",
-            },
-          ],
-          "DefaultCacheBehavior": Object {
-            "CachePolicyId": "658327ea-f89d-4fab-a63d-7e88639e58f6",
-            "Compress": true,
-            "FunctionAssociations": Array [
-              Object {
-                "EventType": "viewer-response",
-                "FunctionARN": Object {
-                  "Fn::GetAtt": Array [
-                    "ConstructHubWebAppResponseFunction4C2BF3E9",
-                    "FunctionARN",
-                  ],
-                },
-              },
-            ],
-            "TargetOriginId": "TestConstructHubWebAppDistributionOrigin171FF58D3",
-            "ViewerProtocolPolicy": "allow-all",
-          },
-          "DefaultRootObject": "index.html",
-          "Enabled": true,
-          "HttpVersion": "http2",
-          "IPV6Enabled": true,
-          "Origins": Array [
-            Object {
-              "DomainName": Object {
-                "Fn::GetAtt": Array [
-                  "ConstructHubWebAppWebsiteBucket4B2B9DB2",
-                  "RegionalDomainName",
-                ],
-              },
-              "Id": "TestConstructHubWebAppDistributionOrigin171FF58D3",
-              "S3OriginConfig": Object {
-                "OriginAccessIdentity": Object {
-                  "Fn::Join": Array [
-                    "",
-                    Array [
-                      "origin-access-identity/cloudfront/",
-                      Object {
-                        "Ref": "ConstructHubWebAppDistributionOrigin1S3Origin694AF937",
-                      },
-                    ],
-                  ],
-                },
-              },
-            },
-            Object {
-              "DomainName": Object {
-                "Fn::GetAtt": Array [
-                  "ConstructHubPackageDataDC5EF35E",
-                  "RegionalDomainName",
-                ],
-              },
-              "Id": "TestConstructHubWebAppDistributionOrigin276090F90",
-              "S3OriginConfig": Object {
-                "OriginAccessIdentity": Object {
-                  "Fn::Join": Array [
-                    "",
-                    Array [
-                      "origin-access-identity/cloudfront/",
-                      Object {
-                        "Ref": "ConstructHubWebAppDistributionOrigin2S3OriginDA7E7FF4",
-                      },
-                    ],
-                  ],
-                },
-              },
-            },
-          ],
-        },
-      },
-      "Type": "AWS::CloudFront::Distribution",
-    },
-    "ConstructHubWebAppDistributionOrigin1S3Origin694AF937": Object {
-      "Properties": Object {
-        "CloudFrontOriginAccessIdentityConfig": Object {
-          "Comment": "Identity for TestConstructHubWebAppDistributionOrigin171FF58D3",
-        },
-      },
-      "Type": "AWS::CloudFront::CloudFrontOriginAccessIdentity",
-    },
-    "ConstructHubWebAppDistributionOrigin2S3OriginDA7E7FF4": Object {
-      "Properties": Object {
-        "CloudFrontOriginAccessIdentityConfig": Object {
-          "Comment": "Identity for TestConstructHubWebAppDistributionOrigin276090F90",
-        },
-      },
-      "Type": "AWS::CloudFront::CloudFrontOriginAccessIdentity",
-    },
-    "ConstructHubWebAppResponseFunction4C2BF3E9": Object {
-      "Properties": Object {
-        "AutoPublish": true,
-        "FunctionCode": "\\"use strict\\";
-function handler(event) {
-    var response = event.response;
-    var headers = response.headers;
-    headers['x-frame-options'] = { value: 'deny' };
-    headers['x-xss-protection'] = { value: '1; mode=block' };
-    headers['x-content-type-options'] = { value: 'nosniff' };
-    headers['strict-transport-security'] = { value: 'max-age=47304000; includeSubDomains' };
-    headers['content-security-policy'] = {
-        value: 'default-src \\\\'none\\\\'; img-src \\\\'self\\\\' https://img.shields.io; script-src \\\\'self\\\\'; style-src \\\\'unsafe-inline\\\\' \\\\'self\\\\'; object-src \\\\'none\\\\'; connect-src \\\\'self\\\\'; manifest-src \\\\'self\\\\'; font-src \\\\'self\\\\'; frame-src \\\\'none\\\\'',
-    };
-    return response;
-}
-//# sourceMappingURL=data:application/json;base64,eyJ2ZXJzaW9uIjozLCJmaWxlIjoicmVzcG9uc2UtZnVuY3Rpb24uanMiLCJzb3VyY2VSb290IjoiIiwic291cmNlcyI6WyIuLi8uLi8uLi9zcmMvd2ViYXBwL3Jlc3BvbnNlLWZ1bmN0aW9uL3Jlc3BvbnNlLWZ1bmN0aW9uLnRzIl0sIm5hbWVzIjpbXSwibWFwcGluZ3MiOiI7QUFTQSxTQUFTLE9BQU8sQ0FBQyxLQUF5QjtJQUN4QyxJQUFJLFFBQVEsR0FBRyxLQUFLLENBQUMsUUFBUSxDQUFDO0lBQzlCLElBQUksT0FBTyxHQUFHLFFBQVEsQ0FBQyxPQUFPLENBQUM7SUFFL0IsT0FBTyxDQUFDLGlCQUFpQixDQUFDLEdBQUcsRUFBRSxLQUFLLEVBQUUsTUFBTSxFQUFFLENBQUM7SUFDL0MsT0FBTyxDQUFDLGtCQUFrQixDQUFDLEdBQUcsRUFBRSxLQUFLLEVBQUUsZUFBZSxFQUFFLENBQUM7SUFDekQsT0FBTyxDQUFDLHdCQUF3QixDQUFDLEdBQUcsRUFBRSxLQUFLLEVBQUUsU0FBUyxFQUFFLENBQUM7SUFDekQsT0FBTyxDQUFDLDJCQUEyQixDQUFDLEdBQUcsRUFBRSxLQUFLLEVBQUUscUNBQXFDLEVBQUUsQ0FBQztJQUN4RixPQUFPLENBQUMseUJBQXlCLENBQUMsR0FBRztRQUNuQyxLQUFLLEVBQ0gsbU9BQW1PO0tBQ3RPLENBQUM7SUFFRixPQUFPLFFBQVEsQ0FBQztBQUNsQixDQUFDIiwic291cmNlc0NvbnRlbnQiOlsiaW50ZXJmYWNlIENsb3VkRnJvbnRSZXNwb25zZSB7XG4gIHJlc3BvbnNlOiBhbnk7XG4gIGhlYWRlcnM6IHtcbiAgICBba2V5OiBzdHJpbmddOiB7XG4gICAgICB2YWx1ZTogc3RyaW5nO1xuICAgIH07XG4gIH07XG59XG5cbmZ1bmN0aW9uIGhhbmRsZXIoZXZlbnQ6IENsb3VkRnJvbnRSZXNwb25zZSkge1xuICB2YXIgcmVzcG9uc2UgPSBldmVudC5yZXNwb25zZTtcbiAgdmFyIGhlYWRlcnMgPSByZXNwb25zZS5oZWFkZXJzO1xuXG4gIGhlYWRlcnNbJ3gtZnJhbWUtb3B0aW9ucyddID0geyB2YWx1ZTogJ2RlbnknIH07XG4gIGhlYWRlcnNbJ3gteHNzLXByb3RlY3Rpb24nXSA9IHsgdmFsdWU6ICcxOyBtb2RlPWJsb2NrJyB9O1xuICBoZWFkZXJzWyd4LWNvbnRlbnQtdHlwZS1vcHRpb25zJ10gPSB7IHZhbHVlOiAnbm9zbmlmZicgfTtcbiAgaGVhZGVyc1snc3RyaWN0LXRyYW5zcG9ydC1zZWN1cml0eSddID0geyB2YWx1ZTogJ21heC1hZ2U9NDczMDQwMDA7IGluY2x1ZGVTdWJEb21haW5zJyB9O1xuICBoZWFkZXJzWydjb250ZW50LXNlY3VyaXR5LXBvbGljeSddID0ge1xuICAgIHZhbHVlOlxuICAgICAgJ2RlZmF1bHQtc3JjIFxcJ25vbmVcXCc7IGltZy1zcmMgXFwnc2VsZlxcJyBodHRwczovL2ltZy5zaGllbGRzLmlvOyBzY3JpcHQtc3JjIFxcJ3NlbGZcXCc7IHN0eWxlLXNyYyBcXCd1bnNhZmUtaW5saW5lXFwnIFxcJ3NlbGZcXCc7IG9iamVjdC1zcmMgXFwnbm9uZVxcJzsgY29ubmVjdC1zcmMgXFwnc2VsZlxcJzsgbWFuaWZlc3Qtc3JjIFxcJ3NlbGZcXCc7IGZvbnQtc3JjIFxcJ3NlbGZcXCc7IGZyYW1lLXNyYyBcXCdub25lXFwnJyxcbiAgfTtcblxuICByZXR1cm4gcmVzcG9uc2U7XG59XG4iXX0=",
-        "FunctionConfig": Object {
-          "Comment": Object {
-            "Fn::Join": Array [
-              "",
-              Array [
-                Object {
-                  "Ref": "AWS::Region",
-                },
-                "TestConstubWebAppResponseFunction1F387BCC",
-              ],
-            ],
-          },
-          "Runtime": "cloudfront-js-1.0",
-        },
-        "Name": Object {
-          "Fn::Join": Array [
-            "",
-            Array [
-              Object {
-                "Ref": "AWS::Region",
-              },
-              "TestConstubWebAppResponseFunction1F387BCC",
+              "TestConstrubWebAppResponseFunction1F387BCC",
             ],
           ],
         },
@@ -4045,7 +3974,7 @@
                       },
                       ":s3:::",
                       Object {
-                        "Ref": "AssetParameters4b6912ddd2c1a25ba0a24866b345a27cf12c6de77a300acbf24ad516b2b7ad47S3Bucket5F22CB7E",
+                        "Ref": "AssetParametersb175d8adef3f5690da68fb639708436639a876ea84c5b74975a37cd644bc6d91S3Bucket7E2DA7AC",
                       },
                     ],
                   ],
@@ -4060,7 +3989,7 @@
                       },
                       ":s3:::",
                       Object {
-                        "Ref": "AssetParameters4b6912ddd2c1a25ba0a24866b345a27cf12c6de77a300acbf24ad516b2b7ad47S3Bucket5F22CB7E",
+                        "Ref": "AssetParametersb175d8adef3f5690da68fb639708436639a876ea84c5b74975a37cd644bc6d91S3Bucket7E2DA7AC",
                       },
                       "/*",
                     ],
@@ -4302,6 +4231,18 @@
       "Description": "S3 key for asset version \\"23b0c5db5913bc5f849ba17c51cc0d8d221a3c9adc5b76ec33e25bc2bbd9d149\\"",
       "Type": "String",
     },
+    "AssetParameters33ecb7836a55476611905e6393a8f90526683110df7db23f90517421185ac16aArtifactHashFEBA34D9": Object {
+      "Description": "Artifact hash for asset \\"33ecb7836a55476611905e6393a8f90526683110df7db23f90517421185ac16a\\"",
+      "Type": "String",
+    },
+    "AssetParameters33ecb7836a55476611905e6393a8f90526683110df7db23f90517421185ac16aS3Bucket34AA3CB1": Object {
+      "Description": "S3 bucket for asset \\"33ecb7836a55476611905e6393a8f90526683110df7db23f90517421185ac16a\\"",
+      "Type": "String",
+    },
+    "AssetParameters33ecb7836a55476611905e6393a8f90526683110df7db23f90517421185ac16aS3VersionKey6C36EE16": Object {
+      "Description": "S3 key for asset version \\"33ecb7836a55476611905e6393a8f90526683110df7db23f90517421185ac16a\\"",
+      "Type": "String",
+    },
     "AssetParameters34c7dcc9f578fa0ec3da11db158dce98ccaf225c19131b357f669651db3897b2ArtifactHashA7C49A78": Object {
       "Description": "Artifact hash for asset \\"34c7dcc9f578fa0ec3da11db158dce98ccaf225c19131b357f669651db3897b2\\"",
       "Type": "String",
@@ -4314,18 +4255,6 @@
       "Description": "S3 key for asset version \\"34c7dcc9f578fa0ec3da11db158dce98ccaf225c19131b357f669651db3897b2\\"",
       "Type": "String",
     },
-    "AssetParameters4b6912ddd2c1a25ba0a24866b345a27cf12c6de77a300acbf24ad516b2b7ad47ArtifactHash56F3F204": Object {
-      "Description": "Artifact hash for asset \\"4b6912ddd2c1a25ba0a24866b345a27cf12c6de77a300acbf24ad516b2b7ad47\\"",
-      "Type": "String",
-    },
-    "AssetParameters4b6912ddd2c1a25ba0a24866b345a27cf12c6de77a300acbf24ad516b2b7ad47S3Bucket5F22CB7E": Object {
-      "Description": "S3 bucket for asset \\"4b6912ddd2c1a25ba0a24866b345a27cf12c6de77a300acbf24ad516b2b7ad47\\"",
-      "Type": "String",
-    },
-    "AssetParameters4b6912ddd2c1a25ba0a24866b345a27cf12c6de77a300acbf24ad516b2b7ad47S3VersionKey851EF575": Object {
-      "Description": "S3 key for asset version \\"4b6912ddd2c1a25ba0a24866b345a27cf12c6de77a300acbf24ad516b2b7ad47\\"",
-      "Type": "String",
-    },
     "AssetParameters59be5a60739e4f0f9b881492bce41ccffa8d47d16b0a4d640db1bb8200f48bd5ArtifactHash76FE5C86": Object {
       "Description": "Artifact hash for asset \\"59be5a60739e4f0f9b881492bce41ccffa8d47d16b0a4d640db1bb8200f48bd5\\"",
       "Type": "String",
@@ -4350,18 +4279,6 @@
       "Description": "S3 key for asset version \\"5ad81f4610659fb6cc9f7ace7b76edee05f10fa0028965c4d3165d7a055054c4\\"",
       "Type": "String",
     },
-    "AssetParameters634261a6bff143c1e883db03827a072a81aee06b8467683d7745664e26ec6dc5ArtifactHashFB55062B": Object {
-      "Description": "Artifact hash for asset \\"634261a6bff143c1e883db03827a072a81aee06b8467683d7745664e26ec6dc5\\"",
-      "Type": "String",
-    },
-    "AssetParameters634261a6bff143c1e883db03827a072a81aee06b8467683d7745664e26ec6dc5S3Bucket4BF3BC1F": Object {
-      "Description": "S3 bucket for asset \\"634261a6bff143c1e883db03827a072a81aee06b8467683d7745664e26ec6dc5\\"",
-      "Type": "String",
-    },
-    "AssetParameters634261a6bff143c1e883db03827a072a81aee06b8467683d7745664e26ec6dc5S3VersionKey6A2E450D": Object {
-      "Description": "S3 key for asset version \\"634261a6bff143c1e883db03827a072a81aee06b8467683d7745664e26ec6dc5\\"",
-      "Type": "String",
-    },
     "AssetParameters67b7823b74bc135986aa72f889d6a8da058d0c4a20cbc2dfc6f78995fdd2fc24ArtifactHashBA91B77F": Object {
       "Description": "Artifact hash for asset \\"67b7823b74bc135986aa72f889d6a8da058d0c4a20cbc2dfc6f78995fdd2fc24\\"",
       "Type": "String",
@@ -4386,36 +4303,18 @@
       "Description": "S3 key for asset version \\"7af6295e521fd55af94332393ceffb3e866aac4dc4956321f7918f21e72199e4\\"",
       "Type": "String",
     },
-<<<<<<< HEAD
-    "AssetParameters97e6563aeb743805ef5d4bbbbe29d6b3bb28c0544c9cca24a203de835bd21784ArtifactHash1A2C2611": Object {
-      "Description": "Artifact hash for asset \\"97e6563aeb743805ef5d4bbbbe29d6b3bb28c0544c9cca24a203de835bd21784\\"",
+    "AssetParametersb175d8adef3f5690da68fb639708436639a876ea84c5b74975a37cd644bc6d91ArtifactHash2FEFFD84": Object {
+      "Description": "Artifact hash for asset \\"b175d8adef3f5690da68fb639708436639a876ea84c5b74975a37cd644bc6d91\\"",
       "Type": "String",
     },
-    "AssetParameters97e6563aeb743805ef5d4bbbbe29d6b3bb28c0544c9cca24a203de835bd21784S3BucketE5876F15": Object {
-      "Description": "S3 bucket for asset \\"97e6563aeb743805ef5d4bbbbe29d6b3bb28c0544c9cca24a203de835bd21784\\"",
+    "AssetParametersb175d8adef3f5690da68fb639708436639a876ea84c5b74975a37cd644bc6d91S3Bucket7E2DA7AC": Object {
+      "Description": "S3 bucket for asset \\"b175d8adef3f5690da68fb639708436639a876ea84c5b74975a37cd644bc6d91\\"",
       "Type": "String",
     },
-    "AssetParameters97e6563aeb743805ef5d4bbbbe29d6b3bb28c0544c9cca24a203de835bd21784S3VersionKey267A8045": Object {
-      "Description": "S3 key for asset version \\"97e6563aeb743805ef5d4bbbbe29d6b3bb28c0544c9cca24a203de835bd21784\\"",
+    "AssetParametersb175d8adef3f5690da68fb639708436639a876ea84c5b74975a37cd644bc6d91S3VersionKeyDEDF4AE1": Object {
+      "Description": "S3 key for asset version \\"b175d8adef3f5690da68fb639708436639a876ea84c5b74975a37cd644bc6d91\\"",
       "Type": "String",
     },
-    "AssetParametersba4444222fa05047fe67aa68ca915baaff47de5d3d8c063edadb5b7146b892eaArtifactHashE807E7D1": Object {
-      "Description": "Artifact hash for asset \\"ba4444222fa05047fe67aa68ca915baaff47de5d3d8c063edadb5b7146b892ea\\"",
-=======
-    "AssetParametersc24b999656e4fe6c609c31bae56a1cf4717a405619c3aa6ba1bc686b8c2c86cfArtifactHash85F58E48": Object {
-      "Description": "Artifact hash for asset \\"c24b999656e4fe6c609c31bae56a1cf4717a405619c3aa6ba1bc686b8c2c86cf\\"",
->>>>>>> 1519b3bb
-      "Type": "String",
-    },
-    "AssetParametersba4444222fa05047fe67aa68ca915baaff47de5d3d8c063edadb5b7146b892eaS3Bucket03A867A5": Object {
-      "Description": "S3 bucket for asset \\"ba4444222fa05047fe67aa68ca915baaff47de5d3d8c063edadb5b7146b892ea\\"",
-      "Type": "String",
-    },
-    "AssetParametersba4444222fa05047fe67aa68ca915baaff47de5d3d8c063edadb5b7146b892eaS3VersionKeyC53D0DC5": Object {
-      "Description": "S3 key for asset version \\"ba4444222fa05047fe67aa68ca915baaff47de5d3d8c063edadb5b7146b892ea\\"",
-      "Type": "String",
-    },
-<<<<<<< HEAD
     "AssetParametersc24b999656e4fe6c609c31bae56a1cf4717a405619c3aa6ba1bc686b8c2c86cfArtifactHash85F58E48": Object {
       "Description": "Artifact hash for asset \\"c24b999656e4fe6c609c31bae56a1cf4717a405619c3aa6ba1bc686b8c2c86cf\\"",
       "Type": "String",
@@ -4428,8 +4327,6 @@
       "Description": "S3 key for asset version \\"c24b999656e4fe6c609c31bae56a1cf4717a405619c3aa6ba1bc686b8c2c86cf\\"",
       "Type": "String",
     },
-=======
->>>>>>> 1519b3bb
     "AssetParameterse9882ab123687399f934da0d45effe675ecc8ce13b40cb946f3e1d6141fe8d68ArtifactHashD9A515C3": Object {
       "Description": "Artifact hash for asset \\"e9882ab123687399f934da0d45effe675ecc8ce13b40cb946f3e1d6141fe8d68\\"",
       "Type": "String",
@@ -4442,7 +4339,6 @@
       "Description": "S3 key for asset version \\"e9882ab123687399f934da0d45effe675ecc8ce13b40cb946f3e1d6141fe8d68\\"",
       "Type": "String",
     },
-<<<<<<< HEAD
     "AssetParametersf3d3a3cc7f26921b237eff24fc5dd7aef8f0465a1f376b8f7918eb3d4b3e8797ArtifactHashAAFCA968": Object {
       "Description": "Artifact hash for asset \\"f3d3a3cc7f26921b237eff24fc5dd7aef8f0465a1f376b8f7918eb3d4b3e8797\\"",
       "Type": "String",
@@ -4453,7 +4349,8 @@
     },
     "AssetParametersf3d3a3cc7f26921b237eff24fc5dd7aef8f0465a1f376b8f7918eb3d4b3e8797S3VersionKeyA877E3C9": Object {
       "Description": "S3 key for asset version \\"f3d3a3cc7f26921b237eff24fc5dd7aef8f0465a1f376b8f7918eb3d4b3e8797\\"",
-=======
+      "Type": "String",
+    },
     "AssetParametersffbb5da08de4835dea38bfafa377e066ebbaa9026c70f9b3ea2ccff8b7328abcArtifactHash960B2F39": Object {
       "Description": "Artifact hash for asset \\"ffbb5da08de4835dea38bfafa377e066ebbaa9026c70f9b3ea2ccff8b7328abc\\"",
       "Type": "String",
@@ -4464,12 +4361,10 @@
     },
     "AssetParametersffbb5da08de4835dea38bfafa377e066ebbaa9026c70f9b3ea2ccff8b7328abcS3VersionKey29ADE40E": Object {
       "Description": "S3 key for asset version \\"ffbb5da08de4835dea38bfafa377e066ebbaa9026c70f9b3ea2ccff8b7328abc\\"",
->>>>>>> 1519b3bb
       "Type": "String",
     },
   },
   "Resources": Object {
-<<<<<<< HEAD
     "AWS679f53fac002430cb0da5b7982bd22872D164C4C": Object {
       "DependsOn": Array [
         "AWS679f53fac002430cb0da5b7982bd2287ServiceRoleC1EA0FF2",
@@ -4556,8 +4451,6 @@
       },
       "Type": "AWS::IAM::Role",
     },
-=======
->>>>>>> 1519b3bb
     "BucketNotificationsHandler050a0587b7544547bf325f094a3db8347ECC3691": Object {
       "DependsOn": Array [
         "BucketNotificationsHandler050a0587b7544547bf325f094a3db834RoleDefaultPolicy2CF63D36",
@@ -7038,7 +6931,7 @@
                   "FilterRules": Array [
                     Object {
                       "Name": "suffix",
-                      "Value": "/package.tgz",
+                      "Value": "/assembly.json",
                     },
                     Object {
                       "Name": "prefix",
@@ -7063,7 +6956,7 @@
                   "FilterRules": Array [
                     Object {
                       "Name": "suffix",
-                      "Value": "/assembly.json",
+                      "Value": "/docs-typescript.md",
                     },
                     Object {
                       "Name": "prefix",
@@ -7137,7 +7030,7 @@
       "Properties": Object {
         "Code": Object {
           "S3Bucket": Object {
-            "Ref": "AssetParametersba4444222fa05047fe67aa68ca915baaff47de5d3d8c063edadb5b7146b892eaS3Bucket03A867A5",
+            "Ref": "AssetParameters33ecb7836a55476611905e6393a8f90526683110df7db23f90517421185ac16aS3Bucket34AA3CB1",
           },
           "S3Key": Object {
             "Fn::Join": Array [
@@ -7150,7 +7043,7 @@
                       "Fn::Split": Array [
                         "||",
                         Object {
-                          "Ref": "AssetParametersba4444222fa05047fe67aa68ca915baaff47de5d3d8c063edadb5b7146b892eaS3VersionKeyC53D0DC5",
+                          "Ref": "AssetParameters33ecb7836a55476611905e6393a8f90526683110df7db23f90517421185ac16aS3VersionKey6C36EE16",
                         },
                       ],
                     },
@@ -7163,7 +7056,7 @@
                       "Fn::Split": Array [
                         "||",
                         Object {
-                          "Ref": "AssetParametersba4444222fa05047fe67aa68ca915baaff47de5d3d8c063edadb5b7146b892eaS3VersionKeyC53D0DC5",
+                          "Ref": "AssetParameters33ecb7836a55476611905e6393a8f90526683110df7db23f90517421185ac16aS3VersionKey6C36EE16",
                         },
                       ],
                     },
@@ -7223,6 +7116,7 @@
                 "repositoryEndpoint",
               ],
             },
+            "HEADER_SPAN": "true",
           },
         },
         "Handler": "index.handler",
@@ -7450,7 +7344,7 @@
                           "Arn",
                         ],
                       },
-                      "/data/*/package.tgz",
+                      "/data/*/assembly.json",
                     ],
                   ],
                 },
@@ -7480,7 +7374,7 @@
                           "Arn",
                         ],
                       },
-                      "/data/*/assembly-*.json",
+                      "/data/*/docs-*.md",
                     ],
                   ],
                 },
@@ -7620,7 +7514,6 @@
                 "ConstructHubVPC16ECCEA2",
                 "CidrBlock",
               ],
-<<<<<<< HEAD
             },
             "Description": Object {
               "Fn::Join": Array [
@@ -7634,51 +7527,6 @@
                     ],
                   },
                   ":443",
-=======
-              "Filter": Object {
-                "Key": Object {
-                  "FilterRules": Array [
-                    Object {
-                      "Name": "suffix",
-                      "Value": "/assembly.json",
-                    },
-                    Object {
-                      "Name": "prefix",
-                      "Value": "data/",
-                    },
-                  ],
-                },
-              },
-              "LambdaFunctionArn": Object {
-                "Fn::GetAtt": Array [
-                  "ConstructHubTransliterator9C48708A",
-                  "Arn",
-                ],
-              },
-            },
-            Object {
-              "Events": Array [
-                "s3:ObjectCreated:*",
-              ],
-              "Filter": Object {
-                "Key": Object {
-                  "FilterRules": Array [
-                    Object {
-                      "Name": "suffix",
-                      "Value": "/docs-typescript.md",
-                    },
-                    Object {
-                      "Name": "prefix",
-                      "Value": "data/",
-                    },
-                  ],
-                },
-              },
-              "LambdaFunctionArn": Object {
-                "Fn::GetAtt": Array [
-                  "ConstructHubCatalogBuilder5A9DE4AF",
-                  "Arn",
->>>>>>> 1519b3bb
                 ],
               ],
             },
@@ -7724,67 +7572,14 @@
           ],
           "Version": "2012-10-17",
         },
-<<<<<<< HEAD
         "PrivateDnsEnabled": true,
         "SecurityGroupIds": Array [
           Object {
-=======
-      },
-      "Type": "AWS::S3::BucketPolicy",
-    },
-    "ConstructHubTransliterator9C48708A": Object {
-      "DependsOn": Array [
-        "ConstructHubTransliteratorServiceRoleDefaultPolicyB9C4BE06",
-        "ConstructHubTransliteratorServiceRole0F8A20C8",
-      ],
-      "Properties": Object {
-        "Code": Object {
-          "S3Bucket": Object {
-            "Ref": "AssetParameters634261a6bff143c1e883db03827a072a81aee06b8467683d7745664e26ec6dc5S3Bucket4BF3BC1F",
-          },
-          "S3Key": Object {
-            "Fn::Join": Array [
-              "",
-              Array [
-                Object {
-                  "Fn::Select": Array [
-                    0,
-                    Object {
-                      "Fn::Split": Array [
-                        "||",
-                        Object {
-                          "Ref": "AssetParameters634261a6bff143c1e883db03827a072a81aee06b8467683d7745664e26ec6dc5S3VersionKey6A2E450D",
-                        },
-                      ],
-                    },
-                  ],
-                },
-                Object {
-                  "Fn::Select": Array [
-                    1,
-                    Object {
-                      "Fn::Split": Array [
-                        "||",
-                        Object {
-                          "Ref": "AssetParameters634261a6bff143c1e883db03827a072a81aee06b8467683d7745664e26ec6dc5S3VersionKey6A2E450D",
-                        },
-                      ],
-                    },
-                  ],
-                },
-              ],
-            ],
-          },
-        },
-        "DeadLetterConfig": Object {
-          "TargetArn": Object {
->>>>>>> 1519b3bb
             "Fn::GetAtt": Array [
               "ConstructHubVPCCodeArtifactSecurityGroupBCADE40D",
               "GroupId",
             ],
           },
-<<<<<<< HEAD
         ],
         "ServiceName": Object {
           "Fn::Join": Array [
@@ -7796,21 +7591,6 @@
               },
               ".codeartifact.repositories",
             ],
-=======
-        },
-        "Description": "Creates transliterated assemblies from jsii-enabled npm packages",
-        "Environment": Object {
-          "Variables": Object {
-            "HEADER_SPAN": "true",
-          },
-        },
-        "Handler": "index.handler",
-        "MemorySize": 10240,
-        "Role": Object {
-          "Fn::GetAtt": Array [
-            "ConstructHubTransliteratorServiceRole0F8A20C8",
-            "Arn",
->>>>>>> 1519b3bb
           ],
         },
         "SubnetIds": Array [
@@ -8222,7 +8002,7 @@
         },
         "SourceBucketNames": Array [
           Object {
-            "Ref": "AssetParameters4b6912ddd2c1a25ba0a24866b345a27cf12c6de77a300acbf24ad516b2b7ad47S3Bucket5F22CB7E",
+            "Ref": "AssetParametersb175d8adef3f5690da68fb639708436639a876ea84c5b74975a37cd644bc6d91S3Bucket7E2DA7AC",
           },
         ],
         "SourceObjectKeys": Array [
@@ -8237,7 +8017,7 @@
                       "Fn::Split": Array [
                         "||",
                         Object {
-                          "Ref": "AssetParameters4b6912ddd2c1a25ba0a24866b345a27cf12c6de77a300acbf24ad516b2b7ad47S3VersionKey851EF575",
+                          "Ref": "AssetParametersb175d8adef3f5690da68fb639708436639a876ea84c5b74975a37cd644bc6d91S3VersionKeyDEDF4AE1",
                         },
                       ],
                     },
@@ -8250,7 +8030,7 @@
                       "Fn::Split": Array [
                         "||",
                         Object {
-                          "Ref": "AssetParameters4b6912ddd2c1a25ba0a24866b345a27cf12c6de77a300acbf24ad516b2b7ad47S3VersionKey851EF575",
+                          "Ref": "AssetParametersb175d8adef3f5690da68fb639708436639a876ea84c5b74975a37cd644bc6d91S3VersionKeyDEDF4AE1",
                         },
                       ],
                     },
@@ -8655,7 +8435,7 @@
                 Object {
                   "Ref": "AWS::Region",
                 },
-                "TestConstubWebAppResponseFunction1F387BCC",
+                "TestConstrubWebAppResponseFunction1F387BCC",
               ],
             ],
           },
@@ -8668,7 +8448,7 @@
               Object {
                 "Ref": "AWS::Region",
               },
-              "TestConstubWebAppResponseFunction1F387BCC",
+              "TestConstrubWebAppResponseFunction1F387BCC",
             ],
           ],
         },
@@ -8841,7 +8621,7 @@
                       },
                       ":s3:::",
                       Object {
-                        "Ref": "AssetParameters4b6912ddd2c1a25ba0a24866b345a27cf12c6de77a300acbf24ad516b2b7ad47S3Bucket5F22CB7E",
+                        "Ref": "AssetParametersb175d8adef3f5690da68fb639708436639a876ea84c5b74975a37cd644bc6d91S3Bucket7E2DA7AC",
                       },
                     ],
                   ],
@@ -8856,7 +8636,7 @@
                       },
                       ":s3:::",
                       Object {
-                        "Ref": "AssetParameters4b6912ddd2c1a25ba0a24866b345a27cf12c6de77a300acbf24ad516b2b7ad47S3Bucket5F22CB7E",
+                        "Ref": "AssetParametersb175d8adef3f5690da68fb639708436639a876ea84c5b74975a37cd644bc6d91S3Bucket7E2DA7AC",
                       },
                       "/*",
                     ],
