--- conflicted
+++ resolved
@@ -33,29 +33,16 @@
     },
   },
   "Parameters": Object {
-<<<<<<< HEAD
-    "AssetParameters05fabd309154ae6bd51f14d8862dee8f5c38604ef7f8a41554a917d1ae329b64ArtifactHash743A9601": Object {
-      "Description": "Artifact hash for asset \\"05fabd309154ae6bd51f14d8862dee8f5c38604ef7f8a41554a917d1ae329b64\\"",
+    "AssetParameters09341eed6b3952b25cafc101938b64f1370db5be08c0d1bfff54ed9b44653473ArtifactHash43B4AB64": Object {
+      "Description": "Artifact hash for asset \\"09341eed6b3952b25cafc101938b64f1370db5be08c0d1bfff54ed9b44653473\\"",
       "Type": "String",
     },
-    "AssetParameters05fabd309154ae6bd51f14d8862dee8f5c38604ef7f8a41554a917d1ae329b64S3Bucket39B007EE": Object {
-      "Description": "S3 bucket for asset \\"05fabd309154ae6bd51f14d8862dee8f5c38604ef7f8a41554a917d1ae329b64\\"",
+    "AssetParameters09341eed6b3952b25cafc101938b64f1370db5be08c0d1bfff54ed9b44653473S3Bucket164D5B21": Object {
+      "Description": "S3 bucket for asset \\"09341eed6b3952b25cafc101938b64f1370db5be08c0d1bfff54ed9b44653473\\"",
       "Type": "String",
     },
-    "AssetParameters05fabd309154ae6bd51f14d8862dee8f5c38604ef7f8a41554a917d1ae329b64S3VersionKeyBC603173": Object {
-      "Description": "S3 key for asset version \\"05fabd309154ae6bd51f14d8862dee8f5c38604ef7f8a41554a917d1ae329b64\\"",
-=======
-    "AssetParameters1a18dd3fb3333a9846596423c7680ec8fed402464a791d1c402bf073969b444fArtifactHashB721AA28": Object {
-      "Description": "Artifact hash for asset \\"1a18dd3fb3333a9846596423c7680ec8fed402464a791d1c402bf073969b444f\\"",
-      "Type": "String",
-    },
-    "AssetParameters1a18dd3fb3333a9846596423c7680ec8fed402464a791d1c402bf073969b444fS3Bucket1402115D": Object {
-      "Description": "S3 bucket for asset \\"1a18dd3fb3333a9846596423c7680ec8fed402464a791d1c402bf073969b444f\\"",
-      "Type": "String",
-    },
-    "AssetParameters1a18dd3fb3333a9846596423c7680ec8fed402464a791d1c402bf073969b444fS3VersionKey064226C1": Object {
-      "Description": "S3 key for asset version \\"1a18dd3fb3333a9846596423c7680ec8fed402464a791d1c402bf073969b444f\\"",
->>>>>>> 856e67fd
+    "AssetParameters09341eed6b3952b25cafc101938b64f1370db5be08c0d1bfff54ed9b44653473S3VersionKey4F863E11": Object {
+      "Description": "S3 key for asset version \\"09341eed6b3952b25cafc101938b64f1370db5be08c0d1bfff54ed9b44653473\\"",
       "Type": "String",
     },
     "AssetParameters4a8d8c6492481fded6cf033dd1a08b28f4a4d6d8458d3afdd41e09504f0df0deArtifactHash392604A6": Object {
@@ -2330,11 +2317,7 @@
         },
         "SourceBucketNames": Array [
           Object {
-<<<<<<< HEAD
-            "Ref": "AssetParameters05fabd309154ae6bd51f14d8862dee8f5c38604ef7f8a41554a917d1ae329b64S3Bucket39B007EE",
-=======
-            "Ref": "AssetParameters1a18dd3fb3333a9846596423c7680ec8fed402464a791d1c402bf073969b444fS3Bucket1402115D",
->>>>>>> 856e67fd
+            "Ref": "AssetParameters09341eed6b3952b25cafc101938b64f1370db5be08c0d1bfff54ed9b44653473S3Bucket164D5B21",
           },
         ],
         "SourceObjectKeys": Array [
@@ -2349,11 +2332,7 @@
                       "Fn::Split": Array [
                         "||",
                         Object {
-<<<<<<< HEAD
-                          "Ref": "AssetParameters05fabd309154ae6bd51f14d8862dee8f5c38604ef7f8a41554a917d1ae329b64S3VersionKeyBC603173",
-=======
-                          "Ref": "AssetParameters1a18dd3fb3333a9846596423c7680ec8fed402464a791d1c402bf073969b444fS3VersionKey064226C1",
->>>>>>> 856e67fd
+                          "Ref": "AssetParameters09341eed6b3952b25cafc101938b64f1370db5be08c0d1bfff54ed9b44653473S3VersionKey4F863E11",
                         },
                       ],
                     },
@@ -2366,11 +2345,7 @@
                       "Fn::Split": Array [
                         "||",
                         Object {
-<<<<<<< HEAD
-                          "Ref": "AssetParameters05fabd309154ae6bd51f14d8862dee8f5c38604ef7f8a41554a917d1ae329b64S3VersionKeyBC603173",
-=======
-                          "Ref": "AssetParameters1a18dd3fb3333a9846596423c7680ec8fed402464a791d1c402bf073969b444fS3VersionKey064226C1",
->>>>>>> 856e67fd
+                          "Ref": "AssetParameters09341eed6b3952b25cafc101938b64f1370db5be08c0d1bfff54ed9b44653473S3VersionKey4F863E11",
                         },
                       ],
                     },
@@ -2735,11 +2710,7 @@
                       },
                       ":s3:::",
                       Object {
-<<<<<<< HEAD
-                        "Ref": "AssetParameters05fabd309154ae6bd51f14d8862dee8f5c38604ef7f8a41554a917d1ae329b64S3Bucket39B007EE",
-=======
-                        "Ref": "AssetParameters1a18dd3fb3333a9846596423c7680ec8fed402464a791d1c402bf073969b444fS3Bucket1402115D",
->>>>>>> 856e67fd
+                        "Ref": "AssetParameters09341eed6b3952b25cafc101938b64f1370db5be08c0d1bfff54ed9b44653473S3Bucket164D5B21",
                       },
                     ],
                   ],
@@ -2754,11 +2725,7 @@
                       },
                       ":s3:::",
                       Object {
-<<<<<<< HEAD
-                        "Ref": "AssetParameters05fabd309154ae6bd51f14d8862dee8f5c38604ef7f8a41554a917d1ae329b64S3Bucket39B007EE",
-=======
-                        "Ref": "AssetParameters1a18dd3fb3333a9846596423c7680ec8fed402464a791d1c402bf073969b444fS3Bucket1402115D",
->>>>>>> 856e67fd
+                        "Ref": "AssetParameters09341eed6b3952b25cafc101938b64f1370db5be08c0d1bfff54ed9b44653473S3Bucket164D5B21",
                       },
                       "/*",
                     ],
@@ -2976,29 +2943,16 @@
     },
   },
   "Parameters": Object {
-<<<<<<< HEAD
-    "AssetParameters05fabd309154ae6bd51f14d8862dee8f5c38604ef7f8a41554a917d1ae329b64ArtifactHash743A9601": Object {
-      "Description": "Artifact hash for asset \\"05fabd309154ae6bd51f14d8862dee8f5c38604ef7f8a41554a917d1ae329b64\\"",
+    "AssetParameters09341eed6b3952b25cafc101938b64f1370db5be08c0d1bfff54ed9b44653473ArtifactHash43B4AB64": Object {
+      "Description": "Artifact hash for asset \\"09341eed6b3952b25cafc101938b64f1370db5be08c0d1bfff54ed9b44653473\\"",
       "Type": "String",
     },
-    "AssetParameters05fabd309154ae6bd51f14d8862dee8f5c38604ef7f8a41554a917d1ae329b64S3Bucket39B007EE": Object {
-      "Description": "S3 bucket for asset \\"05fabd309154ae6bd51f14d8862dee8f5c38604ef7f8a41554a917d1ae329b64\\"",
+    "AssetParameters09341eed6b3952b25cafc101938b64f1370db5be08c0d1bfff54ed9b44653473S3Bucket164D5B21": Object {
+      "Description": "S3 bucket for asset \\"09341eed6b3952b25cafc101938b64f1370db5be08c0d1bfff54ed9b44653473\\"",
       "Type": "String",
     },
-    "AssetParameters05fabd309154ae6bd51f14d8862dee8f5c38604ef7f8a41554a917d1ae329b64S3VersionKeyBC603173": Object {
-      "Description": "S3 key for asset version \\"05fabd309154ae6bd51f14d8862dee8f5c38604ef7f8a41554a917d1ae329b64\\"",
-=======
-    "AssetParameters1a18dd3fb3333a9846596423c7680ec8fed402464a791d1c402bf073969b444fArtifactHashB721AA28": Object {
-      "Description": "Artifact hash for asset \\"1a18dd3fb3333a9846596423c7680ec8fed402464a791d1c402bf073969b444f\\"",
-      "Type": "String",
-    },
-    "AssetParameters1a18dd3fb3333a9846596423c7680ec8fed402464a791d1c402bf073969b444fS3Bucket1402115D": Object {
-      "Description": "S3 bucket for asset \\"1a18dd3fb3333a9846596423c7680ec8fed402464a791d1c402bf073969b444f\\"",
-      "Type": "String",
-    },
-    "AssetParameters1a18dd3fb3333a9846596423c7680ec8fed402464a791d1c402bf073969b444fS3VersionKey064226C1": Object {
-      "Description": "S3 key for asset version \\"1a18dd3fb3333a9846596423c7680ec8fed402464a791d1c402bf073969b444f\\"",
->>>>>>> 856e67fd
+    "AssetParameters09341eed6b3952b25cafc101938b64f1370db5be08c0d1bfff54ed9b44653473S3VersionKey4F863E11": Object {
+      "Description": "S3 key for asset version \\"09341eed6b3952b25cafc101938b64f1370db5be08c0d1bfff54ed9b44653473\\"",
       "Type": "String",
     },
     "AssetParameters4a8d8c6492481fded6cf033dd1a08b28f4a4d6d8458d3afdd41e09504f0df0deArtifactHash392604A6": Object {
@@ -5486,11 +5440,7 @@
         },
         "SourceBucketNames": Array [
           Object {
-<<<<<<< HEAD
-            "Ref": "AssetParameters05fabd309154ae6bd51f14d8862dee8f5c38604ef7f8a41554a917d1ae329b64S3Bucket39B007EE",
-=======
-            "Ref": "AssetParameters1a18dd3fb3333a9846596423c7680ec8fed402464a791d1c402bf073969b444fS3Bucket1402115D",
->>>>>>> 856e67fd
+            "Ref": "AssetParameters09341eed6b3952b25cafc101938b64f1370db5be08c0d1bfff54ed9b44653473S3Bucket164D5B21",
           },
         ],
         "SourceObjectKeys": Array [
@@ -5505,11 +5455,7 @@
                       "Fn::Split": Array [
                         "||",
                         Object {
-<<<<<<< HEAD
-                          "Ref": "AssetParameters05fabd309154ae6bd51f14d8862dee8f5c38604ef7f8a41554a917d1ae329b64S3VersionKeyBC603173",
-=======
-                          "Ref": "AssetParameters1a18dd3fb3333a9846596423c7680ec8fed402464a791d1c402bf073969b444fS3VersionKey064226C1",
->>>>>>> 856e67fd
+                          "Ref": "AssetParameters09341eed6b3952b25cafc101938b64f1370db5be08c0d1bfff54ed9b44653473S3VersionKey4F863E11",
                         },
                       ],
                     },
@@ -5522,11 +5468,7 @@
                       "Fn::Split": Array [
                         "||",
                         Object {
-<<<<<<< HEAD
-                          "Ref": "AssetParameters05fabd309154ae6bd51f14d8862dee8f5c38604ef7f8a41554a917d1ae329b64S3VersionKeyBC603173",
-=======
-                          "Ref": "AssetParameters1a18dd3fb3333a9846596423c7680ec8fed402464a791d1c402bf073969b444fS3VersionKey064226C1",
->>>>>>> 856e67fd
+                          "Ref": "AssetParameters09341eed6b3952b25cafc101938b64f1370db5be08c0d1bfff54ed9b44653473S3VersionKey4F863E11",
                         },
                       ],
                     },
@@ -5904,11 +5846,7 @@
                       },
                       ":s3:::",
                       Object {
-<<<<<<< HEAD
-                        "Ref": "AssetParameters05fabd309154ae6bd51f14d8862dee8f5c38604ef7f8a41554a917d1ae329b64S3Bucket39B007EE",
-=======
-                        "Ref": "AssetParameters1a18dd3fb3333a9846596423c7680ec8fed402464a791d1c402bf073969b444fS3Bucket1402115D",
->>>>>>> 856e67fd
+                        "Ref": "AssetParameters09341eed6b3952b25cafc101938b64f1370db5be08c0d1bfff54ed9b44653473S3Bucket164D5B21",
                       },
                     ],
                   ],
@@ -5923,11 +5861,7 @@
                       },
                       ":s3:::",
                       Object {
-<<<<<<< HEAD
-                        "Ref": "AssetParameters05fabd309154ae6bd51f14d8862dee8f5c38604ef7f8a41554a917d1ae329b64S3Bucket39B007EE",
-=======
-                        "Ref": "AssetParameters1a18dd3fb3333a9846596423c7680ec8fed402464a791d1c402bf073969b444fS3Bucket1402115D",
->>>>>>> 856e67fd
+                        "Ref": "AssetParameters09341eed6b3952b25cafc101938b64f1370db5be08c0d1bfff54ed9b44653473S3Bucket164D5B21",
                       },
                       "/*",
                     ],
