// Jest Snapshot v1, https://goo.gl/fbAQLP

exports[`minimal usage 1`] = `
Object {
  "Outputs": Object {
    "ConstructHubMonitoringWatchfulWatchfulDashboard75D318D0": Object {
      "Value": Object {
        "Fn::Join": Array [
          "",
          Array [
            "https://console.aws.amazon.com/cloudwatch/home?region=",
            Object {
              "Ref": "AWS::Region",
            },
            "#dashboards:name=",
            Object {
              "Ref": "ConstructHubMonitoringWatchfulDashboardB8493D55",
            },
          ],
        ],
      },
    },
    "ConstructHubWebAppDomainNameDC10F8DD": Object {
      "Export": Object {
        "Name": "ConstructHubDomainName",
      },
      "Value": Object {
        "Fn::GetAtt": Array [
          "ConstructHubWebAppDistribution1F181DC9",
          "DomainName",
        ],
      },
    },
  },
  "Parameters": Object {
    "AssetParameters23b0c5db5913bc5f849ba17c51cc0d8d221a3c9adc5b76ec33e25bc2bbd9d149ArtifactHashDC998D14": Object {
      "Description": "Artifact hash for asset \\"23b0c5db5913bc5f849ba17c51cc0d8d221a3c9adc5b76ec33e25bc2bbd9d149\\"",
      "Type": "String",
    },
    "AssetParameters23b0c5db5913bc5f849ba17c51cc0d8d221a3c9adc5b76ec33e25bc2bbd9d149S3Bucket650F33F9": Object {
      "Description": "S3 bucket for asset \\"23b0c5db5913bc5f849ba17c51cc0d8d221a3c9adc5b76ec33e25bc2bbd9d149\\"",
      "Type": "String",
    },
    "AssetParameters23b0c5db5913bc5f849ba17c51cc0d8d221a3c9adc5b76ec33e25bc2bbd9d149S3VersionKey16FDEAAC": Object {
      "Description": "S3 key for asset version \\"23b0c5db5913bc5f849ba17c51cc0d8d221a3c9adc5b76ec33e25bc2bbd9d149\\"",
      "Type": "String",
    },
    "AssetParameters33ecb7836a55476611905e6393a8f90526683110df7db23f90517421185ac16aArtifactHashFEBA34D9": Object {
      "Description": "Artifact hash for asset \\"33ecb7836a55476611905e6393a8f90526683110df7db23f90517421185ac16a\\"",
      "Type": "String",
    },
    "AssetParameters33ecb7836a55476611905e6393a8f90526683110df7db23f90517421185ac16aS3Bucket34AA3CB1": Object {
      "Description": "S3 bucket for asset \\"33ecb7836a55476611905e6393a8f90526683110df7db23f90517421185ac16a\\"",
      "Type": "String",
    },
    "AssetParameters33ecb7836a55476611905e6393a8f90526683110df7db23f90517421185ac16aS3VersionKey6C36EE16": Object {
      "Description": "S3 key for asset version \\"33ecb7836a55476611905e6393a8f90526683110df7db23f90517421185ac16a\\"",
      "Type": "String",
    },
    "AssetParameters34c7dcc9f578fa0ec3da11db158dce98ccaf225c19131b357f669651db3897b2ArtifactHashA7C49A78": Object {
      "Description": "Artifact hash for asset \\"34c7dcc9f578fa0ec3da11db158dce98ccaf225c19131b357f669651db3897b2\\"",
      "Type": "String",
    },
    "AssetParameters34c7dcc9f578fa0ec3da11db158dce98ccaf225c19131b357f669651db3897b2S3Bucket7ACB823F": Object {
      "Description": "S3 bucket for asset \\"34c7dcc9f578fa0ec3da11db158dce98ccaf225c19131b357f669651db3897b2\\"",
      "Type": "String",
    },
    "AssetParameters34c7dcc9f578fa0ec3da11db158dce98ccaf225c19131b357f669651db3897b2S3VersionKey1D948596": Object {
      "Description": "S3 key for asset version \\"34c7dcc9f578fa0ec3da11db158dce98ccaf225c19131b357f669651db3897b2\\"",
      "Type": "String",
    },
    "AssetParameters4b6912ddd2c1a25ba0a24866b345a27cf12c6de77a300acbf24ad516b2b7ad47ArtifactHash56F3F204": Object {
      "Description": "Artifact hash for asset \\"4b6912ddd2c1a25ba0a24866b345a27cf12c6de77a300acbf24ad516b2b7ad47\\"",
      "Type": "String",
    },
    "AssetParameters4b6912ddd2c1a25ba0a24866b345a27cf12c6de77a300acbf24ad516b2b7ad47S3Bucket5F22CB7E": Object {
      "Description": "S3 bucket for asset \\"4b6912ddd2c1a25ba0a24866b345a27cf12c6de77a300acbf24ad516b2b7ad47\\"",
      "Type": "String",
    },
    "AssetParameters4b6912ddd2c1a25ba0a24866b345a27cf12c6de77a300acbf24ad516b2b7ad47S3VersionKey851EF575": Object {
      "Description": "S3 key for asset version \\"4b6912ddd2c1a25ba0a24866b345a27cf12c6de77a300acbf24ad516b2b7ad47\\"",
      "Type": "String",
    },
    "AssetParameters59be5a60739e4f0f9b881492bce41ccffa8d47d16b0a4d640db1bb8200f48bd5ArtifactHash76FE5C86": Object {
      "Description": "Artifact hash for asset \\"59be5a60739e4f0f9b881492bce41ccffa8d47d16b0a4d640db1bb8200f48bd5\\"",
      "Type": "String",
    },
    "AssetParameters59be5a60739e4f0f9b881492bce41ccffa8d47d16b0a4d640db1bb8200f48bd5S3BucketFA2341B6": Object {
      "Description": "S3 bucket for asset \\"59be5a60739e4f0f9b881492bce41ccffa8d47d16b0a4d640db1bb8200f48bd5\\"",
      "Type": "String",
    },
    "AssetParameters59be5a60739e4f0f9b881492bce41ccffa8d47d16b0a4d640db1bb8200f48bd5S3VersionKeyB4EE9C49": Object {
      "Description": "S3 key for asset version \\"59be5a60739e4f0f9b881492bce41ccffa8d47d16b0a4d640db1bb8200f48bd5\\"",
      "Type": "String",
    },
    "AssetParameters5ad81f4610659fb6cc9f7ace7b76edee05f10fa0028965c4d3165d7a055054c4ArtifactHash331EACD3": Object {
      "Description": "Artifact hash for asset \\"5ad81f4610659fb6cc9f7ace7b76edee05f10fa0028965c4d3165d7a055054c4\\"",
      "Type": "String",
    },
    "AssetParameters5ad81f4610659fb6cc9f7ace7b76edee05f10fa0028965c4d3165d7a055054c4S3Bucket9FE3DFA5": Object {
      "Description": "S3 bucket for asset \\"5ad81f4610659fb6cc9f7ace7b76edee05f10fa0028965c4d3165d7a055054c4\\"",
      "Type": "String",
    },
    "AssetParameters5ad81f4610659fb6cc9f7ace7b76edee05f10fa0028965c4d3165d7a055054c4S3VersionKey192152F3": Object {
      "Description": "S3 key for asset version \\"5ad81f4610659fb6cc9f7ace7b76edee05f10fa0028965c4d3165d7a055054c4\\"",
      "Type": "String",
    },
    "AssetParameters67b7823b74bc135986aa72f889d6a8da058d0c4a20cbc2dfc6f78995fdd2fc24ArtifactHashBA91B77F": Object {
      "Description": "Artifact hash for asset \\"67b7823b74bc135986aa72f889d6a8da058d0c4a20cbc2dfc6f78995fdd2fc24\\"",
      "Type": "String",
    },
    "AssetParameters67b7823b74bc135986aa72f889d6a8da058d0c4a20cbc2dfc6f78995fdd2fc24S3Bucket4D46ABB5": Object {
      "Description": "S3 bucket for asset \\"67b7823b74bc135986aa72f889d6a8da058d0c4a20cbc2dfc6f78995fdd2fc24\\"",
      "Type": "String",
    },
    "AssetParameters67b7823b74bc135986aa72f889d6a8da058d0c4a20cbc2dfc6f78995fdd2fc24S3VersionKeyB0F28861": Object {
      "Description": "S3 key for asset version \\"67b7823b74bc135986aa72f889d6a8da058d0c4a20cbc2dfc6f78995fdd2fc24\\"",
      "Type": "String",
    },
    "AssetParameters8625a217e0e7f0586edd183190019d9970344fa75c829365a84a47531a60a32eArtifactHashEC22613F": Object {
      "Description": "Artifact hash for asset \\"8625a217e0e7f0586edd183190019d9970344fa75c829365a84a47531a60a32e\\"",
      "Type": "String",
    },
    "AssetParameters8625a217e0e7f0586edd183190019d9970344fa75c829365a84a47531a60a32eS3BucketF1993F46": Object {
      "Description": "S3 bucket for asset \\"8625a217e0e7f0586edd183190019d9970344fa75c829365a84a47531a60a32e\\"",
      "Type": "String",
    },
    "AssetParameters8625a217e0e7f0586edd183190019d9970344fa75c829365a84a47531a60a32eS3VersionKey6A8C6CB5": Object {
      "Description": "S3 key for asset version \\"8625a217e0e7f0586edd183190019d9970344fa75c829365a84a47531a60a32e\\"",
      "Type": "String",
    },
    "AssetParametersc24b999656e4fe6c609c31bae56a1cf4717a405619c3aa6ba1bc686b8c2c86cfArtifactHash85F58E48": Object {
      "Description": "Artifact hash for asset \\"c24b999656e4fe6c609c31bae56a1cf4717a405619c3aa6ba1bc686b8c2c86cf\\"",
      "Type": "String",
    },
    "AssetParametersc24b999656e4fe6c609c31bae56a1cf4717a405619c3aa6ba1bc686b8c2c86cfS3Bucket55EFA30C": Object {
      "Description": "S3 bucket for asset \\"c24b999656e4fe6c609c31bae56a1cf4717a405619c3aa6ba1bc686b8c2c86cf\\"",
      "Type": "String",
    },
    "AssetParametersc24b999656e4fe6c609c31bae56a1cf4717a405619c3aa6ba1bc686b8c2c86cfS3VersionKey60329B70": Object {
      "Description": "S3 key for asset version \\"c24b999656e4fe6c609c31bae56a1cf4717a405619c3aa6ba1bc686b8c2c86cf\\"",
      "Type": "String",
    },
    "AssetParameterse9882ab123687399f934da0d45effe675ecc8ce13b40cb946f3e1d6141fe8d68ArtifactHashD9A515C3": Object {
      "Description": "Artifact hash for asset \\"e9882ab123687399f934da0d45effe675ecc8ce13b40cb946f3e1d6141fe8d68\\"",
      "Type": "String",
    },
    "AssetParameterse9882ab123687399f934da0d45effe675ecc8ce13b40cb946f3e1d6141fe8d68S3BucketAEADE8C7": Object {
      "Description": "S3 bucket for asset \\"e9882ab123687399f934da0d45effe675ecc8ce13b40cb946f3e1d6141fe8d68\\"",
      "Type": "String",
    },
    "AssetParameterse9882ab123687399f934da0d45effe675ecc8ce13b40cb946f3e1d6141fe8d68S3VersionKeyE415415F": Object {
      "Description": "S3 key for asset version \\"e9882ab123687399f934da0d45effe675ecc8ce13b40cb946f3e1d6141fe8d68\\"",
      "Type": "String",
    },
<<<<<<< HEAD
=======
    "AssetParametersf3d3a3cc7f26921b237eff24fc5dd7aef8f0465a1f376b8f7918eb3d4b3e8797ArtifactHashAAFCA968": Object {
      "Description": "Artifact hash for asset \\"f3d3a3cc7f26921b237eff24fc5dd7aef8f0465a1f376b8f7918eb3d4b3e8797\\"",
      "Type": "String",
    },
    "AssetParametersf3d3a3cc7f26921b237eff24fc5dd7aef8f0465a1f376b8f7918eb3d4b3e8797S3BucketBEE108A9": Object {
      "Description": "S3 bucket for asset \\"f3d3a3cc7f26921b237eff24fc5dd7aef8f0465a1f376b8f7918eb3d4b3e8797\\"",
      "Type": "String",
    },
    "AssetParametersf3d3a3cc7f26921b237eff24fc5dd7aef8f0465a1f376b8f7918eb3d4b3e8797S3VersionKeyA877E3C9": Object {
      "Description": "S3 key for asset version \\"f3d3a3cc7f26921b237eff24fc5dd7aef8f0465a1f376b8f7918eb3d4b3e8797\\"",
      "Type": "String",
    },
    "AssetParametersffbb5da08de4835dea38bfafa377e066ebbaa9026c70f9b3ea2ccff8b7328abcArtifactHash960B2F39": Object {
      "Description": "Artifact hash for asset \\"ffbb5da08de4835dea38bfafa377e066ebbaa9026c70f9b3ea2ccff8b7328abc\\"",
      "Type": "String",
    },
    "AssetParametersffbb5da08de4835dea38bfafa377e066ebbaa9026c70f9b3ea2ccff8b7328abcS3Bucket37E50D3E": Object {
      "Description": "S3 bucket for asset \\"ffbb5da08de4835dea38bfafa377e066ebbaa9026c70f9b3ea2ccff8b7328abc\\"",
      "Type": "String",
    },
    "AssetParametersffbb5da08de4835dea38bfafa377e066ebbaa9026c70f9b3ea2ccff8b7328abcS3VersionKey29ADE40E": Object {
      "Description": "S3 key for asset version \\"ffbb5da08de4835dea38bfafa377e066ebbaa9026c70f9b3ea2ccff8b7328abc\\"",
      "Type": "String",
    },
>>>>>>> 35789fca
  },
  "Resources": Object {
    "AWS679f53fac002430cb0da5b7982bd22872D164C4C": Object {
      "DependsOn": Array [
        "AWS679f53fac002430cb0da5b7982bd2287ServiceRoleC1EA0FF2",
      ],
      "Properties": Object {
        "Code": Object {
          "S3Bucket": Object {
            "Ref": "AssetParametersf3d3a3cc7f26921b237eff24fc5dd7aef8f0465a1f376b8f7918eb3d4b3e8797S3BucketBEE108A9",
          },
          "S3Key": Object {
            "Fn::Join": Array [
              "",
              Array [
                Object {
                  "Fn::Select": Array [
                    0,
                    Object {
                      "Fn::Split": Array [
                        "||",
                        Object {
                          "Ref": "AssetParametersf3d3a3cc7f26921b237eff24fc5dd7aef8f0465a1f376b8f7918eb3d4b3e8797S3VersionKeyA877E3C9",
                        },
                      ],
                    },
                  ],
                },
                Object {
                  "Fn::Select": Array [
                    1,
                    Object {
                      "Fn::Split": Array [
                        "||",
                        Object {
                          "Ref": "AssetParametersf3d3a3cc7f26921b237eff24fc5dd7aef8f0465a1f376b8f7918eb3d4b3e8797S3VersionKeyA877E3C9",
                        },
                      ],
                    },
                  ],
                },
              ],
            ],
          },
        },
        "Handler": "index.handler",
        "Role": Object {
          "Fn::GetAtt": Array [
            "AWS679f53fac002430cb0da5b7982bd2287ServiceRoleC1EA0FF2",
            "Arn",
          ],
        },
        "Runtime": "nodejs12.x",
        "Timeout": 120,
      },
      "Type": "AWS::Lambda::Function",
    },
    "AWS679f53fac002430cb0da5b7982bd2287ServiceRoleC1EA0FF2": Object {
      "Properties": Object {
        "AssumeRolePolicyDocument": Object {
          "Statement": Array [
            Object {
              "Action": "sts:AssumeRole",
              "Effect": "Allow",
              "Principal": Object {
                "Service": "lambda.amazonaws.com",
              },
            },
          ],
          "Version": "2012-10-17",
        },
        "ManagedPolicyArns": Array [
          Object {
            "Fn::Join": Array [
              "",
              Array [
                "arn:",
                Object {
                  "Ref": "AWS::Partition",
                },
                ":iam::aws:policy/service-role/AWSLambdaBasicExecutionRole",
              ],
            ],
          },
        ],
      },
      "Type": "AWS::IAM::Role",
    },
    "BucketNotificationsHandler050a0587b7544547bf325f094a3db8347ECC3691": Object {
      "DependsOn": Array [
        "BucketNotificationsHandler050a0587b7544547bf325f094a3db834RoleDefaultPolicy2CF63D36",
        "BucketNotificationsHandler050a0587b7544547bf325f094a3db834RoleB6FB88EC",
      ],
      "Properties": Object {
        "Code": Object {
          "ZipFile": "import boto3  # type: ignore
import json
import logging
import urllib.request

s3 = boto3.client(\\"s3\\")

CONFIGURATION_TYPES = [\\"TopicConfigurations\\", \\"QueueConfigurations\\", \\"LambdaFunctionConfigurations\\"]

def handler(event: dict, context):
    response_status = \\"SUCCESS\\"
    error_message = \\"\\"
    try:
        props = event[\\"ResourceProperties\\"]
        bucket = props[\\"BucketName\\"]
        notification_configuration = props[\\"NotificationConfiguration\\"]
        request_type = event[\\"RequestType\\"]
        managed = props.get('Managed', 'true').lower() == 'true'
        stack_id = event['StackId']

        if managed:
          config = handle_managed(request_type, notification_configuration)
        else:
          config = handle_unmanaged(bucket, stack_id, request_type, notification_configuration)

        put_bucket_notification_configuration(bucket, config)
    except Exception as e:
        logging.exception(\\"Failed to put bucket notification configuration\\")
        response_status = \\"FAILED\\"
        error_message = f\\"Error: {str(e)}. \\"
    finally:
        submit_response(event, context, response_status, error_message)


def handle_managed(request_type, notification_configuration):
  if request_type == 'Delete':
    return {}
  return notification_configuration


def handle_unmanaged(bucket, stack_id, request_type, notification_configuration):

  # find external notifications
  external_notifications = find_external_notifications(bucket, stack_id)

  # if delete, that's all we need
  if request_type == 'Delete':
    return external_notifications

  def with_id(notification):
    notification['Id'] = f\\"{stack_id}-{hash(json.dumps(notification, sort_keys=True))}\\"
    return notification

  # otherwise, merge external with incoming config and augment with id
  notifications = {}
  for t in CONFIGURATION_TYPES:
    external = external_notifications.get(t, [])
    incoming = [with_id(n) for n in notification_configuration.get(t, [])]
    notifications[t] = external + incoming
  return notifications


def find_external_notifications(bucket, stack_id):
  existing_notifications = get_bucket_notification_configuration(bucket)
  external_notifications = {}
  for t in CONFIGURATION_TYPES:
    # if the notification was created by us, we know what id to expect
    # so we can filter by it.
    external_notifications[t] = [n for n in existing_notifications.get(t, []) if not n['Id'].startswith(f\\"{stack_id}-\\")]

  return external_notifications


def get_bucket_notification_configuration(bucket):
  return s3.get_bucket_notification_configuration(Bucket=bucket)


def put_bucket_notification_configuration(bucket, notification_configuration):
  s3.put_bucket_notification_configuration(Bucket=bucket, NotificationConfiguration=notification_configuration)


def submit_response(event: dict, context, response_status: str, error_message: str):
    response_body = json.dumps(
        {
            \\"Status\\": response_status,
            \\"Reason\\": f\\"{error_message}See the details in CloudWatch Log Stream: {context.log_stream_name}\\",
            \\"PhysicalResourceId\\": event.get(\\"PhysicalResourceId\\") or event[\\"LogicalResourceId\\"],
            \\"StackId\\": event[\\"StackId\\"],
            \\"RequestId\\": event[\\"RequestId\\"],
            \\"LogicalResourceId\\": event[\\"LogicalResourceId\\"],
            \\"NoEcho\\": False,
        }
    ).encode(\\"utf-8\\")
    headers = {\\"content-type\\": \\"\\", \\"content-length\\": str(len(response_body))}
    try:
        req = urllib.request.Request(url=event[\\"ResponseURL\\"], headers=headers, data=response_body, method=\\"PUT\\")
        with urllib.request.urlopen(req) as response:
            print(response.read().decode(\\"utf-8\\"))
        print(\\"Status code: \\" + response.reason)
    except Exception as e:
        print(\\"send(..) failed executing request.urlopen(..): \\" + str(e))
",
        },
        "Description": "AWS CloudFormation handler for \\"Custom::S3BucketNotifications\\" resources (@aws-cdk/aws-s3)",
        "Handler": "index.handler",
        "Role": Object {
          "Fn::GetAtt": Array [
            "BucketNotificationsHandler050a0587b7544547bf325f094a3db834RoleB6FB88EC",
            "Arn",
          ],
        },
        "Runtime": "python3.8",
        "Timeout": 300,
      },
      "Type": "AWS::Lambda::Function",
    },
    "BucketNotificationsHandler050a0587b7544547bf325f094a3db834RoleB6FB88EC": Object {
      "Properties": Object {
        "AssumeRolePolicyDocument": Object {
          "Statement": Array [
            Object {
              "Action": "sts:AssumeRole",
              "Effect": "Allow",
              "Principal": Object {
                "Service": "lambda.amazonaws.com",
              },
            },
          ],
          "Version": "2012-10-17",
        },
        "ManagedPolicyArns": Array [
          Object {
            "Fn::Join": Array [
              "",
              Array [
                "arn:",
                Object {
                  "Ref": "AWS::Partition",
                },
                ":iam::aws:policy/service-role/AWSLambdaBasicExecutionRole",
              ],
            ],
          },
        ],
      },
      "Type": "AWS::IAM::Role",
    },
    "BucketNotificationsHandler050a0587b7544547bf325f094a3db834RoleDefaultPolicy2CF63D36": Object {
      "Properties": Object {
        "PolicyDocument": Object {
          "Statement": Array [
            Object {
              "Action": "s3:PutBucketNotification",
              "Effect": "Allow",
              "Resource": "*",
            },
          ],
          "Version": "2012-10-17",
        },
        "PolicyName": "BucketNotificationsHandler050a0587b7544547bf325f094a3db834RoleDefaultPolicy2CF63D36",
        "Roles": Array [
          Object {
            "Ref": "BucketNotificationsHandler050a0587b7544547bf325f094a3db834RoleB6FB88EC",
          },
        ],
      },
      "Type": "AWS::IAM::Policy",
    },
    "ConstructHubCatalogBuilder5A9DE4AF": Object {
      "DependsOn": Array [
        "ConstructHubCatalogBuilderServiceRoleDefaultPolicyF51442BC",
        "ConstructHubCatalogBuilderServiceRole7EB4C395",
      ],
      "Properties": Object {
        "Code": Object {
          "S3Bucket": Object {
            "Ref": "AssetParameters34c7dcc9f578fa0ec3da11db158dce98ccaf225c19131b357f669651db3897b2S3Bucket7ACB823F",
          },
          "S3Key": Object {
            "Fn::Join": Array [
              "",
              Array [
                Object {
                  "Fn::Select": Array [
                    0,
                    Object {
                      "Fn::Split": Array [
                        "||",
                        Object {
                          "Ref": "AssetParameters34c7dcc9f578fa0ec3da11db158dce98ccaf225c19131b357f669651db3897b2S3VersionKey1D948596",
                        },
                      ],
                    },
                  ],
                },
                Object {
                  "Fn::Select": Array [
                    1,
                    Object {
                      "Fn::Split": Array [
                        "||",
                        Object {
                          "Ref": "AssetParameters34c7dcc9f578fa0ec3da11db158dce98ccaf225c19131b357f669651db3897b2S3VersionKey1D948596",
                        },
                      ],
                    },
                  ],
                },
              ],
            ],
          },
        },
        "DeadLetterConfig": Object {
          "TargetArn": Object {
            "Fn::GetAtt": Array [
              "ConstructHubCatalogBuilderDeadLetterQueue1D42C407",
              "Arn",
            ],
          },
        },
        "Description": Object {
          "Fn::Join": Array [
            "",
            Array [
              "Creates the catalog.json object in ",
              Object {
                "Ref": "ConstructHubPackageDataDC5EF35E",
              },
            ],
          ],
        },
        "Environment": Object {
          "Variables": Object {
            "BUCKET_NAME": Object {
              "Ref": "ConstructHubPackageDataDC5EF35E",
            },
          },
        },
        "Handler": "index.handler",
        "MemorySize": 10240,
        "ReservedConcurrentExecutions": 1,
        "Role": Object {
          "Fn::GetAtt": Array [
            "ConstructHubCatalogBuilderServiceRole7EB4C395",
            "Arn",
          ],
        },
        "Runtime": "nodejs14.x",
        "Timeout": 900,
      },
      "Type": "AWS::Lambda::Function",
    },
    "ConstructHubCatalogBuilderDLQAlarm9D928A2B": Object {
      "Properties": Object {
        "AlarmDescription": "The catalog builder function failed to run",
        "ComparisonOperator": "GreaterThanOrEqualToThreshold",
        "Dimensions": Array [
          Object {
            "Name": "QueueName",
            "Value": Object {
              "Fn::GetAtt": Array [
                "ConstructHubCatalogBuilderDeadLetterQueue1D42C407",
                "QueueName",
              ],
            },
          },
        ],
        "EvaluationPeriods": 1,
        "MetricName": "ApproximateNumberOfMessagesVisible",
        "Namespace": "AWS/SQS",
        "Period": 300,
        "Statistic": "Maximum",
        "Threshold": 1,
      },
      "Type": "AWS::CloudWatch::Alarm",
    },
    "ConstructHubCatalogBuilderDeadLetterQueue1D42C407": Object {
      "DeletionPolicy": "Delete",
      "Properties": Object {
        "MessageRetentionPeriod": 1209600,
      },
      "Type": "AWS::SQS::Queue",
      "UpdateReplacePolicy": "Delete",
    },
    "ConstructHubCatalogBuilderLogRetentionD5D7858F": Object {
      "Properties": Object {
        "LogGroupName": Object {
          "Fn::Join": Array [
            "",
            Array [
              "/aws/lambda/",
              Object {
                "Ref": "ConstructHubCatalogBuilder5A9DE4AF",
              },
            ],
          ],
        },
        "RetentionInDays": 3653,
        "ServiceToken": Object {
          "Fn::GetAtt": Array [
            "LogRetentionaae0aa3c5b4d4f87b02d85b201efdd8aFD4BFC8A",
            "Arn",
          ],
        },
      },
      "Type": "Custom::LogRetention",
    },
    "ConstructHubCatalogBuilderServiceRole7EB4C395": Object {
      "Properties": Object {
        "AssumeRolePolicyDocument": Object {
          "Statement": Array [
            Object {
              "Action": "sts:AssumeRole",
              "Effect": "Allow",
              "Principal": Object {
                "Service": "lambda.amazonaws.com",
              },
            },
          ],
          "Version": "2012-10-17",
        },
        "ManagedPolicyArns": Array [
          Object {
            "Fn::Join": Array [
              "",
              Array [
                "arn:",
                Object {
                  "Ref": "AWS::Partition",
                },
                ":iam::aws:policy/service-role/AWSLambdaBasicExecutionRole",
              ],
            ],
          },
        ],
      },
      "Type": "AWS::IAM::Role",
    },
    "ConstructHubCatalogBuilderServiceRoleDefaultPolicyF51442BC": Object {
      "Properties": Object {
        "PolicyDocument": Object {
          "Statement": Array [
            Object {
              "Action": "sqs:SendMessage",
              "Effect": "Allow",
              "Resource": Object {
                "Fn::GetAtt": Array [
                  "ConstructHubCatalogBuilderDeadLetterQueue1D42C407",
                  "Arn",
                ],
              },
            },
            Object {
              "Action": Array [
                "s3:GetObject*",
                "s3:GetBucket*",
                "s3:List*",
                "s3:DeleteObject*",
                "s3:PutObject*",
                "s3:Abort*",
              ],
              "Effect": "Allow",
              "Resource": Array [
                Object {
                  "Fn::GetAtt": Array [
                    "ConstructHubPackageDataDC5EF35E",
                    "Arn",
                  ],
                },
                Object {
                  "Fn::Join": Array [
                    "",
                    Array [
                      Object {
                        "Fn::GetAtt": Array [
                          "ConstructHubPackageDataDC5EF35E",
                          "Arn",
                        ],
                      },
                      "/*",
                    ],
                  ],
                },
              ],
            },
          ],
          "Version": "2012-10-17",
        },
        "PolicyName": "ConstructHubCatalogBuilderServiceRoleDefaultPolicyF51442BC",
        "Roles": Array [
          Object {
            "Ref": "ConstructHubCatalogBuilderServiceRole7EB4C395",
          },
        ],
      },
      "Type": "AWS::IAM::Policy",
    },
    "ConstructHubCodeArtifact1188409E": Object {
      "Properties": Object {
        "Description": "Proxy to npmjs.com for ConstructHub",
        "DomainName": Object {
          "Fn::GetAtt": Array [
            "ConstructHubCodeArtifactDomainFC30B796",
            "Name",
          ],
        },
        "ExternalConnections": Array [
          "public:npmjs",
        ],
        "RepositoryName": "c857fcb69e05ffe74ccbcc624c4f6a4017daeb8cbb",
      },
      "Type": "AWS::CodeArtifact::Repository",
    },
    "ConstructHubCodeArtifactDescribeDomain6ABCBF4B": Object {
      "DeletionPolicy": "Delete",
      "DependsOn": Array [
        "ConstructHubCodeArtifactDescribeDomainCustomResourcePolicy1A93C60C",
      ],
      "Properties": Object {
        "Create": Object {
          "Fn::Join": Array [
            "",
            Array [
              "{\\"service\\":\\"CodeArtifact\\",\\"action\\":\\"describeDomain\\",\\"parameters\\":{\\"domain\\":\\"",
              Object {
                "Fn::GetAtt": Array [
                  "ConstructHubCodeArtifact1188409E",
                  "DomainName",
                ],
              },
              "\\",\\"domainOwner\\":\\"",
              Object {
                "Fn::GetAtt": Array [
                  "ConstructHubCodeArtifact1188409E",
                  "DomainOwner",
                ],
              },
              "\\"},\\"physicalResourceId\\":{\\"responsePath\\":\\"domain.s3BucketArn\\"}}",
            ],
          ],
        },
        "InstallLatestAwsSdk": true,
        "ServiceToken": Object {
          "Fn::GetAtt": Array [
            "AWS679f53fac002430cb0da5b7982bd22872D164C4C",
            "Arn",
          ],
        },
      },
      "Type": "Custom::CoreArtifactDomainDescription",
      "UpdateReplacePolicy": "Delete",
    },
    "ConstructHubCodeArtifactDescribeDomainCustomResourcePolicy1A93C60C": Object {
      "Properties": Object {
        "PolicyDocument": Object {
          "Statement": Array [
            Object {
              "Action": "codeartifact:DescribeDomain",
              "Effect": "Allow",
              "Resource": Object {
                "Fn::GetAtt": Array [
                  "ConstructHubCodeArtifactDomainFC30B796",
                  "Arn",
                ],
              },
            },
          ],
          "Version": "2012-10-17",
        },
        "PolicyName": "ConstructHubCodeArtifactDescribeDomainCustomResourcePolicy1A93C60C",
        "Roles": Array [
          Object {
            "Ref": "AWS679f53fac002430cb0da5b7982bd2287ServiceRoleC1EA0FF2",
          },
        ],
      },
      "Type": "AWS::IAM::Policy",
    },
    "ConstructHubCodeArtifactDomainFC30B796": Object {
      "Properties": Object {
        "DomainName": "c857fcb69e05ffe74ccbcc624c4f6a4017daeb8cbb",
      },
      "Type": "AWS::CodeArtifact::Domain",
    },
    "ConstructHubCodeArtifactGetEndpoint9A458FEF": Object {
      "DeletionPolicy": "Delete",
      "DependsOn": Array [
        "ConstructHubCodeArtifactGetEndpointCustomResourcePolicy4FC951E9",
      ],
      "Properties": Object {
        "Create": Object {
          "Fn::Join": Array [
            "",
            Array [
              "{\\"service\\":\\"CodeArtifact\\",\\"action\\":\\"getRepositoryEndpoint\\",\\"parameters\\":{\\"domain\\":\\"",
              Object {
                "Fn::GetAtt": Array [
                  "ConstructHubCodeArtifact1188409E",
                  "DomainName",
                ],
              },
              "\\",\\"domainOwner\\":\\"",
              Object {
                "Fn::GetAtt": Array [
                  "ConstructHubCodeArtifact1188409E",
                  "DomainOwner",
                ],
              },
              "\\",\\"format\\":\\"npm\\",\\"repository\\":\\"",
              Object {
                "Fn::GetAtt": Array [
                  "ConstructHubCodeArtifact1188409E",
                  "Name",
                ],
              },
              "\\"},\\"physicalResourceId\\":{\\"responsePath\\":\\"repositoryEndpoint\\"}}",
            ],
          ],
        },
        "InstallLatestAwsSdk": true,
        "ServiceToken": Object {
          "Fn::GetAtt": Array [
            "AWS679f53fac002430cb0da5b7982bd22872D164C4C",
            "Arn",
          ],
        },
        "Update": Object {
          "Fn::Join": Array [
            "",
            Array [
              "{\\"service\\":\\"CodeArtifact\\",\\"action\\":\\"getRepositoryEndpoint\\",\\"parameters\\":{\\"domain\\":\\"",
              Object {
                "Fn::GetAtt": Array [
                  "ConstructHubCodeArtifact1188409E",
                  "DomainName",
                ],
              },
              "\\",\\"domainOwner\\":\\"",
              Object {
                "Fn::GetAtt": Array [
                  "ConstructHubCodeArtifact1188409E",
                  "DomainOwner",
                ],
              },
              "\\",\\"format\\":\\"npm\\",\\"repository\\":\\"",
              Object {
                "Fn::GetAtt": Array [
                  "ConstructHubCodeArtifact1188409E",
                  "Name",
                ],
              },
              "\\"},\\"physicalResourceId\\":{\\"responsePath\\":\\"repositoryEndpoint\\"}}",
            ],
          ],
        },
      },
      "Type": "Custom::CodeArtifactNpmRepositoryEndpoint",
      "UpdateReplacePolicy": "Delete",
    },
    "ConstructHubCodeArtifactGetEndpointCustomResourcePolicy4FC951E9": Object {
      "Properties": Object {
        "PolicyDocument": Object {
          "Statement": Array [
            Object {
              "Action": "codeartifact:GetRepositoryEndpoint",
              "Effect": "Allow",
              "Resource": Object {
                "Fn::GetAtt": Array [
                  "ConstructHubCodeArtifact1188409E",
                  "Arn",
                ],
              },
            },
          ],
          "Version": "2012-10-17",
        },
        "PolicyName": "ConstructHubCodeArtifactGetEndpointCustomResourcePolicy4FC951E9",
        "Roles": Array [
          Object {
            "Ref": "AWS679f53fac002430cb0da5b7982bd2287ServiceRoleC1EA0FF2",
          },
        ],
      },
      "Type": "AWS::IAM::Policy",
    },
    "ConstructHubDiscoveryD6EEC2B8": Object {
      "DependsOn": Array [
        "ConstructHubDiscoveryServiceRoleDefaultPolicy9D5F91B3",
        "ConstructHubDiscoveryServiceRole1B3CFF96",
      ],
      "Properties": Object {
        "Code": Object {
          "S3Bucket": Object {
            "Ref": "AssetParameters23b0c5db5913bc5f849ba17c51cc0d8d221a3c9adc5b76ec33e25bc2bbd9d149S3Bucket650F33F9",
          },
          "S3Key": Object {
            "Fn::Join": Array [
              "",
              Array [
                Object {
                  "Fn::Select": Array [
                    0,
                    Object {
                      "Fn::Split": Array [
                        "||",
                        Object {
                          "Ref": "AssetParameters23b0c5db5913bc5f849ba17c51cc0d8d221a3c9adc5b76ec33e25bc2bbd9d149S3VersionKey16FDEAAC",
                        },
                      ],
                    },
                  ],
                },
                Object {
                  "Fn::Select": Array [
                    1,
                    Object {
                      "Fn::Split": Array [
                        "||",
                        Object {
                          "Ref": "AssetParameters23b0c5db5913bc5f849ba17c51cc0d8d221a3c9adc5b76ec33e25bc2bbd9d149S3VersionKey16FDEAAC",
                        },
                      ],
                    },
                  ],
                },
              ],
            ],
          },
        },
        "Description": "Periodically query npm.js index for new construct libraries",
        "Environment": Object {
          "Variables": Object {
            "BUCKET_NAME": Object {
              "Ref": "ConstructHubDiscoveryStagingBucket1F2F7AE8",
            },
            "QUEUE_URL": Object {
              "Ref": "ConstructHubIngestionQueue1AD94CA3",
            },
          },
        },
        "Handler": "index.handler",
        "MemorySize": 10240,
        "ReservedConcurrentExecutions": 1,
        "Role": Object {
          "Fn::GetAtt": Array [
            "ConstructHubDiscoveryServiceRole1B3CFF96",
            "Arn",
          ],
        },
        "Runtime": "nodejs14.x",
        "Timeout": 900,
      },
      "Type": "AWS::Lambda::Function",
    },
    "ConstructHubDiscoveryErrorsAlarmDEA85148": Object {
      "Properties": Object {
        "AlarmDescription": "The discovery function (on npmjs.com) failed to run",
        "ComparisonOperator": "GreaterThanOrEqualToThreshold",
        "Dimensions": Array [
          Object {
            "Name": "FunctionName",
            "Value": Object {
              "Ref": "ConstructHubDiscoveryD6EEC2B8",
            },
          },
        ],
        "EvaluationPeriods": 1,
        "MetricName": "Errors",
        "Namespace": "AWS/Lambda",
        "Period": 900,
        "Statistic": "Sum",
        "Threshold": 1,
      },
      "Type": "AWS::CloudWatch::Alarm",
    },
    "ConstructHubDiscoveryNoInvocationsAlarm6F5E3A99": Object {
      "Properties": Object {
        "AlarmDescription": "The discovery function (on npmjs.com) is not running as scheduled",
        "ComparisonOperator": "LessThanThreshold",
        "Dimensions": Array [
          Object {
            "Name": "FunctionName",
            "Value": Object {
              "Ref": "ConstructHubDiscoveryD6EEC2B8",
            },
          },
        ],
        "EvaluationPeriods": 1,
        "MetricName": "Invocations",
        "Namespace": "AWS/Lambda",
        "Period": 900,
        "Statistic": "Sum",
        "Threshold": 1,
      },
      "Type": "AWS::CloudWatch::Alarm",
    },
    "ConstructHubDiscoveryScheduleRule90EE2E2A": Object {
      "Properties": Object {
        "ScheduleExpression": "rate(15 minutes)",
        "State": "ENABLED",
        "Targets": Array [
          Object {
            "Arn": Object {
              "Fn::GetAtt": Array [
                "ConstructHubDiscoveryD6EEC2B8",
                "Arn",
              ],
            },
            "Id": "Target0",
          },
        ],
      },
      "Type": "AWS::Events::Rule",
    },
    "ConstructHubDiscoveryScheduleRuleAllowEventRuleTestConstructHubDiscovery5714D5BB9D860B10": Object {
      "Properties": Object {
        "Action": "lambda:InvokeFunction",
        "FunctionName": Object {
          "Fn::GetAtt": Array [
            "ConstructHubDiscoveryD6EEC2B8",
            "Arn",
          ],
        },
        "Principal": "events.amazonaws.com",
        "SourceArn": Object {
          "Fn::GetAtt": Array [
            "ConstructHubDiscoveryScheduleRule90EE2E2A",
            "Arn",
          ],
        },
      },
      "Type": "AWS::Lambda::Permission",
    },
    "ConstructHubDiscoveryServiceRole1B3CFF96": Object {
      "Properties": Object {
        "AssumeRolePolicyDocument": Object {
          "Statement": Array [
            Object {
              "Action": "sts:AssumeRole",
              "Effect": "Allow",
              "Principal": Object {
                "Service": "lambda.amazonaws.com",
              },
            },
          ],
          "Version": "2012-10-17",
        },
        "ManagedPolicyArns": Array [
          Object {
            "Fn::Join": Array [
              "",
              Array [
                "arn:",
                Object {
                  "Ref": "AWS::Partition",
                },
                ":iam::aws:policy/service-role/AWSLambdaBasicExecutionRole",
              ],
            ],
          },
        ],
      },
      "Type": "AWS::IAM::Role",
    },
    "ConstructHubDiscoveryServiceRoleDefaultPolicy9D5F91B3": Object {
      "Properties": Object {
        "PolicyDocument": Object {
          "Statement": Array [
            Object {
              "Action": Array [
                "s3:GetObject*",
                "s3:GetBucket*",
                "s3:List*",
                "s3:DeleteObject*",
                "s3:PutObject*",
                "s3:Abort*",
              ],
              "Effect": "Allow",
              "Resource": Array [
                Object {
                  "Fn::GetAtt": Array [
                    "ConstructHubDiscoveryStagingBucket1F2F7AE8",
                    "Arn",
                  ],
                },
                Object {
                  "Fn::Join": Array [
                    "",
                    Array [
                      Object {
                        "Fn::GetAtt": Array [
                          "ConstructHubDiscoveryStagingBucket1F2F7AE8",
                          "Arn",
                        ],
                      },
                      "/*",
                    ],
                  ],
                },
              ],
            },
            Object {
              "Action": Array [
                "sqs:SendMessage",
                "sqs:GetQueueAttributes",
                "sqs:GetQueueUrl",
              ],
              "Effect": "Allow",
              "Resource": Object {
                "Fn::GetAtt": Array [
                  "ConstructHubIngestionQueue1AD94CA3",
                  "Arn",
                ],
              },
            },
          ],
          "Version": "2012-10-17",
        },
        "PolicyName": "ConstructHubDiscoveryServiceRoleDefaultPolicy9D5F91B3",
        "Roles": Array [
          Object {
            "Ref": "ConstructHubDiscoveryServiceRole1B3CFF96",
          },
        ],
      },
      "Type": "AWS::IAM::Policy",
    },
    "ConstructHubDiscoveryStagingBucket1F2F7AE8": Object {
      "DeletionPolicy": "Retain",
      "Properties": Object {
        "LifecycleConfiguration": Object {
          "Rules": Array [
            Object {
              "ExpirationInDays": 30,
              "Prefix": "staged/",
              "Status": "Enabled",
            },
          ],
        },
        "PublicAccessBlockConfiguration": Object {
          "BlockPublicAcls": true,
          "BlockPublicPolicy": true,
          "IgnorePublicAcls": true,
          "RestrictPublicBuckets": true,
        },
      },
      "Type": "AWS::S3::Bucket",
      "UpdateReplacePolicy": "Retain",
    },
    "ConstructHubIngestion407909CE": Object {
      "DependsOn": Array [
        "ConstructHubIngestionServiceRoleDefaultPolicyC0D2B6F2",
        "ConstructHubIngestionServiceRole6380BAB6",
      ],
      "Properties": Object {
        "Code": Object {
          "S3Bucket": Object {
            "Ref": "AssetParameters8625a217e0e7f0586edd183190019d9970344fa75c829365a84a47531a60a32eS3BucketF1993F46",
          },
          "S3Key": Object {
            "Fn::Join": Array [
              "",
              Array [
                Object {
                  "Fn::Select": Array [
                    0,
                    Object {
                      "Fn::Split": Array [
                        "||",
                        Object {
                          "Ref": "AssetParameters8625a217e0e7f0586edd183190019d9970344fa75c829365a84a47531a60a32eS3VersionKey6A8C6CB5",
                        },
                      ],
                    },
                  ],
                },
                Object {
                  "Fn::Select": Array [
                    1,
                    Object {
                      "Fn::Split": Array [
                        "||",
                        Object {
                          "Ref": "AssetParameters8625a217e0e7f0586edd183190019d9970344fa75c829365a84a47531a60a32eS3VersionKey6A8C6CB5",
                        },
                      ],
                    },
                  ],
                },
              ],
            ],
          },
        },
        "DeadLetterConfig": Object {
          "TargetArn": Object {
            "Fn::GetAtt": Array [
              "ConstructHubIngestionDeadLetterQueueFC1025F8",
              "Arn",
            ],
          },
        },
        "Description": "Ingests new package versions into the Construct Hub",
        "Environment": Object {
          "Variables": Object {
            "BUCKET_NAME": Object {
              "Ref": "ConstructHubPackageDataDC5EF35E",
            },
          },
        },
        "Handler": "index.handler",
        "MemorySize": 10240,
        "Role": Object {
          "Fn::GetAtt": Array [
            "ConstructHubIngestionServiceRole6380BAB6",
            "Arn",
          ],
        },
        "Runtime": "nodejs14.x",
        "Timeout": 900,
      },
      "Type": "AWS::Lambda::Function",
    },
    "ConstructHubIngestionDLQAlarm83BD1903": Object {
      "Properties": Object {
        "AlarmDescription": "The ingestion function failed for one or more packages",
        "ComparisonOperator": "GreaterThanOrEqualToThreshold",
        "Dimensions": Array [
          Object {
            "Name": "QueueName",
            "Value": Object {
              "Fn::GetAtt": Array [
                "ConstructHubIngestionDeadLetterQueueFC1025F8",
                "QueueName",
              ],
            },
          },
        ],
        "EvaluationPeriods": 1,
        "MetricName": "ApproximateNumberOfMessagesVisible",
        "Namespace": "AWS/SQS",
        "Period": 300,
        "Statistic": "Maximum",
        "Threshold": 1,
      },
      "Type": "AWS::CloudWatch::Alarm",
    },
    "ConstructHubIngestionDeadLetterQueueFC1025F8": Object {
      "DeletionPolicy": "Delete",
      "Properties": Object {
        "MessageRetentionPeriod": 1209600,
      },
      "Type": "AWS::SQS::Queue",
      "UpdateReplacePolicy": "Delete",
    },
    "ConstructHubIngestionEventInvokeConfig47AAD616": Object {
      "Properties": Object {
        "FunctionName": Object {
          "Ref": "ConstructHubIngestion407909CE",
        },
        "MaximumRetryAttempts": 2,
        "Qualifier": "$LATEST",
      },
      "Type": "AWS::Lambda::EventInvokeConfig",
    },
    "ConstructHubIngestionQueue1AD94CA3": Object {
      "DeletionPolicy": "Delete",
      "Properties": Object {
        "KmsMasterKeyId": "alias/aws/sqs",
        "VisibilityTimeout": 900,
      },
      "Type": "AWS::SQS::Queue",
      "UpdateReplacePolicy": "Delete",
    },
    "ConstructHubIngestionServiceRole6380BAB6": Object {
      "Properties": Object {
        "AssumeRolePolicyDocument": Object {
          "Statement": Array [
            Object {
              "Action": "sts:AssumeRole",
              "Effect": "Allow",
              "Principal": Object {
                "Service": "lambda.amazonaws.com",
              },
            },
          ],
          "Version": "2012-10-17",
        },
        "ManagedPolicyArns": Array [
          Object {
            "Fn::Join": Array [
              "",
              Array [
                "arn:",
                Object {
                  "Ref": "AWS::Partition",
                },
                ":iam::aws:policy/service-role/AWSLambdaBasicExecutionRole",
              ],
            ],
          },
        ],
      },
      "Type": "AWS::IAM::Role",
    },
    "ConstructHubIngestionServiceRoleDefaultPolicyC0D2B6F2": Object {
      "Properties": Object {
        "PolicyDocument": Object {
          "Statement": Array [
            Object {
              "Action": "sqs:SendMessage",
              "Effect": "Allow",
              "Resource": Object {
                "Fn::GetAtt": Array [
                  "ConstructHubIngestionDeadLetterQueueFC1025F8",
                  "Arn",
                ],
              },
            },
            Object {
              "Action": Array [
                "s3:DeleteObject*",
                "s3:PutObject*",
                "s3:Abort*",
              ],
              "Effect": "Allow",
              "Resource": Array [
                Object {
                  "Fn::GetAtt": Array [
                    "ConstructHubPackageDataDC5EF35E",
                    "Arn",
                  ],
                },
                Object {
                  "Fn::Join": Array [
                    "",
                    Array [
                      Object {
                        "Fn::GetAtt": Array [
                          "ConstructHubPackageDataDC5EF35E",
                          "Arn",
                        ],
                      },
                      "/*",
                    ],
                  ],
                },
              ],
            },
            Object {
              "Action": Array [
                "sqs:ReceiveMessage",
                "sqs:ChangeMessageVisibility",
                "sqs:GetQueueUrl",
                "sqs:DeleteMessage",
                "sqs:GetQueueAttributes",
              ],
              "Effect": "Allow",
              "Resource": Object {
                "Fn::GetAtt": Array [
                  "ConstructHubIngestionQueue1AD94CA3",
                  "Arn",
                ],
              },
            },
            Object {
              "Action": Array [
                "s3:GetObject*",
                "s3:GetBucket*",
                "s3:List*",
              ],
              "Effect": "Allow",
              "Resource": Array [
                Object {
                  "Fn::GetAtt": Array [
                    "ConstructHubDiscoveryStagingBucket1F2F7AE8",
                    "Arn",
                  ],
                },
                Object {
                  "Fn::Join": Array [
                    "",
                    Array [
                      Object {
                        "Fn::GetAtt": Array [
                          "ConstructHubDiscoveryStagingBucket1F2F7AE8",
                          "Arn",
                        ],
                      },
                      "/*",
                    ],
                  ],
                },
              ],
            },
          ],
          "Version": "2012-10-17",
        },
        "PolicyName": "ConstructHubIngestionServiceRoleDefaultPolicyC0D2B6F2",
        "Roles": Array [
          Object {
            "Ref": "ConstructHubIngestionServiceRole6380BAB6",
          },
        ],
      },
      "Type": "AWS::IAM::Policy",
    },
    "ConstructHubIngestionSqsEventSourceTestConstructHubIngestionQueue165B81E2C095FF2A": Object {
      "Properties": Object {
        "BatchSize": 1,
        "EventSourceArn": Object {
          "Fn::GetAtt": Array [
            "ConstructHubIngestionQueue1AD94CA3",
            "Arn",
          ],
        },
        "FunctionName": Object {
          "Ref": "ConstructHubIngestion407909CE",
        },
      },
      "Type": "AWS::Lambda::EventSourceMapping",
    },
    "ConstructHubInventoryCanary63D899BC": Object {
      "DependsOn": Array [
        "ConstructHubInventoryCanaryServiceRoleDefaultPolicy144783F1",
        "ConstructHubInventoryCanaryServiceRole7684EDDE",
      ],
      "Properties": Object {
        "Code": Object {
          "S3Bucket": Object {
            "Ref": "AssetParameters5ad81f4610659fb6cc9f7ace7b76edee05f10fa0028965c4d3165d7a055054c4S3Bucket9FE3DFA5",
          },
          "S3Key": Object {
            "Fn::Join": Array [
              "",
              Array [
                Object {
                  "Fn::Select": Array [
                    0,
                    Object {
                      "Fn::Split": Array [
                        "||",
                        Object {
                          "Ref": "AssetParameters5ad81f4610659fb6cc9f7ace7b76edee05f10fa0028965c4d3165d7a055054c4S3VersionKey192152F3",
                        },
                      ],
                    },
                  ],
                },
                Object {
                  "Fn::Select": Array [
                    1,
                    Object {
                      "Fn::Split": Array [
                        "||",
                        Object {
                          "Ref": "AssetParameters5ad81f4610659fb6cc9f7ace7b76edee05f10fa0028965c4d3165d7a055054c4S3VersionKey192152F3",
                        },
                      ],
                    },
                  ],
                },
              ],
            ],
          },
        },
        "Description": "[ConstructHub/Inventory] A canary that periodically inspects the list of indexed packages",
        "Environment": Object {
          "Variables": Object {
            "BUCKET_NAME": Object {
              "Ref": "ConstructHubPackageDataDC5EF35E",
            },
          },
        },
        "Handler": "index.handler",
        "MemorySize": 10240,
        "Role": Object {
          "Fn::GetAtt": Array [
            "ConstructHubInventoryCanaryServiceRole7684EDDE",
            "Arn",
          ],
        },
        "Runtime": "nodejs14.x",
        "Timeout": 300,
      },
      "Type": "AWS::Lambda::Function",
    },
    "ConstructHubInventoryCanaryScheduleRule79F2F8D8": Object {
      "DependsOn": Array [
        "ConstructHubInventoryCanaryServiceRoleDefaultPolicy144783F1",
      ],
      "Properties": Object {
        "ScheduleExpression": "rate(5 minutes)",
        "State": "ENABLED",
        "Targets": Array [
          Object {
            "Arn": Object {
              "Fn::GetAtt": Array [
                "ConstructHubInventoryCanary63D899BC",
                "Arn",
              ],
            },
            "Id": "Target0",
          },
        ],
      },
      "Type": "AWS::Events::Rule",
    },
    "ConstructHubInventoryCanaryScheduleRuleAllowEventRuleTestConstructHubInventoryCanary54F5B7AC7EBA7AB2": Object {
      "DependsOn": Array [
        "ConstructHubInventoryCanaryServiceRoleDefaultPolicy144783F1",
      ],
      "Properties": Object {
        "Action": "lambda:InvokeFunction",
        "FunctionName": Object {
          "Fn::GetAtt": Array [
            "ConstructHubInventoryCanary63D899BC",
            "Arn",
          ],
        },
        "Principal": "events.amazonaws.com",
        "SourceArn": Object {
          "Fn::GetAtt": Array [
            "ConstructHubInventoryCanaryScheduleRule79F2F8D8",
            "Arn",
          ],
        },
      },
      "Type": "AWS::Lambda::Permission",
    },
    "ConstructHubInventoryCanaryServiceRole7684EDDE": Object {
      "Properties": Object {
        "AssumeRolePolicyDocument": Object {
          "Statement": Array [
            Object {
              "Action": "sts:AssumeRole",
              "Effect": "Allow",
              "Principal": Object {
                "Service": "lambda.amazonaws.com",
              },
            },
          ],
          "Version": "2012-10-17",
        },
        "ManagedPolicyArns": Array [
          Object {
            "Fn::Join": Array [
              "",
              Array [
                "arn:",
                Object {
                  "Ref": "AWS::Partition",
                },
                ":iam::aws:policy/service-role/AWSLambdaBasicExecutionRole",
              ],
            ],
          },
        ],
      },
      "Type": "AWS::IAM::Role",
    },
    "ConstructHubInventoryCanaryServiceRoleDefaultPolicy144783F1": Object {
      "Properties": Object {
        "PolicyDocument": Object {
          "Statement": Array [
            Object {
              "Action": Array [
                "s3:GetObject*",
                "s3:GetBucket*",
                "s3:List*",
              ],
              "Effect": "Allow",
              "Resource": Array [
                Object {
                  "Fn::GetAtt": Array [
                    "ConstructHubPackageDataDC5EF35E",
                    "Arn",
                  ],
                },
                Object {
                  "Fn::Join": Array [
                    "",
                    Array [
                      Object {
                        "Fn::GetAtt": Array [
                          "ConstructHubPackageDataDC5EF35E",
                          "Arn",
                        ],
                      },
                      "/*",
                    ],
                  ],
                },
              ],
            },
          ],
          "Version": "2012-10-17",
        },
        "PolicyName": "ConstructHubInventoryCanaryServiceRoleDefaultPolicy144783F1",
        "Roles": Array [
          Object {
            "Ref": "ConstructHubInventoryCanaryServiceRole7684EDDE",
          },
        ],
      },
      "Type": "AWS::IAM::Policy",
    },
    "ConstructHubMonitoringDashboard78E057C8": Object {
      "Properties": Object {
        "DashboardBody": Object {
          "Fn::Join": Array [
            "",
            Array [
              "{\\"widgets\\":[{\\"type\\":\\"metric\\",\\"width\\":24,\\"height\\":6,\\"x\\":0,\\"y\\":0,\\"properties\\":{\\"view\\":\\"timeSeries\\",\\"title\\":\\"Home Page Canary\\",\\"region\\":\\"",
              Object {
                "Ref": "AWS::Region",
              },
              "\\",\\"annotations\\":{\\"alarms\\":[\\"",
              Object {
                "Fn::GetAtt": Array [
                  "ConstructHubMonitoringWebCanaryHomePageErrorsE7BB4002",
                  "Arn",
                ],
              },
              "\\"]},\\"yAxis\\":{}}}]}",
            ],
          ],
        },
        "DashboardName": "construct-hub-high-severity",
      },
      "Type": "AWS::CloudWatch::Dashboard",
    },
    "ConstructHubMonitoringWatchfulDashboardB8493D55": Object {
      "Properties": Object {
        "DashboardBody": Object {
          "Fn::Join": Array [
            "",
            Array [
              "{\\"widgets\\":[{\\"type\\":\\"text\\",\\"width\\":24,\\"height\\":2,\\"x\\":0,\\"y\\":0,\\"properties\\":{\\"markdown\\":\\"# Ingestion Function\\\\n\\\\n[button:AWS Lambda Console](https://console.aws.amazon.com/lambda/home?region=",
              Object {
                "Ref": "AWS::Region",
              },
              "#/functions/",
              Object {
                "Ref": "ConstructHubIngestion407909CE",
              },
              "?tab=graph) [button:CloudWatch Logs](https://console.aws.amazon.com/cloudwatch/home?region=",
              Object {
                "Ref": "AWS::Region",
              },
              "#logEventViewer:group=/aws/lambda/",
              Object {
                "Ref": "ConstructHubIngestion407909CE",
              },
              ")\\"}},{\\"type\\":\\"metric\\",\\"width\\":6,\\"height\\":6,\\"x\\":0,\\"y\\":2,\\"properties\\":{\\"view\\":\\"timeSeries\\",\\"title\\":\\"Invocations/5min\\",\\"region\\":\\"",
              Object {
                "Ref": "AWS::Region",
              },
              "\\",\\"metrics\\":[[\\"AWS/Lambda\\",\\"Invocations\\",\\"FunctionName\\",\\"",
              Object {
                "Ref": "ConstructHubIngestion407909CE",
              },
              "\\",{\\"stat\\":\\"Sum\\"}]],\\"yAxis\\":{}}},{\\"type\\":\\"metric\\",\\"width\\":6,\\"height\\":6,\\"x\\":6,\\"y\\":2,\\"properties\\":{\\"view\\":\\"timeSeries\\",\\"title\\":\\"Errors/5min\\",\\"region\\":\\"",
              Object {
                "Ref": "AWS::Region",
              },
              "\\",\\"metrics\\":[[\\"AWS/Lambda\\",\\"Errors\\",\\"FunctionName\\",\\"",
              Object {
                "Ref": "ConstructHubIngestion407909CE",
              },
              "\\",{\\"stat\\":\\"Sum\\"}]],\\"annotations\\":{\\"horizontal\\":[{\\"label\\":\\"Errors > 0 for 3 datapoints within 15 minutes\\",\\"value\\":0,\\"yAxis\\":\\"left\\"}]},\\"yAxis\\":{}}},{\\"type\\":\\"metric\\",\\"width\\":6,\\"height\\":6,\\"x\\":12,\\"y\\":2,\\"properties\\":{\\"view\\":\\"timeSeries\\",\\"title\\":\\"Throttles/5min\\",\\"region\\":\\"",
              Object {
                "Ref": "AWS::Region",
              },
              "\\",\\"metrics\\":[[\\"AWS/Lambda\\",\\"Throttles\\",\\"FunctionName\\",\\"",
              Object {
                "Ref": "ConstructHubIngestion407909CE",
              },
              "\\",{\\"stat\\":\\"Sum\\"}]],\\"annotations\\":{\\"horizontal\\":[{\\"label\\":\\"Throttles > 0 for 3 datapoints within 15 minutes\\",\\"value\\":0,\\"yAxis\\":\\"left\\"}]},\\"yAxis\\":{}}},{\\"type\\":\\"metric\\",\\"width\\":6,\\"height\\":6,\\"x\\":18,\\"y\\":2,\\"properties\\":{\\"view\\":\\"timeSeries\\",\\"title\\":\\"Duration/5min\\",\\"region\\":\\"",
              Object {
                "Ref": "AWS::Region",
              },
              "\\",\\"metrics\\":[[\\"AWS/Lambda\\",\\"Duration\\",\\"FunctionName\\",\\"",
              Object {
                "Ref": "ConstructHubIngestion407909CE",
              },
              "\\",{\\"label\\":\\"p99\\",\\"stat\\":\\"p99\\"}]],\\"annotations\\":{\\"horizontal\\":[{\\"label\\":\\"p99 > 720000 for 3 datapoints within 15 minutes\\",\\"value\\":720000,\\"yAxis\\":\\"left\\"}]},\\"yAxis\\":{}}},{\\"type\\":\\"text\\",\\"width\\":24,\\"height\\":2,\\"x\\":0,\\"y\\":8,\\"properties\\":{\\"markdown\\":\\"# Discovery Function\\\\n\\\\n[button:AWS Lambda Console](https://console.aws.amazon.com/lambda/home?region=",
              Object {
                "Ref": "AWS::Region",
              },
              "#/functions/",
              Object {
                "Ref": "ConstructHubDiscoveryD6EEC2B8",
              },
              "?tab=graph) [button:CloudWatch Logs](https://console.aws.amazon.com/cloudwatch/home?region=",
              Object {
                "Ref": "AWS::Region",
              },
              "#logEventViewer:group=/aws/lambda/",
              Object {
                "Ref": "ConstructHubDiscoveryD6EEC2B8",
              },
              ")\\"}},{\\"type\\":\\"metric\\",\\"width\\":6,\\"height\\":6,\\"x\\":0,\\"y\\":10,\\"properties\\":{\\"view\\":\\"timeSeries\\",\\"title\\":\\"Invocations/5min\\",\\"region\\":\\"",
              Object {
                "Ref": "AWS::Region",
              },
              "\\",\\"metrics\\":[[\\"AWS/Lambda\\",\\"Invocations\\",\\"FunctionName\\",\\"",
              Object {
                "Ref": "ConstructHubDiscoveryD6EEC2B8",
              },
              "\\",{\\"stat\\":\\"Sum\\"}]],\\"yAxis\\":{}}},{\\"type\\":\\"metric\\",\\"width\\":6,\\"height\\":6,\\"x\\":6,\\"y\\":10,\\"properties\\":{\\"view\\":\\"timeSeries\\",\\"title\\":\\"Errors/5min\\",\\"region\\":\\"",
              Object {
                "Ref": "AWS::Region",
              },
              "\\",\\"metrics\\":[[\\"AWS/Lambda\\",\\"Errors\\",\\"FunctionName\\",\\"",
              Object {
                "Ref": "ConstructHubDiscoveryD6EEC2B8",
              },
              "\\",{\\"stat\\":\\"Sum\\"}]],\\"annotations\\":{\\"horizontal\\":[{\\"label\\":\\"Errors > 0 for 3 datapoints within 15 minutes\\",\\"value\\":0,\\"yAxis\\":\\"left\\"}]},\\"yAxis\\":{}}},{\\"type\\":\\"metric\\",\\"width\\":6,\\"height\\":6,\\"x\\":12,\\"y\\":10,\\"properties\\":{\\"view\\":\\"timeSeries\\",\\"title\\":\\"Throttles/5min\\",\\"region\\":\\"",
              Object {
                "Ref": "AWS::Region",
              },
              "\\",\\"metrics\\":[[\\"AWS/Lambda\\",\\"Throttles\\",\\"FunctionName\\",\\"",
              Object {
                "Ref": "ConstructHubDiscoveryD6EEC2B8",
              },
              "\\",{\\"stat\\":\\"Sum\\"}]],\\"annotations\\":{\\"horizontal\\":[{\\"label\\":\\"Throttles > 0 for 3 datapoints within 15 minutes\\",\\"value\\":0,\\"yAxis\\":\\"left\\"}]},\\"yAxis\\":{}}},{\\"type\\":\\"metric\\",\\"width\\":6,\\"height\\":6,\\"x\\":18,\\"y\\":10,\\"properties\\":{\\"view\\":\\"timeSeries\\",\\"title\\":\\"Duration/5min\\",\\"region\\":\\"",
              Object {
                "Ref": "AWS::Region",
              },
              "\\",\\"metrics\\":[[\\"AWS/Lambda\\",\\"Duration\\",\\"FunctionName\\",\\"",
              Object {
                "Ref": "ConstructHubDiscoveryD6EEC2B8",
              },
              "\\",{\\"label\\":\\"p99\\",\\"stat\\":\\"p99\\"}]],\\"annotations\\":{\\"horizontal\\":[{\\"label\\":\\"p99 > 720000 for 3 datapoints within 15 minutes\\",\\"value\\":720000,\\"yAxis\\":\\"left\\"}]},\\"yAxis\\":{}}},{\\"type\\":\\"text\\",\\"width\\":24,\\"height\\":2,\\"x\\":0,\\"y\\":16,\\"properties\\":{\\"markdown\\":\\"# Transliterator Function\\\\n\\\\n[button:AWS Lambda Console](https://console.aws.amazon.com/lambda/home?region=",
              Object {
                "Ref": "AWS::Region",
              },
              "#/functions/",
              Object {
                "Ref": "ConstructHubTransliterator9C48708A",
              },
              "?tab=graph) [button:CloudWatch Logs](https://console.aws.amazon.com/cloudwatch/home?region=",
              Object {
                "Ref": "AWS::Region",
              },
              "#logEventViewer:group=/aws/lambda/",
              Object {
                "Ref": "ConstructHubTransliterator9C48708A",
              },
              ")\\"}},{\\"type\\":\\"metric\\",\\"width\\":6,\\"height\\":6,\\"x\\":0,\\"y\\":18,\\"properties\\":{\\"view\\":\\"timeSeries\\",\\"title\\":\\"Invocations/5min\\",\\"region\\":\\"",
              Object {
                "Ref": "AWS::Region",
              },
              "\\",\\"metrics\\":[[\\"AWS/Lambda\\",\\"Invocations\\",\\"FunctionName\\",\\"",
              Object {
                "Ref": "ConstructHubTransliterator9C48708A",
              },
              "\\",{\\"stat\\":\\"Sum\\"}]],\\"yAxis\\":{}}},{\\"type\\":\\"metric\\",\\"width\\":6,\\"height\\":6,\\"x\\":6,\\"y\\":18,\\"properties\\":{\\"view\\":\\"timeSeries\\",\\"title\\":\\"Errors/5min\\",\\"region\\":\\"",
              Object {
                "Ref": "AWS::Region",
              },
              "\\",\\"metrics\\":[[\\"AWS/Lambda\\",\\"Errors\\",\\"FunctionName\\",\\"",
              Object {
                "Ref": "ConstructHubTransliterator9C48708A",
              },
              "\\",{\\"stat\\":\\"Sum\\"}]],\\"annotations\\":{\\"horizontal\\":[{\\"label\\":\\"Errors > 0 for 3 datapoints within 15 minutes\\",\\"value\\":0,\\"yAxis\\":\\"left\\"}]},\\"yAxis\\":{}}},{\\"type\\":\\"metric\\",\\"width\\":6,\\"height\\":6,\\"x\\":12,\\"y\\":18,\\"properties\\":{\\"view\\":\\"timeSeries\\",\\"title\\":\\"Throttles/5min\\",\\"region\\":\\"",
              Object {
                "Ref": "AWS::Region",
              },
              "\\",\\"metrics\\":[[\\"AWS/Lambda\\",\\"Throttles\\",\\"FunctionName\\",\\"",
              Object {
                "Ref": "ConstructHubTransliterator9C48708A",
              },
              "\\",{\\"stat\\":\\"Sum\\"}]],\\"annotations\\":{\\"horizontal\\":[{\\"label\\":\\"Throttles > 0 for 3 datapoints within 15 minutes\\",\\"value\\":0,\\"yAxis\\":\\"left\\"}]},\\"yAxis\\":{}}},{\\"type\\":\\"metric\\",\\"width\\":6,\\"height\\":6,\\"x\\":18,\\"y\\":18,\\"properties\\":{\\"view\\":\\"timeSeries\\",\\"title\\":\\"Duration/5min\\",\\"region\\":\\"",
              Object {
                "Ref": "AWS::Region",
              },
              "\\",\\"metrics\\":[[\\"AWS/Lambda\\",\\"Duration\\",\\"FunctionName\\",\\"",
              Object {
                "Ref": "ConstructHubTransliterator9C48708A",
              },
              "\\",{\\"label\\":\\"p99\\",\\"stat\\":\\"p99\\"}]],\\"annotations\\":{\\"horizontal\\":[{\\"label\\":\\"p99 > 720000 for 3 datapoints within 15 minutes\\",\\"value\\":720000,\\"yAxis\\":\\"left\\"}]},\\"yAxis\\":{}}},{\\"type\\":\\"text\\",\\"width\\":24,\\"height\\":2,\\"x\\":0,\\"y\\":24,\\"properties\\":{\\"markdown\\":\\"# Catalog Builder Function\\\\n\\\\n[button:AWS Lambda Console](https://console.aws.amazon.com/lambda/home?region=",
              Object {
                "Ref": "AWS::Region",
              },
              "#/functions/",
              Object {
                "Ref": "ConstructHubCatalogBuilder5A9DE4AF",
              },
              "?tab=graph) [button:CloudWatch Logs](https://console.aws.amazon.com/cloudwatch/home?region=",
              Object {
                "Ref": "AWS::Region",
              },
              "#logEventViewer:group=/aws/lambda/",
              Object {
                "Ref": "ConstructHubCatalogBuilder5A9DE4AF",
              },
              ")\\"}},{\\"type\\":\\"metric\\",\\"width\\":6,\\"height\\":6,\\"x\\":0,\\"y\\":26,\\"properties\\":{\\"view\\":\\"timeSeries\\",\\"title\\":\\"Invocations/5min\\",\\"region\\":\\"",
              Object {
                "Ref": "AWS::Region",
              },
              "\\",\\"metrics\\":[[\\"AWS/Lambda\\",\\"Invocations\\",\\"FunctionName\\",\\"",
              Object {
                "Ref": "ConstructHubCatalogBuilder5A9DE4AF",
              },
              "\\",{\\"stat\\":\\"Sum\\"}]],\\"yAxis\\":{}}},{\\"type\\":\\"metric\\",\\"width\\":6,\\"height\\":6,\\"x\\":6,\\"y\\":26,\\"properties\\":{\\"view\\":\\"timeSeries\\",\\"title\\":\\"Errors/5min\\",\\"region\\":\\"",
              Object {
                "Ref": "AWS::Region",
              },
              "\\",\\"metrics\\":[[\\"AWS/Lambda\\",\\"Errors\\",\\"FunctionName\\",\\"",
              Object {
                "Ref": "ConstructHubCatalogBuilder5A9DE4AF",
              },
              "\\",{\\"stat\\":\\"Sum\\"}]],\\"annotations\\":{\\"horizontal\\":[{\\"label\\":\\"Errors > 0 for 3 datapoints within 15 minutes\\",\\"value\\":0,\\"yAxis\\":\\"left\\"}]},\\"yAxis\\":{}}},{\\"type\\":\\"metric\\",\\"width\\":6,\\"height\\":6,\\"x\\":12,\\"y\\":26,\\"properties\\":{\\"view\\":\\"timeSeries\\",\\"title\\":\\"Throttles/5min\\",\\"region\\":\\"",
              Object {
                "Ref": "AWS::Region",
              },
              "\\",\\"metrics\\":[[\\"AWS/Lambda\\",\\"Throttles\\",\\"FunctionName\\",\\"",
              Object {
                "Ref": "ConstructHubCatalogBuilder5A9DE4AF",
              },
              "\\",{\\"stat\\":\\"Sum\\"}]],\\"annotations\\":{\\"horizontal\\":[{\\"label\\":\\"Throttles > 0 for 3 datapoints within 15 minutes\\",\\"value\\":0,\\"yAxis\\":\\"left\\"}]},\\"yAxis\\":{}}},{\\"type\\":\\"metric\\",\\"width\\":6,\\"height\\":6,\\"x\\":18,\\"y\\":26,\\"properties\\":{\\"view\\":\\"timeSeries\\",\\"title\\":\\"Duration/5min\\",\\"region\\":\\"",
              Object {
                "Ref": "AWS::Region",
              },
              "\\",\\"metrics\\":[[\\"AWS/Lambda\\",\\"Duration\\",\\"FunctionName\\",\\"",
              Object {
                "Ref": "ConstructHubCatalogBuilder5A9DE4AF",
              },
              "\\",{\\"label\\":\\"p99\\",\\"stat\\":\\"p99\\"}]],\\"annotations\\":{\\"horizontal\\":[{\\"label\\":\\"p99 > 720000 for 3 datapoints within 15 minutes\\",\\"value\\":720000,\\"yAxis\\":\\"left\\"}]},\\"yAxis\\":{}}},{\\"type\\":\\"text\\",\\"width\\":24,\\"height\\":2,\\"x\\":0,\\"y\\":32,\\"properties\\":{\\"markdown\\":\\"# Inventory Canary\\\\n\\\\n[button:AWS Lambda Console](https://console.aws.amazon.com/lambda/home?region=",
              Object {
                "Ref": "AWS::Region",
              },
              "#/functions/",
              Object {
                "Ref": "ConstructHubInventoryCanary63D899BC",
              },
              "?tab=graph) [button:CloudWatch Logs](https://console.aws.amazon.com/cloudwatch/home?region=",
              Object {
                "Ref": "AWS::Region",
              },
              "#logEventViewer:group=/aws/lambda/",
              Object {
                "Ref": "ConstructHubInventoryCanary63D899BC",
              },
              ")\\"}},{\\"type\\":\\"metric\\",\\"width\\":6,\\"height\\":6,\\"x\\":0,\\"y\\":34,\\"properties\\":{\\"view\\":\\"timeSeries\\",\\"title\\":\\"Invocations/5min\\",\\"region\\":\\"",
              Object {
                "Ref": "AWS::Region",
              },
              "\\",\\"metrics\\":[[\\"AWS/Lambda\\",\\"Invocations\\",\\"FunctionName\\",\\"",
              Object {
                "Ref": "ConstructHubInventoryCanary63D899BC",
              },
              "\\",{\\"stat\\":\\"Sum\\"}]],\\"yAxis\\":{}}},{\\"type\\":\\"metric\\",\\"width\\":6,\\"height\\":6,\\"x\\":6,\\"y\\":34,\\"properties\\":{\\"view\\":\\"timeSeries\\",\\"title\\":\\"Errors/5min\\",\\"region\\":\\"",
              Object {
                "Ref": "AWS::Region",
              },
              "\\",\\"metrics\\":[[\\"AWS/Lambda\\",\\"Errors\\",\\"FunctionName\\",\\"",
              Object {
                "Ref": "ConstructHubInventoryCanary63D899BC",
              },
              "\\",{\\"stat\\":\\"Sum\\"}]],\\"annotations\\":{\\"horizontal\\":[{\\"label\\":\\"Errors > 0 for 3 datapoints within 15 minutes\\",\\"value\\":0,\\"yAxis\\":\\"left\\"}]},\\"yAxis\\":{}}},{\\"type\\":\\"metric\\",\\"width\\":6,\\"height\\":6,\\"x\\":12,\\"y\\":34,\\"properties\\":{\\"view\\":\\"timeSeries\\",\\"title\\":\\"Throttles/5min\\",\\"region\\":\\"",
              Object {
                "Ref": "AWS::Region",
              },
              "\\",\\"metrics\\":[[\\"AWS/Lambda\\",\\"Throttles\\",\\"FunctionName\\",\\"",
              Object {
                "Ref": "ConstructHubInventoryCanary63D899BC",
              },
              "\\",{\\"stat\\":\\"Sum\\"}]],\\"annotations\\":{\\"horizontal\\":[{\\"label\\":\\"Throttles > 0 for 3 datapoints within 15 minutes\\",\\"value\\":0,\\"yAxis\\":\\"left\\"}]},\\"yAxis\\":{}}},{\\"type\\":\\"metric\\",\\"width\\":6,\\"height\\":6,\\"x\\":18,\\"y\\":34,\\"properties\\":{\\"view\\":\\"timeSeries\\",\\"title\\":\\"Duration/5min\\",\\"region\\":\\"",
              Object {
                "Ref": "AWS::Region",
              },
              "\\",\\"metrics\\":[[\\"AWS/Lambda\\",\\"Duration\\",\\"FunctionName\\",\\"",
              Object {
                "Ref": "ConstructHubInventoryCanary63D899BC",
              },
              "\\",{\\"label\\":\\"p99\\",\\"stat\\":\\"p99\\"}]],\\"annotations\\":{\\"horizontal\\":[{\\"label\\":\\"p99 > 240000 for 3 datapoints within 15 minutes\\",\\"value\\":240000,\\"yAxis\\":\\"left\\"}]},\\"yAxis\\":{}}}]}",
            ],
          ],
        },
        "DashboardName": "construct-hub",
      },
      "Type": "AWS::CloudWatch::Dashboard",
    },
    "ConstructHubMonitoringWatchfulTestConstructHubCatalogBuilderC9A41048DurationAlarm557052D9": Object {
      "Properties": Object {
        "AlarmActions": Array [],
        "AlarmDescription": "p99 latency >= 720s (80%)",
        "ComparisonOperator": "GreaterThanThreshold",
        "EvaluationPeriods": 3,
        "Metrics": Array [
          Object {
            "Id": "m1",
            "Label": "p99",
            "MetricStat": Object {
              "Metric": Object {
                "Dimensions": Array [
                  Object {
                    "Name": "FunctionName",
                    "Value": Object {
                      "Ref": "ConstructHubCatalogBuilder5A9DE4AF",
                    },
                  },
                ],
                "MetricName": "Duration",
                "Namespace": "AWS/Lambda",
              },
              "Period": 300,
              "Stat": "p99",
            },
            "ReturnData": true,
          },
        ],
        "Threshold": 720000,
      },
      "Type": "AWS::CloudWatch::Alarm",
    },
    "ConstructHubMonitoringWatchfulTestConstructHubCatalogBuilderC9A41048ErrorsAlarmF91F07CD": Object {
      "Properties": Object {
        "AlarmActions": Array [],
        "AlarmDescription": "Over 0 errors per minute",
        "ComparisonOperator": "GreaterThanThreshold",
        "Dimensions": Array [
          Object {
            "Name": "FunctionName",
            "Value": Object {
              "Ref": "ConstructHubCatalogBuilder5A9DE4AF",
            },
          },
        ],
        "EvaluationPeriods": 3,
        "MetricName": "Errors",
        "Namespace": "AWS/Lambda",
        "Period": 300,
        "Statistic": "Sum",
        "Threshold": 0,
      },
      "Type": "AWS::CloudWatch::Alarm",
    },
    "ConstructHubMonitoringWatchfulTestConstructHubCatalogBuilderC9A41048ThrottlesAlarm2A5B0492": Object {
      "Properties": Object {
        "AlarmActions": Array [],
        "AlarmDescription": "Over 0 throttles per minute",
        "ComparisonOperator": "GreaterThanThreshold",
        "Dimensions": Array [
          Object {
            "Name": "FunctionName",
            "Value": Object {
              "Ref": "ConstructHubCatalogBuilder5A9DE4AF",
            },
          },
        ],
        "EvaluationPeriods": 3,
        "MetricName": "Throttles",
        "Namespace": "AWS/Lambda",
        "Period": 300,
        "Statistic": "Sum",
        "Threshold": 0,
      },
      "Type": "AWS::CloudWatch::Alarm",
    },
    "ConstructHubMonitoringWatchfulTestConstructHubDiscovery5714D5BBDurationAlarm5CFE5B52": Object {
      "Properties": Object {
        "AlarmActions": Array [],
        "AlarmDescription": "p99 latency >= 720s (80%)",
        "ComparisonOperator": "GreaterThanThreshold",
        "EvaluationPeriods": 3,
        "Metrics": Array [
          Object {
            "Id": "m1",
            "Label": "p99",
            "MetricStat": Object {
              "Metric": Object {
                "Dimensions": Array [
                  Object {
                    "Name": "FunctionName",
                    "Value": Object {
                      "Ref": "ConstructHubDiscoveryD6EEC2B8",
                    },
                  },
                ],
                "MetricName": "Duration",
                "Namespace": "AWS/Lambda",
              },
              "Period": 300,
              "Stat": "p99",
            },
            "ReturnData": true,
          },
        ],
        "Threshold": 720000,
      },
      "Type": "AWS::CloudWatch::Alarm",
    },
    "ConstructHubMonitoringWatchfulTestConstructHubDiscovery5714D5BBErrorsAlarm373566EE": Object {
      "Properties": Object {
        "AlarmActions": Array [],
        "AlarmDescription": "Over 0 errors per minute",
        "ComparisonOperator": "GreaterThanThreshold",
        "Dimensions": Array [
          Object {
            "Name": "FunctionName",
            "Value": Object {
              "Ref": "ConstructHubDiscoveryD6EEC2B8",
            },
          },
        ],
        "EvaluationPeriods": 3,
        "MetricName": "Errors",
        "Namespace": "AWS/Lambda",
        "Period": 300,
        "Statistic": "Sum",
        "Threshold": 0,
      },
      "Type": "AWS::CloudWatch::Alarm",
    },
    "ConstructHubMonitoringWatchfulTestConstructHubDiscovery5714D5BBThrottlesAlarm261A4778": Object {
      "Properties": Object {
        "AlarmActions": Array [],
        "AlarmDescription": "Over 0 throttles per minute",
        "ComparisonOperator": "GreaterThanThreshold",
        "Dimensions": Array [
          Object {
            "Name": "FunctionName",
            "Value": Object {
              "Ref": "ConstructHubDiscoveryD6EEC2B8",
            },
          },
        ],
        "EvaluationPeriods": 3,
        "MetricName": "Throttles",
        "Namespace": "AWS/Lambda",
        "Period": 300,
        "Statistic": "Sum",
        "Threshold": 0,
      },
      "Type": "AWS::CloudWatch::Alarm",
    },
    "ConstructHubMonitoringWatchfulTestConstructHubIngestionAE667A08DurationAlarm8C97ADAD": Object {
      "Properties": Object {
        "AlarmActions": Array [],
        "AlarmDescription": "p99 latency >= 720s (80%)",
        "ComparisonOperator": "GreaterThanThreshold",
        "EvaluationPeriods": 3,
        "Metrics": Array [
          Object {
            "Id": "m1",
            "Label": "p99",
            "MetricStat": Object {
              "Metric": Object {
                "Dimensions": Array [
                  Object {
                    "Name": "FunctionName",
                    "Value": Object {
                      "Ref": "ConstructHubIngestion407909CE",
                    },
                  },
                ],
                "MetricName": "Duration",
                "Namespace": "AWS/Lambda",
              },
              "Period": 300,
              "Stat": "p99",
            },
            "ReturnData": true,
          },
        ],
        "Threshold": 720000,
      },
      "Type": "AWS::CloudWatch::Alarm",
    },
    "ConstructHubMonitoringWatchfulTestConstructHubIngestionAE667A08ErrorsAlarm76E1369B": Object {
      "Properties": Object {
        "AlarmActions": Array [],
        "AlarmDescription": "Over 0 errors per minute",
        "ComparisonOperator": "GreaterThanThreshold",
        "Dimensions": Array [
          Object {
            "Name": "FunctionName",
            "Value": Object {
              "Ref": "ConstructHubIngestion407909CE",
            },
          },
        ],
        "EvaluationPeriods": 3,
        "MetricName": "Errors",
        "Namespace": "AWS/Lambda",
        "Period": 300,
        "Statistic": "Sum",
        "Threshold": 0,
      },
      "Type": "AWS::CloudWatch::Alarm",
    },
    "ConstructHubMonitoringWatchfulTestConstructHubIngestionAE667A08ThrottlesAlarm2CD0B31C": Object {
      "Properties": Object {
        "AlarmActions": Array [],
        "AlarmDescription": "Over 0 throttles per minute",
        "ComparisonOperator": "GreaterThanThreshold",
        "Dimensions": Array [
          Object {
            "Name": "FunctionName",
            "Value": Object {
              "Ref": "ConstructHubIngestion407909CE",
            },
          },
        ],
        "EvaluationPeriods": 3,
        "MetricName": "Throttles",
        "Namespace": "AWS/Lambda",
        "Period": 300,
        "Statistic": "Sum",
        "Threshold": 0,
      },
      "Type": "AWS::CloudWatch::Alarm",
    },
    "ConstructHubMonitoringWatchfulTestConstructHubInventoryCanary54F5B7ACDurationAlarm2B1DCEF6": Object {
      "Properties": Object {
        "AlarmActions": Array [],
        "AlarmDescription": "p99 latency >= 240s (80%)",
        "ComparisonOperator": "GreaterThanThreshold",
        "EvaluationPeriods": 3,
        "Metrics": Array [
          Object {
            "Id": "m1",
            "Label": "p99",
            "MetricStat": Object {
              "Metric": Object {
                "Dimensions": Array [
                  Object {
                    "Name": "FunctionName",
                    "Value": Object {
                      "Ref": "ConstructHubInventoryCanary63D899BC",
                    },
                  },
                ],
                "MetricName": "Duration",
                "Namespace": "AWS/Lambda",
              },
              "Period": 300,
              "Stat": "p99",
            },
            "ReturnData": true,
          },
        ],
        "Threshold": 240000,
      },
      "Type": "AWS::CloudWatch::Alarm",
    },
    "ConstructHubMonitoringWatchfulTestConstructHubInventoryCanary54F5B7ACErrorsAlarm2DCA11C4": Object {
      "Properties": Object {
        "AlarmActions": Array [],
        "AlarmDescription": "Over 0 errors per minute",
        "ComparisonOperator": "GreaterThanThreshold",
        "Dimensions": Array [
          Object {
            "Name": "FunctionName",
            "Value": Object {
              "Ref": "ConstructHubInventoryCanary63D899BC",
            },
          },
        ],
        "EvaluationPeriods": 3,
        "MetricName": "Errors",
        "Namespace": "AWS/Lambda",
        "Period": 300,
        "Statistic": "Sum",
        "Threshold": 0,
      },
      "Type": "AWS::CloudWatch::Alarm",
    },
    "ConstructHubMonitoringWatchfulTestConstructHubInventoryCanary54F5B7ACThrottlesAlarm0D677953": Object {
      "Properties": Object {
        "AlarmActions": Array [],
        "AlarmDescription": "Over 0 throttles per minute",
        "ComparisonOperator": "GreaterThanThreshold",
        "Dimensions": Array [
          Object {
            "Name": "FunctionName",
            "Value": Object {
              "Ref": "ConstructHubInventoryCanary63D899BC",
            },
          },
        ],
        "EvaluationPeriods": 3,
        "MetricName": "Throttles",
        "Namespace": "AWS/Lambda",
        "Period": 300,
        "Statistic": "Sum",
        "Threshold": 0,
      },
      "Type": "AWS::CloudWatch::Alarm",
    },
    "ConstructHubMonitoringWatchfulTestConstructHubTransliterator3B0A6087DurationAlarm0D60D33F": Object {
      "Properties": Object {
        "AlarmActions": Array [],
        "AlarmDescription": "p99 latency >= 720s (80%)",
        "ComparisonOperator": "GreaterThanThreshold",
        "EvaluationPeriods": 3,
        "Metrics": Array [
          Object {
            "Id": "m1",
            "Label": "p99",
            "MetricStat": Object {
              "Metric": Object {
                "Dimensions": Array [
                  Object {
                    "Name": "FunctionName",
                    "Value": Object {
                      "Ref": "ConstructHubTransliterator9C48708A",
                    },
                  },
                ],
                "MetricName": "Duration",
                "Namespace": "AWS/Lambda",
              },
              "Period": 300,
              "Stat": "p99",
            },
            "ReturnData": true,
          },
        ],
        "Threshold": 720000,
      },
      "Type": "AWS::CloudWatch::Alarm",
    },
    "ConstructHubMonitoringWatchfulTestConstructHubTransliterator3B0A6087ErrorsAlarm1EDE57BC": Object {
      "Properties": Object {
        "AlarmActions": Array [],
        "AlarmDescription": "Over 0 errors per minute",
        "ComparisonOperator": "GreaterThanThreshold",
        "Dimensions": Array [
          Object {
            "Name": "FunctionName",
            "Value": Object {
              "Ref": "ConstructHubTransliterator9C48708A",
            },
          },
        ],
        "EvaluationPeriods": 3,
        "MetricName": "Errors",
        "Namespace": "AWS/Lambda",
        "Period": 300,
        "Statistic": "Sum",
        "Threshold": 0,
      },
      "Type": "AWS::CloudWatch::Alarm",
    },
    "ConstructHubMonitoringWatchfulTestConstructHubTransliterator3B0A6087ThrottlesAlarm34A8C7C1": Object {
      "Properties": Object {
        "AlarmActions": Array [],
        "AlarmDescription": "Over 0 throttles per minute",
        "ComparisonOperator": "GreaterThanThreshold",
        "Dimensions": Array [
          Object {
            "Name": "FunctionName",
            "Value": Object {
              "Ref": "ConstructHubTransliterator9C48708A",
            },
          },
        ],
        "EvaluationPeriods": 3,
        "MetricName": "Throttles",
        "Namespace": "AWS/Lambda",
        "Period": 300,
        "Statistic": "Sum",
        "Threshold": 0,
      },
      "Type": "AWS::CloudWatch::Alarm",
    },
    "ConstructHubMonitoringWebCanaryHomePageErrorsE7BB4002": Object {
      "Properties": Object {
        "AlarmActions": Array [
          "arn:aws:sns:us-east-1:123456789012:mystack-mytopic-NZJ5JSMVGFIE",
        ],
        "AlarmDescription": Object {
          "Fn::Join": Array [
            "",
            Array [
              "80% error rate for https://",
              Object {
                "Fn::GetAtt": Array [
                  "ConstructHubWebAppDistribution1F181DC9",
                  "DomainName",
                ],
              },
              " (Home Page)",
            ],
          ],
        },
        "ComparisonOperator": "GreaterThanOrEqualToThreshold",
        "EvaluationPeriods": 1,
        "Metrics": Array [
          Object {
            "Id": "m1",
            "Label": Object {
              "Fn::Join": Array [
                "",
                Array [
                  "https://",
                  Object {
                    "Fn::GetAtt": Array [
                      "ConstructHubWebAppDistribution1F181DC9",
                      "DomainName",
                    ],
                  },
                  " Errors",
                ],
              ],
            },
            "MetricStat": Object {
              "Metric": Object {
                "Dimensions": Array [
                  Object {
                    "Name": "FunctionName",
                    "Value": Object {
                      "Ref": "ConstructHubMonitoringWebCanaryHomePageHttpGetFunctionF27ADDC8",
                    },
                  },
                ],
                "MetricName": "Errors",
                "Namespace": "AWS/Lambda",
              },
              "Period": 300,
              "Stat": "Sum",
            },
            "ReturnData": true,
          },
        ],
        "Threshold": 4,
        "TreatMissingData": "breaching",
      },
      "Type": "AWS::CloudWatch::Alarm",
    },
    "ConstructHubMonitoringWebCanaryHomePageHttpGetFunctionF27ADDC8": Object {
      "DependsOn": Array [
        "ConstructHubMonitoringWebCanaryHomePageHttpGetFunctionServiceRole9AAAD93C",
      ],
      "Properties": Object {
        "Code": Object {
          "S3Bucket": Object {
            "Ref": "AssetParameters59be5a60739e4f0f9b881492bce41ccffa8d47d16b0a4d640db1bb8200f48bd5S3BucketFA2341B6",
          },
          "S3Key": Object {
            "Fn::Join": Array [
              "",
              Array [
                Object {
                  "Fn::Select": Array [
                    0,
                    Object {
                      "Fn::Split": Array [
                        "||",
                        Object {
                          "Ref": "AssetParameters59be5a60739e4f0f9b881492bce41ccffa8d47d16b0a4d640db1bb8200f48bd5S3VersionKeyB4EE9C49",
                        },
                      ],
                    },
                  ],
                },
                Object {
                  "Fn::Select": Array [
                    1,
                    Object {
                      "Fn::Split": Array [
                        "||",
                        Object {
                          "Ref": "AssetParameters59be5a60739e4f0f9b881492bce41ccffa8d47d16b0a4d640db1bb8200f48bd5S3VersionKeyB4EE9C49",
                        },
                      ],
                    },
                  ],
                },
              ],
            ],
          },
        },
        "Description": Object {
          "Fn::Join": Array [
            "",
            Array [
              "HTTP GET https://",
              Object {
                "Fn::GetAtt": Array [
                  "ConstructHubWebAppDistribution1F181DC9",
                  "DomainName",
                ],
              },
              ": Home Page",
            ],
          ],
        },
        "Environment": Object {
          "Variables": Object {
            "URL": Object {
              "Fn::Join": Array [
                "",
                Array [
                  "https://",
                  Object {
                    "Fn::GetAtt": Array [
                      "ConstructHubWebAppDistribution1F181DC9",
                      "DomainName",
                    ],
                  },
                ],
              ],
            },
          },
        },
        "Handler": "index.handler",
        "Role": Object {
          "Fn::GetAtt": Array [
            "ConstructHubMonitoringWebCanaryHomePageHttpGetFunctionServiceRole9AAAD93C",
            "Arn",
          ],
        },
        "Runtime": "nodejs14.x",
      },
      "Type": "AWS::Lambda::Function",
    },
    "ConstructHubMonitoringWebCanaryHomePageHttpGetFunctionServiceRole9AAAD93C": Object {
      "Properties": Object {
        "AssumeRolePolicyDocument": Object {
          "Statement": Array [
            Object {
              "Action": "sts:AssumeRole",
              "Effect": "Allow",
              "Principal": Object {
                "Service": "lambda.amazonaws.com",
              },
            },
          ],
          "Version": "2012-10-17",
        },
        "ManagedPolicyArns": Array [
          Object {
            "Fn::Join": Array [
              "",
              Array [
                "arn:",
                Object {
                  "Ref": "AWS::Partition",
                },
                ":iam::aws:policy/service-role/AWSLambdaBasicExecutionRole",
              ],
            ],
          },
        ],
      },
      "Type": "AWS::IAM::Role",
    },
    "ConstructHubMonitoringWebCanaryHomePageRuleAllowEventRuleTestConstructHubMonitoringWebCanaryHomePageHttpGetFunction941819C9E47F90EE": Object {
      "Properties": Object {
        "Action": "lambda:InvokeFunction",
        "FunctionName": Object {
          "Fn::GetAtt": Array [
            "ConstructHubMonitoringWebCanaryHomePageHttpGetFunctionF27ADDC8",
            "Arn",
          ],
        },
        "Principal": "events.amazonaws.com",
        "SourceArn": Object {
          "Fn::GetAtt": Array [
            "ConstructHubMonitoringWebCanaryHomePageRuleE14F9F4E",
            "Arn",
          ],
        },
      },
      "Type": "AWS::Lambda::Permission",
    },
    "ConstructHubMonitoringWebCanaryHomePageRuleE14F9F4E": Object {
      "Properties": Object {
        "ScheduleExpression": "rate(1 minute)",
        "State": "ENABLED",
        "Targets": Array [
          Object {
            "Arn": Object {
              "Fn::GetAtt": Array [
                "ConstructHubMonitoringWebCanaryHomePageHttpGetFunctionF27ADDC8",
                "Arn",
              ],
            },
            "Id": "Target0",
          },
        ],
      },
      "Type": "AWS::Events::Rule",
    },
    "ConstructHubPackageDataAllowBucketNotificationsToTestConstructHubCatalogBuilderC9A41048952FCDC8": Object {
      "Properties": Object {
        "Action": "lambda:InvokeFunction",
        "FunctionName": Object {
          "Fn::GetAtt": Array [
            "ConstructHubCatalogBuilder5A9DE4AF",
            "Arn",
          ],
        },
        "Principal": "s3.amazonaws.com",
        "SourceAccount": Object {
          "Ref": "AWS::AccountId",
        },
        "SourceArn": Object {
          "Fn::GetAtt": Array [
            "ConstructHubPackageDataDC5EF35E",
            "Arn",
          ],
        },
      },
      "Type": "AWS::Lambda::Permission",
    },
    "ConstructHubPackageDataAllowBucketNotificationsToTestConstructHubTransliterator3B0A6087EA339303": Object {
      "Properties": Object {
        "Action": "lambda:InvokeFunction",
        "FunctionName": Object {
          "Fn::GetAtt": Array [
            "ConstructHubTransliterator9C48708A",
            "Arn",
          ],
        },
        "Principal": "s3.amazonaws.com",
        "SourceAccount": Object {
          "Ref": "AWS::AccountId",
        },
        "SourceArn": Object {
          "Fn::GetAtt": Array [
            "ConstructHubPackageDataDC5EF35E",
            "Arn",
          ],
        },
      },
      "Type": "AWS::Lambda::Permission",
    },
    "ConstructHubPackageDataDC5EF35E": Object {
      "DeletionPolicy": "Retain",
      "Properties": Object {
        "BucketEncryption": Object {
          "ServerSideEncryptionConfiguration": Array [
            Object {
              "ServerSideEncryptionByDefault": Object {
                "SSEAlgorithm": "AES256",
              },
            },
          ],
        },
        "LifecycleConfiguration": Object {
          "Rules": Array [
            Object {
              "AbortIncompleteMultipartUpload": Object {
                "DaysAfterInitiation": 1,
              },
              "Status": "Enabled",
            },
            Object {
              "NoncurrentVersionTransitions": Array [
                Object {
                  "StorageClass": "STANDARD_IA",
                  "TransitionInDays": 31,
                },
              ],
              "Status": "Enabled",
            },
            Object {
              "NoncurrentVersionExpirationInDays": 90,
              "Status": "Enabled",
            },
          ],
        },
        "PublicAccessBlockConfiguration": Object {
          "BlockPublicAcls": true,
          "BlockPublicPolicy": true,
          "IgnorePublicAcls": true,
          "RestrictPublicBuckets": true,
        },
        "VersioningConfiguration": Object {
          "Status": "Enabled",
        },
      },
      "Type": "AWS::S3::Bucket",
      "UpdateReplacePolicy": "Retain",
    },
    "ConstructHubPackageDataNotifications81B45141": Object {
      "DependsOn": Array [
        "ConstructHubPackageDataAllowBucketNotificationsToTestConstructHubCatalogBuilderC9A41048952FCDC8",
        "ConstructHubPackageDataAllowBucketNotificationsToTestConstructHubTransliterator3B0A6087EA339303",
      ],
      "Properties": Object {
        "BucketName": Object {
          "Ref": "ConstructHubPackageDataDC5EF35E",
        },
        "Managed": true,
        "NotificationConfiguration": Object {
          "LambdaFunctionConfigurations": Array [
            Object {
              "Events": Array [
                "s3:ObjectCreated:*",
              ],
              "Filter": Object {
                "Key": Object {
                  "FilterRules": Array [
                    Object {
                      "Name": "suffix",
                      "Value": "/assembly.json",
                    },
                    Object {
                      "Name": "prefix",
                      "Value": "data/",
                    },
                  ],
                },
              },
              "LambdaFunctionArn": Object {
                "Fn::GetAtt": Array [
                  "ConstructHubTransliterator9C48708A",
                  "Arn",
                ],
              },
            },
            Object {
              "Events": Array [
                "s3:ObjectCreated:*",
              ],
              "Filter": Object {
                "Key": Object {
                  "FilterRules": Array [
                    Object {
                      "Name": "suffix",
                      "Value": "/docs-typescript.md",
                    },
                    Object {
                      "Name": "prefix",
                      "Value": "data/",
                    },
                  ],
                },
              },
              "LambdaFunctionArn": Object {
                "Fn::GetAtt": Array [
                  "ConstructHubCatalogBuilder5A9DE4AF",
                  "Arn",
                ],
              },
            },
          ],
        },
        "ServiceToken": Object {
          "Fn::GetAtt": Array [
            "BucketNotificationsHandler050a0587b7544547bf325f094a3db8347ECC3691",
            "Arn",
          ],
        },
      },
      "Type": "Custom::S3BucketNotifications",
    },
    "ConstructHubPackageDataPolicy4615475A": Object {
      "Properties": Object {
        "Bucket": Object {
          "Ref": "ConstructHubPackageDataDC5EF35E",
        },
        "PolicyDocument": Object {
          "Statement": Array [
            Object {
              "Action": "s3:GetObject",
              "Effect": "Allow",
              "Principal": Object {
                "CanonicalUser": Object {
                  "Fn::GetAtt": Array [
                    "ConstructHubWebAppDistributionOrigin2S3OriginDA7E7FF4",
                    "S3CanonicalUserId",
                  ],
                },
              },
              "Resource": Object {
                "Fn::Join": Array [
                  "",
                  Array [
                    Object {
                      "Fn::GetAtt": Array [
                        "ConstructHubPackageDataDC5EF35E",
                        "Arn",
                      ],
                    },
                    "/*",
                  ],
                ],
              },
            },
          ],
          "Version": "2012-10-17",
        },
      },
      "Type": "AWS::S3::BucketPolicy",
    },
    "ConstructHubTransliterator9C48708A": Object {
      "DependsOn": Array [
        "ConstructHubTransliteratorServiceRoleDefaultPolicyB9C4BE06",
        "ConstructHubTransliteratorServiceRole0F8A20C8",
      ],
      "Properties": Object {
        "Code": Object {
          "S3Bucket": Object {
            "Ref": "AssetParameters33ecb7836a55476611905e6393a8f90526683110df7db23f90517421185ac16aS3Bucket34AA3CB1",
          },
          "S3Key": Object {
            "Fn::Join": Array [
              "",
              Array [
                Object {
                  "Fn::Select": Array [
                    0,
                    Object {
                      "Fn::Split": Array [
                        "||",
                        Object {
                          "Ref": "AssetParameters33ecb7836a55476611905e6393a8f90526683110df7db23f90517421185ac16aS3VersionKey6C36EE16",
                        },
                      ],
                    },
                  ],
                },
                Object {
                  "Fn::Select": Array [
                    1,
                    Object {
                      "Fn::Split": Array [
                        "||",
                        Object {
                          "Ref": "AssetParameters33ecb7836a55476611905e6393a8f90526683110df7db23f90517421185ac16aS3VersionKey6C36EE16",
                        },
                      ],
                    },
                  ],
                },
              ],
            ],
          },
        },
        "DeadLetterConfig": Object {
          "TargetArn": Object {
            "Fn::GetAtt": Array [
              "ConstructHubTransliteratorDeadLetterQueue5544BC9A",
              "Arn",
            ],
          },
        },
        "Description": "Creates transliterated assemblies from jsii-enabled npm packages",
        "Environment": Object {
          "Variables": Object {
            "CODE_ARTIFACT_API_ENDPOINT": Object {
              "Fn::Select": Array [
                1,
                Object {
                  "Fn::Split": Array [
                    ":",
                    Object {
                      "Fn::Select": Array [
                        0,
                        Object {
                          "Fn::GetAtt": Array [
                            "ConstructHubVPCCodeArtifactAPI954CFDE1",
                            "DnsEntries",
                          ],
                        },
                      ],
                    },
                  ],
                },
              ],
            },
            "CODE_ARTIFACT_DOMAIN_NAME": Object {
              "Fn::GetAtt": Array [
                "ConstructHubCodeArtifact1188409E",
                "DomainName",
              ],
            },
            "CODE_ARTIFACT_DOMAIN_OWNER": Object {
              "Fn::GetAtt": Array [
                "ConstructHubCodeArtifact1188409E",
                "DomainOwner",
              ],
            },
            "CODE_ARTIFACT_REPOSITORY_ENDPOINT": Object {
              "Fn::GetAtt": Array [
                "ConstructHubCodeArtifactGetEndpoint9A458FEF",
                "repositoryEndpoint",
              ],
            },
            "HEADER_SPAN": "true",
          },
        },
        "Handler": "index.handler",
        "MemorySize": 10240,
        "Role": Object {
          "Fn::GetAtt": Array [
            "ConstructHubTransliteratorServiceRole0F8A20C8",
            "Arn",
          ],
        },
        "Runtime": "nodejs14.x",
        "Timeout": 900,
        "VpcConfig": Object {
          "SecurityGroupIds": Array [
            Object {
              "Fn::GetAtt": Array [
                "ConstructHubTransliteratorSecurityGroup575788E8",
                "GroupId",
              ],
            },
          ],
          "SubnetIds": Array [
            Object {
              "Ref": "ConstructHubVPCIsolatedSubnet1SubnetEA28FD1A",
            },
            Object {
              "Ref": "ConstructHubVPCIsolatedSubnet2Subnet483D4302",
            },
          ],
        },
      },
      "Type": "AWS::Lambda::Function",
    },
    "ConstructHubTransliteratorDLQAlarmA93C182B": Object {
      "Properties": Object {
        "AlarmDescription": "The transliteration function failed for one or more packages",
        "ComparisonOperator": "GreaterThanOrEqualToThreshold",
        "Dimensions": Array [
          Object {
            "Name": "QueueName",
            "Value": Object {
              "Fn::GetAtt": Array [
                "ConstructHubTransliteratorDeadLetterQueue5544BC9A",
                "QueueName",
              ],
            },
          },
        ],
        "EvaluationPeriods": 1,
        "MetricName": "ApproximateNumberOfMessagesVisible",
        "Namespace": "AWS/SQS",
        "Period": 300,
        "Statistic": "Maximum",
        "Threshold": 1,
      },
      "Type": "AWS::CloudWatch::Alarm",
    },
    "ConstructHubTransliteratorDeadLetterQueue5544BC9A": Object {
      "DeletionPolicy": "Delete",
      "Properties": Object {
        "MessageRetentionPeriod": 1209600,
      },
      "Type": "AWS::SQS::Queue",
      "UpdateReplacePolicy": "Delete",
    },
    "ConstructHubTransliteratorEventInvokeConfig999CBA91": Object {
      "Properties": Object {
        "FunctionName": Object {
          "Ref": "ConstructHubTransliterator9C48708A",
        },
        "MaximumRetryAttempts": 2,
        "Qualifier": "$LATEST",
      },
      "Type": "AWS::Lambda::EventInvokeConfig",
    },
    "ConstructHubTransliteratorLogRetention25A9F47C": Object {
      "Properties": Object {
        "LogGroupName": Object {
          "Fn::Join": Array [
            "",
            Array [
              "/aws/lambda/",
              Object {
                "Ref": "ConstructHubTransliterator9C48708A",
              },
            ],
          ],
        },
        "RetentionInDays": 3653,
        "ServiceToken": Object {
          "Fn::GetAtt": Array [
            "LogRetentionaae0aa3c5b4d4f87b02d85b201efdd8aFD4BFC8A",
            "Arn",
          ],
        },
      },
      "Type": "Custom::LogRetention",
    },
    "ConstructHubTransliteratorSecurityGroup575788E8": Object {
      "Properties": Object {
        "GroupDescription": "Automatic security group for Lambda Function TestConstructHubTransliterator3B0A6087",
        "SecurityGroupEgress": Array [
          Object {
            "CidrIp": "0.0.0.0/0",
            "Description": "Allow all outbound traffic by default",
            "IpProtocol": "-1",
          },
        ],
        "VpcId": Object {
          "Ref": "ConstructHubVPC16ECCEA2",
        },
      },
      "Type": "AWS::EC2::SecurityGroup",
    },
    "ConstructHubTransliteratorServiceRole0F8A20C8": Object {
      "Properties": Object {
        "AssumeRolePolicyDocument": Object {
          "Statement": Array [
            Object {
              "Action": "sts:AssumeRole",
              "Effect": "Allow",
              "Principal": Object {
                "Service": "lambda.amazonaws.com",
              },
            },
          ],
          "Version": "2012-10-17",
        },
        "ManagedPolicyArns": Array [
          Object {
            "Fn::Join": Array [
              "",
              Array [
                "arn:",
                Object {
                  "Ref": "AWS::Partition",
                },
                ":iam::aws:policy/service-role/AWSLambdaBasicExecutionRole",
              ],
            ],
          },
          Object {
            "Fn::Join": Array [
              "",
              Array [
                "arn:",
                Object {
                  "Ref": "AWS::Partition",
                },
                ":iam::aws:policy/service-role/AWSLambdaVPCAccessExecutionRole",
              ],
            ],
          },
        ],
      },
      "Type": "AWS::IAM::Role",
    },
    "ConstructHubTransliteratorServiceRoleDefaultPolicyB9C4BE06": Object {
      "Properties": Object {
        "PolicyDocument": Object {
          "Statement": Array [
            Object {
              "Action": "sqs:SendMessage",
              "Effect": "Allow",
              "Resource": Object {
                "Fn::GetAtt": Array [
                  "ConstructHubTransliteratorDeadLetterQueue5544BC9A",
                  "Arn",
                ],
              },
            },
            Object {
              "Action": "sts:GetServiceBearerToken",
              "Condition": Object {
                "StringEquals": Object {
                  "sts:AWSServiceName": "codeartifact.amazonaws.com",
                },
              },
              "Effect": "Allow",
              "Resource": "*",
            },
            Object {
              "Action": Array [
                "codeartifact:GetAuthorizationToken",
                "codeartifact:GetRepositoryEndpoint",
                "codeartifact:ReadFromRepository",
              ],
              "Effect": "Allow",
              "Resource": Array [
                Object {
                  "Fn::GetAtt": Array [
                    "ConstructHubCodeArtifactDomainFC30B796",
                    "Arn",
                  ],
                },
                Object {
                  "Fn::GetAtt": Array [
                    "ConstructHubCodeArtifact1188409E",
                    "Arn",
                  ],
                },
              ],
            },
            Object {
              "Action": Array [
                "s3:GetObject*",
                "s3:GetBucket*",
                "s3:List*",
              ],
              "Effect": "Allow",
              "Resource": Array [
                Object {
                  "Fn::GetAtt": Array [
                    "ConstructHubPackageDataDC5EF35E",
                    "Arn",
                  ],
                },
                Object {
                  "Fn::Join": Array [
                    "",
                    Array [
                      Object {
                        "Fn::GetAtt": Array [
                          "ConstructHubPackageDataDC5EF35E",
                          "Arn",
                        ],
                      },
                      "/data/*/assembly.json",
                    ],
                  ],
                },
              ],
            },
            Object {
              "Action": Array [
                "s3:DeleteObject*",
                "s3:PutObject*",
                "s3:Abort*",
              ],
              "Effect": "Allow",
              "Resource": Array [
                Object {
                  "Fn::GetAtt": Array [
                    "ConstructHubPackageDataDC5EF35E",
                    "Arn",
                  ],
                },
                Object {
                  "Fn::Join": Array [
                    "",
                    Array [
                      Object {
                        "Fn::GetAtt": Array [
                          "ConstructHubPackageDataDC5EF35E",
                          "Arn",
                        ],
                      },
                      "/data/*/docs-*.md",
                    ],
                  ],
                },
              ],
            },
          ],
          "Version": "2012-10-17",
        },
        "PolicyName": "ConstructHubTransliteratorServiceRoleDefaultPolicyB9C4BE06",
        "Roles": Array [
          Object {
            "Ref": "ConstructHubTransliteratorServiceRole0F8A20C8",
          },
        ],
      },
      "Type": "AWS::IAM::Policy",
    },
    "ConstructHubVPC16ECCEA2": Object {
      "Properties": Object {
        "CidrBlock": "10.0.0.0/16",
        "EnableDnsHostnames": true,
        "EnableDnsSupport": true,
        "InstanceTenancy": "default",
        "Tags": Array [
          Object {
            "Key": "Name",
            "Value": "Test/ConstructHub/VPC",
          },
        ],
      },
      "Type": "AWS::EC2::VPC",
    },
    "ConstructHubVPCCodeArtifactAPI954CFDE1": Object {
      "Properties": Object {
        "PolicyDocument": Object {
          "Statement": Array [
            Object {
              "Action": "sts:GetServiceBearerToken",
              "Condition": Object {
                "StringEquals": Object {
                  "sts:AWSServiceName": "codeartifact.amazonaws.com",
                },
              },
              "Effect": "Allow",
              "Principal": Object {
                "AWS": Object {
                  "Fn::GetAtt": Array [
                    "ConstructHubTransliteratorServiceRole0F8A20C8",
                    "Arn",
                  ],
                },
              },
              "Resource": "*",
            },
            Object {
              "Action": Array [
                "codeartifact:GetAuthorizationToken",
                "codeartifact:GetRepositoryEndpoint",
              ],
              "Effect": "Allow",
              "Principal": Object {
                "AWS": Object {
                  "Fn::GetAtt": Array [
                    "ConstructHubTransliteratorServiceRole0F8A20C8",
                    "Arn",
                  ],
                },
              },
              "Resource": Array [
                Object {
                  "Fn::GetAtt": Array [
                    "ConstructHubCodeArtifactDomainFC30B796",
                    "Arn",
                  ],
                },
                Object {
                  "Fn::GetAtt": Array [
                    "ConstructHubCodeArtifact1188409E",
                    "Arn",
                  ],
                },
              ],
            },
          ],
          "Version": "2012-10-17",
        },
        "PrivateDnsEnabled": false,
        "SecurityGroupIds": Array [
          Object {
            "Fn::GetAtt": Array [
              "ConstructHubVPCCodeArtifactAPISecurityGroupBE06BEF9",
              "GroupId",
            ],
          },
        ],
        "ServiceName": Object {
          "Fn::Join": Array [
            "",
            Array [
              "com.amazonaws.",
              Object {
                "Ref": "AWS::Region",
              },
              ".codeartifact.api",
            ],
          ],
        },
        "SubnetIds": Array [
          Object {
            "Ref": "ConstructHubVPCIsolatedSubnet1SubnetEA28FD1A",
          },
          Object {
            "Ref": "ConstructHubVPCIsolatedSubnet2Subnet483D4302",
          },
        ],
        "VpcEndpointType": "Interface",
        "VpcId": Object {
          "Ref": "ConstructHubVPC16ECCEA2",
        },
      },
      "Type": "AWS::EC2::VPCEndpoint",
    },
    "ConstructHubVPCCodeArtifactAPISecurityGroupBE06BEF9": Object {
      "Properties": Object {
        "GroupDescription": "Test/ConstructHub/VPC/CodeArtifact.API/SecurityGroup",
        "SecurityGroupEgress": Array [
          Object {
            "CidrIp": "0.0.0.0/0",
            "Description": "Allow all outbound traffic by default",
            "IpProtocol": "-1",
          },
        ],
        "SecurityGroupIngress": Array [
          Object {
            "CidrIp": Object {
              "Fn::GetAtt": Array [
                "ConstructHubVPC16ECCEA2",
                "CidrBlock",
              ],
            },
            "Description": Object {
              "Fn::Join": Array [
                "",
                Array [
                  "from ",
                  Object {
                    "Fn::GetAtt": Array [
                      "ConstructHubVPC16ECCEA2",
                      "CidrBlock",
                    ],
                  },
                  ":443",
                ],
              ],
            },
            "FromPort": 443,
            "IpProtocol": "tcp",
            "ToPort": 443,
          },
        ],
        "Tags": Array [
          Object {
            "Key": "Name",
            "Value": "Test/ConstructHub/VPC",
          },
        ],
        "VpcId": Object {
          "Ref": "ConstructHubVPC16ECCEA2",
        },
      },
      "Type": "AWS::EC2::SecurityGroup",
    },
    "ConstructHubVPCCodeArtifactBD6E076F": Object {
      "Properties": Object {
        "PolicyDocument": Object {
          "Statement": Array [
            Object {
              "Action": "codeartifact:ReadFromRepository",
              "Effect": "Allow",
              "Principal": Object {
                "AWS": Object {
                  "Fn::GetAtt": Array [
                    "ConstructHubTransliteratorServiceRole0F8A20C8",
                    "Arn",
                  ],
                },
              },
              "Resource": Object {
                "Fn::GetAtt": Array [
                  "ConstructHubCodeArtifact1188409E",
                  "Arn",
                ],
              },
            },
          ],
          "Version": "2012-10-17",
        },
        "PrivateDnsEnabled": true,
        "SecurityGroupIds": Array [
          Object {
            "Fn::GetAtt": Array [
              "ConstructHubVPCCodeArtifactSecurityGroupBCADE40D",
              "GroupId",
            ],
          },
        ],
        "ServiceName": Object {
          "Fn::Join": Array [
            "",
            Array [
              "com.amazonaws.",
              Object {
                "Ref": "AWS::Region",
              },
              ".codeartifact.repositories",
            ],
          ],
        },
        "SubnetIds": Array [
          Object {
            "Ref": "ConstructHubVPCIsolatedSubnet1SubnetEA28FD1A",
          },
          Object {
            "Ref": "ConstructHubVPCIsolatedSubnet2Subnet483D4302",
          },
        ],
        "VpcEndpointType": "Interface",
        "VpcId": Object {
          "Ref": "ConstructHubVPC16ECCEA2",
        },
      },
      "Type": "AWS::EC2::VPCEndpoint",
    },
    "ConstructHubVPCCodeArtifactSecurityGroupBCADE40D": Object {
      "Properties": Object {
        "GroupDescription": "Test/ConstructHub/VPC/CodeArtifact/SecurityGroup",
        "SecurityGroupEgress": Array [
          Object {
            "CidrIp": "0.0.0.0/0",
            "Description": "Allow all outbound traffic by default",
            "IpProtocol": "-1",
          },
        ],
        "SecurityGroupIngress": Array [
          Object {
            "CidrIp": Object {
              "Fn::GetAtt": Array [
                "ConstructHubVPC16ECCEA2",
                "CidrBlock",
              ],
            },
            "Description": Object {
              "Fn::Join": Array [
                "",
                Array [
                  "from ",
                  Object {
                    "Fn::GetAtt": Array [
                      "ConstructHubVPC16ECCEA2",
                      "CidrBlock",
                    ],
                  },
                  ":443",
                ],
              ],
            },
            "FromPort": 443,
            "IpProtocol": "tcp",
            "ToPort": 443,
          },
        ],
        "Tags": Array [
          Object {
            "Key": "Name",
            "Value": "Test/ConstructHub/VPC",
          },
        ],
        "VpcId": Object {
          "Ref": "ConstructHubVPC16ECCEA2",
        },
      },
      "Type": "AWS::EC2::SecurityGroup",
    },
    "ConstructHubVPCIsolatedSubnet1RouteTable750E6F36": Object {
      "Properties": Object {
        "Tags": Array [
          Object {
            "Key": "Name",
            "Value": "Test/ConstructHub/VPC/IsolatedSubnet1",
          },
        ],
        "VpcId": Object {
          "Ref": "ConstructHubVPC16ECCEA2",
        },
      },
      "Type": "AWS::EC2::RouteTable",
    },
    "ConstructHubVPCIsolatedSubnet1RouteTableAssociation3F8E4C37": Object {
      "Properties": Object {
        "RouteTableId": Object {
          "Ref": "ConstructHubVPCIsolatedSubnet1RouteTable750E6F36",
        },
        "SubnetId": Object {
          "Ref": "ConstructHubVPCIsolatedSubnet1SubnetEA28FD1A",
        },
      },
      "Type": "AWS::EC2::SubnetRouteTableAssociation",
    },
    "ConstructHubVPCIsolatedSubnet1SubnetEA28FD1A": Object {
      "Properties": Object {
<<<<<<< HEAD
        "AutoPublish": true,
        "FunctionCode": "\\"use strict\\";
function handler(event) {
    var response = event.response;
    var headers = response.headers;
    headers['x-frame-options'] = { value: 'deny' };
    headers['x-xss-protection'] = { value: '1; mode=block' };
    headers['x-content-type-options'] = { value: 'nosniff' };
    headers['strict-transport-security'] = { value: 'max-age=47304000; includeSubDomains' };
    headers['content-security-policy'] = {
        value: 'default-src \\\\'none\\\\'; img-src \\\\'self\\\\' https://img.shields.io; script-src \\\\'self\\\\'; style-src \\\\'unsafe-inline\\\\' \\\\'self\\\\'; object-src \\\\'none\\\\'; connect-src \\\\'self\\\\'; manifest-src \\\\'self\\\\'; font-src \\\\'self\\\\'; frame-src \\\\'none\\\\'',
    };
    return response;
}
//# sourceMappingURL=data:application/json;base64,eyJ2ZXJzaW9uIjozLCJmaWxlIjoicmVzcG9uc2UtZnVuY3Rpb24uanMiLCJzb3VyY2VSb290IjoiIiwic291cmNlcyI6WyIuLi8uLi8uLi9zcmMvd2ViYXBwL3Jlc3BvbnNlLWZ1bmN0aW9uL3Jlc3BvbnNlLWZ1bmN0aW9uLnRzIl0sIm5hbWVzIjpbXSwibWFwcGluZ3MiOiI7QUFTQSxTQUFTLE9BQU8sQ0FBQyxLQUF5QjtJQUN4QyxJQUFJLFFBQVEsR0FBRyxLQUFLLENBQUMsUUFBUSxDQUFDO0lBQzlCLElBQUksT0FBTyxHQUFHLFFBQVEsQ0FBQyxPQUFPLENBQUM7SUFFL0IsT0FBTyxDQUFDLGlCQUFpQixDQUFDLEdBQUcsRUFBRSxLQUFLLEVBQUUsTUFBTSxFQUFFLENBQUM7SUFDL0MsT0FBTyxDQUFDLGtCQUFrQixDQUFDLEdBQUcsRUFBRSxLQUFLLEVBQUUsZUFBZSxFQUFFLENBQUM7SUFDekQsT0FBTyxDQUFDLHdCQUF3QixDQUFDLEdBQUcsRUFBRSxLQUFLLEVBQUUsU0FBUyxFQUFFLENBQUM7SUFDekQsT0FBTyxDQUFDLDJCQUEyQixDQUFDLEdBQUcsRUFBRSxLQUFLLEVBQUUscUNBQXFDLEVBQUUsQ0FBQztJQUN4RixPQUFPLENBQUMseUJBQXlCLENBQUMsR0FBRztRQUNuQyxLQUFLLEVBQ0gsbU9BQW1PO0tBQ3RPLENBQUM7SUFFRixPQUFPLFFBQVEsQ0FBQztBQUNsQixDQUFDIiwic291cmNlc0NvbnRlbnQiOlsiaW50ZXJmYWNlIENsb3VkRnJvbnRSZXNwb25zZSB7XG4gIHJlc3BvbnNlOiBhbnk7XG4gIGhlYWRlcnM6IHtcbiAgICBba2V5OiBzdHJpbmddOiB7XG4gICAgICB2YWx1ZTogc3RyaW5nO1xuICAgIH07XG4gIH07XG59XG5cbmZ1bmN0aW9uIGhhbmRsZXIoZXZlbnQ6IENsb3VkRnJvbnRSZXNwb25zZSkge1xuICB2YXIgcmVzcG9uc2UgPSBldmVudC5yZXNwb25zZTtcbiAgdmFyIGhlYWRlcnMgPSByZXNwb25zZS5oZWFkZXJzO1xuXG4gIGhlYWRlcnNbJ3gtZnJhbWUtb3B0aW9ucyddID0geyB2YWx1ZTogJ2RlbnknIH07XG4gIGhlYWRlcnNbJ3gteHNzLXByb3RlY3Rpb24nXSA9IHsgdmFsdWU6ICcxOyBtb2RlPWJsb2NrJyB9O1xuICBoZWFkZXJzWyd4LWNvbnRlbnQtdHlwZS1vcHRpb25zJ10gPSB7IHZhbHVlOiAnbm9zbmlmZicgfTtcbiAgaGVhZGVyc1snc3RyaWN0LXRyYW5zcG9ydC1zZWN1cml0eSddID0geyB2YWx1ZTogJ21heC1hZ2U9NDczMDQwMDA7IGluY2x1ZGVTdWJEb21haW5zJyB9O1xuICBoZWFkZXJzWydjb250ZW50LXNlY3VyaXR5LXBvbGljeSddID0ge1xuICAgIHZhbHVlOlxuICAgICAgJ2RlZmF1bHQtc3JjIFxcJ25vbmVcXCc7IGltZy1zcmMgXFwnc2VsZlxcJyBodHRwczovL2ltZy5zaGllbGRzLmlvOyBzY3JpcHQtc3JjIFxcJ3NlbGZcXCc7IHN0eWxlLXNyYyBcXCd1bnNhZmUtaW5saW5lXFwnIFxcJ3NlbGZcXCc7IG9iamVjdC1zcmMgXFwnbm9uZVxcJzsgY29ubmVjdC1zcmMgXFwnc2VsZlxcJzsgbWFuaWZlc3Qtc3JjIFxcJ3NlbGZcXCc7IGZvbnQtc3JjIFxcJ3NlbGZcXCc7IGZyYW1lLXNyYyBcXCdub25lXFwnJyxcbiAgfTtcblxuICByZXR1cm4gcmVzcG9uc2U7XG59XG4iXX0=",
        "FunctionConfig": Object {
          "Comment": Object {
            "Fn::Join": Array [
              "",
              Array [
                Object {
                  "Ref": "AWS::Region",
                },
                "TestConstrubWebAppResponseFunction1F387BCC",
              ],
            ],
=======
        "AvailabilityZone": Object {
          "Fn::Select": Array [
            0,
            Object {
              "Fn::GetAZs": "",
            },
          ],
        },
        "CidrBlock": "10.0.0.0/17",
        "MapPublicIpOnLaunch": false,
        "Tags": Array [
          Object {
            "Key": "aws-cdk:subnet-name",
            "Value": "Isolated",
>>>>>>> 35789fca
          },
          Object {
            "Key": "aws-cdk:subnet-type",
            "Value": "Isolated",
          },
          Object {
            "Key": "Name",
            "Value": "Test/ConstructHub/VPC/IsolatedSubnet1",
          },
        ],
        "VpcId": Object {
          "Ref": "ConstructHubVPC16ECCEA2",
        },
<<<<<<< HEAD
        "Name": Object {
          "Fn::Join": Array [
            "",
            Array [
              Object {
                "Ref": "AWS::Region",
              },
              "TestConstrubWebAppResponseFunction1F387BCC",
            ],
          ],
=======
      },
      "Type": "AWS::EC2::Subnet",
    },
    "ConstructHubVPCIsolatedSubnet2RouteTable18129C5D": Object {
      "Properties": Object {
        "Tags": Array [
          Object {
            "Key": "Name",
            "Value": "Test/ConstructHub/VPC/IsolatedSubnet2",
          },
        ],
        "VpcId": Object {
          "Ref": "ConstructHubVPC16ECCEA2",
>>>>>>> 35789fca
        },
      },
      "Type": "AWS::EC2::RouteTable",
    },
    "ConstructHubVPCIsolatedSubnet2RouteTableAssociationF8AD0E0F": Object {
      "Properties": Object {
        "RouteTableId": Object {
          "Ref": "ConstructHubVPCIsolatedSubnet2RouteTable18129C5D",
        },
        "SubnetId": Object {
          "Ref": "ConstructHubVPCIsolatedSubnet2Subnet483D4302",
        },
      },
      "Type": "AWS::EC2::SubnetRouteTableAssociation",
    },
    "ConstructHubVPCIsolatedSubnet2Subnet483D4302": Object {
      "Properties": Object {
        "AvailabilityZone": Object {
          "Fn::Select": Array [
            1,
            Object {
              "Fn::GetAZs": "",
            },
          ],
        },
        "CidrBlock": "10.0.128.0/17",
        "MapPublicIpOnLaunch": false,
        "Tags": Array [
          Object {
            "Key": "aws-cdk:subnet-name",
            "Value": "Isolated",
          },
          Object {
            "Key": "aws-cdk:subnet-type",
            "Value": "Isolated",
          },
          Object {
            "Key": "Name",
            "Value": "Test/ConstructHub/VPC/IsolatedSubnet2",
          },
        ],
        "VpcId": Object {
          "Ref": "ConstructHubVPC16ECCEA2",
        },
      },
      "Type": "AWS::EC2::Subnet",
    },
    "ConstructHubVPCS319E90CB6": Object {
      "Properties": Object {
        "PolicyDocument": Object {
          "Statement": Array [
            Object {
              "Action": "s3:GetObject",
              "Effect": "Allow",
              "Principal": "*",
              "Resource": Object {
                "Fn::Join": Array [
                  "",
                  Array [
                    Object {
                      "Fn::GetAtt": Array [
                        "ConstructHubCodeArtifactDescribeDomain6ABCBF4B",
                        "domain.s3BucketArn",
                      ],
                    },
                    "/*",
                  ],
                ],
              },
              "Sid": "Allow-CodeArtifact-Bucket",
            },
            Object {
              "Action": Array [
                "s3:GetObject*",
                "s3:GetBucket*",
                "s3:List*",
              ],
              "Effect": "Allow",
              "Principal": "*",
              "Resource": Array [
                Object {
                  "Fn::GetAtt": Array [
                    "ConstructHubPackageDataDC5EF35E",
                    "Arn",
                  ],
                },
                Object {
                  "Fn::Join": Array [
                    "",
                    Array [
                      Object {
                        "Fn::GetAtt": Array [
                          "ConstructHubPackageDataDC5EF35E",
                          "Arn",
                        ],
                      },
                      "/data/*/assembly.json",
                    ],
                  ],
                },
              ],
            },
            Object {
              "Action": Array [
                "s3:Abort*",
                "s3:DeleteObject*",
                "s3:PutObject*",
              ],
              "Effect": "Allow",
              "Principal": "*",
              "Resource": Array [
                Object {
                  "Fn::GetAtt": Array [
                    "ConstructHubPackageDataDC5EF35E",
                    "Arn",
                  ],
                },
                Object {
                  "Fn::Join": Array [
                    "",
                    Array [
                      Object {
                        "Fn::GetAtt": Array [
                          "ConstructHubPackageDataDC5EF35E",
                          "Arn",
                        ],
                      },
                      "/data/*/docs-*.md",
                    ],
                  ],
                },
              ],
            },
          ],
          "Version": "2012-10-17",
        },
        "RouteTableIds": Array [
          Object {
            "Ref": "ConstructHubVPCIsolatedSubnet1RouteTable750E6F36",
          },
          Object {
            "Ref": "ConstructHubVPCIsolatedSubnet2RouteTable18129C5D",
          },
        ],
        "ServiceName": Object {
          "Fn::Join": Array [
            "",
            Array [
              "com.amazonaws.",
              Object {
                "Ref": "AWS::Region",
              },
              ".s3",
            ],
          ],
        },
        "VpcEndpointType": "Gateway",
        "VpcId": Object {
          "Ref": "ConstructHubVPC16ECCEA2",
        },
      },
      "Type": "AWS::EC2::VPCEndpoint",
    },
    "ConstructHubWebAppDeployWebsiteAwsCliLayer23CFFBC1": Object {
      "Properties": Object {
        "Content": Object {
          "S3Bucket": Object {
            "Ref": "AssetParameterse9882ab123687399f934da0d45effe675ecc8ce13b40cb946f3e1d6141fe8d68S3BucketAEADE8C7",
          },
          "S3Key": Object {
            "Fn::Join": Array [
              "",
              Array [
                Object {
                  "Fn::Select": Array [
                    0,
                    Object {
                      "Fn::Split": Array [
                        "||",
                        Object {
                          "Ref": "AssetParameterse9882ab123687399f934da0d45effe675ecc8ce13b40cb946f3e1d6141fe8d68S3VersionKeyE415415F",
                        },
                      ],
                    },
                  ],
                },
                Object {
                  "Fn::Select": Array [
                    1,
                    Object {
                      "Fn::Split": Array [
                        "||",
                        Object {
                          "Ref": "AssetParameterse9882ab123687399f934da0d45effe675ecc8ce13b40cb946f3e1d6141fe8d68S3VersionKeyE415415F",
                        },
                      ],
                    },
                  ],
                },
              ],
            ],
          },
        },
        "Description": "/opt/awscli/aws",
      },
      "Type": "AWS::Lambda::LayerVersion",
    },
    "ConstructHubWebAppDeployWebsiteCustomResourceE6DF98C9": Object {
      "DeletionPolicy": "Delete",
      "Properties": Object {
        "DestinationBucketName": Object {
          "Ref": "ConstructHubWebAppWebsiteBucket4B2B9DB2",
        },
        "DistributionId": Object {
          "Ref": "ConstructHubWebAppDistribution1F181DC9",
        },
        "Prune": true,
        "ServiceToken": Object {
          "Fn::GetAtt": Array [
            "CustomCDKBucketDeployment8693BB64968944B69AAFB0CC9EB8756C81C01536",
            "Arn",
          ],
        },
        "SourceBucketNames": Array [
          Object {
            "Ref": "AssetParameters4b6912ddd2c1a25ba0a24866b345a27cf12c6de77a300acbf24ad516b2b7ad47S3Bucket5F22CB7E",
          },
        ],
        "SourceObjectKeys": Array [
          Object {
            "Fn::Join": Array [
              "",
              Array [
                Object {
                  "Fn::Select": Array [
                    0,
                    Object {
                      "Fn::Split": Array [
                        "||",
                        Object {
                          "Ref": "AssetParameters4b6912ddd2c1a25ba0a24866b345a27cf12c6de77a300acbf24ad516b2b7ad47S3VersionKey851EF575",
                        },
                      ],
                    },
                  ],
                },
                Object {
                  "Fn::Select": Array [
                    1,
                    Object {
                      "Fn::Split": Array [
                        "||",
                        Object {
                          "Ref": "AssetParameters4b6912ddd2c1a25ba0a24866b345a27cf12c6de77a300acbf24ad516b2b7ad47S3VersionKey851EF575",
                        },
                      ],
                    },
                  ],
                },
              ],
            ],
          },
        ],
      },
      "Type": "Custom::CDKBucketDeployment",
      "UpdateReplacePolicy": "Delete",
    },
    "ConstructHubWebAppDistribution1F181DC9": Object {
      "Properties": Object {
        "DistributionConfig": Object {
          "CacheBehaviors": Array [
            Object {
              "CachePolicyId": "658327ea-f89d-4fab-a63d-7e88639e58f6",
              "Compress": true,
              "FunctionAssociations": Array [
                Object {
                  "EventType": "viewer-response",
                  "FunctionARN": Object {
                    "Fn::GetAtt": Array [
                      "ConstructHubWebAppResponseFunction4C2BF3E9",
                      "FunctionARN",
                    ],
                  },
                },
              ],
              "PathPattern": "/data/*",
              "TargetOriginId": "TestConstructHubWebAppDistributionOrigin276090F90",
              "ViewerProtocolPolicy": "allow-all",
            },
            Object {
              "CachePolicyId": "658327ea-f89d-4fab-a63d-7e88639e58f6",
              "Compress": true,
              "FunctionAssociations": Array [
                Object {
                  "EventType": "viewer-response",
                  "FunctionARN": Object {
                    "Fn::GetAtt": Array [
                      "ConstructHubWebAppResponseFunction4C2BF3E9",
                      "FunctionARN",
                    ],
                  },
                },
              ],
              "PathPattern": "/catalog.json",
              "TargetOriginId": "TestConstructHubWebAppDistributionOrigin276090F90",
              "ViewerProtocolPolicy": "allow-all",
            },
          ],
          "CustomErrorResponses": Array [
            Object {
              "ErrorCode": 404,
              "ResponseCode": 200,
              "ResponsePagePath": "/index.html",
            },
            Object {
              "ErrorCode": 403,
              "ResponseCode": 200,
              "ResponsePagePath": "/index.html",
            },
          ],
          "DefaultCacheBehavior": Object {
            "CachePolicyId": "658327ea-f89d-4fab-a63d-7e88639e58f6",
            "Compress": true,
            "FunctionAssociations": Array [
              Object {
                "EventType": "viewer-response",
                "FunctionARN": Object {
                  "Fn::GetAtt": Array [
                    "ConstructHubWebAppResponseFunction4C2BF3E9",
                    "FunctionARN",
                  ],
                },
              },
            ],
            "TargetOriginId": "TestConstructHubWebAppDistributionOrigin171FF58D3",
            "ViewerProtocolPolicy": "allow-all",
          },
          "DefaultRootObject": "index.html",
          "Enabled": true,
          "HttpVersion": "http2",
          "IPV6Enabled": true,
          "Origins": Array [
            Object {
              "DomainName": Object {
                "Fn::GetAtt": Array [
                  "ConstructHubWebAppWebsiteBucket4B2B9DB2",
                  "RegionalDomainName",
                ],
              },
              "Id": "TestConstructHubWebAppDistributionOrigin171FF58D3",
              "S3OriginConfig": Object {
                "OriginAccessIdentity": Object {
                  "Fn::Join": Array [
                    "",
                    Array [
                      "origin-access-identity/cloudfront/",
                      Object {
                        "Ref": "ConstructHubWebAppDistributionOrigin1S3Origin694AF937",
                      },
                    ],
                  ],
                },
              },
            },
            Object {
              "DomainName": Object {
                "Fn::GetAtt": Array [
                  "ConstructHubPackageDataDC5EF35E",
                  "RegionalDomainName",
                ],
              },
              "Id": "TestConstructHubWebAppDistributionOrigin276090F90",
              "S3OriginConfig": Object {
                "OriginAccessIdentity": Object {
                  "Fn::Join": Array [
                    "",
                    Array [
                      "origin-access-identity/cloudfront/",
                      Object {
                        "Ref": "ConstructHubWebAppDistributionOrigin2S3OriginDA7E7FF4",
                      },
                    ],
                  ],
                },
              },
            },
          ],
        },
      },
      "Type": "AWS::CloudFront::Distribution",
    },
    "ConstructHubWebAppDistributionOrigin1S3Origin694AF937": Object {
      "Properties": Object {
        "CloudFrontOriginAccessIdentityConfig": Object {
          "Comment": "Identity for TestConstructHubWebAppDistributionOrigin171FF58D3",
        },
      },
      "Type": "AWS::CloudFront::CloudFrontOriginAccessIdentity",
    },
    "ConstructHubWebAppDistributionOrigin2S3OriginDA7E7FF4": Object {
      "Properties": Object {
        "CloudFrontOriginAccessIdentityConfig": Object {
          "Comment": "Identity for TestConstructHubWebAppDistributionOrigin276090F90",
        },
      },
      "Type": "AWS::CloudFront::CloudFrontOriginAccessIdentity",
    },
    "ConstructHubWebAppResponseFunction4C2BF3E9": Object {
      "Properties": Object {
        "AutoPublish": true,
        "FunctionCode": "\\"use strict\\";
function handler(event) {
    var response = event.response;
    var headers = response.headers;
    headers['x-frame-options'] = { value: 'deny' };
    headers['x-xss-protection'] = { value: '1; mode=block' };
    headers['x-content-type-options'] = { value: 'nosniff' };
    headers['strict-transport-security'] = { value: 'max-age=47304000; includeSubDomains' };
    headers['content-security-policy'] = {
        value: 'default-src \\\\'none\\\\'; img-src \\\\'self\\\\' https://img.shields.io; script-src \\\\'self\\\\'; style-src \\\\'unsafe-inline\\\\' \\\\'self\\\\'; object-src \\\\'none\\\\'; connect-src \\\\'self\\\\'; manifest-src \\\\'self\\\\'; font-src \\\\'self\\\\'; frame-src \\\\'none\\\\'',
    };
    return response;
}
//# sourceMappingURL=data:application/json;base64,eyJ2ZXJzaW9uIjozLCJmaWxlIjoicmVzcG9uc2UtZnVuY3Rpb24uanMiLCJzb3VyY2VSb290IjoiIiwic291cmNlcyI6WyIuLi8uLi8uLi9zcmMvd2ViYXBwL3Jlc3BvbnNlLWZ1bmN0aW9uL3Jlc3BvbnNlLWZ1bmN0aW9uLnRzIl0sIm5hbWVzIjpbXSwibWFwcGluZ3MiOiI7QUFTQSxTQUFTLE9BQU8sQ0FBQyxLQUF5QjtJQUN4QyxJQUFJLFFBQVEsR0FBRyxLQUFLLENBQUMsUUFBUSxDQUFDO0lBQzlCLElBQUksT0FBTyxHQUFHLFFBQVEsQ0FBQyxPQUFPLENBQUM7SUFFL0IsT0FBTyxDQUFDLGlCQUFpQixDQUFDLEdBQUcsRUFBRSxLQUFLLEVBQUUsTUFBTSxFQUFFLENBQUM7SUFDL0MsT0FBTyxDQUFDLGtCQUFrQixDQUFDLEdBQUcsRUFBRSxLQUFLLEVBQUUsZUFBZSxFQUFFLENBQUM7SUFDekQsT0FBTyxDQUFDLHdCQUF3QixDQUFDLEdBQUcsRUFBRSxLQUFLLEVBQUUsU0FBUyxFQUFFLENBQUM7SUFDekQsT0FBTyxDQUFDLDJCQUEyQixDQUFDLEdBQUcsRUFBRSxLQUFLLEVBQUUscUNBQXFDLEVBQUUsQ0FBQztJQUN4RixPQUFPLENBQUMseUJBQXlCLENBQUMsR0FBRztRQUNuQyxLQUFLLEVBQ0gsbU9BQW1PO0tBQ3RPLENBQUM7SUFFRixPQUFPLFFBQVEsQ0FBQztBQUNsQixDQUFDIiwic291cmNlc0NvbnRlbnQiOlsiaW50ZXJmYWNlIENsb3VkRnJvbnRSZXNwb25zZSB7XG4gIHJlc3BvbnNlOiBhbnk7XG4gIGhlYWRlcnM6IHtcbiAgICBba2V5OiBzdHJpbmddOiB7XG4gICAgICB2YWx1ZTogc3RyaW5nO1xuICAgIH07XG4gIH07XG59XG5cbmZ1bmN0aW9uIGhhbmRsZXIoZXZlbnQ6IENsb3VkRnJvbnRSZXNwb25zZSkge1xuICB2YXIgcmVzcG9uc2UgPSBldmVudC5yZXNwb25zZTtcbiAgdmFyIGhlYWRlcnMgPSByZXNwb25zZS5oZWFkZXJzO1xuXG4gIGhlYWRlcnNbJ3gtZnJhbWUtb3B0aW9ucyddID0geyB2YWx1ZTogJ2RlbnknIH07XG4gIGhlYWRlcnNbJ3gteHNzLXByb3RlY3Rpb24nXSA9IHsgdmFsdWU6ICcxOyBtb2RlPWJsb2NrJyB9O1xuICBoZWFkZXJzWyd4LWNvbnRlbnQtdHlwZS1vcHRpb25zJ10gPSB7IHZhbHVlOiAnbm9zbmlmZicgfTtcbiAgaGVhZGVyc1snc3RyaWN0LXRyYW5zcG9ydC1zZWN1cml0eSddID0geyB2YWx1ZTogJ21heC1hZ2U9NDczMDQwMDA7IGluY2x1ZGVTdWJEb21haW5zJyB9O1xuICBoZWFkZXJzWydjb250ZW50LXNlY3VyaXR5LXBvbGljeSddID0ge1xuICAgIHZhbHVlOlxuICAgICAgJ2RlZmF1bHQtc3JjIFxcJ25vbmVcXCc7IGltZy1zcmMgXFwnc2VsZlxcJyBodHRwczovL2ltZy5zaGllbGRzLmlvOyBzY3JpcHQtc3JjIFxcJ3NlbGZcXCc7IHN0eWxlLXNyYyBcXCd1bnNhZmUtaW5saW5lXFwnIFxcJ3NlbGZcXCc7IG9iamVjdC1zcmMgXFwnbm9uZVxcJzsgY29ubmVjdC1zcmMgXFwnc2VsZlxcJzsgbWFuaWZlc3Qtc3JjIFxcJ3NlbGZcXCc7IGZvbnQtc3JjIFxcJ3NlbGZcXCc7IGZyYW1lLXNyYyBcXCdub25lXFwnJyxcbiAgfTtcblxuICByZXR1cm4gcmVzcG9uc2U7XG59XG4iXX0=",
        "FunctionConfig": Object {
          "Comment": Object {
            "Fn::Join": Array [
              "",
              Array [
                Object {
                  "Ref": "AWS::Region",
                },
                "TestConstrubWebAppResponseFunction1F387BCC",
              ],
            ],
          },
          "Runtime": "cloudfront-js-1.0",
        },
        "Name": Object {
          "Fn::Join": Array [
            "",
            Array [
              Object {
                "Ref": "AWS::Region",
              },
              "TestConstrubWebAppResponseFunction1F387BCC",
            ],
          ],
        },
      },
      "Type": "AWS::CloudFront::Function",
    },
    "ConstructHubWebAppWebsiteBucket4B2B9DB2": Object {
      "DeletionPolicy": "Retain",
      "Properties": Object {
        "PublicAccessBlockConfiguration": Object {
          "BlockPublicAcls": true,
          "BlockPublicPolicy": true,
          "IgnorePublicAcls": true,
          "RestrictPublicBuckets": true,
        },
      },
      "Type": "AWS::S3::Bucket",
      "UpdateReplacePolicy": "Retain",
    },
    "ConstructHubWebAppWebsiteBucketPolicy17174C06": Object {
      "Properties": Object {
        "Bucket": Object {
          "Ref": "ConstructHubWebAppWebsiteBucket4B2B9DB2",
        },
        "PolicyDocument": Object {
          "Statement": Array [
            Object {
              "Action": "s3:GetObject",
              "Effect": "Allow",
              "Principal": Object {
                "CanonicalUser": Object {
                  "Fn::GetAtt": Array [
                    "ConstructHubWebAppDistributionOrigin1S3Origin694AF937",
                    "S3CanonicalUserId",
                  ],
                },
              },
              "Resource": Object {
                "Fn::Join": Array [
                  "",
                  Array [
                    Object {
                      "Fn::GetAtt": Array [
                        "ConstructHubWebAppWebsiteBucket4B2B9DB2",
                        "Arn",
                      ],
                    },
                    "/*",
                  ],
                ],
              },
            },
          ],
          "Version": "2012-10-17",
        },
      },
      "Type": "AWS::S3::BucketPolicy",
    },
    "CustomCDKBucketDeployment8693BB64968944B69AAFB0CC9EB8756C81C01536": Object {
      "DependsOn": Array [
        "CustomCDKBucketDeployment8693BB64968944B69AAFB0CC9EB8756CServiceRoleDefaultPolicy88902FDF",
        "CustomCDKBucketDeployment8693BB64968944B69AAFB0CC9EB8756CServiceRole89A01265",
      ],
      "Properties": Object {
        "Code": Object {
          "S3Bucket": Object {
            "Ref": "AssetParametersc24b999656e4fe6c609c31bae56a1cf4717a405619c3aa6ba1bc686b8c2c86cfS3Bucket55EFA30C",
          },
          "S3Key": Object {
            "Fn::Join": Array [
              "",
              Array [
                Object {
                  "Fn::Select": Array [
                    0,
                    Object {
                      "Fn::Split": Array [
                        "||",
                        Object {
                          "Ref": "AssetParametersc24b999656e4fe6c609c31bae56a1cf4717a405619c3aa6ba1bc686b8c2c86cfS3VersionKey60329B70",
                        },
                      ],
                    },
                  ],
                },
                Object {
                  "Fn::Select": Array [
                    1,
                    Object {
                      "Fn::Split": Array [
                        "||",
                        Object {
                          "Ref": "AssetParametersc24b999656e4fe6c609c31bae56a1cf4717a405619c3aa6ba1bc686b8c2c86cfS3VersionKey60329B70",
                        },
                      ],
                    },
                  ],
                },
              ],
            ],
          },
        },
        "Handler": "index.handler",
        "Layers": Array [
          Object {
            "Ref": "ConstructHubWebAppDeployWebsiteAwsCliLayer23CFFBC1",
          },
        ],
        "Role": Object {
          "Fn::GetAtt": Array [
            "CustomCDKBucketDeployment8693BB64968944B69AAFB0CC9EB8756CServiceRole89A01265",
            "Arn",
          ],
        },
        "Runtime": "python3.6",
        "Timeout": 900,
      },
      "Type": "AWS::Lambda::Function",
    },
    "CustomCDKBucketDeployment8693BB64968944B69AAFB0CC9EB8756CServiceRole89A01265": Object {
      "Properties": Object {
        "AssumeRolePolicyDocument": Object {
          "Statement": Array [
            Object {
              "Action": "sts:AssumeRole",
              "Effect": "Allow",
              "Principal": Object {
                "Service": "lambda.amazonaws.com",
              },
            },
          ],
          "Version": "2012-10-17",
        },
        "ManagedPolicyArns": Array [
          Object {
            "Fn::Join": Array [
              "",
              Array [
                "arn:",
                Object {
                  "Ref": "AWS::Partition",
                },
                ":iam::aws:policy/service-role/AWSLambdaBasicExecutionRole",
              ],
            ],
          },
        ],
      },
      "Type": "AWS::IAM::Role",
    },
    "CustomCDKBucketDeployment8693BB64968944B69AAFB0CC9EB8756CServiceRoleDefaultPolicy88902FDF": Object {
      "Properties": Object {
        "PolicyDocument": Object {
          "Statement": Array [
            Object {
              "Action": Array [
                "s3:GetObject*",
                "s3:GetBucket*",
                "s3:List*",
              ],
              "Effect": "Allow",
              "Resource": Array [
                Object {
                  "Fn::Join": Array [
                    "",
                    Array [
                      "arn:",
                      Object {
                        "Ref": "AWS::Partition",
                      },
                      ":s3:::",
                      Object {
                        "Ref": "AssetParameters4b6912ddd2c1a25ba0a24866b345a27cf12c6de77a300acbf24ad516b2b7ad47S3Bucket5F22CB7E",
                      },
                    ],
                  ],
                },
                Object {
                  "Fn::Join": Array [
                    "",
                    Array [
                      "arn:",
                      Object {
                        "Ref": "AWS::Partition",
                      },
                      ":s3:::",
                      Object {
                        "Ref": "AssetParameters4b6912ddd2c1a25ba0a24866b345a27cf12c6de77a300acbf24ad516b2b7ad47S3Bucket5F22CB7E",
                      },
                      "/*",
                    ],
                  ],
                },
              ],
            },
            Object {
              "Action": Array [
                "s3:GetObject*",
                "s3:GetBucket*",
                "s3:List*",
                "s3:DeleteObject*",
                "s3:PutObject*",
                "s3:Abort*",
              ],
              "Effect": "Allow",
              "Resource": Array [
                Object {
                  "Fn::GetAtt": Array [
                    "ConstructHubWebAppWebsiteBucket4B2B9DB2",
                    "Arn",
                  ],
                },
                Object {
                  "Fn::Join": Array [
                    "",
                    Array [
                      Object {
                        "Fn::GetAtt": Array [
                          "ConstructHubWebAppWebsiteBucket4B2B9DB2",
                          "Arn",
                        ],
                      },
                      "/*",
                    ],
                  ],
                },
              ],
            },
            Object {
              "Action": Array [
                "cloudfront:GetInvalidation",
                "cloudfront:CreateInvalidation",
              ],
              "Effect": "Allow",
              "Resource": "*",
            },
          ],
          "Version": "2012-10-17",
        },
        "PolicyName": "CustomCDKBucketDeployment8693BB64968944B69AAFB0CC9EB8756CServiceRoleDefaultPolicy88902FDF",
        "Roles": Array [
          Object {
            "Ref": "CustomCDKBucketDeployment8693BB64968944B69AAFB0CC9EB8756CServiceRole89A01265",
          },
        ],
      },
      "Type": "AWS::IAM::Policy",
    },
    "LogRetentionaae0aa3c5b4d4f87b02d85b201efdd8aFD4BFC8A": Object {
      "DependsOn": Array [
        "LogRetentionaae0aa3c5b4d4f87b02d85b201efdd8aServiceRoleDefaultPolicyADDA7DEB",
        "LogRetentionaae0aa3c5b4d4f87b02d85b201efdd8aServiceRole9741ECFB",
      ],
      "Properties": Object {
        "Code": Object {
          "S3Bucket": Object {
            "Ref": "AssetParameters67b7823b74bc135986aa72f889d6a8da058d0c4a20cbc2dfc6f78995fdd2fc24S3Bucket4D46ABB5",
          },
          "S3Key": Object {
            "Fn::Join": Array [
              "",
              Array [
                Object {
                  "Fn::Select": Array [
                    0,
                    Object {
                      "Fn::Split": Array [
                        "||",
                        Object {
                          "Ref": "AssetParameters67b7823b74bc135986aa72f889d6a8da058d0c4a20cbc2dfc6f78995fdd2fc24S3VersionKeyB0F28861",
                        },
                      ],
                    },
                  ],
                },
                Object {
                  "Fn::Select": Array [
                    1,
                    Object {
                      "Fn::Split": Array [
                        "||",
                        Object {
                          "Ref": "AssetParameters67b7823b74bc135986aa72f889d6a8da058d0c4a20cbc2dfc6f78995fdd2fc24S3VersionKeyB0F28861",
                        },
                      ],
                    },
                  ],
                },
              ],
            ],
          },
        },
        "Handler": "index.handler",
        "Role": Object {
          "Fn::GetAtt": Array [
            "LogRetentionaae0aa3c5b4d4f87b02d85b201efdd8aServiceRole9741ECFB",
            "Arn",
          ],
        },
        "Runtime": "nodejs14.x",
      },
      "Type": "AWS::Lambda::Function",
    },
    "LogRetentionaae0aa3c5b4d4f87b02d85b201efdd8aServiceRole9741ECFB": Object {
      "Properties": Object {
        "AssumeRolePolicyDocument": Object {
          "Statement": Array [
            Object {
              "Action": "sts:AssumeRole",
              "Effect": "Allow",
              "Principal": Object {
                "Service": "lambda.amazonaws.com",
              },
            },
          ],
          "Version": "2012-10-17",
        },
        "ManagedPolicyArns": Array [
          Object {
            "Fn::Join": Array [
              "",
              Array [
                "arn:",
                Object {
                  "Ref": "AWS::Partition",
                },
                ":iam::aws:policy/service-role/AWSLambdaBasicExecutionRole",
              ],
            ],
          },
        ],
      },
      "Type": "AWS::IAM::Role",
    },
    "LogRetentionaae0aa3c5b4d4f87b02d85b201efdd8aServiceRoleDefaultPolicyADDA7DEB": Object {
      "Properties": Object {
        "PolicyDocument": Object {
          "Statement": Array [
            Object {
              "Action": Array [
                "logs:PutRetentionPolicy",
                "logs:DeleteRetentionPolicy",
              ],
              "Effect": "Allow",
              "Resource": "*",
            },
          ],
          "Version": "2012-10-17",
        },
        "PolicyName": "LogRetentionaae0aa3c5b4d4f87b02d85b201efdd8aServiceRoleDefaultPolicyADDA7DEB",
        "Roles": Array [
          Object {
            "Ref": "LogRetentionaae0aa3c5b4d4f87b02d85b201efdd8aServiceRole9741ECFB",
          },
        ],
      },
      "Type": "AWS::IAM::Policy",
    },
  },
}
`;

exports[`with domain 1`] = `
Object {
  "Mappings": Object {
    "AWSCloudFrontPartitionHostedZoneIdMap": Object {
      "aws": Object {
        "zoneId": "Z2FDTNDATAQYW2",
      },
      "aws-cn": Object {
        "zoneId": "Z3RFFRIM2A3IF5",
      },
    },
  },
  "Outputs": Object {
    "ConstructHubMonitoringWatchfulWatchfulDashboard75D318D0": Object {
      "Value": Object {
        "Fn::Join": Array [
          "",
          Array [
            "https://console.aws.amazon.com/cloudwatch/home?region=",
            Object {
              "Ref": "AWS::Region",
            },
            "#dashboards:name=",
            Object {
              "Ref": "ConstructHubMonitoringWatchfulDashboardB8493D55",
            },
          ],
        ],
      },
    },
    "ConstructHubWebAppDomainNameDC10F8DD": Object {
      "Export": Object {
        "Name": "ConstructHubDomainName",
      },
      "Value": Object {
        "Fn::GetAtt": Array [
          "ConstructHubWebAppDistribution1F181DC9",
          "DomainName",
        ],
      },
    },
  },
  "Parameters": Object {
    "AssetParameters1ba28ce93db643201d8613eed4b49e8bfdbb812137021b400028887aa6cbfc21ArtifactHashCD81A433": Object {
      "Description": "Artifact hash for asset \\"1ba28ce93db643201d8613eed4b49e8bfdbb812137021b400028887aa6cbfc21\\"",
      "Type": "String",
    },
    "AssetParameters1ba28ce93db643201d8613eed4b49e8bfdbb812137021b400028887aa6cbfc21S3Bucket06D21812": Object {
      "Description": "S3 bucket for asset \\"1ba28ce93db643201d8613eed4b49e8bfdbb812137021b400028887aa6cbfc21\\"",
      "Type": "String",
    },
    "AssetParameters1ba28ce93db643201d8613eed4b49e8bfdbb812137021b400028887aa6cbfc21S3VersionKey1BCE3833": Object {
      "Description": "S3 key for asset version \\"1ba28ce93db643201d8613eed4b49e8bfdbb812137021b400028887aa6cbfc21\\"",
      "Type": "String",
    },
    "AssetParameters23b0c5db5913bc5f849ba17c51cc0d8d221a3c9adc5b76ec33e25bc2bbd9d149ArtifactHashDC998D14": Object {
      "Description": "Artifact hash for asset \\"23b0c5db5913bc5f849ba17c51cc0d8d221a3c9adc5b76ec33e25bc2bbd9d149\\"",
      "Type": "String",
    },
    "AssetParameters23b0c5db5913bc5f849ba17c51cc0d8d221a3c9adc5b76ec33e25bc2bbd9d149S3Bucket650F33F9": Object {
      "Description": "S3 bucket for asset \\"23b0c5db5913bc5f849ba17c51cc0d8d221a3c9adc5b76ec33e25bc2bbd9d149\\"",
      "Type": "String",
    },
    "AssetParameters23b0c5db5913bc5f849ba17c51cc0d8d221a3c9adc5b76ec33e25bc2bbd9d149S3VersionKey16FDEAAC": Object {
      "Description": "S3 key for asset version \\"23b0c5db5913bc5f849ba17c51cc0d8d221a3c9adc5b76ec33e25bc2bbd9d149\\"",
      "Type": "String",
    },
    "AssetParameters33ecb7836a55476611905e6393a8f90526683110df7db23f90517421185ac16aArtifactHashFEBA34D9": Object {
      "Description": "Artifact hash for asset \\"33ecb7836a55476611905e6393a8f90526683110df7db23f90517421185ac16a\\"",
      "Type": "String",
    },
    "AssetParameters33ecb7836a55476611905e6393a8f90526683110df7db23f90517421185ac16aS3Bucket34AA3CB1": Object {
      "Description": "S3 bucket for asset \\"33ecb7836a55476611905e6393a8f90526683110df7db23f90517421185ac16a\\"",
      "Type": "String",
    },
    "AssetParameters33ecb7836a55476611905e6393a8f90526683110df7db23f90517421185ac16aS3VersionKey6C36EE16": Object {
      "Description": "S3 key for asset version \\"33ecb7836a55476611905e6393a8f90526683110df7db23f90517421185ac16a\\"",
      "Type": "String",
    },
    "AssetParameters34c7dcc9f578fa0ec3da11db158dce98ccaf225c19131b357f669651db3897b2ArtifactHashA7C49A78": Object {
      "Description": "Artifact hash for asset \\"34c7dcc9f578fa0ec3da11db158dce98ccaf225c19131b357f669651db3897b2\\"",
      "Type": "String",
    },
    "AssetParameters34c7dcc9f578fa0ec3da11db158dce98ccaf225c19131b357f669651db3897b2S3Bucket7ACB823F": Object {
      "Description": "S3 bucket for asset \\"34c7dcc9f578fa0ec3da11db158dce98ccaf225c19131b357f669651db3897b2\\"",
      "Type": "String",
    },
    "AssetParameters34c7dcc9f578fa0ec3da11db158dce98ccaf225c19131b357f669651db3897b2S3VersionKey1D948596": Object {
      "Description": "S3 key for asset version \\"34c7dcc9f578fa0ec3da11db158dce98ccaf225c19131b357f669651db3897b2\\"",
      "Type": "String",
    },
    "AssetParameters4b6912ddd2c1a25ba0a24866b345a27cf12c6de77a300acbf24ad516b2b7ad47ArtifactHash56F3F204": Object {
      "Description": "Artifact hash for asset \\"4b6912ddd2c1a25ba0a24866b345a27cf12c6de77a300acbf24ad516b2b7ad47\\"",
      "Type": "String",
    },
    "AssetParameters4b6912ddd2c1a25ba0a24866b345a27cf12c6de77a300acbf24ad516b2b7ad47S3Bucket5F22CB7E": Object {
      "Description": "S3 bucket for asset \\"4b6912ddd2c1a25ba0a24866b345a27cf12c6de77a300acbf24ad516b2b7ad47\\"",
      "Type": "String",
    },
    "AssetParameters4b6912ddd2c1a25ba0a24866b345a27cf12c6de77a300acbf24ad516b2b7ad47S3VersionKey851EF575": Object {
      "Description": "S3 key for asset version \\"4b6912ddd2c1a25ba0a24866b345a27cf12c6de77a300acbf24ad516b2b7ad47\\"",
      "Type": "String",
    },
    "AssetParameters59be5a60739e4f0f9b881492bce41ccffa8d47d16b0a4d640db1bb8200f48bd5ArtifactHash76FE5C86": Object {
      "Description": "Artifact hash for asset \\"59be5a60739e4f0f9b881492bce41ccffa8d47d16b0a4d640db1bb8200f48bd5\\"",
      "Type": "String",
    },
    "AssetParameters59be5a60739e4f0f9b881492bce41ccffa8d47d16b0a4d640db1bb8200f48bd5S3BucketFA2341B6": Object {
      "Description": "S3 bucket for asset \\"59be5a60739e4f0f9b881492bce41ccffa8d47d16b0a4d640db1bb8200f48bd5\\"",
      "Type": "String",
    },
    "AssetParameters59be5a60739e4f0f9b881492bce41ccffa8d47d16b0a4d640db1bb8200f48bd5S3VersionKeyB4EE9C49": Object {
      "Description": "S3 key for asset version \\"59be5a60739e4f0f9b881492bce41ccffa8d47d16b0a4d640db1bb8200f48bd5\\"",
      "Type": "String",
    },
    "AssetParameters5ad81f4610659fb6cc9f7ace7b76edee05f10fa0028965c4d3165d7a055054c4ArtifactHash331EACD3": Object {
      "Description": "Artifact hash for asset \\"5ad81f4610659fb6cc9f7ace7b76edee05f10fa0028965c4d3165d7a055054c4\\"",
      "Type": "String",
    },
    "AssetParameters5ad81f4610659fb6cc9f7ace7b76edee05f10fa0028965c4d3165d7a055054c4S3Bucket9FE3DFA5": Object {
      "Description": "S3 bucket for asset \\"5ad81f4610659fb6cc9f7ace7b76edee05f10fa0028965c4d3165d7a055054c4\\"",
      "Type": "String",
    },
    "AssetParameters5ad81f4610659fb6cc9f7ace7b76edee05f10fa0028965c4d3165d7a055054c4S3VersionKey192152F3": Object {
      "Description": "S3 key for asset version \\"5ad81f4610659fb6cc9f7ace7b76edee05f10fa0028965c4d3165d7a055054c4\\"",
      "Type": "String",
    },
    "AssetParameters67b7823b74bc135986aa72f889d6a8da058d0c4a20cbc2dfc6f78995fdd2fc24ArtifactHashBA91B77F": Object {
      "Description": "Artifact hash for asset \\"67b7823b74bc135986aa72f889d6a8da058d0c4a20cbc2dfc6f78995fdd2fc24\\"",
      "Type": "String",
    },
    "AssetParameters67b7823b74bc135986aa72f889d6a8da058d0c4a20cbc2dfc6f78995fdd2fc24S3Bucket4D46ABB5": Object {
      "Description": "S3 bucket for asset \\"67b7823b74bc135986aa72f889d6a8da058d0c4a20cbc2dfc6f78995fdd2fc24\\"",
      "Type": "String",
    },
    "AssetParameters67b7823b74bc135986aa72f889d6a8da058d0c4a20cbc2dfc6f78995fdd2fc24S3VersionKeyB0F28861": Object {
      "Description": "S3 key for asset version \\"67b7823b74bc135986aa72f889d6a8da058d0c4a20cbc2dfc6f78995fdd2fc24\\"",
      "Type": "String",
    },
    "AssetParameters7af6295e521fd55af94332393ceffb3e866aac4dc4956321f7918f21e72199e4ArtifactHash5E28809B": Object {
      "Description": "Artifact hash for asset \\"7af6295e521fd55af94332393ceffb3e866aac4dc4956321f7918f21e72199e4\\"",
      "Type": "String",
    },
    "AssetParameters7af6295e521fd55af94332393ceffb3e866aac4dc4956321f7918f21e72199e4S3Bucket5BEBDCBE": Object {
      "Description": "S3 bucket for asset \\"7af6295e521fd55af94332393ceffb3e866aac4dc4956321f7918f21e72199e4\\"",
      "Type": "String",
    },
    "AssetParameters7af6295e521fd55af94332393ceffb3e866aac4dc4956321f7918f21e72199e4S3VersionKey326451BC": Object {
      "Description": "S3 key for asset version \\"7af6295e521fd55af94332393ceffb3e866aac4dc4956321f7918f21e72199e4\\"",
      "Type": "String",
    },
    "AssetParameters8625a217e0e7f0586edd183190019d9970344fa75c829365a84a47531a60a32eArtifactHashEC22613F": Object {
      "Description": "Artifact hash for asset \\"8625a217e0e7f0586edd183190019d9970344fa75c829365a84a47531a60a32e\\"",
      "Type": "String",
    },
    "AssetParameters8625a217e0e7f0586edd183190019d9970344fa75c829365a84a47531a60a32eS3BucketF1993F46": Object {
      "Description": "S3 bucket for asset \\"8625a217e0e7f0586edd183190019d9970344fa75c829365a84a47531a60a32e\\"",
      "Type": "String",
    },
    "AssetParameters8625a217e0e7f0586edd183190019d9970344fa75c829365a84a47531a60a32eS3VersionKey6A8C6CB5": Object {
      "Description": "S3 key for asset version \\"8625a217e0e7f0586edd183190019d9970344fa75c829365a84a47531a60a32e\\"",
      "Type": "String",
    },
    "AssetParametersc24b999656e4fe6c609c31bae56a1cf4717a405619c3aa6ba1bc686b8c2c86cfArtifactHash85F58E48": Object {
      "Description": "Artifact hash for asset \\"c24b999656e4fe6c609c31bae56a1cf4717a405619c3aa6ba1bc686b8c2c86cf\\"",
      "Type": "String",
    },
    "AssetParametersc24b999656e4fe6c609c31bae56a1cf4717a405619c3aa6ba1bc686b8c2c86cfS3Bucket55EFA30C": Object {
      "Description": "S3 bucket for asset \\"c24b999656e4fe6c609c31bae56a1cf4717a405619c3aa6ba1bc686b8c2c86cf\\"",
      "Type": "String",
    },
    "AssetParametersc24b999656e4fe6c609c31bae56a1cf4717a405619c3aa6ba1bc686b8c2c86cfS3VersionKey60329B70": Object {
      "Description": "S3 key for asset version \\"c24b999656e4fe6c609c31bae56a1cf4717a405619c3aa6ba1bc686b8c2c86cf\\"",
      "Type": "String",
    },
    "AssetParameterse9882ab123687399f934da0d45effe675ecc8ce13b40cb946f3e1d6141fe8d68ArtifactHashD9A515C3": Object {
      "Description": "Artifact hash for asset \\"e9882ab123687399f934da0d45effe675ecc8ce13b40cb946f3e1d6141fe8d68\\"",
      "Type": "String",
    },
    "AssetParameterse9882ab123687399f934da0d45effe675ecc8ce13b40cb946f3e1d6141fe8d68S3BucketAEADE8C7": Object {
      "Description": "S3 bucket for asset \\"e9882ab123687399f934da0d45effe675ecc8ce13b40cb946f3e1d6141fe8d68\\"",
      "Type": "String",
    },
    "AssetParameterse9882ab123687399f934da0d45effe675ecc8ce13b40cb946f3e1d6141fe8d68S3VersionKeyE415415F": Object {
      "Description": "S3 key for asset version \\"e9882ab123687399f934da0d45effe675ecc8ce13b40cb946f3e1d6141fe8d68\\"",
      "Type": "String",
    },
<<<<<<< HEAD
=======
    "AssetParametersf3d3a3cc7f26921b237eff24fc5dd7aef8f0465a1f376b8f7918eb3d4b3e8797ArtifactHashAAFCA968": Object {
      "Description": "Artifact hash for asset \\"f3d3a3cc7f26921b237eff24fc5dd7aef8f0465a1f376b8f7918eb3d4b3e8797\\"",
      "Type": "String",
    },
    "AssetParametersf3d3a3cc7f26921b237eff24fc5dd7aef8f0465a1f376b8f7918eb3d4b3e8797S3BucketBEE108A9": Object {
      "Description": "S3 bucket for asset \\"f3d3a3cc7f26921b237eff24fc5dd7aef8f0465a1f376b8f7918eb3d4b3e8797\\"",
      "Type": "String",
    },
    "AssetParametersf3d3a3cc7f26921b237eff24fc5dd7aef8f0465a1f376b8f7918eb3d4b3e8797S3VersionKeyA877E3C9": Object {
      "Description": "S3 key for asset version \\"f3d3a3cc7f26921b237eff24fc5dd7aef8f0465a1f376b8f7918eb3d4b3e8797\\"",
      "Type": "String",
    },
    "AssetParametersffbb5da08de4835dea38bfafa377e066ebbaa9026c70f9b3ea2ccff8b7328abcArtifactHash960B2F39": Object {
      "Description": "Artifact hash for asset \\"ffbb5da08de4835dea38bfafa377e066ebbaa9026c70f9b3ea2ccff8b7328abc\\"",
      "Type": "String",
    },
    "AssetParametersffbb5da08de4835dea38bfafa377e066ebbaa9026c70f9b3ea2ccff8b7328abcS3Bucket37E50D3E": Object {
      "Description": "S3 bucket for asset \\"ffbb5da08de4835dea38bfafa377e066ebbaa9026c70f9b3ea2ccff8b7328abc\\"",
      "Type": "String",
    },
    "AssetParametersffbb5da08de4835dea38bfafa377e066ebbaa9026c70f9b3ea2ccff8b7328abcS3VersionKey29ADE40E": Object {
      "Description": "S3 key for asset version \\"ffbb5da08de4835dea38bfafa377e066ebbaa9026c70f9b3ea2ccff8b7328abc\\"",
      "Type": "String",
    },
>>>>>>> 35789fca
  },
  "Resources": Object {
    "AWS679f53fac002430cb0da5b7982bd22872D164C4C": Object {
      "DependsOn": Array [
        "AWS679f53fac002430cb0da5b7982bd2287ServiceRoleC1EA0FF2",
      ],
      "Properties": Object {
        "Code": Object {
          "S3Bucket": Object {
            "Ref": "AssetParametersf3d3a3cc7f26921b237eff24fc5dd7aef8f0465a1f376b8f7918eb3d4b3e8797S3BucketBEE108A9",
          },
          "S3Key": Object {
            "Fn::Join": Array [
              "",
              Array [
                Object {
                  "Fn::Select": Array [
                    0,
                    Object {
                      "Fn::Split": Array [
                        "||",
                        Object {
                          "Ref": "AssetParametersf3d3a3cc7f26921b237eff24fc5dd7aef8f0465a1f376b8f7918eb3d4b3e8797S3VersionKeyA877E3C9",
                        },
                      ],
                    },
                  ],
                },
                Object {
                  "Fn::Select": Array [
                    1,
                    Object {
                      "Fn::Split": Array [
                        "||",
                        Object {
                          "Ref": "AssetParametersf3d3a3cc7f26921b237eff24fc5dd7aef8f0465a1f376b8f7918eb3d4b3e8797S3VersionKeyA877E3C9",
                        },
                      ],
                    },
                  ],
                },
              ],
            ],
          },
        },
        "Handler": "index.handler",
        "Role": Object {
          "Fn::GetAtt": Array [
            "AWS679f53fac002430cb0da5b7982bd2287ServiceRoleC1EA0FF2",
            "Arn",
          ],
        },
        "Runtime": "nodejs12.x",
        "Timeout": 120,
      },
      "Type": "AWS::Lambda::Function",
    },
    "AWS679f53fac002430cb0da5b7982bd2287ServiceRoleC1EA0FF2": Object {
      "Properties": Object {
        "AssumeRolePolicyDocument": Object {
          "Statement": Array [
            Object {
              "Action": "sts:AssumeRole",
              "Effect": "Allow",
              "Principal": Object {
                "Service": "lambda.amazonaws.com",
              },
            },
          ],
          "Version": "2012-10-17",
        },
        "ManagedPolicyArns": Array [
          Object {
            "Fn::Join": Array [
              "",
              Array [
                "arn:",
                Object {
                  "Ref": "AWS::Partition",
                },
                ":iam::aws:policy/service-role/AWSLambdaBasicExecutionRole",
              ],
            ],
          },
        ],
      },
      "Type": "AWS::IAM::Role",
    },
    "BucketNotificationsHandler050a0587b7544547bf325f094a3db8347ECC3691": Object {
      "DependsOn": Array [
        "BucketNotificationsHandler050a0587b7544547bf325f094a3db834RoleDefaultPolicy2CF63D36",
        "BucketNotificationsHandler050a0587b7544547bf325f094a3db834RoleB6FB88EC",
      ],
      "Properties": Object {
        "Code": Object {
          "ZipFile": "import boto3  # type: ignore
import json
import logging
import urllib.request

s3 = boto3.client(\\"s3\\")

CONFIGURATION_TYPES = [\\"TopicConfigurations\\", \\"QueueConfigurations\\", \\"LambdaFunctionConfigurations\\"]

def handler(event: dict, context):
    response_status = \\"SUCCESS\\"
    error_message = \\"\\"
    try:
        props = event[\\"ResourceProperties\\"]
        bucket = props[\\"BucketName\\"]
        notification_configuration = props[\\"NotificationConfiguration\\"]
        request_type = event[\\"RequestType\\"]
        managed = props.get('Managed', 'true').lower() == 'true'
        stack_id = event['StackId']

        if managed:
          config = handle_managed(request_type, notification_configuration)
        else:
          config = handle_unmanaged(bucket, stack_id, request_type, notification_configuration)

        put_bucket_notification_configuration(bucket, config)
    except Exception as e:
        logging.exception(\\"Failed to put bucket notification configuration\\")
        response_status = \\"FAILED\\"
        error_message = f\\"Error: {str(e)}. \\"
    finally:
        submit_response(event, context, response_status, error_message)


def handle_managed(request_type, notification_configuration):
  if request_type == 'Delete':
    return {}
  return notification_configuration


def handle_unmanaged(bucket, stack_id, request_type, notification_configuration):

  # find external notifications
  external_notifications = find_external_notifications(bucket, stack_id)

  # if delete, that's all we need
  if request_type == 'Delete':
    return external_notifications

  def with_id(notification):
    notification['Id'] = f\\"{stack_id}-{hash(json.dumps(notification, sort_keys=True))}\\"
    return notification

  # otherwise, merge external with incoming config and augment with id
  notifications = {}
  for t in CONFIGURATION_TYPES:
    external = external_notifications.get(t, [])
    incoming = [with_id(n) for n in notification_configuration.get(t, [])]
    notifications[t] = external + incoming
  return notifications


def find_external_notifications(bucket, stack_id):
  existing_notifications = get_bucket_notification_configuration(bucket)
  external_notifications = {}
  for t in CONFIGURATION_TYPES:
    # if the notification was created by us, we know what id to expect
    # so we can filter by it.
    external_notifications[t] = [n for n in existing_notifications.get(t, []) if not n['Id'].startswith(f\\"{stack_id}-\\")]

  return external_notifications


def get_bucket_notification_configuration(bucket):
  return s3.get_bucket_notification_configuration(Bucket=bucket)


def put_bucket_notification_configuration(bucket, notification_configuration):
  s3.put_bucket_notification_configuration(Bucket=bucket, NotificationConfiguration=notification_configuration)


def submit_response(event: dict, context, response_status: str, error_message: str):
    response_body = json.dumps(
        {
            \\"Status\\": response_status,
            \\"Reason\\": f\\"{error_message}See the details in CloudWatch Log Stream: {context.log_stream_name}\\",
            \\"PhysicalResourceId\\": event.get(\\"PhysicalResourceId\\") or event[\\"LogicalResourceId\\"],
            \\"StackId\\": event[\\"StackId\\"],
            \\"RequestId\\": event[\\"RequestId\\"],
            \\"LogicalResourceId\\": event[\\"LogicalResourceId\\"],
            \\"NoEcho\\": False,
        }
    ).encode(\\"utf-8\\")
    headers = {\\"content-type\\": \\"\\", \\"content-length\\": str(len(response_body))}
    try:
        req = urllib.request.Request(url=event[\\"ResponseURL\\"], headers=headers, data=response_body, method=\\"PUT\\")
        with urllib.request.urlopen(req) as response:
            print(response.read().decode(\\"utf-8\\"))
        print(\\"Status code: \\" + response.reason)
    except Exception as e:
        print(\\"send(..) failed executing request.urlopen(..): \\" + str(e))
",
        },
        "Description": "AWS CloudFormation handler for \\"Custom::S3BucketNotifications\\" resources (@aws-cdk/aws-s3)",
        "Handler": "index.handler",
        "Role": Object {
          "Fn::GetAtt": Array [
            "BucketNotificationsHandler050a0587b7544547bf325f094a3db834RoleB6FB88EC",
            "Arn",
          ],
        },
        "Runtime": "python3.8",
        "Timeout": 300,
      },
      "Type": "AWS::Lambda::Function",
    },
    "BucketNotificationsHandler050a0587b7544547bf325f094a3db834RoleB6FB88EC": Object {
      "Properties": Object {
        "AssumeRolePolicyDocument": Object {
          "Statement": Array [
            Object {
              "Action": "sts:AssumeRole",
              "Effect": "Allow",
              "Principal": Object {
                "Service": "lambda.amazonaws.com",
              },
            },
          ],
          "Version": "2012-10-17",
        },
        "ManagedPolicyArns": Array [
          Object {
            "Fn::Join": Array [
              "",
              Array [
                "arn:",
                Object {
                  "Ref": "AWS::Partition",
                },
                ":iam::aws:policy/service-role/AWSLambdaBasicExecutionRole",
              ],
            ],
          },
        ],
      },
      "Type": "AWS::IAM::Role",
    },
    "BucketNotificationsHandler050a0587b7544547bf325f094a3db834RoleDefaultPolicy2CF63D36": Object {
      "Properties": Object {
        "PolicyDocument": Object {
          "Statement": Array [
            Object {
              "Action": "s3:PutBucketNotification",
              "Effect": "Allow",
              "Resource": "*",
            },
          ],
          "Version": "2012-10-17",
        },
        "PolicyName": "BucketNotificationsHandler050a0587b7544547bf325f094a3db834RoleDefaultPolicy2CF63D36",
        "Roles": Array [
          Object {
            "Ref": "BucketNotificationsHandler050a0587b7544547bf325f094a3db834RoleB6FB88EC",
          },
        ],
      },
      "Type": "AWS::IAM::Policy",
    },
    "CertCertificateRequestorFunction98FDF273": Object {
      "DependsOn": Array [
        "CertCertificateRequestorFunctionServiceRoleDefaultPolicy4F1E63AC",
        "CertCertificateRequestorFunctionServiceRoleF65859C0",
      ],
      "Properties": Object {
        "Code": Object {
          "S3Bucket": Object {
            "Ref": "AssetParameters7af6295e521fd55af94332393ceffb3e866aac4dc4956321f7918f21e72199e4S3Bucket5BEBDCBE",
          },
          "S3Key": Object {
            "Fn::Join": Array [
              "",
              Array [
                Object {
                  "Fn::Select": Array [
                    0,
                    Object {
                      "Fn::Split": Array [
                        "||",
                        Object {
                          "Ref": "AssetParameters7af6295e521fd55af94332393ceffb3e866aac4dc4956321f7918f21e72199e4S3VersionKey326451BC",
                        },
                      ],
                    },
                  ],
                },
                Object {
                  "Fn::Select": Array [
                    1,
                    Object {
                      "Fn::Split": Array [
                        "||",
                        Object {
                          "Ref": "AssetParameters7af6295e521fd55af94332393ceffb3e866aac4dc4956321f7918f21e72199e4S3VersionKey326451BC",
                        },
                      ],
                    },
                  ],
                },
              ],
            ],
          },
        },
        "Handler": "index.certificateRequestHandler",
        "Role": Object {
          "Fn::GetAtt": Array [
            "CertCertificateRequestorFunctionServiceRoleF65859C0",
            "Arn",
          ],
        },
        "Runtime": "nodejs14.x",
        "Timeout": 900,
      },
      "Type": "AWS::Lambda::Function",
    },
    "CertCertificateRequestorFunctionServiceRoleDefaultPolicy4F1E63AC": Object {
      "Properties": Object {
        "PolicyDocument": Object {
          "Statement": Array [
            Object {
              "Action": Array [
                "acm:RequestCertificate",
                "acm:DescribeCertificate",
                "acm:DeleteCertificate",
                "acm:AddTagsToCertificate",
              ],
              "Effect": "Allow",
              "Resource": "*",
            },
            Object {
              "Action": "route53:GetChange",
              "Effect": "Allow",
              "Resource": "*",
            },
            Object {
              "Action": "route53:changeResourceRecordSets",
              "Effect": "Allow",
              "Resource": Object {
                "Fn::Join": Array [
                  "",
                  Array [
                    "arn:",
                    Object {
                      "Ref": "AWS::Partition",
                    },
                    ":route53:::hostedzone/ZONEID",
                  ],
                ],
              },
            },
          ],
          "Version": "2012-10-17",
        },
        "PolicyName": "CertCertificateRequestorFunctionServiceRoleDefaultPolicy4F1E63AC",
        "Roles": Array [
          Object {
            "Ref": "CertCertificateRequestorFunctionServiceRoleF65859C0",
          },
        ],
      },
      "Type": "AWS::IAM::Policy",
    },
    "CertCertificateRequestorFunctionServiceRoleF65859C0": Object {
      "Properties": Object {
        "AssumeRolePolicyDocument": Object {
          "Statement": Array [
            Object {
              "Action": "sts:AssumeRole",
              "Effect": "Allow",
              "Principal": Object {
                "Service": "lambda.amazonaws.com",
              },
            },
          ],
          "Version": "2012-10-17",
        },
        "ManagedPolicyArns": Array [
          Object {
            "Fn::Join": Array [
              "",
              Array [
                "arn:",
                Object {
                  "Ref": "AWS::Partition",
                },
                ":iam::aws:policy/service-role/AWSLambdaBasicExecutionRole",
              ],
            ],
          },
        ],
      },
      "Type": "AWS::IAM::Role",
    },
    "CertCertificateRequestorResource9D0836FD": Object {
      "DeletionPolicy": "Delete",
      "Properties": Object {
        "DomainName": "my.construct.hub",
        "HostedZoneId": "ZONEID",
        "ServiceToken": Object {
          "Fn::GetAtt": Array [
            "CertCertificateRequestorFunction98FDF273",
            "Arn",
          ],
        },
      },
      "Type": "AWS::CloudFormation::CustomResource",
      "UpdateReplacePolicy": "Delete",
    },
    "ConstructHubCatalogBuilder5A9DE4AF": Object {
      "DependsOn": Array [
        "ConstructHubCatalogBuilderServiceRoleDefaultPolicyF51442BC",
        "ConstructHubCatalogBuilderServiceRole7EB4C395",
      ],
      "Properties": Object {
        "Code": Object {
          "S3Bucket": Object {
            "Ref": "AssetParameters34c7dcc9f578fa0ec3da11db158dce98ccaf225c19131b357f669651db3897b2S3Bucket7ACB823F",
          },
          "S3Key": Object {
            "Fn::Join": Array [
              "",
              Array [
                Object {
                  "Fn::Select": Array [
                    0,
                    Object {
                      "Fn::Split": Array [
                        "||",
                        Object {
                          "Ref": "AssetParameters34c7dcc9f578fa0ec3da11db158dce98ccaf225c19131b357f669651db3897b2S3VersionKey1D948596",
                        },
                      ],
                    },
                  ],
                },
                Object {
                  "Fn::Select": Array [
                    1,
                    Object {
                      "Fn::Split": Array [
                        "||",
                        Object {
                          "Ref": "AssetParameters34c7dcc9f578fa0ec3da11db158dce98ccaf225c19131b357f669651db3897b2S3VersionKey1D948596",
                        },
                      ],
                    },
                  ],
                },
              ],
            ],
          },
        },
        "DeadLetterConfig": Object {
          "TargetArn": Object {
            "Fn::GetAtt": Array [
              "ConstructHubCatalogBuilderDeadLetterQueue1D42C407",
              "Arn",
            ],
          },
        },
        "Description": Object {
          "Fn::Join": Array [
            "",
            Array [
              "Creates the catalog.json object in ",
              Object {
                "Ref": "ConstructHubPackageDataDC5EF35E",
              },
            ],
          ],
        },
        "Environment": Object {
          "Variables": Object {
            "BUCKET_NAME": Object {
              "Ref": "ConstructHubPackageDataDC5EF35E",
            },
          },
        },
        "Handler": "index.handler",
        "MemorySize": 10240,
        "ReservedConcurrentExecutions": 1,
        "Role": Object {
          "Fn::GetAtt": Array [
            "ConstructHubCatalogBuilderServiceRole7EB4C395",
            "Arn",
          ],
        },
        "Runtime": "nodejs14.x",
        "Timeout": 900,
      },
      "Type": "AWS::Lambda::Function",
    },
    "ConstructHubCatalogBuilderDLQAlarm9D928A2B": Object {
      "Properties": Object {
        "AlarmDescription": "The catalog builder function failed to run",
        "ComparisonOperator": "GreaterThanOrEqualToThreshold",
        "Dimensions": Array [
          Object {
            "Name": "QueueName",
            "Value": Object {
              "Fn::GetAtt": Array [
                "ConstructHubCatalogBuilderDeadLetterQueue1D42C407",
                "QueueName",
              ],
            },
          },
        ],
        "EvaluationPeriods": 1,
        "MetricName": "ApproximateNumberOfMessagesVisible",
        "Namespace": "AWS/SQS",
        "Period": 300,
        "Statistic": "Maximum",
        "Threshold": 1,
      },
      "Type": "AWS::CloudWatch::Alarm",
    },
    "ConstructHubCatalogBuilderDeadLetterQueue1D42C407": Object {
      "DeletionPolicy": "Delete",
      "Properties": Object {
        "MessageRetentionPeriod": 1209600,
      },
      "Type": "AWS::SQS::Queue",
      "UpdateReplacePolicy": "Delete",
    },
    "ConstructHubCatalogBuilderLogRetentionD5D7858F": Object {
      "Properties": Object {
        "LogGroupName": Object {
          "Fn::Join": Array [
            "",
            Array [
              "/aws/lambda/",
              Object {
                "Ref": "ConstructHubCatalogBuilder5A9DE4AF",
              },
            ],
          ],
        },
        "RetentionInDays": 3653,
        "ServiceToken": Object {
          "Fn::GetAtt": Array [
            "LogRetentionaae0aa3c5b4d4f87b02d85b201efdd8aFD4BFC8A",
            "Arn",
          ],
        },
      },
      "Type": "Custom::LogRetention",
    },
    "ConstructHubCatalogBuilderServiceRole7EB4C395": Object {
      "Properties": Object {
        "AssumeRolePolicyDocument": Object {
          "Statement": Array [
            Object {
              "Action": "sts:AssumeRole",
              "Effect": "Allow",
              "Principal": Object {
                "Service": "lambda.amazonaws.com",
              },
            },
          ],
          "Version": "2012-10-17",
        },
        "ManagedPolicyArns": Array [
          Object {
            "Fn::Join": Array [
              "",
              Array [
                "arn:",
                Object {
                  "Ref": "AWS::Partition",
                },
                ":iam::aws:policy/service-role/AWSLambdaBasicExecutionRole",
              ],
            ],
          },
        ],
      },
      "Type": "AWS::IAM::Role",
    },
    "ConstructHubCatalogBuilderServiceRoleDefaultPolicyF51442BC": Object {
      "Properties": Object {
        "PolicyDocument": Object {
          "Statement": Array [
            Object {
              "Action": "sqs:SendMessage",
              "Effect": "Allow",
              "Resource": Object {
                "Fn::GetAtt": Array [
                  "ConstructHubCatalogBuilderDeadLetterQueue1D42C407",
                  "Arn",
                ],
              },
            },
            Object {
              "Action": Array [
                "s3:GetObject*",
                "s3:GetBucket*",
                "s3:List*",
                "s3:DeleteObject*",
                "s3:PutObject*",
                "s3:Abort*",
              ],
              "Effect": "Allow",
              "Resource": Array [
                Object {
                  "Fn::GetAtt": Array [
                    "ConstructHubPackageDataDC5EF35E",
                    "Arn",
                  ],
                },
                Object {
                  "Fn::Join": Array [
                    "",
                    Array [
                      Object {
                        "Fn::GetAtt": Array [
                          "ConstructHubPackageDataDC5EF35E",
                          "Arn",
                        ],
                      },
                      "/*",
                    ],
                  ],
                },
              ],
            },
          ],
          "Version": "2012-10-17",
        },
        "PolicyName": "ConstructHubCatalogBuilderServiceRoleDefaultPolicyF51442BC",
        "Roles": Array [
          Object {
            "Ref": "ConstructHubCatalogBuilderServiceRole7EB4C395",
          },
        ],
      },
      "Type": "AWS::IAM::Policy",
    },
    "ConstructHubCodeArtifact1188409E": Object {
      "Properties": Object {
        "Description": "Proxy to npmjs.com for ConstructHub",
        "DomainName": Object {
          "Fn::GetAtt": Array [
            "ConstructHubCodeArtifactDomainFC30B796",
            "Name",
          ],
        },
        "ExternalConnections": Array [
          "public:npmjs",
        ],
        "RepositoryName": "c857fcb69e05ffe74ccbcc624c4f6a4017daeb8cbb",
      },
      "Type": "AWS::CodeArtifact::Repository",
    },
    "ConstructHubCodeArtifactDescribeDomain6ABCBF4B": Object {
      "DeletionPolicy": "Delete",
      "DependsOn": Array [
        "ConstructHubCodeArtifactDescribeDomainCustomResourcePolicy1A93C60C",
      ],
      "Properties": Object {
        "Create": Object {
          "Fn::Join": Array [
            "",
            Array [
              "{\\"service\\":\\"CodeArtifact\\",\\"action\\":\\"describeDomain\\",\\"parameters\\":{\\"domain\\":\\"",
              Object {
                "Fn::GetAtt": Array [
                  "ConstructHubCodeArtifact1188409E",
                  "DomainName",
                ],
              },
              "\\",\\"domainOwner\\":\\"",
              Object {
                "Fn::GetAtt": Array [
                  "ConstructHubCodeArtifact1188409E",
                  "DomainOwner",
                ],
              },
              "\\"},\\"physicalResourceId\\":{\\"responsePath\\":\\"domain.s3BucketArn\\"}}",
            ],
          ],
        },
        "InstallLatestAwsSdk": true,
        "ServiceToken": Object {
          "Fn::GetAtt": Array [
            "AWS679f53fac002430cb0da5b7982bd22872D164C4C",
            "Arn",
          ],
        },
      },
      "Type": "Custom::CoreArtifactDomainDescription",
      "UpdateReplacePolicy": "Delete",
    },
    "ConstructHubCodeArtifactDescribeDomainCustomResourcePolicy1A93C60C": Object {
      "Properties": Object {
        "PolicyDocument": Object {
          "Statement": Array [
            Object {
              "Action": "codeartifact:DescribeDomain",
              "Effect": "Allow",
              "Resource": Object {
                "Fn::GetAtt": Array [
                  "ConstructHubCodeArtifactDomainFC30B796",
                  "Arn",
                ],
              },
            },
          ],
          "Version": "2012-10-17",
        },
        "PolicyName": "ConstructHubCodeArtifactDescribeDomainCustomResourcePolicy1A93C60C",
        "Roles": Array [
          Object {
            "Ref": "AWS679f53fac002430cb0da5b7982bd2287ServiceRoleC1EA0FF2",
          },
        ],
      },
      "Type": "AWS::IAM::Policy",
    },
    "ConstructHubCodeArtifactDomainFC30B796": Object {
      "Properties": Object {
        "DomainName": "c857fcb69e05ffe74ccbcc624c4f6a4017daeb8cbb",
      },
      "Type": "AWS::CodeArtifact::Domain",
    },
    "ConstructHubCodeArtifactGetEndpoint9A458FEF": Object {
      "DeletionPolicy": "Delete",
      "DependsOn": Array [
        "ConstructHubCodeArtifactGetEndpointCustomResourcePolicy4FC951E9",
      ],
      "Properties": Object {
        "Create": Object {
          "Fn::Join": Array [
            "",
            Array [
              "{\\"service\\":\\"CodeArtifact\\",\\"action\\":\\"getRepositoryEndpoint\\",\\"parameters\\":{\\"domain\\":\\"",
              Object {
                "Fn::GetAtt": Array [
                  "ConstructHubCodeArtifact1188409E",
                  "DomainName",
                ],
              },
              "\\",\\"domainOwner\\":\\"",
              Object {
                "Fn::GetAtt": Array [
                  "ConstructHubCodeArtifact1188409E",
                  "DomainOwner",
                ],
              },
              "\\",\\"format\\":\\"npm\\",\\"repository\\":\\"",
              Object {
                "Fn::GetAtt": Array [
                  "ConstructHubCodeArtifact1188409E",
                  "Name",
                ],
              },
              "\\"},\\"physicalResourceId\\":{\\"responsePath\\":\\"repositoryEndpoint\\"}}",
            ],
          ],
        },
        "InstallLatestAwsSdk": true,
        "ServiceToken": Object {
          "Fn::GetAtt": Array [
            "AWS679f53fac002430cb0da5b7982bd22872D164C4C",
            "Arn",
          ],
        },
        "Update": Object {
          "Fn::Join": Array [
            "",
            Array [
              "{\\"service\\":\\"CodeArtifact\\",\\"action\\":\\"getRepositoryEndpoint\\",\\"parameters\\":{\\"domain\\":\\"",
              Object {
                "Fn::GetAtt": Array [
                  "ConstructHubCodeArtifact1188409E",
                  "DomainName",
                ],
              },
              "\\",\\"domainOwner\\":\\"",
              Object {
                "Fn::GetAtt": Array [
                  "ConstructHubCodeArtifact1188409E",
                  "DomainOwner",
                ],
              },
              "\\",\\"format\\":\\"npm\\",\\"repository\\":\\"",
              Object {
                "Fn::GetAtt": Array [
                  "ConstructHubCodeArtifact1188409E",
                  "Name",
                ],
              },
              "\\"},\\"physicalResourceId\\":{\\"responsePath\\":\\"repositoryEndpoint\\"}}",
            ],
          ],
        },
      },
      "Type": "Custom::CodeArtifactNpmRepositoryEndpoint",
      "UpdateReplacePolicy": "Delete",
    },
    "ConstructHubCodeArtifactGetEndpointCustomResourcePolicy4FC951E9": Object {
      "Properties": Object {
        "PolicyDocument": Object {
          "Statement": Array [
            Object {
              "Action": "codeartifact:GetRepositoryEndpoint",
              "Effect": "Allow",
              "Resource": Object {
                "Fn::GetAtt": Array [
                  "ConstructHubCodeArtifact1188409E",
                  "Arn",
                ],
              },
            },
          ],
          "Version": "2012-10-17",
        },
        "PolicyName": "ConstructHubCodeArtifactGetEndpointCustomResourcePolicy4FC951E9",
        "Roles": Array [
          Object {
            "Ref": "AWS679f53fac002430cb0da5b7982bd2287ServiceRoleC1EA0FF2",
          },
        ],
      },
      "Type": "AWS::IAM::Policy",
    },
    "ConstructHubDiscoveryD6EEC2B8": Object {
      "DependsOn": Array [
        "ConstructHubDiscoveryServiceRoleDefaultPolicy9D5F91B3",
        "ConstructHubDiscoveryServiceRole1B3CFF96",
      ],
      "Properties": Object {
        "Code": Object {
          "S3Bucket": Object {
            "Ref": "AssetParameters23b0c5db5913bc5f849ba17c51cc0d8d221a3c9adc5b76ec33e25bc2bbd9d149S3Bucket650F33F9",
          },
          "S3Key": Object {
            "Fn::Join": Array [
              "",
              Array [
                Object {
                  "Fn::Select": Array [
                    0,
                    Object {
                      "Fn::Split": Array [
                        "||",
                        Object {
                          "Ref": "AssetParameters23b0c5db5913bc5f849ba17c51cc0d8d221a3c9adc5b76ec33e25bc2bbd9d149S3VersionKey16FDEAAC",
                        },
                      ],
                    },
                  ],
                },
                Object {
                  "Fn::Select": Array [
                    1,
                    Object {
                      "Fn::Split": Array [
                        "||",
                        Object {
                          "Ref": "AssetParameters23b0c5db5913bc5f849ba17c51cc0d8d221a3c9adc5b76ec33e25bc2bbd9d149S3VersionKey16FDEAAC",
                        },
                      ],
                    },
                  ],
                },
              ],
            ],
          },
        },
        "Description": "Periodically query npm.js index for new construct libraries",
        "Environment": Object {
          "Variables": Object {
            "BUCKET_NAME": Object {
              "Ref": "ConstructHubDiscoveryStagingBucket1F2F7AE8",
            },
            "QUEUE_URL": Object {
              "Ref": "ConstructHubIngestionQueue1AD94CA3",
            },
          },
        },
        "Handler": "index.handler",
        "MemorySize": 10240,
        "ReservedConcurrentExecutions": 1,
        "Role": Object {
          "Fn::GetAtt": Array [
            "ConstructHubDiscoveryServiceRole1B3CFF96",
            "Arn",
          ],
        },
        "Runtime": "nodejs14.x",
        "Timeout": 900,
      },
      "Type": "AWS::Lambda::Function",
    },
    "ConstructHubDiscoveryErrorsAlarmDEA85148": Object {
      "Properties": Object {
        "AlarmDescription": "The discovery function (on npmjs.com) failed to run",
        "ComparisonOperator": "GreaterThanOrEqualToThreshold",
        "Dimensions": Array [
          Object {
            "Name": "FunctionName",
            "Value": Object {
              "Ref": "ConstructHubDiscoveryD6EEC2B8",
            },
          },
        ],
        "EvaluationPeriods": 1,
        "MetricName": "Errors",
        "Namespace": "AWS/Lambda",
        "Period": 900,
        "Statistic": "Sum",
        "Threshold": 1,
      },
      "Type": "AWS::CloudWatch::Alarm",
    },
    "ConstructHubDiscoveryNoInvocationsAlarm6F5E3A99": Object {
      "Properties": Object {
        "AlarmDescription": "The discovery function (on npmjs.com) is not running as scheduled",
        "ComparisonOperator": "LessThanThreshold",
        "Dimensions": Array [
          Object {
            "Name": "FunctionName",
            "Value": Object {
              "Ref": "ConstructHubDiscoveryD6EEC2B8",
            },
          },
        ],
        "EvaluationPeriods": 1,
        "MetricName": "Invocations",
        "Namespace": "AWS/Lambda",
        "Period": 900,
        "Statistic": "Sum",
        "Threshold": 1,
      },
      "Type": "AWS::CloudWatch::Alarm",
    },
    "ConstructHubDiscoveryScheduleRule90EE2E2A": Object {
      "Properties": Object {
        "ScheduleExpression": "rate(15 minutes)",
        "State": "ENABLED",
        "Targets": Array [
          Object {
            "Arn": Object {
              "Fn::GetAtt": Array [
                "ConstructHubDiscoveryD6EEC2B8",
                "Arn",
              ],
            },
            "Id": "Target0",
          },
        ],
      },
      "Type": "AWS::Events::Rule",
    },
    "ConstructHubDiscoveryScheduleRuleAllowEventRuleTestConstructHubDiscovery5714D5BB9D860B10": Object {
      "Properties": Object {
        "Action": "lambda:InvokeFunction",
        "FunctionName": Object {
          "Fn::GetAtt": Array [
            "ConstructHubDiscoveryD6EEC2B8",
            "Arn",
          ],
        },
        "Principal": "events.amazonaws.com",
        "SourceArn": Object {
          "Fn::GetAtt": Array [
            "ConstructHubDiscoveryScheduleRule90EE2E2A",
            "Arn",
          ],
        },
      },
      "Type": "AWS::Lambda::Permission",
    },
    "ConstructHubDiscoveryServiceRole1B3CFF96": Object {
      "Properties": Object {
        "AssumeRolePolicyDocument": Object {
          "Statement": Array [
            Object {
              "Action": "sts:AssumeRole",
              "Effect": "Allow",
              "Principal": Object {
                "Service": "lambda.amazonaws.com",
              },
            },
          ],
          "Version": "2012-10-17",
        },
        "ManagedPolicyArns": Array [
          Object {
            "Fn::Join": Array [
              "",
              Array [
                "arn:",
                Object {
                  "Ref": "AWS::Partition",
                },
                ":iam::aws:policy/service-role/AWSLambdaBasicExecutionRole",
              ],
            ],
          },
        ],
      },
      "Type": "AWS::IAM::Role",
    },
    "ConstructHubDiscoveryServiceRoleDefaultPolicy9D5F91B3": Object {
      "Properties": Object {
        "PolicyDocument": Object {
          "Statement": Array [
            Object {
              "Action": Array [
                "s3:GetObject*",
                "s3:GetBucket*",
                "s3:List*",
                "s3:DeleteObject*",
                "s3:PutObject*",
                "s3:Abort*",
              ],
              "Effect": "Allow",
              "Resource": Array [
                Object {
                  "Fn::GetAtt": Array [
                    "ConstructHubDiscoveryStagingBucket1F2F7AE8",
                    "Arn",
                  ],
                },
                Object {
                  "Fn::Join": Array [
                    "",
                    Array [
                      Object {
                        "Fn::GetAtt": Array [
                          "ConstructHubDiscoveryStagingBucket1F2F7AE8",
                          "Arn",
                        ],
                      },
                      "/*",
                    ],
                  ],
                },
              ],
            },
            Object {
              "Action": Array [
                "sqs:SendMessage",
                "sqs:GetQueueAttributes",
                "sqs:GetQueueUrl",
              ],
              "Effect": "Allow",
              "Resource": Object {
                "Fn::GetAtt": Array [
                  "ConstructHubIngestionQueue1AD94CA3",
                  "Arn",
                ],
              },
            },
          ],
          "Version": "2012-10-17",
        },
        "PolicyName": "ConstructHubDiscoveryServiceRoleDefaultPolicy9D5F91B3",
        "Roles": Array [
          Object {
            "Ref": "ConstructHubDiscoveryServiceRole1B3CFF96",
          },
        ],
      },
      "Type": "AWS::IAM::Policy",
    },
    "ConstructHubDiscoveryStagingBucket1F2F7AE8": Object {
      "DeletionPolicy": "Retain",
      "Properties": Object {
        "LifecycleConfiguration": Object {
          "Rules": Array [
            Object {
              "ExpirationInDays": 30,
              "Prefix": "staged/",
              "Status": "Enabled",
            },
          ],
        },
        "PublicAccessBlockConfiguration": Object {
          "BlockPublicAcls": true,
          "BlockPublicPolicy": true,
          "IgnorePublicAcls": true,
          "RestrictPublicBuckets": true,
        },
      },
      "Type": "AWS::S3::Bucket",
      "UpdateReplacePolicy": "Retain",
    },
    "ConstructHubIngestion407909CE": Object {
      "DependsOn": Array [
        "ConstructHubIngestionServiceRoleDefaultPolicyC0D2B6F2",
        "ConstructHubIngestionServiceRole6380BAB6",
      ],
      "Properties": Object {
        "Code": Object {
          "S3Bucket": Object {
            "Ref": "AssetParameters8625a217e0e7f0586edd183190019d9970344fa75c829365a84a47531a60a32eS3BucketF1993F46",
          },
          "S3Key": Object {
            "Fn::Join": Array [
              "",
              Array [
                Object {
                  "Fn::Select": Array [
                    0,
                    Object {
                      "Fn::Split": Array [
                        "||",
                        Object {
                          "Ref": "AssetParameters8625a217e0e7f0586edd183190019d9970344fa75c829365a84a47531a60a32eS3VersionKey6A8C6CB5",
                        },
                      ],
                    },
                  ],
                },
                Object {
                  "Fn::Select": Array [
                    1,
                    Object {
                      "Fn::Split": Array [
                        "||",
                        Object {
                          "Ref": "AssetParameters8625a217e0e7f0586edd183190019d9970344fa75c829365a84a47531a60a32eS3VersionKey6A8C6CB5",
                        },
                      ],
                    },
                  ],
                },
              ],
            ],
          },
        },
        "DeadLetterConfig": Object {
          "TargetArn": Object {
            "Fn::GetAtt": Array [
              "ConstructHubIngestionDeadLetterQueueFC1025F8",
              "Arn",
            ],
          },
        },
        "Description": "Ingests new package versions into the Construct Hub",
        "Environment": Object {
          "Variables": Object {
            "BUCKET_NAME": Object {
              "Ref": "ConstructHubPackageDataDC5EF35E",
            },
          },
        },
        "Handler": "index.handler",
        "MemorySize": 10240,
        "Role": Object {
          "Fn::GetAtt": Array [
            "ConstructHubIngestionServiceRole6380BAB6",
            "Arn",
          ],
        },
        "Runtime": "nodejs14.x",
        "Timeout": 900,
      },
      "Type": "AWS::Lambda::Function",
    },
    "ConstructHubIngestionDLQAlarm83BD1903": Object {
      "Properties": Object {
        "AlarmDescription": "The ingestion function failed for one or more packages",
        "ComparisonOperator": "GreaterThanOrEqualToThreshold",
        "Dimensions": Array [
          Object {
            "Name": "QueueName",
            "Value": Object {
              "Fn::GetAtt": Array [
                "ConstructHubIngestionDeadLetterQueueFC1025F8",
                "QueueName",
              ],
            },
          },
        ],
        "EvaluationPeriods": 1,
        "MetricName": "ApproximateNumberOfMessagesVisible",
        "Namespace": "AWS/SQS",
        "Period": 300,
        "Statistic": "Maximum",
        "Threshold": 1,
      },
      "Type": "AWS::CloudWatch::Alarm",
    },
    "ConstructHubIngestionDeadLetterQueueFC1025F8": Object {
      "DeletionPolicy": "Delete",
      "Properties": Object {
        "MessageRetentionPeriod": 1209600,
      },
      "Type": "AWS::SQS::Queue",
      "UpdateReplacePolicy": "Delete",
    },
    "ConstructHubIngestionEventInvokeConfig47AAD616": Object {
      "Properties": Object {
        "FunctionName": Object {
          "Ref": "ConstructHubIngestion407909CE",
        },
        "MaximumRetryAttempts": 2,
        "Qualifier": "$LATEST",
      },
      "Type": "AWS::Lambda::EventInvokeConfig",
    },
    "ConstructHubIngestionQueue1AD94CA3": Object {
      "DeletionPolicy": "Delete",
      "Properties": Object {
        "KmsMasterKeyId": "alias/aws/sqs",
        "VisibilityTimeout": 900,
      },
      "Type": "AWS::SQS::Queue",
      "UpdateReplacePolicy": "Delete",
    },
    "ConstructHubIngestionServiceRole6380BAB6": Object {
      "Properties": Object {
        "AssumeRolePolicyDocument": Object {
          "Statement": Array [
            Object {
              "Action": "sts:AssumeRole",
              "Effect": "Allow",
              "Principal": Object {
                "Service": "lambda.amazonaws.com",
              },
            },
          ],
          "Version": "2012-10-17",
        },
        "ManagedPolicyArns": Array [
          Object {
            "Fn::Join": Array [
              "",
              Array [
                "arn:",
                Object {
                  "Ref": "AWS::Partition",
                },
                ":iam::aws:policy/service-role/AWSLambdaBasicExecutionRole",
              ],
            ],
          },
        ],
      },
      "Type": "AWS::IAM::Role",
    },
    "ConstructHubIngestionServiceRoleDefaultPolicyC0D2B6F2": Object {
      "Properties": Object {
        "PolicyDocument": Object {
          "Statement": Array [
            Object {
              "Action": "sqs:SendMessage",
              "Effect": "Allow",
              "Resource": Object {
                "Fn::GetAtt": Array [
                  "ConstructHubIngestionDeadLetterQueueFC1025F8",
                  "Arn",
                ],
              },
            },
            Object {
              "Action": Array [
                "s3:DeleteObject*",
                "s3:PutObject*",
                "s3:Abort*",
              ],
              "Effect": "Allow",
              "Resource": Array [
                Object {
                  "Fn::GetAtt": Array [
                    "ConstructHubPackageDataDC5EF35E",
                    "Arn",
                  ],
                },
                Object {
                  "Fn::Join": Array [
                    "",
                    Array [
                      Object {
                        "Fn::GetAtt": Array [
                          "ConstructHubPackageDataDC5EF35E",
                          "Arn",
                        ],
                      },
                      "/*",
                    ],
                  ],
                },
              ],
            },
            Object {
              "Action": Array [
                "sqs:ReceiveMessage",
                "sqs:ChangeMessageVisibility",
                "sqs:GetQueueUrl",
                "sqs:DeleteMessage",
                "sqs:GetQueueAttributes",
              ],
              "Effect": "Allow",
              "Resource": Object {
                "Fn::GetAtt": Array [
                  "ConstructHubIngestionQueue1AD94CA3",
                  "Arn",
                ],
              },
            },
            Object {
              "Action": Array [
                "s3:GetObject*",
                "s3:GetBucket*",
                "s3:List*",
              ],
              "Effect": "Allow",
              "Resource": Array [
                Object {
                  "Fn::GetAtt": Array [
                    "ConstructHubDiscoveryStagingBucket1F2F7AE8",
                    "Arn",
                  ],
                },
                Object {
                  "Fn::Join": Array [
                    "",
                    Array [
                      Object {
                        "Fn::GetAtt": Array [
                          "ConstructHubDiscoveryStagingBucket1F2F7AE8",
                          "Arn",
                        ],
                      },
                      "/*",
                    ],
                  ],
                },
              ],
            },
          ],
          "Version": "2012-10-17",
        },
        "PolicyName": "ConstructHubIngestionServiceRoleDefaultPolicyC0D2B6F2",
        "Roles": Array [
          Object {
            "Ref": "ConstructHubIngestionServiceRole6380BAB6",
          },
        ],
      },
      "Type": "AWS::IAM::Policy",
    },
    "ConstructHubIngestionSqsEventSourceTestConstructHubIngestionQueue165B81E2C095FF2A": Object {
      "Properties": Object {
        "BatchSize": 1,
        "EventSourceArn": Object {
          "Fn::GetAtt": Array [
            "ConstructHubIngestionQueue1AD94CA3",
            "Arn",
          ],
        },
        "FunctionName": Object {
          "Ref": "ConstructHubIngestion407909CE",
        },
      },
      "Type": "AWS::Lambda::EventSourceMapping",
    },
    "ConstructHubInventoryCanary63D899BC": Object {
      "DependsOn": Array [
        "ConstructHubInventoryCanaryServiceRoleDefaultPolicy144783F1",
        "ConstructHubInventoryCanaryServiceRole7684EDDE",
      ],
      "Properties": Object {
        "Code": Object {
          "S3Bucket": Object {
            "Ref": "AssetParameters5ad81f4610659fb6cc9f7ace7b76edee05f10fa0028965c4d3165d7a055054c4S3Bucket9FE3DFA5",
          },
          "S3Key": Object {
            "Fn::Join": Array [
              "",
              Array [
                Object {
                  "Fn::Select": Array [
                    0,
                    Object {
                      "Fn::Split": Array [
                        "||",
                        Object {
                          "Ref": "AssetParameters5ad81f4610659fb6cc9f7ace7b76edee05f10fa0028965c4d3165d7a055054c4S3VersionKey192152F3",
                        },
                      ],
                    },
                  ],
                },
                Object {
                  "Fn::Select": Array [
                    1,
                    Object {
                      "Fn::Split": Array [
                        "||",
                        Object {
                          "Ref": "AssetParameters5ad81f4610659fb6cc9f7ace7b76edee05f10fa0028965c4d3165d7a055054c4S3VersionKey192152F3",
                        },
                      ],
                    },
                  ],
                },
              ],
            ],
          },
        },
        "Description": "[ConstructHub/Inventory] A canary that periodically inspects the list of indexed packages",
        "Environment": Object {
          "Variables": Object {
            "BUCKET_NAME": Object {
              "Ref": "ConstructHubPackageDataDC5EF35E",
            },
          },
        },
        "Handler": "index.handler",
        "MemorySize": 10240,
        "Role": Object {
          "Fn::GetAtt": Array [
            "ConstructHubInventoryCanaryServiceRole7684EDDE",
            "Arn",
          ],
        },
        "Runtime": "nodejs14.x",
        "Timeout": 300,
      },
      "Type": "AWS::Lambda::Function",
    },
    "ConstructHubInventoryCanaryScheduleRule79F2F8D8": Object {
      "DependsOn": Array [
        "ConstructHubInventoryCanaryServiceRoleDefaultPolicy144783F1",
      ],
      "Properties": Object {
        "ScheduleExpression": "rate(5 minutes)",
        "State": "ENABLED",
        "Targets": Array [
          Object {
            "Arn": Object {
              "Fn::GetAtt": Array [
                "ConstructHubInventoryCanary63D899BC",
                "Arn",
              ],
            },
            "Id": "Target0",
          },
        ],
      },
      "Type": "AWS::Events::Rule",
    },
    "ConstructHubInventoryCanaryScheduleRuleAllowEventRuleTestConstructHubInventoryCanary54F5B7AC7EBA7AB2": Object {
      "DependsOn": Array [
        "ConstructHubInventoryCanaryServiceRoleDefaultPolicy144783F1",
      ],
      "Properties": Object {
        "Action": "lambda:InvokeFunction",
        "FunctionName": Object {
          "Fn::GetAtt": Array [
            "ConstructHubInventoryCanary63D899BC",
            "Arn",
          ],
        },
        "Principal": "events.amazonaws.com",
        "SourceArn": Object {
          "Fn::GetAtt": Array [
            "ConstructHubInventoryCanaryScheduleRule79F2F8D8",
            "Arn",
          ],
        },
      },
      "Type": "AWS::Lambda::Permission",
    },
    "ConstructHubInventoryCanaryServiceRole7684EDDE": Object {
      "Properties": Object {
        "AssumeRolePolicyDocument": Object {
          "Statement": Array [
            Object {
              "Action": "sts:AssumeRole",
              "Effect": "Allow",
              "Principal": Object {
                "Service": "lambda.amazonaws.com",
              },
            },
          ],
          "Version": "2012-10-17",
        },
        "ManagedPolicyArns": Array [
          Object {
            "Fn::Join": Array [
              "",
              Array [
                "arn:",
                Object {
                  "Ref": "AWS::Partition",
                },
                ":iam::aws:policy/service-role/AWSLambdaBasicExecutionRole",
              ],
            ],
          },
        ],
      },
      "Type": "AWS::IAM::Role",
    },
    "ConstructHubInventoryCanaryServiceRoleDefaultPolicy144783F1": Object {
      "Properties": Object {
        "PolicyDocument": Object {
          "Statement": Array [
            Object {
              "Action": Array [
                "s3:GetObject*",
                "s3:GetBucket*",
                "s3:List*",
              ],
              "Effect": "Allow",
              "Resource": Array [
                Object {
                  "Fn::GetAtt": Array [
                    "ConstructHubPackageDataDC5EF35E",
                    "Arn",
                  ],
                },
                Object {
                  "Fn::Join": Array [
                    "",
                    Array [
                      Object {
                        "Fn::GetAtt": Array [
                          "ConstructHubPackageDataDC5EF35E",
                          "Arn",
                        ],
                      },
                      "/*",
                    ],
                  ],
                },
              ],
            },
          ],
          "Version": "2012-10-17",
        },
        "PolicyName": "ConstructHubInventoryCanaryServiceRoleDefaultPolicy144783F1",
        "Roles": Array [
          Object {
            "Ref": "ConstructHubInventoryCanaryServiceRole7684EDDE",
          },
        ],
      },
      "Type": "AWS::IAM::Policy",
    },
    "ConstructHubMonitoringDashboard78E057C8": Object {
      "Properties": Object {
        "DashboardBody": Object {
          "Fn::Join": Array [
            "",
            Array [
              "{\\"widgets\\":[{\\"type\\":\\"metric\\",\\"width\\":24,\\"height\\":6,\\"x\\":0,\\"y\\":0,\\"properties\\":{\\"view\\":\\"timeSeries\\",\\"title\\":\\"ACM Certificate Expiry\\",\\"region\\":\\"",
              Object {
                "Ref": "AWS::Region",
              },
              "\\",\\"annotations\\":{\\"alarms\\":[\\"",
              Object {
                "Fn::GetAtt": Array [
                  "ConstructHubWebAppExpirationMonitorACMAlarm0B479A12",
                  "Arn",
                ],
              },
              "\\"]},\\"yAxis\\":{}}},{\\"type\\":\\"metric\\",\\"width\\":24,\\"height\\":6,\\"x\\":0,\\"y\\":6,\\"properties\\":{\\"view\\":\\"timeSeries\\",\\"title\\":\\"Endpoint Certificate Expiry\\",\\"region\\":\\"",
              Object {
                "Ref": "AWS::Region",
              },
              "\\",\\"annotations\\":{\\"alarms\\":[\\"",
              Object {
                "Fn::GetAtt": Array [
                  "ConstructHubWebAppExpirationMonitorEndpointAlarmAA7AF160",
                  "Arn",
                ],
              },
              "\\"]},\\"yAxis\\":{}}},{\\"type\\":\\"metric\\",\\"width\\":24,\\"height\\":6,\\"x\\":0,\\"y\\":12,\\"properties\\":{\\"view\\":\\"timeSeries\\",\\"title\\":\\"Home Page Canary\\",\\"region\\":\\"",
              Object {
                "Ref": "AWS::Region",
              },
              "\\",\\"annotations\\":{\\"alarms\\":[\\"",
              Object {
                "Fn::GetAtt": Array [
                  "ConstructHubMonitoringWebCanaryHomePageErrorsE7BB4002",
                  "Arn",
                ],
              },
              "\\"]},\\"yAxis\\":{}}}]}",
            ],
          ],
        },
        "DashboardName": "construct-hub-high-severity",
      },
      "Type": "AWS::CloudWatch::Dashboard",
    },
    "ConstructHubMonitoringWatchfulDashboardB8493D55": Object {
      "Properties": Object {
        "DashboardBody": Object {
          "Fn::Join": Array [
            "",
            Array [
              "{\\"widgets\\":[{\\"type\\":\\"text\\",\\"width\\":24,\\"height\\":2,\\"x\\":0,\\"y\\":0,\\"properties\\":{\\"markdown\\":\\"# Ingestion Function\\\\n\\\\n[button:AWS Lambda Console](https://console.aws.amazon.com/lambda/home?region=",
              Object {
                "Ref": "AWS::Region",
              },
              "#/functions/",
              Object {
                "Ref": "ConstructHubIngestion407909CE",
              },
              "?tab=graph) [button:CloudWatch Logs](https://console.aws.amazon.com/cloudwatch/home?region=",
              Object {
                "Ref": "AWS::Region",
              },
              "#logEventViewer:group=/aws/lambda/",
              Object {
                "Ref": "ConstructHubIngestion407909CE",
              },
              ")\\"}},{\\"type\\":\\"metric\\",\\"width\\":6,\\"height\\":6,\\"x\\":0,\\"y\\":2,\\"properties\\":{\\"view\\":\\"timeSeries\\",\\"title\\":\\"Invocations/5min\\",\\"region\\":\\"",
              Object {
                "Ref": "AWS::Region",
              },
              "\\",\\"metrics\\":[[\\"AWS/Lambda\\",\\"Invocations\\",\\"FunctionName\\",\\"",
              Object {
                "Ref": "ConstructHubIngestion407909CE",
              },
              "\\",{\\"stat\\":\\"Sum\\"}]],\\"yAxis\\":{}}},{\\"type\\":\\"metric\\",\\"width\\":6,\\"height\\":6,\\"x\\":6,\\"y\\":2,\\"properties\\":{\\"view\\":\\"timeSeries\\",\\"title\\":\\"Errors/5min\\",\\"region\\":\\"",
              Object {
                "Ref": "AWS::Region",
              },
              "\\",\\"metrics\\":[[\\"AWS/Lambda\\",\\"Errors\\",\\"FunctionName\\",\\"",
              Object {
                "Ref": "ConstructHubIngestion407909CE",
              },
              "\\",{\\"stat\\":\\"Sum\\"}]],\\"annotations\\":{\\"horizontal\\":[{\\"label\\":\\"Errors > 0 for 3 datapoints within 15 minutes\\",\\"value\\":0,\\"yAxis\\":\\"left\\"}]},\\"yAxis\\":{}}},{\\"type\\":\\"metric\\",\\"width\\":6,\\"height\\":6,\\"x\\":12,\\"y\\":2,\\"properties\\":{\\"view\\":\\"timeSeries\\",\\"title\\":\\"Throttles/5min\\",\\"region\\":\\"",
              Object {
                "Ref": "AWS::Region",
              },
              "\\",\\"metrics\\":[[\\"AWS/Lambda\\",\\"Throttles\\",\\"FunctionName\\",\\"",
              Object {
                "Ref": "ConstructHubIngestion407909CE",
              },
              "\\",{\\"stat\\":\\"Sum\\"}]],\\"annotations\\":{\\"horizontal\\":[{\\"label\\":\\"Throttles > 0 for 3 datapoints within 15 minutes\\",\\"value\\":0,\\"yAxis\\":\\"left\\"}]},\\"yAxis\\":{}}},{\\"type\\":\\"metric\\",\\"width\\":6,\\"height\\":6,\\"x\\":18,\\"y\\":2,\\"properties\\":{\\"view\\":\\"timeSeries\\",\\"title\\":\\"Duration/5min\\",\\"region\\":\\"",
              Object {
                "Ref": "AWS::Region",
              },
              "\\",\\"metrics\\":[[\\"AWS/Lambda\\",\\"Duration\\",\\"FunctionName\\",\\"",
              Object {
                "Ref": "ConstructHubIngestion407909CE",
              },
              "\\",{\\"label\\":\\"p99\\",\\"stat\\":\\"p99\\"}]],\\"annotations\\":{\\"horizontal\\":[{\\"label\\":\\"p99 > 720000 for 3 datapoints within 15 minutes\\",\\"value\\":720000,\\"yAxis\\":\\"left\\"}]},\\"yAxis\\":{}}},{\\"type\\":\\"text\\",\\"width\\":24,\\"height\\":2,\\"x\\":0,\\"y\\":8,\\"properties\\":{\\"markdown\\":\\"# Discovery Function\\\\n\\\\n[button:AWS Lambda Console](https://console.aws.amazon.com/lambda/home?region=",
              Object {
                "Ref": "AWS::Region",
              },
              "#/functions/",
              Object {
                "Ref": "ConstructHubDiscoveryD6EEC2B8",
              },
              "?tab=graph) [button:CloudWatch Logs](https://console.aws.amazon.com/cloudwatch/home?region=",
              Object {
                "Ref": "AWS::Region",
              },
              "#logEventViewer:group=/aws/lambda/",
              Object {
                "Ref": "ConstructHubDiscoveryD6EEC2B8",
              },
              ")\\"}},{\\"type\\":\\"metric\\",\\"width\\":6,\\"height\\":6,\\"x\\":0,\\"y\\":10,\\"properties\\":{\\"view\\":\\"timeSeries\\",\\"title\\":\\"Invocations/5min\\",\\"region\\":\\"",
              Object {
                "Ref": "AWS::Region",
              },
              "\\",\\"metrics\\":[[\\"AWS/Lambda\\",\\"Invocations\\",\\"FunctionName\\",\\"",
              Object {
                "Ref": "ConstructHubDiscoveryD6EEC2B8",
              },
              "\\",{\\"stat\\":\\"Sum\\"}]],\\"yAxis\\":{}}},{\\"type\\":\\"metric\\",\\"width\\":6,\\"height\\":6,\\"x\\":6,\\"y\\":10,\\"properties\\":{\\"view\\":\\"timeSeries\\",\\"title\\":\\"Errors/5min\\",\\"region\\":\\"",
              Object {
                "Ref": "AWS::Region",
              },
              "\\",\\"metrics\\":[[\\"AWS/Lambda\\",\\"Errors\\",\\"FunctionName\\",\\"",
              Object {
                "Ref": "ConstructHubDiscoveryD6EEC2B8",
              },
              "\\",{\\"stat\\":\\"Sum\\"}]],\\"annotations\\":{\\"horizontal\\":[{\\"label\\":\\"Errors > 0 for 3 datapoints within 15 minutes\\",\\"value\\":0,\\"yAxis\\":\\"left\\"}]},\\"yAxis\\":{}}},{\\"type\\":\\"metric\\",\\"width\\":6,\\"height\\":6,\\"x\\":12,\\"y\\":10,\\"properties\\":{\\"view\\":\\"timeSeries\\",\\"title\\":\\"Throttles/5min\\",\\"region\\":\\"",
              Object {
                "Ref": "AWS::Region",
              },
              "\\",\\"metrics\\":[[\\"AWS/Lambda\\",\\"Throttles\\",\\"FunctionName\\",\\"",
              Object {
                "Ref": "ConstructHubDiscoveryD6EEC2B8",
              },
              "\\",{\\"stat\\":\\"Sum\\"}]],\\"annotations\\":{\\"horizontal\\":[{\\"label\\":\\"Throttles > 0 for 3 datapoints within 15 minutes\\",\\"value\\":0,\\"yAxis\\":\\"left\\"}]},\\"yAxis\\":{}}},{\\"type\\":\\"metric\\",\\"width\\":6,\\"height\\":6,\\"x\\":18,\\"y\\":10,\\"properties\\":{\\"view\\":\\"timeSeries\\",\\"title\\":\\"Duration/5min\\",\\"region\\":\\"",
              Object {
                "Ref": "AWS::Region",
              },
              "\\",\\"metrics\\":[[\\"AWS/Lambda\\",\\"Duration\\",\\"FunctionName\\",\\"",
              Object {
                "Ref": "ConstructHubDiscoveryD6EEC2B8",
              },
              "\\",{\\"label\\":\\"p99\\",\\"stat\\":\\"p99\\"}]],\\"annotations\\":{\\"horizontal\\":[{\\"label\\":\\"p99 > 720000 for 3 datapoints within 15 minutes\\",\\"value\\":720000,\\"yAxis\\":\\"left\\"}]},\\"yAxis\\":{}}},{\\"type\\":\\"text\\",\\"width\\":24,\\"height\\":2,\\"x\\":0,\\"y\\":16,\\"properties\\":{\\"markdown\\":\\"# Transliterator Function\\\\n\\\\n[button:AWS Lambda Console](https://console.aws.amazon.com/lambda/home?region=",
              Object {
                "Ref": "AWS::Region",
              },
              "#/functions/",
              Object {
                "Ref": "ConstructHubTransliterator9C48708A",
              },
              "?tab=graph) [button:CloudWatch Logs](https://console.aws.amazon.com/cloudwatch/home?region=",
              Object {
                "Ref": "AWS::Region",
              },
              "#logEventViewer:group=/aws/lambda/",
              Object {
                "Ref": "ConstructHubTransliterator9C48708A",
              },
              ")\\"}},{\\"type\\":\\"metric\\",\\"width\\":6,\\"height\\":6,\\"x\\":0,\\"y\\":18,\\"properties\\":{\\"view\\":\\"timeSeries\\",\\"title\\":\\"Invocations/5min\\",\\"region\\":\\"",
              Object {
                "Ref": "AWS::Region",
              },
              "\\",\\"metrics\\":[[\\"AWS/Lambda\\",\\"Invocations\\",\\"FunctionName\\",\\"",
              Object {
                "Ref": "ConstructHubTransliterator9C48708A",
              },
              "\\",{\\"stat\\":\\"Sum\\"}]],\\"yAxis\\":{}}},{\\"type\\":\\"metric\\",\\"width\\":6,\\"height\\":6,\\"x\\":6,\\"y\\":18,\\"properties\\":{\\"view\\":\\"timeSeries\\",\\"title\\":\\"Errors/5min\\",\\"region\\":\\"",
              Object {
                "Ref": "AWS::Region",
              },
              "\\",\\"metrics\\":[[\\"AWS/Lambda\\",\\"Errors\\",\\"FunctionName\\",\\"",
              Object {
                "Ref": "ConstructHubTransliterator9C48708A",
              },
              "\\",{\\"stat\\":\\"Sum\\"}]],\\"annotations\\":{\\"horizontal\\":[{\\"label\\":\\"Errors > 0 for 3 datapoints within 15 minutes\\",\\"value\\":0,\\"yAxis\\":\\"left\\"}]},\\"yAxis\\":{}}},{\\"type\\":\\"metric\\",\\"width\\":6,\\"height\\":6,\\"x\\":12,\\"y\\":18,\\"properties\\":{\\"view\\":\\"timeSeries\\",\\"title\\":\\"Throttles/5min\\",\\"region\\":\\"",
              Object {
                "Ref": "AWS::Region",
              },
              "\\",\\"metrics\\":[[\\"AWS/Lambda\\",\\"Throttles\\",\\"FunctionName\\",\\"",
              Object {
                "Ref": "ConstructHubTransliterator9C48708A",
              },
              "\\",{\\"stat\\":\\"Sum\\"}]],\\"annotations\\":{\\"horizontal\\":[{\\"label\\":\\"Throttles > 0 for 3 datapoints within 15 minutes\\",\\"value\\":0,\\"yAxis\\":\\"left\\"}]},\\"yAxis\\":{}}},{\\"type\\":\\"metric\\",\\"width\\":6,\\"height\\":6,\\"x\\":18,\\"y\\":18,\\"properties\\":{\\"view\\":\\"timeSeries\\",\\"title\\":\\"Duration/5min\\",\\"region\\":\\"",
              Object {
                "Ref": "AWS::Region",
              },
              "\\",\\"metrics\\":[[\\"AWS/Lambda\\",\\"Duration\\",\\"FunctionName\\",\\"",
              Object {
                "Ref": "ConstructHubTransliterator9C48708A",
              },
              "\\",{\\"label\\":\\"p99\\",\\"stat\\":\\"p99\\"}]],\\"annotations\\":{\\"horizontal\\":[{\\"label\\":\\"p99 > 720000 for 3 datapoints within 15 minutes\\",\\"value\\":720000,\\"yAxis\\":\\"left\\"}]},\\"yAxis\\":{}}},{\\"type\\":\\"text\\",\\"width\\":24,\\"height\\":2,\\"x\\":0,\\"y\\":24,\\"properties\\":{\\"markdown\\":\\"# Catalog Builder Function\\\\n\\\\n[button:AWS Lambda Console](https://console.aws.amazon.com/lambda/home?region=",
              Object {
                "Ref": "AWS::Region",
              },
              "#/functions/",
              Object {
                "Ref": "ConstructHubCatalogBuilder5A9DE4AF",
              },
              "?tab=graph) [button:CloudWatch Logs](https://console.aws.amazon.com/cloudwatch/home?region=",
              Object {
                "Ref": "AWS::Region",
              },
              "#logEventViewer:group=/aws/lambda/",
              Object {
                "Ref": "ConstructHubCatalogBuilder5A9DE4AF",
              },
              ")\\"}},{\\"type\\":\\"metric\\",\\"width\\":6,\\"height\\":6,\\"x\\":0,\\"y\\":26,\\"properties\\":{\\"view\\":\\"timeSeries\\",\\"title\\":\\"Invocations/5min\\",\\"region\\":\\"",
              Object {
                "Ref": "AWS::Region",
              },
              "\\",\\"metrics\\":[[\\"AWS/Lambda\\",\\"Invocations\\",\\"FunctionName\\",\\"",
              Object {
                "Ref": "ConstructHubCatalogBuilder5A9DE4AF",
              },
              "\\",{\\"stat\\":\\"Sum\\"}]],\\"yAxis\\":{}}},{\\"type\\":\\"metric\\",\\"width\\":6,\\"height\\":6,\\"x\\":6,\\"y\\":26,\\"properties\\":{\\"view\\":\\"timeSeries\\",\\"title\\":\\"Errors/5min\\",\\"region\\":\\"",
              Object {
                "Ref": "AWS::Region",
              },
              "\\",\\"metrics\\":[[\\"AWS/Lambda\\",\\"Errors\\",\\"FunctionName\\",\\"",
              Object {
                "Ref": "ConstructHubCatalogBuilder5A9DE4AF",
              },
              "\\",{\\"stat\\":\\"Sum\\"}]],\\"annotations\\":{\\"horizontal\\":[{\\"label\\":\\"Errors > 0 for 3 datapoints within 15 minutes\\",\\"value\\":0,\\"yAxis\\":\\"left\\"}]},\\"yAxis\\":{}}},{\\"type\\":\\"metric\\",\\"width\\":6,\\"height\\":6,\\"x\\":12,\\"y\\":26,\\"properties\\":{\\"view\\":\\"timeSeries\\",\\"title\\":\\"Throttles/5min\\",\\"region\\":\\"",
              Object {
                "Ref": "AWS::Region",
              },
              "\\",\\"metrics\\":[[\\"AWS/Lambda\\",\\"Throttles\\",\\"FunctionName\\",\\"",
              Object {
                "Ref": "ConstructHubCatalogBuilder5A9DE4AF",
              },
              "\\",{\\"stat\\":\\"Sum\\"}]],\\"annotations\\":{\\"horizontal\\":[{\\"label\\":\\"Throttles > 0 for 3 datapoints within 15 minutes\\",\\"value\\":0,\\"yAxis\\":\\"left\\"}]},\\"yAxis\\":{}}},{\\"type\\":\\"metric\\",\\"width\\":6,\\"height\\":6,\\"x\\":18,\\"y\\":26,\\"properties\\":{\\"view\\":\\"timeSeries\\",\\"title\\":\\"Duration/5min\\",\\"region\\":\\"",
              Object {
                "Ref": "AWS::Region",
              },
              "\\",\\"metrics\\":[[\\"AWS/Lambda\\",\\"Duration\\",\\"FunctionName\\",\\"",
              Object {
                "Ref": "ConstructHubCatalogBuilder5A9DE4AF",
              },
              "\\",{\\"label\\":\\"p99\\",\\"stat\\":\\"p99\\"}]],\\"annotations\\":{\\"horizontal\\":[{\\"label\\":\\"p99 > 720000 for 3 datapoints within 15 minutes\\",\\"value\\":720000,\\"yAxis\\":\\"left\\"}]},\\"yAxis\\":{}}},{\\"type\\":\\"text\\",\\"width\\":24,\\"height\\":2,\\"x\\":0,\\"y\\":32,\\"properties\\":{\\"markdown\\":\\"# Inventory Canary\\\\n\\\\n[button:AWS Lambda Console](https://console.aws.amazon.com/lambda/home?region=",
              Object {
                "Ref": "AWS::Region",
              },
              "#/functions/",
              Object {
                "Ref": "ConstructHubInventoryCanary63D899BC",
              },
              "?tab=graph) [button:CloudWatch Logs](https://console.aws.amazon.com/cloudwatch/home?region=",
              Object {
                "Ref": "AWS::Region",
              },
              "#logEventViewer:group=/aws/lambda/",
              Object {
                "Ref": "ConstructHubInventoryCanary63D899BC",
              },
              ")\\"}},{\\"type\\":\\"metric\\",\\"width\\":6,\\"height\\":6,\\"x\\":0,\\"y\\":34,\\"properties\\":{\\"view\\":\\"timeSeries\\",\\"title\\":\\"Invocations/5min\\",\\"region\\":\\"",
              Object {
                "Ref": "AWS::Region",
              },
              "\\",\\"metrics\\":[[\\"AWS/Lambda\\",\\"Invocations\\",\\"FunctionName\\",\\"",
              Object {
                "Ref": "ConstructHubInventoryCanary63D899BC",
              },
              "\\",{\\"stat\\":\\"Sum\\"}]],\\"yAxis\\":{}}},{\\"type\\":\\"metric\\",\\"width\\":6,\\"height\\":6,\\"x\\":6,\\"y\\":34,\\"properties\\":{\\"view\\":\\"timeSeries\\",\\"title\\":\\"Errors/5min\\",\\"region\\":\\"",
              Object {
                "Ref": "AWS::Region",
              },
              "\\",\\"metrics\\":[[\\"AWS/Lambda\\",\\"Errors\\",\\"FunctionName\\",\\"",
              Object {
                "Ref": "ConstructHubInventoryCanary63D899BC",
              },
              "\\",{\\"stat\\":\\"Sum\\"}]],\\"annotations\\":{\\"horizontal\\":[{\\"label\\":\\"Errors > 0 for 3 datapoints within 15 minutes\\",\\"value\\":0,\\"yAxis\\":\\"left\\"}]},\\"yAxis\\":{}}},{\\"type\\":\\"metric\\",\\"width\\":6,\\"height\\":6,\\"x\\":12,\\"y\\":34,\\"properties\\":{\\"view\\":\\"timeSeries\\",\\"title\\":\\"Throttles/5min\\",\\"region\\":\\"",
              Object {
                "Ref": "AWS::Region",
              },
              "\\",\\"metrics\\":[[\\"AWS/Lambda\\",\\"Throttles\\",\\"FunctionName\\",\\"",
              Object {
                "Ref": "ConstructHubInventoryCanary63D899BC",
              },
              "\\",{\\"stat\\":\\"Sum\\"}]],\\"annotations\\":{\\"horizontal\\":[{\\"label\\":\\"Throttles > 0 for 3 datapoints within 15 minutes\\",\\"value\\":0,\\"yAxis\\":\\"left\\"}]},\\"yAxis\\":{}}},{\\"type\\":\\"metric\\",\\"width\\":6,\\"height\\":6,\\"x\\":18,\\"y\\":34,\\"properties\\":{\\"view\\":\\"timeSeries\\",\\"title\\":\\"Duration/5min\\",\\"region\\":\\"",
              Object {
                "Ref": "AWS::Region",
              },
              "\\",\\"metrics\\":[[\\"AWS/Lambda\\",\\"Duration\\",\\"FunctionName\\",\\"",
              Object {
                "Ref": "ConstructHubInventoryCanary63D899BC",
              },
              "\\",{\\"label\\":\\"p99\\",\\"stat\\":\\"p99\\"}]],\\"annotations\\":{\\"horizontal\\":[{\\"label\\":\\"p99 > 240000 for 3 datapoints within 15 minutes\\",\\"value\\":240000,\\"yAxis\\":\\"left\\"}]},\\"yAxis\\":{}}}]}",
            ],
          ],
        },
        "DashboardName": "construct-hub",
      },
      "Type": "AWS::CloudWatch::Dashboard",
    },
    "ConstructHubMonitoringWatchfulTestConstructHubCatalogBuilderC9A41048DurationAlarm557052D9": Object {
      "Properties": Object {
        "AlarmActions": Array [],
        "AlarmDescription": "p99 latency >= 720s (80%)",
        "ComparisonOperator": "GreaterThanThreshold",
        "EvaluationPeriods": 3,
        "Metrics": Array [
          Object {
            "Id": "m1",
            "Label": "p99",
            "MetricStat": Object {
              "Metric": Object {
                "Dimensions": Array [
                  Object {
                    "Name": "FunctionName",
                    "Value": Object {
                      "Ref": "ConstructHubCatalogBuilder5A9DE4AF",
                    },
                  },
                ],
                "MetricName": "Duration",
                "Namespace": "AWS/Lambda",
              },
              "Period": 300,
              "Stat": "p99",
            },
            "ReturnData": true,
          },
        ],
        "Threshold": 720000,
      },
      "Type": "AWS::CloudWatch::Alarm",
    },
    "ConstructHubMonitoringWatchfulTestConstructHubCatalogBuilderC9A41048ErrorsAlarmF91F07CD": Object {
      "Properties": Object {
        "AlarmActions": Array [],
        "AlarmDescription": "Over 0 errors per minute",
        "ComparisonOperator": "GreaterThanThreshold",
        "Dimensions": Array [
          Object {
            "Name": "FunctionName",
            "Value": Object {
              "Ref": "ConstructHubCatalogBuilder5A9DE4AF",
            },
          },
        ],
        "EvaluationPeriods": 3,
        "MetricName": "Errors",
        "Namespace": "AWS/Lambda",
        "Period": 300,
        "Statistic": "Sum",
        "Threshold": 0,
      },
      "Type": "AWS::CloudWatch::Alarm",
    },
    "ConstructHubMonitoringWatchfulTestConstructHubCatalogBuilderC9A41048ThrottlesAlarm2A5B0492": Object {
      "Properties": Object {
        "AlarmActions": Array [],
        "AlarmDescription": "Over 0 throttles per minute",
        "ComparisonOperator": "GreaterThanThreshold",
        "Dimensions": Array [
          Object {
            "Name": "FunctionName",
            "Value": Object {
              "Ref": "ConstructHubCatalogBuilder5A9DE4AF",
            },
          },
        ],
        "EvaluationPeriods": 3,
        "MetricName": "Throttles",
        "Namespace": "AWS/Lambda",
        "Period": 300,
        "Statistic": "Sum",
        "Threshold": 0,
      },
      "Type": "AWS::CloudWatch::Alarm",
    },
    "ConstructHubMonitoringWatchfulTestConstructHubDiscovery5714D5BBDurationAlarm5CFE5B52": Object {
      "Properties": Object {
        "AlarmActions": Array [],
        "AlarmDescription": "p99 latency >= 720s (80%)",
        "ComparisonOperator": "GreaterThanThreshold",
        "EvaluationPeriods": 3,
        "Metrics": Array [
          Object {
            "Id": "m1",
            "Label": "p99",
            "MetricStat": Object {
              "Metric": Object {
                "Dimensions": Array [
                  Object {
                    "Name": "FunctionName",
                    "Value": Object {
                      "Ref": "ConstructHubDiscoveryD6EEC2B8",
                    },
                  },
                ],
                "MetricName": "Duration",
                "Namespace": "AWS/Lambda",
              },
              "Period": 300,
              "Stat": "p99",
            },
            "ReturnData": true,
          },
        ],
        "Threshold": 720000,
      },
      "Type": "AWS::CloudWatch::Alarm",
    },
    "ConstructHubMonitoringWatchfulTestConstructHubDiscovery5714D5BBErrorsAlarm373566EE": Object {
      "Properties": Object {
        "AlarmActions": Array [],
        "AlarmDescription": "Over 0 errors per minute",
        "ComparisonOperator": "GreaterThanThreshold",
        "Dimensions": Array [
          Object {
            "Name": "FunctionName",
            "Value": Object {
              "Ref": "ConstructHubDiscoveryD6EEC2B8",
            },
          },
        ],
        "EvaluationPeriods": 3,
        "MetricName": "Errors",
        "Namespace": "AWS/Lambda",
        "Period": 300,
        "Statistic": "Sum",
        "Threshold": 0,
      },
      "Type": "AWS::CloudWatch::Alarm",
    },
    "ConstructHubMonitoringWatchfulTestConstructHubDiscovery5714D5BBThrottlesAlarm261A4778": Object {
      "Properties": Object {
        "AlarmActions": Array [],
        "AlarmDescription": "Over 0 throttles per minute",
        "ComparisonOperator": "GreaterThanThreshold",
        "Dimensions": Array [
          Object {
            "Name": "FunctionName",
            "Value": Object {
              "Ref": "ConstructHubDiscoveryD6EEC2B8",
            },
          },
        ],
        "EvaluationPeriods": 3,
        "MetricName": "Throttles",
        "Namespace": "AWS/Lambda",
        "Period": 300,
        "Statistic": "Sum",
        "Threshold": 0,
      },
      "Type": "AWS::CloudWatch::Alarm",
    },
    "ConstructHubMonitoringWatchfulTestConstructHubIngestionAE667A08DurationAlarm8C97ADAD": Object {
      "Properties": Object {
        "AlarmActions": Array [],
        "AlarmDescription": "p99 latency >= 720s (80%)",
        "ComparisonOperator": "GreaterThanThreshold",
        "EvaluationPeriods": 3,
        "Metrics": Array [
          Object {
            "Id": "m1",
            "Label": "p99",
            "MetricStat": Object {
              "Metric": Object {
                "Dimensions": Array [
                  Object {
                    "Name": "FunctionName",
                    "Value": Object {
                      "Ref": "ConstructHubIngestion407909CE",
                    },
                  },
                ],
                "MetricName": "Duration",
                "Namespace": "AWS/Lambda",
              },
              "Period": 300,
              "Stat": "p99",
            },
            "ReturnData": true,
          },
        ],
        "Threshold": 720000,
      },
      "Type": "AWS::CloudWatch::Alarm",
    },
    "ConstructHubMonitoringWatchfulTestConstructHubIngestionAE667A08ErrorsAlarm76E1369B": Object {
      "Properties": Object {
        "AlarmActions": Array [],
        "AlarmDescription": "Over 0 errors per minute",
        "ComparisonOperator": "GreaterThanThreshold",
        "Dimensions": Array [
          Object {
            "Name": "FunctionName",
            "Value": Object {
              "Ref": "ConstructHubIngestion407909CE",
            },
          },
        ],
        "EvaluationPeriods": 3,
        "MetricName": "Errors",
        "Namespace": "AWS/Lambda",
        "Period": 300,
        "Statistic": "Sum",
        "Threshold": 0,
      },
      "Type": "AWS::CloudWatch::Alarm",
    },
    "ConstructHubMonitoringWatchfulTestConstructHubIngestionAE667A08ThrottlesAlarm2CD0B31C": Object {
      "Properties": Object {
        "AlarmActions": Array [],
        "AlarmDescription": "Over 0 throttles per minute",
        "ComparisonOperator": "GreaterThanThreshold",
        "Dimensions": Array [
          Object {
            "Name": "FunctionName",
            "Value": Object {
              "Ref": "ConstructHubIngestion407909CE",
            },
          },
        ],
        "EvaluationPeriods": 3,
        "MetricName": "Throttles",
        "Namespace": "AWS/Lambda",
        "Period": 300,
        "Statistic": "Sum",
        "Threshold": 0,
      },
      "Type": "AWS::CloudWatch::Alarm",
    },
    "ConstructHubMonitoringWatchfulTestConstructHubInventoryCanary54F5B7ACDurationAlarm2B1DCEF6": Object {
      "Properties": Object {
        "AlarmActions": Array [],
        "AlarmDescription": "p99 latency >= 240s (80%)",
        "ComparisonOperator": "GreaterThanThreshold",
        "EvaluationPeriods": 3,
        "Metrics": Array [
          Object {
            "Id": "m1",
            "Label": "p99",
            "MetricStat": Object {
              "Metric": Object {
                "Dimensions": Array [
                  Object {
                    "Name": "FunctionName",
                    "Value": Object {
                      "Ref": "ConstructHubInventoryCanary63D899BC",
                    },
                  },
                ],
                "MetricName": "Duration",
                "Namespace": "AWS/Lambda",
              },
              "Period": 300,
              "Stat": "p99",
            },
            "ReturnData": true,
          },
        ],
        "Threshold": 240000,
      },
      "Type": "AWS::CloudWatch::Alarm",
    },
    "ConstructHubMonitoringWatchfulTestConstructHubInventoryCanary54F5B7ACErrorsAlarm2DCA11C4": Object {
      "Properties": Object {
        "AlarmActions": Array [],
        "AlarmDescription": "Over 0 errors per minute",
        "ComparisonOperator": "GreaterThanThreshold",
        "Dimensions": Array [
          Object {
            "Name": "FunctionName",
            "Value": Object {
              "Ref": "ConstructHubInventoryCanary63D899BC",
            },
          },
        ],
        "EvaluationPeriods": 3,
        "MetricName": "Errors",
        "Namespace": "AWS/Lambda",
        "Period": 300,
        "Statistic": "Sum",
        "Threshold": 0,
      },
      "Type": "AWS::CloudWatch::Alarm",
    },
    "ConstructHubMonitoringWatchfulTestConstructHubInventoryCanary54F5B7ACThrottlesAlarm0D677953": Object {
      "Properties": Object {
        "AlarmActions": Array [],
        "AlarmDescription": "Over 0 throttles per minute",
        "ComparisonOperator": "GreaterThanThreshold",
        "Dimensions": Array [
          Object {
            "Name": "FunctionName",
            "Value": Object {
              "Ref": "ConstructHubInventoryCanary63D899BC",
            },
          },
        ],
        "EvaluationPeriods": 3,
        "MetricName": "Throttles",
        "Namespace": "AWS/Lambda",
        "Period": 300,
        "Statistic": "Sum",
        "Threshold": 0,
      },
      "Type": "AWS::CloudWatch::Alarm",
    },
    "ConstructHubMonitoringWatchfulTestConstructHubTransliterator3B0A6087DurationAlarm0D60D33F": Object {
      "Properties": Object {
        "AlarmActions": Array [],
        "AlarmDescription": "p99 latency >= 720s (80%)",
        "ComparisonOperator": "GreaterThanThreshold",
        "EvaluationPeriods": 3,
        "Metrics": Array [
          Object {
            "Id": "m1",
            "Label": "p99",
            "MetricStat": Object {
              "Metric": Object {
                "Dimensions": Array [
                  Object {
                    "Name": "FunctionName",
                    "Value": Object {
                      "Ref": "ConstructHubTransliterator9C48708A",
                    },
                  },
                ],
                "MetricName": "Duration",
                "Namespace": "AWS/Lambda",
              },
              "Period": 300,
              "Stat": "p99",
            },
            "ReturnData": true,
          },
        ],
        "Threshold": 720000,
      },
      "Type": "AWS::CloudWatch::Alarm",
    },
    "ConstructHubMonitoringWatchfulTestConstructHubTransliterator3B0A6087ErrorsAlarm1EDE57BC": Object {
      "Properties": Object {
        "AlarmActions": Array [],
        "AlarmDescription": "Over 0 errors per minute",
        "ComparisonOperator": "GreaterThanThreshold",
        "Dimensions": Array [
          Object {
            "Name": "FunctionName",
            "Value": Object {
              "Ref": "ConstructHubTransliterator9C48708A",
            },
          },
        ],
        "EvaluationPeriods": 3,
        "MetricName": "Errors",
        "Namespace": "AWS/Lambda",
        "Period": 300,
        "Statistic": "Sum",
        "Threshold": 0,
      },
      "Type": "AWS::CloudWatch::Alarm",
    },
    "ConstructHubMonitoringWatchfulTestConstructHubTransliterator3B0A6087ThrottlesAlarm34A8C7C1": Object {
      "Properties": Object {
        "AlarmActions": Array [],
        "AlarmDescription": "Over 0 throttles per minute",
        "ComparisonOperator": "GreaterThanThreshold",
        "Dimensions": Array [
          Object {
            "Name": "FunctionName",
            "Value": Object {
              "Ref": "ConstructHubTransliterator9C48708A",
            },
          },
        ],
        "EvaluationPeriods": 3,
        "MetricName": "Throttles",
        "Namespace": "AWS/Lambda",
        "Period": 300,
        "Statistic": "Sum",
        "Threshold": 0,
      },
      "Type": "AWS::CloudWatch::Alarm",
    },
    "ConstructHubMonitoringWebCanaryHomePageErrorsE7BB4002": Object {
      "Properties": Object {
        "AlarmActions": Array [
          "arn:aws:sns:us-east-1:123456789012:mystack-mytopic-NZJ5JSMVGFIE",
        ],
        "AlarmDescription": Object {
          "Fn::Join": Array [
            "",
            Array [
              "80% error rate for https://",
              Object {
                "Fn::GetAtt": Array [
                  "ConstructHubWebAppDistribution1F181DC9",
                  "DomainName",
                ],
              },
              " (Home Page)",
            ],
          ],
        },
        "ComparisonOperator": "GreaterThanOrEqualToThreshold",
        "EvaluationPeriods": 1,
        "Metrics": Array [
          Object {
            "Id": "m1",
            "Label": Object {
              "Fn::Join": Array [
                "",
                Array [
                  "https://",
                  Object {
                    "Fn::GetAtt": Array [
                      "ConstructHubWebAppDistribution1F181DC9",
                      "DomainName",
                    ],
                  },
                  " Errors",
                ],
              ],
            },
            "MetricStat": Object {
              "Metric": Object {
                "Dimensions": Array [
                  Object {
                    "Name": "FunctionName",
                    "Value": Object {
                      "Ref": "ConstructHubMonitoringWebCanaryHomePageHttpGetFunctionF27ADDC8",
                    },
                  },
                ],
                "MetricName": "Errors",
                "Namespace": "AWS/Lambda",
              },
              "Period": 300,
              "Stat": "Sum",
            },
            "ReturnData": true,
          },
        ],
        "Threshold": 4,
        "TreatMissingData": "breaching",
      },
      "Type": "AWS::CloudWatch::Alarm",
    },
    "ConstructHubMonitoringWebCanaryHomePageHttpGetFunctionF27ADDC8": Object {
      "DependsOn": Array [
        "ConstructHubMonitoringWebCanaryHomePageHttpGetFunctionServiceRole9AAAD93C",
      ],
      "Properties": Object {
        "Code": Object {
          "S3Bucket": Object {
            "Ref": "AssetParameters59be5a60739e4f0f9b881492bce41ccffa8d47d16b0a4d640db1bb8200f48bd5S3BucketFA2341B6",
          },
          "S3Key": Object {
            "Fn::Join": Array [
              "",
              Array [
                Object {
                  "Fn::Select": Array [
                    0,
                    Object {
                      "Fn::Split": Array [
                        "||",
                        Object {
                          "Ref": "AssetParameters59be5a60739e4f0f9b881492bce41ccffa8d47d16b0a4d640db1bb8200f48bd5S3VersionKeyB4EE9C49",
                        },
                      ],
                    },
                  ],
                },
                Object {
                  "Fn::Select": Array [
                    1,
                    Object {
                      "Fn::Split": Array [
                        "||",
                        Object {
                          "Ref": "AssetParameters59be5a60739e4f0f9b881492bce41ccffa8d47d16b0a4d640db1bb8200f48bd5S3VersionKeyB4EE9C49",
                        },
                      ],
                    },
                  ],
                },
              ],
            ],
          },
        },
        "Description": Object {
          "Fn::Join": Array [
            "",
            Array [
              "HTTP GET https://",
              Object {
                "Fn::GetAtt": Array [
                  "ConstructHubWebAppDistribution1F181DC9",
                  "DomainName",
                ],
              },
              ": Home Page",
            ],
          ],
        },
        "Environment": Object {
          "Variables": Object {
            "URL": Object {
              "Fn::Join": Array [
                "",
                Array [
                  "https://",
                  Object {
                    "Fn::GetAtt": Array [
                      "ConstructHubWebAppDistribution1F181DC9",
                      "DomainName",
                    ],
                  },
                ],
              ],
            },
          },
        },
        "Handler": "index.handler",
        "Role": Object {
          "Fn::GetAtt": Array [
            "ConstructHubMonitoringWebCanaryHomePageHttpGetFunctionServiceRole9AAAD93C",
            "Arn",
          ],
        },
        "Runtime": "nodejs14.x",
      },
      "Type": "AWS::Lambda::Function",
    },
    "ConstructHubMonitoringWebCanaryHomePageHttpGetFunctionServiceRole9AAAD93C": Object {
      "Properties": Object {
        "AssumeRolePolicyDocument": Object {
          "Statement": Array [
            Object {
              "Action": "sts:AssumeRole",
              "Effect": "Allow",
              "Principal": Object {
                "Service": "lambda.amazonaws.com",
              },
            },
          ],
          "Version": "2012-10-17",
        },
        "ManagedPolicyArns": Array [
          Object {
            "Fn::Join": Array [
              "",
              Array [
                "arn:",
                Object {
                  "Ref": "AWS::Partition",
                },
                ":iam::aws:policy/service-role/AWSLambdaBasicExecutionRole",
              ],
            ],
          },
        ],
      },
      "Type": "AWS::IAM::Role",
    },
    "ConstructHubMonitoringWebCanaryHomePageRuleAllowEventRuleTestConstructHubMonitoringWebCanaryHomePageHttpGetFunction941819C9E47F90EE": Object {
      "Properties": Object {
        "Action": "lambda:InvokeFunction",
        "FunctionName": Object {
          "Fn::GetAtt": Array [
            "ConstructHubMonitoringWebCanaryHomePageHttpGetFunctionF27ADDC8",
            "Arn",
          ],
        },
        "Principal": "events.amazonaws.com",
        "SourceArn": Object {
          "Fn::GetAtt": Array [
            "ConstructHubMonitoringWebCanaryHomePageRuleE14F9F4E",
            "Arn",
          ],
        },
      },
      "Type": "AWS::Lambda::Permission",
    },
    "ConstructHubMonitoringWebCanaryHomePageRuleE14F9F4E": Object {
      "Properties": Object {
        "ScheduleExpression": "rate(1 minute)",
        "State": "ENABLED",
        "Targets": Array [
          Object {
            "Arn": Object {
              "Fn::GetAtt": Array [
                "ConstructHubMonitoringWebCanaryHomePageHttpGetFunctionF27ADDC8",
                "Arn",
              ],
            },
            "Id": "Target0",
          },
        ],
      },
      "Type": "AWS::Events::Rule",
    },
    "ConstructHubPackageDataAllowBucketNotificationsToTestConstructHubCatalogBuilderC9A41048952FCDC8": Object {
      "Properties": Object {
        "Action": "lambda:InvokeFunction",
        "FunctionName": Object {
          "Fn::GetAtt": Array [
            "ConstructHubCatalogBuilder5A9DE4AF",
            "Arn",
          ],
        },
        "Principal": "s3.amazonaws.com",
        "SourceAccount": Object {
          "Ref": "AWS::AccountId",
        },
        "SourceArn": Object {
          "Fn::GetAtt": Array [
            "ConstructHubPackageDataDC5EF35E",
            "Arn",
          ],
        },
      },
      "Type": "AWS::Lambda::Permission",
    },
    "ConstructHubPackageDataAllowBucketNotificationsToTestConstructHubTransliterator3B0A6087EA339303": Object {
      "Properties": Object {
        "Action": "lambda:InvokeFunction",
        "FunctionName": Object {
          "Fn::GetAtt": Array [
            "ConstructHubTransliterator9C48708A",
            "Arn",
          ],
        },
        "Principal": "s3.amazonaws.com",
        "SourceAccount": Object {
          "Ref": "AWS::AccountId",
        },
        "SourceArn": Object {
          "Fn::GetAtt": Array [
            "ConstructHubPackageDataDC5EF35E",
            "Arn",
          ],
        },
      },
      "Type": "AWS::Lambda::Permission",
    },
    "ConstructHubPackageDataDC5EF35E": Object {
      "DeletionPolicy": "Retain",
      "Properties": Object {
        "BucketEncryption": Object {
          "ServerSideEncryptionConfiguration": Array [
            Object {
              "ServerSideEncryptionByDefault": Object {
                "SSEAlgorithm": "AES256",
              },
            },
          ],
        },
        "LifecycleConfiguration": Object {
          "Rules": Array [
            Object {
              "AbortIncompleteMultipartUpload": Object {
                "DaysAfterInitiation": 1,
              },
              "Status": "Enabled",
            },
            Object {
              "NoncurrentVersionTransitions": Array [
                Object {
                  "StorageClass": "STANDARD_IA",
                  "TransitionInDays": 31,
                },
              ],
              "Status": "Enabled",
            },
            Object {
              "NoncurrentVersionExpirationInDays": 90,
              "Status": "Enabled",
            },
          ],
        },
        "PublicAccessBlockConfiguration": Object {
          "BlockPublicAcls": true,
          "BlockPublicPolicy": true,
          "IgnorePublicAcls": true,
          "RestrictPublicBuckets": true,
        },
        "VersioningConfiguration": Object {
          "Status": "Enabled",
        },
      },
      "Type": "AWS::S3::Bucket",
      "UpdateReplacePolicy": "Retain",
    },
    "ConstructHubPackageDataNotifications81B45141": Object {
      "DependsOn": Array [
        "ConstructHubPackageDataAllowBucketNotificationsToTestConstructHubCatalogBuilderC9A41048952FCDC8",
        "ConstructHubPackageDataAllowBucketNotificationsToTestConstructHubTransliterator3B0A6087EA339303",
      ],
      "Properties": Object {
        "BucketName": Object {
          "Ref": "ConstructHubPackageDataDC5EF35E",
        },
        "Managed": true,
        "NotificationConfiguration": Object {
          "LambdaFunctionConfigurations": Array [
            Object {
              "Events": Array [
                "s3:ObjectCreated:*",
              ],
              "Filter": Object {
                "Key": Object {
                  "FilterRules": Array [
                    Object {
                      "Name": "suffix",
                      "Value": "/assembly.json",
                    },
                    Object {
                      "Name": "prefix",
                      "Value": "data/",
                    },
                  ],
                },
              },
              "LambdaFunctionArn": Object {
                "Fn::GetAtt": Array [
                  "ConstructHubTransliterator9C48708A",
                  "Arn",
                ],
              },
            },
            Object {
              "Events": Array [
                "s3:ObjectCreated:*",
              ],
              "Filter": Object {
                "Key": Object {
                  "FilterRules": Array [
                    Object {
                      "Name": "suffix",
                      "Value": "/docs-typescript.md",
                    },
                    Object {
                      "Name": "prefix",
                      "Value": "data/",
                    },
                  ],
                },
              },
              "LambdaFunctionArn": Object {
                "Fn::GetAtt": Array [
                  "ConstructHubCatalogBuilder5A9DE4AF",
                  "Arn",
                ],
              },
            },
          ],
        },
        "ServiceToken": Object {
          "Fn::GetAtt": Array [
            "BucketNotificationsHandler050a0587b7544547bf325f094a3db8347ECC3691",
            "Arn",
          ],
        },
      },
      "Type": "Custom::S3BucketNotifications",
    },
    "ConstructHubPackageDataPolicy4615475A": Object {
      "Properties": Object {
        "Bucket": Object {
          "Ref": "ConstructHubPackageDataDC5EF35E",
        },
        "PolicyDocument": Object {
          "Statement": Array [
            Object {
              "Action": "s3:GetObject",
              "Effect": "Allow",
              "Principal": Object {
                "CanonicalUser": Object {
                  "Fn::GetAtt": Array [
                    "ConstructHubWebAppDistributionOrigin2S3OriginDA7E7FF4",
                    "S3CanonicalUserId",
                  ],
                },
              },
              "Resource": Object {
                "Fn::Join": Array [
                  "",
                  Array [
                    Object {
                      "Fn::GetAtt": Array [
                        "ConstructHubPackageDataDC5EF35E",
                        "Arn",
                      ],
                    },
                    "/*",
                  ],
                ],
              },
            },
          ],
          "Version": "2012-10-17",
        },
      },
      "Type": "AWS::S3::BucketPolicy",
    },
    "ConstructHubTransliterator9C48708A": Object {
      "DependsOn": Array [
        "ConstructHubTransliteratorServiceRoleDefaultPolicyB9C4BE06",
        "ConstructHubTransliteratorServiceRole0F8A20C8",
      ],
      "Properties": Object {
        "Code": Object {
          "S3Bucket": Object {
            "Ref": "AssetParameters33ecb7836a55476611905e6393a8f90526683110df7db23f90517421185ac16aS3Bucket34AA3CB1",
          },
          "S3Key": Object {
            "Fn::Join": Array [
              "",
              Array [
                Object {
                  "Fn::Select": Array [
                    0,
                    Object {
                      "Fn::Split": Array [
                        "||",
                        Object {
                          "Ref": "AssetParameters33ecb7836a55476611905e6393a8f90526683110df7db23f90517421185ac16aS3VersionKey6C36EE16",
                        },
                      ],
                    },
                  ],
                },
                Object {
                  "Fn::Select": Array [
                    1,
                    Object {
                      "Fn::Split": Array [
                        "||",
                        Object {
                          "Ref": "AssetParameters33ecb7836a55476611905e6393a8f90526683110df7db23f90517421185ac16aS3VersionKey6C36EE16",
                        },
                      ],
                    },
                  ],
                },
              ],
            ],
          },
        },
        "DeadLetterConfig": Object {
          "TargetArn": Object {
            "Fn::GetAtt": Array [
              "ConstructHubTransliteratorDeadLetterQueue5544BC9A",
              "Arn",
            ],
          },
        },
        "Description": "Creates transliterated assemblies from jsii-enabled npm packages",
        "Environment": Object {
          "Variables": Object {
            "CODE_ARTIFACT_API_ENDPOINT": Object {
              "Fn::Select": Array [
                1,
                Object {
                  "Fn::Split": Array [
                    ":",
                    Object {
                      "Fn::Select": Array [
                        0,
                        Object {
                          "Fn::GetAtt": Array [
                            "ConstructHubVPCCodeArtifactAPI954CFDE1",
                            "DnsEntries",
                          ],
                        },
                      ],
                    },
                  ],
                },
              ],
            },
            "CODE_ARTIFACT_DOMAIN_NAME": Object {
              "Fn::GetAtt": Array [
                "ConstructHubCodeArtifact1188409E",
                "DomainName",
              ],
            },
            "CODE_ARTIFACT_DOMAIN_OWNER": Object {
              "Fn::GetAtt": Array [
                "ConstructHubCodeArtifact1188409E",
                "DomainOwner",
              ],
            },
            "CODE_ARTIFACT_REPOSITORY_ENDPOINT": Object {
              "Fn::GetAtt": Array [
                "ConstructHubCodeArtifactGetEndpoint9A458FEF",
                "repositoryEndpoint",
              ],
            },
            "HEADER_SPAN": "true",
          },
        },
        "Handler": "index.handler",
        "MemorySize": 10240,
        "Role": Object {
          "Fn::GetAtt": Array [
            "ConstructHubTransliteratorServiceRole0F8A20C8",
            "Arn",
          ],
        },
        "Runtime": "nodejs14.x",
        "Timeout": 900,
        "VpcConfig": Object {
          "SecurityGroupIds": Array [
            Object {
              "Fn::GetAtt": Array [
                "ConstructHubTransliteratorSecurityGroup575788E8",
                "GroupId",
              ],
            },
          ],
          "SubnetIds": Array [
            Object {
              "Ref": "ConstructHubVPCIsolatedSubnet1SubnetEA28FD1A",
            },
            Object {
              "Ref": "ConstructHubVPCIsolatedSubnet2Subnet483D4302",
            },
          ],
        },
      },
      "Type": "AWS::Lambda::Function",
    },
    "ConstructHubTransliteratorDLQAlarmA93C182B": Object {
      "Properties": Object {
        "AlarmDescription": "The transliteration function failed for one or more packages",
        "ComparisonOperator": "GreaterThanOrEqualToThreshold",
        "Dimensions": Array [
          Object {
            "Name": "QueueName",
            "Value": Object {
              "Fn::GetAtt": Array [
                "ConstructHubTransliteratorDeadLetterQueue5544BC9A",
                "QueueName",
              ],
            },
          },
        ],
        "EvaluationPeriods": 1,
        "MetricName": "ApproximateNumberOfMessagesVisible",
        "Namespace": "AWS/SQS",
        "Period": 300,
        "Statistic": "Maximum",
        "Threshold": 1,
      },
      "Type": "AWS::CloudWatch::Alarm",
    },
    "ConstructHubTransliteratorDeadLetterQueue5544BC9A": Object {
      "DeletionPolicy": "Delete",
      "Properties": Object {
        "MessageRetentionPeriod": 1209600,
      },
      "Type": "AWS::SQS::Queue",
      "UpdateReplacePolicy": "Delete",
    },
    "ConstructHubTransliteratorEventInvokeConfig999CBA91": Object {
      "Properties": Object {
        "FunctionName": Object {
          "Ref": "ConstructHubTransliterator9C48708A",
        },
        "MaximumRetryAttempts": 2,
        "Qualifier": "$LATEST",
      },
      "Type": "AWS::Lambda::EventInvokeConfig",
    },
    "ConstructHubTransliteratorLogRetention25A9F47C": Object {
      "Properties": Object {
        "LogGroupName": Object {
          "Fn::Join": Array [
            "",
            Array [
              "/aws/lambda/",
              Object {
                "Ref": "ConstructHubTransliterator9C48708A",
              },
            ],
          ],
        },
        "RetentionInDays": 3653,
        "ServiceToken": Object {
          "Fn::GetAtt": Array [
            "LogRetentionaae0aa3c5b4d4f87b02d85b201efdd8aFD4BFC8A",
            "Arn",
          ],
        },
      },
      "Type": "Custom::LogRetention",
    },
    "ConstructHubTransliteratorSecurityGroup575788E8": Object {
      "Properties": Object {
        "GroupDescription": "Automatic security group for Lambda Function TestConstructHubTransliterator3B0A6087",
        "SecurityGroupEgress": Array [
          Object {
            "CidrIp": "0.0.0.0/0",
            "Description": "Allow all outbound traffic by default",
            "IpProtocol": "-1",
          },
        ],
        "VpcId": Object {
          "Ref": "ConstructHubVPC16ECCEA2",
        },
      },
      "Type": "AWS::EC2::SecurityGroup",
    },
    "ConstructHubTransliteratorServiceRole0F8A20C8": Object {
      "Properties": Object {
        "AssumeRolePolicyDocument": Object {
          "Statement": Array [
            Object {
              "Action": "sts:AssumeRole",
              "Effect": "Allow",
              "Principal": Object {
                "Service": "lambda.amazonaws.com",
              },
            },
          ],
          "Version": "2012-10-17",
        },
        "ManagedPolicyArns": Array [
          Object {
            "Fn::Join": Array [
              "",
              Array [
                "arn:",
                Object {
                  "Ref": "AWS::Partition",
                },
                ":iam::aws:policy/service-role/AWSLambdaBasicExecutionRole",
              ],
            ],
          },
          Object {
            "Fn::Join": Array [
              "",
              Array [
                "arn:",
                Object {
                  "Ref": "AWS::Partition",
                },
                ":iam::aws:policy/service-role/AWSLambdaVPCAccessExecutionRole",
              ],
            ],
          },
        ],
      },
      "Type": "AWS::IAM::Role",
    },
    "ConstructHubTransliteratorServiceRoleDefaultPolicyB9C4BE06": Object {
      "Properties": Object {
        "PolicyDocument": Object {
          "Statement": Array [
            Object {
              "Action": "sqs:SendMessage",
              "Effect": "Allow",
              "Resource": Object {
                "Fn::GetAtt": Array [
                  "ConstructHubTransliteratorDeadLetterQueue5544BC9A",
                  "Arn",
                ],
              },
            },
            Object {
              "Action": "sts:GetServiceBearerToken",
              "Condition": Object {
                "StringEquals": Object {
                  "sts:AWSServiceName": "codeartifact.amazonaws.com",
                },
              },
              "Effect": "Allow",
              "Resource": "*",
            },
            Object {
              "Action": Array [
                "codeartifact:GetAuthorizationToken",
                "codeartifact:GetRepositoryEndpoint",
                "codeartifact:ReadFromRepository",
              ],
              "Effect": "Allow",
              "Resource": Array [
                Object {
                  "Fn::GetAtt": Array [
                    "ConstructHubCodeArtifactDomainFC30B796",
                    "Arn",
                  ],
                },
                Object {
                  "Fn::GetAtt": Array [
                    "ConstructHubCodeArtifact1188409E",
                    "Arn",
                  ],
                },
              ],
            },
            Object {
              "Action": Array [
                "s3:GetObject*",
                "s3:GetBucket*",
                "s3:List*",
              ],
              "Effect": "Allow",
              "Resource": Array [
                Object {
                  "Fn::GetAtt": Array [
                    "ConstructHubPackageDataDC5EF35E",
                    "Arn",
                  ],
                },
                Object {
                  "Fn::Join": Array [
                    "",
                    Array [
                      Object {
                        "Fn::GetAtt": Array [
                          "ConstructHubPackageDataDC5EF35E",
                          "Arn",
                        ],
                      },
                      "/data/*/assembly.json",
                    ],
                  ],
                },
              ],
            },
            Object {
              "Action": Array [
                "s3:DeleteObject*",
                "s3:PutObject*",
                "s3:Abort*",
              ],
              "Effect": "Allow",
              "Resource": Array [
                Object {
                  "Fn::GetAtt": Array [
                    "ConstructHubPackageDataDC5EF35E",
                    "Arn",
                  ],
                },
                Object {
                  "Fn::Join": Array [
                    "",
                    Array [
                      Object {
                        "Fn::GetAtt": Array [
                          "ConstructHubPackageDataDC5EF35E",
                          "Arn",
                        ],
                      },
                      "/data/*/docs-*.md",
                    ],
                  ],
                },
              ],
            },
          ],
          "Version": "2012-10-17",
        },
        "PolicyName": "ConstructHubTransliteratorServiceRoleDefaultPolicyB9C4BE06",
        "Roles": Array [
          Object {
            "Ref": "ConstructHubTransliteratorServiceRole0F8A20C8",
          },
        ],
      },
      "Type": "AWS::IAM::Policy",
    },
    "ConstructHubVPC16ECCEA2": Object {
      "Properties": Object {
        "CidrBlock": "10.0.0.0/16",
        "EnableDnsHostnames": true,
        "EnableDnsSupport": true,
        "InstanceTenancy": "default",
        "Tags": Array [
          Object {
            "Key": "Name",
            "Value": "Test/ConstructHub/VPC",
          },
        ],
      },
      "Type": "AWS::EC2::VPC",
    },
    "ConstructHubVPCCodeArtifactAPI954CFDE1": Object {
      "Properties": Object {
        "PolicyDocument": Object {
          "Statement": Array [
            Object {
              "Action": "sts:GetServiceBearerToken",
              "Condition": Object {
                "StringEquals": Object {
                  "sts:AWSServiceName": "codeartifact.amazonaws.com",
                },
              },
              "Effect": "Allow",
              "Principal": Object {
                "AWS": Object {
                  "Fn::GetAtt": Array [
                    "ConstructHubTransliteratorServiceRole0F8A20C8",
                    "Arn",
                  ],
                },
              },
              "Resource": "*",
            },
            Object {
              "Action": Array [
                "codeartifact:GetAuthorizationToken",
                "codeartifact:GetRepositoryEndpoint",
              ],
              "Effect": "Allow",
              "Principal": Object {
                "AWS": Object {
                  "Fn::GetAtt": Array [
                    "ConstructHubTransliteratorServiceRole0F8A20C8",
                    "Arn",
                  ],
                },
              },
              "Resource": Array [
                Object {
                  "Fn::GetAtt": Array [
                    "ConstructHubCodeArtifactDomainFC30B796",
                    "Arn",
                  ],
                },
                Object {
                  "Fn::GetAtt": Array [
                    "ConstructHubCodeArtifact1188409E",
                    "Arn",
                  ],
                },
              ],
            },
          ],
          "Version": "2012-10-17",
        },
        "PrivateDnsEnabled": false,
        "SecurityGroupIds": Array [
          Object {
            "Fn::GetAtt": Array [
              "ConstructHubVPCCodeArtifactAPISecurityGroupBE06BEF9",
              "GroupId",
            ],
          },
        ],
        "ServiceName": Object {
          "Fn::Join": Array [
            "",
            Array [
              "com.amazonaws.",
              Object {
                "Ref": "AWS::Region",
              },
              ".codeartifact.api",
            ],
          ],
        },
        "SubnetIds": Array [
          Object {
            "Ref": "ConstructHubVPCIsolatedSubnet1SubnetEA28FD1A",
          },
          Object {
            "Ref": "ConstructHubVPCIsolatedSubnet2Subnet483D4302",
          },
        ],
        "VpcEndpointType": "Interface",
        "VpcId": Object {
          "Ref": "ConstructHubVPC16ECCEA2",
        },
      },
      "Type": "AWS::EC2::VPCEndpoint",
    },
    "ConstructHubVPCCodeArtifactAPISecurityGroupBE06BEF9": Object {
      "Properties": Object {
        "GroupDescription": "Test/ConstructHub/VPC/CodeArtifact.API/SecurityGroup",
        "SecurityGroupEgress": Array [
          Object {
            "CidrIp": "0.0.0.0/0",
            "Description": "Allow all outbound traffic by default",
            "IpProtocol": "-1",
          },
        ],
        "SecurityGroupIngress": Array [
          Object {
            "CidrIp": Object {
              "Fn::GetAtt": Array [
                "ConstructHubVPC16ECCEA2",
                "CidrBlock",
              ],
            },
            "Description": Object {
              "Fn::Join": Array [
                "",
                Array [
                  "from ",
                  Object {
                    "Fn::GetAtt": Array [
                      "ConstructHubVPC16ECCEA2",
                      "CidrBlock",
                    ],
                  },
                  ":443",
                ],
              ],
            },
            "FromPort": 443,
            "IpProtocol": "tcp",
            "ToPort": 443,
          },
        ],
        "Tags": Array [
          Object {
            "Key": "Name",
            "Value": "Test/ConstructHub/VPC",
          },
        ],
        "VpcId": Object {
          "Ref": "ConstructHubVPC16ECCEA2",
        },
      },
      "Type": "AWS::EC2::SecurityGroup",
    },
    "ConstructHubVPCCodeArtifactBD6E076F": Object {
      "Properties": Object {
        "PolicyDocument": Object {
          "Statement": Array [
            Object {
              "Action": "codeartifact:ReadFromRepository",
              "Effect": "Allow",
              "Principal": Object {
                "AWS": Object {
                  "Fn::GetAtt": Array [
                    "ConstructHubTransliteratorServiceRole0F8A20C8",
                    "Arn",
                  ],
                },
              },
              "Resource": Object {
                "Fn::GetAtt": Array [
                  "ConstructHubCodeArtifact1188409E",
                  "Arn",
                ],
              },
            },
          ],
          "Version": "2012-10-17",
        },
        "PrivateDnsEnabled": true,
        "SecurityGroupIds": Array [
          Object {
            "Fn::GetAtt": Array [
              "ConstructHubVPCCodeArtifactSecurityGroupBCADE40D",
              "GroupId",
            ],
          },
        ],
        "ServiceName": Object {
          "Fn::Join": Array [
            "",
            Array [
              "com.amazonaws.",
              Object {
                "Ref": "AWS::Region",
              },
              ".codeartifact.repositories",
            ],
          ],
        },
        "SubnetIds": Array [
          Object {
            "Ref": "ConstructHubVPCIsolatedSubnet1SubnetEA28FD1A",
          },
          Object {
            "Ref": "ConstructHubVPCIsolatedSubnet2Subnet483D4302",
          },
        ],
        "VpcEndpointType": "Interface",
        "VpcId": Object {
          "Ref": "ConstructHubVPC16ECCEA2",
        },
      },
      "Type": "AWS::EC2::VPCEndpoint",
    },
    "ConstructHubVPCCodeArtifactSecurityGroupBCADE40D": Object {
      "Properties": Object {
        "GroupDescription": "Test/ConstructHub/VPC/CodeArtifact/SecurityGroup",
        "SecurityGroupEgress": Array [
          Object {
            "CidrIp": "0.0.0.0/0",
            "Description": "Allow all outbound traffic by default",
            "IpProtocol": "-1",
          },
        ],
        "SecurityGroupIngress": Array [
          Object {
            "CidrIp": Object {
              "Fn::GetAtt": Array [
                "ConstructHubVPC16ECCEA2",
                "CidrBlock",
              ],
            },
            "Description": Object {
              "Fn::Join": Array [
                "",
                Array [
                  "from ",
                  Object {
                    "Fn::GetAtt": Array [
                      "ConstructHubVPC16ECCEA2",
                      "CidrBlock",
                    ],
                  },
                  ":443",
                ],
              ],
            },
            "FromPort": 443,
            "IpProtocol": "tcp",
            "ToPort": 443,
          },
        ],
        "Tags": Array [
          Object {
            "Key": "Name",
            "Value": "Test/ConstructHub/VPC",
          },
        ],
        "VpcId": Object {
          "Ref": "ConstructHubVPC16ECCEA2",
        },
      },
      "Type": "AWS::EC2::SecurityGroup",
    },
    "ConstructHubVPCIsolatedSubnet1RouteTable750E6F36": Object {
      "Properties": Object {
        "Tags": Array [
          Object {
            "Key": "Name",
            "Value": "Test/ConstructHub/VPC/IsolatedSubnet1",
          },
        ],
        "VpcId": Object {
          "Ref": "ConstructHubVPC16ECCEA2",
        },
      },
      "Type": "AWS::EC2::RouteTable",
    },
    "ConstructHubVPCIsolatedSubnet1RouteTableAssociation3F8E4C37": Object {
      "Properties": Object {
        "RouteTableId": Object {
          "Ref": "ConstructHubVPCIsolatedSubnet1RouteTable750E6F36",
        },
        "SubnetId": Object {
          "Ref": "ConstructHubVPCIsolatedSubnet1SubnetEA28FD1A",
        },
      },
      "Type": "AWS::EC2::SubnetRouteTableAssociation",
    },
    "ConstructHubVPCIsolatedSubnet1SubnetEA28FD1A": Object {
      "Properties": Object {
        "AvailabilityZone": Object {
          "Fn::Select": Array [
            0,
            Object {
              "Fn::GetAZs": "",
            },
          ],
        },
        "CidrBlock": "10.0.0.0/17",
        "MapPublicIpOnLaunch": false,
        "Tags": Array [
          Object {
            "Key": "aws-cdk:subnet-name",
            "Value": "Isolated",
          },
          Object {
            "Key": "aws-cdk:subnet-type",
            "Value": "Isolated",
          },
          Object {
            "Key": "Name",
            "Value": "Test/ConstructHub/VPC/IsolatedSubnet1",
          },
        ],
        "VpcId": Object {
          "Ref": "ConstructHubVPC16ECCEA2",
        },
      },
      "Type": "AWS::EC2::Subnet",
    },
    "ConstructHubVPCIsolatedSubnet2RouteTable18129C5D": Object {
      "Properties": Object {
        "Tags": Array [
          Object {
            "Key": "Name",
            "Value": "Test/ConstructHub/VPC/IsolatedSubnet2",
          },
        ],
        "VpcId": Object {
          "Ref": "ConstructHubVPC16ECCEA2",
        },
      },
      "Type": "AWS::EC2::RouteTable",
    },
    "ConstructHubVPCIsolatedSubnet2RouteTableAssociationF8AD0E0F": Object {
      "Properties": Object {
        "RouteTableId": Object {
          "Ref": "ConstructHubVPCIsolatedSubnet2RouteTable18129C5D",
        },
        "SubnetId": Object {
          "Ref": "ConstructHubVPCIsolatedSubnet2Subnet483D4302",
        },
      },
      "Type": "AWS::EC2::SubnetRouteTableAssociation",
    },
    "ConstructHubVPCIsolatedSubnet2Subnet483D4302": Object {
      "Properties": Object {
        "AvailabilityZone": Object {
          "Fn::Select": Array [
            1,
            Object {
              "Fn::GetAZs": "",
            },
          ],
        },
        "CidrBlock": "10.0.128.0/17",
        "MapPublicIpOnLaunch": false,
        "Tags": Array [
          Object {
            "Key": "aws-cdk:subnet-name",
            "Value": "Isolated",
          },
          Object {
            "Key": "aws-cdk:subnet-type",
            "Value": "Isolated",
          },
          Object {
            "Key": "Name",
            "Value": "Test/ConstructHub/VPC/IsolatedSubnet2",
          },
        ],
        "VpcId": Object {
          "Ref": "ConstructHubVPC16ECCEA2",
        },
      },
      "Type": "AWS::EC2::Subnet",
    },
    "ConstructHubVPCS319E90CB6": Object {
      "Properties": Object {
        "PolicyDocument": Object {
          "Statement": Array [
            Object {
              "Action": "s3:GetObject",
              "Effect": "Allow",
              "Principal": "*",
              "Resource": Object {
                "Fn::Join": Array [
                  "",
                  Array [
                    Object {
                      "Fn::GetAtt": Array [
                        "ConstructHubCodeArtifactDescribeDomain6ABCBF4B",
                        "domain.s3BucketArn",
                      ],
                    },
                    "/*",
                  ],
                ],
              },
              "Sid": "Allow-CodeArtifact-Bucket",
            },
            Object {
              "Action": Array [
                "s3:GetObject*",
                "s3:GetBucket*",
                "s3:List*",
              ],
              "Effect": "Allow",
              "Principal": "*",
              "Resource": Array [
                Object {
                  "Fn::GetAtt": Array [
                    "ConstructHubPackageDataDC5EF35E",
                    "Arn",
                  ],
                },
                Object {
                  "Fn::Join": Array [
                    "",
                    Array [
                      Object {
                        "Fn::GetAtt": Array [
                          "ConstructHubPackageDataDC5EF35E",
                          "Arn",
                        ],
                      },
                      "/data/*/assembly.json",
                    ],
                  ],
                },
              ],
            },
            Object {
              "Action": Array [
                "s3:Abort*",
                "s3:DeleteObject*",
                "s3:PutObject*",
              ],
              "Effect": "Allow",
              "Principal": "*",
              "Resource": Array [
                Object {
                  "Fn::GetAtt": Array [
                    "ConstructHubPackageDataDC5EF35E",
                    "Arn",
                  ],
                },
                Object {
                  "Fn::Join": Array [
                    "",
                    Array [
                      Object {
                        "Fn::GetAtt": Array [
                          "ConstructHubPackageDataDC5EF35E",
                          "Arn",
                        ],
                      },
                      "/data/*/docs-*.md",
                    ],
                  ],
                },
              ],
            },
          ],
          "Version": "2012-10-17",
        },
        "RouteTableIds": Array [
          Object {
            "Ref": "ConstructHubVPCIsolatedSubnet1RouteTable750E6F36",
          },
          Object {
            "Ref": "ConstructHubVPCIsolatedSubnet2RouteTable18129C5D",
          },
        ],
        "ServiceName": Object {
          "Fn::Join": Array [
            "",
            Array [
              "com.amazonaws.",
              Object {
                "Ref": "AWS::Region",
              },
              ".s3",
            ],
          ],
        },
        "VpcEndpointType": "Gateway",
        "VpcId": Object {
          "Ref": "ConstructHubVPC16ECCEA2",
        },
      },
      "Type": "AWS::EC2::VPCEndpoint",
    },
    "ConstructHubWebAppARecord3863FF6C": Object {
      "Properties": Object {
        "AliasTarget": Object {
          "DNSName": Object {
            "Fn::GetAtt": Array [
              "ConstructHubWebAppDistribution1F181DC9",
              "DomainName",
            ],
          },
          "HostedZoneId": Object {
            "Fn::FindInMap": Array [
              "AWSCloudFrontPartitionHostedZoneIdMap",
              Object {
                "Ref": "AWS::Partition",
              },
              "zoneId",
            ],
          },
        },
        "Comment": "Created by the AWS CDK",
        "HostedZoneId": "ZONEID",
        "Name": "my.construct.hub.",
        "Type": "A",
      },
      "Type": "AWS::Route53::RecordSet",
    },
    "ConstructHubWebAppAaaaRecord5D99098B": Object {
      "Properties": Object {
        "AliasTarget": Object {
          "DNSName": Object {
            "Fn::GetAtt": Array [
              "ConstructHubWebAppDistribution1F181DC9",
              "DomainName",
            ],
          },
          "HostedZoneId": Object {
            "Fn::FindInMap": Array [
              "AWSCloudFrontPartitionHostedZoneIdMap",
              Object {
                "Ref": "AWS::Partition",
              },
              "zoneId",
            ],
          },
        },
        "Comment": "Created by the AWS CDK",
        "HostedZoneId": "ZONEID",
        "Name": "my.construct.hub.",
        "Type": "AAAA",
      },
      "Type": "AWS::Route53::RecordSet",
    },
    "ConstructHubWebAppDeployWebsiteAwsCliLayer23CFFBC1": Object {
      "Properties": Object {
        "Content": Object {
          "S3Bucket": Object {
            "Ref": "AssetParameterse9882ab123687399f934da0d45effe675ecc8ce13b40cb946f3e1d6141fe8d68S3BucketAEADE8C7",
          },
          "S3Key": Object {
            "Fn::Join": Array [
              "",
              Array [
                Object {
                  "Fn::Select": Array [
                    0,
                    Object {
                      "Fn::Split": Array [
                        "||",
                        Object {
                          "Ref": "AssetParameterse9882ab123687399f934da0d45effe675ecc8ce13b40cb946f3e1d6141fe8d68S3VersionKeyE415415F",
                        },
                      ],
                    },
                  ],
                },
                Object {
                  "Fn::Select": Array [
                    1,
                    Object {
                      "Fn::Split": Array [
                        "||",
                        Object {
                          "Ref": "AssetParameterse9882ab123687399f934da0d45effe675ecc8ce13b40cb946f3e1d6141fe8d68S3VersionKeyE415415F",
                        },
                      ],
                    },
                  ],
                },
              ],
            ],
          },
        },
        "Description": "/opt/awscli/aws",
      },
      "Type": "AWS::Lambda::LayerVersion",
    },
    "ConstructHubWebAppDeployWebsiteCustomResourceE6DF98C9": Object {
      "DeletionPolicy": "Delete",
      "Properties": Object {
        "DestinationBucketName": Object {
          "Ref": "ConstructHubWebAppWebsiteBucket4B2B9DB2",
        },
        "DistributionId": Object {
          "Ref": "ConstructHubWebAppDistribution1F181DC9",
        },
        "Prune": true,
        "ServiceToken": Object {
          "Fn::GetAtt": Array [
            "CustomCDKBucketDeployment8693BB64968944B69AAFB0CC9EB8756C81C01536",
            "Arn",
          ],
        },
        "SourceBucketNames": Array [
          Object {
            "Ref": "AssetParameters4b6912ddd2c1a25ba0a24866b345a27cf12c6de77a300acbf24ad516b2b7ad47S3Bucket5F22CB7E",
          },
        ],
        "SourceObjectKeys": Array [
          Object {
            "Fn::Join": Array [
              "",
              Array [
                Object {
                  "Fn::Select": Array [
                    0,
                    Object {
                      "Fn::Split": Array [
                        "||",
                        Object {
                          "Ref": "AssetParameters4b6912ddd2c1a25ba0a24866b345a27cf12c6de77a300acbf24ad516b2b7ad47S3VersionKey851EF575",
                        },
                      ],
                    },
                  ],
                },
                Object {
                  "Fn::Select": Array [
                    1,
                    Object {
                      "Fn::Split": Array [
                        "||",
                        Object {
                          "Ref": "AssetParameters4b6912ddd2c1a25ba0a24866b345a27cf12c6de77a300acbf24ad516b2b7ad47S3VersionKey851EF575",
                        },
                      ],
                    },
                  ],
                },
              ],
            ],
          },
        ],
      },
      "Type": "Custom::CDKBucketDeployment",
      "UpdateReplacePolicy": "Delete",
    },
    "ConstructHubWebAppDistribution1F181DC9": Object {
      "Properties": Object {
        "DistributionConfig": Object {
          "Aliases": Array [
            "my.construct.hub",
          ],
          "CacheBehaviors": Array [
            Object {
              "CachePolicyId": "658327ea-f89d-4fab-a63d-7e88639e58f6",
              "Compress": true,
              "FunctionAssociations": Array [
                Object {
                  "EventType": "viewer-response",
                  "FunctionARN": Object {
                    "Fn::GetAtt": Array [
                      "ConstructHubWebAppResponseFunction4C2BF3E9",
                      "FunctionARN",
                    ],
                  },
                },
              ],
              "PathPattern": "/data/*",
              "TargetOriginId": "TestConstructHubWebAppDistributionOrigin276090F90",
              "ViewerProtocolPolicy": "allow-all",
            },
            Object {
              "CachePolicyId": "658327ea-f89d-4fab-a63d-7e88639e58f6",
              "Compress": true,
              "FunctionAssociations": Array [
                Object {
                  "EventType": "viewer-response",
                  "FunctionARN": Object {
                    "Fn::GetAtt": Array [
                      "ConstructHubWebAppResponseFunction4C2BF3E9",
                      "FunctionARN",
                    ],
                  },
                },
              ],
              "PathPattern": "/catalog.json",
              "TargetOriginId": "TestConstructHubWebAppDistributionOrigin276090F90",
              "ViewerProtocolPolicy": "allow-all",
            },
          ],
          "CustomErrorResponses": Array [
            Object {
              "ErrorCode": 404,
              "ResponseCode": 200,
              "ResponsePagePath": "/index.html",
            },
            Object {
              "ErrorCode": 403,
              "ResponseCode": 200,
              "ResponsePagePath": "/index.html",
            },
          ],
          "DefaultCacheBehavior": Object {
            "CachePolicyId": "658327ea-f89d-4fab-a63d-7e88639e58f6",
            "Compress": true,
            "FunctionAssociations": Array [
              Object {
                "EventType": "viewer-response",
                "FunctionARN": Object {
                  "Fn::GetAtt": Array [
                    "ConstructHubWebAppResponseFunction4C2BF3E9",
                    "FunctionARN",
                  ],
                },
              },
            ],
            "TargetOriginId": "TestConstructHubWebAppDistributionOrigin171FF58D3",
            "ViewerProtocolPolicy": "allow-all",
          },
          "DefaultRootObject": "index.html",
          "Enabled": true,
          "HttpVersion": "http2",
          "IPV6Enabled": true,
          "Origins": Array [
            Object {
              "DomainName": Object {
                "Fn::GetAtt": Array [
                  "ConstructHubWebAppWebsiteBucket4B2B9DB2",
                  "RegionalDomainName",
                ],
              },
              "Id": "TestConstructHubWebAppDistributionOrigin171FF58D3",
              "S3OriginConfig": Object {
                "OriginAccessIdentity": Object {
                  "Fn::Join": Array [
                    "",
                    Array [
                      "origin-access-identity/cloudfront/",
                      Object {
                        "Ref": "ConstructHubWebAppDistributionOrigin1S3Origin694AF937",
                      },
                    ],
                  ],
                },
              },
            },
            Object {
              "DomainName": Object {
                "Fn::GetAtt": Array [
                  "ConstructHubPackageDataDC5EF35E",
                  "RegionalDomainName",
                ],
              },
              "Id": "TestConstructHubWebAppDistributionOrigin276090F90",
              "S3OriginConfig": Object {
                "OriginAccessIdentity": Object {
                  "Fn::Join": Array [
                    "",
                    Array [
                      "origin-access-identity/cloudfront/",
                      Object {
                        "Ref": "ConstructHubWebAppDistributionOrigin2S3OriginDA7E7FF4",
                      },
                    ],
                  ],
                },
              },
            },
          ],
          "ViewerCertificate": Object {
            "AcmCertificateArn": Object {
              "Fn::GetAtt": Array [
                "CertCertificateRequestorResource9D0836FD",
                "Arn",
              ],
            },
            "MinimumProtocolVersion": "TLSv1.2_2018",
            "SslSupportMethod": "sni-only",
          },
        },
      },
      "Type": "AWS::CloudFront::Distribution",
    },
    "ConstructHubWebAppDistributionOrigin1S3Origin694AF937": Object {
      "Properties": Object {
        "CloudFrontOriginAccessIdentityConfig": Object {
          "Comment": "Identity for TestConstructHubWebAppDistributionOrigin171FF58D3",
        },
      },
      "Type": "AWS::CloudFront::CloudFrontOriginAccessIdentity",
    },
    "ConstructHubWebAppDistributionOrigin2S3OriginDA7E7FF4": Object {
      "Properties": Object {
        "CloudFrontOriginAccessIdentityConfig": Object {
          "Comment": "Identity for TestConstructHubWebAppDistributionOrigin276090F90",
        },
      },
      "Type": "AWS::CloudFront::CloudFrontOriginAccessIdentity",
    },
    "ConstructHubWebAppExpirationMonitorACMAlarm0B479A12": Object {
      "Properties": Object {
        "AlarmActions": Array [
          "arn:aws:sns:us-east-1:123456789012:mystack-mytopic-NZJ5JSMVGFIE",
        ],
        "AlarmDescription": Object {
          "Fn::Join": Array [
            "",
            Array [
              "The ACM certificate ",
              Object {
                "Fn::GetAtt": Array [
                  "CertCertificateRequestorResource9D0836FD",
                  "Arn",
                ],
              },
              " will expire in less than 45 days!",
            ],
          ],
        },
        "ComparisonOperator": "LessThanThreshold",
        "Dimensions": Array [
          Object {
            "Name": "CertificateArn",
            "Value": Object {
              "Fn::GetAtt": Array [
                "CertCertificateRequestorResource9D0836FD",
                "Arn",
              ],
            },
          },
        ],
        "EvaluationPeriods": 1,
        "MetricName": "DaysToExpiry",
        "Namespace": "AWS/CertificateManager",
        "Period": 86400,
        "Statistic": "Minimum",
        "Threshold": 45,
        "TreatMissingData": "breaching",
      },
      "Type": "AWS::CloudWatch::Alarm",
    },
    "ConstructHubWebAppExpirationMonitorC375584C": Object {
      "DependsOn": Array [
        "ConstructHubWebAppExpirationMonitorServiceRoleCA4166B2",
      ],
      "Properties": Object {
        "Code": Object {
          "S3Bucket": Object {
            "Ref": "AssetParameters1ba28ce93db643201d8613eed4b49e8bfdbb812137021b400028887aa6cbfc21S3Bucket06D21812",
          },
          "S3Key": Object {
            "Fn::Join": Array [
              "",
              Array [
                Object {
                  "Fn::Select": Array [
                    0,
                    Object {
                      "Fn::Split": Array [
                        "||",
                        Object {
                          "Ref": "AssetParameters1ba28ce93db643201d8613eed4b49e8bfdbb812137021b400028887aa6cbfc21S3VersionKey1BCE3833",
                        },
                      ],
                    },
                  ],
                },
                Object {
                  "Fn::Select": Array [
                    1,
                    Object {
                      "Fn::Split": Array [
                        "||",
                        Object {
                          "Ref": "AssetParameters1ba28ce93db643201d8613eed4b49e8bfdbb812137021b400028887aa6cbfc21S3VersionKey1BCE3833",
                        },
                      ],
                    },
                  ],
                },
              ],
            ],
          },
        },
        "Description": "Monitors the days to expiry of the certificate used to serve my.construct.hub",
        "Environment": Object {
          "Variables": Object {
            "HTTPS_ENDPOINT": "my.construct.hub",
            "METRIC_NAME": "DaysToExpiry",
            "METRIC_NAMESPACE": "Test",
          },
        },
        "Handler": "index.handler",
        "MemorySize": 1024,
        "Role": Object {
          "Fn::GetAtt": Array [
            "ConstructHubWebAppExpirationMonitorServiceRoleCA4166B2",
            "Arn",
          ],
        },
        "Runtime": "nodejs14.x",
        "Timeout": 300,
      },
      "Type": "AWS::Lambda::Function",
    },
    "ConstructHubWebAppExpirationMonitorEndpointAlarmAA7AF160": Object {
      "DependsOn": Array [
        "ConstructHubWebAppExpirationMonitorScheduleAllowEventRuleTestConstructHubWebAppExpirationMonitorA4C6D17539763086",
        "ConstructHubWebAppExpirationMonitorSchedule6EC6E0EA",
      ],
      "Properties": Object {
        "AlarmActions": Array [
          "arn:aws:sns:us-east-1:123456789012:mystack-mytopic-NZJ5JSMVGFIE",
        ],
        "AlarmDescription": "The certificate used to serve my.construct.hub will expire in less than 45 days!",
        "ComparisonOperator": "LessThanThreshold",
        "Dimensions": Array [
          Object {
            "Name": "DomainName",
            "Value": "my.construct.hub",
          },
        ],
        "EvaluationPeriods": 1,
        "MetricName": "DaysToExpiry",
        "Namespace": "Test",
        "Period": 86400,
        "Statistic": "Minimum",
        "Threshold": 45,
        "TreatMissingData": "breaching",
      },
      "Type": "AWS::CloudWatch::Alarm",
    },
    "ConstructHubWebAppExpirationMonitorSchedule6EC6E0EA": Object {
      "Properties": Object {
        "Description": Object {
          "Fn::Join": Array [
            "",
            Array [
              "Executes the ",
              Object {
                "Ref": "ConstructHubWebAppExpirationMonitorC375584C",
              },
              " function every 30 minutes",
            ],
          ],
        },
        "ScheduleExpression": "rate(30 minutes)",
        "State": "ENABLED",
        "Targets": Array [
          Object {
            "Arn": Object {
              "Fn::GetAtt": Array [
                "ConstructHubWebAppExpirationMonitorC375584C",
                "Arn",
              ],
            },
            "Id": "Target0",
          },
        ],
      },
      "Type": "AWS::Events::Rule",
    },
    "ConstructHubWebAppExpirationMonitorScheduleAllowEventRuleTestConstructHubWebAppExpirationMonitorA4C6D17539763086": Object {
      "Properties": Object {
        "Action": "lambda:InvokeFunction",
        "FunctionName": Object {
          "Fn::GetAtt": Array [
            "ConstructHubWebAppExpirationMonitorC375584C",
            "Arn",
          ],
        },
        "Principal": "events.amazonaws.com",
        "SourceArn": Object {
          "Fn::GetAtt": Array [
            "ConstructHubWebAppExpirationMonitorSchedule6EC6E0EA",
            "Arn",
          ],
        },
      },
      "Type": "AWS::Lambda::Permission",
    },
    "ConstructHubWebAppExpirationMonitorServiceRoleCA4166B2": Object {
      "Properties": Object {
        "AssumeRolePolicyDocument": Object {
          "Statement": Array [
            Object {
              "Action": "sts:AssumeRole",
              "Effect": "Allow",
              "Principal": Object {
                "Service": "lambda.amazonaws.com",
              },
            },
          ],
          "Version": "2012-10-17",
        },
        "ManagedPolicyArns": Array [
          Object {
            "Fn::Join": Array [
              "",
              Array [
                "arn:",
                Object {
                  "Ref": "AWS::Partition",
                },
                ":iam::aws:policy/service-role/AWSLambdaBasicExecutionRole",
              ],
            ],
          },
        ],
      },
      "Type": "AWS::IAM::Role",
    },
    "ConstructHubWebAppResponseFunction4C2BF3E9": Object {
      "Properties": Object {
        "AutoPublish": true,
        "FunctionCode": "\\"use strict\\";
function handler(event) {
    var response = event.response;
    var headers = response.headers;
    headers['x-frame-options'] = { value: 'deny' };
    headers['x-xss-protection'] = { value: '1; mode=block' };
    headers['x-content-type-options'] = { value: 'nosniff' };
    headers['strict-transport-security'] = { value: 'max-age=47304000; includeSubDomains' };
    headers['content-security-policy'] = {
        value: 'default-src \\\\'none\\\\'; img-src \\\\'self\\\\' https://img.shields.io; script-src \\\\'self\\\\'; style-src \\\\'unsafe-inline\\\\' \\\\'self\\\\'; object-src \\\\'none\\\\'; connect-src \\\\'self\\\\'; manifest-src \\\\'self\\\\'; font-src \\\\'self\\\\'; frame-src \\\\'none\\\\'',
    };
    return response;
}
//# sourceMappingURL=data:application/json;base64,eyJ2ZXJzaW9uIjozLCJmaWxlIjoicmVzcG9uc2UtZnVuY3Rpb24uanMiLCJzb3VyY2VSb290IjoiIiwic291cmNlcyI6WyIuLi8uLi8uLi9zcmMvd2ViYXBwL3Jlc3BvbnNlLWZ1bmN0aW9uL3Jlc3BvbnNlLWZ1bmN0aW9uLnRzIl0sIm5hbWVzIjpbXSwibWFwcGluZ3MiOiI7QUFTQSxTQUFTLE9BQU8sQ0FBQyxLQUF5QjtJQUN4QyxJQUFJLFFBQVEsR0FBRyxLQUFLLENBQUMsUUFBUSxDQUFDO0lBQzlCLElBQUksT0FBTyxHQUFHLFFBQVEsQ0FBQyxPQUFPLENBQUM7SUFFL0IsT0FBTyxDQUFDLGlCQUFpQixDQUFDLEdBQUcsRUFBRSxLQUFLLEVBQUUsTUFBTSxFQUFFLENBQUM7SUFDL0MsT0FBTyxDQUFDLGtCQUFrQixDQUFDLEdBQUcsRUFBRSxLQUFLLEVBQUUsZUFBZSxFQUFFLENBQUM7SUFDekQsT0FBTyxDQUFDLHdCQUF3QixDQUFDLEdBQUcsRUFBRSxLQUFLLEVBQUUsU0FBUyxFQUFFLENBQUM7SUFDekQsT0FBTyxDQUFDLDJCQUEyQixDQUFDLEdBQUcsRUFBRSxLQUFLLEVBQUUscUNBQXFDLEVBQUUsQ0FBQztJQUN4RixPQUFPLENBQUMseUJBQXlCLENBQUMsR0FBRztRQUNuQyxLQUFLLEVBQ0gsbU9BQW1PO0tBQ3RPLENBQUM7SUFFRixPQUFPLFFBQVEsQ0FBQztBQUNsQixDQUFDIiwic291cmNlc0NvbnRlbnQiOlsiaW50ZXJmYWNlIENsb3VkRnJvbnRSZXNwb25zZSB7XG4gIHJlc3BvbnNlOiBhbnk7XG4gIGhlYWRlcnM6IHtcbiAgICBba2V5OiBzdHJpbmddOiB7XG4gICAgICB2YWx1ZTogc3RyaW5nO1xuICAgIH07XG4gIH07XG59XG5cbmZ1bmN0aW9uIGhhbmRsZXIoZXZlbnQ6IENsb3VkRnJvbnRSZXNwb25zZSkge1xuICB2YXIgcmVzcG9uc2UgPSBldmVudC5yZXNwb25zZTtcbiAgdmFyIGhlYWRlcnMgPSByZXNwb25zZS5oZWFkZXJzO1xuXG4gIGhlYWRlcnNbJ3gtZnJhbWUtb3B0aW9ucyddID0geyB2YWx1ZTogJ2RlbnknIH07XG4gIGhlYWRlcnNbJ3gteHNzLXByb3RlY3Rpb24nXSA9IHsgdmFsdWU6ICcxOyBtb2RlPWJsb2NrJyB9O1xuICBoZWFkZXJzWyd4LWNvbnRlbnQtdHlwZS1vcHRpb25zJ10gPSB7IHZhbHVlOiAnbm9zbmlmZicgfTtcbiAgaGVhZGVyc1snc3RyaWN0LXRyYW5zcG9ydC1zZWN1cml0eSddID0geyB2YWx1ZTogJ21heC1hZ2U9NDczMDQwMDA7IGluY2x1ZGVTdWJEb21haW5zJyB9O1xuICBoZWFkZXJzWydjb250ZW50LXNlY3VyaXR5LXBvbGljeSddID0ge1xuICAgIHZhbHVlOlxuICAgICAgJ2RlZmF1bHQtc3JjIFxcJ25vbmVcXCc7IGltZy1zcmMgXFwnc2VsZlxcJyBodHRwczovL2ltZy5zaGllbGRzLmlvOyBzY3JpcHQtc3JjIFxcJ3NlbGZcXCc7IHN0eWxlLXNyYyBcXCd1bnNhZmUtaW5saW5lXFwnIFxcJ3NlbGZcXCc7IG9iamVjdC1zcmMgXFwnbm9uZVxcJzsgY29ubmVjdC1zcmMgXFwnc2VsZlxcJzsgbWFuaWZlc3Qtc3JjIFxcJ3NlbGZcXCc7IGZvbnQtc3JjIFxcJ3NlbGZcXCc7IGZyYW1lLXNyYyBcXCdub25lXFwnJyxcbiAgfTtcblxuICByZXR1cm4gcmVzcG9uc2U7XG59XG4iXX0=",
        "FunctionConfig": Object {
          "Comment": Object {
            "Fn::Join": Array [
              "",
              Array [
                Object {
                  "Ref": "AWS::Region",
                },
                "TestConstrubWebAppResponseFunction1F387BCC",
              ],
            ],
          },
          "Runtime": "cloudfront-js-1.0",
        },
        "Name": Object {
          "Fn::Join": Array [
            "",
            Array [
              Object {
                "Ref": "AWS::Region",
              },
              "TestConstrubWebAppResponseFunction1F387BCC",
            ],
          ],
        },
      },
      "Type": "AWS::CloudFront::Function",
    },
    "ConstructHubWebAppWebsiteBucket4B2B9DB2": Object {
      "DeletionPolicy": "Retain",
      "Properties": Object {
        "PublicAccessBlockConfiguration": Object {
          "BlockPublicAcls": true,
          "BlockPublicPolicy": true,
          "IgnorePublicAcls": true,
          "RestrictPublicBuckets": true,
        },
      },
      "Type": "AWS::S3::Bucket",
      "UpdateReplacePolicy": "Retain",
    },
    "ConstructHubWebAppWebsiteBucketPolicy17174C06": Object {
      "Properties": Object {
        "Bucket": Object {
          "Ref": "ConstructHubWebAppWebsiteBucket4B2B9DB2",
        },
        "PolicyDocument": Object {
          "Statement": Array [
            Object {
              "Action": "s3:GetObject",
              "Effect": "Allow",
              "Principal": Object {
                "CanonicalUser": Object {
                  "Fn::GetAtt": Array [
                    "ConstructHubWebAppDistributionOrigin1S3Origin694AF937",
                    "S3CanonicalUserId",
                  ],
                },
              },
              "Resource": Object {
                "Fn::Join": Array [
                  "",
                  Array [
                    Object {
                      "Fn::GetAtt": Array [
                        "ConstructHubWebAppWebsiteBucket4B2B9DB2",
                        "Arn",
                      ],
                    },
                    "/*",
                  ],
                ],
              },
            },
          ],
          "Version": "2012-10-17",
        },
      },
      "Type": "AWS::S3::BucketPolicy",
    },
    "CustomCDKBucketDeployment8693BB64968944B69AAFB0CC9EB8756C81C01536": Object {
      "DependsOn": Array [
        "CustomCDKBucketDeployment8693BB64968944B69AAFB0CC9EB8756CServiceRoleDefaultPolicy88902FDF",
        "CustomCDKBucketDeployment8693BB64968944B69AAFB0CC9EB8756CServiceRole89A01265",
      ],
      "Properties": Object {
        "Code": Object {
          "S3Bucket": Object {
            "Ref": "AssetParametersc24b999656e4fe6c609c31bae56a1cf4717a405619c3aa6ba1bc686b8c2c86cfS3Bucket55EFA30C",
          },
          "S3Key": Object {
            "Fn::Join": Array [
              "",
              Array [
                Object {
                  "Fn::Select": Array [
                    0,
                    Object {
                      "Fn::Split": Array [
                        "||",
                        Object {
                          "Ref": "AssetParametersc24b999656e4fe6c609c31bae56a1cf4717a405619c3aa6ba1bc686b8c2c86cfS3VersionKey60329B70",
                        },
                      ],
                    },
                  ],
                },
                Object {
                  "Fn::Select": Array [
                    1,
                    Object {
                      "Fn::Split": Array [
                        "||",
                        Object {
                          "Ref": "AssetParametersc24b999656e4fe6c609c31bae56a1cf4717a405619c3aa6ba1bc686b8c2c86cfS3VersionKey60329B70",
                        },
                      ],
                    },
                  ],
                },
              ],
            ],
          },
        },
        "Handler": "index.handler",
        "Layers": Array [
          Object {
            "Ref": "ConstructHubWebAppDeployWebsiteAwsCliLayer23CFFBC1",
          },
        ],
        "Role": Object {
          "Fn::GetAtt": Array [
            "CustomCDKBucketDeployment8693BB64968944B69AAFB0CC9EB8756CServiceRole89A01265",
            "Arn",
          ],
        },
        "Runtime": "python3.6",
        "Timeout": 900,
      },
      "Type": "AWS::Lambda::Function",
    },
    "CustomCDKBucketDeployment8693BB64968944B69AAFB0CC9EB8756CServiceRole89A01265": Object {
      "Properties": Object {
        "AssumeRolePolicyDocument": Object {
          "Statement": Array [
            Object {
              "Action": "sts:AssumeRole",
              "Effect": "Allow",
              "Principal": Object {
                "Service": "lambda.amazonaws.com",
              },
            },
          ],
          "Version": "2012-10-17",
        },
        "ManagedPolicyArns": Array [
          Object {
            "Fn::Join": Array [
              "",
              Array [
                "arn:",
                Object {
                  "Ref": "AWS::Partition",
                },
                ":iam::aws:policy/service-role/AWSLambdaBasicExecutionRole",
              ],
            ],
          },
        ],
      },
      "Type": "AWS::IAM::Role",
    },
    "CustomCDKBucketDeployment8693BB64968944B69AAFB0CC9EB8756CServiceRoleDefaultPolicy88902FDF": Object {
      "Properties": Object {
        "PolicyDocument": Object {
          "Statement": Array [
            Object {
              "Action": Array [
                "s3:GetObject*",
                "s3:GetBucket*",
                "s3:List*",
              ],
              "Effect": "Allow",
              "Resource": Array [
                Object {
                  "Fn::Join": Array [
                    "",
                    Array [
                      "arn:",
                      Object {
                        "Ref": "AWS::Partition",
                      },
                      ":s3:::",
                      Object {
                        "Ref": "AssetParameters4b6912ddd2c1a25ba0a24866b345a27cf12c6de77a300acbf24ad516b2b7ad47S3Bucket5F22CB7E",
                      },
                    ],
                  ],
                },
                Object {
                  "Fn::Join": Array [
                    "",
                    Array [
                      "arn:",
                      Object {
                        "Ref": "AWS::Partition",
                      },
                      ":s3:::",
                      Object {
                        "Ref": "AssetParameters4b6912ddd2c1a25ba0a24866b345a27cf12c6de77a300acbf24ad516b2b7ad47S3Bucket5F22CB7E",
                      },
                      "/*",
                    ],
                  ],
                },
              ],
            },
            Object {
              "Action": Array [
                "s3:GetObject*",
                "s3:GetBucket*",
                "s3:List*",
                "s3:DeleteObject*",
                "s3:PutObject*",
                "s3:Abort*",
              ],
              "Effect": "Allow",
              "Resource": Array [
                Object {
                  "Fn::GetAtt": Array [
                    "ConstructHubWebAppWebsiteBucket4B2B9DB2",
                    "Arn",
                  ],
                },
                Object {
                  "Fn::Join": Array [
                    "",
                    Array [
                      Object {
                        "Fn::GetAtt": Array [
                          "ConstructHubWebAppWebsiteBucket4B2B9DB2",
                          "Arn",
                        ],
                      },
                      "/*",
                    ],
                  ],
                },
              ],
            },
            Object {
              "Action": Array [
                "cloudfront:GetInvalidation",
                "cloudfront:CreateInvalidation",
              ],
              "Effect": "Allow",
              "Resource": "*",
            },
          ],
          "Version": "2012-10-17",
        },
        "PolicyName": "CustomCDKBucketDeployment8693BB64968944B69AAFB0CC9EB8756CServiceRoleDefaultPolicy88902FDF",
        "Roles": Array [
          Object {
            "Ref": "CustomCDKBucketDeployment8693BB64968944B69AAFB0CC9EB8756CServiceRole89A01265",
          },
        ],
      },
      "Type": "AWS::IAM::Policy",
    },
    "LogRetentionaae0aa3c5b4d4f87b02d85b201efdd8aFD4BFC8A": Object {
      "DependsOn": Array [
        "LogRetentionaae0aa3c5b4d4f87b02d85b201efdd8aServiceRoleDefaultPolicyADDA7DEB",
        "LogRetentionaae0aa3c5b4d4f87b02d85b201efdd8aServiceRole9741ECFB",
      ],
      "Properties": Object {
        "Code": Object {
          "S3Bucket": Object {
            "Ref": "AssetParameters67b7823b74bc135986aa72f889d6a8da058d0c4a20cbc2dfc6f78995fdd2fc24S3Bucket4D46ABB5",
          },
          "S3Key": Object {
            "Fn::Join": Array [
              "",
              Array [
                Object {
                  "Fn::Select": Array [
                    0,
                    Object {
                      "Fn::Split": Array [
                        "||",
                        Object {
                          "Ref": "AssetParameters67b7823b74bc135986aa72f889d6a8da058d0c4a20cbc2dfc6f78995fdd2fc24S3VersionKeyB0F28861",
                        },
                      ],
                    },
                  ],
                },
                Object {
                  "Fn::Select": Array [
                    1,
                    Object {
                      "Fn::Split": Array [
                        "||",
                        Object {
                          "Ref": "AssetParameters67b7823b74bc135986aa72f889d6a8da058d0c4a20cbc2dfc6f78995fdd2fc24S3VersionKeyB0F28861",
                        },
                      ],
                    },
                  ],
                },
              ],
            ],
          },
        },
        "Handler": "index.handler",
        "Role": Object {
          "Fn::GetAtt": Array [
            "LogRetentionaae0aa3c5b4d4f87b02d85b201efdd8aServiceRole9741ECFB",
            "Arn",
          ],
        },
        "Runtime": "nodejs14.x",
      },
      "Type": "AWS::Lambda::Function",
    },
    "LogRetentionaae0aa3c5b4d4f87b02d85b201efdd8aServiceRole9741ECFB": Object {
      "Properties": Object {
        "AssumeRolePolicyDocument": Object {
          "Statement": Array [
            Object {
              "Action": "sts:AssumeRole",
              "Effect": "Allow",
              "Principal": Object {
                "Service": "lambda.amazonaws.com",
              },
            },
          ],
          "Version": "2012-10-17",
        },
        "ManagedPolicyArns": Array [
          Object {
            "Fn::Join": Array [
              "",
              Array [
                "arn:",
                Object {
                  "Ref": "AWS::Partition",
                },
                ":iam::aws:policy/service-role/AWSLambdaBasicExecutionRole",
              ],
            ],
          },
        ],
      },
      "Type": "AWS::IAM::Role",
    },
    "LogRetentionaae0aa3c5b4d4f87b02d85b201efdd8aServiceRoleDefaultPolicyADDA7DEB": Object {
      "Properties": Object {
        "PolicyDocument": Object {
          "Statement": Array [
            Object {
              "Action": Array [
                "logs:PutRetentionPolicy",
                "logs:DeleteRetentionPolicy",
              ],
              "Effect": "Allow",
              "Resource": "*",
            },
          ],
          "Version": "2012-10-17",
        },
        "PolicyName": "LogRetentionaae0aa3c5b4d4f87b02d85b201efdd8aServiceRoleDefaultPolicyADDA7DEB",
        "Roles": Array [
          Object {
            "Ref": "LogRetentionaae0aa3c5b4d4f87b02d85b201efdd8aServiceRole9741ECFB",
          },
        ],
      },
      "Type": "AWS::IAM::Policy",
    },
  },
}
`;<|MERGE_RESOLUTION|>--- conflicted
+++ resolved
@@ -153,33 +153,6 @@
       "Description": "S3 key for asset version \\"e9882ab123687399f934da0d45effe675ecc8ce13b40cb946f3e1d6141fe8d68\\"",
       "Type": "String",
     },
-<<<<<<< HEAD
-=======
-    "AssetParametersf3d3a3cc7f26921b237eff24fc5dd7aef8f0465a1f376b8f7918eb3d4b3e8797ArtifactHashAAFCA968": Object {
-      "Description": "Artifact hash for asset \\"f3d3a3cc7f26921b237eff24fc5dd7aef8f0465a1f376b8f7918eb3d4b3e8797\\"",
-      "Type": "String",
-    },
-    "AssetParametersf3d3a3cc7f26921b237eff24fc5dd7aef8f0465a1f376b8f7918eb3d4b3e8797S3BucketBEE108A9": Object {
-      "Description": "S3 bucket for asset \\"f3d3a3cc7f26921b237eff24fc5dd7aef8f0465a1f376b8f7918eb3d4b3e8797\\"",
-      "Type": "String",
-    },
-    "AssetParametersf3d3a3cc7f26921b237eff24fc5dd7aef8f0465a1f376b8f7918eb3d4b3e8797S3VersionKeyA877E3C9": Object {
-      "Description": "S3 key for asset version \\"f3d3a3cc7f26921b237eff24fc5dd7aef8f0465a1f376b8f7918eb3d4b3e8797\\"",
-      "Type": "String",
-    },
-    "AssetParametersffbb5da08de4835dea38bfafa377e066ebbaa9026c70f9b3ea2ccff8b7328abcArtifactHash960B2F39": Object {
-      "Description": "Artifact hash for asset \\"ffbb5da08de4835dea38bfafa377e066ebbaa9026c70f9b3ea2ccff8b7328abc\\"",
-      "Type": "String",
-    },
-    "AssetParametersffbb5da08de4835dea38bfafa377e066ebbaa9026c70f9b3ea2ccff8b7328abcS3Bucket37E50D3E": Object {
-      "Description": "S3 bucket for asset \\"ffbb5da08de4835dea38bfafa377e066ebbaa9026c70f9b3ea2ccff8b7328abc\\"",
-      "Type": "String",
-    },
-    "AssetParametersffbb5da08de4835dea38bfafa377e066ebbaa9026c70f9b3ea2ccff8b7328abcS3VersionKey29ADE40E": Object {
-      "Description": "S3 key for asset version \\"ffbb5da08de4835dea38bfafa377e066ebbaa9026c70f9b3ea2ccff8b7328abc\\"",
-      "Type": "String",
-    },
->>>>>>> 35789fca
   },
   "Resources": Object {
     "AWS679f53fac002430cb0da5b7982bd22872D164C4C": Object {
@@ -3331,7 +3304,455 @@
     },
     "ConstructHubVPCIsolatedSubnet1SubnetEA28FD1A": Object {
       "Properties": Object {
-<<<<<<< HEAD
+        "AvailabilityZone": Object {
+          "Fn::Select": Array [
+            0,
+            Object {
+              "Fn::GetAZs": "",
+            },
+          ],
+        },
+        "CidrBlock": "10.0.0.0/17",
+        "MapPublicIpOnLaunch": false,
+        "Tags": Array [
+          Object {
+            "Key": "aws-cdk:subnet-name",
+            "Value": "Isolated",
+          },
+          Object {
+            "Key": "aws-cdk:subnet-type",
+            "Value": "Isolated",
+          },
+          Object {
+            "Key": "Name",
+            "Value": "Test/ConstructHub/VPC/IsolatedSubnet1",
+          },
+        ],
+        "VpcId": Object {
+          "Ref": "ConstructHubVPC16ECCEA2",
+        },
+      },
+      "Type": "AWS::EC2::Subnet",
+    },
+    "ConstructHubVPCIsolatedSubnet2RouteTable18129C5D": Object {
+      "Properties": Object {
+        "Tags": Array [
+          Object {
+            "Key": "Name",
+            "Value": "Test/ConstructHub/VPC/IsolatedSubnet2",
+          },
+        ],
+        "VpcId": Object {
+          "Ref": "ConstructHubVPC16ECCEA2",
+        },
+      },
+      "Type": "AWS::EC2::RouteTable",
+    },
+    "ConstructHubVPCIsolatedSubnet2RouteTableAssociationF8AD0E0F": Object {
+      "Properties": Object {
+        "RouteTableId": Object {
+          "Ref": "ConstructHubVPCIsolatedSubnet2RouteTable18129C5D",
+        },
+        "SubnetId": Object {
+          "Ref": "ConstructHubVPCIsolatedSubnet2Subnet483D4302",
+        },
+      },
+      "Type": "AWS::EC2::SubnetRouteTableAssociation",
+    },
+    "ConstructHubVPCIsolatedSubnet2Subnet483D4302": Object {
+      "Properties": Object {
+        "AvailabilityZone": Object {
+          "Fn::Select": Array [
+            1,
+            Object {
+              "Fn::GetAZs": "",
+            },
+          ],
+        },
+        "CidrBlock": "10.0.128.0/17",
+        "MapPublicIpOnLaunch": false,
+        "Tags": Array [
+          Object {
+            "Key": "aws-cdk:subnet-name",
+            "Value": "Isolated",
+          },
+          Object {
+            "Key": "aws-cdk:subnet-type",
+            "Value": "Isolated",
+          },
+          Object {
+            "Key": "Name",
+            "Value": "Test/ConstructHub/VPC/IsolatedSubnet2",
+          },
+        ],
+        "VpcId": Object {
+          "Ref": "ConstructHubVPC16ECCEA2",
+        },
+      },
+      "Type": "AWS::EC2::Subnet",
+    },
+    "ConstructHubVPCS319E90CB6": Object {
+      "Properties": Object {
+        "PolicyDocument": Object {
+          "Statement": Array [
+            Object {
+              "Action": "s3:GetObject",
+              "Effect": "Allow",
+              "Principal": "*",
+              "Resource": Object {
+                "Fn::Join": Array [
+                  "",
+                  Array [
+                    Object {
+                      "Fn::GetAtt": Array [
+                        "ConstructHubCodeArtifactDescribeDomain6ABCBF4B",
+                        "domain.s3BucketArn",
+                      ],
+                    },
+                    "/*",
+                  ],
+                ],
+              },
+              "Sid": "Allow-CodeArtifact-Bucket",
+            },
+            Object {
+              "Action": Array [
+                "s3:GetObject*",
+                "s3:GetBucket*",
+                "s3:List*",
+              ],
+              "Effect": "Allow",
+              "Principal": "*",
+              "Resource": Array [
+                Object {
+                  "Fn::GetAtt": Array [
+                    "ConstructHubPackageDataDC5EF35E",
+                    "Arn",
+                  ],
+                },
+                Object {
+                  "Fn::Join": Array [
+                    "",
+                    Array [
+                      Object {
+                        "Fn::GetAtt": Array [
+                          "ConstructHubPackageDataDC5EF35E",
+                          "Arn",
+                        ],
+                      },
+                      "/data/*/assembly.json",
+                    ],
+                  ],
+                },
+              ],
+            },
+            Object {
+              "Action": Array [
+                "s3:Abort*",
+                "s3:DeleteObject*",
+                "s3:PutObject*",
+              ],
+              "Effect": "Allow",
+              "Principal": "*",
+              "Resource": Array [
+                Object {
+                  "Fn::GetAtt": Array [
+                    "ConstructHubPackageDataDC5EF35E",
+                    "Arn",
+                  ],
+                },
+                Object {
+                  "Fn::Join": Array [
+                    "",
+                    Array [
+                      Object {
+                        "Fn::GetAtt": Array [
+                          "ConstructHubPackageDataDC5EF35E",
+                          "Arn",
+                        ],
+                      },
+                      "/data/*/docs-*.md",
+                    ],
+                  ],
+                },
+              ],
+            },
+          ],
+          "Version": "2012-10-17",
+        },
+        "RouteTableIds": Array [
+          Object {
+            "Ref": "ConstructHubVPCIsolatedSubnet1RouteTable750E6F36",
+          },
+          Object {
+            "Ref": "ConstructHubVPCIsolatedSubnet2RouteTable18129C5D",
+          },
+        ],
+        "ServiceName": Object {
+          "Fn::Join": Array [
+            "",
+            Array [
+              "com.amazonaws.",
+              Object {
+                "Ref": "AWS::Region",
+              },
+              ".s3",
+            ],
+          ],
+        },
+        "VpcEndpointType": "Gateway",
+        "VpcId": Object {
+          "Ref": "ConstructHubVPC16ECCEA2",
+        },
+      },
+      "Type": "AWS::EC2::VPCEndpoint",
+    },
+    "ConstructHubWebAppDeployWebsiteAwsCliLayer23CFFBC1": Object {
+      "Properties": Object {
+        "Content": Object {
+          "S3Bucket": Object {
+            "Ref": "AssetParameterse9882ab123687399f934da0d45effe675ecc8ce13b40cb946f3e1d6141fe8d68S3BucketAEADE8C7",
+          },
+          "S3Key": Object {
+            "Fn::Join": Array [
+              "",
+              Array [
+                Object {
+                  "Fn::Select": Array [
+                    0,
+                    Object {
+                      "Fn::Split": Array [
+                        "||",
+                        Object {
+                          "Ref": "AssetParameterse9882ab123687399f934da0d45effe675ecc8ce13b40cb946f3e1d6141fe8d68S3VersionKeyE415415F",
+                        },
+                      ],
+                    },
+                  ],
+                },
+                Object {
+                  "Fn::Select": Array [
+                    1,
+                    Object {
+                      "Fn::Split": Array [
+                        "||",
+                        Object {
+                          "Ref": "AssetParameterse9882ab123687399f934da0d45effe675ecc8ce13b40cb946f3e1d6141fe8d68S3VersionKeyE415415F",
+                        },
+                      ],
+                    },
+                  ],
+                },
+              ],
+            ],
+          },
+        },
+        "Description": "/opt/awscli/aws",
+      },
+      "Type": "AWS::Lambda::LayerVersion",
+    },
+    "ConstructHubWebAppDeployWebsiteCustomResourceE6DF98C9": Object {
+      "DeletionPolicy": "Delete",
+      "Properties": Object {
+        "DestinationBucketName": Object {
+          "Ref": "ConstructHubWebAppWebsiteBucket4B2B9DB2",
+        },
+        "DistributionId": Object {
+          "Ref": "ConstructHubWebAppDistribution1F181DC9",
+        },
+        "Prune": true,
+        "ServiceToken": Object {
+          "Fn::GetAtt": Array [
+            "CustomCDKBucketDeployment8693BB64968944B69AAFB0CC9EB8756C81C01536",
+            "Arn",
+          ],
+        },
+        "SourceBucketNames": Array [
+          Object {
+            "Ref": "AssetParameters4b6912ddd2c1a25ba0a24866b345a27cf12c6de77a300acbf24ad516b2b7ad47S3Bucket5F22CB7E",
+          },
+        ],
+        "SourceObjectKeys": Array [
+          Object {
+            "Fn::Join": Array [
+              "",
+              Array [
+                Object {
+                  "Fn::Select": Array [
+                    0,
+                    Object {
+                      "Fn::Split": Array [
+                        "||",
+                        Object {
+                          "Ref": "AssetParameters4b6912ddd2c1a25ba0a24866b345a27cf12c6de77a300acbf24ad516b2b7ad47S3VersionKey851EF575",
+                        },
+                      ],
+                    },
+                  ],
+                },
+                Object {
+                  "Fn::Select": Array [
+                    1,
+                    Object {
+                      "Fn::Split": Array [
+                        "||",
+                        Object {
+                          "Ref": "AssetParameters4b6912ddd2c1a25ba0a24866b345a27cf12c6de77a300acbf24ad516b2b7ad47S3VersionKey851EF575",
+                        },
+                      ],
+                    },
+                  ],
+                },
+              ],
+            ],
+          },
+        ],
+      },
+      "Type": "Custom::CDKBucketDeployment",
+      "UpdateReplacePolicy": "Delete",
+    },
+    "ConstructHubWebAppDistribution1F181DC9": Object {
+      "Properties": Object {
+        "DistributionConfig": Object {
+          "CacheBehaviors": Array [
+            Object {
+              "CachePolicyId": "658327ea-f89d-4fab-a63d-7e88639e58f6",
+              "Compress": true,
+              "FunctionAssociations": Array [
+                Object {
+                  "EventType": "viewer-response",
+                  "FunctionARN": Object {
+                    "Fn::GetAtt": Array [
+                      "ConstructHubWebAppResponseFunction4C2BF3E9",
+                      "FunctionARN",
+                    ],
+                  },
+                },
+              ],
+              "PathPattern": "/data/*",
+              "TargetOriginId": "TestConstructHubWebAppDistributionOrigin276090F90",
+              "ViewerProtocolPolicy": "allow-all",
+            },
+            Object {
+              "CachePolicyId": "658327ea-f89d-4fab-a63d-7e88639e58f6",
+              "Compress": true,
+              "FunctionAssociations": Array [
+                Object {
+                  "EventType": "viewer-response",
+                  "FunctionARN": Object {
+                    "Fn::GetAtt": Array [
+                      "ConstructHubWebAppResponseFunction4C2BF3E9",
+                      "FunctionARN",
+                    ],
+                  },
+                },
+              ],
+              "PathPattern": "/catalog.json",
+              "TargetOriginId": "TestConstructHubWebAppDistributionOrigin276090F90",
+              "ViewerProtocolPolicy": "allow-all",
+            },
+          ],
+          "CustomErrorResponses": Array [
+            Object {
+              "ErrorCode": 404,
+              "ResponseCode": 200,
+              "ResponsePagePath": "/index.html",
+            },
+            Object {
+              "ErrorCode": 403,
+              "ResponseCode": 200,
+              "ResponsePagePath": "/index.html",
+            },
+          ],
+          "DefaultCacheBehavior": Object {
+            "CachePolicyId": "658327ea-f89d-4fab-a63d-7e88639e58f6",
+            "Compress": true,
+            "FunctionAssociations": Array [
+              Object {
+                "EventType": "viewer-response",
+                "FunctionARN": Object {
+                  "Fn::GetAtt": Array [
+                    "ConstructHubWebAppResponseFunction4C2BF3E9",
+                    "FunctionARN",
+                  ],
+                },
+              },
+            ],
+            "TargetOriginId": "TestConstructHubWebAppDistributionOrigin171FF58D3",
+            "ViewerProtocolPolicy": "allow-all",
+          },
+          "DefaultRootObject": "index.html",
+          "Enabled": true,
+          "HttpVersion": "http2",
+          "IPV6Enabled": true,
+          "Origins": Array [
+            Object {
+              "DomainName": Object {
+                "Fn::GetAtt": Array [
+                  "ConstructHubWebAppWebsiteBucket4B2B9DB2",
+                  "RegionalDomainName",
+                ],
+              },
+              "Id": "TestConstructHubWebAppDistributionOrigin171FF58D3",
+              "S3OriginConfig": Object {
+                "OriginAccessIdentity": Object {
+                  "Fn::Join": Array [
+                    "",
+                    Array [
+                      "origin-access-identity/cloudfront/",
+                      Object {
+                        "Ref": "ConstructHubWebAppDistributionOrigin1S3Origin694AF937",
+                      },
+                    ],
+                  ],
+                },
+              },
+            },
+            Object {
+              "DomainName": Object {
+                "Fn::GetAtt": Array [
+                  "ConstructHubPackageDataDC5EF35E",
+                  "RegionalDomainName",
+                ],
+              },
+              "Id": "TestConstructHubWebAppDistributionOrigin276090F90",
+              "S3OriginConfig": Object {
+                "OriginAccessIdentity": Object {
+                  "Fn::Join": Array [
+                    "",
+                    Array [
+                      "origin-access-identity/cloudfront/",
+                      Object {
+                        "Ref": "ConstructHubWebAppDistributionOrigin2S3OriginDA7E7FF4",
+                      },
+                    ],
+                  ],
+                },
+              },
+            },
+          ],
+        },
+      },
+      "Type": "AWS::CloudFront::Distribution",
+    },
+    "ConstructHubWebAppDistributionOrigin1S3Origin694AF937": Object {
+      "Properties": Object {
+        "CloudFrontOriginAccessIdentityConfig": Object {
+          "Comment": "Identity for TestConstructHubWebAppDistributionOrigin171FF58D3",
+        },
+      },
+      "Type": "AWS::CloudFront::CloudFrontOriginAccessIdentity",
+    },
+    "ConstructHubWebAppDistributionOrigin2S3OriginDA7E7FF4": Object {
+      "Properties": Object {
+        "CloudFrontOriginAccessIdentityConfig": Object {
+          "Comment": "Identity for TestConstructHubWebAppDistributionOrigin276090F90",
+        },
+      },
+      "Type": "AWS::CloudFront::CloudFrontOriginAccessIdentity",
+    },
+    "ConstructHubWebAppResponseFunction4C2BF3E9": Object {
+      "Properties": Object {
         "AutoPublish": true,
         "FunctionCode": "\\"use strict\\";
 function handler(event) {
@@ -3358,496 +3779,6 @@
                 "TestConstrubWebAppResponseFunction1F387BCC",
               ],
             ],
-=======
-        "AvailabilityZone": Object {
-          "Fn::Select": Array [
-            0,
-            Object {
-              "Fn::GetAZs": "",
-            },
-          ],
-        },
-        "CidrBlock": "10.0.0.0/17",
-        "MapPublicIpOnLaunch": false,
-        "Tags": Array [
-          Object {
-            "Key": "aws-cdk:subnet-name",
-            "Value": "Isolated",
->>>>>>> 35789fca
-          },
-          Object {
-            "Key": "aws-cdk:subnet-type",
-            "Value": "Isolated",
-          },
-          Object {
-            "Key": "Name",
-            "Value": "Test/ConstructHub/VPC/IsolatedSubnet1",
-          },
-        ],
-        "VpcId": Object {
-          "Ref": "ConstructHubVPC16ECCEA2",
-        },
-<<<<<<< HEAD
-        "Name": Object {
-          "Fn::Join": Array [
-            "",
-            Array [
-              Object {
-                "Ref": "AWS::Region",
-              },
-              "TestConstrubWebAppResponseFunction1F387BCC",
-            ],
-          ],
-=======
-      },
-      "Type": "AWS::EC2::Subnet",
-    },
-    "ConstructHubVPCIsolatedSubnet2RouteTable18129C5D": Object {
-      "Properties": Object {
-        "Tags": Array [
-          Object {
-            "Key": "Name",
-            "Value": "Test/ConstructHub/VPC/IsolatedSubnet2",
-          },
-        ],
-        "VpcId": Object {
-          "Ref": "ConstructHubVPC16ECCEA2",
->>>>>>> 35789fca
-        },
-      },
-      "Type": "AWS::EC2::RouteTable",
-    },
-    "ConstructHubVPCIsolatedSubnet2RouteTableAssociationF8AD0E0F": Object {
-      "Properties": Object {
-        "RouteTableId": Object {
-          "Ref": "ConstructHubVPCIsolatedSubnet2RouteTable18129C5D",
-        },
-        "SubnetId": Object {
-          "Ref": "ConstructHubVPCIsolatedSubnet2Subnet483D4302",
-        },
-      },
-      "Type": "AWS::EC2::SubnetRouteTableAssociation",
-    },
-    "ConstructHubVPCIsolatedSubnet2Subnet483D4302": Object {
-      "Properties": Object {
-        "AvailabilityZone": Object {
-          "Fn::Select": Array [
-            1,
-            Object {
-              "Fn::GetAZs": "",
-            },
-          ],
-        },
-        "CidrBlock": "10.0.128.0/17",
-        "MapPublicIpOnLaunch": false,
-        "Tags": Array [
-          Object {
-            "Key": "aws-cdk:subnet-name",
-            "Value": "Isolated",
-          },
-          Object {
-            "Key": "aws-cdk:subnet-type",
-            "Value": "Isolated",
-          },
-          Object {
-            "Key": "Name",
-            "Value": "Test/ConstructHub/VPC/IsolatedSubnet2",
-          },
-        ],
-        "VpcId": Object {
-          "Ref": "ConstructHubVPC16ECCEA2",
-        },
-      },
-      "Type": "AWS::EC2::Subnet",
-    },
-    "ConstructHubVPCS319E90CB6": Object {
-      "Properties": Object {
-        "PolicyDocument": Object {
-          "Statement": Array [
-            Object {
-              "Action": "s3:GetObject",
-              "Effect": "Allow",
-              "Principal": "*",
-              "Resource": Object {
-                "Fn::Join": Array [
-                  "",
-                  Array [
-                    Object {
-                      "Fn::GetAtt": Array [
-                        "ConstructHubCodeArtifactDescribeDomain6ABCBF4B",
-                        "domain.s3BucketArn",
-                      ],
-                    },
-                    "/*",
-                  ],
-                ],
-              },
-              "Sid": "Allow-CodeArtifact-Bucket",
-            },
-            Object {
-              "Action": Array [
-                "s3:GetObject*",
-                "s3:GetBucket*",
-                "s3:List*",
-              ],
-              "Effect": "Allow",
-              "Principal": "*",
-              "Resource": Array [
-                Object {
-                  "Fn::GetAtt": Array [
-                    "ConstructHubPackageDataDC5EF35E",
-                    "Arn",
-                  ],
-                },
-                Object {
-                  "Fn::Join": Array [
-                    "",
-                    Array [
-                      Object {
-                        "Fn::GetAtt": Array [
-                          "ConstructHubPackageDataDC5EF35E",
-                          "Arn",
-                        ],
-                      },
-                      "/data/*/assembly.json",
-                    ],
-                  ],
-                },
-              ],
-            },
-            Object {
-              "Action": Array [
-                "s3:Abort*",
-                "s3:DeleteObject*",
-                "s3:PutObject*",
-              ],
-              "Effect": "Allow",
-              "Principal": "*",
-              "Resource": Array [
-                Object {
-                  "Fn::GetAtt": Array [
-                    "ConstructHubPackageDataDC5EF35E",
-                    "Arn",
-                  ],
-                },
-                Object {
-                  "Fn::Join": Array [
-                    "",
-                    Array [
-                      Object {
-                        "Fn::GetAtt": Array [
-                          "ConstructHubPackageDataDC5EF35E",
-                          "Arn",
-                        ],
-                      },
-                      "/data/*/docs-*.md",
-                    ],
-                  ],
-                },
-              ],
-            },
-          ],
-          "Version": "2012-10-17",
-        },
-        "RouteTableIds": Array [
-          Object {
-            "Ref": "ConstructHubVPCIsolatedSubnet1RouteTable750E6F36",
-          },
-          Object {
-            "Ref": "ConstructHubVPCIsolatedSubnet2RouteTable18129C5D",
-          },
-        ],
-        "ServiceName": Object {
-          "Fn::Join": Array [
-            "",
-            Array [
-              "com.amazonaws.",
-              Object {
-                "Ref": "AWS::Region",
-              },
-              ".s3",
-            ],
-          ],
-        },
-        "VpcEndpointType": "Gateway",
-        "VpcId": Object {
-          "Ref": "ConstructHubVPC16ECCEA2",
-        },
-      },
-      "Type": "AWS::EC2::VPCEndpoint",
-    },
-    "ConstructHubWebAppDeployWebsiteAwsCliLayer23CFFBC1": Object {
-      "Properties": Object {
-        "Content": Object {
-          "S3Bucket": Object {
-            "Ref": "AssetParameterse9882ab123687399f934da0d45effe675ecc8ce13b40cb946f3e1d6141fe8d68S3BucketAEADE8C7",
-          },
-          "S3Key": Object {
-            "Fn::Join": Array [
-              "",
-              Array [
-                Object {
-                  "Fn::Select": Array [
-                    0,
-                    Object {
-                      "Fn::Split": Array [
-                        "||",
-                        Object {
-                          "Ref": "AssetParameterse9882ab123687399f934da0d45effe675ecc8ce13b40cb946f3e1d6141fe8d68S3VersionKeyE415415F",
-                        },
-                      ],
-                    },
-                  ],
-                },
-                Object {
-                  "Fn::Select": Array [
-                    1,
-                    Object {
-                      "Fn::Split": Array [
-                        "||",
-                        Object {
-                          "Ref": "AssetParameterse9882ab123687399f934da0d45effe675ecc8ce13b40cb946f3e1d6141fe8d68S3VersionKeyE415415F",
-                        },
-                      ],
-                    },
-                  ],
-                },
-              ],
-            ],
-          },
-        },
-        "Description": "/opt/awscli/aws",
-      },
-      "Type": "AWS::Lambda::LayerVersion",
-    },
-    "ConstructHubWebAppDeployWebsiteCustomResourceE6DF98C9": Object {
-      "DeletionPolicy": "Delete",
-      "Properties": Object {
-        "DestinationBucketName": Object {
-          "Ref": "ConstructHubWebAppWebsiteBucket4B2B9DB2",
-        },
-        "DistributionId": Object {
-          "Ref": "ConstructHubWebAppDistribution1F181DC9",
-        },
-        "Prune": true,
-        "ServiceToken": Object {
-          "Fn::GetAtt": Array [
-            "CustomCDKBucketDeployment8693BB64968944B69AAFB0CC9EB8756C81C01536",
-            "Arn",
-          ],
-        },
-        "SourceBucketNames": Array [
-          Object {
-            "Ref": "AssetParameters4b6912ddd2c1a25ba0a24866b345a27cf12c6de77a300acbf24ad516b2b7ad47S3Bucket5F22CB7E",
-          },
-        ],
-        "SourceObjectKeys": Array [
-          Object {
-            "Fn::Join": Array [
-              "",
-              Array [
-                Object {
-                  "Fn::Select": Array [
-                    0,
-                    Object {
-                      "Fn::Split": Array [
-                        "||",
-                        Object {
-                          "Ref": "AssetParameters4b6912ddd2c1a25ba0a24866b345a27cf12c6de77a300acbf24ad516b2b7ad47S3VersionKey851EF575",
-                        },
-                      ],
-                    },
-                  ],
-                },
-                Object {
-                  "Fn::Select": Array [
-                    1,
-                    Object {
-                      "Fn::Split": Array [
-                        "||",
-                        Object {
-                          "Ref": "AssetParameters4b6912ddd2c1a25ba0a24866b345a27cf12c6de77a300acbf24ad516b2b7ad47S3VersionKey851EF575",
-                        },
-                      ],
-                    },
-                  ],
-                },
-              ],
-            ],
-          },
-        ],
-      },
-      "Type": "Custom::CDKBucketDeployment",
-      "UpdateReplacePolicy": "Delete",
-    },
-    "ConstructHubWebAppDistribution1F181DC9": Object {
-      "Properties": Object {
-        "DistributionConfig": Object {
-          "CacheBehaviors": Array [
-            Object {
-              "CachePolicyId": "658327ea-f89d-4fab-a63d-7e88639e58f6",
-              "Compress": true,
-              "FunctionAssociations": Array [
-                Object {
-                  "EventType": "viewer-response",
-                  "FunctionARN": Object {
-                    "Fn::GetAtt": Array [
-                      "ConstructHubWebAppResponseFunction4C2BF3E9",
-                      "FunctionARN",
-                    ],
-                  },
-                },
-              ],
-              "PathPattern": "/data/*",
-              "TargetOriginId": "TestConstructHubWebAppDistributionOrigin276090F90",
-              "ViewerProtocolPolicy": "allow-all",
-            },
-            Object {
-              "CachePolicyId": "658327ea-f89d-4fab-a63d-7e88639e58f6",
-              "Compress": true,
-              "FunctionAssociations": Array [
-                Object {
-                  "EventType": "viewer-response",
-                  "FunctionARN": Object {
-                    "Fn::GetAtt": Array [
-                      "ConstructHubWebAppResponseFunction4C2BF3E9",
-                      "FunctionARN",
-                    ],
-                  },
-                },
-              ],
-              "PathPattern": "/catalog.json",
-              "TargetOriginId": "TestConstructHubWebAppDistributionOrigin276090F90",
-              "ViewerProtocolPolicy": "allow-all",
-            },
-          ],
-          "CustomErrorResponses": Array [
-            Object {
-              "ErrorCode": 404,
-              "ResponseCode": 200,
-              "ResponsePagePath": "/index.html",
-            },
-            Object {
-              "ErrorCode": 403,
-              "ResponseCode": 200,
-              "ResponsePagePath": "/index.html",
-            },
-          ],
-          "DefaultCacheBehavior": Object {
-            "CachePolicyId": "658327ea-f89d-4fab-a63d-7e88639e58f6",
-            "Compress": true,
-            "FunctionAssociations": Array [
-              Object {
-                "EventType": "viewer-response",
-                "FunctionARN": Object {
-                  "Fn::GetAtt": Array [
-                    "ConstructHubWebAppResponseFunction4C2BF3E9",
-                    "FunctionARN",
-                  ],
-                },
-              },
-            ],
-            "TargetOriginId": "TestConstructHubWebAppDistributionOrigin171FF58D3",
-            "ViewerProtocolPolicy": "allow-all",
-          },
-          "DefaultRootObject": "index.html",
-          "Enabled": true,
-          "HttpVersion": "http2",
-          "IPV6Enabled": true,
-          "Origins": Array [
-            Object {
-              "DomainName": Object {
-                "Fn::GetAtt": Array [
-                  "ConstructHubWebAppWebsiteBucket4B2B9DB2",
-                  "RegionalDomainName",
-                ],
-              },
-              "Id": "TestConstructHubWebAppDistributionOrigin171FF58D3",
-              "S3OriginConfig": Object {
-                "OriginAccessIdentity": Object {
-                  "Fn::Join": Array [
-                    "",
-                    Array [
-                      "origin-access-identity/cloudfront/",
-                      Object {
-                        "Ref": "ConstructHubWebAppDistributionOrigin1S3Origin694AF937",
-                      },
-                    ],
-                  ],
-                },
-              },
-            },
-            Object {
-              "DomainName": Object {
-                "Fn::GetAtt": Array [
-                  "ConstructHubPackageDataDC5EF35E",
-                  "RegionalDomainName",
-                ],
-              },
-              "Id": "TestConstructHubWebAppDistributionOrigin276090F90",
-              "S3OriginConfig": Object {
-                "OriginAccessIdentity": Object {
-                  "Fn::Join": Array [
-                    "",
-                    Array [
-                      "origin-access-identity/cloudfront/",
-                      Object {
-                        "Ref": "ConstructHubWebAppDistributionOrigin2S3OriginDA7E7FF4",
-                      },
-                    ],
-                  ],
-                },
-              },
-            },
-          ],
-        },
-      },
-      "Type": "AWS::CloudFront::Distribution",
-    },
-    "ConstructHubWebAppDistributionOrigin1S3Origin694AF937": Object {
-      "Properties": Object {
-        "CloudFrontOriginAccessIdentityConfig": Object {
-          "Comment": "Identity for TestConstructHubWebAppDistributionOrigin171FF58D3",
-        },
-      },
-      "Type": "AWS::CloudFront::CloudFrontOriginAccessIdentity",
-    },
-    "ConstructHubWebAppDistributionOrigin2S3OriginDA7E7FF4": Object {
-      "Properties": Object {
-        "CloudFrontOriginAccessIdentityConfig": Object {
-          "Comment": "Identity for TestConstructHubWebAppDistributionOrigin276090F90",
-        },
-      },
-      "Type": "AWS::CloudFront::CloudFrontOriginAccessIdentity",
-    },
-    "ConstructHubWebAppResponseFunction4C2BF3E9": Object {
-      "Properties": Object {
-        "AutoPublish": true,
-        "FunctionCode": "\\"use strict\\";
-function handler(event) {
-    var response = event.response;
-    var headers = response.headers;
-    headers['x-frame-options'] = { value: 'deny' };
-    headers['x-xss-protection'] = { value: '1; mode=block' };
-    headers['x-content-type-options'] = { value: 'nosniff' };
-    headers['strict-transport-security'] = { value: 'max-age=47304000; includeSubDomains' };
-    headers['content-security-policy'] = {
-        value: 'default-src \\\\'none\\\\'; img-src \\\\'self\\\\' https://img.shields.io; script-src \\\\'self\\\\'; style-src \\\\'unsafe-inline\\\\' \\\\'self\\\\'; object-src \\\\'none\\\\'; connect-src \\\\'self\\\\'; manifest-src \\\\'self\\\\'; font-src \\\\'self\\\\'; frame-src \\\\'none\\\\'',
-    };
-    return response;
-}
-//# sourceMappingURL=data:application/json;base64,eyJ2ZXJzaW9uIjozLCJmaWxlIjoicmVzcG9uc2UtZnVuY3Rpb24uanMiLCJzb3VyY2VSb290IjoiIiwic291cmNlcyI6WyIuLi8uLi8uLi9zcmMvd2ViYXBwL3Jlc3BvbnNlLWZ1bmN0aW9uL3Jlc3BvbnNlLWZ1bmN0aW9uLnRzIl0sIm5hbWVzIjpbXSwibWFwcGluZ3MiOiI7QUFTQSxTQUFTLE9BQU8sQ0FBQyxLQUF5QjtJQUN4QyxJQUFJLFFBQVEsR0FBRyxLQUFLLENBQUMsUUFBUSxDQUFDO0lBQzlCLElBQUksT0FBTyxHQUFHLFFBQVEsQ0FBQyxPQUFPLENBQUM7SUFFL0IsT0FBTyxDQUFDLGlCQUFpQixDQUFDLEdBQUcsRUFBRSxLQUFLLEVBQUUsTUFBTSxFQUFFLENBQUM7SUFDL0MsT0FBTyxDQUFDLGtCQUFrQixDQUFDLEdBQUcsRUFBRSxLQUFLLEVBQUUsZUFBZSxFQUFFLENBQUM7SUFDekQsT0FBTyxDQUFDLHdCQUF3QixDQUFDLEdBQUcsRUFBRSxLQUFLLEVBQUUsU0FBUyxFQUFFLENBQUM7SUFDekQsT0FBTyxDQUFDLDJCQUEyQixDQUFDLEdBQUcsRUFBRSxLQUFLLEVBQUUscUNBQXFDLEVBQUUsQ0FBQztJQUN4RixPQUFPLENBQUMseUJBQXlCLENBQUMsR0FBRztRQUNuQyxLQUFLLEVBQ0gsbU9BQW1PO0tBQ3RPLENBQUM7SUFFRixPQUFPLFFBQVEsQ0FBQztBQUNsQixDQUFDIiwic291cmNlc0NvbnRlbnQiOlsiaW50ZXJmYWNlIENsb3VkRnJvbnRSZXNwb25zZSB7XG4gIHJlc3BvbnNlOiBhbnk7XG4gIGhlYWRlcnM6IHtcbiAgICBba2V5OiBzdHJpbmddOiB7XG4gICAgICB2YWx1ZTogc3RyaW5nO1xuICAgIH07XG4gIH07XG59XG5cbmZ1bmN0aW9uIGhhbmRsZXIoZXZlbnQ6IENsb3VkRnJvbnRSZXNwb25zZSkge1xuICB2YXIgcmVzcG9uc2UgPSBldmVudC5yZXNwb25zZTtcbiAgdmFyIGhlYWRlcnMgPSByZXNwb25zZS5oZWFkZXJzO1xuXG4gIGhlYWRlcnNbJ3gtZnJhbWUtb3B0aW9ucyddID0geyB2YWx1ZTogJ2RlbnknIH07XG4gIGhlYWRlcnNbJ3gteHNzLXByb3RlY3Rpb24nXSA9IHsgdmFsdWU6ICcxOyBtb2RlPWJsb2NrJyB9O1xuICBoZWFkZXJzWyd4LWNvbnRlbnQtdHlwZS1vcHRpb25zJ10gPSB7IHZhbHVlOiAnbm9zbmlmZicgfTtcbiAgaGVhZGVyc1snc3RyaWN0LXRyYW5zcG9ydC1zZWN1cml0eSddID0geyB2YWx1ZTogJ21heC1hZ2U9NDczMDQwMDA7IGluY2x1ZGVTdWJEb21haW5zJyB9O1xuICBoZWFkZXJzWydjb250ZW50LXNlY3VyaXR5LXBvbGljeSddID0ge1xuICAgIHZhbHVlOlxuICAgICAgJ2RlZmF1bHQtc3JjIFxcJ25vbmVcXCc7IGltZy1zcmMgXFwnc2VsZlxcJyBodHRwczovL2ltZy5zaGllbGRzLmlvOyBzY3JpcHQtc3JjIFxcJ3NlbGZcXCc7IHN0eWxlLXNyYyBcXCd1bnNhZmUtaW5saW5lXFwnIFxcJ3NlbGZcXCc7IG9iamVjdC1zcmMgXFwnbm9uZVxcJzsgY29ubmVjdC1zcmMgXFwnc2VsZlxcJzsgbWFuaWZlc3Qtc3JjIFxcJ3NlbGZcXCc7IGZvbnQtc3JjIFxcJ3NlbGZcXCc7IGZyYW1lLXNyYyBcXCdub25lXFwnJyxcbiAgfTtcblxuICByZXR1cm4gcmVzcG9uc2U7XG59XG4iXX0=",
-        "FunctionConfig": Object {
-          "Comment": Object {
-            "Fn::Join": Array [
-              "",
-              Array [
-                Object {
-                  "Ref": "AWS::Region",
-                },
-                "TestConstrubWebAppResponseFunction1F387BCC",
-              ],
-            ],
           },
           "Runtime": "cloudfront-js-1.0",
         },
@@ -4408,33 +4339,6 @@
       "Description": "S3 key for asset version \\"e9882ab123687399f934da0d45effe675ecc8ce13b40cb946f3e1d6141fe8d68\\"",
       "Type": "String",
     },
-<<<<<<< HEAD
-=======
-    "AssetParametersf3d3a3cc7f26921b237eff24fc5dd7aef8f0465a1f376b8f7918eb3d4b3e8797ArtifactHashAAFCA968": Object {
-      "Description": "Artifact hash for asset \\"f3d3a3cc7f26921b237eff24fc5dd7aef8f0465a1f376b8f7918eb3d4b3e8797\\"",
-      "Type": "String",
-    },
-    "AssetParametersf3d3a3cc7f26921b237eff24fc5dd7aef8f0465a1f376b8f7918eb3d4b3e8797S3BucketBEE108A9": Object {
-      "Description": "S3 bucket for asset \\"f3d3a3cc7f26921b237eff24fc5dd7aef8f0465a1f376b8f7918eb3d4b3e8797\\"",
-      "Type": "String",
-    },
-    "AssetParametersf3d3a3cc7f26921b237eff24fc5dd7aef8f0465a1f376b8f7918eb3d4b3e8797S3VersionKeyA877E3C9": Object {
-      "Description": "S3 key for asset version \\"f3d3a3cc7f26921b237eff24fc5dd7aef8f0465a1f376b8f7918eb3d4b3e8797\\"",
-      "Type": "String",
-    },
-    "AssetParametersffbb5da08de4835dea38bfafa377e066ebbaa9026c70f9b3ea2ccff8b7328abcArtifactHash960B2F39": Object {
-      "Description": "Artifact hash for asset \\"ffbb5da08de4835dea38bfafa377e066ebbaa9026c70f9b3ea2ccff8b7328abc\\"",
-      "Type": "String",
-    },
-    "AssetParametersffbb5da08de4835dea38bfafa377e066ebbaa9026c70f9b3ea2ccff8b7328abcS3Bucket37E50D3E": Object {
-      "Description": "S3 bucket for asset \\"ffbb5da08de4835dea38bfafa377e066ebbaa9026c70f9b3ea2ccff8b7328abc\\"",
-      "Type": "String",
-    },
-    "AssetParametersffbb5da08de4835dea38bfafa377e066ebbaa9026c70f9b3ea2ccff8b7328abcS3VersionKey29ADE40E": Object {
-      "Description": "S3 key for asset version \\"ffbb5da08de4835dea38bfafa377e066ebbaa9026c70f9b3ea2ccff8b7328abc\\"",
-      "Type": "String",
-    },
->>>>>>> 35789fca
   },
   "Resources": Object {
     "AWS679f53fac002430cb0da5b7982bd22872D164C4C": Object {
