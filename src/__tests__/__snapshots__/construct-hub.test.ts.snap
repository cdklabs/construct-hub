--- conflicted
+++ resolved
@@ -33,31 +33,6 @@
     },
   },
   "Parameters": Object {
-<<<<<<< HEAD
-    "AssetParameters4694533f135966fac1af35c4f46172e8838690b8d6711ca91b7046b975ff8f1bArtifactHash88075B15": Object {
-      "Description": "Artifact hash for asset \\"4694533f135966fac1af35c4f46172e8838690b8d6711ca91b7046b975ff8f1b\\"",
-      "Type": "String",
-    },
-    "AssetParameters4694533f135966fac1af35c4f46172e8838690b8d6711ca91b7046b975ff8f1bS3BucketD8F4119A": Object {
-      "Description": "S3 bucket for asset \\"4694533f135966fac1af35c4f46172e8838690b8d6711ca91b7046b975ff8f1b\\"",
-      "Type": "String",
-    },
-    "AssetParameters4694533f135966fac1af35c4f46172e8838690b8d6711ca91b7046b975ff8f1bS3VersionKey73C03635": Object {
-      "Description": "S3 key for asset version \\"4694533f135966fac1af35c4f46172e8838690b8d6711ca91b7046b975ff8f1b\\"",
-=======
-    "AssetParameters558d823cfaadb5cf0bad7144beea8f716a4b18b52457c979efb06abc75cd3c23ArtifactHash907C4234": Object {
-      "Description": "Artifact hash for asset \\"558d823cfaadb5cf0bad7144beea8f716a4b18b52457c979efb06abc75cd3c23\\"",
-      "Type": "String",
-    },
-    "AssetParameters558d823cfaadb5cf0bad7144beea8f716a4b18b52457c979efb06abc75cd3c23S3BucketF4864FA6": Object {
-      "Description": "S3 bucket for asset \\"558d823cfaadb5cf0bad7144beea8f716a4b18b52457c979efb06abc75cd3c23\\"",
-      "Type": "String",
-    },
-    "AssetParameters558d823cfaadb5cf0bad7144beea8f716a4b18b52457c979efb06abc75cd3c23S3VersionKeyF8887FFC": Object {
-      "Description": "S3 key for asset version \\"558d823cfaadb5cf0bad7144beea8f716a4b18b52457c979efb06abc75cd3c23\\"",
->>>>>>> 61e8a232
-      "Type": "String",
-    },
     "AssetParameters5777e731045ef2e0c78841fc8eb602c8598e874ab6d78962d3612140cae8212aArtifactHash96151522": Object {
       "Description": "Artifact hash for asset \\"5777e731045ef2e0c78841fc8eb602c8598e874ab6d78962d3612140cae8212a\\"",
       "Type": "String",
@@ -104,6 +79,18 @@
     },
     "AssetParameters67b7823b74bc135986aa72f889d6a8da058d0c4a20cbc2dfc6f78995fdd2fc24S3VersionKeyB0F28861": Object {
       "Description": "S3 key for asset version \\"67b7823b74bc135986aa72f889d6a8da058d0c4a20cbc2dfc6f78995fdd2fc24\\"",
+      "Type": "String",
+    },
+    "AssetParameters8b15d2f1c5f4c960ba457278e8e5bb8dfcbe0517a83da92143a06ad26b7a0dddArtifactHashDEEDC1D2": Object {
+      "Description": "Artifact hash for asset \\"8b15d2f1c5f4c960ba457278e8e5bb8dfcbe0517a83da92143a06ad26b7a0ddd\\"",
+      "Type": "String",
+    },
+    "AssetParameters8b15d2f1c5f4c960ba457278e8e5bb8dfcbe0517a83da92143a06ad26b7a0dddS3Bucket064AF287": Object {
+      "Description": "S3 bucket for asset \\"8b15d2f1c5f4c960ba457278e8e5bb8dfcbe0517a83da92143a06ad26b7a0ddd\\"",
+      "Type": "String",
+    },
+    "AssetParameters8b15d2f1c5f4c960ba457278e8e5bb8dfcbe0517a83da92143a06ad26b7a0dddS3VersionKeyA2B24E5F": Object {
+      "Description": "S3 key for asset version \\"8b15d2f1c5f4c960ba457278e8e5bb8dfcbe0517a83da92143a06ad26b7a0ddd\\"",
       "Type": "String",
     },
     "AssetParametersa3d13916fdb6321f8e433bfcbbaaf0ce37d7484a6d75635fdbaceebe8bbe46ffArtifactHash817B54E3": Object {
@@ -2303,11 +2290,7 @@
         },
         "SourceBucketNames": Array [
           Object {
-<<<<<<< HEAD
-            "Ref": "AssetParameters4694533f135966fac1af35c4f46172e8838690b8d6711ca91b7046b975ff8f1bS3BucketD8F4119A",
-=======
-            "Ref": "AssetParameters558d823cfaadb5cf0bad7144beea8f716a4b18b52457c979efb06abc75cd3c23S3BucketF4864FA6",
->>>>>>> 61e8a232
+            "Ref": "AssetParameters8b15d2f1c5f4c960ba457278e8e5bb8dfcbe0517a83da92143a06ad26b7a0dddS3Bucket064AF287",
           },
         ],
         "SourceObjectKeys": Array [
@@ -2322,11 +2305,7 @@
                       "Fn::Split": Array [
                         "||",
                         Object {
-<<<<<<< HEAD
-                          "Ref": "AssetParameters4694533f135966fac1af35c4f46172e8838690b8d6711ca91b7046b975ff8f1bS3VersionKey73C03635",
-=======
-                          "Ref": "AssetParameters558d823cfaadb5cf0bad7144beea8f716a4b18b52457c979efb06abc75cd3c23S3VersionKeyF8887FFC",
->>>>>>> 61e8a232
+                          "Ref": "AssetParameters8b15d2f1c5f4c960ba457278e8e5bb8dfcbe0517a83da92143a06ad26b7a0dddS3VersionKeyA2B24E5F",
                         },
                       ],
                     },
@@ -2339,11 +2318,7 @@
                       "Fn::Split": Array [
                         "||",
                         Object {
-<<<<<<< HEAD
-                          "Ref": "AssetParameters4694533f135966fac1af35c4f46172e8838690b8d6711ca91b7046b975ff8f1bS3VersionKey73C03635",
-=======
-                          "Ref": "AssetParameters558d823cfaadb5cf0bad7144beea8f716a4b18b52457c979efb06abc75cd3c23S3VersionKeyF8887FFC",
->>>>>>> 61e8a232
+                          "Ref": "AssetParameters8b15d2f1c5f4c960ba457278e8e5bb8dfcbe0517a83da92143a06ad26b7a0dddS3VersionKeyA2B24E5F",
                         },
                       ],
                     },
@@ -2630,11 +2605,7 @@
                       },
                       ":s3:::",
                       Object {
-<<<<<<< HEAD
-                        "Ref": "AssetParameters4694533f135966fac1af35c4f46172e8838690b8d6711ca91b7046b975ff8f1bS3BucketD8F4119A",
-=======
-                        "Ref": "AssetParameters558d823cfaadb5cf0bad7144beea8f716a4b18b52457c979efb06abc75cd3c23S3BucketF4864FA6",
->>>>>>> 61e8a232
+                        "Ref": "AssetParameters8b15d2f1c5f4c960ba457278e8e5bb8dfcbe0517a83da92143a06ad26b7a0dddS3Bucket064AF287",
                       },
                     ],
                   ],
@@ -2649,11 +2620,7 @@
                       },
                       ":s3:::",
                       Object {
-<<<<<<< HEAD
-                        "Ref": "AssetParameters4694533f135966fac1af35c4f46172e8838690b8d6711ca91b7046b975ff8f1bS3BucketD8F4119A",
-=======
-                        "Ref": "AssetParameters558d823cfaadb5cf0bad7144beea8f716a4b18b52457c979efb06abc75cd3c23S3BucketF4864FA6",
->>>>>>> 61e8a232
+                        "Ref": "AssetParameters8b15d2f1c5f4c960ba457278e8e5bb8dfcbe0517a83da92143a06ad26b7a0dddS3Bucket064AF287",
                       },
                       "/*",
                     ],
@@ -2871,31 +2838,6 @@
     },
   },
   "Parameters": Object {
-<<<<<<< HEAD
-    "AssetParameters4694533f135966fac1af35c4f46172e8838690b8d6711ca91b7046b975ff8f1bArtifactHash88075B15": Object {
-      "Description": "Artifact hash for asset \\"4694533f135966fac1af35c4f46172e8838690b8d6711ca91b7046b975ff8f1b\\"",
-      "Type": "String",
-    },
-    "AssetParameters4694533f135966fac1af35c4f46172e8838690b8d6711ca91b7046b975ff8f1bS3BucketD8F4119A": Object {
-      "Description": "S3 bucket for asset \\"4694533f135966fac1af35c4f46172e8838690b8d6711ca91b7046b975ff8f1b\\"",
-      "Type": "String",
-    },
-    "AssetParameters4694533f135966fac1af35c4f46172e8838690b8d6711ca91b7046b975ff8f1bS3VersionKey73C03635": Object {
-      "Description": "S3 key for asset version \\"4694533f135966fac1af35c4f46172e8838690b8d6711ca91b7046b975ff8f1b\\"",
-=======
-    "AssetParameters558d823cfaadb5cf0bad7144beea8f716a4b18b52457c979efb06abc75cd3c23ArtifactHash907C4234": Object {
-      "Description": "Artifact hash for asset \\"558d823cfaadb5cf0bad7144beea8f716a4b18b52457c979efb06abc75cd3c23\\"",
-      "Type": "String",
-    },
-    "AssetParameters558d823cfaadb5cf0bad7144beea8f716a4b18b52457c979efb06abc75cd3c23S3BucketF4864FA6": Object {
-      "Description": "S3 bucket for asset \\"558d823cfaadb5cf0bad7144beea8f716a4b18b52457c979efb06abc75cd3c23\\"",
-      "Type": "String",
-    },
-    "AssetParameters558d823cfaadb5cf0bad7144beea8f716a4b18b52457c979efb06abc75cd3c23S3VersionKeyF8887FFC": Object {
-      "Description": "S3 key for asset version \\"558d823cfaadb5cf0bad7144beea8f716a4b18b52457c979efb06abc75cd3c23\\"",
->>>>>>> 61e8a232
-      "Type": "String",
-    },
     "AssetParameters5777e731045ef2e0c78841fc8eb602c8598e874ab6d78962d3612140cae8212aArtifactHash96151522": Object {
       "Description": "Artifact hash for asset \\"5777e731045ef2e0c78841fc8eb602c8598e874ab6d78962d3612140cae8212a\\"",
       "Type": "String",
@@ -2954,6 +2896,18 @@
     },
     "AssetParameters7af6295e521fd55af94332393ceffb3e866aac4dc4956321f7918f21e72199e4S3VersionKey326451BC": Object {
       "Description": "S3 key for asset version \\"7af6295e521fd55af94332393ceffb3e866aac4dc4956321f7918f21e72199e4\\"",
+      "Type": "String",
+    },
+    "AssetParameters8b15d2f1c5f4c960ba457278e8e5bb8dfcbe0517a83da92143a06ad26b7a0dddArtifactHashDEEDC1D2": Object {
+      "Description": "Artifact hash for asset \\"8b15d2f1c5f4c960ba457278e8e5bb8dfcbe0517a83da92143a06ad26b7a0ddd\\"",
+      "Type": "String",
+    },
+    "AssetParameters8b15d2f1c5f4c960ba457278e8e5bb8dfcbe0517a83da92143a06ad26b7a0dddS3Bucket064AF287": Object {
+      "Description": "S3 bucket for asset \\"8b15d2f1c5f4c960ba457278e8e5bb8dfcbe0517a83da92143a06ad26b7a0ddd\\"",
+      "Type": "String",
+    },
+    "AssetParameters8b15d2f1c5f4c960ba457278e8e5bb8dfcbe0517a83da92143a06ad26b7a0dddS3VersionKeyA2B24E5F": Object {
+      "Description": "S3 key for asset version \\"8b15d2f1c5f4c960ba457278e8e5bb8dfcbe0517a83da92143a06ad26b7a0ddd\\"",
       "Type": "String",
     },
     "AssetParametersa3d13916fdb6321f8e433bfcbbaaf0ce37d7484a6d75635fdbaceebe8bbe46ffArtifactHash817B54E3": Object {
@@ -5354,11 +5308,7 @@
         },
         "SourceBucketNames": Array [
           Object {
-<<<<<<< HEAD
-            "Ref": "AssetParameters4694533f135966fac1af35c4f46172e8838690b8d6711ca91b7046b975ff8f1bS3BucketD8F4119A",
-=======
-            "Ref": "AssetParameters558d823cfaadb5cf0bad7144beea8f716a4b18b52457c979efb06abc75cd3c23S3BucketF4864FA6",
->>>>>>> 61e8a232
+            "Ref": "AssetParameters8b15d2f1c5f4c960ba457278e8e5bb8dfcbe0517a83da92143a06ad26b7a0dddS3Bucket064AF287",
           },
         ],
         "SourceObjectKeys": Array [
@@ -5373,11 +5323,7 @@
                       "Fn::Split": Array [
                         "||",
                         Object {
-<<<<<<< HEAD
-                          "Ref": "AssetParameters4694533f135966fac1af35c4f46172e8838690b8d6711ca91b7046b975ff8f1bS3VersionKey73C03635",
-=======
-                          "Ref": "AssetParameters558d823cfaadb5cf0bad7144beea8f716a4b18b52457c979efb06abc75cd3c23S3VersionKeyF8887FFC",
->>>>>>> 61e8a232
+                          "Ref": "AssetParameters8b15d2f1c5f4c960ba457278e8e5bb8dfcbe0517a83da92143a06ad26b7a0dddS3VersionKeyA2B24E5F",
                         },
                       ],
                     },
@@ -5390,11 +5336,7 @@
                       "Fn::Split": Array [
                         "||",
                         Object {
-<<<<<<< HEAD
-                          "Ref": "AssetParameters4694533f135966fac1af35c4f46172e8838690b8d6711ca91b7046b975ff8f1bS3VersionKey73C03635",
-=======
-                          "Ref": "AssetParameters558d823cfaadb5cf0bad7144beea8f716a4b18b52457c979efb06abc75cd3c23S3VersionKeyF8887FFC",
->>>>>>> 61e8a232
+                          "Ref": "AssetParameters8b15d2f1c5f4c960ba457278e8e5bb8dfcbe0517a83da92143a06ad26b7a0dddS3VersionKeyA2B24E5F",
                         },
                       ],
                     },
@@ -5694,11 +5636,7 @@
                       },
                       ":s3:::",
                       Object {
-<<<<<<< HEAD
-                        "Ref": "AssetParameters4694533f135966fac1af35c4f46172e8838690b8d6711ca91b7046b975ff8f1bS3BucketD8F4119A",
-=======
-                        "Ref": "AssetParameters558d823cfaadb5cf0bad7144beea8f716a4b18b52457c979efb06abc75cd3c23S3BucketF4864FA6",
->>>>>>> 61e8a232
+                        "Ref": "AssetParameters8b15d2f1c5f4c960ba457278e8e5bb8dfcbe0517a83da92143a06ad26b7a0dddS3Bucket064AF287",
                       },
                     ],
                   ],
@@ -5713,11 +5651,7 @@
                       },
                       ":s3:::",
                       Object {
-<<<<<<< HEAD
-                        "Ref": "AssetParameters4694533f135966fac1af35c4f46172e8838690b8d6711ca91b7046b975ff8f1bS3BucketD8F4119A",
-=======
-                        "Ref": "AssetParameters558d823cfaadb5cf0bad7144beea8f716a4b18b52457c979efb06abc75cd3c23S3BucketF4864FA6",
->>>>>>> 61e8a232
+                        "Ref": "AssetParameters8b15d2f1c5f4c960ba457278e8e5bb8dfcbe0517a83da92143a06ad26b7a0dddS3Bucket064AF287",
                       },
                       "/*",
                     ],
