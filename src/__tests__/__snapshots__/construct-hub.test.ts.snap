// Jest Snapshot v1, https://goo.gl/fbAQLP

exports[`minimal usage 1`] = `
Object {
  "Outputs": Object {
    "ConstructHubMonitoringWatchfulWatchfulDashboard75D318D0": Object {
      "Value": Object {
        "Fn::Join": Array [
          "",
          Array [
            "https://console.aws.amazon.com/cloudwatch/home?region=",
            Object {
              "Ref": "AWS::Region",
            },
            "#dashboards:name=",
            Object {
              "Ref": "ConstructHubMonitoringWatchfulDashboardB8493D55",
            },
          ],
        ],
      },
    },
    "ConstructHubWebAppDomainNameDC10F8DD": Object {
      "Export": Object {
        "Name": "ConstructHubDomainName",
      },
      "Value": Object {
        "Fn::GetAtt": Array [
          "ConstructHubWebAppDistribution1F181DC9",
          "DomainName",
        ],
      },
    },
  },
  "Parameters": Object {
    "AssetParameters516cab73c91fb1a1a9ada8da3852fead6468a28305ca5c46b319b4f98cc36fe9ArtifactHash41DE1E42": Object {
      "Description": "Artifact hash for asset \\"516cab73c91fb1a1a9ada8da3852fead6468a28305ca5c46b319b4f98cc36fe9\\"",
      "Type": "String",
    },
    "AssetParameters516cab73c91fb1a1a9ada8da3852fead6468a28305ca5c46b319b4f98cc36fe9S3Bucket781BDABF": Object {
      "Description": "S3 bucket for asset \\"516cab73c91fb1a1a9ada8da3852fead6468a28305ca5c46b319b4f98cc36fe9\\"",
      "Type": "String",
    },
    "AssetParameters516cab73c91fb1a1a9ada8da3852fead6468a28305ca5c46b319b4f98cc36fe9S3VersionKey31C2F325": Object {
      "Description": "S3 key for asset version \\"516cab73c91fb1a1a9ada8da3852fead6468a28305ca5c46b319b4f98cc36fe9\\"",
      "Type": "String",
    },
    "AssetParameters61b1fd9ee5fa58c13e12d28f7d8ecc1ef94a15673bec6fb6e516ad87cb29df7aArtifactHash390AB370": Object {
      "Description": "Artifact hash for asset \\"61b1fd9ee5fa58c13e12d28f7d8ecc1ef94a15673bec6fb6e516ad87cb29df7a\\"",
      "Type": "String",
    },
    "AssetParameters61b1fd9ee5fa58c13e12d28f7d8ecc1ef94a15673bec6fb6e516ad87cb29df7aS3Bucket7701BA06": Object {
      "Description": "S3 bucket for asset \\"61b1fd9ee5fa58c13e12d28f7d8ecc1ef94a15673bec6fb6e516ad87cb29df7a\\"",
      "Type": "String",
    },
    "AssetParameters61b1fd9ee5fa58c13e12d28f7d8ecc1ef94a15673bec6fb6e516ad87cb29df7aS3VersionKey2BFF2A41": Object {
      "Description": "S3 key for asset version \\"61b1fd9ee5fa58c13e12d28f7d8ecc1ef94a15673bec6fb6e516ad87cb29df7a\\"",
      "Type": "String",
    },
    "AssetParameters67b7823b74bc135986aa72f889d6a8da058d0c4a20cbc2dfc6f78995fdd2fc24ArtifactHashBA91B77F": Object {
      "Description": "Artifact hash for asset \\"67b7823b74bc135986aa72f889d6a8da058d0c4a20cbc2dfc6f78995fdd2fc24\\"",
      "Type": "String",
    },
    "AssetParameters67b7823b74bc135986aa72f889d6a8da058d0c4a20cbc2dfc6f78995fdd2fc24S3Bucket4D46ABB5": Object {
      "Description": "S3 bucket for asset \\"67b7823b74bc135986aa72f889d6a8da058d0c4a20cbc2dfc6f78995fdd2fc24\\"",
      "Type": "String",
    },
    "AssetParameters67b7823b74bc135986aa72f889d6a8da058d0c4a20cbc2dfc6f78995fdd2fc24S3VersionKeyB0F28861": Object {
      "Description": "S3 key for asset version \\"67b7823b74bc135986aa72f889d6a8da058d0c4a20cbc2dfc6f78995fdd2fc24\\"",
      "Type": "String",
    },
    "AssetParameters7379fd84eff0b591867de2678a7733efa22e810bf064da0c1d0ef6e0c30cc74eArtifactHash8E86E95B": Object {
      "Description": "Artifact hash for asset \\"7379fd84eff0b591867de2678a7733efa22e810bf064da0c1d0ef6e0c30cc74e\\"",
      "Type": "String",
    },
    "AssetParameters7379fd84eff0b591867de2678a7733efa22e810bf064da0c1d0ef6e0c30cc74eS3BucketB29D99C7": Object {
      "Description": "S3 bucket for asset \\"7379fd84eff0b591867de2678a7733efa22e810bf064da0c1d0ef6e0c30cc74e\\"",
      "Type": "String",
    },
    "AssetParameters7379fd84eff0b591867de2678a7733efa22e810bf064da0c1d0ef6e0c30cc74eS3VersionKey15B55BAA": Object {
      "Description": "S3 key for asset version \\"7379fd84eff0b591867de2678a7733efa22e810bf064da0c1d0ef6e0c30cc74e\\"",
      "Type": "String",
    },
    "AssetParameters809531852639a68119c43ce922cb874bdd8a13bf6a2ae48a97e51f0420755c46ArtifactHash1825D77A": Object {
      "Description": "Artifact hash for asset \\"809531852639a68119c43ce922cb874bdd8a13bf6a2ae48a97e51f0420755c46\\"",
      "Type": "String",
    },
    "AssetParameters809531852639a68119c43ce922cb874bdd8a13bf6a2ae48a97e51f0420755c46S3Bucket74C7566A": Object {
      "Description": "S3 bucket for asset \\"809531852639a68119c43ce922cb874bdd8a13bf6a2ae48a97e51f0420755c46\\"",
      "Type": "String",
    },
    "AssetParameters809531852639a68119c43ce922cb874bdd8a13bf6a2ae48a97e51f0420755c46S3VersionKey20358883": Object {
      "Description": "S3 key for asset version \\"809531852639a68119c43ce922cb874bdd8a13bf6a2ae48a97e51f0420755c46\\"",
      "Type": "String",
    },
    "AssetParametersa25fa2777473b6894ec29a4cafe92d58829dcb876d9be72aef232b3abbc88eceArtifactHashF9E29BD1": Object {
      "Description": "Artifact hash for asset \\"a25fa2777473b6894ec29a4cafe92d58829dcb876d9be72aef232b3abbc88ece\\"",
      "Type": "String",
    },
    "AssetParametersa25fa2777473b6894ec29a4cafe92d58829dcb876d9be72aef232b3abbc88eceS3Bucket7E891C93": Object {
      "Description": "S3 bucket for asset \\"a25fa2777473b6894ec29a4cafe92d58829dcb876d9be72aef232b3abbc88ece\\"",
      "Type": "String",
    },
    "AssetParametersa25fa2777473b6894ec29a4cafe92d58829dcb876d9be72aef232b3abbc88eceS3VersionKeyC3F65FED": Object {
      "Description": "S3 key for asset version \\"a25fa2777473b6894ec29a4cafe92d58829dcb876d9be72aef232b3abbc88ece\\"",
      "Type": "String",
    },
    "AssetParametersab7165ea861865a93ca2649ba71de4c5b4fc6a6633b7e02789f72549b8465746ArtifactHashEEC36421": Object {
      "Description": "Artifact hash for asset \\"ab7165ea861865a93ca2649ba71de4c5b4fc6a6633b7e02789f72549b8465746\\"",
      "Type": "String",
    },
    "AssetParametersab7165ea861865a93ca2649ba71de4c5b4fc6a6633b7e02789f72549b8465746S3Bucket81575F72": Object {
      "Description": "S3 bucket for asset \\"ab7165ea861865a93ca2649ba71de4c5b4fc6a6633b7e02789f72549b8465746\\"",
      "Type": "String",
    },
    "AssetParametersab7165ea861865a93ca2649ba71de4c5b4fc6a6633b7e02789f72549b8465746S3VersionKey49943C8A": Object {
      "Description": "S3 key for asset version \\"ab7165ea861865a93ca2649ba71de4c5b4fc6a6633b7e02789f72549b8465746\\"",
      "Type": "String",
    },
    "AssetParametersad83fed51ffbd85eed2d12479f475b703938e840541446c3cc6e2edd1a3f0b2cArtifactHash9665E5DB": Object {
      "Description": "Artifact hash for asset \\"ad83fed51ffbd85eed2d12479f475b703938e840541446c3cc6e2edd1a3f0b2c\\"",
      "Type": "String",
    },
    "AssetParametersad83fed51ffbd85eed2d12479f475b703938e840541446c3cc6e2edd1a3f0b2cS3BucketCD8DFC1A": Object {
      "Description": "S3 bucket for asset \\"ad83fed51ffbd85eed2d12479f475b703938e840541446c3cc6e2edd1a3f0b2c\\"",
      "Type": "String",
    },
    "AssetParametersad83fed51ffbd85eed2d12479f475b703938e840541446c3cc6e2edd1a3f0b2cS3VersionKey0F98DF50": Object {
      "Description": "S3 key for asset version \\"ad83fed51ffbd85eed2d12479f475b703938e840541446c3cc6e2edd1a3f0b2c\\"",
      "Type": "String",
    },
    "AssetParametersaed78bc431dd6cdac01afad951cec010f57f9d972c3f748c3ceeb5ca096544fdArtifactHash7600F3BF": Object {
      "Description": "Artifact hash for asset \\"aed78bc431dd6cdac01afad951cec010f57f9d972c3f748c3ceeb5ca096544fd\\"",
      "Type": "String",
    },
    "AssetParametersaed78bc431dd6cdac01afad951cec010f57f9d972c3f748c3ceeb5ca096544fdS3Bucket2D90B8C0": Object {
      "Description": "S3 bucket for asset \\"aed78bc431dd6cdac01afad951cec010f57f9d972c3f748c3ceeb5ca096544fd\\"",
      "Type": "String",
    },
    "AssetParametersaed78bc431dd6cdac01afad951cec010f57f9d972c3f748c3ceeb5ca096544fdS3VersionKey8E462E51": Object {
      "Description": "S3 key for asset version \\"aed78bc431dd6cdac01afad951cec010f57f9d972c3f748c3ceeb5ca096544fd\\"",
      "Type": "String",
    },
    "AssetParametersc24b999656e4fe6c609c31bae56a1cf4717a405619c3aa6ba1bc686b8c2c86cfArtifactHash85F58E48": Object {
      "Description": "Artifact hash for asset \\"c24b999656e4fe6c609c31bae56a1cf4717a405619c3aa6ba1bc686b8c2c86cf\\"",
      "Type": "String",
    },
    "AssetParametersc24b999656e4fe6c609c31bae56a1cf4717a405619c3aa6ba1bc686b8c2c86cfS3Bucket55EFA30C": Object {
      "Description": "S3 bucket for asset \\"c24b999656e4fe6c609c31bae56a1cf4717a405619c3aa6ba1bc686b8c2c86cf\\"",
      "Type": "String",
    },
    "AssetParametersc24b999656e4fe6c609c31bae56a1cf4717a405619c3aa6ba1bc686b8c2c86cfS3VersionKey60329B70": Object {
      "Description": "S3 key for asset version \\"c24b999656e4fe6c609c31bae56a1cf4717a405619c3aa6ba1bc686b8c2c86cf\\"",
      "Type": "String",
    },
<<<<<<< HEAD
    "AssetParametersc6584f39470b0fdb93ced473b0f51f47f45f99858a4ac84dd2419213feec6706ArtifactHash8EDEDEC2": Object {
      "Description": "Artifact hash for asset \\"c6584f39470b0fdb93ced473b0f51f47f45f99858a4ac84dd2419213feec6706\\"",
      "Type": "String",
    },
    "AssetParametersc6584f39470b0fdb93ced473b0f51f47f45f99858a4ac84dd2419213feec6706S3Bucket77842B48": Object {
      "Description": "S3 bucket for asset \\"c6584f39470b0fdb93ced473b0f51f47f45f99858a4ac84dd2419213feec6706\\"",
      "Type": "String",
    },
    "AssetParametersc6584f39470b0fdb93ced473b0f51f47f45f99858a4ac84dd2419213feec6706S3VersionKey5E1BC344": Object {
      "Description": "S3 key for asset version \\"c6584f39470b0fdb93ced473b0f51f47f45f99858a4ac84dd2419213feec6706\\"",
=======
    "AssetParametersd25d779bb4da829a7dd5e15d3f6aed7d32fb6b4c693cd9ea4ce919e518f786cbArtifactHash969E563B": Object {
      "Description": "Artifact hash for asset \\"d25d779bb4da829a7dd5e15d3f6aed7d32fb6b4c693cd9ea4ce919e518f786cb\\"",
      "Type": "String",
    },
    "AssetParametersd25d779bb4da829a7dd5e15d3f6aed7d32fb6b4c693cd9ea4ce919e518f786cbS3Bucket74C5D007": Object {
      "Description": "S3 bucket for asset \\"d25d779bb4da829a7dd5e15d3f6aed7d32fb6b4c693cd9ea4ce919e518f786cb\\"",
      "Type": "String",
    },
    "AssetParametersd25d779bb4da829a7dd5e15d3f6aed7d32fb6b4c693cd9ea4ce919e518f786cbS3VersionKey8349E427": Object {
      "Description": "S3 key for asset version \\"d25d779bb4da829a7dd5e15d3f6aed7d32fb6b4c693cd9ea4ce919e518f786cb\\"",
      "Type": "String",
    },
    "AssetParametersd496765b1b0d32ab390299c6f54614b76309b2a9bf573ff997c88a25d1a8479aArtifactHashADA47EB6": Object {
      "Description": "Artifact hash for asset \\"d496765b1b0d32ab390299c6f54614b76309b2a9bf573ff997c88a25d1a8479a\\"",
      "Type": "String",
    },
    "AssetParametersd496765b1b0d32ab390299c6f54614b76309b2a9bf573ff997c88a25d1a8479aS3BucketF5825DCD": Object {
      "Description": "S3 bucket for asset \\"d496765b1b0d32ab390299c6f54614b76309b2a9bf573ff997c88a25d1a8479a\\"",
      "Type": "String",
    },
    "AssetParametersd496765b1b0d32ab390299c6f54614b76309b2a9bf573ff997c88a25d1a8479aS3VersionKey30CD2C88": Object {
      "Description": "S3 key for asset version \\"d496765b1b0d32ab390299c6f54614b76309b2a9bf573ff997c88a25d1a8479a\\"",
>>>>>>> 2596cbca
      "Type": "String",
    },
    "AssetParametersd5594c96e8d8bc8ce1cd238fb011bd3e1a5c69dada29b4366e17e735f7617fa3ArtifactHash14563C69": Object {
      "Description": "Artifact hash for asset \\"d5594c96e8d8bc8ce1cd238fb011bd3e1a5c69dada29b4366e17e735f7617fa3\\"",
      "Type": "String",
    },
    "AssetParametersd5594c96e8d8bc8ce1cd238fb011bd3e1a5c69dada29b4366e17e735f7617fa3S3Bucket5045DB1E": Object {
      "Description": "S3 bucket for asset \\"d5594c96e8d8bc8ce1cd238fb011bd3e1a5c69dada29b4366e17e735f7617fa3\\"",
      "Type": "String",
    },
    "AssetParametersd5594c96e8d8bc8ce1cd238fb011bd3e1a5c69dada29b4366e17e735f7617fa3S3VersionKey048C2E0F": Object {
      "Description": "S3 key for asset version \\"d5594c96e8d8bc8ce1cd238fb011bd3e1a5c69dada29b4366e17e735f7617fa3\\"",
      "Type": "String",
    },
    "AssetParameterse9882ab123687399f934da0d45effe675ecc8ce13b40cb946f3e1d6141fe8d68ArtifactHashD9A515C3": Object {
      "Description": "Artifact hash for asset \\"e9882ab123687399f934da0d45effe675ecc8ce13b40cb946f3e1d6141fe8d68\\"",
      "Type": "String",
    },
    "AssetParameterse9882ab123687399f934da0d45effe675ecc8ce13b40cb946f3e1d6141fe8d68S3BucketAEADE8C7": Object {
      "Description": "S3 bucket for asset \\"e9882ab123687399f934da0d45effe675ecc8ce13b40cb946f3e1d6141fe8d68\\"",
      "Type": "String",
    },
    "AssetParameterse9882ab123687399f934da0d45effe675ecc8ce13b40cb946f3e1d6141fe8d68S3VersionKeyE415415F": Object {
      "Description": "S3 key for asset version \\"e9882ab123687399f934da0d45effe675ecc8ce13b40cb946f3e1d6141fe8d68\\"",
      "Type": "String",
    },
    "AssetParameterseebf8380c4fec48b5355ef68b364f1ca13012662430177814d17e97dc3f19a05ArtifactHash41760E5F": Object {
      "Description": "Artifact hash for asset \\"eebf8380c4fec48b5355ef68b364f1ca13012662430177814d17e97dc3f19a05\\"",
      "Type": "String",
    },
    "AssetParameterseebf8380c4fec48b5355ef68b364f1ca13012662430177814d17e97dc3f19a05S3Bucket316434E8": Object {
      "Description": "S3 bucket for asset \\"eebf8380c4fec48b5355ef68b364f1ca13012662430177814d17e97dc3f19a05\\"",
      "Type": "String",
    },
    "AssetParameterseebf8380c4fec48b5355ef68b364f1ca13012662430177814d17e97dc3f19a05S3VersionKey512FE4EF": Object {
      "Description": "S3 key for asset version \\"eebf8380c4fec48b5355ef68b364f1ca13012662430177814d17e97dc3f19a05\\"",
      "Type": "String",
    },
    "AssetParametersf3d3a3cc7f26921b237eff24fc5dd7aef8f0465a1f376b8f7918eb3d4b3e8797ArtifactHashAAFCA968": Object {
      "Description": "Artifact hash for asset \\"f3d3a3cc7f26921b237eff24fc5dd7aef8f0465a1f376b8f7918eb3d4b3e8797\\"",
      "Type": "String",
    },
    "AssetParametersf3d3a3cc7f26921b237eff24fc5dd7aef8f0465a1f376b8f7918eb3d4b3e8797S3BucketBEE108A9": Object {
      "Description": "S3 bucket for asset \\"f3d3a3cc7f26921b237eff24fc5dd7aef8f0465a1f376b8f7918eb3d4b3e8797\\"",
      "Type": "String",
    },
    "AssetParametersf3d3a3cc7f26921b237eff24fc5dd7aef8f0465a1f376b8f7918eb3d4b3e8797S3VersionKeyA877E3C9": Object {
      "Description": "S3 key for asset version \\"f3d3a3cc7f26921b237eff24fc5dd7aef8f0465a1f376b8f7918eb3d4b3e8797\\"",
      "Type": "String",
    },
  },
  "Resources": Object {
    "AWS679f53fac002430cb0da5b7982bd22872D164C4C": Object {
      "DependsOn": Array [
        "AWS679f53fac002430cb0da5b7982bd2287ServiceRoleC1EA0FF2",
      ],
      "Properties": Object {
        "Code": Object {
          "S3Bucket": Object {
            "Ref": "AssetParametersf3d3a3cc7f26921b237eff24fc5dd7aef8f0465a1f376b8f7918eb3d4b3e8797S3BucketBEE108A9",
          },
          "S3Key": Object {
            "Fn::Join": Array [
              "",
              Array [
                Object {
                  "Fn::Select": Array [
                    0,
                    Object {
                      "Fn::Split": Array [
                        "||",
                        Object {
                          "Ref": "AssetParametersf3d3a3cc7f26921b237eff24fc5dd7aef8f0465a1f376b8f7918eb3d4b3e8797S3VersionKeyA877E3C9",
                        },
                      ],
                    },
                  ],
                },
                Object {
                  "Fn::Select": Array [
                    1,
                    Object {
                      "Fn::Split": Array [
                        "||",
                        Object {
                          "Ref": "AssetParametersf3d3a3cc7f26921b237eff24fc5dd7aef8f0465a1f376b8f7918eb3d4b3e8797S3VersionKeyA877E3C9",
                        },
                      ],
                    },
                  ],
                },
              ],
            ],
          },
        },
        "Handler": "index.handler",
        "Role": Object {
          "Fn::GetAtt": Array [
            "AWS679f53fac002430cb0da5b7982bd2287ServiceRoleC1EA0FF2",
            "Arn",
          ],
        },
        "Runtime": "nodejs12.x",
        "Timeout": 120,
      },
      "Type": "AWS::Lambda::Function",
    },
    "AWS679f53fac002430cb0da5b7982bd2287ServiceRoleC1EA0FF2": Object {
      "Properties": Object {
        "AssumeRolePolicyDocument": Object {
          "Statement": Array [
            Object {
              "Action": "sts:AssumeRole",
              "Effect": "Allow",
              "Principal": Object {
                "Service": "lambda.amazonaws.com",
              },
            },
          ],
          "Version": "2012-10-17",
        },
        "ManagedPolicyArns": Array [
          Object {
            "Fn::Join": Array [
              "",
              Array [
                "arn:",
                Object {
                  "Ref": "AWS::Partition",
                },
                ":iam::aws:policy/service-role/AWSLambdaBasicExecutionRole",
              ],
            ],
          },
        ],
      },
      "Type": "AWS::IAM::Role",
    },
    "BucketNotificationsHandler050a0587b7544547bf325f094a3db8347ECC3691": Object {
      "DependsOn": Array [
        "BucketNotificationsHandler050a0587b7544547bf325f094a3db834RoleDefaultPolicy2CF63D36",
        "BucketNotificationsHandler050a0587b7544547bf325f094a3db834RoleB6FB88EC",
      ],
      "Properties": Object {
        "Code": Object {
          "ZipFile": "import boto3  # type: ignore
import json
import logging
import urllib.request

s3 = boto3.client(\\"s3\\")

CONFIGURATION_TYPES = [\\"TopicConfigurations\\", \\"QueueConfigurations\\", \\"LambdaFunctionConfigurations\\"]

def handler(event: dict, context):
    response_status = \\"SUCCESS\\"
    error_message = \\"\\"
    try:
        props = event[\\"ResourceProperties\\"]
        bucket = props[\\"BucketName\\"]
        notification_configuration = props[\\"NotificationConfiguration\\"]
        request_type = event[\\"RequestType\\"]
        managed = props.get('Managed', 'true').lower() == 'true'
        stack_id = event['StackId']

        if managed:
          config = handle_managed(request_type, notification_configuration)
        else:
          config = handle_unmanaged(bucket, stack_id, request_type, notification_configuration)

        put_bucket_notification_configuration(bucket, config)
    except Exception as e:
        logging.exception(\\"Failed to put bucket notification configuration\\")
        response_status = \\"FAILED\\"
        error_message = f\\"Error: {str(e)}. \\"
    finally:
        submit_response(event, context, response_status, error_message)


def handle_managed(request_type, notification_configuration):
  if request_type == 'Delete':
    return {}
  return notification_configuration


def handle_unmanaged(bucket, stack_id, request_type, notification_configuration):

  # find external notifications
  external_notifications = find_external_notifications(bucket, stack_id)

  # if delete, that's all we need
  if request_type == 'Delete':
    return external_notifications

  def with_id(notification):
    notification['Id'] = f\\"{stack_id}-{hash(json.dumps(notification, sort_keys=True))}\\"
    return notification

  # otherwise, merge external with incoming config and augment with id
  notifications = {}
  for t in CONFIGURATION_TYPES:
    external = external_notifications.get(t, [])
    incoming = [with_id(n) for n in notification_configuration.get(t, [])]
    notifications[t] = external + incoming
  return notifications


def find_external_notifications(bucket, stack_id):
  existing_notifications = get_bucket_notification_configuration(bucket)
  external_notifications = {}
  for t in CONFIGURATION_TYPES:
    # if the notification was created by us, we know what id to expect
    # so we can filter by it.
    external_notifications[t] = [n for n in existing_notifications.get(t, []) if not n['Id'].startswith(f\\"{stack_id}-\\")]

  return external_notifications


def get_bucket_notification_configuration(bucket):
  return s3.get_bucket_notification_configuration(Bucket=bucket)


def put_bucket_notification_configuration(bucket, notification_configuration):
  s3.put_bucket_notification_configuration(Bucket=bucket, NotificationConfiguration=notification_configuration)


def submit_response(event: dict, context, response_status: str, error_message: str):
    response_body = json.dumps(
        {
            \\"Status\\": response_status,
            \\"Reason\\": f\\"{error_message}See the details in CloudWatch Log Stream: {context.log_stream_name}\\",
            \\"PhysicalResourceId\\": event.get(\\"PhysicalResourceId\\") or event[\\"LogicalResourceId\\"],
            \\"StackId\\": event[\\"StackId\\"],
            \\"RequestId\\": event[\\"RequestId\\"],
            \\"LogicalResourceId\\": event[\\"LogicalResourceId\\"],
            \\"NoEcho\\": False,
        }
    ).encode(\\"utf-8\\")
    headers = {\\"content-type\\": \\"\\", \\"content-length\\": str(len(response_body))}
    try:
        req = urllib.request.Request(url=event[\\"ResponseURL\\"], headers=headers, data=response_body, method=\\"PUT\\")
        with urllib.request.urlopen(req) as response:
            print(response.read().decode(\\"utf-8\\"))
        print(\\"Status code: \\" + response.reason)
    except Exception as e:
        print(\\"send(..) failed executing request.urlopen(..): \\" + str(e))
",
        },
        "Description": "AWS CloudFormation handler for \\"Custom::S3BucketNotifications\\" resources (@aws-cdk/aws-s3)",
        "Handler": "index.handler",
        "Role": Object {
          "Fn::GetAtt": Array [
            "BucketNotificationsHandler050a0587b7544547bf325f094a3db834RoleB6FB88EC",
            "Arn",
          ],
        },
        "Runtime": "python3.8",
        "Timeout": 300,
      },
      "Type": "AWS::Lambda::Function",
    },
    "BucketNotificationsHandler050a0587b7544547bf325f094a3db834RoleB6FB88EC": Object {
      "Properties": Object {
        "AssumeRolePolicyDocument": Object {
          "Statement": Array [
            Object {
              "Action": "sts:AssumeRole",
              "Effect": "Allow",
              "Principal": Object {
                "Service": "lambda.amazonaws.com",
              },
            },
          ],
          "Version": "2012-10-17",
        },
        "ManagedPolicyArns": Array [
          Object {
            "Fn::Join": Array [
              "",
              Array [
                "arn:",
                Object {
                  "Ref": "AWS::Partition",
                },
                ":iam::aws:policy/service-role/AWSLambdaBasicExecutionRole",
              ],
            ],
          },
        ],
      },
      "Type": "AWS::IAM::Role",
    },
    "BucketNotificationsHandler050a0587b7544547bf325f094a3db834RoleDefaultPolicy2CF63D36": Object {
      "Properties": Object {
        "PolicyDocument": Object {
          "Statement": Array [
            Object {
              "Action": "s3:PutBucketNotification",
              "Effect": "Allow",
              "Resource": "*",
            },
          ],
          "Version": "2012-10-17",
        },
        "PolicyName": "BucketNotificationsHandler050a0587b7544547bf325f094a3db834RoleDefaultPolicy2CF63D36",
        "Roles": Array [
          Object {
            "Ref": "BucketNotificationsHandler050a0587b7544547bf325f094a3db834RoleB6FB88EC",
          },
        ],
      },
      "Type": "AWS::IAM::Policy",
    },
    "ConstructHubBackendDashboard18A041DC": Object {
      "Properties": Object {
        "DashboardBody": Object {
          "Fn::Join": Array [
            "",
            Array [
              "{\\"periodOverride\\":\\"inherit\\",\\"widgets\\":[{\\"type\\":\\"text\\",\\"width\\":24,\\"height\\":2,\\"x\\":0,\\"y\\":0,\\"properties\\":{\\"markdown\\":\\"# Catalog Overview\\"}},{\\"type\\":\\"metric\\",\\"width\\":12,\\"height\\":6,\\"x\\":0,\\"y\\":2,\\"properties\\":{\\"view\\":\\"timeSeries\\",\\"title\\":\\"Catalog Size\\",\\"region\\":\\"",
              Object {
                "Ref": "AWS::Region",
              },
              "\\",\\"metrics\\":[[\\"ConstructHub/Inventory\\",\\"SubmoduleCount\\",{\\"label\\":\\"Submodules\\",\\"stat\\":\\"Maximum\\"}],[\\"ConstructHub/Inventory\\",\\"PackageVersionCount\\",{\\"label\\":\\"Package Versions\\",\\"stat\\":\\"Maximum\\"}],[\\"ConstructHub/Inventory\\",\\"PackageMajorVersionCount\\",{\\"label\\":\\"Package Majors\\",\\"stat\\":\\"Maximum\\"}],[\\"ConstructHub/Inventory\\",\\"PackageCount\\",{\\"label\\":\\"Packages\\",\\"stat\\":\\"Maximum\\"}]],\\"yAxis\\":{\\"left\\":{\\"min\\":0}}}},{\\"type\\":\\"metric\\",\\"width\\":12,\\"height\\":6,\\"x\\":12,\\"y\\":2,\\"properties\\":{\\"view\\":\\"timeSeries\\",\\"title\\":\\"Catalog Issues\\",\\"region\\":\\"",
              Object {
                "Ref": "AWS::Region",
              },
              "\\",\\"metrics\\":[[\\"ConstructHub/Inventory\\",\\"UnknownObjectCount\\",{\\"label\\":\\"Unknown\\",\\"stat\\":\\"Maximum\\"}],[\\"ConstructHub/Inventory\\",\\"MissingAssemblyCount\\",{\\"label\\":\\"Missing Assembly\\",\\"stat\\":\\"Maximum\\"}],[\\"ConstructHub/Inventory\\",\\"MissingPackageMetadataCount\\",{\\"label\\":\\"Missing Metadata\\",\\"stat\\":\\"Maximum\\"}],[\\"ConstructHub/Inventory\\",\\"MissingPackageTarballCount\\",{\\"label\\":\\"Missing Tarball\\",\\"stat\\":\\"Maximum\\"}]],\\"yAxis\\":{\\"left\\":{\\"min\\":0}}}},{\\"type\\":\\"text\\",\\"width\\":24,\\"height\\":1,\\"x\\":0,\\"y\\":8,\\"properties\\":{\\"markdown\\":\\"## Language: typescript\\"}},{\\"type\\":\\"metric\\",\\"width\\":6,\\"height\\":6,\\"x\\":0,\\"y\\":9,\\"properties\\":{\\"view\\":\\"timeSeries\\",\\"title\\":\\"Packages\\",\\"region\\":\\"",
              Object {
                "Ref": "AWS::Region",
              },
              "\\",\\"stacked\\":true,\\"metrics\\":[[\\"ConstructHub/Inventory\\",\\"SupportedPackageCount\\",\\"Language\\",\\"typescript\\",{\\"color\\":\\"#2ca02c\\",\\"label\\":\\"Available\\",\\"stat\\":\\"Maximum\\"}],[\\"ConstructHub/Inventory\\",\\"UnsupportedPackageCount\\",\\"Language\\",\\"typescript\\",{\\"color\\":\\"#9467bd\\",\\"label\\":\\"Unsupported\\",\\"stat\\":\\"Maximum\\"}],[\\"ConstructHub/Inventory\\",\\"MissingPackageCount\\",\\"Language\\",\\"typescript\\",{\\"color\\":\\"#d62728\\",\\"label\\":\\"Missing\\",\\"stat\\":\\"Maximum\\"}]],\\"yAxis\\":{\\"left\\":{\\"showUnits\\":false}}}},{\\"type\\":\\"metric\\",\\"width\\":6,\\"height\\":6,\\"x\\":6,\\"y\\":9,\\"properties\\":{\\"view\\":\\"timeSeries\\",\\"title\\":\\"Package Major Versions\\",\\"region\\":\\"",
              Object {
                "Ref": "AWS::Region",
              },
              "\\",\\"stacked\\":true,\\"metrics\\":[[\\"ConstructHub/Inventory\\",\\"SupportedMajorVersionCount\\",\\"Language\\",\\"typescript\\",{\\"color\\":\\"#2ca02c\\",\\"label\\":\\"Available\\",\\"stat\\":\\"Maximum\\"}],[\\"ConstructHub/Inventory\\",\\"UnsupportedMajorVersionCount\\",\\"Language\\",\\"typescript\\",{\\"color\\":\\"#9467bd\\",\\"label\\":\\"Unsupported\\",\\"stat\\":\\"Maximum\\"}],[\\"ConstructHub/Inventory\\",\\"MissingMajorVersionCount\\",\\"Language\\",\\"typescript\\",{\\"color\\":\\"#d62728\\",\\"label\\":\\"Missing\\",\\"stat\\":\\"Maximum\\"}]],\\"yAxis\\":{\\"left\\":{\\"showUnits\\":false}}}},{\\"type\\":\\"metric\\",\\"width\\":6,\\"height\\":6,\\"x\\":12,\\"y\\":9,\\"properties\\":{\\"view\\":\\"timeSeries\\",\\"title\\":\\"Package Versions\\",\\"region\\":\\"",
              Object {
                "Ref": "AWS::Region",
              },
              "\\",\\"stacked\\":true,\\"metrics\\":[[\\"ConstructHub/Inventory\\",\\"SupportedPackageVersionCount\\",\\"Language\\",\\"typescript\\",{\\"color\\":\\"#2ca02c\\",\\"label\\":\\"Available\\",\\"stat\\":\\"Maximum\\"}],[\\"ConstructHub/Inventory\\",\\"UnsupportedPackageVersionCount\\",\\"Language\\",\\"typescript\\",{\\"color\\":\\"#9467bd\\",\\"label\\":\\"Unsupported\\",\\"stat\\":\\"Maximum\\"}],[\\"ConstructHub/Inventory\\",\\"MissingPackageVersionCount\\",\\"Language\\",\\"typescript\\",{\\"color\\":\\"#d62728\\",\\"label\\":\\"Missing\\",\\"stat\\":\\"Maximum\\"}]],\\"yAxis\\":{\\"left\\":{\\"showUnits\\":false}}}},{\\"type\\":\\"metric\\",\\"width\\":6,\\"height\\":6,\\"x\\":18,\\"y\\":9,\\"properties\\":{\\"view\\":\\"timeSeries\\",\\"title\\":\\"Package Version Submodules\\",\\"region\\":\\"",
              Object {
                "Ref": "AWS::Region",
              },
              "\\",\\"stacked\\":true,\\"metrics\\":[[\\"ConstructHub/Inventory\\",\\"SupportedSubmoduleCount\\",\\"Language\\",\\"typescript\\",{\\"color\\":\\"#2ca02c\\",\\"label\\":\\"Available\\",\\"stat\\":\\"Maximum\\"}],[\\"ConstructHub/Inventory\\",\\"UnsupportedSubmoduleCount\\",\\"Language\\",\\"typescript\\",{\\"color\\":\\"#9467bd\\",\\"label\\":\\"Unsupported\\",\\"stat\\":\\"Maximum\\"}],[\\"ConstructHub/Inventory\\",\\"MissingSubmoduleCount\\",\\"Language\\",\\"typescript\\",{\\"color\\":\\"#d62728\\",\\"label\\":\\"Missing\\",\\"stat\\":\\"Maximum\\"}]],\\"yAxis\\":{\\"left\\":{\\"showUnits\\":false}}}},{\\"type\\":\\"text\\",\\"width\\":24,\\"height\\":1,\\"x\\":0,\\"y\\":15,\\"properties\\":{\\"markdown\\":\\"## Language: python\\"}},{\\"type\\":\\"metric\\",\\"width\\":6,\\"height\\":6,\\"x\\":0,\\"y\\":16,\\"properties\\":{\\"view\\":\\"timeSeries\\",\\"title\\":\\"Packages\\",\\"region\\":\\"",
              Object {
                "Ref": "AWS::Region",
              },
              "\\",\\"stacked\\":true,\\"metrics\\":[[\\"ConstructHub/Inventory\\",\\"SupportedPackageCount\\",\\"Language\\",\\"python\\",{\\"color\\":\\"#2ca02c\\",\\"label\\":\\"Available\\",\\"stat\\":\\"Maximum\\"}],[\\"ConstructHub/Inventory\\",\\"UnsupportedPackageCount\\",\\"Language\\",\\"python\\",{\\"color\\":\\"#9467bd\\",\\"label\\":\\"Unsupported\\",\\"stat\\":\\"Maximum\\"}],[\\"ConstructHub/Inventory\\",\\"MissingPackageCount\\",\\"Language\\",\\"python\\",{\\"color\\":\\"#d62728\\",\\"label\\":\\"Missing\\",\\"stat\\":\\"Maximum\\"}]],\\"yAxis\\":{\\"left\\":{\\"showUnits\\":false}}}},{\\"type\\":\\"metric\\",\\"width\\":6,\\"height\\":6,\\"x\\":6,\\"y\\":16,\\"properties\\":{\\"view\\":\\"timeSeries\\",\\"title\\":\\"Package Major Versions\\",\\"region\\":\\"",
              Object {
                "Ref": "AWS::Region",
              },
              "\\",\\"stacked\\":true,\\"metrics\\":[[\\"ConstructHub/Inventory\\",\\"SupportedMajorVersionCount\\",\\"Language\\",\\"python\\",{\\"color\\":\\"#2ca02c\\",\\"label\\":\\"Available\\",\\"stat\\":\\"Maximum\\"}],[\\"ConstructHub/Inventory\\",\\"UnsupportedMajorVersionCount\\",\\"Language\\",\\"python\\",{\\"color\\":\\"#9467bd\\",\\"label\\":\\"Unsupported\\",\\"stat\\":\\"Maximum\\"}],[\\"ConstructHub/Inventory\\",\\"MissingMajorVersionCount\\",\\"Language\\",\\"python\\",{\\"color\\":\\"#d62728\\",\\"label\\":\\"Missing\\",\\"stat\\":\\"Maximum\\"}]],\\"yAxis\\":{\\"left\\":{\\"showUnits\\":false}}}},{\\"type\\":\\"metric\\",\\"width\\":6,\\"height\\":6,\\"x\\":12,\\"y\\":16,\\"properties\\":{\\"view\\":\\"timeSeries\\",\\"title\\":\\"Package Versions\\",\\"region\\":\\"",
              Object {
                "Ref": "AWS::Region",
              },
              "\\",\\"stacked\\":true,\\"metrics\\":[[\\"ConstructHub/Inventory\\",\\"SupportedPackageVersionCount\\",\\"Language\\",\\"python\\",{\\"color\\":\\"#2ca02c\\",\\"label\\":\\"Available\\",\\"stat\\":\\"Maximum\\"}],[\\"ConstructHub/Inventory\\",\\"UnsupportedPackageVersionCount\\",\\"Language\\",\\"python\\",{\\"color\\":\\"#9467bd\\",\\"label\\":\\"Unsupported\\",\\"stat\\":\\"Maximum\\"}],[\\"ConstructHub/Inventory\\",\\"MissingPackageVersionCount\\",\\"Language\\",\\"python\\",{\\"color\\":\\"#d62728\\",\\"label\\":\\"Missing\\",\\"stat\\":\\"Maximum\\"}]],\\"yAxis\\":{\\"left\\":{\\"showUnits\\":false}}}},{\\"type\\":\\"metric\\",\\"width\\":6,\\"height\\":6,\\"x\\":18,\\"y\\":16,\\"properties\\":{\\"view\\":\\"timeSeries\\",\\"title\\":\\"Package Version Submodules\\",\\"region\\":\\"",
              Object {
                "Ref": "AWS::Region",
              },
              "\\",\\"stacked\\":true,\\"metrics\\":[[\\"ConstructHub/Inventory\\",\\"SupportedSubmoduleCount\\",\\"Language\\",\\"python\\",{\\"color\\":\\"#2ca02c\\",\\"label\\":\\"Available\\",\\"stat\\":\\"Maximum\\"}],[\\"ConstructHub/Inventory\\",\\"UnsupportedSubmoduleCount\\",\\"Language\\",\\"python\\",{\\"color\\":\\"#9467bd\\",\\"label\\":\\"Unsupported\\",\\"stat\\":\\"Maximum\\"}],[\\"ConstructHub/Inventory\\",\\"MissingSubmoduleCount\\",\\"Language\\",\\"python\\",{\\"color\\":\\"#d62728\\",\\"label\\":\\"Missing\\",\\"stat\\":\\"Maximum\\"}]],\\"yAxis\\":{\\"left\\":{\\"showUnits\\":false}}}},{\\"type\\":\\"text\\",\\"width\\":24,\\"height\\":2,\\"x\\":0,\\"y\\":22,\\"properties\\":{\\"markdown\\":\\"# Discovery Function\\\\n\\\\n[button:Search Log Group](/cloudwatch/home#logsV2:log-groups/log-group/$252Faws$252flambda$252f",
              Object {
                "Ref": "ConstructHubDiscoveryD6EEC2B8",
              },
              "/log-events)\\"}},{\\"type\\":\\"metric\\",\\"width\\":12,\\"height\\":6,\\"x\\":0,\\"y\\":24,\\"properties\\":{\\"view\\":\\"timeSeries\\",\\"title\\":\\"Function Health\\",\\"region\\":\\"",
              Object {
                "Ref": "AWS::Region",
              },
              "\\",\\"metrics\\":[[{\\"label\\":\\"Invocations\\",\\"expression\\":\\"FILL(m9ff955bd33652ecefb4dd9402064988aa5e418fcf59360156ff8c9e38dbde5e2, 0)\\"}],[\\"AWS/Lambda\\",\\"Invocations\\",\\"FunctionName\\",\\"",
              Object {
                "Ref": "ConstructHubDiscoveryD6EEC2B8",
              },
              "\\",{\\"label\\":\\"Invocations\\",\\"stat\\":\\"Sum\\",\\"visible\\":false,\\"id\\":\\"m9ff955bd33652ecefb4dd9402064988aa5e418fcf59360156ff8c9e38dbde5e2\\"}],[{\\"label\\":\\"Errors\\",\\"expression\\":\\"FILL(m3aa18789f406dc22d5fd69d6a8b1ae08cbc04aabfde21bee51e16796b37a2e55, 0)\\"}],[\\"AWS/Lambda\\",\\"Errors\\",\\"FunctionName\\",\\"",
              Object {
                "Ref": "ConstructHubDiscoveryD6EEC2B8",
              },
              "\\",{\\"label\\":\\"Errors\\",\\"stat\\":\\"Sum\\",\\"visible\\":false,\\"id\\":\\"m3aa18789f406dc22d5fd69d6a8b1ae08cbc04aabfde21bee51e16796b37a2e55\\"}],[\\"ConstructHub/Discovery\\",\\"RemainingTime\\",{\\"label\\":\\"Remaining Time\\",\\"period\\":900,\\"yAxis\\":\\"right\\"}]],\\"yAxis\\":{\\"left\\":{\\"min\\":0},\\"right\\":{\\"min\\":0}},\\"period\\":900}},{\\"type\\":\\"metric\\",\\"width\\":12,\\"height\\":6,\\"x\\":12,\\"y\\":24,\\"properties\\":{\\"view\\":\\"timeSeries\\",\\"title\\":\\"CouchDB Follower\\",\\"region\\":\\"",
              Object {
                "Ref": "AWS::Region",
              },
              "\\",\\"metrics\\":[[\\"ConstructHub/Discovery\\",\\"ChangeCount\\",{\\"label\\":\\"Change Count\\",\\"period\\":900,\\"stat\\":\\"Sum\\"}],[\\"ConstructHub/Discovery\\",\\"UnprocessableEntity\\",{\\"label\\":\\"Unprocessable\\",\\"period\\":900,\\"stat\\":\\"Sum\\"}],[{\\"label\\":\\"Lag to npmjs.com\\",\\"expression\\":\\"FILL(m05c5ec642d73a857f12fd69e89b37dc63ffdde9489117d2611e4e70cda0afcc2, REPEAT)\\",\\"yAxis\\":\\"right\\"}],[\\"ConstructHub/Discovery\\",\\"NpmJsChangeAge\\",{\\"label\\":\\"Lag to npmjs.com\\",\\"stat\\":\\"Minimum\\",\\"visible\\":false,\\"id\\":\\"m05c5ec642d73a857f12fd69e89b37dc63ffdde9489117d2611e4e70cda0afcc2\\"}],[{\\"label\\":\\"Package Version Age\\",\\"expression\\":\\"FILL(mc9ede4f000f7b679b6015caddccdc7415653aefa753cad5e4de33b81877e8147, REPEAT)\\",\\"yAxis\\":\\"right\\"}],[\\"ConstructHub/Discovery\\",\\"PackageVersionAge\\",{\\"label\\":\\"Package Version Age\\",\\"stat\\":\\"Maximum\\",\\"visible\\":false,\\"id\\":\\"mc9ede4f000f7b679b6015caddccdc7415653aefa753cad5e4de33b81877e8147\\"}]],\\"yAxis\\":{\\"left\\":{\\"min\\":0},\\"right\\":{\\"label\\":\\"Milliseconds\\",\\"min\\":0,\\"showUnits\\":false}},\\"period\\":900}},{\\"type\\":\\"text\\",\\"width\\":24,\\"height\\":2,\\"x\\":0,\\"y\\":30,\\"properties\\":{\\"markdown\\":\\"# Ingestion Function\\\\n\\\\n[button:Search Log Group](/cloudwatch/home#logsV2:log-groups/log-group/$252Faws$252flambda$252f",
              Object {
                "Ref": "ConstructHubIngestion407909CE",
              },
<<<<<<< HEAD
              "/log-events)\\"}},{\\"type\\":\\"metric\\",\\"width\\":12,\\"height\\":6,\\"x\\":0,\\"y\\":32,\\"properties\\":{\\"view\\":\\"timeSeries\\",\\"title\\":\\"Function Health\\",\\"region\\":\\"",
=======
              "/log-events)\\\\n[button:DLQ](/sqs/v2/home#/queues/https%3A%2F%2Fsqs.",
              Object {
                "Ref": "AWS::Region",
              },
              ".amazonaws.com%2F",
              Object {
                "Ref": "AWS::AccountId",
              },
              "%2F",
              Object {
                "Fn::GetAtt": Array [
                  "ConstructHubIngestionDLQ3E96A5F2",
                  "QueueName",
                ],
              },
              ")\\"}},{\\"type\\":\\"metric\\",\\"width\\":12,\\"height\\":6,\\"x\\":0,\\"y\\":18,\\"properties\\":{\\"view\\":\\"timeSeries\\",\\"title\\":\\"Function Health\\",\\"region\\":\\"",
>>>>>>> 2596cbca
              Object {
                "Ref": "AWS::Region",
              },
              "\\",\\"metrics\\":[[{\\"label\\":\\"Invocations\\",\\"expression\\":\\"FILL(m9ff955bd33652ecefb4dd9402064988aa5e418fcf59360156ff8c9e38dbde5e2, 0)\\"}],[\\"AWS/Lambda\\",\\"Invocations\\",\\"FunctionName\\",\\"",
              Object {
                "Ref": "ConstructHubIngestion407909CE",
              },
              "\\",{\\"label\\":\\"Invocations\\",\\"stat\\":\\"Sum\\",\\"visible\\":false,\\"id\\":\\"m9ff955bd33652ecefb4dd9402064988aa5e418fcf59360156ff8c9e38dbde5e2\\"}],[{\\"label\\":\\"Errors\\",\\"expression\\":\\"FILL(m3aa18789f406dc22d5fd69d6a8b1ae08cbc04aabfde21bee51e16796b37a2e55, 0)\\"}],[\\"AWS/Lambda\\",\\"Errors\\",\\"FunctionName\\",\\"",
              Object {
                "Ref": "ConstructHubIngestion407909CE",
              },
              "\\",{\\"label\\":\\"Errors\\",\\"stat\\":\\"Sum\\",\\"visible\\":false,\\"id\\":\\"m3aa18789f406dc22d5fd69d6a8b1ae08cbc04aabfde21bee51e16796b37a2e55\\"}]],\\"yAxis\\":{\\"left\\":{\\"min\\":0}},\\"period\\":60}},{\\"type\\":\\"metric\\",\\"width\\":12,\\"height\\":6,\\"x\\":12,\\"y\\":32,\\"properties\\":{\\"view\\":\\"timeSeries\\",\\"title\\":\\"Input Queue\\",\\"region\\":\\"",
              Object {
                "Ref": "AWS::Region",
              },
              "\\",\\"metrics\\":[[\\"AWS/SQS\\",\\"ApproximateNumberOfMessagesVisible\\",\\"QueueName\\",\\"",
              Object {
                "Fn::GetAtt": Array [
                  "ConstructHubIngestionQueue1AD94CA3",
                  "QueueName",
                ],
              },
              "\\",{\\"label\\":\\"Visible Messages\\",\\"period\\":60,\\"stat\\":\\"Maximum\\"}],[\\"AWS/SQS\\",\\"ApproximateNumberOfMessagesNotVisible\\",\\"QueueName\\",\\"",
              Object {
                "Fn::GetAtt": Array [
                  "ConstructHubIngestionQueue1AD94CA3",
                  "QueueName",
                ],
              },
              "\\",{\\"label\\":\\"Hidden Messages\\",\\"period\\":60,\\"stat\\":\\"Maximum\\"}],[\\"AWS/SQS\\",\\"ApproximateAgeOfOldestMessage\\",\\"QueueName\\",\\"",
              Object {
                "Fn::GetAtt": Array [
                  "ConstructHubIngestionQueue1AD94CA3",
                  "QueueName",
                ],
              },
              "\\",{\\"label\\":\\"Oldest Message Age\\",\\"period\\":60,\\"stat\\":\\"Maximum\\",\\"yAxis\\":\\"right\\"}]],\\"annotations\\":{\\"horizontal\\":[{\\"color\\":\\"#ffa500\\",\\"label\\":\\"10 Minutes\\",\\"value\\":600,\\"yAxis\\":\\"right\\"}]},\\"yAxis\\":{\\"left\\":{\\"min\\":0},\\"right\\":{\\"min\\":0}},\\"period\\":60}},{\\"type\\":\\"metric\\",\\"width\\":12,\\"height\\":6,\\"x\\":0,\\"y\\":38,\\"properties\\":{\\"view\\":\\"timeSeries\\",\\"title\\":\\"Input Quality\\",\\"region\\":\\"",
              Object {
                "Ref": "AWS::Region",
              },
              "\\",\\"stacked\\":true,\\"metrics\\":[[{\\"label\\":\\"Invalid Assemblies\\",\\"expression\\":\\"FILL(m0c5f10aa73687a21aa44b8985d19311246bca6c2cd1b2256b9f3e78c71e94fa3, 0)\\"}],[\\"ConstructHub/Ingestion\\",\\"InvalidAssembly\\",{\\"label\\":\\"Invalid Assemblies\\",\\"stat\\":\\"Sum\\",\\"visible\\":false,\\"id\\":\\"m0c5f10aa73687a21aa44b8985d19311246bca6c2cd1b2256b9f3e78c71e94fa3\\"}],[{\\"label\\":\\"Invalid Tarball\\",\\"expression\\":\\"FILL(m3a39d9b0bf974255f27dc95e44c8574bdfce2b97e49a7504346a77c5c9f6a3e1, 0)\\"}],[\\"ConstructHub/Ingestion\\",\\"InvalidTarball\\",{\\"label\\":\\"Invalid Tarball\\",\\"stat\\":\\"Sum\\",\\"visible\\":false,\\"id\\":\\"m3a39d9b0bf974255f27dc95e44c8574bdfce2b97e49a7504346a77c5c9f6a3e1\\"}],[{\\"label\\":\\"Ineligible License\\",\\"expression\\":\\"FILL(me19ae9c3f20ae715e3462f9402684a3817282218f36e69494a60bc251e3435a6, 0)\\"}],[\\"ConstructHub/Ingestion\\",\\"IneligibleLicense\\",{\\"label\\":\\"Ineligible License\\",\\"stat\\":\\"Sum\\",\\"visible\\":false,\\"id\\":\\"me19ae9c3f20ae715e3462f9402684a3817282218f36e69494a60bc251e3435a6\\"}],[{\\"label\\":\\"Mismatched Identity\\",\\"expression\\":\\"FILL(m7c1d407f17f8d2452a0bf87ac06fdd032de385a2758254f4192d6e17ed40d44b, 0)\\"}],[\\"ConstructHub/Ingestion\\",\\"MismatchedIdentityRejections\\",{\\"label\\":\\"Mismatched Identity\\",\\"stat\\":\\"Sum\\",\\"visible\\":false,\\"id\\":\\"m7c1d407f17f8d2452a0bf87ac06fdd032de385a2758254f4192d6e17ed40d44b\\"}],[{\\"label\\":\\"Found License file\\",\\"expression\\":\\"FILL(m7084dfec3c5bab86694d7ae438460f471c174a94bc67c9c9738e3ab60246b661, 0)\\"}],[\\"ConstructHub/Ingestion\\",\\"FoundLicenseFile\\",{\\"label\\":\\"Found License file\\",\\"stat\\":\\"Sum\\",\\"visible\\":false,\\"id\\":\\"m7084dfec3c5bab86694d7ae438460f471c174a94bc67c9c9738e3ab60246b661\\"}]],\\"yAxis\\":{\\"left\\":{\\"label\\":\\"Count\\",\\"min\\":0,\\"showUnits\\":false}}}},{\\"type\\":\\"metric\\",\\"width\\":12,\\"height\\":6,\\"x\\":12,\\"y\\":38,\\"properties\\":{\\"view\\":\\"timeSeries\\",\\"title\\":\\"Dead Letters\\",\\"region\\":\\"",
              Object {
                "Ref": "AWS::Region",
              },
              "\\",\\"metrics\\":[[\\"AWS/SQS\\",\\"ApproximateNumberOfMessagesVisible\\",\\"QueueName\\",\\"",
              Object {
                "Fn::GetAtt": Array [
                  "ConstructHubIngestionDLQ3E96A5F2",
                  "QueueName",
                ],
              },
              "\\",{\\"label\\":\\"Visible Messages\\",\\"stat\\":\\"Maximum\\"}],[\\"AWS/SQS\\",\\"ApproximateNumberOfMessagesNotVisible\\",\\"QueueName\\",\\"",
              Object {
                "Fn::GetAtt": Array [
                  "ConstructHubIngestionDLQ3E96A5F2",
                  "QueueName",
                ],
              },
              "\\",{\\"label\\":\\"Invisible Messages\\",\\"stat\\":\\"Maximum\\"}],[\\"AWS/SQS\\",\\"ApproximateAgeOfOldestMessage\\",\\"QueueName\\",\\"",
              Object {
                "Fn::GetAtt": Array [
                  "ConstructHubIngestionDLQ3E96A5F2",
                  "QueueName",
                ],
              },
              "\\",{\\"label\\":\\"Oldest Message Age\\",\\"stat\\":\\"Maximum\\",\\"yAxis\\":\\"right\\"}]],\\"yAxis\\":{\\"left\\":{\\"min\\":0},\\"right\\":{\\"min\\":0}},\\"period\\":60}},{\\"type\\":\\"text\\",\\"width\\":24,\\"height\\":2,\\"x\\":0,\\"y\\":44,\\"properties\\":{\\"markdown\\":\\"# Orchestration\\\\n\\\\n[button:State Machine](/states/home#/statemachines/view/",
              Object {
                "Ref": "ConstructHubOrchestration39161A46",
              },
              ")\\\\n[button:DLQ](/sqs/v2/home#/queues/https%3A%2F%2Fsqs.",
              Object {
                "Ref": "AWS::Region",
              },
              ".amazonaws.com%2F",
              Object {
                "Ref": "AWS::AccountId",
              },
              "%2F",
              Object {
                "Fn::GetAtt": Array [
                  "ConstructHubOrchestrationDLQ9C6D9BD4",
                  "QueueName",
                ],
              },
              ")\\\\n[button:Redrive DLQ](/lambda/home#/functions/",
              Object {
                "Ref": "ConstructHubOrchestrationRedrive8DDBA67E",
              },
<<<<<<< HEAD
              ")\\"}},{\\"type\\":\\"metric\\",\\"width\\":12,\\"height\\":6,\\"x\\":0,\\"y\\":46,\\"properties\\":{\\"view\\":\\"timeSeries\\",\\"title\\":\\"State Machine Executions\\",\\"region\\":\\"",
=======
              ")\\\\n[button:Reprocess](/lambda/home#/functions/",
              Object {
                "Ref": "ConstructHubOrchestrationReprocessAllFF2F2455",
              },
              ")\\"}},{\\"type\\":\\"metric\\",\\"width\\":12,\\"height\\":6,\\"x\\":0,\\"y\\":32,\\"properties\\":{\\"view\\":\\"timeSeries\\",\\"title\\":\\"State Machine Executions\\",\\"region\\":\\"",
>>>>>>> 2596cbca
              Object {
                "Ref": "AWS::Region",
              },
              "\\",\\"metrics\\":[[{\\"label\\":\\"Started\\",\\"expression\\":\\"FILL(m392141ff4cfa3bbe1889b2db42bcf20599513e199a0b9fb8dc736cde893c1d7c, 0)\\"}],[\\"AWS/States\\",\\"ExecutionsStarted\\",\\"StateMachineArn\\",\\"",
              Object {
                "Ref": "ConstructHubOrchestration39161A46",
              },
              "\\",{\\"label\\":\\"Started\\",\\"stat\\":\\"Sum\\",\\"visible\\":false,\\"id\\":\\"m392141ff4cfa3bbe1889b2db42bcf20599513e199a0b9fb8dc736cde893c1d7c\\"}],[{\\"label\\":\\"Succeeded\\",\\"expression\\":\\"FILL(md1b80634be6e2f057c84f44fab13979a6445395ea2dc357cd12d0ba9f504e6d1, 0)\\"}],[\\"AWS/States\\",\\"ExecutionsSucceeded\\",\\"StateMachineArn\\",\\"",
              Object {
                "Ref": "ConstructHubOrchestration39161A46",
              },
              "\\",{\\"label\\":\\"Succeeded\\",\\"stat\\":\\"Sum\\",\\"visible\\":false,\\"id\\":\\"md1b80634be6e2f057c84f44fab13979a6445395ea2dc357cd12d0ba9f504e6d1\\"}],[{\\"label\\":\\"Aborted\\",\\"expression\\":\\"FILL(m7c13255adf2b6d90baaa9e4e952e72ce260730c93b662336d01e3342f6255e08, 0)\\"}],[\\"AWS/States\\",\\"ExecutionsAborted\\",\\"StateMachineArn\\",\\"",
              Object {
                "Ref": "ConstructHubOrchestration39161A46",
              },
              "\\",{\\"label\\":\\"Aborted\\",\\"stat\\":\\"Sum\\",\\"visible\\":false,\\"id\\":\\"m7c13255adf2b6d90baaa9e4e952e72ce260730c93b662336d01e3342f6255e08\\"}],[{\\"label\\":\\"Failed\\",\\"expression\\":\\"FILL(m503cb5a7568675222eb2ac827982f88ad300c986505dabfafe1707080946e597, 0)\\"}],[\\"AWS/States\\",\\"ExecutionsFailed\\",\\"StateMachineArn\\",\\"",
              Object {
                "Ref": "ConstructHubOrchestration39161A46",
              },
              "\\",{\\"label\\":\\"Failed\\",\\"stat\\":\\"Sum\\",\\"visible\\":false,\\"id\\":\\"m503cb5a7568675222eb2ac827982f88ad300c986505dabfafe1707080946e597\\"}],[{\\"label\\":\\"Throttled\\",\\"expression\\":\\"FILL(m278670a6ffa3ce32fec8fcb73c1cfdc4c965389617e2387ab5852ebb00b2a81f, 0)\\"}],[\\"AWS/States\\",\\"ExecutionThrottled\\",\\"StateMachineArn\\",\\"",
              Object {
                "Ref": "ConstructHubOrchestration39161A46",
              },
              "\\",{\\"label\\":\\"Throttled\\",\\"stat\\":\\"Sum\\",\\"visible\\":false,\\"id\\":\\"m278670a6ffa3ce32fec8fcb73c1cfdc4c965389617e2387ab5852ebb00b2a81f\\"}],[{\\"label\\":\\"Timed Out\\",\\"expression\\":\\"FILL(m106d91118c893ec9037d16448722184f1ebdcca08a617e1f13758151a8c85a21, 0)\\"}],[\\"AWS/States\\",\\"ExecutionsTimedOut\\",\\"StateMachineArn\\",\\"",
              Object {
                "Ref": "ConstructHubOrchestration39161A46",
              },
              "\\",{\\"label\\":\\"Timed Out\\",\\"stat\\":\\"Sum\\",\\"visible\\":false,\\"id\\":\\"m106d91118c893ec9037d16448722184f1ebdcca08a617e1f13758151a8c85a21\\"}],[\\"AWS/States\\",\\"ExecutionTime\\",\\"StateMachineArn\\",\\"",
              Object {
                "Ref": "ConstructHubOrchestration39161A46",
              },
              "\\",{\\"label\\":\\"Duration\\",\\"yAxis\\":\\"right\\"}]],\\"yAxis\\":{\\"left\\":{\\"min\\":0},\\"right\\":{\\"min\\":0}}}},{\\"type\\":\\"metric\\",\\"width\\":12,\\"height\\":6,\\"x\\":12,\\"y\\":46,\\"properties\\":{\\"view\\":\\"timeSeries\\",\\"title\\":\\"Dead Letter Queue\\",\\"region\\":\\"",
              Object {
                "Ref": "AWS::Region",
              },
              "\\",\\"metrics\\":[[\\"AWS/SQS\\",\\"ApproximateNumberOfMessagesVisible\\",\\"QueueName\\",\\"",
              Object {
                "Fn::GetAtt": Array [
                  "ConstructHubOrchestrationDLQ9C6D9BD4",
                  "QueueName",
                ],
              },
              "\\",{\\"label\\":\\"Visible Messages\\",\\"stat\\":\\"Maximum\\"}],[\\"AWS/SQS\\",\\"ApproximateNumberOfMessagesNotVisible\\",\\"QueueName\\",\\"",
              Object {
                "Fn::GetAtt": Array [
                  "ConstructHubOrchestrationDLQ9C6D9BD4",
                  "QueueName",
                ],
              },
              "\\",{\\"label\\":\\"Invisible Messages\\",\\"stat\\":\\"Maximum\\"}],[\\"AWS/SQS\\",\\"ApproximateAgeOfOldestMessage\\",\\"QueueName\\",\\"",
              Object {
                "Fn::GetAtt": Array [
                  "ConstructHubOrchestrationDLQ9C6D9BD4",
                  "QueueName",
                ],
              },
              "\\",{\\"label\\":\\"Oldest Message Age\\",\\"stat\\":\\"Maximum\\",\\"yAxis\\":\\"right\\"}]],\\"yAxis\\":{\\"left\\":{\\"min\\":0},\\"right\\":{\\"min\\":0}},\\"period\\":60}}]}",
            ],
          ],
        },
      },
      "Type": "AWS::CloudWatch::Dashboard",
    },
    "ConstructHubCodeArtifact1188409E": Object {
      "Properties": Object {
        "Description": "Proxy to npmjs.com for ConstructHub",
        "DomainName": Object {
          "Fn::GetAtt": Array [
            "ConstructHubCodeArtifactDomainFC30B796",
            "Name",
          ],
        },
        "ExternalConnections": Array [
          "public:npmjs",
        ],
        "RepositoryName": "c857fcb69e05ffe74ccbcc624c4f6a4017daeb8cbb",
      },
      "Type": "AWS::CodeArtifact::Repository",
    },
    "ConstructHubCodeArtifactDescribeDomain6ABCBF4B": Object {
      "DeletionPolicy": "Delete",
      "DependsOn": Array [
        "ConstructHubCodeArtifactDescribeDomainCustomResourcePolicy1A93C60C",
      ],
      "Properties": Object {
        "Create": Object {
          "Fn::Join": Array [
            "",
            Array [
              "{\\"service\\":\\"CodeArtifact\\",\\"action\\":\\"describeDomain\\",\\"parameters\\":{\\"domain\\":\\"",
              Object {
                "Fn::GetAtt": Array [
                  "ConstructHubCodeArtifact1188409E",
                  "DomainName",
                ],
              },
              "\\",\\"domainOwner\\":\\"",
              Object {
                "Fn::GetAtt": Array [
                  "ConstructHubCodeArtifact1188409E",
                  "DomainOwner",
                ],
              },
              "\\"},\\"physicalResourceId\\":{\\"responsePath\\":\\"domain.s3BucketArn\\"}}",
            ],
          ],
        },
        "InstallLatestAwsSdk": true,
        "ServiceToken": Object {
          "Fn::GetAtt": Array [
            "AWS679f53fac002430cb0da5b7982bd22872D164C4C",
            "Arn",
          ],
        },
      },
      "Type": "Custom::CoreArtifactDomainDescription",
      "UpdateReplacePolicy": "Delete",
    },
    "ConstructHubCodeArtifactDescribeDomainCustomResourcePolicy1A93C60C": Object {
      "Properties": Object {
        "PolicyDocument": Object {
          "Statement": Array [
            Object {
              "Action": "codeartifact:DescribeDomain",
              "Effect": "Allow",
              "Resource": Object {
                "Fn::GetAtt": Array [
                  "ConstructHubCodeArtifactDomainFC30B796",
                  "Arn",
                ],
              },
            },
          ],
          "Version": "2012-10-17",
        },
        "PolicyName": "ConstructHubCodeArtifactDescribeDomainCustomResourcePolicy1A93C60C",
        "Roles": Array [
          Object {
            "Ref": "AWS679f53fac002430cb0da5b7982bd2287ServiceRoleC1EA0FF2",
          },
        ],
      },
      "Type": "AWS::IAM::Policy",
    },
    "ConstructHubCodeArtifactDomainFC30B796": Object {
      "Properties": Object {
        "DomainName": "c857fcb69e05ffe74ccbcc624c4f6a4017daeb8cbb",
      },
      "Type": "AWS::CodeArtifact::Domain",
    },
    "ConstructHubCodeArtifactGetEndpoint9A458FEF": Object {
      "DeletionPolicy": "Delete",
      "DependsOn": Array [
        "ConstructHubCodeArtifactGetEndpointCustomResourcePolicy4FC951E9",
      ],
      "Properties": Object {
        "Create": Object {
          "Fn::Join": Array [
            "",
            Array [
              "{\\"service\\":\\"CodeArtifact\\",\\"action\\":\\"getRepositoryEndpoint\\",\\"parameters\\":{\\"domain\\":\\"",
              Object {
                "Fn::GetAtt": Array [
                  "ConstructHubCodeArtifact1188409E",
                  "DomainName",
                ],
              },
              "\\",\\"domainOwner\\":\\"",
              Object {
                "Fn::GetAtt": Array [
                  "ConstructHubCodeArtifact1188409E",
                  "DomainOwner",
                ],
              },
              "\\",\\"format\\":\\"npm\\",\\"repository\\":\\"",
              Object {
                "Fn::GetAtt": Array [
                  "ConstructHubCodeArtifact1188409E",
                  "Name",
                ],
              },
              "\\"},\\"physicalResourceId\\":{\\"responsePath\\":\\"repositoryEndpoint\\"}}",
            ],
          ],
        },
        "InstallLatestAwsSdk": true,
        "ServiceToken": Object {
          "Fn::GetAtt": Array [
            "AWS679f53fac002430cb0da5b7982bd22872D164C4C",
            "Arn",
          ],
        },
        "Update": Object {
          "Fn::Join": Array [
            "",
            Array [
              "{\\"service\\":\\"CodeArtifact\\",\\"action\\":\\"getRepositoryEndpoint\\",\\"parameters\\":{\\"domain\\":\\"",
              Object {
                "Fn::GetAtt": Array [
                  "ConstructHubCodeArtifact1188409E",
                  "DomainName",
                ],
              },
              "\\",\\"domainOwner\\":\\"",
              Object {
                "Fn::GetAtt": Array [
                  "ConstructHubCodeArtifact1188409E",
                  "DomainOwner",
                ],
              },
              "\\",\\"format\\":\\"npm\\",\\"repository\\":\\"",
              Object {
                "Fn::GetAtt": Array [
                  "ConstructHubCodeArtifact1188409E",
                  "Name",
                ],
              },
              "\\"},\\"physicalResourceId\\":{\\"responsePath\\":\\"repositoryEndpoint\\"}}",
            ],
          ],
        },
      },
      "Type": "Custom::CodeArtifactNpmRepositoryEndpoint",
      "UpdateReplacePolicy": "Delete",
    },
    "ConstructHubCodeArtifactGetEndpointCustomResourcePolicy4FC951E9": Object {
      "Properties": Object {
        "PolicyDocument": Object {
          "Statement": Array [
            Object {
              "Action": "codeartifact:GetRepositoryEndpoint",
              "Effect": "Allow",
              "Resource": Object {
                "Fn::GetAtt": Array [
                  "ConstructHubCodeArtifact1188409E",
                  "Arn",
                ],
              },
            },
          ],
          "Version": "2012-10-17",
        },
        "PolicyName": "ConstructHubCodeArtifactGetEndpointCustomResourcePolicy4FC951E9",
        "Roles": Array [
          Object {
            "Ref": "AWS679f53fac002430cb0da5b7982bd2287ServiceRoleC1EA0FF2",
          },
        ],
      },
      "Type": "AWS::IAM::Policy",
    },
    "ConstructHubDiscoveryD6EEC2B8": Object {
      "DependsOn": Array [
        "ConstructHubDiscoveryServiceRoleDefaultPolicy9D5F91B3",
        "ConstructHubDiscoveryServiceRole1B3CFF96",
      ],
      "Properties": Object {
        "Code": Object {
          "S3Bucket": Object {
            "Ref": "AssetParametersa25fa2777473b6894ec29a4cafe92d58829dcb876d9be72aef232b3abbc88eceS3Bucket7E891C93",
          },
          "S3Key": Object {
            "Fn::Join": Array [
              "",
              Array [
                Object {
                  "Fn::Select": Array [
                    0,
                    Object {
                      "Fn::Split": Array [
                        "||",
                        Object {
                          "Ref": "AssetParametersa25fa2777473b6894ec29a4cafe92d58829dcb876d9be72aef232b3abbc88eceS3VersionKeyC3F65FED",
                        },
                      ],
                    },
                  ],
                },
                Object {
                  "Fn::Select": Array [
                    1,
                    Object {
                      "Fn::Split": Array [
                        "||",
                        Object {
                          "Ref": "AssetParametersa25fa2777473b6894ec29a4cafe92d58829dcb876d9be72aef232b3abbc88eceS3VersionKeyC3F65FED",
                        },
                      ],
                    },
                  ],
                },
              ],
            ],
          },
        },
        "Description": "[ConstructHub/Discovery] Periodically query npm.js index for new construct libraries",
        "Environment": Object {
          "Variables": Object {
            "BUCKET_NAME": Object {
              "Ref": "ConstructHubDiscoveryStagingBucket1F2F7AE8",
            },
            "QUEUE_URL": Object {
              "Ref": "ConstructHubIngestionQueue1AD94CA3",
            },
          },
        },
        "Handler": "index.handler",
        "MemorySize": 10240,
        "ReservedConcurrentExecutions": 1,
        "Role": Object {
          "Fn::GetAtt": Array [
            "ConstructHubDiscoveryServiceRole1B3CFF96",
            "Arn",
          ],
        },
        "Runtime": "nodejs14.x",
        "Timeout": 900,
        "TracingConfig": Object {
          "Mode": "Active",
        },
      },
      "Type": "AWS::Lambda::Function",
    },
    "ConstructHubDiscoveryErrorsAlarmDEA85148": Object {
      "Properties": Object {
        "AlarmDescription": "The discovery function (on npmjs.com) failed to run",
        "ComparisonOperator": "GreaterThanOrEqualToThreshold",
        "Dimensions": Array [
          Object {
            "Name": "FunctionName",
            "Value": Object {
              "Ref": "ConstructHubDiscoveryD6EEC2B8",
            },
          },
        ],
        "EvaluationPeriods": 1,
        "MetricName": "Errors",
        "Namespace": "AWS/Lambda",
        "Period": 900,
        "Statistic": "Sum",
        "Threshold": 1,
      },
      "Type": "AWS::CloudWatch::Alarm",
    },
    "ConstructHubDiscoveryNoInvocationsAlarm6F5E3A99": Object {
      "Properties": Object {
        "AlarmDescription": "The discovery function (on npmjs.com) is not running as scheduled",
        "ComparisonOperator": "LessThanThreshold",
        "Dimensions": Array [
          Object {
            "Name": "FunctionName",
            "Value": Object {
              "Ref": "ConstructHubDiscoveryD6EEC2B8",
            },
          },
        ],
        "EvaluationPeriods": 1,
        "MetricName": "Invocations",
        "Namespace": "AWS/Lambda",
        "Period": 900,
        "Statistic": "Sum",
        "Threshold": 1,
      },
      "Type": "AWS::CloudWatch::Alarm",
    },
    "ConstructHubDiscoveryScheduleRule90EE2E2A": Object {
      "Properties": Object {
        "ScheduleExpression": "rate(15 minutes)",
        "State": "ENABLED",
        "Targets": Array [
          Object {
            "Arn": Object {
              "Fn::GetAtt": Array [
                "ConstructHubDiscoveryD6EEC2B8",
                "Arn",
              ],
            },
            "Id": "Target0",
          },
        ],
      },
      "Type": "AWS::Events::Rule",
    },
    "ConstructHubDiscoveryScheduleRuleAllowEventRuleTestConstructHubDiscovery5714D5BB9D860B10": Object {
      "Properties": Object {
        "Action": "lambda:InvokeFunction",
        "FunctionName": Object {
          "Fn::GetAtt": Array [
            "ConstructHubDiscoveryD6EEC2B8",
            "Arn",
          ],
        },
        "Principal": "events.amazonaws.com",
        "SourceArn": Object {
          "Fn::GetAtt": Array [
            "ConstructHubDiscoveryScheduleRule90EE2E2A",
            "Arn",
          ],
        },
      },
      "Type": "AWS::Lambda::Permission",
    },
    "ConstructHubDiscoveryServiceRole1B3CFF96": Object {
      "Properties": Object {
        "AssumeRolePolicyDocument": Object {
          "Statement": Array [
            Object {
              "Action": "sts:AssumeRole",
              "Effect": "Allow",
              "Principal": Object {
                "Service": "lambda.amazonaws.com",
              },
            },
          ],
          "Version": "2012-10-17",
        },
        "ManagedPolicyArns": Array [
          Object {
            "Fn::Join": Array [
              "",
              Array [
                "arn:",
                Object {
                  "Ref": "AWS::Partition",
                },
                ":iam::aws:policy/service-role/AWSLambdaBasicExecutionRole",
              ],
            ],
          },
        ],
      },
      "Type": "AWS::IAM::Role",
    },
    "ConstructHubDiscoveryServiceRoleDefaultPolicy9D5F91B3": Object {
      "Properties": Object {
        "PolicyDocument": Object {
          "Statement": Array [
            Object {
              "Action": Array [
                "xray:PutTraceSegments",
                "xray:PutTelemetryRecords",
              ],
              "Effect": "Allow",
              "Resource": "*",
            },
            Object {
              "Action": Array [
                "s3:GetObject*",
                "s3:GetBucket*",
                "s3:List*",
                "s3:DeleteObject*",
                "s3:PutObject*",
                "s3:Abort*",
              ],
              "Effect": "Allow",
              "Resource": Array [
                Object {
                  "Fn::GetAtt": Array [
                    "ConstructHubDiscoveryStagingBucket1F2F7AE8",
                    "Arn",
                  ],
                },
                Object {
                  "Fn::Join": Array [
                    "",
                    Array [
                      Object {
                        "Fn::GetAtt": Array [
                          "ConstructHubDiscoveryStagingBucket1F2F7AE8",
                          "Arn",
                        ],
                      },
                      "/*",
                    ],
                  ],
                },
              ],
            },
            Object {
              "Action": Array [
                "sqs:SendMessage",
                "sqs:GetQueueAttributes",
                "sqs:GetQueueUrl",
              ],
              "Effect": "Allow",
              "Resource": Object {
                "Fn::GetAtt": Array [
                  "ConstructHubIngestionQueue1AD94CA3",
                  "Arn",
                ],
              },
            },
          ],
          "Version": "2012-10-17",
        },
        "PolicyName": "ConstructHubDiscoveryServiceRoleDefaultPolicy9D5F91B3",
        "Roles": Array [
          Object {
            "Ref": "ConstructHubDiscoveryServiceRole1B3CFF96",
          },
        ],
      },
      "Type": "AWS::IAM::Policy",
    },
    "ConstructHubDiscoveryStagingBucket1F2F7AE8": Object {
      "DeletionPolicy": "Retain",
      "Properties": Object {
        "LifecycleConfiguration": Object {
          "Rules": Array [
            Object {
              "ExpirationInDays": 30,
              "Prefix": "staged/",
              "Status": "Enabled",
            },
          ],
        },
        "PublicAccessBlockConfiguration": Object {
          "BlockPublicAcls": true,
          "BlockPublicPolicy": true,
          "IgnorePublicAcls": true,
          "RestrictPublicBuckets": true,
        },
      },
      "Type": "AWS::S3::Bucket",
      "UpdateReplacePolicy": "Retain",
    },
    "ConstructHubDiscoveryStagingBucketPolicyFB770F3D": Object {
      "Properties": Object {
        "Bucket": Object {
          "Ref": "ConstructHubDiscoveryStagingBucket1F2F7AE8",
        },
        "PolicyDocument": Object {
          "Statement": Array [
            Object {
              "Action": "s3:*",
              "Condition": Object {
                "Bool": Object {
                  "aws:SecureTransport": "false",
                },
              },
              "Effect": "Deny",
              "Principal": Object {
                "AWS": "*",
              },
              "Resource": Array [
                Object {
                  "Fn::GetAtt": Array [
                    "ConstructHubDiscoveryStagingBucket1F2F7AE8",
                    "Arn",
                  ],
                },
                Object {
                  "Fn::Join": Array [
                    "",
                    Array [
                      Object {
                        "Fn::GetAtt": Array [
                          "ConstructHubDiscoveryStagingBucket1F2F7AE8",
                          "Arn",
                        ],
                      },
                      "/*",
                    ],
                  ],
                },
              ],
            },
          ],
          "Version": "2012-10-17",
        },
      },
      "Type": "AWS::S3::BucketPolicy",
    },
    "ConstructHubIngestion407909CE": Object {
      "DependsOn": Array [
        "ConstructHubIngestionServiceRoleDefaultPolicyC0D2B6F2",
        "ConstructHubIngestionServiceRole6380BAB6",
      ],
      "Properties": Object {
        "Code": Object {
          "S3Bucket": Object {
            "Ref": "AssetParameterseebf8380c4fec48b5355ef68b364f1ca13012662430177814d17e97dc3f19a05S3Bucket316434E8",
          },
          "S3Key": Object {
            "Fn::Join": Array [
              "",
              Array [
                Object {
                  "Fn::Select": Array [
                    0,
                    Object {
                      "Fn::Split": Array [
                        "||",
                        Object {
                          "Ref": "AssetParameterseebf8380c4fec48b5355ef68b364f1ca13012662430177814d17e97dc3f19a05S3VersionKey512FE4EF",
                        },
                      ],
                    },
                  ],
                },
                Object {
                  "Fn::Select": Array [
                    1,
                    Object {
                      "Fn::Split": Array [
                        "||",
                        Object {
                          "Ref": "AssetParameterseebf8380c4fec48b5355ef68b364f1ca13012662430177814d17e97dc3f19a05S3VersionKey512FE4EF",
                        },
                      ],
                    },
                  ],
                },
              ],
            ],
          },
        },
        "Description": "[ConstructHub/Ingestion] Ingests new package versions into the Construct Hub",
        "Environment": Object {
          "Variables": Object {
            "BUCKET_NAME": Object {
              "Ref": "ConstructHubPackageDataDC5EF35E",
            },
            "STATE_MACHINE_ARN": Object {
              "Ref": "ConstructHubOrchestration39161A46",
            },
          },
        },
        "Handler": "index.handler",
        "MemorySize": 10240,
        "Role": Object {
          "Fn::GetAtt": Array [
            "ConstructHubIngestionServiceRole6380BAB6",
            "Arn",
          ],
        },
        "Runtime": "nodejs14.x",
        "Timeout": 900,
        "TracingConfig": Object {
          "Mode": "Active",
        },
      },
      "Type": "AWS::Lambda::Function",
    },
    "ConstructHubIngestionDLQ3E96A5F2": Object {
      "DeletionPolicy": "Delete",
      "Properties": Object {
        "KmsMasterKeyId": "alias/aws/sqs",
        "MessageRetentionPeriod": 1209600,
        "VisibilityTimeout": 900,
      },
      "Type": "AWS::SQS::Queue",
      "UpdateReplacePolicy": "Delete",
    },
    "ConstructHubIngestionQueue1AD94CA3": Object {
      "DeletionPolicy": "Delete",
      "Properties": Object {
        "KmsMasterKeyId": "alias/aws/sqs",
        "MessageRetentionPeriod": 1209600,
        "RedrivePolicy": Object {
          "deadLetterTargetArn": Object {
            "Fn::GetAtt": Array [
              "ConstructHubIngestionDLQ3E96A5F2",
              "Arn",
            ],
          },
          "maxReceiveCount": 5,
        },
        "VisibilityTimeout": 900,
      },
      "Type": "AWS::SQS::Queue",
      "UpdateReplacePolicy": "Delete",
    },
    "ConstructHubIngestionServiceRole6380BAB6": Object {
      "Properties": Object {
        "AssumeRolePolicyDocument": Object {
          "Statement": Array [
            Object {
              "Action": "sts:AssumeRole",
              "Effect": "Allow",
              "Principal": Object {
                "Service": "lambda.amazonaws.com",
              },
            },
          ],
          "Version": "2012-10-17",
        },
        "ManagedPolicyArns": Array [
          Object {
            "Fn::Join": Array [
              "",
              Array [
                "arn:",
                Object {
                  "Ref": "AWS::Partition",
                },
                ":iam::aws:policy/service-role/AWSLambdaBasicExecutionRole",
              ],
            ],
          },
        ],
      },
      "Type": "AWS::IAM::Role",
    },
    "ConstructHubIngestionServiceRoleDefaultPolicyC0D2B6F2": Object {
      "Properties": Object {
        "PolicyDocument": Object {
          "Statement": Array [
            Object {
              "Action": Array [
                "xray:PutTraceSegments",
                "xray:PutTelemetryRecords",
              ],
              "Effect": "Allow",
              "Resource": "*",
            },
            Object {
              "Action": Array [
                "s3:DeleteObject*",
                "s3:PutObject*",
                "s3:Abort*",
              ],
              "Effect": "Allow",
              "Resource": Array [
                Object {
                  "Fn::GetAtt": Array [
                    "ConstructHubPackageDataDC5EF35E",
                    "Arn",
                  ],
                },
                Object {
                  "Fn::Join": Array [
                    "",
                    Array [
                      Object {
                        "Fn::GetAtt": Array [
                          "ConstructHubPackageDataDC5EF35E",
                          "Arn",
                        ],
                      },
                      "/*",
                    ],
                  ],
                },
              ],
            },
            Object {
              "Action": "states:StartExecution",
              "Effect": "Allow",
              "Resource": Object {
                "Ref": "ConstructHubOrchestration39161A46",
              },
            },
            Object {
              "Action": Array [
                "sqs:ReceiveMessage",
                "sqs:ChangeMessageVisibility",
                "sqs:GetQueueUrl",
                "sqs:DeleteMessage",
                "sqs:GetQueueAttributes",
              ],
              "Effect": "Allow",
              "Resource": Object {
                "Fn::GetAtt": Array [
                  "ConstructHubIngestionQueue1AD94CA3",
                  "Arn",
                ],
              },
            },
            Object {
              "Action": Array [
                "sqs:ReceiveMessage",
                "sqs:ChangeMessageVisibility",
                "sqs:GetQueueUrl",
                "sqs:DeleteMessage",
                "sqs:GetQueueAttributes",
              ],
              "Effect": "Allow",
              "Resource": Object {
                "Fn::GetAtt": Array [
                  "ConstructHubIngestionDLQ3E96A5F2",
                  "Arn",
                ],
              },
            },
            Object {
              "Action": Array [
                "s3:GetObject*",
                "s3:GetBucket*",
                "s3:List*",
              ],
              "Effect": "Allow",
              "Resource": Array [
                Object {
                  "Fn::GetAtt": Array [
                    "ConstructHubDiscoveryStagingBucket1F2F7AE8",
                    "Arn",
                  ],
                },
                Object {
                  "Fn::Join": Array [
                    "",
                    Array [
                      Object {
                        "Fn::GetAtt": Array [
                          "ConstructHubDiscoveryStagingBucket1F2F7AE8",
                          "Arn",
                        ],
                      },
                      "/*",
                    ],
                  ],
                },
              ],
            },
          ],
          "Version": "2012-10-17",
        },
        "PolicyName": "ConstructHubIngestionServiceRoleDefaultPolicyC0D2B6F2",
        "Roles": Array [
          Object {
            "Ref": "ConstructHubIngestionServiceRole6380BAB6",
          },
        ],
      },
      "Type": "AWS::IAM::Policy",
    },
    "ConstructHubIngestionSqsEventSourceTestConstructHubIngestionDLQEC555E58E8FEA048": Object {
      "Properties": Object {
        "BatchSize": 1,
        "Enabled": false,
        "EventSourceArn": Object {
          "Fn::GetAtt": Array [
            "ConstructHubIngestionDLQ3E96A5F2",
            "Arn",
          ],
        },
        "FunctionName": Object {
          "Ref": "ConstructHubIngestion407909CE",
        },
      },
      "Type": "AWS::Lambda::EventSourceMapping",
    },
    "ConstructHubIngestionSqsEventSourceTestConstructHubIngestionQueue165B81E2C095FF2A": Object {
      "Properties": Object {
        "BatchSize": 1,
        "EventSourceArn": Object {
          "Fn::GetAtt": Array [
            "ConstructHubIngestionQueue1AD94CA3",
            "Arn",
          ],
        },
        "FunctionName": Object {
          "Ref": "ConstructHubIngestion407909CE",
        },
      },
      "Type": "AWS::Lambda::EventSourceMapping",
    },
    "ConstructHubInventoryCanary63D899BC": Object {
      "DependsOn": Array [
        "ConstructHubInventoryCanaryServiceRoleDefaultPolicy144783F1",
        "ConstructHubInventoryCanaryServiceRole7684EDDE",
      ],
      "Properties": Object {
        "Code": Object {
          "S3Bucket": Object {
            "Ref": "AssetParametersad83fed51ffbd85eed2d12479f475b703938e840541446c3cc6e2edd1a3f0b2cS3BucketCD8DFC1A",
          },
          "S3Key": Object {
            "Fn::Join": Array [
              "",
              Array [
                Object {
                  "Fn::Select": Array [
                    0,
                    Object {
                      "Fn::Split": Array [
                        "||",
                        Object {
                          "Ref": "AssetParametersad83fed51ffbd85eed2d12479f475b703938e840541446c3cc6e2edd1a3f0b2cS3VersionKey0F98DF50",
                        },
                      ],
                    },
                  ],
                },
                Object {
                  "Fn::Select": Array [
                    1,
                    Object {
                      "Fn::Split": Array [
                        "||",
                        Object {
                          "Ref": "AssetParametersad83fed51ffbd85eed2d12479f475b703938e840541446c3cc6e2edd1a3f0b2cS3VersionKey0F98DF50",
                        },
                      ],
                    },
                  ],
                },
              ],
            ],
          },
        },
        "Description": "[ConstructHub/Inventory] A canary that periodically inspects the list of indexed packages",
        "Environment": Object {
          "Variables": Object {
            "BUCKET_NAME": Object {
              "Ref": "ConstructHubPackageDataDC5EF35E",
            },
          },
        },
        "Handler": "index.handler",
        "MemorySize": 10240,
        "Role": Object {
          "Fn::GetAtt": Array [
            "ConstructHubInventoryCanaryServiceRole7684EDDE",
            "Arn",
          ],
        },
        "Runtime": "nodejs14.x",
        "Timeout": 300,
      },
      "Type": "AWS::Lambda::Function",
    },
    "ConstructHubInventoryCanaryScheduleRule79F2F8D8": Object {
      "DependsOn": Array [
        "ConstructHubInventoryCanaryServiceRoleDefaultPolicy144783F1",
      ],
      "Properties": Object {
        "ScheduleExpression": "rate(5 minutes)",
        "State": "ENABLED",
        "Targets": Array [
          Object {
            "Arn": Object {
              "Fn::GetAtt": Array [
                "ConstructHubInventoryCanary63D899BC",
                "Arn",
              ],
            },
            "Id": "Target0",
          },
        ],
      },
      "Type": "AWS::Events::Rule",
    },
    "ConstructHubInventoryCanaryScheduleRuleAllowEventRuleTestConstructHubInventoryCanary54F5B7AC7EBA7AB2": Object {
      "DependsOn": Array [
        "ConstructHubInventoryCanaryServiceRoleDefaultPolicy144783F1",
      ],
      "Properties": Object {
        "Action": "lambda:InvokeFunction",
        "FunctionName": Object {
          "Fn::GetAtt": Array [
            "ConstructHubInventoryCanary63D899BC",
            "Arn",
          ],
        },
        "Principal": "events.amazonaws.com",
        "SourceArn": Object {
          "Fn::GetAtt": Array [
            "ConstructHubInventoryCanaryScheduleRule79F2F8D8",
            "Arn",
          ],
        },
      },
      "Type": "AWS::Lambda::Permission",
    },
    "ConstructHubInventoryCanaryServiceRole7684EDDE": Object {
      "Properties": Object {
        "AssumeRolePolicyDocument": Object {
          "Statement": Array [
            Object {
              "Action": "sts:AssumeRole",
              "Effect": "Allow",
              "Principal": Object {
                "Service": "lambda.amazonaws.com",
              },
            },
          ],
          "Version": "2012-10-17",
        },
        "ManagedPolicyArns": Array [
          Object {
            "Fn::Join": Array [
              "",
              Array [
                "arn:",
                Object {
                  "Ref": "AWS::Partition",
                },
                ":iam::aws:policy/service-role/AWSLambdaBasicExecutionRole",
              ],
            ],
          },
        ],
      },
      "Type": "AWS::IAM::Role",
    },
    "ConstructHubInventoryCanaryServiceRoleDefaultPolicy144783F1": Object {
      "Properties": Object {
        "PolicyDocument": Object {
          "Statement": Array [
            Object {
              "Action": Array [
                "s3:GetObject*",
                "s3:GetBucket*",
                "s3:List*",
              ],
              "Effect": "Allow",
              "Resource": Array [
                Object {
                  "Fn::GetAtt": Array [
                    "ConstructHubPackageDataDC5EF35E",
                    "Arn",
                  ],
                },
                Object {
                  "Fn::Join": Array [
                    "",
                    Array [
                      Object {
                        "Fn::GetAtt": Array [
                          "ConstructHubPackageDataDC5EF35E",
                          "Arn",
                        ],
                      },
                      "/*",
                    ],
                  ],
                },
              ],
            },
          ],
          "Version": "2012-10-17",
        },
        "PolicyName": "ConstructHubInventoryCanaryServiceRoleDefaultPolicy144783F1",
        "Roles": Array [
          Object {
            "Ref": "ConstructHubInventoryCanaryServiceRole7684EDDE",
          },
        ],
      },
      "Type": "AWS::IAM::Policy",
    },
    "ConstructHubMonitoringDashboard78E057C8": Object {
      "Properties": Object {
        "DashboardBody": Object {
          "Fn::Join": Array [
            "",
            Array [
              "{\\"widgets\\":[{\\"type\\":\\"metric\\",\\"width\\":24,\\"height\\":6,\\"x\\":0,\\"y\\":0,\\"properties\\":{\\"view\\":\\"timeSeries\\",\\"title\\":\\"Home Page Canary\\",\\"region\\":\\"",
              Object {
                "Ref": "AWS::Region",
              },
              "\\",\\"annotations\\":{\\"alarms\\":[\\"",
              Object {
                "Fn::GetAtt": Array [
                  "ConstructHubMonitoringWebCanaryHomePageErrorsE7BB4002",
                  "Arn",
                ],
              },
              "\\"]},\\"yAxis\\":{}}}]}",
            ],
          ],
        },
        "DashboardName": "construct-hub-high-severity",
      },
      "Type": "AWS::CloudWatch::Dashboard",
    },
    "ConstructHubMonitoringWatchfulDashboardB8493D55": Object {
      "Properties": Object {
        "DashboardBody": Object {
          "Fn::Join": Array [
            "",
            Array [
              "{\\"widgets\\":[{\\"type\\":\\"text\\",\\"width\\":24,\\"height\\":2,\\"x\\":0,\\"y\\":0,\\"properties\\":{\\"markdown\\":\\"# Catalog Builder Function\\\\n\\\\n[button:AWS Lambda Console](https://console.aws.amazon.com/lambda/home?region=",
              Object {
                "Ref": "AWS::Region",
              },
              "#/functions/",
              Object {
                "Ref": "ConstructHubOrchestrationCatalogBuilder7C964951",
              },
              "?tab=graph) [button:CloudWatch Logs](https://console.aws.amazon.com/cloudwatch/home?region=",
              Object {
                "Ref": "AWS::Region",
              },
              "#logEventViewer:group=/aws/lambda/",
              Object {
                "Ref": "ConstructHubOrchestrationCatalogBuilder7C964951",
              },
              ")\\"}},{\\"type\\":\\"metric\\",\\"width\\":6,\\"height\\":6,\\"x\\":0,\\"y\\":2,\\"properties\\":{\\"view\\":\\"timeSeries\\",\\"title\\":\\"Invocations/5min\\",\\"region\\":\\"",
              Object {
                "Ref": "AWS::Region",
              },
              "\\",\\"metrics\\":[[\\"AWS/Lambda\\",\\"Invocations\\",\\"FunctionName\\",\\"",
              Object {
                "Ref": "ConstructHubOrchestrationCatalogBuilder7C964951",
              },
              "\\",{\\"stat\\":\\"Sum\\"}]],\\"yAxis\\":{}}},{\\"type\\":\\"metric\\",\\"width\\":6,\\"height\\":6,\\"x\\":6,\\"y\\":2,\\"properties\\":{\\"view\\":\\"timeSeries\\",\\"title\\":\\"Errors/5min\\",\\"region\\":\\"",
              Object {
                "Ref": "AWS::Region",
              },
              "\\",\\"metrics\\":[[\\"AWS/Lambda\\",\\"Errors\\",\\"FunctionName\\",\\"",
              Object {
                "Ref": "ConstructHubOrchestrationCatalogBuilder7C964951",
              },
              "\\",{\\"stat\\":\\"Sum\\"}]],\\"annotations\\":{\\"horizontal\\":[{\\"label\\":\\"Errors > 0 for 3 datapoints within 15 minutes\\",\\"value\\":0,\\"yAxis\\":\\"left\\"}]},\\"yAxis\\":{}}},{\\"type\\":\\"metric\\",\\"width\\":6,\\"height\\":6,\\"x\\":12,\\"y\\":2,\\"properties\\":{\\"view\\":\\"timeSeries\\",\\"title\\":\\"Throttles/5min\\",\\"region\\":\\"",
              Object {
                "Ref": "AWS::Region",
              },
              "\\",\\"metrics\\":[[\\"AWS/Lambda\\",\\"Throttles\\",\\"FunctionName\\",\\"",
              Object {
                "Ref": "ConstructHubOrchestrationCatalogBuilder7C964951",
              },
              "\\",{\\"stat\\":\\"Sum\\"}]],\\"annotations\\":{\\"horizontal\\":[{\\"label\\":\\"Throttles > 0 for 3 datapoints within 15 minutes\\",\\"value\\":0,\\"yAxis\\":\\"left\\"}]},\\"yAxis\\":{}}},{\\"type\\":\\"metric\\",\\"width\\":6,\\"height\\":6,\\"x\\":18,\\"y\\":2,\\"properties\\":{\\"view\\":\\"timeSeries\\",\\"title\\":\\"Duration/5min\\",\\"region\\":\\"",
              Object {
                "Ref": "AWS::Region",
              },
              "\\",\\"metrics\\":[[\\"AWS/Lambda\\",\\"Duration\\",\\"FunctionName\\",\\"",
              Object {
                "Ref": "ConstructHubOrchestrationCatalogBuilder7C964951",
              },
              "\\",{\\"label\\":\\"p99\\",\\"stat\\":\\"p99\\"}]],\\"annotations\\":{\\"horizontal\\":[{\\"label\\":\\"p99 > 720000 for 3 datapoints within 15 minutes\\",\\"value\\":720000,\\"yAxis\\":\\"left\\"}]},\\"yAxis\\":{}}},{\\"type\\":\\"text\\",\\"width\\":24,\\"height\\":2,\\"x\\":0,\\"y\\":8,\\"properties\\":{\\"markdown\\":\\"# Transliterator Function\\\\n\\\\n[button:AWS Lambda Console](https://console.aws.amazon.com/lambda/home?region=",
              Object {
                "Ref": "AWS::Region",
              },
              "#/functions/",
              Object {
                "Ref": "ConstructHubOrchestrationDocGenpython77179663",
              },
              "?tab=graph) [button:CloudWatch Logs](https://console.aws.amazon.com/cloudwatch/home?region=",
              Object {
                "Ref": "AWS::Region",
              },
              "#logEventViewer:group=/aws/lambda/",
              Object {
                "Ref": "ConstructHubOrchestrationDocGenpython77179663",
              },
              ")\\"}},{\\"type\\":\\"metric\\",\\"width\\":6,\\"height\\":6,\\"x\\":0,\\"y\\":10,\\"properties\\":{\\"view\\":\\"timeSeries\\",\\"title\\":\\"Invocations/5min\\",\\"region\\":\\"",
              Object {
                "Ref": "AWS::Region",
              },
              "\\",\\"metrics\\":[[\\"AWS/Lambda\\",\\"Invocations\\",\\"FunctionName\\",\\"",
              Object {
                "Ref": "ConstructHubOrchestrationDocGenpython77179663",
              },
              "\\",{\\"stat\\":\\"Sum\\"}]],\\"yAxis\\":{}}},{\\"type\\":\\"metric\\",\\"width\\":6,\\"height\\":6,\\"x\\":6,\\"y\\":10,\\"properties\\":{\\"view\\":\\"timeSeries\\",\\"title\\":\\"Errors/5min\\",\\"region\\":\\"",
              Object {
                "Ref": "AWS::Region",
              },
              "\\",\\"metrics\\":[[\\"AWS/Lambda\\",\\"Errors\\",\\"FunctionName\\",\\"",
              Object {
                "Ref": "ConstructHubOrchestrationDocGenpython77179663",
              },
              "\\",{\\"stat\\":\\"Sum\\"}]],\\"annotations\\":{\\"horizontal\\":[{\\"label\\":\\"Errors > 0 for 3 datapoints within 15 minutes\\",\\"value\\":0,\\"yAxis\\":\\"left\\"}]},\\"yAxis\\":{}}},{\\"type\\":\\"metric\\",\\"width\\":6,\\"height\\":6,\\"x\\":12,\\"y\\":10,\\"properties\\":{\\"view\\":\\"timeSeries\\",\\"title\\":\\"Throttles/5min\\",\\"region\\":\\"",
              Object {
                "Ref": "AWS::Region",
              },
              "\\",\\"metrics\\":[[\\"AWS/Lambda\\",\\"Throttles\\",\\"FunctionName\\",\\"",
              Object {
                "Ref": "ConstructHubOrchestrationDocGenpython77179663",
              },
              "\\",{\\"stat\\":\\"Sum\\"}]],\\"annotations\\":{\\"horizontal\\":[{\\"label\\":\\"Throttles > 0 for 3 datapoints within 15 minutes\\",\\"value\\":0,\\"yAxis\\":\\"left\\"}]},\\"yAxis\\":{}}},{\\"type\\":\\"metric\\",\\"width\\":6,\\"height\\":6,\\"x\\":18,\\"y\\":10,\\"properties\\":{\\"view\\":\\"timeSeries\\",\\"title\\":\\"Duration/5min\\",\\"region\\":\\"",
              Object {
                "Ref": "AWS::Region",
              },
              "\\",\\"metrics\\":[[\\"AWS/Lambda\\",\\"Duration\\",\\"FunctionName\\",\\"",
              Object {
                "Ref": "ConstructHubOrchestrationDocGenpython77179663",
              },
              "\\",{\\"label\\":\\"p99\\",\\"stat\\":\\"p99\\"}]],\\"annotations\\":{\\"horizontal\\":[{\\"label\\":\\"p99 > 720000 for 3 datapoints within 15 minutes\\",\\"value\\":720000,\\"yAxis\\":\\"left\\"}]},\\"yAxis\\":{}}},{\\"type\\":\\"text\\",\\"width\\":24,\\"height\\":2,\\"x\\":0,\\"y\\":16,\\"properties\\":{\\"markdown\\":\\"# Transliterator Function\\\\n\\\\n[button:AWS Lambda Console](https://console.aws.amazon.com/lambda/home?region=",
              Object {
                "Ref": "AWS::Region",
              },
              "#/functions/",
              Object {
                "Ref": "ConstructHubOrchestrationDocGentypescriptF9C30384",
              },
              "?tab=graph) [button:CloudWatch Logs](https://console.aws.amazon.com/cloudwatch/home?region=",
              Object {
                "Ref": "AWS::Region",
              },
              "#logEventViewer:group=/aws/lambda/",
              Object {
                "Ref": "ConstructHubOrchestrationDocGentypescriptF9C30384",
              },
              ")\\"}},{\\"type\\":\\"metric\\",\\"width\\":6,\\"height\\":6,\\"x\\":0,\\"y\\":18,\\"properties\\":{\\"view\\":\\"timeSeries\\",\\"title\\":\\"Invocations/5min\\",\\"region\\":\\"",
              Object {
                "Ref": "AWS::Region",
              },
              "\\",\\"metrics\\":[[\\"AWS/Lambda\\",\\"Invocations\\",\\"FunctionName\\",\\"",
              Object {
                "Ref": "ConstructHubOrchestrationDocGentypescriptF9C30384",
              },
              "\\",{\\"stat\\":\\"Sum\\"}]],\\"yAxis\\":{}}},{\\"type\\":\\"metric\\",\\"width\\":6,\\"height\\":6,\\"x\\":6,\\"y\\":18,\\"properties\\":{\\"view\\":\\"timeSeries\\",\\"title\\":\\"Errors/5min\\",\\"region\\":\\"",
              Object {
                "Ref": "AWS::Region",
              },
              "\\",\\"metrics\\":[[\\"AWS/Lambda\\",\\"Errors\\",\\"FunctionName\\",\\"",
              Object {
                "Ref": "ConstructHubOrchestrationDocGentypescriptF9C30384",
              },
              "\\",{\\"stat\\":\\"Sum\\"}]],\\"annotations\\":{\\"horizontal\\":[{\\"label\\":\\"Errors > 0 for 3 datapoints within 15 minutes\\",\\"value\\":0,\\"yAxis\\":\\"left\\"}]},\\"yAxis\\":{}}},{\\"type\\":\\"metric\\",\\"width\\":6,\\"height\\":6,\\"x\\":12,\\"y\\":18,\\"properties\\":{\\"view\\":\\"timeSeries\\",\\"title\\":\\"Throttles/5min\\",\\"region\\":\\"",
              Object {
                "Ref": "AWS::Region",
              },
              "\\",\\"metrics\\":[[\\"AWS/Lambda\\",\\"Throttles\\",\\"FunctionName\\",\\"",
              Object {
                "Ref": "ConstructHubOrchestrationDocGentypescriptF9C30384",
              },
              "\\",{\\"stat\\":\\"Sum\\"}]],\\"annotations\\":{\\"horizontal\\":[{\\"label\\":\\"Throttles > 0 for 3 datapoints within 15 minutes\\",\\"value\\":0,\\"yAxis\\":\\"left\\"}]},\\"yAxis\\":{}}},{\\"type\\":\\"metric\\",\\"width\\":6,\\"height\\":6,\\"x\\":18,\\"y\\":18,\\"properties\\":{\\"view\\":\\"timeSeries\\",\\"title\\":\\"Duration/5min\\",\\"region\\":\\"",
              Object {
                "Ref": "AWS::Region",
              },
              "\\",\\"metrics\\":[[\\"AWS/Lambda\\",\\"Duration\\",\\"FunctionName\\",\\"",
              Object {
                "Ref": "ConstructHubOrchestrationDocGentypescriptF9C30384",
              },
              "\\",{\\"label\\":\\"p99\\",\\"stat\\":\\"p99\\"}]],\\"annotations\\":{\\"horizontal\\":[{\\"label\\":\\"p99 > 720000 for 3 datapoints within 15 minutes\\",\\"value\\":720000,\\"yAxis\\":\\"left\\"}]},\\"yAxis\\":{}}},{\\"type\\":\\"text\\",\\"width\\":24,\\"height\\":2,\\"x\\":0,\\"y\\":24,\\"properties\\":{\\"markdown\\":\\"# Ingestion Function\\\\n\\\\n[button:AWS Lambda Console](https://console.aws.amazon.com/lambda/home?region=",
              Object {
                "Ref": "AWS::Region",
              },
              "#/functions/",
              Object {
                "Ref": "ConstructHubIngestion407909CE",
              },
              "?tab=graph) [button:CloudWatch Logs](https://console.aws.amazon.com/cloudwatch/home?region=",
              Object {
                "Ref": "AWS::Region",
              },
              "#logEventViewer:group=/aws/lambda/",
              Object {
                "Ref": "ConstructHubIngestion407909CE",
              },
              ")\\"}},{\\"type\\":\\"metric\\",\\"width\\":6,\\"height\\":6,\\"x\\":0,\\"y\\":26,\\"properties\\":{\\"view\\":\\"timeSeries\\",\\"title\\":\\"Invocations/5min\\",\\"region\\":\\"",
              Object {
                "Ref": "AWS::Region",
              },
              "\\",\\"metrics\\":[[\\"AWS/Lambda\\",\\"Invocations\\",\\"FunctionName\\",\\"",
              Object {
                "Ref": "ConstructHubIngestion407909CE",
              },
              "\\",{\\"stat\\":\\"Sum\\"}]],\\"yAxis\\":{}}},{\\"type\\":\\"metric\\",\\"width\\":6,\\"height\\":6,\\"x\\":6,\\"y\\":26,\\"properties\\":{\\"view\\":\\"timeSeries\\",\\"title\\":\\"Errors/5min\\",\\"region\\":\\"",
              Object {
                "Ref": "AWS::Region",
              },
              "\\",\\"metrics\\":[[\\"AWS/Lambda\\",\\"Errors\\",\\"FunctionName\\",\\"",
              Object {
                "Ref": "ConstructHubIngestion407909CE",
              },
              "\\",{\\"stat\\":\\"Sum\\"}]],\\"annotations\\":{\\"horizontal\\":[{\\"label\\":\\"Errors > 0 for 3 datapoints within 15 minutes\\",\\"value\\":0,\\"yAxis\\":\\"left\\"}]},\\"yAxis\\":{}}},{\\"type\\":\\"metric\\",\\"width\\":6,\\"height\\":6,\\"x\\":12,\\"y\\":26,\\"properties\\":{\\"view\\":\\"timeSeries\\",\\"title\\":\\"Throttles/5min\\",\\"region\\":\\"",
              Object {
                "Ref": "AWS::Region",
              },
              "\\",\\"metrics\\":[[\\"AWS/Lambda\\",\\"Throttles\\",\\"FunctionName\\",\\"",
              Object {
                "Ref": "ConstructHubIngestion407909CE",
              },
              "\\",{\\"stat\\":\\"Sum\\"}]],\\"annotations\\":{\\"horizontal\\":[{\\"label\\":\\"Throttles > 0 for 3 datapoints within 15 minutes\\",\\"value\\":0,\\"yAxis\\":\\"left\\"}]},\\"yAxis\\":{}}},{\\"type\\":\\"metric\\",\\"width\\":6,\\"height\\":6,\\"x\\":18,\\"y\\":26,\\"properties\\":{\\"view\\":\\"timeSeries\\",\\"title\\":\\"Duration/5min\\",\\"region\\":\\"",
              Object {
                "Ref": "AWS::Region",
              },
              "\\",\\"metrics\\":[[\\"AWS/Lambda\\",\\"Duration\\",\\"FunctionName\\",\\"",
              Object {
                "Ref": "ConstructHubIngestion407909CE",
              },
              "\\",{\\"label\\":\\"p99\\",\\"stat\\":\\"p99\\"}]],\\"annotations\\":{\\"horizontal\\":[{\\"label\\":\\"p99 > 720000 for 3 datapoints within 15 minutes\\",\\"value\\":720000,\\"yAxis\\":\\"left\\"}]},\\"yAxis\\":{}}},{\\"type\\":\\"text\\",\\"width\\":24,\\"height\\":2,\\"x\\":0,\\"y\\":32,\\"properties\\":{\\"markdown\\":\\"# Discovery Function\\\\n\\\\n[button:AWS Lambda Console](https://console.aws.amazon.com/lambda/home?region=",
              Object {
                "Ref": "AWS::Region",
              },
              "#/functions/",
              Object {
                "Ref": "ConstructHubDiscoveryD6EEC2B8",
              },
              "?tab=graph) [button:CloudWatch Logs](https://console.aws.amazon.com/cloudwatch/home?region=",
              Object {
                "Ref": "AWS::Region",
              },
              "#logEventViewer:group=/aws/lambda/",
              Object {
                "Ref": "ConstructHubDiscoveryD6EEC2B8",
              },
              ")\\"}},{\\"type\\":\\"metric\\",\\"width\\":6,\\"height\\":6,\\"x\\":0,\\"y\\":34,\\"properties\\":{\\"view\\":\\"timeSeries\\",\\"title\\":\\"Invocations/5min\\",\\"region\\":\\"",
              Object {
                "Ref": "AWS::Region",
              },
              "\\",\\"metrics\\":[[\\"AWS/Lambda\\",\\"Invocations\\",\\"FunctionName\\",\\"",
              Object {
                "Ref": "ConstructHubDiscoveryD6EEC2B8",
              },
              "\\",{\\"stat\\":\\"Sum\\"}]],\\"yAxis\\":{}}},{\\"type\\":\\"metric\\",\\"width\\":6,\\"height\\":6,\\"x\\":6,\\"y\\":34,\\"properties\\":{\\"view\\":\\"timeSeries\\",\\"title\\":\\"Errors/5min\\",\\"region\\":\\"",
              Object {
                "Ref": "AWS::Region",
              },
              "\\",\\"metrics\\":[[\\"AWS/Lambda\\",\\"Errors\\",\\"FunctionName\\",\\"",
              Object {
                "Ref": "ConstructHubDiscoveryD6EEC2B8",
              },
              "\\",{\\"stat\\":\\"Sum\\"}]],\\"annotations\\":{\\"horizontal\\":[{\\"label\\":\\"Errors > 0 for 3 datapoints within 15 minutes\\",\\"value\\":0,\\"yAxis\\":\\"left\\"}]},\\"yAxis\\":{}}},{\\"type\\":\\"metric\\",\\"width\\":6,\\"height\\":6,\\"x\\":12,\\"y\\":34,\\"properties\\":{\\"view\\":\\"timeSeries\\",\\"title\\":\\"Throttles/5min\\",\\"region\\":\\"",
              Object {
                "Ref": "AWS::Region",
              },
              "\\",\\"metrics\\":[[\\"AWS/Lambda\\",\\"Throttles\\",\\"FunctionName\\",\\"",
              Object {
                "Ref": "ConstructHubDiscoveryD6EEC2B8",
              },
              "\\",{\\"stat\\":\\"Sum\\"}]],\\"annotations\\":{\\"horizontal\\":[{\\"label\\":\\"Throttles > 0 for 3 datapoints within 15 minutes\\",\\"value\\":0,\\"yAxis\\":\\"left\\"}]},\\"yAxis\\":{}}},{\\"type\\":\\"metric\\",\\"width\\":6,\\"height\\":6,\\"x\\":18,\\"y\\":34,\\"properties\\":{\\"view\\":\\"timeSeries\\",\\"title\\":\\"Duration/5min\\",\\"region\\":\\"",
              Object {
                "Ref": "AWS::Region",
              },
              "\\",\\"metrics\\":[[\\"AWS/Lambda\\",\\"Duration\\",\\"FunctionName\\",\\"",
              Object {
                "Ref": "ConstructHubDiscoveryD6EEC2B8",
              },
              "\\",{\\"label\\":\\"p99\\",\\"stat\\":\\"p99\\"}]],\\"annotations\\":{\\"horizontal\\":[{\\"label\\":\\"p99 > 720000 for 3 datapoints within 15 minutes\\",\\"value\\":720000,\\"yAxis\\":\\"left\\"}]},\\"yAxis\\":{}}},{\\"type\\":\\"text\\",\\"width\\":24,\\"height\\":2,\\"x\\":0,\\"y\\":40,\\"properties\\":{\\"markdown\\":\\"# Inventory Canary\\\\n\\\\n[button:AWS Lambda Console](https://console.aws.amazon.com/lambda/home?region=",
              Object {
                "Ref": "AWS::Region",
              },
              "#/functions/",
              Object {
                "Ref": "ConstructHubInventoryCanary63D899BC",
              },
              "?tab=graph) [button:CloudWatch Logs](https://console.aws.amazon.com/cloudwatch/home?region=",
              Object {
                "Ref": "AWS::Region",
              },
              "#logEventViewer:group=/aws/lambda/",
              Object {
                "Ref": "ConstructHubInventoryCanary63D899BC",
              },
              ")\\"}},{\\"type\\":\\"metric\\",\\"width\\":6,\\"height\\":6,\\"x\\":0,\\"y\\":42,\\"properties\\":{\\"view\\":\\"timeSeries\\",\\"title\\":\\"Invocations/5min\\",\\"region\\":\\"",
              Object {
                "Ref": "AWS::Region",
              },
              "\\",\\"metrics\\":[[\\"AWS/Lambda\\",\\"Invocations\\",\\"FunctionName\\",\\"",
              Object {
                "Ref": "ConstructHubInventoryCanary63D899BC",
              },
              "\\",{\\"stat\\":\\"Sum\\"}]],\\"yAxis\\":{}}},{\\"type\\":\\"metric\\",\\"width\\":6,\\"height\\":6,\\"x\\":6,\\"y\\":42,\\"properties\\":{\\"view\\":\\"timeSeries\\",\\"title\\":\\"Errors/5min\\",\\"region\\":\\"",
              Object {
                "Ref": "AWS::Region",
              },
              "\\",\\"metrics\\":[[\\"AWS/Lambda\\",\\"Errors\\",\\"FunctionName\\",\\"",
              Object {
                "Ref": "ConstructHubInventoryCanary63D899BC",
              },
              "\\",{\\"stat\\":\\"Sum\\"}]],\\"annotations\\":{\\"horizontal\\":[{\\"label\\":\\"Errors > 0 for 3 datapoints within 15 minutes\\",\\"value\\":0,\\"yAxis\\":\\"left\\"}]},\\"yAxis\\":{}}},{\\"type\\":\\"metric\\",\\"width\\":6,\\"height\\":6,\\"x\\":12,\\"y\\":42,\\"properties\\":{\\"view\\":\\"timeSeries\\",\\"title\\":\\"Throttles/5min\\",\\"region\\":\\"",
              Object {
                "Ref": "AWS::Region",
              },
              "\\",\\"metrics\\":[[\\"AWS/Lambda\\",\\"Throttles\\",\\"FunctionName\\",\\"",
              Object {
                "Ref": "ConstructHubInventoryCanary63D899BC",
              },
              "\\",{\\"stat\\":\\"Sum\\"}]],\\"annotations\\":{\\"horizontal\\":[{\\"label\\":\\"Throttles > 0 for 3 datapoints within 15 minutes\\",\\"value\\":0,\\"yAxis\\":\\"left\\"}]},\\"yAxis\\":{}}},{\\"type\\":\\"metric\\",\\"width\\":6,\\"height\\":6,\\"x\\":18,\\"y\\":42,\\"properties\\":{\\"view\\":\\"timeSeries\\",\\"title\\":\\"Duration/5min\\",\\"region\\":\\"",
              Object {
                "Ref": "AWS::Region",
              },
              "\\",\\"metrics\\":[[\\"AWS/Lambda\\",\\"Duration\\",\\"FunctionName\\",\\"",
              Object {
                "Ref": "ConstructHubInventoryCanary63D899BC",
              },
              "\\",{\\"label\\":\\"p99\\",\\"stat\\":\\"p99\\"}]],\\"annotations\\":{\\"horizontal\\":[{\\"label\\":\\"p99 > 240000 for 3 datapoints within 15 minutes\\",\\"value\\":240000,\\"yAxis\\":\\"left\\"}]},\\"yAxis\\":{}}}]}",
            ],
          ],
        },
        "DashboardName": "construct-hub",
      },
      "Type": "AWS::CloudWatch::Dashboard",
    },
    "ConstructHubMonitoringWatchfulTestConstructHubDiscovery5714D5BBDurationAlarm5CFE5B52": Object {
      "Properties": Object {
        "AlarmActions": Array [],
        "AlarmDescription": "p99 latency >= 720s (80%)",
        "ComparisonOperator": "GreaterThanThreshold",
        "EvaluationPeriods": 3,
        "Metrics": Array [
          Object {
            "Id": "m1",
            "Label": "p99",
            "MetricStat": Object {
              "Metric": Object {
                "Dimensions": Array [
                  Object {
                    "Name": "FunctionName",
                    "Value": Object {
                      "Ref": "ConstructHubDiscoveryD6EEC2B8",
                    },
                  },
                ],
                "MetricName": "Duration",
                "Namespace": "AWS/Lambda",
              },
              "Period": 300,
              "Stat": "p99",
            },
            "ReturnData": true,
          },
        ],
        "Threshold": 720000,
      },
      "Type": "AWS::CloudWatch::Alarm",
    },
    "ConstructHubMonitoringWatchfulTestConstructHubDiscovery5714D5BBErrorsAlarm373566EE": Object {
      "Properties": Object {
        "AlarmActions": Array [],
        "AlarmDescription": "Over 0 errors per minute",
        "ComparisonOperator": "GreaterThanThreshold",
        "Dimensions": Array [
          Object {
            "Name": "FunctionName",
            "Value": Object {
              "Ref": "ConstructHubDiscoveryD6EEC2B8",
            },
          },
        ],
        "EvaluationPeriods": 3,
        "MetricName": "Errors",
        "Namespace": "AWS/Lambda",
        "Period": 300,
        "Statistic": "Sum",
        "Threshold": 0,
      },
      "Type": "AWS::CloudWatch::Alarm",
    },
    "ConstructHubMonitoringWatchfulTestConstructHubDiscovery5714D5BBThrottlesAlarm261A4778": Object {
      "Properties": Object {
        "AlarmActions": Array [],
        "AlarmDescription": "Over 0 throttles per minute",
        "ComparisonOperator": "GreaterThanThreshold",
        "Dimensions": Array [
          Object {
            "Name": "FunctionName",
            "Value": Object {
              "Ref": "ConstructHubDiscoveryD6EEC2B8",
            },
          },
        ],
        "EvaluationPeriods": 3,
        "MetricName": "Throttles",
        "Namespace": "AWS/Lambda",
        "Period": 300,
        "Statistic": "Sum",
        "Threshold": 0,
      },
      "Type": "AWS::CloudWatch::Alarm",
    },
    "ConstructHubMonitoringWatchfulTestConstructHubIngestionAE667A08DurationAlarm8C97ADAD": Object {
      "Properties": Object {
        "AlarmActions": Array [],
        "AlarmDescription": "p99 latency >= 720s (80%)",
        "ComparisonOperator": "GreaterThanThreshold",
        "EvaluationPeriods": 3,
        "Metrics": Array [
          Object {
            "Id": "m1",
            "Label": "p99",
            "MetricStat": Object {
              "Metric": Object {
                "Dimensions": Array [
                  Object {
                    "Name": "FunctionName",
                    "Value": Object {
                      "Ref": "ConstructHubIngestion407909CE",
                    },
                  },
                ],
                "MetricName": "Duration",
                "Namespace": "AWS/Lambda",
              },
              "Period": 300,
              "Stat": "p99",
            },
            "ReturnData": true,
          },
        ],
        "Threshold": 720000,
      },
      "Type": "AWS::CloudWatch::Alarm",
    },
    "ConstructHubMonitoringWatchfulTestConstructHubIngestionAE667A08ErrorsAlarm76E1369B": Object {
      "Properties": Object {
        "AlarmActions": Array [],
        "AlarmDescription": "Over 0 errors per minute",
        "ComparisonOperator": "GreaterThanThreshold",
        "Dimensions": Array [
          Object {
            "Name": "FunctionName",
            "Value": Object {
              "Ref": "ConstructHubIngestion407909CE",
            },
          },
        ],
        "EvaluationPeriods": 3,
        "MetricName": "Errors",
        "Namespace": "AWS/Lambda",
        "Period": 300,
        "Statistic": "Sum",
        "Threshold": 0,
      },
      "Type": "AWS::CloudWatch::Alarm",
    },
    "ConstructHubMonitoringWatchfulTestConstructHubIngestionAE667A08ThrottlesAlarm2CD0B31C": Object {
      "Properties": Object {
        "AlarmActions": Array [],
        "AlarmDescription": "Over 0 throttles per minute",
        "ComparisonOperator": "GreaterThanThreshold",
        "Dimensions": Array [
          Object {
            "Name": "FunctionName",
            "Value": Object {
              "Ref": "ConstructHubIngestion407909CE",
            },
          },
        ],
        "EvaluationPeriods": 3,
        "MetricName": "Throttles",
        "Namespace": "AWS/Lambda",
        "Period": 300,
        "Statistic": "Sum",
        "Threshold": 0,
      },
      "Type": "AWS::CloudWatch::Alarm",
    },
    "ConstructHubMonitoringWatchfulTestConstructHubInventoryCanary54F5B7ACDurationAlarm2B1DCEF6": Object {
      "Properties": Object {
        "AlarmActions": Array [],
        "AlarmDescription": "p99 latency >= 240s (80%)",
        "ComparisonOperator": "GreaterThanThreshold",
        "EvaluationPeriods": 3,
        "Metrics": Array [
          Object {
            "Id": "m1",
            "Label": "p99",
            "MetricStat": Object {
              "Metric": Object {
                "Dimensions": Array [
                  Object {
                    "Name": "FunctionName",
                    "Value": Object {
                      "Ref": "ConstructHubInventoryCanary63D899BC",
                    },
                  },
                ],
                "MetricName": "Duration",
                "Namespace": "AWS/Lambda",
              },
              "Period": 300,
              "Stat": "p99",
            },
            "ReturnData": true,
          },
        ],
        "Threshold": 240000,
      },
      "Type": "AWS::CloudWatch::Alarm",
    },
    "ConstructHubMonitoringWatchfulTestConstructHubInventoryCanary54F5B7ACErrorsAlarm2DCA11C4": Object {
      "Properties": Object {
        "AlarmActions": Array [],
        "AlarmDescription": "Over 0 errors per minute",
        "ComparisonOperator": "GreaterThanThreshold",
        "Dimensions": Array [
          Object {
            "Name": "FunctionName",
            "Value": Object {
              "Ref": "ConstructHubInventoryCanary63D899BC",
            },
          },
        ],
        "EvaluationPeriods": 3,
        "MetricName": "Errors",
        "Namespace": "AWS/Lambda",
        "Period": 300,
        "Statistic": "Sum",
        "Threshold": 0,
      },
      "Type": "AWS::CloudWatch::Alarm",
    },
    "ConstructHubMonitoringWatchfulTestConstructHubInventoryCanary54F5B7ACThrottlesAlarm0D677953": Object {
      "Properties": Object {
        "AlarmActions": Array [],
        "AlarmDescription": "Over 0 throttles per minute",
        "ComparisonOperator": "GreaterThanThreshold",
        "Dimensions": Array [
          Object {
            "Name": "FunctionName",
            "Value": Object {
              "Ref": "ConstructHubInventoryCanary63D899BC",
            },
          },
        ],
        "EvaluationPeriods": 3,
        "MetricName": "Throttles",
        "Namespace": "AWS/Lambda",
        "Period": 300,
        "Statistic": "Sum",
        "Threshold": 0,
      },
      "Type": "AWS::CloudWatch::Alarm",
    },
    "ConstructHubMonitoringWatchfulTestConstructHubOrchestrationCatalogBuilder9571B50DDurationAlarm5831E25B": Object {
      "Properties": Object {
        "AlarmActions": Array [],
        "AlarmDescription": "p99 latency >= 720s (80%)",
        "ComparisonOperator": "GreaterThanThreshold",
        "EvaluationPeriods": 3,
        "Metrics": Array [
          Object {
            "Id": "m1",
            "Label": "p99",
            "MetricStat": Object {
              "Metric": Object {
                "Dimensions": Array [
                  Object {
                    "Name": "FunctionName",
                    "Value": Object {
                      "Ref": "ConstructHubOrchestrationCatalogBuilder7C964951",
                    },
                  },
                ],
                "MetricName": "Duration",
                "Namespace": "AWS/Lambda",
              },
              "Period": 300,
              "Stat": "p99",
            },
            "ReturnData": true,
          },
        ],
        "Threshold": 720000,
      },
      "Type": "AWS::CloudWatch::Alarm",
    },
    "ConstructHubMonitoringWatchfulTestConstructHubOrchestrationCatalogBuilder9571B50DErrorsAlarm69C7A68E": Object {
      "Properties": Object {
        "AlarmActions": Array [],
        "AlarmDescription": "Over 0 errors per minute",
        "ComparisonOperator": "GreaterThanThreshold",
        "Dimensions": Array [
          Object {
            "Name": "FunctionName",
            "Value": Object {
              "Ref": "ConstructHubOrchestrationCatalogBuilder7C964951",
            },
          },
        ],
        "EvaluationPeriods": 3,
        "MetricName": "Errors",
        "Namespace": "AWS/Lambda",
        "Period": 300,
        "Statistic": "Sum",
        "Threshold": 0,
      },
      "Type": "AWS::CloudWatch::Alarm",
    },
    "ConstructHubMonitoringWatchfulTestConstructHubOrchestrationCatalogBuilder9571B50DThrottlesAlarm82D4AB90": Object {
      "Properties": Object {
        "AlarmActions": Array [],
        "AlarmDescription": "Over 0 throttles per minute",
        "ComparisonOperator": "GreaterThanThreshold",
        "Dimensions": Array [
          Object {
            "Name": "FunctionName",
            "Value": Object {
              "Ref": "ConstructHubOrchestrationCatalogBuilder7C964951",
            },
          },
        ],
        "EvaluationPeriods": 3,
        "MetricName": "Throttles",
        "Namespace": "AWS/Lambda",
        "Period": 300,
        "Statistic": "Sum",
        "Threshold": 0,
      },
      "Type": "AWS::CloudWatch::Alarm",
    },
    "ConstructHubMonitoringWatchfulTestConstructHubOrchestrationDocGenpythonB1042824DurationAlarm88745261": Object {
      "Properties": Object {
        "AlarmActions": Array [],
        "AlarmDescription": "p99 latency >= 720s (80%)",
        "ComparisonOperator": "GreaterThanThreshold",
        "EvaluationPeriods": 3,
        "Metrics": Array [
          Object {
            "Id": "m1",
            "Label": "p99",
            "MetricStat": Object {
              "Metric": Object {
                "Dimensions": Array [
                  Object {
                    "Name": "FunctionName",
                    "Value": Object {
                      "Ref": "ConstructHubOrchestrationDocGenpython77179663",
                    },
                  },
                ],
                "MetricName": "Duration",
                "Namespace": "AWS/Lambda",
              },
              "Period": 300,
              "Stat": "p99",
            },
            "ReturnData": true,
          },
        ],
        "Threshold": 720000,
      },
      "Type": "AWS::CloudWatch::Alarm",
    },
    "ConstructHubMonitoringWatchfulTestConstructHubOrchestrationDocGenpythonB1042824ErrorsAlarm953E29B8": Object {
      "Properties": Object {
        "AlarmActions": Array [],
        "AlarmDescription": "Over 0 errors per minute",
        "ComparisonOperator": "GreaterThanThreshold",
        "Dimensions": Array [
          Object {
            "Name": "FunctionName",
            "Value": Object {
              "Ref": "ConstructHubOrchestrationDocGenpython77179663",
            },
          },
        ],
        "EvaluationPeriods": 3,
        "MetricName": "Errors",
        "Namespace": "AWS/Lambda",
        "Period": 300,
        "Statistic": "Sum",
        "Threshold": 0,
      },
      "Type": "AWS::CloudWatch::Alarm",
    },
    "ConstructHubMonitoringWatchfulTestConstructHubOrchestrationDocGenpythonB1042824ThrottlesAlarm7CA5AACB": Object {
      "Properties": Object {
        "AlarmActions": Array [],
        "AlarmDescription": "Over 0 throttles per minute",
        "ComparisonOperator": "GreaterThanThreshold",
        "Dimensions": Array [
          Object {
            "Name": "FunctionName",
            "Value": Object {
              "Ref": "ConstructHubOrchestrationDocGenpython77179663",
            },
          },
        ],
        "EvaluationPeriods": 3,
        "MetricName": "Throttles",
        "Namespace": "AWS/Lambda",
        "Period": 300,
        "Statistic": "Sum",
        "Threshold": 0,
      },
      "Type": "AWS::CloudWatch::Alarm",
    },
    "ConstructHubMonitoringWatchfulTestConstructHubOrchestrationDocGentypescriptF6589D0DDurationAlarm371C25E7": Object {
      "Properties": Object {
        "AlarmActions": Array [],
        "AlarmDescription": "p99 latency >= 720s (80%)",
        "ComparisonOperator": "GreaterThanThreshold",
        "EvaluationPeriods": 3,
        "Metrics": Array [
          Object {
            "Id": "m1",
            "Label": "p99",
            "MetricStat": Object {
              "Metric": Object {
                "Dimensions": Array [
                  Object {
                    "Name": "FunctionName",
                    "Value": Object {
                      "Ref": "ConstructHubOrchestrationDocGentypescriptF9C30384",
                    },
                  },
                ],
                "MetricName": "Duration",
                "Namespace": "AWS/Lambda",
              },
              "Period": 300,
              "Stat": "p99",
            },
            "ReturnData": true,
          },
        ],
        "Threshold": 720000,
      },
      "Type": "AWS::CloudWatch::Alarm",
    },
    "ConstructHubMonitoringWatchfulTestConstructHubOrchestrationDocGentypescriptF6589D0DErrorsAlarmCDDE8596": Object {
      "Properties": Object {
        "AlarmActions": Array [],
        "AlarmDescription": "Over 0 errors per minute",
        "ComparisonOperator": "GreaterThanThreshold",
        "Dimensions": Array [
          Object {
            "Name": "FunctionName",
            "Value": Object {
              "Ref": "ConstructHubOrchestrationDocGentypescriptF9C30384",
            },
          },
        ],
        "EvaluationPeriods": 3,
        "MetricName": "Errors",
        "Namespace": "AWS/Lambda",
        "Period": 300,
        "Statistic": "Sum",
        "Threshold": 0,
      },
      "Type": "AWS::CloudWatch::Alarm",
    },
    "ConstructHubMonitoringWatchfulTestConstructHubOrchestrationDocGentypescriptF6589D0DThrottlesAlarmA2932C57": Object {
      "Properties": Object {
        "AlarmActions": Array [],
        "AlarmDescription": "Over 0 throttles per minute",
        "ComparisonOperator": "GreaterThanThreshold",
        "Dimensions": Array [
          Object {
            "Name": "FunctionName",
            "Value": Object {
              "Ref": "ConstructHubOrchestrationDocGentypescriptF9C30384",
            },
          },
        ],
        "EvaluationPeriods": 3,
        "MetricName": "Throttles",
        "Namespace": "AWS/Lambda",
        "Period": 300,
        "Statistic": "Sum",
        "Threshold": 0,
      },
      "Type": "AWS::CloudWatch::Alarm",
    },
    "ConstructHubMonitoringWebCanaryHomePageErrorsE7BB4002": Object {
      "Properties": Object {
        "AlarmActions": Array [
          "arn:aws:sns:us-east-1:123456789012:mystack-mytopic-NZJ5JSMVGFIE",
        ],
        "AlarmDescription": Object {
          "Fn::Join": Array [
            "",
            Array [
              "80% error rate for https://",
              Object {
                "Fn::GetAtt": Array [
                  "ConstructHubWebAppDistribution1F181DC9",
                  "DomainName",
                ],
              },
              " (Home Page)",
            ],
          ],
        },
        "ComparisonOperator": "GreaterThanOrEqualToThreshold",
        "EvaluationPeriods": 1,
        "Metrics": Array [
          Object {
            "Id": "m1",
            "Label": Object {
              "Fn::Join": Array [
                "",
                Array [
                  "https://",
                  Object {
                    "Fn::GetAtt": Array [
                      "ConstructHubWebAppDistribution1F181DC9",
                      "DomainName",
                    ],
                  },
                  " Errors",
                ],
              ],
            },
            "MetricStat": Object {
              "Metric": Object {
                "Dimensions": Array [
                  Object {
                    "Name": "FunctionName",
                    "Value": Object {
                      "Ref": "ConstructHubMonitoringWebCanaryHomePageHttpGetFunctionF27ADDC8",
                    },
                  },
                ],
                "MetricName": "Errors",
                "Namespace": "AWS/Lambda",
              },
              "Period": 300,
              "Stat": "Sum",
            },
            "ReturnData": true,
          },
        ],
        "Threshold": 4,
        "TreatMissingData": "breaching",
      },
      "Type": "AWS::CloudWatch::Alarm",
    },
    "ConstructHubMonitoringWebCanaryHomePageHttpGetFunctionF27ADDC8": Object {
      "DependsOn": Array [
        "ConstructHubMonitoringWebCanaryHomePageHttpGetFunctionServiceRole9AAAD93C",
      ],
      "Properties": Object {
        "Code": Object {
          "S3Bucket": Object {
            "Ref": "AssetParametersd5594c96e8d8bc8ce1cd238fb011bd3e1a5c69dada29b4366e17e735f7617fa3S3Bucket5045DB1E",
          },
          "S3Key": Object {
            "Fn::Join": Array [
              "",
              Array [
                Object {
                  "Fn::Select": Array [
                    0,
                    Object {
                      "Fn::Split": Array [
                        "||",
                        Object {
                          "Ref": "AssetParametersd5594c96e8d8bc8ce1cd238fb011bd3e1a5c69dada29b4366e17e735f7617fa3S3VersionKey048C2E0F",
                        },
                      ],
                    },
                  ],
                },
                Object {
                  "Fn::Select": Array [
                    1,
                    Object {
                      "Fn::Split": Array [
                        "||",
                        Object {
                          "Ref": "AssetParametersd5594c96e8d8bc8ce1cd238fb011bd3e1a5c69dada29b4366e17e735f7617fa3S3VersionKey048C2E0F",
                        },
                      ],
                    },
                  ],
                },
              ],
            ],
          },
        },
        "Description": Object {
          "Fn::Join": Array [
            "",
            Array [
              "HTTP GET https://",
              Object {
                "Fn::GetAtt": Array [
                  "ConstructHubWebAppDistribution1F181DC9",
                  "DomainName",
                ],
              },
              ": Home Page",
            ],
          ],
        },
        "Environment": Object {
          "Variables": Object {
            "URL": Object {
              "Fn::Join": Array [
                "",
                Array [
                  "https://",
                  Object {
                    "Fn::GetAtt": Array [
                      "ConstructHubWebAppDistribution1F181DC9",
                      "DomainName",
                    ],
                  },
                ],
              ],
            },
          },
        },
        "Handler": "index.handler",
        "Role": Object {
          "Fn::GetAtt": Array [
            "ConstructHubMonitoringWebCanaryHomePageHttpGetFunctionServiceRole9AAAD93C",
            "Arn",
          ],
        },
        "Runtime": "nodejs14.x",
      },
      "Type": "AWS::Lambda::Function",
    },
    "ConstructHubMonitoringWebCanaryHomePageHttpGetFunctionServiceRole9AAAD93C": Object {
      "Properties": Object {
        "AssumeRolePolicyDocument": Object {
          "Statement": Array [
            Object {
              "Action": "sts:AssumeRole",
              "Effect": "Allow",
              "Principal": Object {
                "Service": "lambda.amazonaws.com",
              },
            },
          ],
          "Version": "2012-10-17",
        },
        "ManagedPolicyArns": Array [
          Object {
            "Fn::Join": Array [
              "",
              Array [
                "arn:",
                Object {
                  "Ref": "AWS::Partition",
                },
                ":iam::aws:policy/service-role/AWSLambdaBasicExecutionRole",
              ],
            ],
          },
        ],
      },
      "Type": "AWS::IAM::Role",
    },
    "ConstructHubMonitoringWebCanaryHomePageRuleAllowEventRuleTestConstructHubMonitoringWebCanaryHomePageHttpGetFunction941819C9E47F90EE": Object {
      "Properties": Object {
        "Action": "lambda:InvokeFunction",
        "FunctionName": Object {
          "Fn::GetAtt": Array [
            "ConstructHubMonitoringWebCanaryHomePageHttpGetFunctionF27ADDC8",
            "Arn",
          ],
        },
        "Principal": "events.amazonaws.com",
        "SourceArn": Object {
          "Fn::GetAtt": Array [
            "ConstructHubMonitoringWebCanaryHomePageRuleE14F9F4E",
            "Arn",
          ],
        },
      },
      "Type": "AWS::Lambda::Permission",
    },
    "ConstructHubMonitoringWebCanaryHomePageRuleE14F9F4E": Object {
      "Properties": Object {
        "ScheduleExpression": "rate(1 minute)",
        "State": "ENABLED",
        "Targets": Array [
          Object {
            "Arn": Object {
              "Fn::GetAtt": Array [
                "ConstructHubMonitoringWebCanaryHomePageHttpGetFunctionF27ADDC8",
                "Arn",
              ],
            },
            "Id": "Target0",
          },
        ],
      },
      "Type": "AWS::Events::Rule",
    },
    "ConstructHubOrchestration39161A46": Object {
      "DependsOn": Array [
        "ConstructHubOrchestrationRoleDefaultPolicyEACD181F",
        "ConstructHubOrchestrationRoleF4CF6987",
      ],
      "Properties": Object {
        "DefinitionString": Object {
          "Fn::Join": Array [
            "",
            Array [
              "{\\"StartAt\\":\\"Track Execution Infos\\",\\"States\\":{\\"Track Execution Infos\\":{\\"Type\\":\\"Pass\\",\\"ResultPath\\":\\"$.$TaskExecution\\",\\"InputPath\\":\\"$$.Execution\\",\\"Parameters\\":{\\"Id.$\\":\\"$.Id\\",\\"Name.$\\":\\"$.Name\\",\\"RoleArn.$\\":\\"$.RoleArn\\",\\"StartTime.$\\":\\"$.StartTime\\"},\\"Next\\":\\"DocGen\\"},\\"DocGen\\":{\\"Type\\":\\"Parallel\\",\\"ResultPath\\":\\"$.DocGen\\",\\"Next\\":\\"Any Success?\\",\\"Branches\\":[{\\"StartAt\\":\\"Generate python docs\\",\\"States\\":{\\"Generate python docs\\":{\\"End\\":true,\\"Retry\\":[{\\"ErrorEquals\\":[\\"Lambda.ServiceException\\",\\"Lambda.AWSLambdaException\\",\\"Lambda.SdkClientException\\"],\\"IntervalSeconds\\":2,\\"MaxAttempts\\":6,\\"BackoffRate\\":2},{\\"ErrorEquals\\":[\\"States.ALL\\"],\\"IntervalSeconds\\":30}],\\"Catch\\":[{\\"ErrorEquals\\":[\\"States.ALL\\"],\\"Next\\":\\"Failed python\\"}],\\"Type\\":\\"Task\\",\\"OutputPath\\":\\"$.result\\",\\"ResultSelector\\":{\\"result\\":{\\"language\\":{\\"lang\\":\\"python\\"},\\"success.$\\":\\"$.Payload\\"}},\\"Resource\\":\\"arn:",
              Object {
                "Ref": "AWS::Partition",
              },
              ":states:::lambda:invoke\\",\\"Parameters\\":{\\"FunctionName\\":\\"",
              Object {
                "Fn::GetAtt": Array [
                  "ConstructHubOrchestrationDocGenpython77179663",
                  "Arn",
                ],
              },
              "\\",\\"Payload.$\\":\\"$\\"}},\\"Failed python\\":{\\"Type\\":\\"Pass\\",\\"Parameters\\":{\\"error.$\\":\\"States.StringToJson($.Cause)\\",\\"language\\":{\\"lang\\":\\"python\\"}},\\"End\\":true}}},{\\"StartAt\\":\\"Generate typescript docs\\",\\"States\\":{\\"Generate typescript docs\\":{\\"End\\":true,\\"Retry\\":[{\\"ErrorEquals\\":[\\"Lambda.ServiceException\\",\\"Lambda.AWSLambdaException\\",\\"Lambda.SdkClientException\\"],\\"IntervalSeconds\\":2,\\"MaxAttempts\\":6,\\"BackoffRate\\":2},{\\"ErrorEquals\\":[\\"States.ALL\\"],\\"IntervalSeconds\\":30}],\\"Catch\\":[{\\"ErrorEquals\\":[\\"States.ALL\\"],\\"Next\\":\\"Failed typescript\\"}],\\"Type\\":\\"Task\\",\\"OutputPath\\":\\"$.result\\",\\"ResultSelector\\":{\\"result\\":{\\"language\\":{\\"lang\\":\\"typescript\\"},\\"success.$\\":\\"$.Payload\\"}},\\"Resource\\":\\"arn:",
              Object {
                "Ref": "AWS::Partition",
              },
              ":states:::lambda:invoke\\",\\"Parameters\\":{\\"FunctionName\\":\\"",
              Object {
                "Fn::GetAtt": Array [
                  "ConstructHubOrchestrationDocGentypescriptF9C30384",
                  "Arn",
                ],
              },
              "\\",\\"Payload.$\\":\\"$\\"}},\\"Failed typescript\\":{\\"Type\\":\\"Pass\\",\\"Parameters\\":{\\"error.$\\":\\"States.StringToJson($.Cause)\\",\\"language\\":{\\"lang\\":\\"typescript\\"}},\\"End\\":true}}}]},\\"Any Success?\\":{\\"Type\\":\\"Choice\\",\\"Choices\\":[{\\"Or\\":[{\\"Variable\\":\\"$.DocGen[0].error\\",\\"IsPresent\\":false},{\\"Variable\\":\\"$.DocGen[1].error\\",\\"IsPresent\\":false}],\\"Next\\":\\"Add to catalog.json\\"}],\\"Default\\":\\"Any Failure?\\"},\\"Any Failure?\\":{\\"Type\\":\\"Choice\\",\\"Choices\\":[{\\"Or\\":[{\\"Variable\\":\\"$.DocGen[0].error\\",\\"IsPresent\\":true},{\\"Variable\\":\\"$.DocGen[1].error\\",\\"IsPresent\\":true}],\\"Next\\":\\"Send to Dead Letter Queue\\"}],\\"Default\\":\\"Success\\"},\\"Add to catalog.json\\":{\\"Next\\":\\"Any Failure?\\",\\"Retry\\":[{\\"ErrorEquals\\":[\\"Lambda.ServiceException\\",\\"Lambda.AWSLambdaException\\",\\"Lambda.SdkClientException\\"],\\"IntervalSeconds\\":2,\\"MaxAttempts\\":6,\\"BackoffRate\\":2},{\\"ErrorEquals\\":[\\"Lambda.TooManyRequestsException\\"],\\"IntervalSeconds\\":30,\\"MaxAttempts\\":5}],\\"Catch\\":[{\\"ErrorEquals\\":[\\"States.ALL\\"],\\"Next\\":\\"Failed to add to catalog.json\\"}],\\"Type\\":\\"Task\\",\\"ResultPath\\":\\"$.catalogBuilderOutput\\",\\"ResultSelector\\":{\\"ETag.$\\":\\"$.Payload.ETag\\",\\"VersionId.$\\":\\"$.Payload.VersionId\\"},\\"Resource\\":\\"arn:",
              Object {
                "Ref": "AWS::Partition",
              },
              ":states:::lambda:invoke\\",\\"Parameters\\":{\\"FunctionName\\":\\"",
              Object {
                "Fn::GetAtt": Array [
                  "ConstructHubOrchestrationCatalogBuilder7C964951",
                  "Arn",
                ],
              },
              "\\",\\"Payload.$\\":\\"$\\"}},\\"Failed to add to catalog.json\\":{\\"Type\\":\\"Pass\\",\\"ResultPath\\":\\"$.error\\",\\"Parameters\\":{\\"error.$\\":\\"States.StringToJson($.Cause)\\"},\\"Next\\":\\"Send to Dead Letter Queue\\"},\\"Send to Dead Letter Queue\\":{\\"Next\\":\\"Fail\\",\\"Type\\":\\"Task\\",\\"ResultPath\\":null,\\"Resource\\":\\"arn:",
              Object {
                "Ref": "AWS::Partition",
              },
              ":states:::sqs:sendMessage\\",\\"Parameters\\":{\\"QueueUrl\\":\\"",
              Object {
                "Ref": "ConstructHubOrchestrationDLQ9C6D9BD4",
              },
              "\\",\\"MessageBody.$\\":\\"$\\"}},\\"Fail\\":{\\"Type\\":\\"Fail\\"},\\"Success\\":{\\"Type\\":\\"Succeed\\"}},\\"TimeoutSeconds\\":3600}",
            ],
          ],
        },
        "RoleArn": Object {
          "Fn::GetAtt": Array [
            "ConstructHubOrchestrationRoleF4CF6987",
            "Arn",
          ],
        },
        "StateMachineType": "STANDARD",
        "TracingConfiguration": Object {
          "Enabled": true,
        },
      },
      "Type": "AWS::StepFunctions::StateMachine",
    },
    "ConstructHubOrchestrationCatalogBuilder7C964951": Object {
      "DependsOn": Array [
        "ConstructHubOrchestrationCatalogBuilderServiceRoleDefaultPolicyDA5D5AA5",
        "ConstructHubOrchestrationCatalogBuilderServiceRole851C750C",
      ],
      "Properties": Object {
        "Code": Object {
          "S3Bucket": Object {
            "Ref": "AssetParameters809531852639a68119c43ce922cb874bdd8a13bf6a2ae48a97e51f0420755c46S3Bucket74C7566A",
          },
          "S3Key": Object {
            "Fn::Join": Array [
              "",
              Array [
                Object {
                  "Fn::Select": Array [
                    0,
                    Object {
                      "Fn::Split": Array [
                        "||",
                        Object {
                          "Ref": "AssetParameters809531852639a68119c43ce922cb874bdd8a13bf6a2ae48a97e51f0420755c46S3VersionKey20358883",
                        },
                      ],
                    },
                  ],
                },
                Object {
                  "Fn::Select": Array [
                    1,
                    Object {
                      "Fn::Split": Array [
                        "||",
                        Object {
                          "Ref": "AssetParameters809531852639a68119c43ce922cb874bdd8a13bf6a2ae48a97e51f0420755c46S3VersionKey20358883",
                        },
                      ],
                    },
                  ],
                },
              ],
            ],
          },
        },
        "Description": Object {
          "Fn::Join": Array [
            "",
            Array [
              "Creates the catalog.json object in ",
              Object {
                "Ref": "ConstructHubPackageDataDC5EF35E",
              },
            ],
          ],
        },
        "Environment": Object {
          "Variables": Object {
            "BUCKET_NAME": Object {
              "Ref": "ConstructHubPackageDataDC5EF35E",
            },
          },
        },
        "Handler": "index.handler",
        "MemorySize": 10240,
        "ReservedConcurrentExecutions": 1,
        "Role": Object {
          "Fn::GetAtt": Array [
            "ConstructHubOrchestrationCatalogBuilderServiceRole851C750C",
            "Arn",
          ],
        },
        "Runtime": "nodejs14.x",
        "Timeout": 900,
        "TracingConfig": Object {
          "Mode": "PassThrough",
        },
      },
      "Type": "AWS::Lambda::Function",
    },
    "ConstructHubOrchestrationCatalogBuilderLogRetention04ED6996": Object {
      "Properties": Object {
        "LogGroupName": Object {
          "Fn::Join": Array [
            "",
            Array [
              "/aws/lambda/",
              Object {
                "Ref": "ConstructHubOrchestrationCatalogBuilder7C964951",
              },
            ],
          ],
        },
        "RetentionInDays": 3653,
        "ServiceToken": Object {
          "Fn::GetAtt": Array [
            "LogRetentionaae0aa3c5b4d4f87b02d85b201efdd8aFD4BFC8A",
            "Arn",
          ],
        },
      },
      "Type": "Custom::LogRetention",
    },
    "ConstructHubOrchestrationCatalogBuilderServiceRole851C750C": Object {
      "Properties": Object {
        "AssumeRolePolicyDocument": Object {
          "Statement": Array [
            Object {
              "Action": "sts:AssumeRole",
              "Effect": "Allow",
              "Principal": Object {
                "Service": "lambda.amazonaws.com",
              },
            },
          ],
          "Version": "2012-10-17",
        },
        "ManagedPolicyArns": Array [
          Object {
            "Fn::Join": Array [
              "",
              Array [
                "arn:",
                Object {
                  "Ref": "AWS::Partition",
                },
                ":iam::aws:policy/service-role/AWSLambdaBasicExecutionRole",
              ],
            ],
          },
        ],
      },
      "Type": "AWS::IAM::Role",
    },
    "ConstructHubOrchestrationCatalogBuilderServiceRoleDefaultPolicyDA5D5AA5": Object {
      "Properties": Object {
        "PolicyDocument": Object {
          "Statement": Array [
            Object {
              "Action": Array [
                "xray:PutTraceSegments",
                "xray:PutTelemetryRecords",
              ],
              "Effect": "Allow",
              "Resource": "*",
            },
            Object {
              "Action": Array [
                "s3:GetObject*",
                "s3:GetBucket*",
                "s3:List*",
                "s3:DeleteObject*",
                "s3:PutObject*",
                "s3:Abort*",
              ],
              "Effect": "Allow",
              "Resource": Array [
                Object {
                  "Fn::GetAtt": Array [
                    "ConstructHubPackageDataDC5EF35E",
                    "Arn",
                  ],
                },
                Object {
                  "Fn::Join": Array [
                    "",
                    Array [
                      Object {
                        "Fn::GetAtt": Array [
                          "ConstructHubPackageDataDC5EF35E",
                          "Arn",
                        ],
                      },
                      "/*",
                    ],
                  ],
                },
              ],
            },
          ],
          "Version": "2012-10-17",
        },
        "PolicyName": "ConstructHubOrchestrationCatalogBuilderServiceRoleDefaultPolicyDA5D5AA5",
        "Roles": Array [
          Object {
            "Ref": "ConstructHubOrchestrationCatalogBuilderServiceRole851C750C",
          },
        ],
      },
      "Type": "AWS::IAM::Policy",
    },
    "ConstructHubOrchestrationDLQ9C6D9BD4": Object {
      "DeletionPolicy": "Delete",
      "Properties": Object {
        "KmsMasterKeyId": "alias/aws/sqs",
        "MessageRetentionPeriod": 1209600,
        "VisibilityTimeout": 900,
      },
      "Type": "AWS::SQS::Queue",
      "UpdateReplacePolicy": "Delete",
    },
    "ConstructHubOrchestrationDocGenpython77179663": Object {
      "DependsOn": Array [
        "ConstructHubOrchestrationDocGenpythonServiceRoleDefaultPolicy7A9DA724",
        "ConstructHubOrchestrationDocGenpythonServiceRoleD16CBDB2",
      ],
      "Properties": Object {
        "Code": Object {
          "S3Bucket": Object {
            "Ref": "AssetParameters7379fd84eff0b591867de2678a7733efa22e810bf064da0c1d0ef6e0c30cc74eS3BucketB29D99C7",
          },
          "S3Key": Object {
            "Fn::Join": Array [
              "",
              Array [
                Object {
                  "Fn::Select": Array [
                    0,
                    Object {
                      "Fn::Split": Array [
                        "||",
                        Object {
                          "Ref": "AssetParameters7379fd84eff0b591867de2678a7733efa22e810bf064da0c1d0ef6e0c30cc74eS3VersionKey15B55BAA",
                        },
                      ],
                    },
                  ],
                },
                Object {
                  "Fn::Select": Array [
                    1,
                    Object {
                      "Fn::Split": Array [
                        "||",
                        Object {
                          "Ref": "AssetParameters7379fd84eff0b591867de2678a7733efa22e810bf064da0c1d0ef6e0c30cc74eS3VersionKey15B55BAA",
                        },
                      ],
                    },
                  ],
                },
              ],
            ],
          },
        },
        "Description": "Creates python documentation from jsii-enabled npm packages",
        "Environment": Object {
          "Variables": Object {
            "CODE_ARTIFACT_API_ENDPOINT": Object {
              "Fn::Select": Array [
                1,
                Object {
                  "Fn::Split": Array [
                    ":",
                    Object {
                      "Fn::Select": Array [
                        0,
                        Object {
                          "Fn::GetAtt": Array [
                            "ConstructHubVPCCodeArtifactAPI954CFDE1",
                            "DnsEntries",
                          ],
                        },
                      ],
                    },
                  ],
                },
              ],
            },
            "CODE_ARTIFACT_DOMAIN_NAME": Object {
              "Fn::GetAtt": Array [
                "ConstructHubCodeArtifact1188409E",
                "DomainName",
              ],
            },
            "CODE_ARTIFACT_DOMAIN_OWNER": Object {
              "Fn::GetAtt": Array [
                "ConstructHubCodeArtifact1188409E",
                "DomainOwner",
              ],
            },
            "CODE_ARTIFACT_REPOSITORY_ENDPOINT": Object {
              "Fn::GetAtt": Array [
                "ConstructHubCodeArtifactGetEndpoint9A458FEF",
                "repositoryEndpoint",
              ],
            },
            "HEADER_SPAN": "true",
            "TARGET_LANGUAGE": "python",
          },
        },
        "Handler": "index.handler",
        "MemorySize": 10240,
        "Role": Object {
          "Fn::GetAtt": Array [
            "ConstructHubOrchestrationDocGenpythonServiceRoleD16CBDB2",
            "Arn",
          ],
        },
        "Runtime": "nodejs14.x",
        "Timeout": 900,
        "TracingConfig": Object {
          "Mode": "PassThrough",
        },
        "VpcConfig": Object {
          "SecurityGroupIds": Array [
            Object {
              "Fn::GetAtt": Array [
                "ConstructHubOrchestrationDocGenpythonSecurityGroup5820AD9B",
                "GroupId",
              ],
            },
          ],
          "SubnetIds": Array [
            Object {
              "Ref": "ConstructHubVPCIsolatedSubnet1SubnetEA28FD1A",
            },
            Object {
              "Ref": "ConstructHubVPCIsolatedSubnet2Subnet483D4302",
            },
          ],
        },
      },
      "Type": "AWS::Lambda::Function",
    },
    "ConstructHubOrchestrationDocGenpythonLogRetention31242A5D": Object {
      "Properties": Object {
        "LogGroupName": Object {
          "Fn::Join": Array [
            "",
            Array [
              "/aws/lambda/",
              Object {
                "Ref": "ConstructHubOrchestrationDocGenpython77179663",
              },
            ],
          ],
        },
        "RetentionInDays": 3653,
        "ServiceToken": Object {
          "Fn::GetAtt": Array [
            "LogRetentionaae0aa3c5b4d4f87b02d85b201efdd8aFD4BFC8A",
            "Arn",
          ],
        },
      },
      "Type": "Custom::LogRetention",
    },
    "ConstructHubOrchestrationDocGenpythonSecurityGroup5820AD9B": Object {
      "Properties": Object {
        "GroupDescription": "Automatic security group for Lambda Function TestConstructHubOrchestrationDocGenpythonB1042824",
        "SecurityGroupEgress": Array [
          Object {
            "CidrIp": "0.0.0.0/0",
            "Description": "Allow all outbound traffic by default",
            "IpProtocol": "-1",
          },
        ],
        "VpcId": Object {
          "Ref": "ConstructHubVPC16ECCEA2",
        },
      },
      "Type": "AWS::EC2::SecurityGroup",
    },
    "ConstructHubOrchestrationDocGenpythonServiceRoleD16CBDB2": Object {
      "Properties": Object {
        "AssumeRolePolicyDocument": Object {
          "Statement": Array [
            Object {
              "Action": "sts:AssumeRole",
              "Effect": "Allow",
              "Principal": Object {
                "Service": "lambda.amazonaws.com",
              },
            },
          ],
          "Version": "2012-10-17",
        },
        "ManagedPolicyArns": Array [
          Object {
            "Fn::Join": Array [
              "",
              Array [
                "arn:",
                Object {
                  "Ref": "AWS::Partition",
                },
                ":iam::aws:policy/service-role/AWSLambdaBasicExecutionRole",
              ],
            ],
          },
          Object {
            "Fn::Join": Array [
              "",
              Array [
                "arn:",
                Object {
                  "Ref": "AWS::Partition",
                },
                ":iam::aws:policy/service-role/AWSLambdaVPCAccessExecutionRole",
              ],
            ],
          },
        ],
      },
      "Type": "AWS::IAM::Role",
    },
    "ConstructHubOrchestrationDocGenpythonServiceRoleDefaultPolicy7A9DA724": Object {
      "Properties": Object {
        "PolicyDocument": Object {
          "Statement": Array [
            Object {
              "Action": Array [
                "xray:PutTraceSegments",
                "xray:PutTelemetryRecords",
              ],
              "Effect": "Allow",
              "Resource": "*",
            },
            Object {
              "Action": "sts:GetServiceBearerToken",
              "Condition": Object {
                "StringEquals": Object {
                  "sts:AWSServiceName": "codeartifact.amazonaws.com",
                },
              },
              "Effect": "Allow",
              "Resource": "*",
            },
            Object {
              "Action": Array [
                "codeartifact:GetAuthorizationToken",
                "codeartifact:GetRepositoryEndpoint",
                "codeartifact:ReadFromRepository",
              ],
              "Effect": "Allow",
              "Resource": Array [
                Object {
                  "Fn::GetAtt": Array [
                    "ConstructHubCodeArtifactDomainFC30B796",
                    "Arn",
                  ],
                },
                Object {
                  "Fn::GetAtt": Array [
                    "ConstructHubCodeArtifact1188409E",
                    "Arn",
                  ],
                },
              ],
            },
            Object {
              "Action": Array [
                "s3:GetObject*",
                "s3:GetBucket*",
                "s3:List*",
              ],
              "Effect": "Allow",
              "Resource": Array [
                Object {
                  "Fn::GetAtt": Array [
                    "ConstructHubPackageDataDC5EF35E",
                    "Arn",
                  ],
                },
                Object {
                  "Fn::Join": Array [
                    "",
                    Array [
                      Object {
                        "Fn::GetAtt": Array [
                          "ConstructHubPackageDataDC5EF35E",
                          "Arn",
                        ],
                      },
                      "/data/*/assembly.json",
                    ],
                  ],
                },
              ],
            },
            Object {
              "Action": Array [
                "s3:DeleteObject*",
                "s3:PutObject*",
                "s3:Abort*",
              ],
              "Effect": "Allow",
              "Resource": Array [
                Object {
                  "Fn::GetAtt": Array [
                    "ConstructHubPackageDataDC5EF35E",
                    "Arn",
                  ],
                },
                Object {
                  "Fn::Join": Array [
                    "",
                    Array [
                      Object {
                        "Fn::GetAtt": Array [
                          "ConstructHubPackageDataDC5EF35E",
                          "Arn",
                        ],
                      },
                      "/data/*/docs-python.md",
                    ],
                  ],
                },
              ],
            },
            Object {
              "Action": Array [
                "s3:DeleteObject*",
                "s3:PutObject*",
                "s3:Abort*",
              ],
              "Effect": "Allow",
              "Resource": Array [
                Object {
                  "Fn::GetAtt": Array [
                    "ConstructHubPackageDataDC5EF35E",
                    "Arn",
                  ],
                },
                Object {
                  "Fn::Join": Array [
                    "",
                    Array [
                      Object {
                        "Fn::GetAtt": Array [
                          "ConstructHubPackageDataDC5EF35E",
                          "Arn",
                        ],
                      },
                      "/data/*/docs-python.md.not-supported",
                    ],
                  ],
                },
              ],
            },
          ],
          "Version": "2012-10-17",
        },
        "PolicyName": "ConstructHubOrchestrationDocGenpythonServiceRoleDefaultPolicy7A9DA724",
        "Roles": Array [
          Object {
            "Ref": "ConstructHubOrchestrationDocGenpythonServiceRoleD16CBDB2",
          },
        ],
      },
      "Type": "AWS::IAM::Policy",
    },
    "ConstructHubOrchestrationDocGentypescriptF9C30384": Object {
      "DependsOn": Array [
        "ConstructHubOrchestrationDocGentypescriptServiceRoleDefaultPolicyEBA45F12",
        "ConstructHubOrchestrationDocGentypescriptServiceRoleB56C2B19",
      ],
      "Properties": Object {
        "Code": Object {
          "S3Bucket": Object {
            "Ref": "AssetParameters7379fd84eff0b591867de2678a7733efa22e810bf064da0c1d0ef6e0c30cc74eS3BucketB29D99C7",
          },
          "S3Key": Object {
            "Fn::Join": Array [
              "",
              Array [
                Object {
                  "Fn::Select": Array [
                    0,
                    Object {
                      "Fn::Split": Array [
                        "||",
                        Object {
                          "Ref": "AssetParameters7379fd84eff0b591867de2678a7733efa22e810bf064da0c1d0ef6e0c30cc74eS3VersionKey15B55BAA",
                        },
                      ],
                    },
                  ],
                },
                Object {
                  "Fn::Select": Array [
                    1,
                    Object {
                      "Fn::Split": Array [
                        "||",
                        Object {
                          "Ref": "AssetParameters7379fd84eff0b591867de2678a7733efa22e810bf064da0c1d0ef6e0c30cc74eS3VersionKey15B55BAA",
                        },
                      ],
                    },
                  ],
                },
              ],
            ],
          },
        },
        "Description": "Creates typescript documentation from jsii-enabled npm packages",
        "Environment": Object {
          "Variables": Object {
            "CODE_ARTIFACT_API_ENDPOINT": Object {
              "Fn::Select": Array [
                1,
                Object {
                  "Fn::Split": Array [
                    ":",
                    Object {
                      "Fn::Select": Array [
                        0,
                        Object {
                          "Fn::GetAtt": Array [
                            "ConstructHubVPCCodeArtifactAPI954CFDE1",
                            "DnsEntries",
                          ],
                        },
                      ],
                    },
                  ],
                },
              ],
            },
            "CODE_ARTIFACT_DOMAIN_NAME": Object {
              "Fn::GetAtt": Array [
                "ConstructHubCodeArtifact1188409E",
                "DomainName",
              ],
            },
            "CODE_ARTIFACT_DOMAIN_OWNER": Object {
              "Fn::GetAtt": Array [
                "ConstructHubCodeArtifact1188409E",
                "DomainOwner",
              ],
            },
            "CODE_ARTIFACT_REPOSITORY_ENDPOINT": Object {
              "Fn::GetAtt": Array [
                "ConstructHubCodeArtifactGetEndpoint9A458FEF",
                "repositoryEndpoint",
              ],
            },
            "HEADER_SPAN": "true",
            "TARGET_LANGUAGE": "typescript",
          },
        },
        "Handler": "index.handler",
        "MemorySize": 10240,
        "Role": Object {
          "Fn::GetAtt": Array [
            "ConstructHubOrchestrationDocGentypescriptServiceRoleB56C2B19",
            "Arn",
          ],
        },
        "Runtime": "nodejs14.x",
        "Timeout": 900,
        "TracingConfig": Object {
          "Mode": "PassThrough",
        },
        "VpcConfig": Object {
          "SecurityGroupIds": Array [
            Object {
              "Fn::GetAtt": Array [
                "ConstructHubOrchestrationDocGentypescriptSecurityGroupDD0CDD88",
                "GroupId",
              ],
            },
          ],
          "SubnetIds": Array [
            Object {
              "Ref": "ConstructHubVPCIsolatedSubnet1SubnetEA28FD1A",
            },
            Object {
              "Ref": "ConstructHubVPCIsolatedSubnet2Subnet483D4302",
            },
          ],
        },
      },
      "Type": "AWS::Lambda::Function",
    },
    "ConstructHubOrchestrationDocGentypescriptLogRetentionDB3B5194": Object {
      "Properties": Object {
        "LogGroupName": Object {
          "Fn::Join": Array [
            "",
            Array [
              "/aws/lambda/",
              Object {
                "Ref": "ConstructHubOrchestrationDocGentypescriptF9C30384",
              },
            ],
          ],
        },
        "RetentionInDays": 3653,
        "ServiceToken": Object {
          "Fn::GetAtt": Array [
            "LogRetentionaae0aa3c5b4d4f87b02d85b201efdd8aFD4BFC8A",
            "Arn",
          ],
        },
      },
      "Type": "Custom::LogRetention",
    },
    "ConstructHubOrchestrationDocGentypescriptSecurityGroupDD0CDD88": Object {
      "Properties": Object {
        "GroupDescription": "Automatic security group for Lambda Function TestConstructHubOrchestrationDocGentypescriptF6589D0D",
        "SecurityGroupEgress": Array [
          Object {
            "CidrIp": "0.0.0.0/0",
            "Description": "Allow all outbound traffic by default",
            "IpProtocol": "-1",
          },
        ],
        "VpcId": Object {
          "Ref": "ConstructHubVPC16ECCEA2",
        },
      },
      "Type": "AWS::EC2::SecurityGroup",
    },
    "ConstructHubOrchestrationDocGentypescriptServiceRoleB56C2B19": Object {
      "Properties": Object {
        "AssumeRolePolicyDocument": Object {
          "Statement": Array [
            Object {
              "Action": "sts:AssumeRole",
              "Effect": "Allow",
              "Principal": Object {
                "Service": "lambda.amazonaws.com",
              },
            },
          ],
          "Version": "2012-10-17",
        },
        "ManagedPolicyArns": Array [
          Object {
            "Fn::Join": Array [
              "",
              Array [
                "arn:",
                Object {
                  "Ref": "AWS::Partition",
                },
                ":iam::aws:policy/service-role/AWSLambdaBasicExecutionRole",
              ],
            ],
          },
          Object {
            "Fn::Join": Array [
              "",
              Array [
                "arn:",
                Object {
                  "Ref": "AWS::Partition",
                },
                ":iam::aws:policy/service-role/AWSLambdaVPCAccessExecutionRole",
              ],
            ],
          },
        ],
      },
      "Type": "AWS::IAM::Role",
    },
    "ConstructHubOrchestrationDocGentypescriptServiceRoleDefaultPolicyEBA45F12": Object {
      "Properties": Object {
        "PolicyDocument": Object {
          "Statement": Array [
            Object {
              "Action": Array [
                "xray:PutTraceSegments",
                "xray:PutTelemetryRecords",
              ],
              "Effect": "Allow",
              "Resource": "*",
            },
            Object {
              "Action": "sts:GetServiceBearerToken",
              "Condition": Object {
                "StringEquals": Object {
                  "sts:AWSServiceName": "codeartifact.amazonaws.com",
                },
              },
              "Effect": "Allow",
              "Resource": "*",
            },
            Object {
              "Action": Array [
                "codeartifact:GetAuthorizationToken",
                "codeartifact:GetRepositoryEndpoint",
                "codeartifact:ReadFromRepository",
              ],
              "Effect": "Allow",
              "Resource": Array [
                Object {
                  "Fn::GetAtt": Array [
                    "ConstructHubCodeArtifactDomainFC30B796",
                    "Arn",
                  ],
                },
                Object {
                  "Fn::GetAtt": Array [
                    "ConstructHubCodeArtifact1188409E",
                    "Arn",
                  ],
                },
              ],
            },
            Object {
              "Action": Array [
                "s3:GetObject*",
                "s3:GetBucket*",
                "s3:List*",
              ],
              "Effect": "Allow",
              "Resource": Array [
                Object {
                  "Fn::GetAtt": Array [
                    "ConstructHubPackageDataDC5EF35E",
                    "Arn",
                  ],
                },
                Object {
                  "Fn::Join": Array [
                    "",
                    Array [
                      Object {
                        "Fn::GetAtt": Array [
                          "ConstructHubPackageDataDC5EF35E",
                          "Arn",
                        ],
                      },
                      "/data/*/assembly.json",
                    ],
                  ],
                },
              ],
            },
            Object {
              "Action": Array [
                "s3:DeleteObject*",
                "s3:PutObject*",
                "s3:Abort*",
              ],
              "Effect": "Allow",
              "Resource": Array [
                Object {
                  "Fn::GetAtt": Array [
                    "ConstructHubPackageDataDC5EF35E",
                    "Arn",
                  ],
                },
                Object {
                  "Fn::Join": Array [
                    "",
                    Array [
                      Object {
                        "Fn::GetAtt": Array [
                          "ConstructHubPackageDataDC5EF35E",
                          "Arn",
                        ],
                      },
                      "/data/*/docs-typescript.md",
                    ],
                  ],
                },
              ],
            },
            Object {
              "Action": Array [
                "s3:DeleteObject*",
                "s3:PutObject*",
                "s3:Abort*",
              ],
              "Effect": "Allow",
              "Resource": Array [
                Object {
                  "Fn::GetAtt": Array [
                    "ConstructHubPackageDataDC5EF35E",
                    "Arn",
                  ],
                },
                Object {
                  "Fn::Join": Array [
                    "",
                    Array [
                      Object {
                        "Fn::GetAtt": Array [
                          "ConstructHubPackageDataDC5EF35E",
                          "Arn",
                        ],
                      },
                      "/data/*/docs-typescript.md.not-supported",
                    ],
                  ],
                },
              ],
            },
          ],
          "Version": "2012-10-17",
        },
        "PolicyName": "ConstructHubOrchestrationDocGentypescriptServiceRoleDefaultPolicyEBA45F12",
        "Roles": Array [
          Object {
            "Ref": "ConstructHubOrchestrationDocGentypescriptServiceRoleB56C2B19",
          },
        ],
      },
      "Type": "AWS::IAM::Policy",
    },
    "ConstructHubOrchestrationRedrive8DDBA67E": Object {
      "DependsOn": Array [
        "ConstructHubOrchestrationRedriveServiceRoleDefaultPolicyC018F436",
        "ConstructHubOrchestrationRedriveServiceRoleB84EFF33",
      ],
      "Properties": Object {
        "Code": Object {
          "S3Bucket": Object {
            "Ref": "AssetParametersaed78bc431dd6cdac01afad951cec010f57f9d972c3f748c3ceeb5ca096544fdS3Bucket2D90B8C0",
          },
          "S3Key": Object {
            "Fn::Join": Array [
              "",
              Array [
                Object {
                  "Fn::Select": Array [
                    0,
                    Object {
                      "Fn::Split": Array [
                        "||",
                        Object {
                          "Ref": "AssetParametersaed78bc431dd6cdac01afad951cec010f57f9d972c3f748c3ceeb5ca096544fdS3VersionKey8E462E51",
                        },
                      ],
                    },
                  ],
                },
                Object {
                  "Fn::Select": Array [
                    1,
                    Object {
                      "Fn::Split": Array [
                        "||",
                        Object {
                          "Ref": "AssetParametersaed78bc431dd6cdac01afad951cec010f57f9d972c3f748c3ceeb5ca096544fdS3VersionKey8E462E51",
                        },
                      ],
                    },
                  ],
                },
              ],
            ],
          },
        },
        "Description": "[ConstructHub/Redrive] Manually redrives all messages from the backend dead letter queue",
        "Environment": Object {
          "Variables": Object {
            "QUEUE_URL": Object {
              "Ref": "ConstructHubOrchestrationDLQ9C6D9BD4",
            },
            "STATE_MACHINE_ARN": Object {
              "Ref": "ConstructHubOrchestration39161A46",
            },
          },
        },
        "Handler": "index.handler",
        "MemorySize": 1024,
        "Role": Object {
          "Fn::GetAtt": Array [
            "ConstructHubOrchestrationRedriveServiceRoleB84EFF33",
            "Arn",
          ],
        },
        "Runtime": "nodejs14.x",
        "Timeout": 900,
        "TracingConfig": Object {
          "Mode": "Active",
        },
      },
      "Type": "AWS::Lambda::Function",
    },
    "ConstructHubOrchestrationRedriveServiceRoleB84EFF33": Object {
      "Properties": Object {
        "AssumeRolePolicyDocument": Object {
          "Statement": Array [
            Object {
              "Action": "sts:AssumeRole",
              "Effect": "Allow",
              "Principal": Object {
                "Service": "lambda.amazonaws.com",
              },
            },
          ],
          "Version": "2012-10-17",
        },
        "ManagedPolicyArns": Array [
          Object {
            "Fn::Join": Array [
              "",
              Array [
                "arn:",
                Object {
                  "Ref": "AWS::Partition",
                },
                ":iam::aws:policy/service-role/AWSLambdaBasicExecutionRole",
              ],
            ],
          },
        ],
      },
      "Type": "AWS::IAM::Role",
    },
    "ConstructHubOrchestrationRedriveServiceRoleDefaultPolicyC018F436": Object {
      "Properties": Object {
        "PolicyDocument": Object {
          "Statement": Array [
            Object {
              "Action": Array [
                "xray:PutTraceSegments",
                "xray:PutTelemetryRecords",
              ],
              "Effect": "Allow",
              "Resource": "*",
            },
            Object {
              "Action": "states:StartExecution",
              "Effect": "Allow",
              "Resource": Object {
                "Ref": "ConstructHubOrchestration39161A46",
              },
            },
            Object {
              "Action": Array [
                "sqs:ReceiveMessage",
                "sqs:ChangeMessageVisibility",
                "sqs:GetQueueUrl",
                "sqs:DeleteMessage",
                "sqs:GetQueueAttributes",
              ],
              "Effect": "Allow",
              "Resource": Object {
                "Fn::GetAtt": Array [
                  "ConstructHubOrchestrationDLQ9C6D9BD4",
                  "Arn",
                ],
              },
            },
          ],
          "Version": "2012-10-17",
        },
        "PolicyName": "ConstructHubOrchestrationRedriveServiceRoleDefaultPolicyC018F436",
        "Roles": Array [
          Object {
            "Ref": "ConstructHubOrchestrationRedriveServiceRoleB84EFF33",
          },
        ],
      },
      "Type": "AWS::IAM::Policy",
    },
    "ConstructHubOrchestrationReprocessAllFF2F2455": Object {
      "DependsOn": Array [
        "ConstructHubOrchestrationReprocessAllServiceRoleDefaultPolicy33BF56FB",
        "ConstructHubOrchestrationReprocessAllServiceRoleE23FF434",
      ],
      "Properties": Object {
        "Code": Object {
          "S3Bucket": Object {
            "Ref": "AssetParameters516cab73c91fb1a1a9ada8da3852fead6468a28305ca5c46b319b4f98cc36fe9S3Bucket781BDABF",
          },
          "S3Key": Object {
            "Fn::Join": Array [
              "",
              Array [
                Object {
                  "Fn::Select": Array [
                    0,
                    Object {
                      "Fn::Split": Array [
                        "||",
                        Object {
                          "Ref": "AssetParameters516cab73c91fb1a1a9ada8da3852fead6468a28305ca5c46b319b4f98cc36fe9S3VersionKey31C2F325",
                        },
                      ],
                    },
                  ],
                },
                Object {
                  "Fn::Select": Array [
                    1,
                    Object {
                      "Fn::Split": Array [
                        "||",
                        Object {
                          "Ref": "AssetParameters516cab73c91fb1a1a9ada8da3852fead6468a28305ca5c46b319b4f98cc36fe9S3VersionKey31C2F325",
                        },
                      ],
                    },
                  ],
                },
              ],
            ],
          },
        },
        "Description": "[ConstructHub/ReprocessAll] Reprocess all package versions through the backend",
        "Environment": Object {
          "Variables": Object {
            "BUCKET_NAME": Object {
              "Ref": "ConstructHubPackageDataDC5EF35E",
            },
            "STATE_MACHINE_ARN": Object {
              "Ref": "ConstructHubOrchestration39161A46",
            },
          },
        },
        "Handler": "index.handler",
        "MemorySize": 1024,
        "Role": Object {
          "Fn::GetAtt": Array [
            "ConstructHubOrchestrationReprocessAllServiceRoleE23FF434",
            "Arn",
          ],
        },
        "Runtime": "nodejs14.x",
        "Timeout": 900,
        "TracingConfig": Object {
          "Mode": "Active",
        },
      },
      "Type": "AWS::Lambda::Function",
    },
    "ConstructHubOrchestrationReprocessAllServiceRoleDefaultPolicy33BF56FB": Object {
      "Properties": Object {
        "PolicyDocument": Object {
          "Statement": Array [
            Object {
              "Action": Array [
                "xray:PutTraceSegments",
                "xray:PutTelemetryRecords",
              ],
              "Effect": "Allow",
              "Resource": "*",
            },
            Object {
              "Action": Array [
                "s3:GetObject*",
                "s3:GetBucket*",
                "s3:List*",
              ],
              "Effect": "Allow",
              "Resource": Array [
                Object {
                  "Fn::GetAtt": Array [
                    "ConstructHubPackageDataDC5EF35E",
                    "Arn",
                  ],
                },
                Object {
                  "Fn::Join": Array [
                    "",
                    Array [
                      Object {
                        "Fn::GetAtt": Array [
                          "ConstructHubPackageDataDC5EF35E",
                          "Arn",
                        ],
                      },
                      "/*",
                    ],
                  ],
                },
              ],
            },
            Object {
              "Action": "states:StartExecution",
              "Effect": "Allow",
              "Resource": Object {
                "Ref": "ConstructHubOrchestration39161A46",
              },
            },
          ],
          "Version": "2012-10-17",
        },
        "PolicyName": "ConstructHubOrchestrationReprocessAllServiceRoleDefaultPolicy33BF56FB",
        "Roles": Array [
          Object {
            "Ref": "ConstructHubOrchestrationReprocessAllServiceRoleE23FF434",
          },
        ],
      },
      "Type": "AWS::IAM::Policy",
    },
    "ConstructHubOrchestrationReprocessAllServiceRoleE23FF434": Object {
      "Properties": Object {
        "AssumeRolePolicyDocument": Object {
          "Statement": Array [
            Object {
              "Action": "sts:AssumeRole",
              "Effect": "Allow",
              "Principal": Object {
                "Service": "lambda.amazonaws.com",
              },
            },
          ],
          "Version": "2012-10-17",
        },
        "ManagedPolicyArns": Array [
          Object {
            "Fn::Join": Array [
              "",
              Array [
                "arn:",
                Object {
                  "Ref": "AWS::Partition",
                },
                ":iam::aws:policy/service-role/AWSLambdaBasicExecutionRole",
              ],
            ],
          },
        ],
      },
      "Type": "AWS::IAM::Role",
    },
    "ConstructHubOrchestrationRoleDefaultPolicyEACD181F": Object {
      "Properties": Object {
        "PolicyDocument": Object {
          "Statement": Array [
            Object {
              "Action": Array [
                "xray:PutTraceSegments",
                "xray:PutTelemetryRecords",
                "xray:GetSamplingRules",
                "xray:GetSamplingTargets",
              ],
              "Effect": "Allow",
              "Resource": "*",
            },
            Object {
              "Action": "lambda:InvokeFunction",
              "Effect": "Allow",
              "Resource": Object {
                "Fn::GetAtt": Array [
                  "ConstructHubOrchestrationCatalogBuilder7C964951",
                  "Arn",
                ],
              },
            },
            Object {
              "Action": "sqs:SendMessage",
              "Effect": "Allow",
              "Resource": Object {
                "Fn::GetAtt": Array [
                  "ConstructHubOrchestrationDLQ9C6D9BD4",
                  "Arn",
                ],
              },
            },
            Object {
              "Action": "lambda:InvokeFunction",
              "Effect": "Allow",
              "Resource": Object {
                "Fn::GetAtt": Array [
                  "ConstructHubOrchestrationDocGenpython77179663",
                  "Arn",
                ],
              },
            },
            Object {
              "Action": "lambda:InvokeFunction",
              "Effect": "Allow",
              "Resource": Object {
                "Fn::GetAtt": Array [
                  "ConstructHubOrchestrationDocGentypescriptF9C30384",
                  "Arn",
                ],
              },
            },
          ],
          "Version": "2012-10-17",
        },
        "PolicyName": "ConstructHubOrchestrationRoleDefaultPolicyEACD181F",
        "Roles": Array [
          Object {
            "Ref": "ConstructHubOrchestrationRoleF4CF6987",
          },
        ],
      },
      "Type": "AWS::IAM::Policy",
    },
    "ConstructHubOrchestrationRoleF4CF6987": Object {
      "Properties": Object {
        "AssumeRolePolicyDocument": Object {
          "Statement": Array [
            Object {
              "Action": "sts:AssumeRole",
              "Effect": "Allow",
              "Principal": Object {
                "Service": Object {
                  "Fn::Join": Array [
                    "",
                    Array [
                      "states.",
                      Object {
                        "Ref": "AWS::Region",
                      },
                      ".amazonaws.com",
                    ],
                  ],
                },
              },
            },
          ],
          "Version": "2012-10-17",
        },
      },
      "Type": "AWS::IAM::Role",
    },
    "ConstructHubPackageDataAllowBucketNotificationsToTestConstructHubWebAppCacheInvalidator7EE0E8FBBF40B7C8": Object {
      "Properties": Object {
        "Action": "lambda:InvokeFunction",
        "FunctionName": Object {
          "Fn::GetAtt": Array [
            "ConstructHubWebAppCacheInvalidator07CDD78B",
            "Arn",
          ],
        },
        "Principal": "s3.amazonaws.com",
        "SourceAccount": Object {
          "Ref": "AWS::AccountId",
        },
        "SourceArn": Object {
          "Fn::GetAtt": Array [
            "ConstructHubPackageDataDC5EF35E",
            "Arn",
          ],
        },
      },
      "Type": "AWS::Lambda::Permission",
    },
    "ConstructHubPackageDataDC5EF35E": Object {
      "DeletionPolicy": "Retain",
      "Properties": Object {
        "BucketEncryption": Object {
          "ServerSideEncryptionConfiguration": Array [
            Object {
              "ServerSideEncryptionByDefault": Object {
                "SSEAlgorithm": "AES256",
              },
            },
          ],
        },
        "LifecycleConfiguration": Object {
          "Rules": Array [
            Object {
              "AbortIncompleteMultipartUpload": Object {
                "DaysAfterInitiation": 1,
              },
              "Status": "Enabled",
            },
            Object {
              "NoncurrentVersionTransitions": Array [
                Object {
                  "StorageClass": "STANDARD_IA",
                  "TransitionInDays": 31,
                },
              ],
              "Status": "Enabled",
            },
            Object {
              "ExpiredObjectDeleteMarker": true,
              "NoncurrentVersionExpirationInDays": 90,
              "Status": "Enabled",
            },
            Object {
              "NoncurrentVersionExpirationInDays": 7,
              "Prefix": "catalog.json",
              "Status": "Enabled",
            },
          ],
        },
        "PublicAccessBlockConfiguration": Object {
          "BlockPublicAcls": true,
          "BlockPublicPolicy": true,
          "IgnorePublicAcls": true,
          "RestrictPublicBuckets": true,
        },
        "VersioningConfiguration": Object {
          "Status": "Enabled",
        },
      },
      "Type": "AWS::S3::Bucket",
      "UpdateReplacePolicy": "Retain",
    },
    "ConstructHubPackageDataNotifications81B45141": Object {
      "DependsOn": Array [
        "ConstructHubPackageDataAllowBucketNotificationsToTestConstructHubWebAppCacheInvalidator7EE0E8FBBF40B7C8",
      ],
      "Properties": Object {
        "BucketName": Object {
          "Ref": "ConstructHubPackageDataDC5EF35E",
        },
        "Managed": true,
        "NotificationConfiguration": Object {
          "LambdaFunctionConfigurations": Array [
            Object {
              "Events": Array [
                "s3:ObjectCreated:*",
              ],
              "LambdaFunctionArn": Object {
                "Fn::GetAtt": Array [
                  "ConstructHubWebAppCacheInvalidator07CDD78B",
                  "Arn",
                ],
              },
            },
          ],
        },
        "ServiceToken": Object {
          "Fn::GetAtt": Array [
            "BucketNotificationsHandler050a0587b7544547bf325f094a3db8347ECC3691",
            "Arn",
          ],
        },
      },
      "Type": "Custom::S3BucketNotifications",
    },
    "ConstructHubPackageDataPolicy4615475A": Object {
      "Properties": Object {
        "Bucket": Object {
          "Ref": "ConstructHubPackageDataDC5EF35E",
        },
        "PolicyDocument": Object {
          "Statement": Array [
            Object {
              "Action": "s3:*",
              "Condition": Object {
                "Bool": Object {
                  "aws:SecureTransport": "false",
                },
              },
              "Effect": "Deny",
              "Principal": Object {
                "AWS": "*",
              },
              "Resource": Array [
                Object {
                  "Fn::GetAtt": Array [
                    "ConstructHubPackageDataDC5EF35E",
                    "Arn",
                  ],
                },
                Object {
                  "Fn::Join": Array [
                    "",
                    Array [
                      Object {
                        "Fn::GetAtt": Array [
                          "ConstructHubPackageDataDC5EF35E",
                          "Arn",
                        ],
                      },
                      "/*",
                    ],
                  ],
                },
              ],
            },
            Object {
              "Action": "s3:GetObject",
              "Effect": "Allow",
              "Principal": Object {
                "CanonicalUser": Object {
                  "Fn::GetAtt": Array [
                    "ConstructHubWebAppDistributionOrigin2S3OriginDA7E7FF4",
                    "S3CanonicalUserId",
                  ],
                },
              },
              "Resource": Object {
                "Fn::Join": Array [
                  "",
                  Array [
                    Object {
                      "Fn::GetAtt": Array [
                        "ConstructHubPackageDataDC5EF35E",
                        "Arn",
                      ],
                    },
                    "/*",
                  ],
                ],
              },
            },
          ],
          "Version": "2012-10-17",
        },
      },
      "Type": "AWS::S3::BucketPolicy",
    },
    "ConstructHubVPC16ECCEA2": Object {
      "Properties": Object {
        "CidrBlock": "10.0.0.0/16",
        "EnableDnsHostnames": true,
        "EnableDnsSupport": true,
        "InstanceTenancy": "default",
        "Tags": Array [
          Object {
            "Key": "Name",
            "Value": "Test/ConstructHub/VPC",
          },
        ],
      },
      "Type": "AWS::EC2::VPC",
    },
    "ConstructHubVPCCodeArtifactAPI954CFDE1": Object {
      "Properties": Object {
        "PolicyDocument": Object {
          "Statement": Array [
            Object {
              "Action": "sts:GetServiceBearerToken",
              "Condition": Object {
                "StringEquals": Object {
                  "sts:AWSServiceName": "codeartifact.amazonaws.com",
                },
              },
              "Effect": "Allow",
              "Principal": Object {
                "AWS": Object {
                  "Fn::GetAtt": Array [
                    "ConstructHubOrchestrationDocGenpythonServiceRoleD16CBDB2",
                    "Arn",
                  ],
                },
              },
              "Resource": "*",
            },
            Object {
              "Action": Array [
                "codeartifact:GetAuthorizationToken",
                "codeartifact:GetRepositoryEndpoint",
              ],
              "Effect": "Allow",
              "Principal": Object {
                "AWS": Object {
                  "Fn::GetAtt": Array [
                    "ConstructHubOrchestrationDocGenpythonServiceRoleD16CBDB2",
                    "Arn",
                  ],
                },
              },
              "Resource": Array [
                Object {
                  "Fn::GetAtt": Array [
                    "ConstructHubCodeArtifactDomainFC30B796",
                    "Arn",
                  ],
                },
                Object {
                  "Fn::GetAtt": Array [
                    "ConstructHubCodeArtifact1188409E",
                    "Arn",
                  ],
                },
              ],
            },
            Object {
              "Action": "sts:GetServiceBearerToken",
              "Condition": Object {
                "StringEquals": Object {
                  "sts:AWSServiceName": "codeartifact.amazonaws.com",
                },
              },
              "Effect": "Allow",
              "Principal": Object {
                "AWS": Object {
                  "Fn::GetAtt": Array [
                    "ConstructHubOrchestrationDocGentypescriptServiceRoleB56C2B19",
                    "Arn",
                  ],
                },
              },
              "Resource": "*",
            },
            Object {
              "Action": Array [
                "codeartifact:GetAuthorizationToken",
                "codeartifact:GetRepositoryEndpoint",
              ],
              "Effect": "Allow",
              "Principal": Object {
                "AWS": Object {
                  "Fn::GetAtt": Array [
                    "ConstructHubOrchestrationDocGentypescriptServiceRoleB56C2B19",
                    "Arn",
                  ],
                },
              },
              "Resource": Array [
                Object {
                  "Fn::GetAtt": Array [
                    "ConstructHubCodeArtifactDomainFC30B796",
                    "Arn",
                  ],
                },
                Object {
                  "Fn::GetAtt": Array [
                    "ConstructHubCodeArtifact1188409E",
                    "Arn",
                  ],
                },
              ],
            },
          ],
          "Version": "2012-10-17",
        },
        "PrivateDnsEnabled": false,
        "SecurityGroupIds": Array [
          Object {
            "Fn::GetAtt": Array [
              "ConstructHubVPCCodeArtifactAPISecurityGroupBE06BEF9",
              "GroupId",
            ],
          },
        ],
        "ServiceName": Object {
          "Fn::Join": Array [
            "",
            Array [
              "com.amazonaws.",
              Object {
                "Ref": "AWS::Region",
              },
              ".codeartifact.api",
            ],
          ],
        },
        "SubnetIds": Array [
          Object {
            "Ref": "ConstructHubVPCIsolatedSubnet1SubnetEA28FD1A",
          },
          Object {
            "Ref": "ConstructHubVPCIsolatedSubnet2Subnet483D4302",
          },
        ],
        "VpcEndpointType": "Interface",
        "VpcId": Object {
          "Ref": "ConstructHubVPC16ECCEA2",
        },
      },
      "Type": "AWS::EC2::VPCEndpoint",
    },
    "ConstructHubVPCCodeArtifactAPISecurityGroupBE06BEF9": Object {
      "Properties": Object {
        "GroupDescription": "Test/ConstructHub/VPC/CodeArtifact.API/SecurityGroup",
        "SecurityGroupEgress": Array [
          Object {
            "CidrIp": "0.0.0.0/0",
            "Description": "Allow all outbound traffic by default",
            "IpProtocol": "-1",
          },
        ],
        "SecurityGroupIngress": Array [
          Object {
            "CidrIp": Object {
              "Fn::GetAtt": Array [
                "ConstructHubVPC16ECCEA2",
                "CidrBlock",
              ],
            },
            "Description": Object {
              "Fn::Join": Array [
                "",
                Array [
                  "from ",
                  Object {
                    "Fn::GetAtt": Array [
                      "ConstructHubVPC16ECCEA2",
                      "CidrBlock",
                    ],
                  },
                  ":443",
                ],
              ],
            },
            "FromPort": 443,
            "IpProtocol": "tcp",
            "ToPort": 443,
          },
        ],
        "Tags": Array [
          Object {
            "Key": "Name",
            "Value": "Test/ConstructHub/VPC",
          },
        ],
        "VpcId": Object {
          "Ref": "ConstructHubVPC16ECCEA2",
        },
      },
      "Type": "AWS::EC2::SecurityGroup",
    },
    "ConstructHubVPCCodeArtifactBD6E076F": Object {
      "Properties": Object {
        "PolicyDocument": Object {
          "Statement": Array [
            Object {
              "Action": "codeartifact:ReadFromRepository",
              "Effect": "Allow",
              "Principal": Object {
                "AWS": Object {
                  "Fn::GetAtt": Array [
                    "ConstructHubOrchestrationDocGenpythonServiceRoleD16CBDB2",
                    "Arn",
                  ],
                },
              },
              "Resource": Object {
                "Fn::GetAtt": Array [
                  "ConstructHubCodeArtifact1188409E",
                  "Arn",
                ],
              },
            },
            Object {
              "Action": "codeartifact:ReadFromRepository",
              "Effect": "Allow",
              "Principal": Object {
                "AWS": Object {
                  "Fn::GetAtt": Array [
                    "ConstructHubOrchestrationDocGentypescriptServiceRoleB56C2B19",
                    "Arn",
                  ],
                },
              },
              "Resource": Object {
                "Fn::GetAtt": Array [
                  "ConstructHubCodeArtifact1188409E",
                  "Arn",
                ],
              },
            },
          ],
          "Version": "2012-10-17",
        },
        "PrivateDnsEnabled": true,
        "SecurityGroupIds": Array [
          Object {
            "Fn::GetAtt": Array [
              "ConstructHubVPCCodeArtifactSecurityGroupBCADE40D",
              "GroupId",
            ],
          },
        ],
        "ServiceName": Object {
          "Fn::Join": Array [
            "",
            Array [
              "com.amazonaws.",
              Object {
                "Ref": "AWS::Region",
              },
              ".codeartifact.repositories",
            ],
          ],
        },
        "SubnetIds": Array [
          Object {
            "Ref": "ConstructHubVPCIsolatedSubnet1SubnetEA28FD1A",
          },
          Object {
            "Ref": "ConstructHubVPCIsolatedSubnet2Subnet483D4302",
          },
        ],
        "VpcEndpointType": "Interface",
        "VpcId": Object {
          "Ref": "ConstructHubVPC16ECCEA2",
        },
      },
      "Type": "AWS::EC2::VPCEndpoint",
    },
    "ConstructHubVPCCodeArtifactSecurityGroupBCADE40D": Object {
      "Properties": Object {
        "GroupDescription": "Test/ConstructHub/VPC/CodeArtifact/SecurityGroup",
        "SecurityGroupEgress": Array [
          Object {
            "CidrIp": "0.0.0.0/0",
            "Description": "Allow all outbound traffic by default",
            "IpProtocol": "-1",
          },
        ],
        "SecurityGroupIngress": Array [
          Object {
            "CidrIp": Object {
              "Fn::GetAtt": Array [
                "ConstructHubVPC16ECCEA2",
                "CidrBlock",
              ],
            },
            "Description": Object {
              "Fn::Join": Array [
                "",
                Array [
                  "from ",
                  Object {
                    "Fn::GetAtt": Array [
                      "ConstructHubVPC16ECCEA2",
                      "CidrBlock",
                    ],
                  },
                  ":443",
                ],
              ],
            },
            "FromPort": 443,
            "IpProtocol": "tcp",
            "ToPort": 443,
          },
        ],
        "Tags": Array [
          Object {
            "Key": "Name",
            "Value": "Test/ConstructHub/VPC",
          },
        ],
        "VpcId": Object {
          "Ref": "ConstructHubVPC16ECCEA2",
        },
      },
      "Type": "AWS::EC2::SecurityGroup",
    },
    "ConstructHubVPCIsolatedSubnet1RouteTable750E6F36": Object {
      "Properties": Object {
        "Tags": Array [
          Object {
            "Key": "Name",
            "Value": "Test/ConstructHub/VPC/IsolatedSubnet1",
          },
        ],
        "VpcId": Object {
          "Ref": "ConstructHubVPC16ECCEA2",
        },
      },
      "Type": "AWS::EC2::RouteTable",
    },
    "ConstructHubVPCIsolatedSubnet1RouteTableAssociation3F8E4C37": Object {
      "Properties": Object {
        "RouteTableId": Object {
          "Ref": "ConstructHubVPCIsolatedSubnet1RouteTable750E6F36",
        },
        "SubnetId": Object {
          "Ref": "ConstructHubVPCIsolatedSubnet1SubnetEA28FD1A",
        },
      },
      "Type": "AWS::EC2::SubnetRouteTableAssociation",
    },
    "ConstructHubVPCIsolatedSubnet1SubnetEA28FD1A": Object {
      "Properties": Object {
        "AvailabilityZone": Object {
          "Fn::Select": Array [
            0,
            Object {
              "Fn::GetAZs": "",
            },
          ],
        },
        "CidrBlock": "10.0.0.0/17",
        "MapPublicIpOnLaunch": false,
        "Tags": Array [
          Object {
            "Key": "aws-cdk:subnet-name",
            "Value": "Isolated",
          },
          Object {
            "Key": "aws-cdk:subnet-type",
            "Value": "Isolated",
          },
          Object {
            "Key": "Name",
            "Value": "Test/ConstructHub/VPC/IsolatedSubnet1",
          },
        ],
        "VpcId": Object {
          "Ref": "ConstructHubVPC16ECCEA2",
        },
      },
      "Type": "AWS::EC2::Subnet",
    },
    "ConstructHubVPCIsolatedSubnet2RouteTable18129C5D": Object {
      "Properties": Object {
        "Tags": Array [
          Object {
            "Key": "Name",
            "Value": "Test/ConstructHub/VPC/IsolatedSubnet2",
          },
        ],
        "VpcId": Object {
          "Ref": "ConstructHubVPC16ECCEA2",
        },
      },
      "Type": "AWS::EC2::RouteTable",
    },
    "ConstructHubVPCIsolatedSubnet2RouteTableAssociationF8AD0E0F": Object {
      "Properties": Object {
        "RouteTableId": Object {
          "Ref": "ConstructHubVPCIsolatedSubnet2RouteTable18129C5D",
        },
        "SubnetId": Object {
          "Ref": "ConstructHubVPCIsolatedSubnet2Subnet483D4302",
        },
      },
      "Type": "AWS::EC2::SubnetRouteTableAssociation",
    },
    "ConstructHubVPCIsolatedSubnet2Subnet483D4302": Object {
      "Properties": Object {
        "AvailabilityZone": Object {
          "Fn::Select": Array [
            1,
            Object {
              "Fn::GetAZs": "",
            },
          ],
        },
        "CidrBlock": "10.0.128.0/17",
        "MapPublicIpOnLaunch": false,
        "Tags": Array [
          Object {
            "Key": "aws-cdk:subnet-name",
            "Value": "Isolated",
          },
          Object {
            "Key": "aws-cdk:subnet-type",
            "Value": "Isolated",
          },
          Object {
            "Key": "Name",
            "Value": "Test/ConstructHub/VPC/IsolatedSubnet2",
          },
        ],
        "VpcId": Object {
          "Ref": "ConstructHubVPC16ECCEA2",
        },
      },
      "Type": "AWS::EC2::Subnet",
    },
    "ConstructHubVPCS319E90CB6": Object {
      "Properties": Object {
        "PolicyDocument": Object {
          "Statement": Array [
            Object {
              "Action": "s3:GetObject",
              "Effect": "Allow",
              "Principal": Object {
                "AWS": "*",
              },
              "Resource": Object {
                "Fn::Join": Array [
                  "",
                  Array [
                    Object {
                      "Fn::GetAtt": Array [
                        "ConstructHubCodeArtifactDescribeDomain6ABCBF4B",
                        "domain.s3BucketArn",
                      ],
                    },
                    "/*",
                  ],
                ],
              },
              "Sid": "Allow-CodeArtifact-Bucket",
            },
            Object {
              "Action": Array [
                "s3:GetObject*",
                "s3:GetBucket*",
                "s3:List*",
              ],
              "Effect": "Allow",
              "Principal": Object {
                "AWS": "*",
              },
              "Resource": Array [
                Object {
                  "Fn::GetAtt": Array [
                    "ConstructHubPackageDataDC5EF35E",
                    "Arn",
                  ],
                },
                Object {
                  "Fn::Join": Array [
                    "",
                    Array [
                      Object {
                        "Fn::GetAtt": Array [
                          "ConstructHubPackageDataDC5EF35E",
                          "Arn",
                        ],
                      },
                      "/data/*/assembly.json",
                    ],
                  ],
                },
              ],
            },
            Object {
              "Action": Array [
                "s3:Abort*",
                "s3:DeleteObject*",
                "s3:PutObject*",
              ],
              "Effect": "Allow",
              "Principal": Object {
                "AWS": "*",
              },
              "Resource": Array [
                Object {
                  "Fn::GetAtt": Array [
                    "ConstructHubPackageDataDC5EF35E",
                    "Arn",
                  ],
                },
                Object {
                  "Fn::Join": Array [
                    "",
                    Array [
                      Object {
                        "Fn::GetAtt": Array [
                          "ConstructHubPackageDataDC5EF35E",
                          "Arn",
                        ],
                      },
                      "/data/*/docs-python.md",
                    ],
                  ],
                },
              ],
            },
            Object {
              "Action": Array [
                "s3:Abort*",
                "s3:DeleteObject*",
                "s3:PutObject*",
              ],
              "Effect": "Allow",
              "Principal": Object {
                "AWS": "*",
              },
              "Resource": Array [
                Object {
                  "Fn::GetAtt": Array [
                    "ConstructHubPackageDataDC5EF35E",
                    "Arn",
                  ],
                },
                Object {
                  "Fn::Join": Array [
                    "",
                    Array [
                      Object {
                        "Fn::GetAtt": Array [
                          "ConstructHubPackageDataDC5EF35E",
                          "Arn",
                        ],
                      },
                      "/data/*/docs-python.md.not-supported",
                    ],
                  ],
                },
              ],
            },
            Object {
              "Action": Array [
                "s3:Abort*",
                "s3:DeleteObject*",
                "s3:PutObject*",
              ],
              "Effect": "Allow",
              "Principal": Object {
                "AWS": "*",
              },
              "Resource": Array [
                Object {
                  "Fn::GetAtt": Array [
                    "ConstructHubPackageDataDC5EF35E",
                    "Arn",
                  ],
                },
                Object {
                  "Fn::Join": Array [
                    "",
                    Array [
                      Object {
                        "Fn::GetAtt": Array [
                          "ConstructHubPackageDataDC5EF35E",
                          "Arn",
                        ],
                      },
                      "/data/*/docs-typescript.md",
                    ],
                  ],
                },
              ],
            },
            Object {
              "Action": Array [
                "s3:Abort*",
                "s3:DeleteObject*",
                "s3:PutObject*",
              ],
              "Effect": "Allow",
              "Principal": Object {
                "AWS": "*",
              },
              "Resource": Array [
                Object {
                  "Fn::GetAtt": Array [
                    "ConstructHubPackageDataDC5EF35E",
                    "Arn",
                  ],
                },
                Object {
                  "Fn::Join": Array [
                    "",
                    Array [
                      Object {
                        "Fn::GetAtt": Array [
                          "ConstructHubPackageDataDC5EF35E",
                          "Arn",
                        ],
                      },
                      "/data/*/docs-typescript.md.not-supported",
                    ],
                  ],
                },
              ],
            },
          ],
          "Version": "2012-10-17",
        },
        "RouteTableIds": Array [
          Object {
            "Ref": "ConstructHubVPCIsolatedSubnet1RouteTable750E6F36",
          },
          Object {
            "Ref": "ConstructHubVPCIsolatedSubnet2RouteTable18129C5D",
          },
        ],
        "ServiceName": Object {
          "Fn::Join": Array [
            "",
            Array [
              "com.amazonaws.",
              Object {
                "Ref": "AWS::Region",
              },
              ".s3",
            ],
          ],
        },
        "VpcEndpointType": "Gateway",
        "VpcId": Object {
          "Ref": "ConstructHubVPC16ECCEA2",
        },
      },
      "Type": "AWS::EC2::VPCEndpoint",
    },
    "ConstructHubWebAppAddHeadersFunctionc857063c4ca4479335a883023351cba0df589f79c9AB4E325B": Object {
      "Properties": Object {
        "AutoPublish": true,
        "FunctionCode": "\\"use strict\\";
function handler(event) {
    var response = event.response;
    var headers = response.headers;
    headers['x-frame-options'] = { value: 'deny' };
    headers['x-xss-protection'] = { value: '1; mode=block' };
    headers['x-content-type-options'] = { value: 'nosniff' };
    headers['strict-transport-security'] = { value: 'max-age=47304000; includeSubDomains' };
    headers['content-security-policy'] = {
        value: [
            \\"default-src 'self' 'unsafe-inline' https://*.awsstatic.com;\\",
            \\"connect-src 'self' https://*.shortbread.aws.dev;\\",
            \\"frame-src 'none';\\",
            \\"img-src 'self' https://* http://*.omtrdc.net;\\",
            \\"object-src 'none';\\",
            \\"style-src 'self' 'unsafe-inline';\\",
        ].join(' '),
    };
    return response;
}
//# sourceMappingURL=data:application/json;base64,eyJ2ZXJzaW9uIjozLCJmaWxlIjoicmVzcG9uc2UtZnVuY3Rpb24uanMiLCJzb3VyY2VSb290IjoiIiwic291cmNlcyI6WyIuLi8uLi8uLi9zcmMvd2ViYXBwL3Jlc3BvbnNlLWZ1bmN0aW9uL3Jlc3BvbnNlLWZ1bmN0aW9uLnRzIl0sIm5hbWVzIjpbXSwibWFwcGluZ3MiOiI7QUFTQSxTQUFTLE9BQU8sQ0FBQyxLQUF5QjtJQUN4QyxJQUFJLFFBQVEsR0FBRyxLQUFLLENBQUMsUUFBUSxDQUFDO0lBQzlCLElBQUksT0FBTyxHQUFHLFFBQVEsQ0FBQyxPQUFPLENBQUM7SUFFL0IsT0FBTyxDQUFDLGlCQUFpQixDQUFDLEdBQUcsRUFBRSxLQUFLLEVBQUUsTUFBTSxFQUFFLENBQUM7SUFDL0MsT0FBTyxDQUFDLGtCQUFrQixDQUFDLEdBQUcsRUFBRSxLQUFLLEVBQUUsZUFBZSxFQUFFLENBQUM7SUFDekQsT0FBTyxDQUFDLHdCQUF3QixDQUFDLEdBQUcsRUFBRSxLQUFLLEVBQUUsU0FBUyxFQUFFLENBQUM7SUFDekQsT0FBTyxDQUFDLDJCQUEyQixDQUFDLEdBQUcsRUFBRSxLQUFLLEVBQUUscUNBQXFDLEVBQUUsQ0FBQztJQUN4RixPQUFPLENBQUMseUJBQXlCLENBQUMsR0FBRztRQUNuQyxLQUFLLEVBQ0g7WUFDRSw2REFBNkQ7WUFDN0Qsa0RBQWtEO1lBQ2xELG1CQUFtQjtZQUNuQiwrQ0FBK0M7WUFDL0Msb0JBQW9CO1lBQ3BCLG1DQUFtQztTQUNwQyxDQUFDLElBQUksQ0FBQyxHQUFHLENBQUM7S0FDZCxDQUFDO0lBRUYsT0FBTyxRQUFRLENBQUM7QUFDbEIsQ0FBQyIsInNvdXJjZXNDb250ZW50IjpbImludGVyZmFjZSBDbG91ZEZyb250UmVzcG9uc2Uge1xuICByZXNwb25zZTogYW55O1xuICBoZWFkZXJzOiB7XG4gICAgW2tleTogc3RyaW5nXToge1xuICAgICAgdmFsdWU6IHN0cmluZztcbiAgICB9O1xuICB9O1xufVxuXG5mdW5jdGlvbiBoYW5kbGVyKGV2ZW50OiBDbG91ZEZyb250UmVzcG9uc2UpIHtcbiAgdmFyIHJlc3BvbnNlID0gZXZlbnQucmVzcG9uc2U7XG4gIHZhciBoZWFkZXJzID0gcmVzcG9uc2UuaGVhZGVycztcblxuICBoZWFkZXJzWyd4LWZyYW1lLW9wdGlvbnMnXSA9IHsgdmFsdWU6ICdkZW55JyB9O1xuICBoZWFkZXJzWyd4LXhzcy1wcm90ZWN0aW9uJ10gPSB7IHZhbHVlOiAnMTsgbW9kZT1ibG9jaycgfTtcbiAgaGVhZGVyc1sneC1jb250ZW50LXR5cGUtb3B0aW9ucyddID0geyB2YWx1ZTogJ25vc25pZmYnIH07XG4gIGhlYWRlcnNbJ3N0cmljdC10cmFuc3BvcnQtc2VjdXJpdHknXSA9IHsgdmFsdWU6ICdtYXgtYWdlPTQ3MzA0MDAwOyBpbmNsdWRlU3ViRG9tYWlucycgfTtcbiAgaGVhZGVyc1snY29udGVudC1zZWN1cml0eS1wb2xpY3knXSA9IHtcbiAgICB2YWx1ZTpcbiAgICAgIFtcbiAgICAgICAgXCJkZWZhdWx0LXNyYyAnc2VsZicgJ3Vuc2FmZS1pbmxpbmUnIGh0dHBzOi8vKi5hd3NzdGF0aWMuY29tO1wiLFxuICAgICAgICBcImNvbm5lY3Qtc3JjICdzZWxmJyBodHRwczovLyouc2hvcnRicmVhZC5hd3MuZGV2O1wiLFxuICAgICAgICBcImZyYW1lLXNyYyAnbm9uZSc7XCIsXG4gICAgICAgIFwiaW1nLXNyYyAnc2VsZicgaHR0cHM6Ly8qIGh0dHA6Ly8qLm9tdHJkYy5uZXQ7XCIsXG4gICAgICAgIFwib2JqZWN0LXNyYyAnbm9uZSc7XCIsXG4gICAgICAgIFwic3R5bGUtc3JjICdzZWxmJyAndW5zYWZlLWlubGluZSc7XCIsXG4gICAgICBdLmpvaW4oJyAnKSxcbiAgfTtcblxuICByZXR1cm4gcmVzcG9uc2U7XG59XG4iXX0=",
        "FunctionConfig": Object {
          "Comment": "AddHeadersFunctionc857063c4ca4479335a883023351cba0df589f79c9",
          "Runtime": "cloudfront-js-1.0",
        },
        "Name": "AddHeadersFunctionc857063c4ca4479335a883023351cba0df589f79c9",
      },
      "Type": "AWS::CloudFront::Function",
    },
    "ConstructHubWebAppCacheInvalidator07CDD78B": Object {
      "DependsOn": Array [
        "ConstructHubWebAppCacheInvalidatorServiceRoleDefaultPolicy6CB0D51E",
        "ConstructHubWebAppCacheInvalidatorServiceRoleAABE9AE2",
      ],
      "Properties": Object {
        "Code": Object {
          "S3Bucket": Object {
            "Ref": "AssetParametersab7165ea861865a93ca2649ba71de4c5b4fc6a6633b7e02789f72549b8465746S3Bucket81575F72",
          },
          "S3Key": Object {
            "Fn::Join": Array [
              "",
              Array [
                Object {
                  "Fn::Select": Array [
                    0,
                    Object {
                      "Fn::Split": Array [
                        "||",
                        Object {
                          "Ref": "AssetParametersab7165ea861865a93ca2649ba71de4c5b4fc6a6633b7e02789f72549b8465746S3VersionKey49943C8A",
                        },
                      ],
                    },
                  ],
                },
                Object {
                  "Fn::Select": Array [
                    1,
                    Object {
                      "Fn::Split": Array [
                        "||",
                        Object {
                          "Ref": "AssetParametersab7165ea861865a93ca2649ba71de4c5b4fc6a6633b7e02789f72549b8465746S3VersionKey49943C8A",
                        },
                      ],
                    },
                  ],
                },
              ],
            ],
          },
        },
        "Description": Object {
          "Fn::Join": Array [
            "",
            Array [
              "Automated cache invalidation on CloudFront distribution ",
              Object {
                "Ref": "ConstructHubWebAppDistribution1F181DC9",
              },
            ],
          ],
        },
        "Environment": Object {
          "Variables": Object {
            "DISTRIBUTION_ID": Object {
              "Ref": "ConstructHubWebAppDistribution1F181DC9",
            },
            "PATH_PREFIX": "/",
          },
        },
        "Handler": "index.handler",
        "MemorySize": 1024,
        "Role": Object {
          "Fn::GetAtt": Array [
            "ConstructHubWebAppCacheInvalidatorServiceRoleAABE9AE2",
            "Arn",
          ],
        },
        "Runtime": "nodejs14.x",
        "Timeout": 60,
      },
      "Type": "AWS::Lambda::Function",
    },
    "ConstructHubWebAppCacheInvalidatorServiceRoleAABE9AE2": Object {
      "Properties": Object {
        "AssumeRolePolicyDocument": Object {
          "Statement": Array [
            Object {
              "Action": "sts:AssumeRole",
              "Effect": "Allow",
              "Principal": Object {
                "Service": "lambda.amazonaws.com",
              },
            },
          ],
          "Version": "2012-10-17",
        },
        "ManagedPolicyArns": Array [
          Object {
            "Fn::Join": Array [
              "",
              Array [
                "arn:",
                Object {
                  "Ref": "AWS::Partition",
                },
                ":iam::aws:policy/service-role/AWSLambdaBasicExecutionRole",
              ],
            ],
          },
        ],
      },
      "Type": "AWS::IAM::Role",
    },
    "ConstructHubWebAppCacheInvalidatorServiceRoleDefaultPolicy6CB0D51E": Object {
      "Properties": Object {
        "PolicyDocument": Object {
          "Statement": Array [
            Object {
              "Action": "cloudfront:CreateInvalidation",
              "Effect": "Allow",
              "Resource": "*",
            },
          ],
          "Version": "2012-10-17",
        },
        "PolicyName": "ConstructHubWebAppCacheInvalidatorServiceRoleDefaultPolicy6CB0D51E",
        "Roles": Array [
          Object {
            "Ref": "ConstructHubWebAppCacheInvalidatorServiceRoleAABE9AE2",
          },
        ],
      },
      "Type": "AWS::IAM::Policy",
    },
    "ConstructHubWebAppDeployWebsiteAwsCliLayer23CFFBC1": Object {
      "Properties": Object {
        "Content": Object {
          "S3Bucket": Object {
            "Ref": "AssetParameterse9882ab123687399f934da0d45effe675ecc8ce13b40cb946f3e1d6141fe8d68S3BucketAEADE8C7",
          },
          "S3Key": Object {
            "Fn::Join": Array [
              "",
              Array [
                Object {
                  "Fn::Select": Array [
                    0,
                    Object {
                      "Fn::Split": Array [
                        "||",
                        Object {
                          "Ref": "AssetParameterse9882ab123687399f934da0d45effe675ecc8ce13b40cb946f3e1d6141fe8d68S3VersionKeyE415415F",
                        },
                      ],
                    },
                  ],
                },
                Object {
                  "Fn::Select": Array [
                    1,
                    Object {
                      "Fn::Split": Array [
                        "||",
                        Object {
                          "Ref": "AssetParameterse9882ab123687399f934da0d45effe675ecc8ce13b40cb946f3e1d6141fe8d68S3VersionKeyE415415F",
                        },
                      ],
                    },
                  ],
                },
              ],
            ],
          },
        },
        "Description": "/opt/awscli/aws",
      },
      "Type": "AWS::Lambda::LayerVersion",
    },
    "ConstructHubWebAppDeployWebsiteCustomResourceE6DF98C9": Object {
      "DeletionPolicy": "Delete",
      "Properties": Object {
        "DestinationBucketName": Object {
          "Ref": "ConstructHubWebAppWebsiteBucket4B2B9DB2",
        },
        "DistributionId": Object {
          "Ref": "ConstructHubWebAppDistribution1F181DC9",
        },
        "Prune": true,
        "ServiceToken": Object {
          "Fn::GetAtt": Array [
            "CustomCDKBucketDeployment8693BB64968944B69AAFB0CC9EB8756C81C01536",
            "Arn",
          ],
        },
        "SourceBucketNames": Array [
          Object {
            "Ref": "AssetParameters61b1fd9ee5fa58c13e12d28f7d8ecc1ef94a15673bec6fb6e516ad87cb29df7aS3Bucket7701BA06",
          },
        ],
        "SourceObjectKeys": Array [
          Object {
            "Fn::Join": Array [
              "",
              Array [
                Object {
                  "Fn::Select": Array [
                    0,
                    Object {
                      "Fn::Split": Array [
                        "||",
                        Object {
                          "Ref": "AssetParameters61b1fd9ee5fa58c13e12d28f7d8ecc1ef94a15673bec6fb6e516ad87cb29df7aS3VersionKey2BFF2A41",
                        },
                      ],
                    },
                  ],
                },
                Object {
                  "Fn::Select": Array [
                    1,
                    Object {
                      "Fn::Split": Array [
                        "||",
                        Object {
                          "Ref": "AssetParameters61b1fd9ee5fa58c13e12d28f7d8ecc1ef94a15673bec6fb6e516ad87cb29df7aS3VersionKey2BFF2A41",
                        },
                      ],
                    },
                  ],
                },
              ],
            ],
          },
        ],
      },
      "Type": "Custom::CDKBucketDeployment",
      "UpdateReplacePolicy": "Delete",
    },
    "ConstructHubWebAppDistribution1F181DC9": Object {
      "Properties": Object {
        "DistributionConfig": Object {
          "CacheBehaviors": Array [
            Object {
              "CachePolicyId": "658327ea-f89d-4fab-a63d-7e88639e58f6",
              "Compress": true,
              "FunctionAssociations": Array [
                Object {
                  "EventType": "viewer-response",
                  "FunctionARN": Object {
                    "Fn::GetAtt": Array [
                      "ConstructHubWebAppAddHeadersFunctionc857063c4ca4479335a883023351cba0df589f79c9AB4E325B",
                      "FunctionARN",
                    ],
                  },
                },
              ],
              "PathPattern": "/data/*",
              "TargetOriginId": "TestConstructHubWebAppDistributionOrigin276090F90",
              "ViewerProtocolPolicy": "allow-all",
            },
            Object {
              "CachePolicyId": "658327ea-f89d-4fab-a63d-7e88639e58f6",
              "Compress": true,
              "FunctionAssociations": Array [
                Object {
                  "EventType": "viewer-response",
                  "FunctionARN": Object {
                    "Fn::GetAtt": Array [
                      "ConstructHubWebAppAddHeadersFunctionc857063c4ca4479335a883023351cba0df589f79c9AB4E325B",
                      "FunctionARN",
                    ],
                  },
                },
              ],
              "PathPattern": "/catalog.json",
              "TargetOriginId": "TestConstructHubWebAppDistributionOrigin276090F90",
              "ViewerProtocolPolicy": "allow-all",
            },
          ],
          "CustomErrorResponses": Array [
            Object {
              "ErrorCode": 404,
              "ResponseCode": 200,
              "ResponsePagePath": "/index.html",
            },
            Object {
              "ErrorCode": 403,
              "ResponseCode": 200,
              "ResponsePagePath": "/index.html",
            },
          ],
          "DefaultCacheBehavior": Object {
            "CachePolicyId": "658327ea-f89d-4fab-a63d-7e88639e58f6",
            "Compress": true,
            "FunctionAssociations": Array [
              Object {
                "EventType": "viewer-response",
                "FunctionARN": Object {
                  "Fn::GetAtt": Array [
                    "ConstructHubWebAppAddHeadersFunctionc857063c4ca4479335a883023351cba0df589f79c9AB4E325B",
                    "FunctionARN",
                  ],
                },
              },
            ],
            "TargetOriginId": "TestConstructHubWebAppDistributionOrigin171FF58D3",
            "ViewerProtocolPolicy": "allow-all",
          },
          "DefaultRootObject": "index.html",
          "Enabled": true,
          "HttpVersion": "http2",
          "IPV6Enabled": true,
          "Origins": Array [
            Object {
              "DomainName": Object {
                "Fn::GetAtt": Array [
                  "ConstructHubWebAppWebsiteBucket4B2B9DB2",
                  "RegionalDomainName",
                ],
              },
              "Id": "TestConstructHubWebAppDistributionOrigin171FF58D3",
              "S3OriginConfig": Object {
                "OriginAccessIdentity": Object {
                  "Fn::Join": Array [
                    "",
                    Array [
                      "origin-access-identity/cloudfront/",
                      Object {
                        "Ref": "ConstructHubWebAppDistributionOrigin1S3Origin694AF937",
                      },
                    ],
                  ],
                },
              },
            },
            Object {
              "DomainName": Object {
                "Fn::GetAtt": Array [
                  "ConstructHubPackageDataDC5EF35E",
                  "RegionalDomainName",
                ],
              },
              "Id": "TestConstructHubWebAppDistributionOrigin276090F90",
              "S3OriginConfig": Object {
                "OriginAccessIdentity": Object {
                  "Fn::Join": Array [
                    "",
                    Array [
                      "origin-access-identity/cloudfront/",
                      Object {
                        "Ref": "ConstructHubWebAppDistributionOrigin2S3OriginDA7E7FF4",
                      },
                    ],
                  ],
                },
              },
            },
          ],
        },
      },
      "Type": "AWS::CloudFront::Distribution",
    },
    "ConstructHubWebAppDistributionOrigin1S3Origin694AF937": Object {
      "Properties": Object {
        "CloudFrontOriginAccessIdentityConfig": Object {
          "Comment": "Identity for TestConstructHubWebAppDistributionOrigin171FF58D3",
        },
      },
      "Type": "AWS::CloudFront::CloudFrontOriginAccessIdentity",
    },
    "ConstructHubWebAppDistributionOrigin2S3OriginDA7E7FF4": Object {
      "Properties": Object {
        "CloudFrontOriginAccessIdentityConfig": Object {
          "Comment": "Identity for TestConstructHubWebAppDistributionOrigin276090F90",
        },
      },
      "Type": "AWS::CloudFront::CloudFrontOriginAccessIdentity",
    },
    "ConstructHubWebAppWebsiteBucket4B2B9DB2": Object {
      "DeletionPolicy": "Retain",
      "Properties": Object {
        "PublicAccessBlockConfiguration": Object {
          "BlockPublicAcls": true,
          "BlockPublicPolicy": true,
          "IgnorePublicAcls": true,
          "RestrictPublicBuckets": true,
        },
      },
      "Type": "AWS::S3::Bucket",
      "UpdateReplacePolicy": "Retain",
    },
    "ConstructHubWebAppWebsiteBucketPolicy17174C06": Object {
      "Properties": Object {
        "Bucket": Object {
          "Ref": "ConstructHubWebAppWebsiteBucket4B2B9DB2",
        },
        "PolicyDocument": Object {
          "Statement": Array [
            Object {
              "Action": "s3:*",
              "Condition": Object {
                "Bool": Object {
                  "aws:SecureTransport": "false",
                },
              },
              "Effect": "Deny",
              "Principal": Object {
                "AWS": "*",
              },
              "Resource": Array [
                Object {
                  "Fn::GetAtt": Array [
                    "ConstructHubWebAppWebsiteBucket4B2B9DB2",
                    "Arn",
                  ],
                },
                Object {
                  "Fn::Join": Array [
                    "",
                    Array [
                      Object {
                        "Fn::GetAtt": Array [
                          "ConstructHubWebAppWebsiteBucket4B2B9DB2",
                          "Arn",
                        ],
                      },
                      "/*",
                    ],
                  ],
                },
              ],
            },
            Object {
              "Action": "s3:GetObject",
              "Effect": "Allow",
              "Principal": Object {
                "CanonicalUser": Object {
                  "Fn::GetAtt": Array [
                    "ConstructHubWebAppDistributionOrigin1S3Origin694AF937",
                    "S3CanonicalUserId",
                  ],
                },
              },
              "Resource": Object {
                "Fn::Join": Array [
                  "",
                  Array [
                    Object {
                      "Fn::GetAtt": Array [
                        "ConstructHubWebAppWebsiteBucket4B2B9DB2",
                        "Arn",
                      ],
                    },
                    "/*",
                  ],
                ],
              },
            },
          ],
          "Version": "2012-10-17",
        },
      },
      "Type": "AWS::S3::BucketPolicy",
    },
    "CustomCDKBucketDeployment8693BB64968944B69AAFB0CC9EB8756C81C01536": Object {
      "DependsOn": Array [
        "CustomCDKBucketDeployment8693BB64968944B69AAFB0CC9EB8756CServiceRoleDefaultPolicy88902FDF",
        "CustomCDKBucketDeployment8693BB64968944B69AAFB0CC9EB8756CServiceRole89A01265",
      ],
      "Properties": Object {
        "Code": Object {
          "S3Bucket": Object {
            "Ref": "AssetParametersc24b999656e4fe6c609c31bae56a1cf4717a405619c3aa6ba1bc686b8c2c86cfS3Bucket55EFA30C",
          },
          "S3Key": Object {
            "Fn::Join": Array [
              "",
              Array [
                Object {
                  "Fn::Select": Array [
                    0,
                    Object {
                      "Fn::Split": Array [
                        "||",
                        Object {
                          "Ref": "AssetParametersc24b999656e4fe6c609c31bae56a1cf4717a405619c3aa6ba1bc686b8c2c86cfS3VersionKey60329B70",
                        },
                      ],
                    },
                  ],
                },
                Object {
                  "Fn::Select": Array [
                    1,
                    Object {
                      "Fn::Split": Array [
                        "||",
                        Object {
                          "Ref": "AssetParametersc24b999656e4fe6c609c31bae56a1cf4717a405619c3aa6ba1bc686b8c2c86cfS3VersionKey60329B70",
                        },
                      ],
                    },
                  ],
                },
              ],
            ],
          },
        },
        "Handler": "index.handler",
        "Layers": Array [
          Object {
            "Ref": "ConstructHubWebAppDeployWebsiteAwsCliLayer23CFFBC1",
          },
        ],
        "Role": Object {
          "Fn::GetAtt": Array [
            "CustomCDKBucketDeployment8693BB64968944B69AAFB0CC9EB8756CServiceRole89A01265",
            "Arn",
          ],
        },
        "Runtime": "python3.6",
        "Timeout": 900,
      },
      "Type": "AWS::Lambda::Function",
    },
    "CustomCDKBucketDeployment8693BB64968944B69AAFB0CC9EB8756CServiceRole89A01265": Object {
      "Properties": Object {
        "AssumeRolePolicyDocument": Object {
          "Statement": Array [
            Object {
              "Action": "sts:AssumeRole",
              "Effect": "Allow",
              "Principal": Object {
                "Service": "lambda.amazonaws.com",
              },
            },
          ],
          "Version": "2012-10-17",
        },
        "ManagedPolicyArns": Array [
          Object {
            "Fn::Join": Array [
              "",
              Array [
                "arn:",
                Object {
                  "Ref": "AWS::Partition",
                },
                ":iam::aws:policy/service-role/AWSLambdaBasicExecutionRole",
              ],
            ],
          },
        ],
      },
      "Type": "AWS::IAM::Role",
    },
    "CustomCDKBucketDeployment8693BB64968944B69AAFB0CC9EB8756CServiceRoleDefaultPolicy88902FDF": Object {
      "Properties": Object {
        "PolicyDocument": Object {
          "Statement": Array [
            Object {
              "Action": Array [
                "s3:GetObject*",
                "s3:GetBucket*",
                "s3:List*",
              ],
              "Effect": "Allow",
              "Resource": Array [
                Object {
                  "Fn::Join": Array [
                    "",
                    Array [
                      "arn:",
                      Object {
                        "Ref": "AWS::Partition",
                      },
                      ":s3:::",
                      Object {
                        "Ref": "AssetParameters61b1fd9ee5fa58c13e12d28f7d8ecc1ef94a15673bec6fb6e516ad87cb29df7aS3Bucket7701BA06",
                      },
                    ],
                  ],
                },
                Object {
                  "Fn::Join": Array [
                    "",
                    Array [
                      "arn:",
                      Object {
                        "Ref": "AWS::Partition",
                      },
                      ":s3:::",
                      Object {
                        "Ref": "AssetParameters61b1fd9ee5fa58c13e12d28f7d8ecc1ef94a15673bec6fb6e516ad87cb29df7aS3Bucket7701BA06",
                      },
                      "/*",
                    ],
                  ],
                },
              ],
            },
            Object {
              "Action": Array [
                "s3:GetObject*",
                "s3:GetBucket*",
                "s3:List*",
                "s3:DeleteObject*",
                "s3:PutObject*",
                "s3:Abort*",
              ],
              "Effect": "Allow",
              "Resource": Array [
                Object {
                  "Fn::GetAtt": Array [
                    "ConstructHubWebAppWebsiteBucket4B2B9DB2",
                    "Arn",
                  ],
                },
                Object {
                  "Fn::Join": Array [
                    "",
                    Array [
                      Object {
                        "Fn::GetAtt": Array [
                          "ConstructHubWebAppWebsiteBucket4B2B9DB2",
                          "Arn",
                        ],
                      },
                      "/*",
                    ],
                  ],
                },
              ],
            },
            Object {
              "Action": Array [
                "cloudfront:GetInvalidation",
                "cloudfront:CreateInvalidation",
              ],
              "Effect": "Allow",
              "Resource": "*",
            },
          ],
          "Version": "2012-10-17",
        },
        "PolicyName": "CustomCDKBucketDeployment8693BB64968944B69AAFB0CC9EB8756CServiceRoleDefaultPolicy88902FDF",
        "Roles": Array [
          Object {
            "Ref": "CustomCDKBucketDeployment8693BB64968944B69AAFB0CC9EB8756CServiceRole89A01265",
          },
        ],
      },
      "Type": "AWS::IAM::Policy",
    },
    "LogRetentionaae0aa3c5b4d4f87b02d85b201efdd8aFD4BFC8A": Object {
      "DependsOn": Array [
        "LogRetentionaae0aa3c5b4d4f87b02d85b201efdd8aServiceRoleDefaultPolicyADDA7DEB",
        "LogRetentionaae0aa3c5b4d4f87b02d85b201efdd8aServiceRole9741ECFB",
      ],
      "Properties": Object {
        "Code": Object {
          "S3Bucket": Object {
            "Ref": "AssetParameters67b7823b74bc135986aa72f889d6a8da058d0c4a20cbc2dfc6f78995fdd2fc24S3Bucket4D46ABB5",
          },
          "S3Key": Object {
            "Fn::Join": Array [
              "",
              Array [
                Object {
                  "Fn::Select": Array [
                    0,
                    Object {
                      "Fn::Split": Array [
                        "||",
                        Object {
                          "Ref": "AssetParameters67b7823b74bc135986aa72f889d6a8da058d0c4a20cbc2dfc6f78995fdd2fc24S3VersionKeyB0F28861",
                        },
                      ],
                    },
                  ],
                },
                Object {
                  "Fn::Select": Array [
                    1,
                    Object {
                      "Fn::Split": Array [
                        "||",
                        Object {
                          "Ref": "AssetParameters67b7823b74bc135986aa72f889d6a8da058d0c4a20cbc2dfc6f78995fdd2fc24S3VersionKeyB0F28861",
                        },
                      ],
                    },
                  ],
                },
              ],
            ],
          },
        },
        "Handler": "index.handler",
        "Role": Object {
          "Fn::GetAtt": Array [
            "LogRetentionaae0aa3c5b4d4f87b02d85b201efdd8aServiceRole9741ECFB",
            "Arn",
          ],
        },
        "Runtime": "nodejs14.x",
      },
      "Type": "AWS::Lambda::Function",
    },
    "LogRetentionaae0aa3c5b4d4f87b02d85b201efdd8aServiceRole9741ECFB": Object {
      "Properties": Object {
        "AssumeRolePolicyDocument": Object {
          "Statement": Array [
            Object {
              "Action": "sts:AssumeRole",
              "Effect": "Allow",
              "Principal": Object {
                "Service": "lambda.amazonaws.com",
              },
            },
          ],
          "Version": "2012-10-17",
        },
        "ManagedPolicyArns": Array [
          Object {
            "Fn::Join": Array [
              "",
              Array [
                "arn:",
                Object {
                  "Ref": "AWS::Partition",
                },
                ":iam::aws:policy/service-role/AWSLambdaBasicExecutionRole",
              ],
            ],
          },
        ],
      },
      "Type": "AWS::IAM::Role",
    },
    "LogRetentionaae0aa3c5b4d4f87b02d85b201efdd8aServiceRoleDefaultPolicyADDA7DEB": Object {
      "Properties": Object {
        "PolicyDocument": Object {
          "Statement": Array [
            Object {
              "Action": Array [
                "logs:PutRetentionPolicy",
                "logs:DeleteRetentionPolicy",
              ],
              "Effect": "Allow",
              "Resource": "*",
            },
          ],
          "Version": "2012-10-17",
        },
        "PolicyName": "LogRetentionaae0aa3c5b4d4f87b02d85b201efdd8aServiceRoleDefaultPolicyADDA7DEB",
        "Roles": Array [
          Object {
            "Ref": "LogRetentionaae0aa3c5b4d4f87b02d85b201efdd8aServiceRole9741ECFB",
          },
        ],
      },
      "Type": "AWS::IAM::Policy",
    },
  },
}
`;

exports[`with domain 1`] = `
Object {
  "Mappings": Object {
    "AWSCloudFrontPartitionHostedZoneIdMap": Object {
      "aws": Object {
        "zoneId": "Z2FDTNDATAQYW2",
      },
      "aws-cn": Object {
        "zoneId": "Z3RFFRIM2A3IF5",
      },
    },
  },
  "Outputs": Object {
    "ConstructHubMonitoringWatchfulWatchfulDashboard75D318D0": Object {
      "Value": Object {
        "Fn::Join": Array [
          "",
          Array [
            "https://console.aws.amazon.com/cloudwatch/home?region=",
            Object {
              "Ref": "AWS::Region",
            },
            "#dashboards:name=",
            Object {
              "Ref": "ConstructHubMonitoringWatchfulDashboardB8493D55",
            },
          ],
        ],
      },
    },
    "ConstructHubWebAppDomainNameDC10F8DD": Object {
      "Export": Object {
        "Name": "ConstructHubDomainName",
      },
      "Value": Object {
        "Fn::GetAtt": Array [
          "ConstructHubWebAppDistribution1F181DC9",
          "DomainName",
        ],
      },
    },
  },
  "Parameters": Object {
    "AssetParameters1ba28ce93db643201d8613eed4b49e8bfdbb812137021b400028887aa6cbfc21ArtifactHashCD81A433": Object {
      "Description": "Artifact hash for asset \\"1ba28ce93db643201d8613eed4b49e8bfdbb812137021b400028887aa6cbfc21\\"",
      "Type": "String",
    },
    "AssetParameters1ba28ce93db643201d8613eed4b49e8bfdbb812137021b400028887aa6cbfc21S3Bucket06D21812": Object {
      "Description": "S3 bucket for asset \\"1ba28ce93db643201d8613eed4b49e8bfdbb812137021b400028887aa6cbfc21\\"",
      "Type": "String",
    },
    "AssetParameters1ba28ce93db643201d8613eed4b49e8bfdbb812137021b400028887aa6cbfc21S3VersionKey1BCE3833": Object {
      "Description": "S3 key for asset version \\"1ba28ce93db643201d8613eed4b49e8bfdbb812137021b400028887aa6cbfc21\\"",
      "Type": "String",
    },
    "AssetParameters516cab73c91fb1a1a9ada8da3852fead6468a28305ca5c46b319b4f98cc36fe9ArtifactHash41DE1E42": Object {
      "Description": "Artifact hash for asset \\"516cab73c91fb1a1a9ada8da3852fead6468a28305ca5c46b319b4f98cc36fe9\\"",
      "Type": "String",
    },
    "AssetParameters516cab73c91fb1a1a9ada8da3852fead6468a28305ca5c46b319b4f98cc36fe9S3Bucket781BDABF": Object {
      "Description": "S3 bucket for asset \\"516cab73c91fb1a1a9ada8da3852fead6468a28305ca5c46b319b4f98cc36fe9\\"",
      "Type": "String",
    },
    "AssetParameters516cab73c91fb1a1a9ada8da3852fead6468a28305ca5c46b319b4f98cc36fe9S3VersionKey31C2F325": Object {
      "Description": "S3 key for asset version \\"516cab73c91fb1a1a9ada8da3852fead6468a28305ca5c46b319b4f98cc36fe9\\"",
      "Type": "String",
    },
    "AssetParameters61b1fd9ee5fa58c13e12d28f7d8ecc1ef94a15673bec6fb6e516ad87cb29df7aArtifactHash390AB370": Object {
      "Description": "Artifact hash for asset \\"61b1fd9ee5fa58c13e12d28f7d8ecc1ef94a15673bec6fb6e516ad87cb29df7a\\"",
      "Type": "String",
    },
    "AssetParameters61b1fd9ee5fa58c13e12d28f7d8ecc1ef94a15673bec6fb6e516ad87cb29df7aS3Bucket7701BA06": Object {
      "Description": "S3 bucket for asset \\"61b1fd9ee5fa58c13e12d28f7d8ecc1ef94a15673bec6fb6e516ad87cb29df7a\\"",
      "Type": "String",
    },
    "AssetParameters61b1fd9ee5fa58c13e12d28f7d8ecc1ef94a15673bec6fb6e516ad87cb29df7aS3VersionKey2BFF2A41": Object {
      "Description": "S3 key for asset version \\"61b1fd9ee5fa58c13e12d28f7d8ecc1ef94a15673bec6fb6e516ad87cb29df7a\\"",
      "Type": "String",
    },
    "AssetParameters67b7823b74bc135986aa72f889d6a8da058d0c4a20cbc2dfc6f78995fdd2fc24ArtifactHashBA91B77F": Object {
      "Description": "Artifact hash for asset \\"67b7823b74bc135986aa72f889d6a8da058d0c4a20cbc2dfc6f78995fdd2fc24\\"",
      "Type": "String",
    },
    "AssetParameters67b7823b74bc135986aa72f889d6a8da058d0c4a20cbc2dfc6f78995fdd2fc24S3Bucket4D46ABB5": Object {
      "Description": "S3 bucket for asset \\"67b7823b74bc135986aa72f889d6a8da058d0c4a20cbc2dfc6f78995fdd2fc24\\"",
      "Type": "String",
    },
    "AssetParameters67b7823b74bc135986aa72f889d6a8da058d0c4a20cbc2dfc6f78995fdd2fc24S3VersionKeyB0F28861": Object {
      "Description": "S3 key for asset version \\"67b7823b74bc135986aa72f889d6a8da058d0c4a20cbc2dfc6f78995fdd2fc24\\"",
      "Type": "String",
    },
    "AssetParameters7379fd84eff0b591867de2678a7733efa22e810bf064da0c1d0ef6e0c30cc74eArtifactHash8E86E95B": Object {
      "Description": "Artifact hash for asset \\"7379fd84eff0b591867de2678a7733efa22e810bf064da0c1d0ef6e0c30cc74e\\"",
      "Type": "String",
    },
    "AssetParameters7379fd84eff0b591867de2678a7733efa22e810bf064da0c1d0ef6e0c30cc74eS3BucketB29D99C7": Object {
      "Description": "S3 bucket for asset \\"7379fd84eff0b591867de2678a7733efa22e810bf064da0c1d0ef6e0c30cc74e\\"",
      "Type": "String",
    },
    "AssetParameters7379fd84eff0b591867de2678a7733efa22e810bf064da0c1d0ef6e0c30cc74eS3VersionKey15B55BAA": Object {
      "Description": "S3 key for asset version \\"7379fd84eff0b591867de2678a7733efa22e810bf064da0c1d0ef6e0c30cc74e\\"",
      "Type": "String",
    },
    "AssetParameters7af6295e521fd55af94332393ceffb3e866aac4dc4956321f7918f21e72199e4ArtifactHash5E28809B": Object {
      "Description": "Artifact hash for asset \\"7af6295e521fd55af94332393ceffb3e866aac4dc4956321f7918f21e72199e4\\"",
      "Type": "String",
    },
    "AssetParameters7af6295e521fd55af94332393ceffb3e866aac4dc4956321f7918f21e72199e4S3Bucket5BEBDCBE": Object {
      "Description": "S3 bucket for asset \\"7af6295e521fd55af94332393ceffb3e866aac4dc4956321f7918f21e72199e4\\"",
      "Type": "String",
    },
    "AssetParameters7af6295e521fd55af94332393ceffb3e866aac4dc4956321f7918f21e72199e4S3VersionKey326451BC": Object {
      "Description": "S3 key for asset version \\"7af6295e521fd55af94332393ceffb3e866aac4dc4956321f7918f21e72199e4\\"",
      "Type": "String",
    },
    "AssetParameters809531852639a68119c43ce922cb874bdd8a13bf6a2ae48a97e51f0420755c46ArtifactHash1825D77A": Object {
      "Description": "Artifact hash for asset \\"809531852639a68119c43ce922cb874bdd8a13bf6a2ae48a97e51f0420755c46\\"",
      "Type": "String",
    },
    "AssetParameters809531852639a68119c43ce922cb874bdd8a13bf6a2ae48a97e51f0420755c46S3Bucket74C7566A": Object {
      "Description": "S3 bucket for asset \\"809531852639a68119c43ce922cb874bdd8a13bf6a2ae48a97e51f0420755c46\\"",
      "Type": "String",
    },
    "AssetParameters809531852639a68119c43ce922cb874bdd8a13bf6a2ae48a97e51f0420755c46S3VersionKey20358883": Object {
      "Description": "S3 key for asset version \\"809531852639a68119c43ce922cb874bdd8a13bf6a2ae48a97e51f0420755c46\\"",
      "Type": "String",
    },
    "AssetParametersa25fa2777473b6894ec29a4cafe92d58829dcb876d9be72aef232b3abbc88eceArtifactHashF9E29BD1": Object {
      "Description": "Artifact hash for asset \\"a25fa2777473b6894ec29a4cafe92d58829dcb876d9be72aef232b3abbc88ece\\"",
      "Type": "String",
    },
    "AssetParametersa25fa2777473b6894ec29a4cafe92d58829dcb876d9be72aef232b3abbc88eceS3Bucket7E891C93": Object {
      "Description": "S3 bucket for asset \\"a25fa2777473b6894ec29a4cafe92d58829dcb876d9be72aef232b3abbc88ece\\"",
      "Type": "String",
    },
    "AssetParametersa25fa2777473b6894ec29a4cafe92d58829dcb876d9be72aef232b3abbc88eceS3VersionKeyC3F65FED": Object {
      "Description": "S3 key for asset version \\"a25fa2777473b6894ec29a4cafe92d58829dcb876d9be72aef232b3abbc88ece\\"",
      "Type": "String",
    },
    "AssetParametersab7165ea861865a93ca2649ba71de4c5b4fc6a6633b7e02789f72549b8465746ArtifactHashEEC36421": Object {
      "Description": "Artifact hash for asset \\"ab7165ea861865a93ca2649ba71de4c5b4fc6a6633b7e02789f72549b8465746\\"",
      "Type": "String",
    },
    "AssetParametersab7165ea861865a93ca2649ba71de4c5b4fc6a6633b7e02789f72549b8465746S3Bucket81575F72": Object {
      "Description": "S3 bucket for asset \\"ab7165ea861865a93ca2649ba71de4c5b4fc6a6633b7e02789f72549b8465746\\"",
      "Type": "String",
    },
    "AssetParametersab7165ea861865a93ca2649ba71de4c5b4fc6a6633b7e02789f72549b8465746S3VersionKey49943C8A": Object {
      "Description": "S3 key for asset version \\"ab7165ea861865a93ca2649ba71de4c5b4fc6a6633b7e02789f72549b8465746\\"",
      "Type": "String",
    },
    "AssetParametersad83fed51ffbd85eed2d12479f475b703938e840541446c3cc6e2edd1a3f0b2cArtifactHash9665E5DB": Object {
      "Description": "Artifact hash for asset \\"ad83fed51ffbd85eed2d12479f475b703938e840541446c3cc6e2edd1a3f0b2c\\"",
      "Type": "String",
    },
    "AssetParametersad83fed51ffbd85eed2d12479f475b703938e840541446c3cc6e2edd1a3f0b2cS3BucketCD8DFC1A": Object {
      "Description": "S3 bucket for asset \\"ad83fed51ffbd85eed2d12479f475b703938e840541446c3cc6e2edd1a3f0b2c\\"",
      "Type": "String",
    },
    "AssetParametersad83fed51ffbd85eed2d12479f475b703938e840541446c3cc6e2edd1a3f0b2cS3VersionKey0F98DF50": Object {
      "Description": "S3 key for asset version \\"ad83fed51ffbd85eed2d12479f475b703938e840541446c3cc6e2edd1a3f0b2c\\"",
      "Type": "String",
    },
    "AssetParametersaed78bc431dd6cdac01afad951cec010f57f9d972c3f748c3ceeb5ca096544fdArtifactHash7600F3BF": Object {
      "Description": "Artifact hash for asset \\"aed78bc431dd6cdac01afad951cec010f57f9d972c3f748c3ceeb5ca096544fd\\"",
      "Type": "String",
    },
    "AssetParametersaed78bc431dd6cdac01afad951cec010f57f9d972c3f748c3ceeb5ca096544fdS3Bucket2D90B8C0": Object {
      "Description": "S3 bucket for asset \\"aed78bc431dd6cdac01afad951cec010f57f9d972c3f748c3ceeb5ca096544fd\\"",
      "Type": "String",
    },
    "AssetParametersaed78bc431dd6cdac01afad951cec010f57f9d972c3f748c3ceeb5ca096544fdS3VersionKey8E462E51": Object {
      "Description": "S3 key for asset version \\"aed78bc431dd6cdac01afad951cec010f57f9d972c3f748c3ceeb5ca096544fd\\"",
      "Type": "String",
    },
    "AssetParametersc24b999656e4fe6c609c31bae56a1cf4717a405619c3aa6ba1bc686b8c2c86cfArtifactHash85F58E48": Object {
      "Description": "Artifact hash for asset \\"c24b999656e4fe6c609c31bae56a1cf4717a405619c3aa6ba1bc686b8c2c86cf\\"",
      "Type": "String",
    },
    "AssetParametersc24b999656e4fe6c609c31bae56a1cf4717a405619c3aa6ba1bc686b8c2c86cfS3Bucket55EFA30C": Object {
      "Description": "S3 bucket for asset \\"c24b999656e4fe6c609c31bae56a1cf4717a405619c3aa6ba1bc686b8c2c86cf\\"",
      "Type": "String",
    },
    "AssetParametersc24b999656e4fe6c609c31bae56a1cf4717a405619c3aa6ba1bc686b8c2c86cfS3VersionKey60329B70": Object {
      "Description": "S3 key for asset version \\"c24b999656e4fe6c609c31bae56a1cf4717a405619c3aa6ba1bc686b8c2c86cf\\"",
      "Type": "String",
    },
<<<<<<< HEAD
    "AssetParametersc6584f39470b0fdb93ced473b0f51f47f45f99858a4ac84dd2419213feec6706ArtifactHash8EDEDEC2": Object {
      "Description": "Artifact hash for asset \\"c6584f39470b0fdb93ced473b0f51f47f45f99858a4ac84dd2419213feec6706\\"",
      "Type": "String",
    },
    "AssetParametersc6584f39470b0fdb93ced473b0f51f47f45f99858a4ac84dd2419213feec6706S3Bucket77842B48": Object {
      "Description": "S3 bucket for asset \\"c6584f39470b0fdb93ced473b0f51f47f45f99858a4ac84dd2419213feec6706\\"",
      "Type": "String",
    },
    "AssetParametersc6584f39470b0fdb93ced473b0f51f47f45f99858a4ac84dd2419213feec6706S3VersionKey5E1BC344": Object {
      "Description": "S3 key for asset version \\"c6584f39470b0fdb93ced473b0f51f47f45f99858a4ac84dd2419213feec6706\\"",
=======
    "AssetParametersd25d779bb4da829a7dd5e15d3f6aed7d32fb6b4c693cd9ea4ce919e518f786cbArtifactHash969E563B": Object {
      "Description": "Artifact hash for asset \\"d25d779bb4da829a7dd5e15d3f6aed7d32fb6b4c693cd9ea4ce919e518f786cb\\"",
      "Type": "String",
    },
    "AssetParametersd25d779bb4da829a7dd5e15d3f6aed7d32fb6b4c693cd9ea4ce919e518f786cbS3Bucket74C5D007": Object {
      "Description": "S3 bucket for asset \\"d25d779bb4da829a7dd5e15d3f6aed7d32fb6b4c693cd9ea4ce919e518f786cb\\"",
      "Type": "String",
    },
    "AssetParametersd25d779bb4da829a7dd5e15d3f6aed7d32fb6b4c693cd9ea4ce919e518f786cbS3VersionKey8349E427": Object {
      "Description": "S3 key for asset version \\"d25d779bb4da829a7dd5e15d3f6aed7d32fb6b4c693cd9ea4ce919e518f786cb\\"",
      "Type": "String",
    },
    "AssetParametersd496765b1b0d32ab390299c6f54614b76309b2a9bf573ff997c88a25d1a8479aArtifactHashADA47EB6": Object {
      "Description": "Artifact hash for asset \\"d496765b1b0d32ab390299c6f54614b76309b2a9bf573ff997c88a25d1a8479a\\"",
      "Type": "String",
    },
    "AssetParametersd496765b1b0d32ab390299c6f54614b76309b2a9bf573ff997c88a25d1a8479aS3BucketF5825DCD": Object {
      "Description": "S3 bucket for asset \\"d496765b1b0d32ab390299c6f54614b76309b2a9bf573ff997c88a25d1a8479a\\"",
      "Type": "String",
    },
    "AssetParametersd496765b1b0d32ab390299c6f54614b76309b2a9bf573ff997c88a25d1a8479aS3VersionKey30CD2C88": Object {
      "Description": "S3 key for asset version \\"d496765b1b0d32ab390299c6f54614b76309b2a9bf573ff997c88a25d1a8479a\\"",
>>>>>>> 2596cbca
      "Type": "String",
    },
    "AssetParametersd5594c96e8d8bc8ce1cd238fb011bd3e1a5c69dada29b4366e17e735f7617fa3ArtifactHash14563C69": Object {
      "Description": "Artifact hash for asset \\"d5594c96e8d8bc8ce1cd238fb011bd3e1a5c69dada29b4366e17e735f7617fa3\\"",
      "Type": "String",
    },
    "AssetParametersd5594c96e8d8bc8ce1cd238fb011bd3e1a5c69dada29b4366e17e735f7617fa3S3Bucket5045DB1E": Object {
      "Description": "S3 bucket for asset \\"d5594c96e8d8bc8ce1cd238fb011bd3e1a5c69dada29b4366e17e735f7617fa3\\"",
      "Type": "String",
    },
    "AssetParametersd5594c96e8d8bc8ce1cd238fb011bd3e1a5c69dada29b4366e17e735f7617fa3S3VersionKey048C2E0F": Object {
      "Description": "S3 key for asset version \\"d5594c96e8d8bc8ce1cd238fb011bd3e1a5c69dada29b4366e17e735f7617fa3\\"",
      "Type": "String",
    },
    "AssetParameterse9882ab123687399f934da0d45effe675ecc8ce13b40cb946f3e1d6141fe8d68ArtifactHashD9A515C3": Object {
      "Description": "Artifact hash for asset \\"e9882ab123687399f934da0d45effe675ecc8ce13b40cb946f3e1d6141fe8d68\\"",
      "Type": "String",
    },
    "AssetParameterse9882ab123687399f934da0d45effe675ecc8ce13b40cb946f3e1d6141fe8d68S3BucketAEADE8C7": Object {
      "Description": "S3 bucket for asset \\"e9882ab123687399f934da0d45effe675ecc8ce13b40cb946f3e1d6141fe8d68\\"",
      "Type": "String",
    },
    "AssetParameterse9882ab123687399f934da0d45effe675ecc8ce13b40cb946f3e1d6141fe8d68S3VersionKeyE415415F": Object {
      "Description": "S3 key for asset version \\"e9882ab123687399f934da0d45effe675ecc8ce13b40cb946f3e1d6141fe8d68\\"",
      "Type": "String",
    },
    "AssetParameterseebf8380c4fec48b5355ef68b364f1ca13012662430177814d17e97dc3f19a05ArtifactHash41760E5F": Object {
      "Description": "Artifact hash for asset \\"eebf8380c4fec48b5355ef68b364f1ca13012662430177814d17e97dc3f19a05\\"",
      "Type": "String",
    },
    "AssetParameterseebf8380c4fec48b5355ef68b364f1ca13012662430177814d17e97dc3f19a05S3Bucket316434E8": Object {
      "Description": "S3 bucket for asset \\"eebf8380c4fec48b5355ef68b364f1ca13012662430177814d17e97dc3f19a05\\"",
      "Type": "String",
    },
    "AssetParameterseebf8380c4fec48b5355ef68b364f1ca13012662430177814d17e97dc3f19a05S3VersionKey512FE4EF": Object {
      "Description": "S3 key for asset version \\"eebf8380c4fec48b5355ef68b364f1ca13012662430177814d17e97dc3f19a05\\"",
      "Type": "String",
    },
    "AssetParametersf3d3a3cc7f26921b237eff24fc5dd7aef8f0465a1f376b8f7918eb3d4b3e8797ArtifactHashAAFCA968": Object {
      "Description": "Artifact hash for asset \\"f3d3a3cc7f26921b237eff24fc5dd7aef8f0465a1f376b8f7918eb3d4b3e8797\\"",
      "Type": "String",
    },
    "AssetParametersf3d3a3cc7f26921b237eff24fc5dd7aef8f0465a1f376b8f7918eb3d4b3e8797S3BucketBEE108A9": Object {
      "Description": "S3 bucket for asset \\"f3d3a3cc7f26921b237eff24fc5dd7aef8f0465a1f376b8f7918eb3d4b3e8797\\"",
      "Type": "String",
    },
    "AssetParametersf3d3a3cc7f26921b237eff24fc5dd7aef8f0465a1f376b8f7918eb3d4b3e8797S3VersionKeyA877E3C9": Object {
      "Description": "S3 key for asset version \\"f3d3a3cc7f26921b237eff24fc5dd7aef8f0465a1f376b8f7918eb3d4b3e8797\\"",
      "Type": "String",
    },
  },
  "Resources": Object {
    "AWS679f53fac002430cb0da5b7982bd22872D164C4C": Object {
      "DependsOn": Array [
        "AWS679f53fac002430cb0da5b7982bd2287ServiceRoleC1EA0FF2",
      ],
      "Properties": Object {
        "Code": Object {
          "S3Bucket": Object {
            "Ref": "AssetParametersf3d3a3cc7f26921b237eff24fc5dd7aef8f0465a1f376b8f7918eb3d4b3e8797S3BucketBEE108A9",
          },
          "S3Key": Object {
            "Fn::Join": Array [
              "",
              Array [
                Object {
                  "Fn::Select": Array [
                    0,
                    Object {
                      "Fn::Split": Array [
                        "||",
                        Object {
                          "Ref": "AssetParametersf3d3a3cc7f26921b237eff24fc5dd7aef8f0465a1f376b8f7918eb3d4b3e8797S3VersionKeyA877E3C9",
                        },
                      ],
                    },
                  ],
                },
                Object {
                  "Fn::Select": Array [
                    1,
                    Object {
                      "Fn::Split": Array [
                        "||",
                        Object {
                          "Ref": "AssetParametersf3d3a3cc7f26921b237eff24fc5dd7aef8f0465a1f376b8f7918eb3d4b3e8797S3VersionKeyA877E3C9",
                        },
                      ],
                    },
                  ],
                },
              ],
            ],
          },
        },
        "Handler": "index.handler",
        "Role": Object {
          "Fn::GetAtt": Array [
            "AWS679f53fac002430cb0da5b7982bd2287ServiceRoleC1EA0FF2",
            "Arn",
          ],
        },
        "Runtime": "nodejs12.x",
        "Timeout": 120,
      },
      "Type": "AWS::Lambda::Function",
    },
    "AWS679f53fac002430cb0da5b7982bd2287ServiceRoleC1EA0FF2": Object {
      "Properties": Object {
        "AssumeRolePolicyDocument": Object {
          "Statement": Array [
            Object {
              "Action": "sts:AssumeRole",
              "Effect": "Allow",
              "Principal": Object {
                "Service": "lambda.amazonaws.com",
              },
            },
          ],
          "Version": "2012-10-17",
        },
        "ManagedPolicyArns": Array [
          Object {
            "Fn::Join": Array [
              "",
              Array [
                "arn:",
                Object {
                  "Ref": "AWS::Partition",
                },
                ":iam::aws:policy/service-role/AWSLambdaBasicExecutionRole",
              ],
            ],
          },
        ],
      },
      "Type": "AWS::IAM::Role",
    },
    "BucketNotificationsHandler050a0587b7544547bf325f094a3db8347ECC3691": Object {
      "DependsOn": Array [
        "BucketNotificationsHandler050a0587b7544547bf325f094a3db834RoleDefaultPolicy2CF63D36",
        "BucketNotificationsHandler050a0587b7544547bf325f094a3db834RoleB6FB88EC",
      ],
      "Properties": Object {
        "Code": Object {
          "ZipFile": "import boto3  # type: ignore
import json
import logging
import urllib.request

s3 = boto3.client(\\"s3\\")

CONFIGURATION_TYPES = [\\"TopicConfigurations\\", \\"QueueConfigurations\\", \\"LambdaFunctionConfigurations\\"]

def handler(event: dict, context):
    response_status = \\"SUCCESS\\"
    error_message = \\"\\"
    try:
        props = event[\\"ResourceProperties\\"]
        bucket = props[\\"BucketName\\"]
        notification_configuration = props[\\"NotificationConfiguration\\"]
        request_type = event[\\"RequestType\\"]
        managed = props.get('Managed', 'true').lower() == 'true'
        stack_id = event['StackId']

        if managed:
          config = handle_managed(request_type, notification_configuration)
        else:
          config = handle_unmanaged(bucket, stack_id, request_type, notification_configuration)

        put_bucket_notification_configuration(bucket, config)
    except Exception as e:
        logging.exception(\\"Failed to put bucket notification configuration\\")
        response_status = \\"FAILED\\"
        error_message = f\\"Error: {str(e)}. \\"
    finally:
        submit_response(event, context, response_status, error_message)


def handle_managed(request_type, notification_configuration):
  if request_type == 'Delete':
    return {}
  return notification_configuration


def handle_unmanaged(bucket, stack_id, request_type, notification_configuration):

  # find external notifications
  external_notifications = find_external_notifications(bucket, stack_id)

  # if delete, that's all we need
  if request_type == 'Delete':
    return external_notifications

  def with_id(notification):
    notification['Id'] = f\\"{stack_id}-{hash(json.dumps(notification, sort_keys=True))}\\"
    return notification

  # otherwise, merge external with incoming config and augment with id
  notifications = {}
  for t in CONFIGURATION_TYPES:
    external = external_notifications.get(t, [])
    incoming = [with_id(n) for n in notification_configuration.get(t, [])]
    notifications[t] = external + incoming
  return notifications


def find_external_notifications(bucket, stack_id):
  existing_notifications = get_bucket_notification_configuration(bucket)
  external_notifications = {}
  for t in CONFIGURATION_TYPES:
    # if the notification was created by us, we know what id to expect
    # so we can filter by it.
    external_notifications[t] = [n for n in existing_notifications.get(t, []) if not n['Id'].startswith(f\\"{stack_id}-\\")]

  return external_notifications


def get_bucket_notification_configuration(bucket):
  return s3.get_bucket_notification_configuration(Bucket=bucket)


def put_bucket_notification_configuration(bucket, notification_configuration):
  s3.put_bucket_notification_configuration(Bucket=bucket, NotificationConfiguration=notification_configuration)


def submit_response(event: dict, context, response_status: str, error_message: str):
    response_body = json.dumps(
        {
            \\"Status\\": response_status,
            \\"Reason\\": f\\"{error_message}See the details in CloudWatch Log Stream: {context.log_stream_name}\\",
            \\"PhysicalResourceId\\": event.get(\\"PhysicalResourceId\\") or event[\\"LogicalResourceId\\"],
            \\"StackId\\": event[\\"StackId\\"],
            \\"RequestId\\": event[\\"RequestId\\"],
            \\"LogicalResourceId\\": event[\\"LogicalResourceId\\"],
            \\"NoEcho\\": False,
        }
    ).encode(\\"utf-8\\")
    headers = {\\"content-type\\": \\"\\", \\"content-length\\": str(len(response_body))}
    try:
        req = urllib.request.Request(url=event[\\"ResponseURL\\"], headers=headers, data=response_body, method=\\"PUT\\")
        with urllib.request.urlopen(req) as response:
            print(response.read().decode(\\"utf-8\\"))
        print(\\"Status code: \\" + response.reason)
    except Exception as e:
        print(\\"send(..) failed executing request.urlopen(..): \\" + str(e))
",
        },
        "Description": "AWS CloudFormation handler for \\"Custom::S3BucketNotifications\\" resources (@aws-cdk/aws-s3)",
        "Handler": "index.handler",
        "Role": Object {
          "Fn::GetAtt": Array [
            "BucketNotificationsHandler050a0587b7544547bf325f094a3db834RoleB6FB88EC",
            "Arn",
          ],
        },
        "Runtime": "python3.8",
        "Timeout": 300,
      },
      "Type": "AWS::Lambda::Function",
    },
    "BucketNotificationsHandler050a0587b7544547bf325f094a3db834RoleB6FB88EC": Object {
      "Properties": Object {
        "AssumeRolePolicyDocument": Object {
          "Statement": Array [
            Object {
              "Action": "sts:AssumeRole",
              "Effect": "Allow",
              "Principal": Object {
                "Service": "lambda.amazonaws.com",
              },
            },
          ],
          "Version": "2012-10-17",
        },
        "ManagedPolicyArns": Array [
          Object {
            "Fn::Join": Array [
              "",
              Array [
                "arn:",
                Object {
                  "Ref": "AWS::Partition",
                },
                ":iam::aws:policy/service-role/AWSLambdaBasicExecutionRole",
              ],
            ],
          },
        ],
      },
      "Type": "AWS::IAM::Role",
    },
    "BucketNotificationsHandler050a0587b7544547bf325f094a3db834RoleDefaultPolicy2CF63D36": Object {
      "Properties": Object {
        "PolicyDocument": Object {
          "Statement": Array [
            Object {
              "Action": "s3:PutBucketNotification",
              "Effect": "Allow",
              "Resource": "*",
            },
          ],
          "Version": "2012-10-17",
        },
        "PolicyName": "BucketNotificationsHandler050a0587b7544547bf325f094a3db834RoleDefaultPolicy2CF63D36",
        "Roles": Array [
          Object {
            "Ref": "BucketNotificationsHandler050a0587b7544547bf325f094a3db834RoleB6FB88EC",
          },
        ],
      },
      "Type": "AWS::IAM::Policy",
    },
    "CertCertificateRequestorFunction98FDF273": Object {
      "DependsOn": Array [
        "CertCertificateRequestorFunctionServiceRoleDefaultPolicy4F1E63AC",
        "CertCertificateRequestorFunctionServiceRoleF65859C0",
      ],
      "Properties": Object {
        "Code": Object {
          "S3Bucket": Object {
            "Ref": "AssetParameters7af6295e521fd55af94332393ceffb3e866aac4dc4956321f7918f21e72199e4S3Bucket5BEBDCBE",
          },
          "S3Key": Object {
            "Fn::Join": Array [
              "",
              Array [
                Object {
                  "Fn::Select": Array [
                    0,
                    Object {
                      "Fn::Split": Array [
                        "||",
                        Object {
                          "Ref": "AssetParameters7af6295e521fd55af94332393ceffb3e866aac4dc4956321f7918f21e72199e4S3VersionKey326451BC",
                        },
                      ],
                    },
                  ],
                },
                Object {
                  "Fn::Select": Array [
                    1,
                    Object {
                      "Fn::Split": Array [
                        "||",
                        Object {
                          "Ref": "AssetParameters7af6295e521fd55af94332393ceffb3e866aac4dc4956321f7918f21e72199e4S3VersionKey326451BC",
                        },
                      ],
                    },
                  ],
                },
              ],
            ],
          },
        },
        "Handler": "index.certificateRequestHandler",
        "Role": Object {
          "Fn::GetAtt": Array [
            "CertCertificateRequestorFunctionServiceRoleF65859C0",
            "Arn",
          ],
        },
        "Runtime": "nodejs14.x",
        "Timeout": 900,
      },
      "Type": "AWS::Lambda::Function",
    },
    "CertCertificateRequestorFunctionServiceRoleDefaultPolicy4F1E63AC": Object {
      "Properties": Object {
        "PolicyDocument": Object {
          "Statement": Array [
            Object {
              "Action": Array [
                "acm:RequestCertificate",
                "acm:DescribeCertificate",
                "acm:DeleteCertificate",
                "acm:AddTagsToCertificate",
              ],
              "Effect": "Allow",
              "Resource": "*",
            },
            Object {
              "Action": "route53:GetChange",
              "Effect": "Allow",
              "Resource": "*",
            },
            Object {
              "Action": "route53:changeResourceRecordSets",
              "Effect": "Allow",
              "Resource": Object {
                "Fn::Join": Array [
                  "",
                  Array [
                    "arn:",
                    Object {
                      "Ref": "AWS::Partition",
                    },
                    ":route53:::hostedzone/ZONEID",
                  ],
                ],
              },
            },
          ],
          "Version": "2012-10-17",
        },
        "PolicyName": "CertCertificateRequestorFunctionServiceRoleDefaultPolicy4F1E63AC",
        "Roles": Array [
          Object {
            "Ref": "CertCertificateRequestorFunctionServiceRoleF65859C0",
          },
        ],
      },
      "Type": "AWS::IAM::Policy",
    },
    "CertCertificateRequestorFunctionServiceRoleF65859C0": Object {
      "Properties": Object {
        "AssumeRolePolicyDocument": Object {
          "Statement": Array [
            Object {
              "Action": "sts:AssumeRole",
              "Effect": "Allow",
              "Principal": Object {
                "Service": "lambda.amazonaws.com",
              },
            },
          ],
          "Version": "2012-10-17",
        },
        "ManagedPolicyArns": Array [
          Object {
            "Fn::Join": Array [
              "",
              Array [
                "arn:",
                Object {
                  "Ref": "AWS::Partition",
                },
                ":iam::aws:policy/service-role/AWSLambdaBasicExecutionRole",
              ],
            ],
          },
        ],
      },
      "Type": "AWS::IAM::Role",
    },
    "CertCertificateRequestorResource9D0836FD": Object {
      "DeletionPolicy": "Delete",
      "Properties": Object {
        "DomainName": "my.construct.hub",
        "HostedZoneId": "ZONEID",
        "ServiceToken": Object {
          "Fn::GetAtt": Array [
            "CertCertificateRequestorFunction98FDF273",
            "Arn",
          ],
        },
      },
      "Type": "AWS::CloudFormation::CustomResource",
      "UpdateReplacePolicy": "Delete",
    },
    "ConstructHubBackendDashboard18A041DC": Object {
      "Properties": Object {
        "DashboardBody": Object {
          "Fn::Join": Array [
            "",
            Array [
              "{\\"periodOverride\\":\\"inherit\\",\\"widgets\\":[{\\"type\\":\\"text\\",\\"width\\":24,\\"height\\":2,\\"x\\":0,\\"y\\":0,\\"properties\\":{\\"markdown\\":\\"# Catalog Overview\\"}},{\\"type\\":\\"metric\\",\\"width\\":12,\\"height\\":6,\\"x\\":0,\\"y\\":2,\\"properties\\":{\\"view\\":\\"timeSeries\\",\\"title\\":\\"Catalog Size\\",\\"region\\":\\"",
              Object {
                "Ref": "AWS::Region",
              },
              "\\",\\"metrics\\":[[\\"ConstructHub/Inventory\\",\\"SubmoduleCount\\",{\\"label\\":\\"Submodules\\",\\"stat\\":\\"Maximum\\"}],[\\"ConstructHub/Inventory\\",\\"PackageVersionCount\\",{\\"label\\":\\"Package Versions\\",\\"stat\\":\\"Maximum\\"}],[\\"ConstructHub/Inventory\\",\\"PackageMajorVersionCount\\",{\\"label\\":\\"Package Majors\\",\\"stat\\":\\"Maximum\\"}],[\\"ConstructHub/Inventory\\",\\"PackageCount\\",{\\"label\\":\\"Packages\\",\\"stat\\":\\"Maximum\\"}]],\\"yAxis\\":{\\"left\\":{\\"min\\":0}}}},{\\"type\\":\\"metric\\",\\"width\\":12,\\"height\\":6,\\"x\\":12,\\"y\\":2,\\"properties\\":{\\"view\\":\\"timeSeries\\",\\"title\\":\\"Catalog Issues\\",\\"region\\":\\"",
              Object {
                "Ref": "AWS::Region",
              },
              "\\",\\"metrics\\":[[\\"ConstructHub/Inventory\\",\\"UnknownObjectCount\\",{\\"label\\":\\"Unknown\\",\\"stat\\":\\"Maximum\\"}],[\\"ConstructHub/Inventory\\",\\"MissingAssemblyCount\\",{\\"label\\":\\"Missing Assembly\\",\\"stat\\":\\"Maximum\\"}],[\\"ConstructHub/Inventory\\",\\"MissingPackageMetadataCount\\",{\\"label\\":\\"Missing Metadata\\",\\"stat\\":\\"Maximum\\"}],[\\"ConstructHub/Inventory\\",\\"MissingPackageTarballCount\\",{\\"label\\":\\"Missing Tarball\\",\\"stat\\":\\"Maximum\\"}]],\\"yAxis\\":{\\"left\\":{\\"min\\":0}}}},{\\"type\\":\\"text\\",\\"width\\":24,\\"height\\":1,\\"x\\":0,\\"y\\":8,\\"properties\\":{\\"markdown\\":\\"## Language: typescript\\"}},{\\"type\\":\\"metric\\",\\"width\\":6,\\"height\\":6,\\"x\\":0,\\"y\\":9,\\"properties\\":{\\"view\\":\\"timeSeries\\",\\"title\\":\\"Packages\\",\\"region\\":\\"",
              Object {
                "Ref": "AWS::Region",
              },
              "\\",\\"stacked\\":true,\\"metrics\\":[[\\"ConstructHub/Inventory\\",\\"SupportedPackageCount\\",\\"Language\\",\\"typescript\\",{\\"color\\":\\"#2ca02c\\",\\"label\\":\\"Available\\",\\"stat\\":\\"Maximum\\"}],[\\"ConstructHub/Inventory\\",\\"UnsupportedPackageCount\\",\\"Language\\",\\"typescript\\",{\\"color\\":\\"#9467bd\\",\\"label\\":\\"Unsupported\\",\\"stat\\":\\"Maximum\\"}],[\\"ConstructHub/Inventory\\",\\"MissingPackageCount\\",\\"Language\\",\\"typescript\\",{\\"color\\":\\"#d62728\\",\\"label\\":\\"Missing\\",\\"stat\\":\\"Maximum\\"}]],\\"yAxis\\":{\\"left\\":{\\"showUnits\\":false}}}},{\\"type\\":\\"metric\\",\\"width\\":6,\\"height\\":6,\\"x\\":6,\\"y\\":9,\\"properties\\":{\\"view\\":\\"timeSeries\\",\\"title\\":\\"Package Major Versions\\",\\"region\\":\\"",
              Object {
                "Ref": "AWS::Region",
              },
              "\\",\\"stacked\\":true,\\"metrics\\":[[\\"ConstructHub/Inventory\\",\\"SupportedMajorVersionCount\\",\\"Language\\",\\"typescript\\",{\\"color\\":\\"#2ca02c\\",\\"label\\":\\"Available\\",\\"stat\\":\\"Maximum\\"}],[\\"ConstructHub/Inventory\\",\\"UnsupportedMajorVersionCount\\",\\"Language\\",\\"typescript\\",{\\"color\\":\\"#9467bd\\",\\"label\\":\\"Unsupported\\",\\"stat\\":\\"Maximum\\"}],[\\"ConstructHub/Inventory\\",\\"MissingMajorVersionCount\\",\\"Language\\",\\"typescript\\",{\\"color\\":\\"#d62728\\",\\"label\\":\\"Missing\\",\\"stat\\":\\"Maximum\\"}]],\\"yAxis\\":{\\"left\\":{\\"showUnits\\":false}}}},{\\"type\\":\\"metric\\",\\"width\\":6,\\"height\\":6,\\"x\\":12,\\"y\\":9,\\"properties\\":{\\"view\\":\\"timeSeries\\",\\"title\\":\\"Package Versions\\",\\"region\\":\\"",
              Object {
                "Ref": "AWS::Region",
              },
              "\\",\\"stacked\\":true,\\"metrics\\":[[\\"ConstructHub/Inventory\\",\\"SupportedPackageVersionCount\\",\\"Language\\",\\"typescript\\",{\\"color\\":\\"#2ca02c\\",\\"label\\":\\"Available\\",\\"stat\\":\\"Maximum\\"}],[\\"ConstructHub/Inventory\\",\\"UnsupportedPackageVersionCount\\",\\"Language\\",\\"typescript\\",{\\"color\\":\\"#9467bd\\",\\"label\\":\\"Unsupported\\",\\"stat\\":\\"Maximum\\"}],[\\"ConstructHub/Inventory\\",\\"MissingPackageVersionCount\\",\\"Language\\",\\"typescript\\",{\\"color\\":\\"#d62728\\",\\"label\\":\\"Missing\\",\\"stat\\":\\"Maximum\\"}]],\\"yAxis\\":{\\"left\\":{\\"showUnits\\":false}}}},{\\"type\\":\\"metric\\",\\"width\\":6,\\"height\\":6,\\"x\\":18,\\"y\\":9,\\"properties\\":{\\"view\\":\\"timeSeries\\",\\"title\\":\\"Package Version Submodules\\",\\"region\\":\\"",
              Object {
                "Ref": "AWS::Region",
              },
              "\\",\\"stacked\\":true,\\"metrics\\":[[\\"ConstructHub/Inventory\\",\\"SupportedSubmoduleCount\\",\\"Language\\",\\"typescript\\",{\\"color\\":\\"#2ca02c\\",\\"label\\":\\"Available\\",\\"stat\\":\\"Maximum\\"}],[\\"ConstructHub/Inventory\\",\\"UnsupportedSubmoduleCount\\",\\"Language\\",\\"typescript\\",{\\"color\\":\\"#9467bd\\",\\"label\\":\\"Unsupported\\",\\"stat\\":\\"Maximum\\"}],[\\"ConstructHub/Inventory\\",\\"MissingSubmoduleCount\\",\\"Language\\",\\"typescript\\",{\\"color\\":\\"#d62728\\",\\"label\\":\\"Missing\\",\\"stat\\":\\"Maximum\\"}]],\\"yAxis\\":{\\"left\\":{\\"showUnits\\":false}}}},{\\"type\\":\\"text\\",\\"width\\":24,\\"height\\":1,\\"x\\":0,\\"y\\":15,\\"properties\\":{\\"markdown\\":\\"## Language: python\\"}},{\\"type\\":\\"metric\\",\\"width\\":6,\\"height\\":6,\\"x\\":0,\\"y\\":16,\\"properties\\":{\\"view\\":\\"timeSeries\\",\\"title\\":\\"Packages\\",\\"region\\":\\"",
              Object {
                "Ref": "AWS::Region",
              },
              "\\",\\"stacked\\":true,\\"metrics\\":[[\\"ConstructHub/Inventory\\",\\"SupportedPackageCount\\",\\"Language\\",\\"python\\",{\\"color\\":\\"#2ca02c\\",\\"label\\":\\"Available\\",\\"stat\\":\\"Maximum\\"}],[\\"ConstructHub/Inventory\\",\\"UnsupportedPackageCount\\",\\"Language\\",\\"python\\",{\\"color\\":\\"#9467bd\\",\\"label\\":\\"Unsupported\\",\\"stat\\":\\"Maximum\\"}],[\\"ConstructHub/Inventory\\",\\"MissingPackageCount\\",\\"Language\\",\\"python\\",{\\"color\\":\\"#d62728\\",\\"label\\":\\"Missing\\",\\"stat\\":\\"Maximum\\"}]],\\"yAxis\\":{\\"left\\":{\\"showUnits\\":false}}}},{\\"type\\":\\"metric\\",\\"width\\":6,\\"height\\":6,\\"x\\":6,\\"y\\":16,\\"properties\\":{\\"view\\":\\"timeSeries\\",\\"title\\":\\"Package Major Versions\\",\\"region\\":\\"",
              Object {
                "Ref": "AWS::Region",
              },
              "\\",\\"stacked\\":true,\\"metrics\\":[[\\"ConstructHub/Inventory\\",\\"SupportedMajorVersionCount\\",\\"Language\\",\\"python\\",{\\"color\\":\\"#2ca02c\\",\\"label\\":\\"Available\\",\\"stat\\":\\"Maximum\\"}],[\\"ConstructHub/Inventory\\",\\"UnsupportedMajorVersionCount\\",\\"Language\\",\\"python\\",{\\"color\\":\\"#9467bd\\",\\"label\\":\\"Unsupported\\",\\"stat\\":\\"Maximum\\"}],[\\"ConstructHub/Inventory\\",\\"MissingMajorVersionCount\\",\\"Language\\",\\"python\\",{\\"color\\":\\"#d62728\\",\\"label\\":\\"Missing\\",\\"stat\\":\\"Maximum\\"}]],\\"yAxis\\":{\\"left\\":{\\"showUnits\\":false}}}},{\\"type\\":\\"metric\\",\\"width\\":6,\\"height\\":6,\\"x\\":12,\\"y\\":16,\\"properties\\":{\\"view\\":\\"timeSeries\\",\\"title\\":\\"Package Versions\\",\\"region\\":\\"",
              Object {
                "Ref": "AWS::Region",
              },
              "\\",\\"stacked\\":true,\\"metrics\\":[[\\"ConstructHub/Inventory\\",\\"SupportedPackageVersionCount\\",\\"Language\\",\\"python\\",{\\"color\\":\\"#2ca02c\\",\\"label\\":\\"Available\\",\\"stat\\":\\"Maximum\\"}],[\\"ConstructHub/Inventory\\",\\"UnsupportedPackageVersionCount\\",\\"Language\\",\\"python\\",{\\"color\\":\\"#9467bd\\",\\"label\\":\\"Unsupported\\",\\"stat\\":\\"Maximum\\"}],[\\"ConstructHub/Inventory\\",\\"MissingPackageVersionCount\\",\\"Language\\",\\"python\\",{\\"color\\":\\"#d62728\\",\\"label\\":\\"Missing\\",\\"stat\\":\\"Maximum\\"}]],\\"yAxis\\":{\\"left\\":{\\"showUnits\\":false}}}},{\\"type\\":\\"metric\\",\\"width\\":6,\\"height\\":6,\\"x\\":18,\\"y\\":16,\\"properties\\":{\\"view\\":\\"timeSeries\\",\\"title\\":\\"Package Version Submodules\\",\\"region\\":\\"",
              Object {
                "Ref": "AWS::Region",
              },
              "\\",\\"stacked\\":true,\\"metrics\\":[[\\"ConstructHub/Inventory\\",\\"SupportedSubmoduleCount\\",\\"Language\\",\\"python\\",{\\"color\\":\\"#2ca02c\\",\\"label\\":\\"Available\\",\\"stat\\":\\"Maximum\\"}],[\\"ConstructHub/Inventory\\",\\"UnsupportedSubmoduleCount\\",\\"Language\\",\\"python\\",{\\"color\\":\\"#9467bd\\",\\"label\\":\\"Unsupported\\",\\"stat\\":\\"Maximum\\"}],[\\"ConstructHub/Inventory\\",\\"MissingSubmoduleCount\\",\\"Language\\",\\"python\\",{\\"color\\":\\"#d62728\\",\\"label\\":\\"Missing\\",\\"stat\\":\\"Maximum\\"}]],\\"yAxis\\":{\\"left\\":{\\"showUnits\\":false}}}},{\\"type\\":\\"text\\",\\"width\\":24,\\"height\\":2,\\"x\\":0,\\"y\\":22,\\"properties\\":{\\"markdown\\":\\"# Discovery Function\\\\n\\\\n[button:Search Log Group](/cloudwatch/home#logsV2:log-groups/log-group/$252Faws$252flambda$252f",
              Object {
                "Ref": "ConstructHubDiscoveryD6EEC2B8",
              },
              "/log-events)\\"}},{\\"type\\":\\"metric\\",\\"width\\":12,\\"height\\":6,\\"x\\":0,\\"y\\":24,\\"properties\\":{\\"view\\":\\"timeSeries\\",\\"title\\":\\"Function Health\\",\\"region\\":\\"",
              Object {
                "Ref": "AWS::Region",
              },
              "\\",\\"metrics\\":[[{\\"label\\":\\"Invocations\\",\\"expression\\":\\"FILL(m9ff955bd33652ecefb4dd9402064988aa5e418fcf59360156ff8c9e38dbde5e2, 0)\\"}],[\\"AWS/Lambda\\",\\"Invocations\\",\\"FunctionName\\",\\"",
              Object {
                "Ref": "ConstructHubDiscoveryD6EEC2B8",
              },
              "\\",{\\"label\\":\\"Invocations\\",\\"stat\\":\\"Sum\\",\\"visible\\":false,\\"id\\":\\"m9ff955bd33652ecefb4dd9402064988aa5e418fcf59360156ff8c9e38dbde5e2\\"}],[{\\"label\\":\\"Errors\\",\\"expression\\":\\"FILL(m3aa18789f406dc22d5fd69d6a8b1ae08cbc04aabfde21bee51e16796b37a2e55, 0)\\"}],[\\"AWS/Lambda\\",\\"Errors\\",\\"FunctionName\\",\\"",
              Object {
                "Ref": "ConstructHubDiscoveryD6EEC2B8",
              },
              "\\",{\\"label\\":\\"Errors\\",\\"stat\\":\\"Sum\\",\\"visible\\":false,\\"id\\":\\"m3aa18789f406dc22d5fd69d6a8b1ae08cbc04aabfde21bee51e16796b37a2e55\\"}],[\\"ConstructHub/Discovery\\",\\"RemainingTime\\",{\\"label\\":\\"Remaining Time\\",\\"period\\":900,\\"yAxis\\":\\"right\\"}]],\\"yAxis\\":{\\"left\\":{\\"min\\":0},\\"right\\":{\\"min\\":0}},\\"period\\":900}},{\\"type\\":\\"metric\\",\\"width\\":12,\\"height\\":6,\\"x\\":12,\\"y\\":24,\\"properties\\":{\\"view\\":\\"timeSeries\\",\\"title\\":\\"CouchDB Follower\\",\\"region\\":\\"",
              Object {
                "Ref": "AWS::Region",
              },
              "\\",\\"metrics\\":[[\\"ConstructHub/Discovery\\",\\"ChangeCount\\",{\\"label\\":\\"Change Count\\",\\"period\\":900,\\"stat\\":\\"Sum\\"}],[\\"ConstructHub/Discovery\\",\\"UnprocessableEntity\\",{\\"label\\":\\"Unprocessable\\",\\"period\\":900,\\"stat\\":\\"Sum\\"}],[{\\"label\\":\\"Lag to npmjs.com\\",\\"expression\\":\\"FILL(m05c5ec642d73a857f12fd69e89b37dc63ffdde9489117d2611e4e70cda0afcc2, REPEAT)\\",\\"yAxis\\":\\"right\\"}],[\\"ConstructHub/Discovery\\",\\"NpmJsChangeAge\\",{\\"label\\":\\"Lag to npmjs.com\\",\\"stat\\":\\"Minimum\\",\\"visible\\":false,\\"id\\":\\"m05c5ec642d73a857f12fd69e89b37dc63ffdde9489117d2611e4e70cda0afcc2\\"}],[{\\"label\\":\\"Package Version Age\\",\\"expression\\":\\"FILL(mc9ede4f000f7b679b6015caddccdc7415653aefa753cad5e4de33b81877e8147, REPEAT)\\",\\"yAxis\\":\\"right\\"}],[\\"ConstructHub/Discovery\\",\\"PackageVersionAge\\",{\\"label\\":\\"Package Version Age\\",\\"stat\\":\\"Maximum\\",\\"visible\\":false,\\"id\\":\\"mc9ede4f000f7b679b6015caddccdc7415653aefa753cad5e4de33b81877e8147\\"}]],\\"yAxis\\":{\\"left\\":{\\"min\\":0},\\"right\\":{\\"label\\":\\"Milliseconds\\",\\"min\\":0,\\"showUnits\\":false}},\\"period\\":900}},{\\"type\\":\\"text\\",\\"width\\":24,\\"height\\":2,\\"x\\":0,\\"y\\":30,\\"properties\\":{\\"markdown\\":\\"# Ingestion Function\\\\n\\\\n[button:Search Log Group](/cloudwatch/home#logsV2:log-groups/log-group/$252Faws$252flambda$252f",
              Object {
                "Ref": "ConstructHubIngestion407909CE",
              },
<<<<<<< HEAD
              "/log-events)\\"}},{\\"type\\":\\"metric\\",\\"width\\":12,\\"height\\":6,\\"x\\":0,\\"y\\":32,\\"properties\\":{\\"view\\":\\"timeSeries\\",\\"title\\":\\"Function Health\\",\\"region\\":\\"",
=======
              "/log-events)\\\\n[button:DLQ](/sqs/v2/home#/queues/https%3A%2F%2Fsqs.",
              Object {
                "Ref": "AWS::Region",
              },
              ".amazonaws.com%2F",
              Object {
                "Ref": "AWS::AccountId",
              },
              "%2F",
              Object {
                "Fn::GetAtt": Array [
                  "ConstructHubIngestionDLQ3E96A5F2",
                  "QueueName",
                ],
              },
              ")\\"}},{\\"type\\":\\"metric\\",\\"width\\":12,\\"height\\":6,\\"x\\":0,\\"y\\":18,\\"properties\\":{\\"view\\":\\"timeSeries\\",\\"title\\":\\"Function Health\\",\\"region\\":\\"",
>>>>>>> 2596cbca
              Object {
                "Ref": "AWS::Region",
              },
              "\\",\\"metrics\\":[[{\\"label\\":\\"Invocations\\",\\"expression\\":\\"FILL(m9ff955bd33652ecefb4dd9402064988aa5e418fcf59360156ff8c9e38dbde5e2, 0)\\"}],[\\"AWS/Lambda\\",\\"Invocations\\",\\"FunctionName\\",\\"",
              Object {
                "Ref": "ConstructHubIngestion407909CE",
              },
              "\\",{\\"label\\":\\"Invocations\\",\\"stat\\":\\"Sum\\",\\"visible\\":false,\\"id\\":\\"m9ff955bd33652ecefb4dd9402064988aa5e418fcf59360156ff8c9e38dbde5e2\\"}],[{\\"label\\":\\"Errors\\",\\"expression\\":\\"FILL(m3aa18789f406dc22d5fd69d6a8b1ae08cbc04aabfde21bee51e16796b37a2e55, 0)\\"}],[\\"AWS/Lambda\\",\\"Errors\\",\\"FunctionName\\",\\"",
              Object {
                "Ref": "ConstructHubIngestion407909CE",
              },
              "\\",{\\"label\\":\\"Errors\\",\\"stat\\":\\"Sum\\",\\"visible\\":false,\\"id\\":\\"m3aa18789f406dc22d5fd69d6a8b1ae08cbc04aabfde21bee51e16796b37a2e55\\"}]],\\"yAxis\\":{\\"left\\":{\\"min\\":0}},\\"period\\":60}},{\\"type\\":\\"metric\\",\\"width\\":12,\\"height\\":6,\\"x\\":12,\\"y\\":32,\\"properties\\":{\\"view\\":\\"timeSeries\\",\\"title\\":\\"Input Queue\\",\\"region\\":\\"",
              Object {
                "Ref": "AWS::Region",
              },
              "\\",\\"metrics\\":[[\\"AWS/SQS\\",\\"ApproximateNumberOfMessagesVisible\\",\\"QueueName\\",\\"",
              Object {
                "Fn::GetAtt": Array [
                  "ConstructHubIngestionQueue1AD94CA3",
                  "QueueName",
                ],
              },
              "\\",{\\"label\\":\\"Visible Messages\\",\\"period\\":60,\\"stat\\":\\"Maximum\\"}],[\\"AWS/SQS\\",\\"ApproximateNumberOfMessagesNotVisible\\",\\"QueueName\\",\\"",
              Object {
                "Fn::GetAtt": Array [
                  "ConstructHubIngestionQueue1AD94CA3",
                  "QueueName",
                ],
              },
              "\\",{\\"label\\":\\"Hidden Messages\\",\\"period\\":60,\\"stat\\":\\"Maximum\\"}],[\\"AWS/SQS\\",\\"ApproximateAgeOfOldestMessage\\",\\"QueueName\\",\\"",
              Object {
                "Fn::GetAtt": Array [
                  "ConstructHubIngestionQueue1AD94CA3",
                  "QueueName",
                ],
              },
              "\\",{\\"label\\":\\"Oldest Message Age\\",\\"period\\":60,\\"stat\\":\\"Maximum\\",\\"yAxis\\":\\"right\\"}]],\\"annotations\\":{\\"horizontal\\":[{\\"color\\":\\"#ffa500\\",\\"label\\":\\"10 Minutes\\",\\"value\\":600,\\"yAxis\\":\\"right\\"}]},\\"yAxis\\":{\\"left\\":{\\"min\\":0},\\"right\\":{\\"min\\":0}},\\"period\\":60}},{\\"type\\":\\"metric\\",\\"width\\":12,\\"height\\":6,\\"x\\":0,\\"y\\":38,\\"properties\\":{\\"view\\":\\"timeSeries\\",\\"title\\":\\"Input Quality\\",\\"region\\":\\"",
              Object {
                "Ref": "AWS::Region",
              },
              "\\",\\"stacked\\":true,\\"metrics\\":[[{\\"label\\":\\"Invalid Assemblies\\",\\"expression\\":\\"FILL(m0c5f10aa73687a21aa44b8985d19311246bca6c2cd1b2256b9f3e78c71e94fa3, 0)\\"}],[\\"ConstructHub/Ingestion\\",\\"InvalidAssembly\\",{\\"label\\":\\"Invalid Assemblies\\",\\"stat\\":\\"Sum\\",\\"visible\\":false,\\"id\\":\\"m0c5f10aa73687a21aa44b8985d19311246bca6c2cd1b2256b9f3e78c71e94fa3\\"}],[{\\"label\\":\\"Invalid Tarball\\",\\"expression\\":\\"FILL(m3a39d9b0bf974255f27dc95e44c8574bdfce2b97e49a7504346a77c5c9f6a3e1, 0)\\"}],[\\"ConstructHub/Ingestion\\",\\"InvalidTarball\\",{\\"label\\":\\"Invalid Tarball\\",\\"stat\\":\\"Sum\\",\\"visible\\":false,\\"id\\":\\"m3a39d9b0bf974255f27dc95e44c8574bdfce2b97e49a7504346a77c5c9f6a3e1\\"}],[{\\"label\\":\\"Ineligible License\\",\\"expression\\":\\"FILL(me19ae9c3f20ae715e3462f9402684a3817282218f36e69494a60bc251e3435a6, 0)\\"}],[\\"ConstructHub/Ingestion\\",\\"IneligibleLicense\\",{\\"label\\":\\"Ineligible License\\",\\"stat\\":\\"Sum\\",\\"visible\\":false,\\"id\\":\\"me19ae9c3f20ae715e3462f9402684a3817282218f36e69494a60bc251e3435a6\\"}],[{\\"label\\":\\"Mismatched Identity\\",\\"expression\\":\\"FILL(m7c1d407f17f8d2452a0bf87ac06fdd032de385a2758254f4192d6e17ed40d44b, 0)\\"}],[\\"ConstructHub/Ingestion\\",\\"MismatchedIdentityRejections\\",{\\"label\\":\\"Mismatched Identity\\",\\"stat\\":\\"Sum\\",\\"visible\\":false,\\"id\\":\\"m7c1d407f17f8d2452a0bf87ac06fdd032de385a2758254f4192d6e17ed40d44b\\"}],[{\\"label\\":\\"Found License file\\",\\"expression\\":\\"FILL(m7084dfec3c5bab86694d7ae438460f471c174a94bc67c9c9738e3ab60246b661, 0)\\"}],[\\"ConstructHub/Ingestion\\",\\"FoundLicenseFile\\",{\\"label\\":\\"Found License file\\",\\"stat\\":\\"Sum\\",\\"visible\\":false,\\"id\\":\\"m7084dfec3c5bab86694d7ae438460f471c174a94bc67c9c9738e3ab60246b661\\"}]],\\"yAxis\\":{\\"left\\":{\\"label\\":\\"Count\\",\\"min\\":0,\\"showUnits\\":false}}}},{\\"type\\":\\"metric\\",\\"width\\":12,\\"height\\":6,\\"x\\":12,\\"y\\":38,\\"properties\\":{\\"view\\":\\"timeSeries\\",\\"title\\":\\"Dead Letters\\",\\"region\\":\\"",
              Object {
                "Ref": "AWS::Region",
              },
              "\\",\\"metrics\\":[[\\"AWS/SQS\\",\\"ApproximateNumberOfMessagesVisible\\",\\"QueueName\\",\\"",
              Object {
                "Fn::GetAtt": Array [
                  "ConstructHubIngestionDLQ3E96A5F2",
                  "QueueName",
                ],
              },
              "\\",{\\"label\\":\\"Visible Messages\\",\\"stat\\":\\"Maximum\\"}],[\\"AWS/SQS\\",\\"ApproximateNumberOfMessagesNotVisible\\",\\"QueueName\\",\\"",
              Object {
                "Fn::GetAtt": Array [
                  "ConstructHubIngestionDLQ3E96A5F2",
                  "QueueName",
                ],
              },
              "\\",{\\"label\\":\\"Invisible Messages\\",\\"stat\\":\\"Maximum\\"}],[\\"AWS/SQS\\",\\"ApproximateAgeOfOldestMessage\\",\\"QueueName\\",\\"",
              Object {
                "Fn::GetAtt": Array [
                  "ConstructHubIngestionDLQ3E96A5F2",
                  "QueueName",
                ],
              },
              "\\",{\\"label\\":\\"Oldest Message Age\\",\\"stat\\":\\"Maximum\\",\\"yAxis\\":\\"right\\"}]],\\"yAxis\\":{\\"left\\":{\\"min\\":0},\\"right\\":{\\"min\\":0}},\\"period\\":60}},{\\"type\\":\\"text\\",\\"width\\":24,\\"height\\":2,\\"x\\":0,\\"y\\":44,\\"properties\\":{\\"markdown\\":\\"# Orchestration\\\\n\\\\n[button:State Machine](/states/home#/statemachines/view/",
              Object {
                "Ref": "ConstructHubOrchestration39161A46",
              },
              ")\\\\n[button:DLQ](/sqs/v2/home#/queues/https%3A%2F%2Fsqs.",
              Object {
                "Ref": "AWS::Region",
              },
              ".amazonaws.com%2F",
              Object {
                "Ref": "AWS::AccountId",
              },
              "%2F",
              Object {
                "Fn::GetAtt": Array [
                  "ConstructHubOrchestrationDLQ9C6D9BD4",
                  "QueueName",
                ],
              },
              ")\\\\n[button:Redrive DLQ](/lambda/home#/functions/",
              Object {
                "Ref": "ConstructHubOrchestrationRedrive8DDBA67E",
              },
<<<<<<< HEAD
              ")\\"}},{\\"type\\":\\"metric\\",\\"width\\":12,\\"height\\":6,\\"x\\":0,\\"y\\":46,\\"properties\\":{\\"view\\":\\"timeSeries\\",\\"title\\":\\"State Machine Executions\\",\\"region\\":\\"",
=======
              ")\\\\n[button:Reprocess](/lambda/home#/functions/",
              Object {
                "Ref": "ConstructHubOrchestrationReprocessAllFF2F2455",
              },
              ")\\"}},{\\"type\\":\\"metric\\",\\"width\\":12,\\"height\\":6,\\"x\\":0,\\"y\\":32,\\"properties\\":{\\"view\\":\\"timeSeries\\",\\"title\\":\\"State Machine Executions\\",\\"region\\":\\"",
>>>>>>> 2596cbca
              Object {
                "Ref": "AWS::Region",
              },
              "\\",\\"metrics\\":[[{\\"label\\":\\"Started\\",\\"expression\\":\\"FILL(m392141ff4cfa3bbe1889b2db42bcf20599513e199a0b9fb8dc736cde893c1d7c, 0)\\"}],[\\"AWS/States\\",\\"ExecutionsStarted\\",\\"StateMachineArn\\",\\"",
              Object {
                "Ref": "ConstructHubOrchestration39161A46",
              },
              "\\",{\\"label\\":\\"Started\\",\\"stat\\":\\"Sum\\",\\"visible\\":false,\\"id\\":\\"m392141ff4cfa3bbe1889b2db42bcf20599513e199a0b9fb8dc736cde893c1d7c\\"}],[{\\"label\\":\\"Succeeded\\",\\"expression\\":\\"FILL(md1b80634be6e2f057c84f44fab13979a6445395ea2dc357cd12d0ba9f504e6d1, 0)\\"}],[\\"AWS/States\\",\\"ExecutionsSucceeded\\",\\"StateMachineArn\\",\\"",
              Object {
                "Ref": "ConstructHubOrchestration39161A46",
              },
              "\\",{\\"label\\":\\"Succeeded\\",\\"stat\\":\\"Sum\\",\\"visible\\":false,\\"id\\":\\"md1b80634be6e2f057c84f44fab13979a6445395ea2dc357cd12d0ba9f504e6d1\\"}],[{\\"label\\":\\"Aborted\\",\\"expression\\":\\"FILL(m7c13255adf2b6d90baaa9e4e952e72ce260730c93b662336d01e3342f6255e08, 0)\\"}],[\\"AWS/States\\",\\"ExecutionsAborted\\",\\"StateMachineArn\\",\\"",
              Object {
                "Ref": "ConstructHubOrchestration39161A46",
              },
              "\\",{\\"label\\":\\"Aborted\\",\\"stat\\":\\"Sum\\",\\"visible\\":false,\\"id\\":\\"m7c13255adf2b6d90baaa9e4e952e72ce260730c93b662336d01e3342f6255e08\\"}],[{\\"label\\":\\"Failed\\",\\"expression\\":\\"FILL(m503cb5a7568675222eb2ac827982f88ad300c986505dabfafe1707080946e597, 0)\\"}],[\\"AWS/States\\",\\"ExecutionsFailed\\",\\"StateMachineArn\\",\\"",
              Object {
                "Ref": "ConstructHubOrchestration39161A46",
              },
              "\\",{\\"label\\":\\"Failed\\",\\"stat\\":\\"Sum\\",\\"visible\\":false,\\"id\\":\\"m503cb5a7568675222eb2ac827982f88ad300c986505dabfafe1707080946e597\\"}],[{\\"label\\":\\"Throttled\\",\\"expression\\":\\"FILL(m278670a6ffa3ce32fec8fcb73c1cfdc4c965389617e2387ab5852ebb00b2a81f, 0)\\"}],[\\"AWS/States\\",\\"ExecutionThrottled\\",\\"StateMachineArn\\",\\"",
              Object {
                "Ref": "ConstructHubOrchestration39161A46",
              },
              "\\",{\\"label\\":\\"Throttled\\",\\"stat\\":\\"Sum\\",\\"visible\\":false,\\"id\\":\\"m278670a6ffa3ce32fec8fcb73c1cfdc4c965389617e2387ab5852ebb00b2a81f\\"}],[{\\"label\\":\\"Timed Out\\",\\"expression\\":\\"FILL(m106d91118c893ec9037d16448722184f1ebdcca08a617e1f13758151a8c85a21, 0)\\"}],[\\"AWS/States\\",\\"ExecutionsTimedOut\\",\\"StateMachineArn\\",\\"",
              Object {
                "Ref": "ConstructHubOrchestration39161A46",
              },
              "\\",{\\"label\\":\\"Timed Out\\",\\"stat\\":\\"Sum\\",\\"visible\\":false,\\"id\\":\\"m106d91118c893ec9037d16448722184f1ebdcca08a617e1f13758151a8c85a21\\"}],[\\"AWS/States\\",\\"ExecutionTime\\",\\"StateMachineArn\\",\\"",
              Object {
                "Ref": "ConstructHubOrchestration39161A46",
              },
              "\\",{\\"label\\":\\"Duration\\",\\"yAxis\\":\\"right\\"}]],\\"yAxis\\":{\\"left\\":{\\"min\\":0},\\"right\\":{\\"min\\":0}}}},{\\"type\\":\\"metric\\",\\"width\\":12,\\"height\\":6,\\"x\\":12,\\"y\\":46,\\"properties\\":{\\"view\\":\\"timeSeries\\",\\"title\\":\\"Dead Letter Queue\\",\\"region\\":\\"",
              Object {
                "Ref": "AWS::Region",
              },
              "\\",\\"metrics\\":[[\\"AWS/SQS\\",\\"ApproximateNumberOfMessagesVisible\\",\\"QueueName\\",\\"",
              Object {
                "Fn::GetAtt": Array [
                  "ConstructHubOrchestrationDLQ9C6D9BD4",
                  "QueueName",
                ],
              },
              "\\",{\\"label\\":\\"Visible Messages\\",\\"stat\\":\\"Maximum\\"}],[\\"AWS/SQS\\",\\"ApproximateNumberOfMessagesNotVisible\\",\\"QueueName\\",\\"",
              Object {
                "Fn::GetAtt": Array [
                  "ConstructHubOrchestrationDLQ9C6D9BD4",
                  "QueueName",
                ],
              },
              "\\",{\\"label\\":\\"Invisible Messages\\",\\"stat\\":\\"Maximum\\"}],[\\"AWS/SQS\\",\\"ApproximateAgeOfOldestMessage\\",\\"QueueName\\",\\"",
              Object {
                "Fn::GetAtt": Array [
                  "ConstructHubOrchestrationDLQ9C6D9BD4",
                  "QueueName",
                ],
              },
              "\\",{\\"label\\":\\"Oldest Message Age\\",\\"stat\\":\\"Maximum\\",\\"yAxis\\":\\"right\\"}]],\\"yAxis\\":{\\"left\\":{\\"min\\":0},\\"right\\":{\\"min\\":0}},\\"period\\":60}}]}",
            ],
          ],
        },
      },
      "Type": "AWS::CloudWatch::Dashboard",
    },
    "ConstructHubCodeArtifact1188409E": Object {
      "Properties": Object {
        "Description": "Proxy to npmjs.com for ConstructHub",
        "DomainName": Object {
          "Fn::GetAtt": Array [
            "ConstructHubCodeArtifactDomainFC30B796",
            "Name",
          ],
        },
        "ExternalConnections": Array [
          "public:npmjs",
        ],
        "RepositoryName": "c857fcb69e05ffe74ccbcc624c4f6a4017daeb8cbb",
      },
      "Type": "AWS::CodeArtifact::Repository",
    },
    "ConstructHubCodeArtifactDescribeDomain6ABCBF4B": Object {
      "DeletionPolicy": "Delete",
      "DependsOn": Array [
        "ConstructHubCodeArtifactDescribeDomainCustomResourcePolicy1A93C60C",
      ],
      "Properties": Object {
        "Create": Object {
          "Fn::Join": Array [
            "",
            Array [
              "{\\"service\\":\\"CodeArtifact\\",\\"action\\":\\"describeDomain\\",\\"parameters\\":{\\"domain\\":\\"",
              Object {
                "Fn::GetAtt": Array [
                  "ConstructHubCodeArtifact1188409E",
                  "DomainName",
                ],
              },
              "\\",\\"domainOwner\\":\\"",
              Object {
                "Fn::GetAtt": Array [
                  "ConstructHubCodeArtifact1188409E",
                  "DomainOwner",
                ],
              },
              "\\"},\\"physicalResourceId\\":{\\"responsePath\\":\\"domain.s3BucketArn\\"}}",
            ],
          ],
        },
        "InstallLatestAwsSdk": true,
        "ServiceToken": Object {
          "Fn::GetAtt": Array [
            "AWS679f53fac002430cb0da5b7982bd22872D164C4C",
            "Arn",
          ],
        },
      },
      "Type": "Custom::CoreArtifactDomainDescription",
      "UpdateReplacePolicy": "Delete",
    },
    "ConstructHubCodeArtifactDescribeDomainCustomResourcePolicy1A93C60C": Object {
      "Properties": Object {
        "PolicyDocument": Object {
          "Statement": Array [
            Object {
              "Action": "codeartifact:DescribeDomain",
              "Effect": "Allow",
              "Resource": Object {
                "Fn::GetAtt": Array [
                  "ConstructHubCodeArtifactDomainFC30B796",
                  "Arn",
                ],
              },
            },
          ],
          "Version": "2012-10-17",
        },
        "PolicyName": "ConstructHubCodeArtifactDescribeDomainCustomResourcePolicy1A93C60C",
        "Roles": Array [
          Object {
            "Ref": "AWS679f53fac002430cb0da5b7982bd2287ServiceRoleC1EA0FF2",
          },
        ],
      },
      "Type": "AWS::IAM::Policy",
    },
    "ConstructHubCodeArtifactDomainFC30B796": Object {
      "Properties": Object {
        "DomainName": "c857fcb69e05ffe74ccbcc624c4f6a4017daeb8cbb",
      },
      "Type": "AWS::CodeArtifact::Domain",
    },
    "ConstructHubCodeArtifactGetEndpoint9A458FEF": Object {
      "DeletionPolicy": "Delete",
      "DependsOn": Array [
        "ConstructHubCodeArtifactGetEndpointCustomResourcePolicy4FC951E9",
      ],
      "Properties": Object {
        "Create": Object {
          "Fn::Join": Array [
            "",
            Array [
              "{\\"service\\":\\"CodeArtifact\\",\\"action\\":\\"getRepositoryEndpoint\\",\\"parameters\\":{\\"domain\\":\\"",
              Object {
                "Fn::GetAtt": Array [
                  "ConstructHubCodeArtifact1188409E",
                  "DomainName",
                ],
              },
              "\\",\\"domainOwner\\":\\"",
              Object {
                "Fn::GetAtt": Array [
                  "ConstructHubCodeArtifact1188409E",
                  "DomainOwner",
                ],
              },
              "\\",\\"format\\":\\"npm\\",\\"repository\\":\\"",
              Object {
                "Fn::GetAtt": Array [
                  "ConstructHubCodeArtifact1188409E",
                  "Name",
                ],
              },
              "\\"},\\"physicalResourceId\\":{\\"responsePath\\":\\"repositoryEndpoint\\"}}",
            ],
          ],
        },
        "InstallLatestAwsSdk": true,
        "ServiceToken": Object {
          "Fn::GetAtt": Array [
            "AWS679f53fac002430cb0da5b7982bd22872D164C4C",
            "Arn",
          ],
        },
        "Update": Object {
          "Fn::Join": Array [
            "",
            Array [
              "{\\"service\\":\\"CodeArtifact\\",\\"action\\":\\"getRepositoryEndpoint\\",\\"parameters\\":{\\"domain\\":\\"",
              Object {
                "Fn::GetAtt": Array [
                  "ConstructHubCodeArtifact1188409E",
                  "DomainName",
                ],
              },
              "\\",\\"domainOwner\\":\\"",
              Object {
                "Fn::GetAtt": Array [
                  "ConstructHubCodeArtifact1188409E",
                  "DomainOwner",
                ],
              },
              "\\",\\"format\\":\\"npm\\",\\"repository\\":\\"",
              Object {
                "Fn::GetAtt": Array [
                  "ConstructHubCodeArtifact1188409E",
                  "Name",
                ],
              },
              "\\"},\\"physicalResourceId\\":{\\"responsePath\\":\\"repositoryEndpoint\\"}}",
            ],
          ],
        },
      },
      "Type": "Custom::CodeArtifactNpmRepositoryEndpoint",
      "UpdateReplacePolicy": "Delete",
    },
    "ConstructHubCodeArtifactGetEndpointCustomResourcePolicy4FC951E9": Object {
      "Properties": Object {
        "PolicyDocument": Object {
          "Statement": Array [
            Object {
              "Action": "codeartifact:GetRepositoryEndpoint",
              "Effect": "Allow",
              "Resource": Object {
                "Fn::GetAtt": Array [
                  "ConstructHubCodeArtifact1188409E",
                  "Arn",
                ],
              },
            },
          ],
          "Version": "2012-10-17",
        },
        "PolicyName": "ConstructHubCodeArtifactGetEndpointCustomResourcePolicy4FC951E9",
        "Roles": Array [
          Object {
            "Ref": "AWS679f53fac002430cb0da5b7982bd2287ServiceRoleC1EA0FF2",
          },
        ],
      },
      "Type": "AWS::IAM::Policy",
    },
    "ConstructHubDiscoveryD6EEC2B8": Object {
      "DependsOn": Array [
        "ConstructHubDiscoveryServiceRoleDefaultPolicy9D5F91B3",
        "ConstructHubDiscoveryServiceRole1B3CFF96",
      ],
      "Properties": Object {
        "Code": Object {
          "S3Bucket": Object {
            "Ref": "AssetParametersa25fa2777473b6894ec29a4cafe92d58829dcb876d9be72aef232b3abbc88eceS3Bucket7E891C93",
          },
          "S3Key": Object {
            "Fn::Join": Array [
              "",
              Array [
                Object {
                  "Fn::Select": Array [
                    0,
                    Object {
                      "Fn::Split": Array [
                        "||",
                        Object {
                          "Ref": "AssetParametersa25fa2777473b6894ec29a4cafe92d58829dcb876d9be72aef232b3abbc88eceS3VersionKeyC3F65FED",
                        },
                      ],
                    },
                  ],
                },
                Object {
                  "Fn::Select": Array [
                    1,
                    Object {
                      "Fn::Split": Array [
                        "||",
                        Object {
                          "Ref": "AssetParametersa25fa2777473b6894ec29a4cafe92d58829dcb876d9be72aef232b3abbc88eceS3VersionKeyC3F65FED",
                        },
                      ],
                    },
                  ],
                },
              ],
            ],
          },
        },
        "Description": "[ConstructHub/Discovery] Periodically query npm.js index for new construct libraries",
        "Environment": Object {
          "Variables": Object {
            "BUCKET_NAME": Object {
              "Ref": "ConstructHubDiscoveryStagingBucket1F2F7AE8",
            },
            "QUEUE_URL": Object {
              "Ref": "ConstructHubIngestionQueue1AD94CA3",
            },
          },
        },
        "Handler": "index.handler",
        "MemorySize": 10240,
        "ReservedConcurrentExecutions": 1,
        "Role": Object {
          "Fn::GetAtt": Array [
            "ConstructHubDiscoveryServiceRole1B3CFF96",
            "Arn",
          ],
        },
        "Runtime": "nodejs14.x",
        "Timeout": 900,
        "TracingConfig": Object {
          "Mode": "Active",
        },
      },
      "Type": "AWS::Lambda::Function",
    },
    "ConstructHubDiscoveryErrorsAlarmDEA85148": Object {
      "Properties": Object {
        "AlarmDescription": "The discovery function (on npmjs.com) failed to run",
        "ComparisonOperator": "GreaterThanOrEqualToThreshold",
        "Dimensions": Array [
          Object {
            "Name": "FunctionName",
            "Value": Object {
              "Ref": "ConstructHubDiscoveryD6EEC2B8",
            },
          },
        ],
        "EvaluationPeriods": 1,
        "MetricName": "Errors",
        "Namespace": "AWS/Lambda",
        "Period": 900,
        "Statistic": "Sum",
        "Threshold": 1,
      },
      "Type": "AWS::CloudWatch::Alarm",
    },
    "ConstructHubDiscoveryNoInvocationsAlarm6F5E3A99": Object {
      "Properties": Object {
        "AlarmDescription": "The discovery function (on npmjs.com) is not running as scheduled",
        "ComparisonOperator": "LessThanThreshold",
        "Dimensions": Array [
          Object {
            "Name": "FunctionName",
            "Value": Object {
              "Ref": "ConstructHubDiscoveryD6EEC2B8",
            },
          },
        ],
        "EvaluationPeriods": 1,
        "MetricName": "Invocations",
        "Namespace": "AWS/Lambda",
        "Period": 900,
        "Statistic": "Sum",
        "Threshold": 1,
      },
      "Type": "AWS::CloudWatch::Alarm",
    },
    "ConstructHubDiscoveryScheduleRule90EE2E2A": Object {
      "Properties": Object {
        "ScheduleExpression": "rate(15 minutes)",
        "State": "ENABLED",
        "Targets": Array [
          Object {
            "Arn": Object {
              "Fn::GetAtt": Array [
                "ConstructHubDiscoveryD6EEC2B8",
                "Arn",
              ],
            },
            "Id": "Target0",
          },
        ],
      },
      "Type": "AWS::Events::Rule",
    },
    "ConstructHubDiscoveryScheduleRuleAllowEventRuleTestConstructHubDiscovery5714D5BB9D860B10": Object {
      "Properties": Object {
        "Action": "lambda:InvokeFunction",
        "FunctionName": Object {
          "Fn::GetAtt": Array [
            "ConstructHubDiscoveryD6EEC2B8",
            "Arn",
          ],
        },
        "Principal": "events.amazonaws.com",
        "SourceArn": Object {
          "Fn::GetAtt": Array [
            "ConstructHubDiscoveryScheduleRule90EE2E2A",
            "Arn",
          ],
        },
      },
      "Type": "AWS::Lambda::Permission",
    },
    "ConstructHubDiscoveryServiceRole1B3CFF96": Object {
      "Properties": Object {
        "AssumeRolePolicyDocument": Object {
          "Statement": Array [
            Object {
              "Action": "sts:AssumeRole",
              "Effect": "Allow",
              "Principal": Object {
                "Service": "lambda.amazonaws.com",
              },
            },
          ],
          "Version": "2012-10-17",
        },
        "ManagedPolicyArns": Array [
          Object {
            "Fn::Join": Array [
              "",
              Array [
                "arn:",
                Object {
                  "Ref": "AWS::Partition",
                },
                ":iam::aws:policy/service-role/AWSLambdaBasicExecutionRole",
              ],
            ],
          },
        ],
      },
      "Type": "AWS::IAM::Role",
    },
    "ConstructHubDiscoveryServiceRoleDefaultPolicy9D5F91B3": Object {
      "Properties": Object {
        "PolicyDocument": Object {
          "Statement": Array [
            Object {
              "Action": Array [
                "xray:PutTraceSegments",
                "xray:PutTelemetryRecords",
              ],
              "Effect": "Allow",
              "Resource": "*",
            },
            Object {
              "Action": Array [
                "s3:GetObject*",
                "s3:GetBucket*",
                "s3:List*",
                "s3:DeleteObject*",
                "s3:PutObject*",
                "s3:Abort*",
              ],
              "Effect": "Allow",
              "Resource": Array [
                Object {
                  "Fn::GetAtt": Array [
                    "ConstructHubDiscoveryStagingBucket1F2F7AE8",
                    "Arn",
                  ],
                },
                Object {
                  "Fn::Join": Array [
                    "",
                    Array [
                      Object {
                        "Fn::GetAtt": Array [
                          "ConstructHubDiscoveryStagingBucket1F2F7AE8",
                          "Arn",
                        ],
                      },
                      "/*",
                    ],
                  ],
                },
              ],
            },
            Object {
              "Action": Array [
                "sqs:SendMessage",
                "sqs:GetQueueAttributes",
                "sqs:GetQueueUrl",
              ],
              "Effect": "Allow",
              "Resource": Object {
                "Fn::GetAtt": Array [
                  "ConstructHubIngestionQueue1AD94CA3",
                  "Arn",
                ],
              },
            },
          ],
          "Version": "2012-10-17",
        },
        "PolicyName": "ConstructHubDiscoveryServiceRoleDefaultPolicy9D5F91B3",
        "Roles": Array [
          Object {
            "Ref": "ConstructHubDiscoveryServiceRole1B3CFF96",
          },
        ],
      },
      "Type": "AWS::IAM::Policy",
    },
    "ConstructHubDiscoveryStagingBucket1F2F7AE8": Object {
      "DeletionPolicy": "Retain",
      "Properties": Object {
        "LifecycleConfiguration": Object {
          "Rules": Array [
            Object {
              "ExpirationInDays": 30,
              "Prefix": "staged/",
              "Status": "Enabled",
            },
          ],
        },
        "PublicAccessBlockConfiguration": Object {
          "BlockPublicAcls": true,
          "BlockPublicPolicy": true,
          "IgnorePublicAcls": true,
          "RestrictPublicBuckets": true,
        },
      },
      "Type": "AWS::S3::Bucket",
      "UpdateReplacePolicy": "Retain",
    },
    "ConstructHubDiscoveryStagingBucketPolicyFB770F3D": Object {
      "Properties": Object {
        "Bucket": Object {
          "Ref": "ConstructHubDiscoveryStagingBucket1F2F7AE8",
        },
        "PolicyDocument": Object {
          "Statement": Array [
            Object {
              "Action": "s3:*",
              "Condition": Object {
                "Bool": Object {
                  "aws:SecureTransport": "false",
                },
              },
              "Effect": "Deny",
              "Principal": Object {
                "AWS": "*",
              },
              "Resource": Array [
                Object {
                  "Fn::GetAtt": Array [
                    "ConstructHubDiscoveryStagingBucket1F2F7AE8",
                    "Arn",
                  ],
                },
                Object {
                  "Fn::Join": Array [
                    "",
                    Array [
                      Object {
                        "Fn::GetAtt": Array [
                          "ConstructHubDiscoveryStagingBucket1F2F7AE8",
                          "Arn",
                        ],
                      },
                      "/*",
                    ],
                  ],
                },
              ],
            },
          ],
          "Version": "2012-10-17",
        },
      },
      "Type": "AWS::S3::BucketPolicy",
    },
    "ConstructHubIngestion407909CE": Object {
      "DependsOn": Array [
        "ConstructHubIngestionServiceRoleDefaultPolicyC0D2B6F2",
        "ConstructHubIngestionServiceRole6380BAB6",
      ],
      "Properties": Object {
        "Code": Object {
          "S3Bucket": Object {
            "Ref": "AssetParameterseebf8380c4fec48b5355ef68b364f1ca13012662430177814d17e97dc3f19a05S3Bucket316434E8",
          },
          "S3Key": Object {
            "Fn::Join": Array [
              "",
              Array [
                Object {
                  "Fn::Select": Array [
                    0,
                    Object {
                      "Fn::Split": Array [
                        "||",
                        Object {
                          "Ref": "AssetParameterseebf8380c4fec48b5355ef68b364f1ca13012662430177814d17e97dc3f19a05S3VersionKey512FE4EF",
                        },
                      ],
                    },
                  ],
                },
                Object {
                  "Fn::Select": Array [
                    1,
                    Object {
                      "Fn::Split": Array [
                        "||",
                        Object {
                          "Ref": "AssetParameterseebf8380c4fec48b5355ef68b364f1ca13012662430177814d17e97dc3f19a05S3VersionKey512FE4EF",
                        },
                      ],
                    },
                  ],
                },
              ],
            ],
          },
        },
        "Description": "[ConstructHub/Ingestion] Ingests new package versions into the Construct Hub",
        "Environment": Object {
          "Variables": Object {
            "BUCKET_NAME": Object {
              "Ref": "ConstructHubPackageDataDC5EF35E",
            },
            "STATE_MACHINE_ARN": Object {
              "Ref": "ConstructHubOrchestration39161A46",
            },
          },
        },
        "Handler": "index.handler",
        "MemorySize": 10240,
        "Role": Object {
          "Fn::GetAtt": Array [
            "ConstructHubIngestionServiceRole6380BAB6",
            "Arn",
          ],
        },
        "Runtime": "nodejs14.x",
        "Timeout": 900,
        "TracingConfig": Object {
          "Mode": "Active",
        },
      },
      "Type": "AWS::Lambda::Function",
    },
    "ConstructHubIngestionDLQ3E96A5F2": Object {
      "DeletionPolicy": "Delete",
      "Properties": Object {
        "KmsMasterKeyId": "alias/aws/sqs",
        "MessageRetentionPeriod": 1209600,
        "VisibilityTimeout": 900,
      },
      "Type": "AWS::SQS::Queue",
      "UpdateReplacePolicy": "Delete",
    },
    "ConstructHubIngestionQueue1AD94CA3": Object {
      "DeletionPolicy": "Delete",
      "Properties": Object {
        "KmsMasterKeyId": "alias/aws/sqs",
        "MessageRetentionPeriod": 1209600,
        "RedrivePolicy": Object {
          "deadLetterTargetArn": Object {
            "Fn::GetAtt": Array [
              "ConstructHubIngestionDLQ3E96A5F2",
              "Arn",
            ],
          },
          "maxReceiveCount": 5,
        },
        "VisibilityTimeout": 900,
      },
      "Type": "AWS::SQS::Queue",
      "UpdateReplacePolicy": "Delete",
    },
    "ConstructHubIngestionServiceRole6380BAB6": Object {
      "Properties": Object {
        "AssumeRolePolicyDocument": Object {
          "Statement": Array [
            Object {
              "Action": "sts:AssumeRole",
              "Effect": "Allow",
              "Principal": Object {
                "Service": "lambda.amazonaws.com",
              },
            },
          ],
          "Version": "2012-10-17",
        },
        "ManagedPolicyArns": Array [
          Object {
            "Fn::Join": Array [
              "",
              Array [
                "arn:",
                Object {
                  "Ref": "AWS::Partition",
                },
                ":iam::aws:policy/service-role/AWSLambdaBasicExecutionRole",
              ],
            ],
          },
        ],
      },
      "Type": "AWS::IAM::Role",
    },
    "ConstructHubIngestionServiceRoleDefaultPolicyC0D2B6F2": Object {
      "Properties": Object {
        "PolicyDocument": Object {
          "Statement": Array [
            Object {
              "Action": Array [
                "xray:PutTraceSegments",
                "xray:PutTelemetryRecords",
              ],
              "Effect": "Allow",
              "Resource": "*",
            },
            Object {
              "Action": Array [
                "s3:DeleteObject*",
                "s3:PutObject*",
                "s3:Abort*",
              ],
              "Effect": "Allow",
              "Resource": Array [
                Object {
                  "Fn::GetAtt": Array [
                    "ConstructHubPackageDataDC5EF35E",
                    "Arn",
                  ],
                },
                Object {
                  "Fn::Join": Array [
                    "",
                    Array [
                      Object {
                        "Fn::GetAtt": Array [
                          "ConstructHubPackageDataDC5EF35E",
                          "Arn",
                        ],
                      },
                      "/*",
                    ],
                  ],
                },
              ],
            },
            Object {
              "Action": "states:StartExecution",
              "Effect": "Allow",
              "Resource": Object {
                "Ref": "ConstructHubOrchestration39161A46",
              },
            },
            Object {
              "Action": Array [
                "sqs:ReceiveMessage",
                "sqs:ChangeMessageVisibility",
                "sqs:GetQueueUrl",
                "sqs:DeleteMessage",
                "sqs:GetQueueAttributes",
              ],
              "Effect": "Allow",
              "Resource": Object {
                "Fn::GetAtt": Array [
                  "ConstructHubIngestionQueue1AD94CA3",
                  "Arn",
                ],
              },
            },
            Object {
              "Action": Array [
                "sqs:ReceiveMessage",
                "sqs:ChangeMessageVisibility",
                "sqs:GetQueueUrl",
                "sqs:DeleteMessage",
                "sqs:GetQueueAttributes",
              ],
              "Effect": "Allow",
              "Resource": Object {
                "Fn::GetAtt": Array [
                  "ConstructHubIngestionDLQ3E96A5F2",
                  "Arn",
                ],
              },
            },
            Object {
              "Action": Array [
                "s3:GetObject*",
                "s3:GetBucket*",
                "s3:List*",
              ],
              "Effect": "Allow",
              "Resource": Array [
                Object {
                  "Fn::GetAtt": Array [
                    "ConstructHubDiscoveryStagingBucket1F2F7AE8",
                    "Arn",
                  ],
                },
                Object {
                  "Fn::Join": Array [
                    "",
                    Array [
                      Object {
                        "Fn::GetAtt": Array [
                          "ConstructHubDiscoveryStagingBucket1F2F7AE8",
                          "Arn",
                        ],
                      },
                      "/*",
                    ],
                  ],
                },
              ],
            },
          ],
          "Version": "2012-10-17",
        },
        "PolicyName": "ConstructHubIngestionServiceRoleDefaultPolicyC0D2B6F2",
        "Roles": Array [
          Object {
            "Ref": "ConstructHubIngestionServiceRole6380BAB6",
          },
        ],
      },
      "Type": "AWS::IAM::Policy",
    },
    "ConstructHubIngestionSqsEventSourceTestConstructHubIngestionDLQEC555E58E8FEA048": Object {
      "Properties": Object {
        "BatchSize": 1,
        "Enabled": false,
        "EventSourceArn": Object {
          "Fn::GetAtt": Array [
            "ConstructHubIngestionDLQ3E96A5F2",
            "Arn",
          ],
        },
        "FunctionName": Object {
          "Ref": "ConstructHubIngestion407909CE",
        },
      },
      "Type": "AWS::Lambda::EventSourceMapping",
    },
    "ConstructHubIngestionSqsEventSourceTestConstructHubIngestionQueue165B81E2C095FF2A": Object {
      "Properties": Object {
        "BatchSize": 1,
        "EventSourceArn": Object {
          "Fn::GetAtt": Array [
            "ConstructHubIngestionQueue1AD94CA3",
            "Arn",
          ],
        },
        "FunctionName": Object {
          "Ref": "ConstructHubIngestion407909CE",
        },
      },
      "Type": "AWS::Lambda::EventSourceMapping",
    },
    "ConstructHubInventoryCanary63D899BC": Object {
      "DependsOn": Array [
        "ConstructHubInventoryCanaryServiceRoleDefaultPolicy144783F1",
        "ConstructHubInventoryCanaryServiceRole7684EDDE",
      ],
      "Properties": Object {
        "Code": Object {
          "S3Bucket": Object {
            "Ref": "AssetParametersad83fed51ffbd85eed2d12479f475b703938e840541446c3cc6e2edd1a3f0b2cS3BucketCD8DFC1A",
          },
          "S3Key": Object {
            "Fn::Join": Array [
              "",
              Array [
                Object {
                  "Fn::Select": Array [
                    0,
                    Object {
                      "Fn::Split": Array [
                        "||",
                        Object {
                          "Ref": "AssetParametersad83fed51ffbd85eed2d12479f475b703938e840541446c3cc6e2edd1a3f0b2cS3VersionKey0F98DF50",
                        },
                      ],
                    },
                  ],
                },
                Object {
                  "Fn::Select": Array [
                    1,
                    Object {
                      "Fn::Split": Array [
                        "||",
                        Object {
                          "Ref": "AssetParametersad83fed51ffbd85eed2d12479f475b703938e840541446c3cc6e2edd1a3f0b2cS3VersionKey0F98DF50",
                        },
                      ],
                    },
                  ],
                },
              ],
            ],
          },
        },
        "Description": "[ConstructHub/Inventory] A canary that periodically inspects the list of indexed packages",
        "Environment": Object {
          "Variables": Object {
            "BUCKET_NAME": Object {
              "Ref": "ConstructHubPackageDataDC5EF35E",
            },
          },
        },
        "Handler": "index.handler",
        "MemorySize": 10240,
        "Role": Object {
          "Fn::GetAtt": Array [
            "ConstructHubInventoryCanaryServiceRole7684EDDE",
            "Arn",
          ],
        },
        "Runtime": "nodejs14.x",
        "Timeout": 300,
      },
      "Type": "AWS::Lambda::Function",
    },
    "ConstructHubInventoryCanaryScheduleRule79F2F8D8": Object {
      "DependsOn": Array [
        "ConstructHubInventoryCanaryServiceRoleDefaultPolicy144783F1",
      ],
      "Properties": Object {
        "ScheduleExpression": "rate(5 minutes)",
        "State": "ENABLED",
        "Targets": Array [
          Object {
            "Arn": Object {
              "Fn::GetAtt": Array [
                "ConstructHubInventoryCanary63D899BC",
                "Arn",
              ],
            },
            "Id": "Target0",
          },
        ],
      },
      "Type": "AWS::Events::Rule",
    },
    "ConstructHubInventoryCanaryScheduleRuleAllowEventRuleTestConstructHubInventoryCanary54F5B7AC7EBA7AB2": Object {
      "DependsOn": Array [
        "ConstructHubInventoryCanaryServiceRoleDefaultPolicy144783F1",
      ],
      "Properties": Object {
        "Action": "lambda:InvokeFunction",
        "FunctionName": Object {
          "Fn::GetAtt": Array [
            "ConstructHubInventoryCanary63D899BC",
            "Arn",
          ],
        },
        "Principal": "events.amazonaws.com",
        "SourceArn": Object {
          "Fn::GetAtt": Array [
            "ConstructHubInventoryCanaryScheduleRule79F2F8D8",
            "Arn",
          ],
        },
      },
      "Type": "AWS::Lambda::Permission",
    },
    "ConstructHubInventoryCanaryServiceRole7684EDDE": Object {
      "Properties": Object {
        "AssumeRolePolicyDocument": Object {
          "Statement": Array [
            Object {
              "Action": "sts:AssumeRole",
              "Effect": "Allow",
              "Principal": Object {
                "Service": "lambda.amazonaws.com",
              },
            },
          ],
          "Version": "2012-10-17",
        },
        "ManagedPolicyArns": Array [
          Object {
            "Fn::Join": Array [
              "",
              Array [
                "arn:",
                Object {
                  "Ref": "AWS::Partition",
                },
                ":iam::aws:policy/service-role/AWSLambdaBasicExecutionRole",
              ],
            ],
          },
        ],
      },
      "Type": "AWS::IAM::Role",
    },
    "ConstructHubInventoryCanaryServiceRoleDefaultPolicy144783F1": Object {
      "Properties": Object {
        "PolicyDocument": Object {
          "Statement": Array [
            Object {
              "Action": Array [
                "s3:GetObject*",
                "s3:GetBucket*",
                "s3:List*",
              ],
              "Effect": "Allow",
              "Resource": Array [
                Object {
                  "Fn::GetAtt": Array [
                    "ConstructHubPackageDataDC5EF35E",
                    "Arn",
                  ],
                },
                Object {
                  "Fn::Join": Array [
                    "",
                    Array [
                      Object {
                        "Fn::GetAtt": Array [
                          "ConstructHubPackageDataDC5EF35E",
                          "Arn",
                        ],
                      },
                      "/*",
                    ],
                  ],
                },
              ],
            },
          ],
          "Version": "2012-10-17",
        },
        "PolicyName": "ConstructHubInventoryCanaryServiceRoleDefaultPolicy144783F1",
        "Roles": Array [
          Object {
            "Ref": "ConstructHubInventoryCanaryServiceRole7684EDDE",
          },
        ],
      },
      "Type": "AWS::IAM::Policy",
    },
    "ConstructHubMonitoringDashboard78E057C8": Object {
      "Properties": Object {
        "DashboardBody": Object {
          "Fn::Join": Array [
            "",
            Array [
              "{\\"widgets\\":[{\\"type\\":\\"metric\\",\\"width\\":24,\\"height\\":6,\\"x\\":0,\\"y\\":0,\\"properties\\":{\\"view\\":\\"timeSeries\\",\\"title\\":\\"ACM Certificate Expiry\\",\\"region\\":\\"",
              Object {
                "Ref": "AWS::Region",
              },
              "\\",\\"annotations\\":{\\"alarms\\":[\\"",
              Object {
                "Fn::GetAtt": Array [
                  "ConstructHubWebAppExpirationMonitorACMAlarm0B479A12",
                  "Arn",
                ],
              },
              "\\"]},\\"yAxis\\":{}}},{\\"type\\":\\"metric\\",\\"width\\":24,\\"height\\":6,\\"x\\":0,\\"y\\":6,\\"properties\\":{\\"view\\":\\"timeSeries\\",\\"title\\":\\"Endpoint Certificate Expiry\\",\\"region\\":\\"",
              Object {
                "Ref": "AWS::Region",
              },
              "\\",\\"annotations\\":{\\"alarms\\":[\\"",
              Object {
                "Fn::GetAtt": Array [
                  "ConstructHubWebAppExpirationMonitorEndpointAlarmAA7AF160",
                  "Arn",
                ],
              },
              "\\"]},\\"yAxis\\":{}}},{\\"type\\":\\"metric\\",\\"width\\":24,\\"height\\":6,\\"x\\":0,\\"y\\":12,\\"properties\\":{\\"view\\":\\"timeSeries\\",\\"title\\":\\"Home Page Canary\\",\\"region\\":\\"",
              Object {
                "Ref": "AWS::Region",
              },
              "\\",\\"annotations\\":{\\"alarms\\":[\\"",
              Object {
                "Fn::GetAtt": Array [
                  "ConstructHubMonitoringWebCanaryHomePageErrorsE7BB4002",
                  "Arn",
                ],
              },
              "\\"]},\\"yAxis\\":{}}}]}",
            ],
          ],
        },
        "DashboardName": "construct-hub-high-severity",
      },
      "Type": "AWS::CloudWatch::Dashboard",
    },
    "ConstructHubMonitoringWatchfulDashboardB8493D55": Object {
      "Properties": Object {
        "DashboardBody": Object {
          "Fn::Join": Array [
            "",
            Array [
              "{\\"widgets\\":[{\\"type\\":\\"text\\",\\"width\\":24,\\"height\\":2,\\"x\\":0,\\"y\\":0,\\"properties\\":{\\"markdown\\":\\"# Catalog Builder Function\\\\n\\\\n[button:AWS Lambda Console](https://console.aws.amazon.com/lambda/home?region=",
              Object {
                "Ref": "AWS::Region",
              },
              "#/functions/",
              Object {
                "Ref": "ConstructHubOrchestrationCatalogBuilder7C964951",
              },
              "?tab=graph) [button:CloudWatch Logs](https://console.aws.amazon.com/cloudwatch/home?region=",
              Object {
                "Ref": "AWS::Region",
              },
              "#logEventViewer:group=/aws/lambda/",
              Object {
                "Ref": "ConstructHubOrchestrationCatalogBuilder7C964951",
              },
              ")\\"}},{\\"type\\":\\"metric\\",\\"width\\":6,\\"height\\":6,\\"x\\":0,\\"y\\":2,\\"properties\\":{\\"view\\":\\"timeSeries\\",\\"title\\":\\"Invocations/5min\\",\\"region\\":\\"",
              Object {
                "Ref": "AWS::Region",
              },
              "\\",\\"metrics\\":[[\\"AWS/Lambda\\",\\"Invocations\\",\\"FunctionName\\",\\"",
              Object {
                "Ref": "ConstructHubOrchestrationCatalogBuilder7C964951",
              },
              "\\",{\\"stat\\":\\"Sum\\"}]],\\"yAxis\\":{}}},{\\"type\\":\\"metric\\",\\"width\\":6,\\"height\\":6,\\"x\\":6,\\"y\\":2,\\"properties\\":{\\"view\\":\\"timeSeries\\",\\"title\\":\\"Errors/5min\\",\\"region\\":\\"",
              Object {
                "Ref": "AWS::Region",
              },
              "\\",\\"metrics\\":[[\\"AWS/Lambda\\",\\"Errors\\",\\"FunctionName\\",\\"",
              Object {
                "Ref": "ConstructHubOrchestrationCatalogBuilder7C964951",
              },
              "\\",{\\"stat\\":\\"Sum\\"}]],\\"annotations\\":{\\"horizontal\\":[{\\"label\\":\\"Errors > 0 for 3 datapoints within 15 minutes\\",\\"value\\":0,\\"yAxis\\":\\"left\\"}]},\\"yAxis\\":{}}},{\\"type\\":\\"metric\\",\\"width\\":6,\\"height\\":6,\\"x\\":12,\\"y\\":2,\\"properties\\":{\\"view\\":\\"timeSeries\\",\\"title\\":\\"Throttles/5min\\",\\"region\\":\\"",
              Object {
                "Ref": "AWS::Region",
              },
              "\\",\\"metrics\\":[[\\"AWS/Lambda\\",\\"Throttles\\",\\"FunctionName\\",\\"",
              Object {
                "Ref": "ConstructHubOrchestrationCatalogBuilder7C964951",
              },
              "\\",{\\"stat\\":\\"Sum\\"}]],\\"annotations\\":{\\"horizontal\\":[{\\"label\\":\\"Throttles > 0 for 3 datapoints within 15 minutes\\",\\"value\\":0,\\"yAxis\\":\\"left\\"}]},\\"yAxis\\":{}}},{\\"type\\":\\"metric\\",\\"width\\":6,\\"height\\":6,\\"x\\":18,\\"y\\":2,\\"properties\\":{\\"view\\":\\"timeSeries\\",\\"title\\":\\"Duration/5min\\",\\"region\\":\\"",
              Object {
                "Ref": "AWS::Region",
              },
              "\\",\\"metrics\\":[[\\"AWS/Lambda\\",\\"Duration\\",\\"FunctionName\\",\\"",
              Object {
                "Ref": "ConstructHubOrchestrationCatalogBuilder7C964951",
              },
              "\\",{\\"label\\":\\"p99\\",\\"stat\\":\\"p99\\"}]],\\"annotations\\":{\\"horizontal\\":[{\\"label\\":\\"p99 > 720000 for 3 datapoints within 15 minutes\\",\\"value\\":720000,\\"yAxis\\":\\"left\\"}]},\\"yAxis\\":{}}},{\\"type\\":\\"text\\",\\"width\\":24,\\"height\\":2,\\"x\\":0,\\"y\\":8,\\"properties\\":{\\"markdown\\":\\"# Transliterator Function\\\\n\\\\n[button:AWS Lambda Console](https://console.aws.amazon.com/lambda/home?region=",
              Object {
                "Ref": "AWS::Region",
              },
              "#/functions/",
              Object {
                "Ref": "ConstructHubOrchestrationDocGenpython77179663",
              },
              "?tab=graph) [button:CloudWatch Logs](https://console.aws.amazon.com/cloudwatch/home?region=",
              Object {
                "Ref": "AWS::Region",
              },
              "#logEventViewer:group=/aws/lambda/",
              Object {
                "Ref": "ConstructHubOrchestrationDocGenpython77179663",
              },
              ")\\"}},{\\"type\\":\\"metric\\",\\"width\\":6,\\"height\\":6,\\"x\\":0,\\"y\\":10,\\"properties\\":{\\"view\\":\\"timeSeries\\",\\"title\\":\\"Invocations/5min\\",\\"region\\":\\"",
              Object {
                "Ref": "AWS::Region",
              },
              "\\",\\"metrics\\":[[\\"AWS/Lambda\\",\\"Invocations\\",\\"FunctionName\\",\\"",
              Object {
                "Ref": "ConstructHubOrchestrationDocGenpython77179663",
              },
              "\\",{\\"stat\\":\\"Sum\\"}]],\\"yAxis\\":{}}},{\\"type\\":\\"metric\\",\\"width\\":6,\\"height\\":6,\\"x\\":6,\\"y\\":10,\\"properties\\":{\\"view\\":\\"timeSeries\\",\\"title\\":\\"Errors/5min\\",\\"region\\":\\"",
              Object {
                "Ref": "AWS::Region",
              },
              "\\",\\"metrics\\":[[\\"AWS/Lambda\\",\\"Errors\\",\\"FunctionName\\",\\"",
              Object {
                "Ref": "ConstructHubOrchestrationDocGenpython77179663",
              },
              "\\",{\\"stat\\":\\"Sum\\"}]],\\"annotations\\":{\\"horizontal\\":[{\\"label\\":\\"Errors > 0 for 3 datapoints within 15 minutes\\",\\"value\\":0,\\"yAxis\\":\\"left\\"}]},\\"yAxis\\":{}}},{\\"type\\":\\"metric\\",\\"width\\":6,\\"height\\":6,\\"x\\":12,\\"y\\":10,\\"properties\\":{\\"view\\":\\"timeSeries\\",\\"title\\":\\"Throttles/5min\\",\\"region\\":\\"",
              Object {
                "Ref": "AWS::Region",
              },
              "\\",\\"metrics\\":[[\\"AWS/Lambda\\",\\"Throttles\\",\\"FunctionName\\",\\"",
              Object {
                "Ref": "ConstructHubOrchestrationDocGenpython77179663",
              },
              "\\",{\\"stat\\":\\"Sum\\"}]],\\"annotations\\":{\\"horizontal\\":[{\\"label\\":\\"Throttles > 0 for 3 datapoints within 15 minutes\\",\\"value\\":0,\\"yAxis\\":\\"left\\"}]},\\"yAxis\\":{}}},{\\"type\\":\\"metric\\",\\"width\\":6,\\"height\\":6,\\"x\\":18,\\"y\\":10,\\"properties\\":{\\"view\\":\\"timeSeries\\",\\"title\\":\\"Duration/5min\\",\\"region\\":\\"",
              Object {
                "Ref": "AWS::Region",
              },
              "\\",\\"metrics\\":[[\\"AWS/Lambda\\",\\"Duration\\",\\"FunctionName\\",\\"",
              Object {
                "Ref": "ConstructHubOrchestrationDocGenpython77179663",
              },
              "\\",{\\"label\\":\\"p99\\",\\"stat\\":\\"p99\\"}]],\\"annotations\\":{\\"horizontal\\":[{\\"label\\":\\"p99 > 720000 for 3 datapoints within 15 minutes\\",\\"value\\":720000,\\"yAxis\\":\\"left\\"}]},\\"yAxis\\":{}}},{\\"type\\":\\"text\\",\\"width\\":24,\\"height\\":2,\\"x\\":0,\\"y\\":16,\\"properties\\":{\\"markdown\\":\\"# Transliterator Function\\\\n\\\\n[button:AWS Lambda Console](https://console.aws.amazon.com/lambda/home?region=",
              Object {
                "Ref": "AWS::Region",
              },
              "#/functions/",
              Object {
                "Ref": "ConstructHubOrchestrationDocGentypescriptF9C30384",
              },
              "?tab=graph) [button:CloudWatch Logs](https://console.aws.amazon.com/cloudwatch/home?region=",
              Object {
                "Ref": "AWS::Region",
              },
              "#logEventViewer:group=/aws/lambda/",
              Object {
                "Ref": "ConstructHubOrchestrationDocGentypescriptF9C30384",
              },
              ")\\"}},{\\"type\\":\\"metric\\",\\"width\\":6,\\"height\\":6,\\"x\\":0,\\"y\\":18,\\"properties\\":{\\"view\\":\\"timeSeries\\",\\"title\\":\\"Invocations/5min\\",\\"region\\":\\"",
              Object {
                "Ref": "AWS::Region",
              },
              "\\",\\"metrics\\":[[\\"AWS/Lambda\\",\\"Invocations\\",\\"FunctionName\\",\\"",
              Object {
                "Ref": "ConstructHubOrchestrationDocGentypescriptF9C30384",
              },
              "\\",{\\"stat\\":\\"Sum\\"}]],\\"yAxis\\":{}}},{\\"type\\":\\"metric\\",\\"width\\":6,\\"height\\":6,\\"x\\":6,\\"y\\":18,\\"properties\\":{\\"view\\":\\"timeSeries\\",\\"title\\":\\"Errors/5min\\",\\"region\\":\\"",
              Object {
                "Ref": "AWS::Region",
              },
              "\\",\\"metrics\\":[[\\"AWS/Lambda\\",\\"Errors\\",\\"FunctionName\\",\\"",
              Object {
                "Ref": "ConstructHubOrchestrationDocGentypescriptF9C30384",
              },
              "\\",{\\"stat\\":\\"Sum\\"}]],\\"annotations\\":{\\"horizontal\\":[{\\"label\\":\\"Errors > 0 for 3 datapoints within 15 minutes\\",\\"value\\":0,\\"yAxis\\":\\"left\\"}]},\\"yAxis\\":{}}},{\\"type\\":\\"metric\\",\\"width\\":6,\\"height\\":6,\\"x\\":12,\\"y\\":18,\\"properties\\":{\\"view\\":\\"timeSeries\\",\\"title\\":\\"Throttles/5min\\",\\"region\\":\\"",
              Object {
                "Ref": "AWS::Region",
              },
              "\\",\\"metrics\\":[[\\"AWS/Lambda\\",\\"Throttles\\",\\"FunctionName\\",\\"",
              Object {
                "Ref": "ConstructHubOrchestrationDocGentypescriptF9C30384",
              },
              "\\",{\\"stat\\":\\"Sum\\"}]],\\"annotations\\":{\\"horizontal\\":[{\\"label\\":\\"Throttles > 0 for 3 datapoints within 15 minutes\\",\\"value\\":0,\\"yAxis\\":\\"left\\"}]},\\"yAxis\\":{}}},{\\"type\\":\\"metric\\",\\"width\\":6,\\"height\\":6,\\"x\\":18,\\"y\\":18,\\"properties\\":{\\"view\\":\\"timeSeries\\",\\"title\\":\\"Duration/5min\\",\\"region\\":\\"",
              Object {
                "Ref": "AWS::Region",
              },
              "\\",\\"metrics\\":[[\\"AWS/Lambda\\",\\"Duration\\",\\"FunctionName\\",\\"",
              Object {
                "Ref": "ConstructHubOrchestrationDocGentypescriptF9C30384",
              },
              "\\",{\\"label\\":\\"p99\\",\\"stat\\":\\"p99\\"}]],\\"annotations\\":{\\"horizontal\\":[{\\"label\\":\\"p99 > 720000 for 3 datapoints within 15 minutes\\",\\"value\\":720000,\\"yAxis\\":\\"left\\"}]},\\"yAxis\\":{}}},{\\"type\\":\\"text\\",\\"width\\":24,\\"height\\":2,\\"x\\":0,\\"y\\":24,\\"properties\\":{\\"markdown\\":\\"# Ingestion Function\\\\n\\\\n[button:AWS Lambda Console](https://console.aws.amazon.com/lambda/home?region=",
              Object {
                "Ref": "AWS::Region",
              },
              "#/functions/",
              Object {
                "Ref": "ConstructHubIngestion407909CE",
              },
              "?tab=graph) [button:CloudWatch Logs](https://console.aws.amazon.com/cloudwatch/home?region=",
              Object {
                "Ref": "AWS::Region",
              },
              "#logEventViewer:group=/aws/lambda/",
              Object {
                "Ref": "ConstructHubIngestion407909CE",
              },
              ")\\"}},{\\"type\\":\\"metric\\",\\"width\\":6,\\"height\\":6,\\"x\\":0,\\"y\\":26,\\"properties\\":{\\"view\\":\\"timeSeries\\",\\"title\\":\\"Invocations/5min\\",\\"region\\":\\"",
              Object {
                "Ref": "AWS::Region",
              },
              "\\",\\"metrics\\":[[\\"AWS/Lambda\\",\\"Invocations\\",\\"FunctionName\\",\\"",
              Object {
                "Ref": "ConstructHubIngestion407909CE",
              },
              "\\",{\\"stat\\":\\"Sum\\"}]],\\"yAxis\\":{}}},{\\"type\\":\\"metric\\",\\"width\\":6,\\"height\\":6,\\"x\\":6,\\"y\\":26,\\"properties\\":{\\"view\\":\\"timeSeries\\",\\"title\\":\\"Errors/5min\\",\\"region\\":\\"",
              Object {
                "Ref": "AWS::Region",
              },
              "\\",\\"metrics\\":[[\\"AWS/Lambda\\",\\"Errors\\",\\"FunctionName\\",\\"",
              Object {
                "Ref": "ConstructHubIngestion407909CE",
              },
              "\\",{\\"stat\\":\\"Sum\\"}]],\\"annotations\\":{\\"horizontal\\":[{\\"label\\":\\"Errors > 0 for 3 datapoints within 15 minutes\\",\\"value\\":0,\\"yAxis\\":\\"left\\"}]},\\"yAxis\\":{}}},{\\"type\\":\\"metric\\",\\"width\\":6,\\"height\\":6,\\"x\\":12,\\"y\\":26,\\"properties\\":{\\"view\\":\\"timeSeries\\",\\"title\\":\\"Throttles/5min\\",\\"region\\":\\"",
              Object {
                "Ref": "AWS::Region",
              },
              "\\",\\"metrics\\":[[\\"AWS/Lambda\\",\\"Throttles\\",\\"FunctionName\\",\\"",
              Object {
                "Ref": "ConstructHubIngestion407909CE",
              },
              "\\",{\\"stat\\":\\"Sum\\"}]],\\"annotations\\":{\\"horizontal\\":[{\\"label\\":\\"Throttles > 0 for 3 datapoints within 15 minutes\\",\\"value\\":0,\\"yAxis\\":\\"left\\"}]},\\"yAxis\\":{}}},{\\"type\\":\\"metric\\",\\"width\\":6,\\"height\\":6,\\"x\\":18,\\"y\\":26,\\"properties\\":{\\"view\\":\\"timeSeries\\",\\"title\\":\\"Duration/5min\\",\\"region\\":\\"",
              Object {
                "Ref": "AWS::Region",
              },
              "\\",\\"metrics\\":[[\\"AWS/Lambda\\",\\"Duration\\",\\"FunctionName\\",\\"",
              Object {
                "Ref": "ConstructHubIngestion407909CE",
              },
              "\\",{\\"label\\":\\"p99\\",\\"stat\\":\\"p99\\"}]],\\"annotations\\":{\\"horizontal\\":[{\\"label\\":\\"p99 > 720000 for 3 datapoints within 15 minutes\\",\\"value\\":720000,\\"yAxis\\":\\"left\\"}]},\\"yAxis\\":{}}},{\\"type\\":\\"text\\",\\"width\\":24,\\"height\\":2,\\"x\\":0,\\"y\\":32,\\"properties\\":{\\"markdown\\":\\"# Discovery Function\\\\n\\\\n[button:AWS Lambda Console](https://console.aws.amazon.com/lambda/home?region=",
              Object {
                "Ref": "AWS::Region",
              },
              "#/functions/",
              Object {
                "Ref": "ConstructHubDiscoveryD6EEC2B8",
              },
              "?tab=graph) [button:CloudWatch Logs](https://console.aws.amazon.com/cloudwatch/home?region=",
              Object {
                "Ref": "AWS::Region",
              },
              "#logEventViewer:group=/aws/lambda/",
              Object {
                "Ref": "ConstructHubDiscoveryD6EEC2B8",
              },
              ")\\"}},{\\"type\\":\\"metric\\",\\"width\\":6,\\"height\\":6,\\"x\\":0,\\"y\\":34,\\"properties\\":{\\"view\\":\\"timeSeries\\",\\"title\\":\\"Invocations/5min\\",\\"region\\":\\"",
              Object {
                "Ref": "AWS::Region",
              },
              "\\",\\"metrics\\":[[\\"AWS/Lambda\\",\\"Invocations\\",\\"FunctionName\\",\\"",
              Object {
                "Ref": "ConstructHubDiscoveryD6EEC2B8",
              },
              "\\",{\\"stat\\":\\"Sum\\"}]],\\"yAxis\\":{}}},{\\"type\\":\\"metric\\",\\"width\\":6,\\"height\\":6,\\"x\\":6,\\"y\\":34,\\"properties\\":{\\"view\\":\\"timeSeries\\",\\"title\\":\\"Errors/5min\\",\\"region\\":\\"",
              Object {
                "Ref": "AWS::Region",
              },
              "\\",\\"metrics\\":[[\\"AWS/Lambda\\",\\"Errors\\",\\"FunctionName\\",\\"",
              Object {
                "Ref": "ConstructHubDiscoveryD6EEC2B8",
              },
              "\\",{\\"stat\\":\\"Sum\\"}]],\\"annotations\\":{\\"horizontal\\":[{\\"label\\":\\"Errors > 0 for 3 datapoints within 15 minutes\\",\\"value\\":0,\\"yAxis\\":\\"left\\"}]},\\"yAxis\\":{}}},{\\"type\\":\\"metric\\",\\"width\\":6,\\"height\\":6,\\"x\\":12,\\"y\\":34,\\"properties\\":{\\"view\\":\\"timeSeries\\",\\"title\\":\\"Throttles/5min\\",\\"region\\":\\"",
              Object {
                "Ref": "AWS::Region",
              },
              "\\",\\"metrics\\":[[\\"AWS/Lambda\\",\\"Throttles\\",\\"FunctionName\\",\\"",
              Object {
                "Ref": "ConstructHubDiscoveryD6EEC2B8",
              },
              "\\",{\\"stat\\":\\"Sum\\"}]],\\"annotations\\":{\\"horizontal\\":[{\\"label\\":\\"Throttles > 0 for 3 datapoints within 15 minutes\\",\\"value\\":0,\\"yAxis\\":\\"left\\"}]},\\"yAxis\\":{}}},{\\"type\\":\\"metric\\",\\"width\\":6,\\"height\\":6,\\"x\\":18,\\"y\\":34,\\"properties\\":{\\"view\\":\\"timeSeries\\",\\"title\\":\\"Duration/5min\\",\\"region\\":\\"",
              Object {
                "Ref": "AWS::Region",
              },
              "\\",\\"metrics\\":[[\\"AWS/Lambda\\",\\"Duration\\",\\"FunctionName\\",\\"",
              Object {
                "Ref": "ConstructHubDiscoveryD6EEC2B8",
              },
              "\\",{\\"label\\":\\"p99\\",\\"stat\\":\\"p99\\"}]],\\"annotations\\":{\\"horizontal\\":[{\\"label\\":\\"p99 > 720000 for 3 datapoints within 15 minutes\\",\\"value\\":720000,\\"yAxis\\":\\"left\\"}]},\\"yAxis\\":{}}},{\\"type\\":\\"text\\",\\"width\\":24,\\"height\\":2,\\"x\\":0,\\"y\\":40,\\"properties\\":{\\"markdown\\":\\"# Inventory Canary\\\\n\\\\n[button:AWS Lambda Console](https://console.aws.amazon.com/lambda/home?region=",
              Object {
                "Ref": "AWS::Region",
              },
              "#/functions/",
              Object {
                "Ref": "ConstructHubInventoryCanary63D899BC",
              },
              "?tab=graph) [button:CloudWatch Logs](https://console.aws.amazon.com/cloudwatch/home?region=",
              Object {
                "Ref": "AWS::Region",
              },
              "#logEventViewer:group=/aws/lambda/",
              Object {
                "Ref": "ConstructHubInventoryCanary63D899BC",
              },
              ")\\"}},{\\"type\\":\\"metric\\",\\"width\\":6,\\"height\\":6,\\"x\\":0,\\"y\\":42,\\"properties\\":{\\"view\\":\\"timeSeries\\",\\"title\\":\\"Invocations/5min\\",\\"region\\":\\"",
              Object {
                "Ref": "AWS::Region",
              },
              "\\",\\"metrics\\":[[\\"AWS/Lambda\\",\\"Invocations\\",\\"FunctionName\\",\\"",
              Object {
                "Ref": "ConstructHubInventoryCanary63D899BC",
              },
              "\\",{\\"stat\\":\\"Sum\\"}]],\\"yAxis\\":{}}},{\\"type\\":\\"metric\\",\\"width\\":6,\\"height\\":6,\\"x\\":6,\\"y\\":42,\\"properties\\":{\\"view\\":\\"timeSeries\\",\\"title\\":\\"Errors/5min\\",\\"region\\":\\"",
              Object {
                "Ref": "AWS::Region",
              },
              "\\",\\"metrics\\":[[\\"AWS/Lambda\\",\\"Errors\\",\\"FunctionName\\",\\"",
              Object {
                "Ref": "ConstructHubInventoryCanary63D899BC",
              },
              "\\",{\\"stat\\":\\"Sum\\"}]],\\"annotations\\":{\\"horizontal\\":[{\\"label\\":\\"Errors > 0 for 3 datapoints within 15 minutes\\",\\"value\\":0,\\"yAxis\\":\\"left\\"}]},\\"yAxis\\":{}}},{\\"type\\":\\"metric\\",\\"width\\":6,\\"height\\":6,\\"x\\":12,\\"y\\":42,\\"properties\\":{\\"view\\":\\"timeSeries\\",\\"title\\":\\"Throttles/5min\\",\\"region\\":\\"",
              Object {
                "Ref": "AWS::Region",
              },
              "\\",\\"metrics\\":[[\\"AWS/Lambda\\",\\"Throttles\\",\\"FunctionName\\",\\"",
              Object {
                "Ref": "ConstructHubInventoryCanary63D899BC",
              },
              "\\",{\\"stat\\":\\"Sum\\"}]],\\"annotations\\":{\\"horizontal\\":[{\\"label\\":\\"Throttles > 0 for 3 datapoints within 15 minutes\\",\\"value\\":0,\\"yAxis\\":\\"left\\"}]},\\"yAxis\\":{}}},{\\"type\\":\\"metric\\",\\"width\\":6,\\"height\\":6,\\"x\\":18,\\"y\\":42,\\"properties\\":{\\"view\\":\\"timeSeries\\",\\"title\\":\\"Duration/5min\\",\\"region\\":\\"",
              Object {
                "Ref": "AWS::Region",
              },
              "\\",\\"metrics\\":[[\\"AWS/Lambda\\",\\"Duration\\",\\"FunctionName\\",\\"",
              Object {
                "Ref": "ConstructHubInventoryCanary63D899BC",
              },
              "\\",{\\"label\\":\\"p99\\",\\"stat\\":\\"p99\\"}]],\\"annotations\\":{\\"horizontal\\":[{\\"label\\":\\"p99 > 240000 for 3 datapoints within 15 minutes\\",\\"value\\":240000,\\"yAxis\\":\\"left\\"}]},\\"yAxis\\":{}}}]}",
            ],
          ],
        },
        "DashboardName": "construct-hub",
      },
      "Type": "AWS::CloudWatch::Dashboard",
    },
    "ConstructHubMonitoringWatchfulTestConstructHubDiscovery5714D5BBDurationAlarm5CFE5B52": Object {
      "Properties": Object {
        "AlarmActions": Array [],
        "AlarmDescription": "p99 latency >= 720s (80%)",
        "ComparisonOperator": "GreaterThanThreshold",
        "EvaluationPeriods": 3,
        "Metrics": Array [
          Object {
            "Id": "m1",
            "Label": "p99",
            "MetricStat": Object {
              "Metric": Object {
                "Dimensions": Array [
                  Object {
                    "Name": "FunctionName",
                    "Value": Object {
                      "Ref": "ConstructHubDiscoveryD6EEC2B8",
                    },
                  },
                ],
                "MetricName": "Duration",
                "Namespace": "AWS/Lambda",
              },
              "Period": 300,
              "Stat": "p99",
            },
            "ReturnData": true,
          },
        ],
        "Threshold": 720000,
      },
      "Type": "AWS::CloudWatch::Alarm",
    },
    "ConstructHubMonitoringWatchfulTestConstructHubDiscovery5714D5BBErrorsAlarm373566EE": Object {
      "Properties": Object {
        "AlarmActions": Array [],
        "AlarmDescription": "Over 0 errors per minute",
        "ComparisonOperator": "GreaterThanThreshold",
        "Dimensions": Array [
          Object {
            "Name": "FunctionName",
            "Value": Object {
              "Ref": "ConstructHubDiscoveryD6EEC2B8",
            },
          },
        ],
        "EvaluationPeriods": 3,
        "MetricName": "Errors",
        "Namespace": "AWS/Lambda",
        "Period": 300,
        "Statistic": "Sum",
        "Threshold": 0,
      },
      "Type": "AWS::CloudWatch::Alarm",
    },
    "ConstructHubMonitoringWatchfulTestConstructHubDiscovery5714D5BBThrottlesAlarm261A4778": Object {
      "Properties": Object {
        "AlarmActions": Array [],
        "AlarmDescription": "Over 0 throttles per minute",
        "ComparisonOperator": "GreaterThanThreshold",
        "Dimensions": Array [
          Object {
            "Name": "FunctionName",
            "Value": Object {
              "Ref": "ConstructHubDiscoveryD6EEC2B8",
            },
          },
        ],
        "EvaluationPeriods": 3,
        "MetricName": "Throttles",
        "Namespace": "AWS/Lambda",
        "Period": 300,
        "Statistic": "Sum",
        "Threshold": 0,
      },
      "Type": "AWS::CloudWatch::Alarm",
    },
    "ConstructHubMonitoringWatchfulTestConstructHubIngestionAE667A08DurationAlarm8C97ADAD": Object {
      "Properties": Object {
        "AlarmActions": Array [],
        "AlarmDescription": "p99 latency >= 720s (80%)",
        "ComparisonOperator": "GreaterThanThreshold",
        "EvaluationPeriods": 3,
        "Metrics": Array [
          Object {
            "Id": "m1",
            "Label": "p99",
            "MetricStat": Object {
              "Metric": Object {
                "Dimensions": Array [
                  Object {
                    "Name": "FunctionName",
                    "Value": Object {
                      "Ref": "ConstructHubIngestion407909CE",
                    },
                  },
                ],
                "MetricName": "Duration",
                "Namespace": "AWS/Lambda",
              },
              "Period": 300,
              "Stat": "p99",
            },
            "ReturnData": true,
          },
        ],
        "Threshold": 720000,
      },
      "Type": "AWS::CloudWatch::Alarm",
    },
    "ConstructHubMonitoringWatchfulTestConstructHubIngestionAE667A08ErrorsAlarm76E1369B": Object {
      "Properties": Object {
        "AlarmActions": Array [],
        "AlarmDescription": "Over 0 errors per minute",
        "ComparisonOperator": "GreaterThanThreshold",
        "Dimensions": Array [
          Object {
            "Name": "FunctionName",
            "Value": Object {
              "Ref": "ConstructHubIngestion407909CE",
            },
          },
        ],
        "EvaluationPeriods": 3,
        "MetricName": "Errors",
        "Namespace": "AWS/Lambda",
        "Period": 300,
        "Statistic": "Sum",
        "Threshold": 0,
      },
      "Type": "AWS::CloudWatch::Alarm",
    },
    "ConstructHubMonitoringWatchfulTestConstructHubIngestionAE667A08ThrottlesAlarm2CD0B31C": Object {
      "Properties": Object {
        "AlarmActions": Array [],
        "AlarmDescription": "Over 0 throttles per minute",
        "ComparisonOperator": "GreaterThanThreshold",
        "Dimensions": Array [
          Object {
            "Name": "FunctionName",
            "Value": Object {
              "Ref": "ConstructHubIngestion407909CE",
            },
          },
        ],
        "EvaluationPeriods": 3,
        "MetricName": "Throttles",
        "Namespace": "AWS/Lambda",
        "Period": 300,
        "Statistic": "Sum",
        "Threshold": 0,
      },
      "Type": "AWS::CloudWatch::Alarm",
    },
    "ConstructHubMonitoringWatchfulTestConstructHubInventoryCanary54F5B7ACDurationAlarm2B1DCEF6": Object {
      "Properties": Object {
        "AlarmActions": Array [],
        "AlarmDescription": "p99 latency >= 240s (80%)",
        "ComparisonOperator": "GreaterThanThreshold",
        "EvaluationPeriods": 3,
        "Metrics": Array [
          Object {
            "Id": "m1",
            "Label": "p99",
            "MetricStat": Object {
              "Metric": Object {
                "Dimensions": Array [
                  Object {
                    "Name": "FunctionName",
                    "Value": Object {
                      "Ref": "ConstructHubInventoryCanary63D899BC",
                    },
                  },
                ],
                "MetricName": "Duration",
                "Namespace": "AWS/Lambda",
              },
              "Period": 300,
              "Stat": "p99",
            },
            "ReturnData": true,
          },
        ],
        "Threshold": 240000,
      },
      "Type": "AWS::CloudWatch::Alarm",
    },
    "ConstructHubMonitoringWatchfulTestConstructHubInventoryCanary54F5B7ACErrorsAlarm2DCA11C4": Object {
      "Properties": Object {
        "AlarmActions": Array [],
        "AlarmDescription": "Over 0 errors per minute",
        "ComparisonOperator": "GreaterThanThreshold",
        "Dimensions": Array [
          Object {
            "Name": "FunctionName",
            "Value": Object {
              "Ref": "ConstructHubInventoryCanary63D899BC",
            },
          },
        ],
        "EvaluationPeriods": 3,
        "MetricName": "Errors",
        "Namespace": "AWS/Lambda",
        "Period": 300,
        "Statistic": "Sum",
        "Threshold": 0,
      },
      "Type": "AWS::CloudWatch::Alarm",
    },
    "ConstructHubMonitoringWatchfulTestConstructHubInventoryCanary54F5B7ACThrottlesAlarm0D677953": Object {
      "Properties": Object {
        "AlarmActions": Array [],
        "AlarmDescription": "Over 0 throttles per minute",
        "ComparisonOperator": "GreaterThanThreshold",
        "Dimensions": Array [
          Object {
            "Name": "FunctionName",
            "Value": Object {
              "Ref": "ConstructHubInventoryCanary63D899BC",
            },
          },
        ],
        "EvaluationPeriods": 3,
        "MetricName": "Throttles",
        "Namespace": "AWS/Lambda",
        "Period": 300,
        "Statistic": "Sum",
        "Threshold": 0,
      },
      "Type": "AWS::CloudWatch::Alarm",
    },
    "ConstructHubMonitoringWatchfulTestConstructHubOrchestrationCatalogBuilder9571B50DDurationAlarm5831E25B": Object {
      "Properties": Object {
        "AlarmActions": Array [],
        "AlarmDescription": "p99 latency >= 720s (80%)",
        "ComparisonOperator": "GreaterThanThreshold",
        "EvaluationPeriods": 3,
        "Metrics": Array [
          Object {
            "Id": "m1",
            "Label": "p99",
            "MetricStat": Object {
              "Metric": Object {
                "Dimensions": Array [
                  Object {
                    "Name": "FunctionName",
                    "Value": Object {
                      "Ref": "ConstructHubOrchestrationCatalogBuilder7C964951",
                    },
                  },
                ],
                "MetricName": "Duration",
                "Namespace": "AWS/Lambda",
              },
              "Period": 300,
              "Stat": "p99",
            },
            "ReturnData": true,
          },
        ],
        "Threshold": 720000,
      },
      "Type": "AWS::CloudWatch::Alarm",
    },
    "ConstructHubMonitoringWatchfulTestConstructHubOrchestrationCatalogBuilder9571B50DErrorsAlarm69C7A68E": Object {
      "Properties": Object {
        "AlarmActions": Array [],
        "AlarmDescription": "Over 0 errors per minute",
        "ComparisonOperator": "GreaterThanThreshold",
        "Dimensions": Array [
          Object {
            "Name": "FunctionName",
            "Value": Object {
              "Ref": "ConstructHubOrchestrationCatalogBuilder7C964951",
            },
          },
        ],
        "EvaluationPeriods": 3,
        "MetricName": "Errors",
        "Namespace": "AWS/Lambda",
        "Period": 300,
        "Statistic": "Sum",
        "Threshold": 0,
      },
      "Type": "AWS::CloudWatch::Alarm",
    },
    "ConstructHubMonitoringWatchfulTestConstructHubOrchestrationCatalogBuilder9571B50DThrottlesAlarm82D4AB90": Object {
      "Properties": Object {
        "AlarmActions": Array [],
        "AlarmDescription": "Over 0 throttles per minute",
        "ComparisonOperator": "GreaterThanThreshold",
        "Dimensions": Array [
          Object {
            "Name": "FunctionName",
            "Value": Object {
              "Ref": "ConstructHubOrchestrationCatalogBuilder7C964951",
            },
          },
        ],
        "EvaluationPeriods": 3,
        "MetricName": "Throttles",
        "Namespace": "AWS/Lambda",
        "Period": 300,
        "Statistic": "Sum",
        "Threshold": 0,
      },
      "Type": "AWS::CloudWatch::Alarm",
    },
    "ConstructHubMonitoringWatchfulTestConstructHubOrchestrationDocGenpythonB1042824DurationAlarm88745261": Object {
      "Properties": Object {
        "AlarmActions": Array [],
        "AlarmDescription": "p99 latency >= 720s (80%)",
        "ComparisonOperator": "GreaterThanThreshold",
        "EvaluationPeriods": 3,
        "Metrics": Array [
          Object {
            "Id": "m1",
            "Label": "p99",
            "MetricStat": Object {
              "Metric": Object {
                "Dimensions": Array [
                  Object {
                    "Name": "FunctionName",
                    "Value": Object {
                      "Ref": "ConstructHubOrchestrationDocGenpython77179663",
                    },
                  },
                ],
                "MetricName": "Duration",
                "Namespace": "AWS/Lambda",
              },
              "Period": 300,
              "Stat": "p99",
            },
            "ReturnData": true,
          },
        ],
        "Threshold": 720000,
      },
      "Type": "AWS::CloudWatch::Alarm",
    },
    "ConstructHubMonitoringWatchfulTestConstructHubOrchestrationDocGenpythonB1042824ErrorsAlarm953E29B8": Object {
      "Properties": Object {
        "AlarmActions": Array [],
        "AlarmDescription": "Over 0 errors per minute",
        "ComparisonOperator": "GreaterThanThreshold",
        "Dimensions": Array [
          Object {
            "Name": "FunctionName",
            "Value": Object {
              "Ref": "ConstructHubOrchestrationDocGenpython77179663",
            },
          },
        ],
        "EvaluationPeriods": 3,
        "MetricName": "Errors",
        "Namespace": "AWS/Lambda",
        "Period": 300,
        "Statistic": "Sum",
        "Threshold": 0,
      },
      "Type": "AWS::CloudWatch::Alarm",
    },
    "ConstructHubMonitoringWatchfulTestConstructHubOrchestrationDocGenpythonB1042824ThrottlesAlarm7CA5AACB": Object {
      "Properties": Object {
        "AlarmActions": Array [],
        "AlarmDescription": "Over 0 throttles per minute",
        "ComparisonOperator": "GreaterThanThreshold",
        "Dimensions": Array [
          Object {
            "Name": "FunctionName",
            "Value": Object {
              "Ref": "ConstructHubOrchestrationDocGenpython77179663",
            },
          },
        ],
        "EvaluationPeriods": 3,
        "MetricName": "Throttles",
        "Namespace": "AWS/Lambda",
        "Period": 300,
        "Statistic": "Sum",
        "Threshold": 0,
      },
      "Type": "AWS::CloudWatch::Alarm",
    },
    "ConstructHubMonitoringWatchfulTestConstructHubOrchestrationDocGentypescriptF6589D0DDurationAlarm371C25E7": Object {
      "Properties": Object {
        "AlarmActions": Array [],
        "AlarmDescription": "p99 latency >= 720s (80%)",
        "ComparisonOperator": "GreaterThanThreshold",
        "EvaluationPeriods": 3,
        "Metrics": Array [
          Object {
            "Id": "m1",
            "Label": "p99",
            "MetricStat": Object {
              "Metric": Object {
                "Dimensions": Array [
                  Object {
                    "Name": "FunctionName",
                    "Value": Object {
                      "Ref": "ConstructHubOrchestrationDocGentypescriptF9C30384",
                    },
                  },
                ],
                "MetricName": "Duration",
                "Namespace": "AWS/Lambda",
              },
              "Period": 300,
              "Stat": "p99",
            },
            "ReturnData": true,
          },
        ],
        "Threshold": 720000,
      },
      "Type": "AWS::CloudWatch::Alarm",
    },
    "ConstructHubMonitoringWatchfulTestConstructHubOrchestrationDocGentypescriptF6589D0DErrorsAlarmCDDE8596": Object {
      "Properties": Object {
        "AlarmActions": Array [],
        "AlarmDescription": "Over 0 errors per minute",
        "ComparisonOperator": "GreaterThanThreshold",
        "Dimensions": Array [
          Object {
            "Name": "FunctionName",
            "Value": Object {
              "Ref": "ConstructHubOrchestrationDocGentypescriptF9C30384",
            },
          },
        ],
        "EvaluationPeriods": 3,
        "MetricName": "Errors",
        "Namespace": "AWS/Lambda",
        "Period": 300,
        "Statistic": "Sum",
        "Threshold": 0,
      },
      "Type": "AWS::CloudWatch::Alarm",
    },
    "ConstructHubMonitoringWatchfulTestConstructHubOrchestrationDocGentypescriptF6589D0DThrottlesAlarmA2932C57": Object {
      "Properties": Object {
        "AlarmActions": Array [],
        "AlarmDescription": "Over 0 throttles per minute",
        "ComparisonOperator": "GreaterThanThreshold",
        "Dimensions": Array [
          Object {
            "Name": "FunctionName",
            "Value": Object {
              "Ref": "ConstructHubOrchestrationDocGentypescriptF9C30384",
            },
          },
        ],
        "EvaluationPeriods": 3,
        "MetricName": "Throttles",
        "Namespace": "AWS/Lambda",
        "Period": 300,
        "Statistic": "Sum",
        "Threshold": 0,
      },
      "Type": "AWS::CloudWatch::Alarm",
    },
    "ConstructHubMonitoringWebCanaryHomePageErrorsE7BB4002": Object {
      "Properties": Object {
        "AlarmActions": Array [
          "arn:aws:sns:us-east-1:123456789012:mystack-mytopic-NZJ5JSMVGFIE",
        ],
        "AlarmDescription": Object {
          "Fn::Join": Array [
            "",
            Array [
              "80% error rate for https://",
              Object {
                "Fn::GetAtt": Array [
                  "ConstructHubWebAppDistribution1F181DC9",
                  "DomainName",
                ],
              },
              " (Home Page)",
            ],
          ],
        },
        "ComparisonOperator": "GreaterThanOrEqualToThreshold",
        "EvaluationPeriods": 1,
        "Metrics": Array [
          Object {
            "Id": "m1",
            "Label": Object {
              "Fn::Join": Array [
                "",
                Array [
                  "https://",
                  Object {
                    "Fn::GetAtt": Array [
                      "ConstructHubWebAppDistribution1F181DC9",
                      "DomainName",
                    ],
                  },
                  " Errors",
                ],
              ],
            },
            "MetricStat": Object {
              "Metric": Object {
                "Dimensions": Array [
                  Object {
                    "Name": "FunctionName",
                    "Value": Object {
                      "Ref": "ConstructHubMonitoringWebCanaryHomePageHttpGetFunctionF27ADDC8",
                    },
                  },
                ],
                "MetricName": "Errors",
                "Namespace": "AWS/Lambda",
              },
              "Period": 300,
              "Stat": "Sum",
            },
            "ReturnData": true,
          },
        ],
        "Threshold": 4,
        "TreatMissingData": "breaching",
      },
      "Type": "AWS::CloudWatch::Alarm",
    },
    "ConstructHubMonitoringWebCanaryHomePageHttpGetFunctionF27ADDC8": Object {
      "DependsOn": Array [
        "ConstructHubMonitoringWebCanaryHomePageHttpGetFunctionServiceRole9AAAD93C",
      ],
      "Properties": Object {
        "Code": Object {
          "S3Bucket": Object {
            "Ref": "AssetParametersd5594c96e8d8bc8ce1cd238fb011bd3e1a5c69dada29b4366e17e735f7617fa3S3Bucket5045DB1E",
          },
          "S3Key": Object {
            "Fn::Join": Array [
              "",
              Array [
                Object {
                  "Fn::Select": Array [
                    0,
                    Object {
                      "Fn::Split": Array [
                        "||",
                        Object {
                          "Ref": "AssetParametersd5594c96e8d8bc8ce1cd238fb011bd3e1a5c69dada29b4366e17e735f7617fa3S3VersionKey048C2E0F",
                        },
                      ],
                    },
                  ],
                },
                Object {
                  "Fn::Select": Array [
                    1,
                    Object {
                      "Fn::Split": Array [
                        "||",
                        Object {
                          "Ref": "AssetParametersd5594c96e8d8bc8ce1cd238fb011bd3e1a5c69dada29b4366e17e735f7617fa3S3VersionKey048C2E0F",
                        },
                      ],
                    },
                  ],
                },
              ],
            ],
          },
        },
        "Description": Object {
          "Fn::Join": Array [
            "",
            Array [
              "HTTP GET https://",
              Object {
                "Fn::GetAtt": Array [
                  "ConstructHubWebAppDistribution1F181DC9",
                  "DomainName",
                ],
              },
              ": Home Page",
            ],
          ],
        },
        "Environment": Object {
          "Variables": Object {
            "URL": Object {
              "Fn::Join": Array [
                "",
                Array [
                  "https://",
                  Object {
                    "Fn::GetAtt": Array [
                      "ConstructHubWebAppDistribution1F181DC9",
                      "DomainName",
                    ],
                  },
                ],
              ],
            },
          },
        },
        "Handler": "index.handler",
        "Role": Object {
          "Fn::GetAtt": Array [
            "ConstructHubMonitoringWebCanaryHomePageHttpGetFunctionServiceRole9AAAD93C",
            "Arn",
          ],
        },
        "Runtime": "nodejs14.x",
      },
      "Type": "AWS::Lambda::Function",
    },
    "ConstructHubMonitoringWebCanaryHomePageHttpGetFunctionServiceRole9AAAD93C": Object {
      "Properties": Object {
        "AssumeRolePolicyDocument": Object {
          "Statement": Array [
            Object {
              "Action": "sts:AssumeRole",
              "Effect": "Allow",
              "Principal": Object {
                "Service": "lambda.amazonaws.com",
              },
            },
          ],
          "Version": "2012-10-17",
        },
        "ManagedPolicyArns": Array [
          Object {
            "Fn::Join": Array [
              "",
              Array [
                "arn:",
                Object {
                  "Ref": "AWS::Partition",
                },
                ":iam::aws:policy/service-role/AWSLambdaBasicExecutionRole",
              ],
            ],
          },
        ],
      },
      "Type": "AWS::IAM::Role",
    },
    "ConstructHubMonitoringWebCanaryHomePageRuleAllowEventRuleTestConstructHubMonitoringWebCanaryHomePageHttpGetFunction941819C9E47F90EE": Object {
      "Properties": Object {
        "Action": "lambda:InvokeFunction",
        "FunctionName": Object {
          "Fn::GetAtt": Array [
            "ConstructHubMonitoringWebCanaryHomePageHttpGetFunctionF27ADDC8",
            "Arn",
          ],
        },
        "Principal": "events.amazonaws.com",
        "SourceArn": Object {
          "Fn::GetAtt": Array [
            "ConstructHubMonitoringWebCanaryHomePageRuleE14F9F4E",
            "Arn",
          ],
        },
      },
      "Type": "AWS::Lambda::Permission",
    },
    "ConstructHubMonitoringWebCanaryHomePageRuleE14F9F4E": Object {
      "Properties": Object {
        "ScheduleExpression": "rate(1 minute)",
        "State": "ENABLED",
        "Targets": Array [
          Object {
            "Arn": Object {
              "Fn::GetAtt": Array [
                "ConstructHubMonitoringWebCanaryHomePageHttpGetFunctionF27ADDC8",
                "Arn",
              ],
            },
            "Id": "Target0",
          },
        ],
      },
      "Type": "AWS::Events::Rule",
    },
    "ConstructHubOrchestration39161A46": Object {
      "DependsOn": Array [
        "ConstructHubOrchestrationRoleDefaultPolicyEACD181F",
        "ConstructHubOrchestrationRoleF4CF6987",
      ],
      "Properties": Object {
        "DefinitionString": Object {
          "Fn::Join": Array [
            "",
            Array [
              "{\\"StartAt\\":\\"Track Execution Infos\\",\\"States\\":{\\"Track Execution Infos\\":{\\"Type\\":\\"Pass\\",\\"ResultPath\\":\\"$.$TaskExecution\\",\\"InputPath\\":\\"$$.Execution\\",\\"Parameters\\":{\\"Id.$\\":\\"$.Id\\",\\"Name.$\\":\\"$.Name\\",\\"RoleArn.$\\":\\"$.RoleArn\\",\\"StartTime.$\\":\\"$.StartTime\\"},\\"Next\\":\\"DocGen\\"},\\"DocGen\\":{\\"Type\\":\\"Parallel\\",\\"ResultPath\\":\\"$.DocGen\\",\\"Next\\":\\"Any Success?\\",\\"Branches\\":[{\\"StartAt\\":\\"Generate python docs\\",\\"States\\":{\\"Generate python docs\\":{\\"End\\":true,\\"Retry\\":[{\\"ErrorEquals\\":[\\"Lambda.ServiceException\\",\\"Lambda.AWSLambdaException\\",\\"Lambda.SdkClientException\\"],\\"IntervalSeconds\\":2,\\"MaxAttempts\\":6,\\"BackoffRate\\":2},{\\"ErrorEquals\\":[\\"States.ALL\\"],\\"IntervalSeconds\\":30}],\\"Catch\\":[{\\"ErrorEquals\\":[\\"States.ALL\\"],\\"Next\\":\\"Failed python\\"}],\\"Type\\":\\"Task\\",\\"OutputPath\\":\\"$.result\\",\\"ResultSelector\\":{\\"result\\":{\\"language\\":{\\"lang\\":\\"python\\"},\\"success.$\\":\\"$.Payload\\"}},\\"Resource\\":\\"arn:",
              Object {
                "Ref": "AWS::Partition",
              },
              ":states:::lambda:invoke\\",\\"Parameters\\":{\\"FunctionName\\":\\"",
              Object {
                "Fn::GetAtt": Array [
                  "ConstructHubOrchestrationDocGenpython77179663",
                  "Arn",
                ],
              },
              "\\",\\"Payload.$\\":\\"$\\"}},\\"Failed python\\":{\\"Type\\":\\"Pass\\",\\"Parameters\\":{\\"error.$\\":\\"States.StringToJson($.Cause)\\",\\"language\\":{\\"lang\\":\\"python\\"}},\\"End\\":true}}},{\\"StartAt\\":\\"Generate typescript docs\\",\\"States\\":{\\"Generate typescript docs\\":{\\"End\\":true,\\"Retry\\":[{\\"ErrorEquals\\":[\\"Lambda.ServiceException\\",\\"Lambda.AWSLambdaException\\",\\"Lambda.SdkClientException\\"],\\"IntervalSeconds\\":2,\\"MaxAttempts\\":6,\\"BackoffRate\\":2},{\\"ErrorEquals\\":[\\"States.ALL\\"],\\"IntervalSeconds\\":30}],\\"Catch\\":[{\\"ErrorEquals\\":[\\"States.ALL\\"],\\"Next\\":\\"Failed typescript\\"}],\\"Type\\":\\"Task\\",\\"OutputPath\\":\\"$.result\\",\\"ResultSelector\\":{\\"result\\":{\\"language\\":{\\"lang\\":\\"typescript\\"},\\"success.$\\":\\"$.Payload\\"}},\\"Resource\\":\\"arn:",
              Object {
                "Ref": "AWS::Partition",
              },
              ":states:::lambda:invoke\\",\\"Parameters\\":{\\"FunctionName\\":\\"",
              Object {
                "Fn::GetAtt": Array [
                  "ConstructHubOrchestrationDocGentypescriptF9C30384",
                  "Arn",
                ],
              },
              "\\",\\"Payload.$\\":\\"$\\"}},\\"Failed typescript\\":{\\"Type\\":\\"Pass\\",\\"Parameters\\":{\\"error.$\\":\\"States.StringToJson($.Cause)\\",\\"language\\":{\\"lang\\":\\"typescript\\"}},\\"End\\":true}}}]},\\"Any Success?\\":{\\"Type\\":\\"Choice\\",\\"Choices\\":[{\\"Or\\":[{\\"Variable\\":\\"$.DocGen[0].error\\",\\"IsPresent\\":false},{\\"Variable\\":\\"$.DocGen[1].error\\",\\"IsPresent\\":false}],\\"Next\\":\\"Add to catalog.json\\"}],\\"Default\\":\\"Any Failure?\\"},\\"Any Failure?\\":{\\"Type\\":\\"Choice\\",\\"Choices\\":[{\\"Or\\":[{\\"Variable\\":\\"$.DocGen[0].error\\",\\"IsPresent\\":true},{\\"Variable\\":\\"$.DocGen[1].error\\",\\"IsPresent\\":true}],\\"Next\\":\\"Send to Dead Letter Queue\\"}],\\"Default\\":\\"Success\\"},\\"Add to catalog.json\\":{\\"Next\\":\\"Any Failure?\\",\\"Retry\\":[{\\"ErrorEquals\\":[\\"Lambda.ServiceException\\",\\"Lambda.AWSLambdaException\\",\\"Lambda.SdkClientException\\"],\\"IntervalSeconds\\":2,\\"MaxAttempts\\":6,\\"BackoffRate\\":2},{\\"ErrorEquals\\":[\\"Lambda.TooManyRequestsException\\"],\\"IntervalSeconds\\":30,\\"MaxAttempts\\":5}],\\"Catch\\":[{\\"ErrorEquals\\":[\\"States.ALL\\"],\\"Next\\":\\"Failed to add to catalog.json\\"}],\\"Type\\":\\"Task\\",\\"ResultPath\\":\\"$.catalogBuilderOutput\\",\\"ResultSelector\\":{\\"ETag.$\\":\\"$.Payload.ETag\\",\\"VersionId.$\\":\\"$.Payload.VersionId\\"},\\"Resource\\":\\"arn:",
              Object {
                "Ref": "AWS::Partition",
              },
              ":states:::lambda:invoke\\",\\"Parameters\\":{\\"FunctionName\\":\\"",
              Object {
                "Fn::GetAtt": Array [
                  "ConstructHubOrchestrationCatalogBuilder7C964951",
                  "Arn",
                ],
              },
              "\\",\\"Payload.$\\":\\"$\\"}},\\"Failed to add to catalog.json\\":{\\"Type\\":\\"Pass\\",\\"ResultPath\\":\\"$.error\\",\\"Parameters\\":{\\"error.$\\":\\"States.StringToJson($.Cause)\\"},\\"Next\\":\\"Send to Dead Letter Queue\\"},\\"Send to Dead Letter Queue\\":{\\"Next\\":\\"Fail\\",\\"Type\\":\\"Task\\",\\"ResultPath\\":null,\\"Resource\\":\\"arn:",
              Object {
                "Ref": "AWS::Partition",
              },
              ":states:::sqs:sendMessage\\",\\"Parameters\\":{\\"QueueUrl\\":\\"",
              Object {
                "Ref": "ConstructHubOrchestrationDLQ9C6D9BD4",
              },
              "\\",\\"MessageBody.$\\":\\"$\\"}},\\"Fail\\":{\\"Type\\":\\"Fail\\"},\\"Success\\":{\\"Type\\":\\"Succeed\\"}},\\"TimeoutSeconds\\":3600}",
            ],
          ],
        },
        "RoleArn": Object {
          "Fn::GetAtt": Array [
            "ConstructHubOrchestrationRoleF4CF6987",
            "Arn",
          ],
        },
        "StateMachineType": "STANDARD",
        "TracingConfiguration": Object {
          "Enabled": true,
        },
      },
      "Type": "AWS::StepFunctions::StateMachine",
    },
    "ConstructHubOrchestrationCatalogBuilder7C964951": Object {
      "DependsOn": Array [
        "ConstructHubOrchestrationCatalogBuilderServiceRoleDefaultPolicyDA5D5AA5",
        "ConstructHubOrchestrationCatalogBuilderServiceRole851C750C",
      ],
      "Properties": Object {
        "Code": Object {
          "S3Bucket": Object {
            "Ref": "AssetParameters809531852639a68119c43ce922cb874bdd8a13bf6a2ae48a97e51f0420755c46S3Bucket74C7566A",
          },
          "S3Key": Object {
            "Fn::Join": Array [
              "",
              Array [
                Object {
                  "Fn::Select": Array [
                    0,
                    Object {
                      "Fn::Split": Array [
                        "||",
                        Object {
                          "Ref": "AssetParameters809531852639a68119c43ce922cb874bdd8a13bf6a2ae48a97e51f0420755c46S3VersionKey20358883",
                        },
                      ],
                    },
                  ],
                },
                Object {
                  "Fn::Select": Array [
                    1,
                    Object {
                      "Fn::Split": Array [
                        "||",
                        Object {
                          "Ref": "AssetParameters809531852639a68119c43ce922cb874bdd8a13bf6a2ae48a97e51f0420755c46S3VersionKey20358883",
                        },
                      ],
                    },
                  ],
                },
              ],
            ],
          },
        },
        "Description": Object {
          "Fn::Join": Array [
            "",
            Array [
              "Creates the catalog.json object in ",
              Object {
                "Ref": "ConstructHubPackageDataDC5EF35E",
              },
            ],
          ],
        },
        "Environment": Object {
          "Variables": Object {
            "BUCKET_NAME": Object {
              "Ref": "ConstructHubPackageDataDC5EF35E",
            },
          },
        },
        "Handler": "index.handler",
        "MemorySize": 10240,
        "ReservedConcurrentExecutions": 1,
        "Role": Object {
          "Fn::GetAtt": Array [
            "ConstructHubOrchestrationCatalogBuilderServiceRole851C750C",
            "Arn",
          ],
        },
        "Runtime": "nodejs14.x",
        "Timeout": 900,
        "TracingConfig": Object {
          "Mode": "PassThrough",
        },
      },
      "Type": "AWS::Lambda::Function",
    },
    "ConstructHubOrchestrationCatalogBuilderLogRetention04ED6996": Object {
      "Properties": Object {
        "LogGroupName": Object {
          "Fn::Join": Array [
            "",
            Array [
              "/aws/lambda/",
              Object {
                "Ref": "ConstructHubOrchestrationCatalogBuilder7C964951",
              },
            ],
          ],
        },
        "RetentionInDays": 3653,
        "ServiceToken": Object {
          "Fn::GetAtt": Array [
            "LogRetentionaae0aa3c5b4d4f87b02d85b201efdd8aFD4BFC8A",
            "Arn",
          ],
        },
      },
      "Type": "Custom::LogRetention",
    },
    "ConstructHubOrchestrationCatalogBuilderServiceRole851C750C": Object {
      "Properties": Object {
        "AssumeRolePolicyDocument": Object {
          "Statement": Array [
            Object {
              "Action": "sts:AssumeRole",
              "Effect": "Allow",
              "Principal": Object {
                "Service": "lambda.amazonaws.com",
              },
            },
          ],
          "Version": "2012-10-17",
        },
        "ManagedPolicyArns": Array [
          Object {
            "Fn::Join": Array [
              "",
              Array [
                "arn:",
                Object {
                  "Ref": "AWS::Partition",
                },
                ":iam::aws:policy/service-role/AWSLambdaBasicExecutionRole",
              ],
            ],
          },
        ],
      },
      "Type": "AWS::IAM::Role",
    },
    "ConstructHubOrchestrationCatalogBuilderServiceRoleDefaultPolicyDA5D5AA5": Object {
      "Properties": Object {
        "PolicyDocument": Object {
          "Statement": Array [
            Object {
              "Action": Array [
                "xray:PutTraceSegments",
                "xray:PutTelemetryRecords",
              ],
              "Effect": "Allow",
              "Resource": "*",
            },
            Object {
              "Action": Array [
                "s3:GetObject*",
                "s3:GetBucket*",
                "s3:List*",
                "s3:DeleteObject*",
                "s3:PutObject*",
                "s3:Abort*",
              ],
              "Effect": "Allow",
              "Resource": Array [
                Object {
                  "Fn::GetAtt": Array [
                    "ConstructHubPackageDataDC5EF35E",
                    "Arn",
                  ],
                },
                Object {
                  "Fn::Join": Array [
                    "",
                    Array [
                      Object {
                        "Fn::GetAtt": Array [
                          "ConstructHubPackageDataDC5EF35E",
                          "Arn",
                        ],
                      },
                      "/*",
                    ],
                  ],
                },
              ],
            },
          ],
          "Version": "2012-10-17",
        },
        "PolicyName": "ConstructHubOrchestrationCatalogBuilderServiceRoleDefaultPolicyDA5D5AA5",
        "Roles": Array [
          Object {
            "Ref": "ConstructHubOrchestrationCatalogBuilderServiceRole851C750C",
          },
        ],
      },
      "Type": "AWS::IAM::Policy",
    },
    "ConstructHubOrchestrationDLQ9C6D9BD4": Object {
      "DeletionPolicy": "Delete",
      "Properties": Object {
        "KmsMasterKeyId": "alias/aws/sqs",
        "MessageRetentionPeriod": 1209600,
        "VisibilityTimeout": 900,
      },
      "Type": "AWS::SQS::Queue",
      "UpdateReplacePolicy": "Delete",
    },
    "ConstructHubOrchestrationDocGenpython77179663": Object {
      "DependsOn": Array [
        "ConstructHubOrchestrationDocGenpythonServiceRoleDefaultPolicy7A9DA724",
        "ConstructHubOrchestrationDocGenpythonServiceRoleD16CBDB2",
      ],
      "Properties": Object {
        "Code": Object {
          "S3Bucket": Object {
            "Ref": "AssetParameters7379fd84eff0b591867de2678a7733efa22e810bf064da0c1d0ef6e0c30cc74eS3BucketB29D99C7",
          },
          "S3Key": Object {
            "Fn::Join": Array [
              "",
              Array [
                Object {
                  "Fn::Select": Array [
                    0,
                    Object {
                      "Fn::Split": Array [
                        "||",
                        Object {
                          "Ref": "AssetParameters7379fd84eff0b591867de2678a7733efa22e810bf064da0c1d0ef6e0c30cc74eS3VersionKey15B55BAA",
                        },
                      ],
                    },
                  ],
                },
                Object {
                  "Fn::Select": Array [
                    1,
                    Object {
                      "Fn::Split": Array [
                        "||",
                        Object {
                          "Ref": "AssetParameters7379fd84eff0b591867de2678a7733efa22e810bf064da0c1d0ef6e0c30cc74eS3VersionKey15B55BAA",
                        },
                      ],
                    },
                  ],
                },
              ],
            ],
          },
        },
        "Description": "Creates python documentation from jsii-enabled npm packages",
        "Environment": Object {
          "Variables": Object {
            "CODE_ARTIFACT_API_ENDPOINT": Object {
              "Fn::Select": Array [
                1,
                Object {
                  "Fn::Split": Array [
                    ":",
                    Object {
                      "Fn::Select": Array [
                        0,
                        Object {
                          "Fn::GetAtt": Array [
                            "ConstructHubVPCCodeArtifactAPI954CFDE1",
                            "DnsEntries",
                          ],
                        },
                      ],
                    },
                  ],
                },
              ],
            },
            "CODE_ARTIFACT_DOMAIN_NAME": Object {
              "Fn::GetAtt": Array [
                "ConstructHubCodeArtifact1188409E",
                "DomainName",
              ],
            },
            "CODE_ARTIFACT_DOMAIN_OWNER": Object {
              "Fn::GetAtt": Array [
                "ConstructHubCodeArtifact1188409E",
                "DomainOwner",
              ],
            },
            "CODE_ARTIFACT_REPOSITORY_ENDPOINT": Object {
              "Fn::GetAtt": Array [
                "ConstructHubCodeArtifactGetEndpoint9A458FEF",
                "repositoryEndpoint",
              ],
            },
            "HEADER_SPAN": "true",
            "TARGET_LANGUAGE": "python",
          },
        },
        "Handler": "index.handler",
        "MemorySize": 10240,
        "Role": Object {
          "Fn::GetAtt": Array [
            "ConstructHubOrchestrationDocGenpythonServiceRoleD16CBDB2",
            "Arn",
          ],
        },
        "Runtime": "nodejs14.x",
        "Timeout": 900,
        "TracingConfig": Object {
          "Mode": "PassThrough",
        },
        "VpcConfig": Object {
          "SecurityGroupIds": Array [
            Object {
              "Fn::GetAtt": Array [
                "ConstructHubOrchestrationDocGenpythonSecurityGroup5820AD9B",
                "GroupId",
              ],
            },
          ],
          "SubnetIds": Array [
            Object {
              "Ref": "ConstructHubVPCIsolatedSubnet1SubnetEA28FD1A",
            },
            Object {
              "Ref": "ConstructHubVPCIsolatedSubnet2Subnet483D4302",
            },
          ],
        },
      },
      "Type": "AWS::Lambda::Function",
    },
    "ConstructHubOrchestrationDocGenpythonLogRetention31242A5D": Object {
      "Properties": Object {
        "LogGroupName": Object {
          "Fn::Join": Array [
            "",
            Array [
              "/aws/lambda/",
              Object {
                "Ref": "ConstructHubOrchestrationDocGenpython77179663",
              },
            ],
          ],
        },
        "RetentionInDays": 3653,
        "ServiceToken": Object {
          "Fn::GetAtt": Array [
            "LogRetentionaae0aa3c5b4d4f87b02d85b201efdd8aFD4BFC8A",
            "Arn",
          ],
        },
      },
      "Type": "Custom::LogRetention",
    },
    "ConstructHubOrchestrationDocGenpythonSecurityGroup5820AD9B": Object {
      "Properties": Object {
        "GroupDescription": "Automatic security group for Lambda Function TestConstructHubOrchestrationDocGenpythonB1042824",
        "SecurityGroupEgress": Array [
          Object {
            "CidrIp": "0.0.0.0/0",
            "Description": "Allow all outbound traffic by default",
            "IpProtocol": "-1",
          },
        ],
        "VpcId": Object {
          "Ref": "ConstructHubVPC16ECCEA2",
        },
      },
      "Type": "AWS::EC2::SecurityGroup",
    },
    "ConstructHubOrchestrationDocGenpythonServiceRoleD16CBDB2": Object {
      "Properties": Object {
        "AssumeRolePolicyDocument": Object {
          "Statement": Array [
            Object {
              "Action": "sts:AssumeRole",
              "Effect": "Allow",
              "Principal": Object {
                "Service": "lambda.amazonaws.com",
              },
            },
          ],
          "Version": "2012-10-17",
        },
        "ManagedPolicyArns": Array [
          Object {
            "Fn::Join": Array [
              "",
              Array [
                "arn:",
                Object {
                  "Ref": "AWS::Partition",
                },
                ":iam::aws:policy/service-role/AWSLambdaBasicExecutionRole",
              ],
            ],
          },
          Object {
            "Fn::Join": Array [
              "",
              Array [
                "arn:",
                Object {
                  "Ref": "AWS::Partition",
                },
                ":iam::aws:policy/service-role/AWSLambdaVPCAccessExecutionRole",
              ],
            ],
          },
        ],
      },
      "Type": "AWS::IAM::Role",
    },
    "ConstructHubOrchestrationDocGenpythonServiceRoleDefaultPolicy7A9DA724": Object {
      "Properties": Object {
        "PolicyDocument": Object {
          "Statement": Array [
            Object {
              "Action": Array [
                "xray:PutTraceSegments",
                "xray:PutTelemetryRecords",
              ],
              "Effect": "Allow",
              "Resource": "*",
            },
            Object {
              "Action": "sts:GetServiceBearerToken",
              "Condition": Object {
                "StringEquals": Object {
                  "sts:AWSServiceName": "codeartifact.amazonaws.com",
                },
              },
              "Effect": "Allow",
              "Resource": "*",
            },
            Object {
              "Action": Array [
                "codeartifact:GetAuthorizationToken",
                "codeartifact:GetRepositoryEndpoint",
                "codeartifact:ReadFromRepository",
              ],
              "Effect": "Allow",
              "Resource": Array [
                Object {
                  "Fn::GetAtt": Array [
                    "ConstructHubCodeArtifactDomainFC30B796",
                    "Arn",
                  ],
                },
                Object {
                  "Fn::GetAtt": Array [
                    "ConstructHubCodeArtifact1188409E",
                    "Arn",
                  ],
                },
              ],
            },
            Object {
              "Action": Array [
                "s3:GetObject*",
                "s3:GetBucket*",
                "s3:List*",
              ],
              "Effect": "Allow",
              "Resource": Array [
                Object {
                  "Fn::GetAtt": Array [
                    "ConstructHubPackageDataDC5EF35E",
                    "Arn",
                  ],
                },
                Object {
                  "Fn::Join": Array [
                    "",
                    Array [
                      Object {
                        "Fn::GetAtt": Array [
                          "ConstructHubPackageDataDC5EF35E",
                          "Arn",
                        ],
                      },
                      "/data/*/assembly.json",
                    ],
                  ],
                },
              ],
            },
            Object {
              "Action": Array [
                "s3:DeleteObject*",
                "s3:PutObject*",
                "s3:Abort*",
              ],
              "Effect": "Allow",
              "Resource": Array [
                Object {
                  "Fn::GetAtt": Array [
                    "ConstructHubPackageDataDC5EF35E",
                    "Arn",
                  ],
                },
                Object {
                  "Fn::Join": Array [
                    "",
                    Array [
                      Object {
                        "Fn::GetAtt": Array [
                          "ConstructHubPackageDataDC5EF35E",
                          "Arn",
                        ],
                      },
                      "/data/*/docs-python.md",
                    ],
                  ],
                },
              ],
            },
            Object {
              "Action": Array [
                "s3:DeleteObject*",
                "s3:PutObject*",
                "s3:Abort*",
              ],
              "Effect": "Allow",
              "Resource": Array [
                Object {
                  "Fn::GetAtt": Array [
                    "ConstructHubPackageDataDC5EF35E",
                    "Arn",
                  ],
                },
                Object {
                  "Fn::Join": Array [
                    "",
                    Array [
                      Object {
                        "Fn::GetAtt": Array [
                          "ConstructHubPackageDataDC5EF35E",
                          "Arn",
                        ],
                      },
                      "/data/*/docs-python.md.not-supported",
                    ],
                  ],
                },
              ],
            },
          ],
          "Version": "2012-10-17",
        },
        "PolicyName": "ConstructHubOrchestrationDocGenpythonServiceRoleDefaultPolicy7A9DA724",
        "Roles": Array [
          Object {
            "Ref": "ConstructHubOrchestrationDocGenpythonServiceRoleD16CBDB2",
          },
        ],
      },
      "Type": "AWS::IAM::Policy",
    },
    "ConstructHubOrchestrationDocGentypescriptF9C30384": Object {
      "DependsOn": Array [
        "ConstructHubOrchestrationDocGentypescriptServiceRoleDefaultPolicyEBA45F12",
        "ConstructHubOrchestrationDocGentypescriptServiceRoleB56C2B19",
      ],
      "Properties": Object {
        "Code": Object {
          "S3Bucket": Object {
            "Ref": "AssetParameters7379fd84eff0b591867de2678a7733efa22e810bf064da0c1d0ef6e0c30cc74eS3BucketB29D99C7",
          },
          "S3Key": Object {
            "Fn::Join": Array [
              "",
              Array [
                Object {
                  "Fn::Select": Array [
                    0,
                    Object {
                      "Fn::Split": Array [
                        "||",
                        Object {
                          "Ref": "AssetParameters7379fd84eff0b591867de2678a7733efa22e810bf064da0c1d0ef6e0c30cc74eS3VersionKey15B55BAA",
                        },
                      ],
                    },
                  ],
                },
                Object {
                  "Fn::Select": Array [
                    1,
                    Object {
                      "Fn::Split": Array [
                        "||",
                        Object {
                          "Ref": "AssetParameters7379fd84eff0b591867de2678a7733efa22e810bf064da0c1d0ef6e0c30cc74eS3VersionKey15B55BAA",
                        },
                      ],
                    },
                  ],
                },
              ],
            ],
          },
        },
        "Description": "Creates typescript documentation from jsii-enabled npm packages",
        "Environment": Object {
          "Variables": Object {
            "CODE_ARTIFACT_API_ENDPOINT": Object {
              "Fn::Select": Array [
                1,
                Object {
                  "Fn::Split": Array [
                    ":",
                    Object {
                      "Fn::Select": Array [
                        0,
                        Object {
                          "Fn::GetAtt": Array [
                            "ConstructHubVPCCodeArtifactAPI954CFDE1",
                            "DnsEntries",
                          ],
                        },
                      ],
                    },
                  ],
                },
              ],
            },
            "CODE_ARTIFACT_DOMAIN_NAME": Object {
              "Fn::GetAtt": Array [
                "ConstructHubCodeArtifact1188409E",
                "DomainName",
              ],
            },
            "CODE_ARTIFACT_DOMAIN_OWNER": Object {
              "Fn::GetAtt": Array [
                "ConstructHubCodeArtifact1188409E",
                "DomainOwner",
              ],
            },
            "CODE_ARTIFACT_REPOSITORY_ENDPOINT": Object {
              "Fn::GetAtt": Array [
                "ConstructHubCodeArtifactGetEndpoint9A458FEF",
                "repositoryEndpoint",
              ],
            },
            "HEADER_SPAN": "true",
            "TARGET_LANGUAGE": "typescript",
          },
        },
        "Handler": "index.handler",
        "MemorySize": 10240,
        "Role": Object {
          "Fn::GetAtt": Array [
            "ConstructHubOrchestrationDocGentypescriptServiceRoleB56C2B19",
            "Arn",
          ],
        },
        "Runtime": "nodejs14.x",
        "Timeout": 900,
        "TracingConfig": Object {
          "Mode": "PassThrough",
        },
        "VpcConfig": Object {
          "SecurityGroupIds": Array [
            Object {
              "Fn::GetAtt": Array [
                "ConstructHubOrchestrationDocGentypescriptSecurityGroupDD0CDD88",
                "GroupId",
              ],
            },
          ],
          "SubnetIds": Array [
            Object {
              "Ref": "ConstructHubVPCIsolatedSubnet1SubnetEA28FD1A",
            },
            Object {
              "Ref": "ConstructHubVPCIsolatedSubnet2Subnet483D4302",
            },
          ],
        },
      },
      "Type": "AWS::Lambda::Function",
    },
    "ConstructHubOrchestrationDocGentypescriptLogRetentionDB3B5194": Object {
      "Properties": Object {
        "LogGroupName": Object {
          "Fn::Join": Array [
            "",
            Array [
              "/aws/lambda/",
              Object {
                "Ref": "ConstructHubOrchestrationDocGentypescriptF9C30384",
              },
            ],
          ],
        },
        "RetentionInDays": 3653,
        "ServiceToken": Object {
          "Fn::GetAtt": Array [
            "LogRetentionaae0aa3c5b4d4f87b02d85b201efdd8aFD4BFC8A",
            "Arn",
          ],
        },
      },
      "Type": "Custom::LogRetention",
    },
    "ConstructHubOrchestrationDocGentypescriptSecurityGroupDD0CDD88": Object {
      "Properties": Object {
        "GroupDescription": "Automatic security group for Lambda Function TestConstructHubOrchestrationDocGentypescriptF6589D0D",
        "SecurityGroupEgress": Array [
          Object {
            "CidrIp": "0.0.0.0/0",
            "Description": "Allow all outbound traffic by default",
            "IpProtocol": "-1",
          },
        ],
        "VpcId": Object {
          "Ref": "ConstructHubVPC16ECCEA2",
        },
      },
      "Type": "AWS::EC2::SecurityGroup",
    },
    "ConstructHubOrchestrationDocGentypescriptServiceRoleB56C2B19": Object {
      "Properties": Object {
        "AssumeRolePolicyDocument": Object {
          "Statement": Array [
            Object {
              "Action": "sts:AssumeRole",
              "Effect": "Allow",
              "Principal": Object {
                "Service": "lambda.amazonaws.com",
              },
            },
          ],
          "Version": "2012-10-17",
        },
        "ManagedPolicyArns": Array [
          Object {
            "Fn::Join": Array [
              "",
              Array [
                "arn:",
                Object {
                  "Ref": "AWS::Partition",
                },
                ":iam::aws:policy/service-role/AWSLambdaBasicExecutionRole",
              ],
            ],
          },
          Object {
            "Fn::Join": Array [
              "",
              Array [
                "arn:",
                Object {
                  "Ref": "AWS::Partition",
                },
                ":iam::aws:policy/service-role/AWSLambdaVPCAccessExecutionRole",
              ],
            ],
          },
        ],
      },
      "Type": "AWS::IAM::Role",
    },
    "ConstructHubOrchestrationDocGentypescriptServiceRoleDefaultPolicyEBA45F12": Object {
      "Properties": Object {
        "PolicyDocument": Object {
          "Statement": Array [
            Object {
              "Action": Array [
                "xray:PutTraceSegments",
                "xray:PutTelemetryRecords",
              ],
              "Effect": "Allow",
              "Resource": "*",
            },
            Object {
              "Action": "sts:GetServiceBearerToken",
              "Condition": Object {
                "StringEquals": Object {
                  "sts:AWSServiceName": "codeartifact.amazonaws.com",
                },
              },
              "Effect": "Allow",
              "Resource": "*",
            },
            Object {
              "Action": Array [
                "codeartifact:GetAuthorizationToken",
                "codeartifact:GetRepositoryEndpoint",
                "codeartifact:ReadFromRepository",
              ],
              "Effect": "Allow",
              "Resource": Array [
                Object {
                  "Fn::GetAtt": Array [
                    "ConstructHubCodeArtifactDomainFC30B796",
                    "Arn",
                  ],
                },
                Object {
                  "Fn::GetAtt": Array [
                    "ConstructHubCodeArtifact1188409E",
                    "Arn",
                  ],
                },
              ],
            },
            Object {
              "Action": Array [
                "s3:GetObject*",
                "s3:GetBucket*",
                "s3:List*",
              ],
              "Effect": "Allow",
              "Resource": Array [
                Object {
                  "Fn::GetAtt": Array [
                    "ConstructHubPackageDataDC5EF35E",
                    "Arn",
                  ],
                },
                Object {
                  "Fn::Join": Array [
                    "",
                    Array [
                      Object {
                        "Fn::GetAtt": Array [
                          "ConstructHubPackageDataDC5EF35E",
                          "Arn",
                        ],
                      },
                      "/data/*/assembly.json",
                    ],
                  ],
                },
              ],
            },
            Object {
              "Action": Array [
                "s3:DeleteObject*",
                "s3:PutObject*",
                "s3:Abort*",
              ],
              "Effect": "Allow",
              "Resource": Array [
                Object {
                  "Fn::GetAtt": Array [
                    "ConstructHubPackageDataDC5EF35E",
                    "Arn",
                  ],
                },
                Object {
                  "Fn::Join": Array [
                    "",
                    Array [
                      Object {
                        "Fn::GetAtt": Array [
                          "ConstructHubPackageDataDC5EF35E",
                          "Arn",
                        ],
                      },
                      "/data/*/docs-typescript.md",
                    ],
                  ],
                },
              ],
            },
            Object {
              "Action": Array [
                "s3:DeleteObject*",
                "s3:PutObject*",
                "s3:Abort*",
              ],
              "Effect": "Allow",
              "Resource": Array [
                Object {
                  "Fn::GetAtt": Array [
                    "ConstructHubPackageDataDC5EF35E",
                    "Arn",
                  ],
                },
                Object {
                  "Fn::Join": Array [
                    "",
                    Array [
                      Object {
                        "Fn::GetAtt": Array [
                          "ConstructHubPackageDataDC5EF35E",
                          "Arn",
                        ],
                      },
                      "/data/*/docs-typescript.md.not-supported",
                    ],
                  ],
                },
              ],
            },
          ],
          "Version": "2012-10-17",
        },
        "PolicyName": "ConstructHubOrchestrationDocGentypescriptServiceRoleDefaultPolicyEBA45F12",
        "Roles": Array [
          Object {
            "Ref": "ConstructHubOrchestrationDocGentypescriptServiceRoleB56C2B19",
          },
        ],
      },
      "Type": "AWS::IAM::Policy",
    },
    "ConstructHubOrchestrationRedrive8DDBA67E": Object {
      "DependsOn": Array [
        "ConstructHubOrchestrationRedriveServiceRoleDefaultPolicyC018F436",
        "ConstructHubOrchestrationRedriveServiceRoleB84EFF33",
      ],
      "Properties": Object {
        "Code": Object {
          "S3Bucket": Object {
            "Ref": "AssetParametersaed78bc431dd6cdac01afad951cec010f57f9d972c3f748c3ceeb5ca096544fdS3Bucket2D90B8C0",
          },
          "S3Key": Object {
            "Fn::Join": Array [
              "",
              Array [
                Object {
                  "Fn::Select": Array [
                    0,
                    Object {
                      "Fn::Split": Array [
                        "||",
                        Object {
                          "Ref": "AssetParametersaed78bc431dd6cdac01afad951cec010f57f9d972c3f748c3ceeb5ca096544fdS3VersionKey8E462E51",
                        },
                      ],
                    },
                  ],
                },
                Object {
                  "Fn::Select": Array [
                    1,
                    Object {
                      "Fn::Split": Array [
                        "||",
                        Object {
                          "Ref": "AssetParametersaed78bc431dd6cdac01afad951cec010f57f9d972c3f748c3ceeb5ca096544fdS3VersionKey8E462E51",
                        },
                      ],
                    },
                  ],
                },
              ],
            ],
          },
        },
        "Description": "[ConstructHub/Redrive] Manually redrives all messages from the backend dead letter queue",
        "Environment": Object {
          "Variables": Object {
            "QUEUE_URL": Object {
              "Ref": "ConstructHubOrchestrationDLQ9C6D9BD4",
            },
            "STATE_MACHINE_ARN": Object {
              "Ref": "ConstructHubOrchestration39161A46",
            },
          },
        },
        "Handler": "index.handler",
        "MemorySize": 1024,
        "Role": Object {
          "Fn::GetAtt": Array [
            "ConstructHubOrchestrationRedriveServiceRoleB84EFF33",
            "Arn",
          ],
        },
        "Runtime": "nodejs14.x",
        "Timeout": 900,
        "TracingConfig": Object {
          "Mode": "Active",
        },
      },
      "Type": "AWS::Lambda::Function",
    },
    "ConstructHubOrchestrationRedriveServiceRoleB84EFF33": Object {
      "Properties": Object {
        "AssumeRolePolicyDocument": Object {
          "Statement": Array [
            Object {
              "Action": "sts:AssumeRole",
              "Effect": "Allow",
              "Principal": Object {
                "Service": "lambda.amazonaws.com",
              },
            },
          ],
          "Version": "2012-10-17",
        },
        "ManagedPolicyArns": Array [
          Object {
            "Fn::Join": Array [
              "",
              Array [
                "arn:",
                Object {
                  "Ref": "AWS::Partition",
                },
                ":iam::aws:policy/service-role/AWSLambdaBasicExecutionRole",
              ],
            ],
          },
        ],
      },
      "Type": "AWS::IAM::Role",
    },
    "ConstructHubOrchestrationRedriveServiceRoleDefaultPolicyC018F436": Object {
      "Properties": Object {
        "PolicyDocument": Object {
          "Statement": Array [
            Object {
              "Action": Array [
                "xray:PutTraceSegments",
                "xray:PutTelemetryRecords",
              ],
              "Effect": "Allow",
              "Resource": "*",
            },
            Object {
              "Action": "states:StartExecution",
              "Effect": "Allow",
              "Resource": Object {
                "Ref": "ConstructHubOrchestration39161A46",
              },
            },
            Object {
              "Action": Array [
                "sqs:ReceiveMessage",
                "sqs:ChangeMessageVisibility",
                "sqs:GetQueueUrl",
                "sqs:DeleteMessage",
                "sqs:GetQueueAttributes",
              ],
              "Effect": "Allow",
              "Resource": Object {
                "Fn::GetAtt": Array [
                  "ConstructHubOrchestrationDLQ9C6D9BD4",
                  "Arn",
                ],
              },
            },
          ],
          "Version": "2012-10-17",
        },
        "PolicyName": "ConstructHubOrchestrationRedriveServiceRoleDefaultPolicyC018F436",
        "Roles": Array [
          Object {
            "Ref": "ConstructHubOrchestrationRedriveServiceRoleB84EFF33",
          },
        ],
      },
      "Type": "AWS::IAM::Policy",
    },
    "ConstructHubOrchestrationReprocessAllFF2F2455": Object {
      "DependsOn": Array [
        "ConstructHubOrchestrationReprocessAllServiceRoleDefaultPolicy33BF56FB",
        "ConstructHubOrchestrationReprocessAllServiceRoleE23FF434",
      ],
      "Properties": Object {
        "Code": Object {
          "S3Bucket": Object {
            "Ref": "AssetParameters516cab73c91fb1a1a9ada8da3852fead6468a28305ca5c46b319b4f98cc36fe9S3Bucket781BDABF",
          },
          "S3Key": Object {
            "Fn::Join": Array [
              "",
              Array [
                Object {
                  "Fn::Select": Array [
                    0,
                    Object {
                      "Fn::Split": Array [
                        "||",
                        Object {
                          "Ref": "AssetParameters516cab73c91fb1a1a9ada8da3852fead6468a28305ca5c46b319b4f98cc36fe9S3VersionKey31C2F325",
                        },
                      ],
                    },
                  ],
                },
                Object {
                  "Fn::Select": Array [
                    1,
                    Object {
                      "Fn::Split": Array [
                        "||",
                        Object {
                          "Ref": "AssetParameters516cab73c91fb1a1a9ada8da3852fead6468a28305ca5c46b319b4f98cc36fe9S3VersionKey31C2F325",
                        },
                      ],
                    },
                  ],
                },
              ],
            ],
          },
        },
        "Description": "[ConstructHub/ReprocessAll] Reprocess all package versions through the backend",
        "Environment": Object {
          "Variables": Object {
            "BUCKET_NAME": Object {
              "Ref": "ConstructHubPackageDataDC5EF35E",
            },
            "STATE_MACHINE_ARN": Object {
              "Ref": "ConstructHubOrchestration39161A46",
            },
          },
        },
        "Handler": "index.handler",
        "MemorySize": 1024,
        "Role": Object {
          "Fn::GetAtt": Array [
            "ConstructHubOrchestrationReprocessAllServiceRoleE23FF434",
            "Arn",
          ],
        },
        "Runtime": "nodejs14.x",
        "Timeout": 900,
        "TracingConfig": Object {
          "Mode": "Active",
        },
      },
      "Type": "AWS::Lambda::Function",
    },
    "ConstructHubOrchestrationReprocessAllServiceRoleDefaultPolicy33BF56FB": Object {
      "Properties": Object {
        "PolicyDocument": Object {
          "Statement": Array [
            Object {
              "Action": Array [
                "xray:PutTraceSegments",
                "xray:PutTelemetryRecords",
              ],
              "Effect": "Allow",
              "Resource": "*",
            },
            Object {
              "Action": Array [
                "s3:GetObject*",
                "s3:GetBucket*",
                "s3:List*",
              ],
              "Effect": "Allow",
              "Resource": Array [
                Object {
                  "Fn::GetAtt": Array [
                    "ConstructHubPackageDataDC5EF35E",
                    "Arn",
                  ],
                },
                Object {
                  "Fn::Join": Array [
                    "",
                    Array [
                      Object {
                        "Fn::GetAtt": Array [
                          "ConstructHubPackageDataDC5EF35E",
                          "Arn",
                        ],
                      },
                      "/*",
                    ],
                  ],
                },
              ],
            },
            Object {
              "Action": "states:StartExecution",
              "Effect": "Allow",
              "Resource": Object {
                "Ref": "ConstructHubOrchestration39161A46",
              },
            },
          ],
          "Version": "2012-10-17",
        },
        "PolicyName": "ConstructHubOrchestrationReprocessAllServiceRoleDefaultPolicy33BF56FB",
        "Roles": Array [
          Object {
            "Ref": "ConstructHubOrchestrationReprocessAllServiceRoleE23FF434",
          },
        ],
      },
      "Type": "AWS::IAM::Policy",
    },
    "ConstructHubOrchestrationReprocessAllServiceRoleE23FF434": Object {
      "Properties": Object {
        "AssumeRolePolicyDocument": Object {
          "Statement": Array [
            Object {
              "Action": "sts:AssumeRole",
              "Effect": "Allow",
              "Principal": Object {
                "Service": "lambda.amazonaws.com",
              },
            },
          ],
          "Version": "2012-10-17",
        },
        "ManagedPolicyArns": Array [
          Object {
            "Fn::Join": Array [
              "",
              Array [
                "arn:",
                Object {
                  "Ref": "AWS::Partition",
                },
                ":iam::aws:policy/service-role/AWSLambdaBasicExecutionRole",
              ],
            ],
          },
        ],
      },
      "Type": "AWS::IAM::Role",
    },
    "ConstructHubOrchestrationRoleDefaultPolicyEACD181F": Object {
      "Properties": Object {
        "PolicyDocument": Object {
          "Statement": Array [
            Object {
              "Action": Array [
                "xray:PutTraceSegments",
                "xray:PutTelemetryRecords",
                "xray:GetSamplingRules",
                "xray:GetSamplingTargets",
              ],
              "Effect": "Allow",
              "Resource": "*",
            },
            Object {
              "Action": "lambda:InvokeFunction",
              "Effect": "Allow",
              "Resource": Object {
                "Fn::GetAtt": Array [
                  "ConstructHubOrchestrationCatalogBuilder7C964951",
                  "Arn",
                ],
              },
            },
            Object {
              "Action": "sqs:SendMessage",
              "Effect": "Allow",
              "Resource": Object {
                "Fn::GetAtt": Array [
                  "ConstructHubOrchestrationDLQ9C6D9BD4",
                  "Arn",
                ],
              },
            },
            Object {
              "Action": "lambda:InvokeFunction",
              "Effect": "Allow",
              "Resource": Object {
                "Fn::GetAtt": Array [
                  "ConstructHubOrchestrationDocGenpython77179663",
                  "Arn",
                ],
              },
            },
            Object {
              "Action": "lambda:InvokeFunction",
              "Effect": "Allow",
              "Resource": Object {
                "Fn::GetAtt": Array [
                  "ConstructHubOrchestrationDocGentypescriptF9C30384",
                  "Arn",
                ],
              },
            },
          ],
          "Version": "2012-10-17",
        },
        "PolicyName": "ConstructHubOrchestrationRoleDefaultPolicyEACD181F",
        "Roles": Array [
          Object {
            "Ref": "ConstructHubOrchestrationRoleF4CF6987",
          },
        ],
      },
      "Type": "AWS::IAM::Policy",
    },
    "ConstructHubOrchestrationRoleF4CF6987": Object {
      "Properties": Object {
        "AssumeRolePolicyDocument": Object {
          "Statement": Array [
            Object {
              "Action": "sts:AssumeRole",
              "Effect": "Allow",
              "Principal": Object {
                "Service": Object {
                  "Fn::Join": Array [
                    "",
                    Array [
                      "states.",
                      Object {
                        "Ref": "AWS::Region",
                      },
                      ".amazonaws.com",
                    ],
                  ],
                },
              },
            },
          ],
          "Version": "2012-10-17",
        },
      },
      "Type": "AWS::IAM::Role",
    },
    "ConstructHubPackageDataAllowBucketNotificationsToTestConstructHubWebAppCacheInvalidator7EE0E8FBBF40B7C8": Object {
      "Properties": Object {
        "Action": "lambda:InvokeFunction",
        "FunctionName": Object {
          "Fn::GetAtt": Array [
            "ConstructHubWebAppCacheInvalidator07CDD78B",
            "Arn",
          ],
        },
        "Principal": "s3.amazonaws.com",
        "SourceAccount": Object {
          "Ref": "AWS::AccountId",
        },
        "SourceArn": Object {
          "Fn::GetAtt": Array [
            "ConstructHubPackageDataDC5EF35E",
            "Arn",
          ],
        },
      },
      "Type": "AWS::Lambda::Permission",
    },
    "ConstructHubPackageDataDC5EF35E": Object {
      "DeletionPolicy": "Retain",
      "Properties": Object {
        "BucketEncryption": Object {
          "ServerSideEncryptionConfiguration": Array [
            Object {
              "ServerSideEncryptionByDefault": Object {
                "SSEAlgorithm": "AES256",
              },
            },
          ],
        },
        "LifecycleConfiguration": Object {
          "Rules": Array [
            Object {
              "AbortIncompleteMultipartUpload": Object {
                "DaysAfterInitiation": 1,
              },
              "Status": "Enabled",
            },
            Object {
              "NoncurrentVersionTransitions": Array [
                Object {
                  "StorageClass": "STANDARD_IA",
                  "TransitionInDays": 31,
                },
              ],
              "Status": "Enabled",
            },
            Object {
              "ExpiredObjectDeleteMarker": true,
              "NoncurrentVersionExpirationInDays": 90,
              "Status": "Enabled",
            },
            Object {
              "NoncurrentVersionExpirationInDays": 7,
              "Prefix": "catalog.json",
              "Status": "Enabled",
            },
          ],
        },
        "PublicAccessBlockConfiguration": Object {
          "BlockPublicAcls": true,
          "BlockPublicPolicy": true,
          "IgnorePublicAcls": true,
          "RestrictPublicBuckets": true,
        },
        "VersioningConfiguration": Object {
          "Status": "Enabled",
        },
      },
      "Type": "AWS::S3::Bucket",
      "UpdateReplacePolicy": "Retain",
    },
    "ConstructHubPackageDataNotifications81B45141": Object {
      "DependsOn": Array [
        "ConstructHubPackageDataAllowBucketNotificationsToTestConstructHubWebAppCacheInvalidator7EE0E8FBBF40B7C8",
      ],
      "Properties": Object {
        "BucketName": Object {
          "Ref": "ConstructHubPackageDataDC5EF35E",
        },
        "Managed": true,
        "NotificationConfiguration": Object {
          "LambdaFunctionConfigurations": Array [
            Object {
              "Events": Array [
                "s3:ObjectCreated:*",
              ],
              "LambdaFunctionArn": Object {
                "Fn::GetAtt": Array [
                  "ConstructHubWebAppCacheInvalidator07CDD78B",
                  "Arn",
                ],
              },
            },
          ],
        },
        "ServiceToken": Object {
          "Fn::GetAtt": Array [
            "BucketNotificationsHandler050a0587b7544547bf325f094a3db8347ECC3691",
            "Arn",
          ],
        },
      },
      "Type": "Custom::S3BucketNotifications",
    },
    "ConstructHubPackageDataPolicy4615475A": Object {
      "Properties": Object {
        "Bucket": Object {
          "Ref": "ConstructHubPackageDataDC5EF35E",
        },
        "PolicyDocument": Object {
          "Statement": Array [
            Object {
              "Action": "s3:*",
              "Condition": Object {
                "Bool": Object {
                  "aws:SecureTransport": "false",
                },
              },
              "Effect": "Deny",
              "Principal": Object {
                "AWS": "*",
              },
              "Resource": Array [
                Object {
                  "Fn::GetAtt": Array [
                    "ConstructHubPackageDataDC5EF35E",
                    "Arn",
                  ],
                },
                Object {
                  "Fn::Join": Array [
                    "",
                    Array [
                      Object {
                        "Fn::GetAtt": Array [
                          "ConstructHubPackageDataDC5EF35E",
                          "Arn",
                        ],
                      },
                      "/*",
                    ],
                  ],
                },
              ],
            },
            Object {
              "Action": "s3:GetObject",
              "Effect": "Allow",
              "Principal": Object {
                "CanonicalUser": Object {
                  "Fn::GetAtt": Array [
                    "ConstructHubWebAppDistributionOrigin2S3OriginDA7E7FF4",
                    "S3CanonicalUserId",
                  ],
                },
              },
              "Resource": Object {
                "Fn::Join": Array [
                  "",
                  Array [
                    Object {
                      "Fn::GetAtt": Array [
                        "ConstructHubPackageDataDC5EF35E",
                        "Arn",
                      ],
                    },
                    "/*",
                  ],
                ],
              },
            },
          ],
          "Version": "2012-10-17",
        },
      },
      "Type": "AWS::S3::BucketPolicy",
    },
    "ConstructHubVPC16ECCEA2": Object {
      "Properties": Object {
        "CidrBlock": "10.0.0.0/16",
        "EnableDnsHostnames": true,
        "EnableDnsSupport": true,
        "InstanceTenancy": "default",
        "Tags": Array [
          Object {
            "Key": "Name",
            "Value": "Test/ConstructHub/VPC",
          },
        ],
      },
      "Type": "AWS::EC2::VPC",
    },
    "ConstructHubVPCCodeArtifactAPI954CFDE1": Object {
      "Properties": Object {
        "PolicyDocument": Object {
          "Statement": Array [
            Object {
              "Action": "sts:GetServiceBearerToken",
              "Condition": Object {
                "StringEquals": Object {
                  "sts:AWSServiceName": "codeartifact.amazonaws.com",
                },
              },
              "Effect": "Allow",
              "Principal": Object {
                "AWS": Object {
                  "Fn::GetAtt": Array [
                    "ConstructHubOrchestrationDocGenpythonServiceRoleD16CBDB2",
                    "Arn",
                  ],
                },
              },
              "Resource": "*",
            },
            Object {
              "Action": Array [
                "codeartifact:GetAuthorizationToken",
                "codeartifact:GetRepositoryEndpoint",
              ],
              "Effect": "Allow",
              "Principal": Object {
                "AWS": Object {
                  "Fn::GetAtt": Array [
                    "ConstructHubOrchestrationDocGenpythonServiceRoleD16CBDB2",
                    "Arn",
                  ],
                },
              },
              "Resource": Array [
                Object {
                  "Fn::GetAtt": Array [
                    "ConstructHubCodeArtifactDomainFC30B796",
                    "Arn",
                  ],
                },
                Object {
                  "Fn::GetAtt": Array [
                    "ConstructHubCodeArtifact1188409E",
                    "Arn",
                  ],
                },
              ],
            },
            Object {
              "Action": "sts:GetServiceBearerToken",
              "Condition": Object {
                "StringEquals": Object {
                  "sts:AWSServiceName": "codeartifact.amazonaws.com",
                },
              },
              "Effect": "Allow",
              "Principal": Object {
                "AWS": Object {
                  "Fn::GetAtt": Array [
                    "ConstructHubOrchestrationDocGentypescriptServiceRoleB56C2B19",
                    "Arn",
                  ],
                },
              },
              "Resource": "*",
            },
            Object {
              "Action": Array [
                "codeartifact:GetAuthorizationToken",
                "codeartifact:GetRepositoryEndpoint",
              ],
              "Effect": "Allow",
              "Principal": Object {
                "AWS": Object {
                  "Fn::GetAtt": Array [
                    "ConstructHubOrchestrationDocGentypescriptServiceRoleB56C2B19",
                    "Arn",
                  ],
                },
              },
              "Resource": Array [
                Object {
                  "Fn::GetAtt": Array [
                    "ConstructHubCodeArtifactDomainFC30B796",
                    "Arn",
                  ],
                },
                Object {
                  "Fn::GetAtt": Array [
                    "ConstructHubCodeArtifact1188409E",
                    "Arn",
                  ],
                },
              ],
            },
          ],
          "Version": "2012-10-17",
        },
        "PrivateDnsEnabled": false,
        "SecurityGroupIds": Array [
          Object {
            "Fn::GetAtt": Array [
              "ConstructHubVPCCodeArtifactAPISecurityGroupBE06BEF9",
              "GroupId",
            ],
          },
        ],
        "ServiceName": Object {
          "Fn::Join": Array [
            "",
            Array [
              "com.amazonaws.",
              Object {
                "Ref": "AWS::Region",
              },
              ".codeartifact.api",
            ],
          ],
        },
        "SubnetIds": Array [
          Object {
            "Ref": "ConstructHubVPCIsolatedSubnet1SubnetEA28FD1A",
          },
          Object {
            "Ref": "ConstructHubVPCIsolatedSubnet2Subnet483D4302",
          },
        ],
        "VpcEndpointType": "Interface",
        "VpcId": Object {
          "Ref": "ConstructHubVPC16ECCEA2",
        },
      },
      "Type": "AWS::EC2::VPCEndpoint",
    },
    "ConstructHubVPCCodeArtifactAPISecurityGroupBE06BEF9": Object {
      "Properties": Object {
        "GroupDescription": "Test/ConstructHub/VPC/CodeArtifact.API/SecurityGroup",
        "SecurityGroupEgress": Array [
          Object {
            "CidrIp": "0.0.0.0/0",
            "Description": "Allow all outbound traffic by default",
            "IpProtocol": "-1",
          },
        ],
        "SecurityGroupIngress": Array [
          Object {
            "CidrIp": Object {
              "Fn::GetAtt": Array [
                "ConstructHubVPC16ECCEA2",
                "CidrBlock",
              ],
            },
            "Description": Object {
              "Fn::Join": Array [
                "",
                Array [
                  "from ",
                  Object {
                    "Fn::GetAtt": Array [
                      "ConstructHubVPC16ECCEA2",
                      "CidrBlock",
                    ],
                  },
                  ":443",
                ],
              ],
            },
            "FromPort": 443,
            "IpProtocol": "tcp",
            "ToPort": 443,
          },
        ],
        "Tags": Array [
          Object {
            "Key": "Name",
            "Value": "Test/ConstructHub/VPC",
          },
        ],
        "VpcId": Object {
          "Ref": "ConstructHubVPC16ECCEA2",
        },
      },
      "Type": "AWS::EC2::SecurityGroup",
    },
    "ConstructHubVPCCodeArtifactBD6E076F": Object {
      "Properties": Object {
        "PolicyDocument": Object {
          "Statement": Array [
            Object {
              "Action": "codeartifact:ReadFromRepository",
              "Effect": "Allow",
              "Principal": Object {
                "AWS": Object {
                  "Fn::GetAtt": Array [
                    "ConstructHubOrchestrationDocGenpythonServiceRoleD16CBDB2",
                    "Arn",
                  ],
                },
              },
              "Resource": Object {
                "Fn::GetAtt": Array [
                  "ConstructHubCodeArtifact1188409E",
                  "Arn",
                ],
              },
            },
            Object {
              "Action": "codeartifact:ReadFromRepository",
              "Effect": "Allow",
              "Principal": Object {
                "AWS": Object {
                  "Fn::GetAtt": Array [
                    "ConstructHubOrchestrationDocGentypescriptServiceRoleB56C2B19",
                    "Arn",
                  ],
                },
              },
              "Resource": Object {
                "Fn::GetAtt": Array [
                  "ConstructHubCodeArtifact1188409E",
                  "Arn",
                ],
              },
            },
          ],
          "Version": "2012-10-17",
        },
        "PrivateDnsEnabled": true,
        "SecurityGroupIds": Array [
          Object {
            "Fn::GetAtt": Array [
              "ConstructHubVPCCodeArtifactSecurityGroupBCADE40D",
              "GroupId",
            ],
          },
        ],
        "ServiceName": Object {
          "Fn::Join": Array [
            "",
            Array [
              "com.amazonaws.",
              Object {
                "Ref": "AWS::Region",
              },
              ".codeartifact.repositories",
            ],
          ],
        },
        "SubnetIds": Array [
          Object {
            "Ref": "ConstructHubVPCIsolatedSubnet1SubnetEA28FD1A",
          },
          Object {
            "Ref": "ConstructHubVPCIsolatedSubnet2Subnet483D4302",
          },
        ],
        "VpcEndpointType": "Interface",
        "VpcId": Object {
          "Ref": "ConstructHubVPC16ECCEA2",
        },
      },
      "Type": "AWS::EC2::VPCEndpoint",
    },
    "ConstructHubVPCCodeArtifactSecurityGroupBCADE40D": Object {
      "Properties": Object {
        "GroupDescription": "Test/ConstructHub/VPC/CodeArtifact/SecurityGroup",
        "SecurityGroupEgress": Array [
          Object {
            "CidrIp": "0.0.0.0/0",
            "Description": "Allow all outbound traffic by default",
            "IpProtocol": "-1",
          },
        ],
        "SecurityGroupIngress": Array [
          Object {
            "CidrIp": Object {
              "Fn::GetAtt": Array [
                "ConstructHubVPC16ECCEA2",
                "CidrBlock",
              ],
            },
            "Description": Object {
              "Fn::Join": Array [
                "",
                Array [
                  "from ",
                  Object {
                    "Fn::GetAtt": Array [
                      "ConstructHubVPC16ECCEA2",
                      "CidrBlock",
                    ],
                  },
                  ":443",
                ],
              ],
            },
            "FromPort": 443,
            "IpProtocol": "tcp",
            "ToPort": 443,
          },
        ],
        "Tags": Array [
          Object {
            "Key": "Name",
            "Value": "Test/ConstructHub/VPC",
          },
        ],
        "VpcId": Object {
          "Ref": "ConstructHubVPC16ECCEA2",
        },
      },
      "Type": "AWS::EC2::SecurityGroup",
    },
    "ConstructHubVPCIsolatedSubnet1RouteTable750E6F36": Object {
      "Properties": Object {
        "Tags": Array [
          Object {
            "Key": "Name",
            "Value": "Test/ConstructHub/VPC/IsolatedSubnet1",
          },
        ],
        "VpcId": Object {
          "Ref": "ConstructHubVPC16ECCEA2",
        },
      },
      "Type": "AWS::EC2::RouteTable",
    },
    "ConstructHubVPCIsolatedSubnet1RouteTableAssociation3F8E4C37": Object {
      "Properties": Object {
        "RouteTableId": Object {
          "Ref": "ConstructHubVPCIsolatedSubnet1RouteTable750E6F36",
        },
        "SubnetId": Object {
          "Ref": "ConstructHubVPCIsolatedSubnet1SubnetEA28FD1A",
        },
      },
      "Type": "AWS::EC2::SubnetRouteTableAssociation",
    },
    "ConstructHubVPCIsolatedSubnet1SubnetEA28FD1A": Object {
      "Properties": Object {
        "AvailabilityZone": Object {
          "Fn::Select": Array [
            0,
            Object {
              "Fn::GetAZs": "",
            },
          ],
        },
        "CidrBlock": "10.0.0.0/17",
        "MapPublicIpOnLaunch": false,
        "Tags": Array [
          Object {
            "Key": "aws-cdk:subnet-name",
            "Value": "Isolated",
          },
          Object {
            "Key": "aws-cdk:subnet-type",
            "Value": "Isolated",
          },
          Object {
            "Key": "Name",
            "Value": "Test/ConstructHub/VPC/IsolatedSubnet1",
          },
        ],
        "VpcId": Object {
          "Ref": "ConstructHubVPC16ECCEA2",
        },
      },
      "Type": "AWS::EC2::Subnet",
    },
    "ConstructHubVPCIsolatedSubnet2RouteTable18129C5D": Object {
      "Properties": Object {
        "Tags": Array [
          Object {
            "Key": "Name",
            "Value": "Test/ConstructHub/VPC/IsolatedSubnet2",
          },
        ],
        "VpcId": Object {
          "Ref": "ConstructHubVPC16ECCEA2",
        },
      },
      "Type": "AWS::EC2::RouteTable",
    },
    "ConstructHubVPCIsolatedSubnet2RouteTableAssociationF8AD0E0F": Object {
      "Properties": Object {
        "RouteTableId": Object {
          "Ref": "ConstructHubVPCIsolatedSubnet2RouteTable18129C5D",
        },
        "SubnetId": Object {
          "Ref": "ConstructHubVPCIsolatedSubnet2Subnet483D4302",
        },
      },
      "Type": "AWS::EC2::SubnetRouteTableAssociation",
    },
    "ConstructHubVPCIsolatedSubnet2Subnet483D4302": Object {
      "Properties": Object {
        "AvailabilityZone": Object {
          "Fn::Select": Array [
            1,
            Object {
              "Fn::GetAZs": "",
            },
          ],
        },
        "CidrBlock": "10.0.128.0/17",
        "MapPublicIpOnLaunch": false,
        "Tags": Array [
          Object {
            "Key": "aws-cdk:subnet-name",
            "Value": "Isolated",
          },
          Object {
            "Key": "aws-cdk:subnet-type",
            "Value": "Isolated",
          },
          Object {
            "Key": "Name",
            "Value": "Test/ConstructHub/VPC/IsolatedSubnet2",
          },
        ],
        "VpcId": Object {
          "Ref": "ConstructHubVPC16ECCEA2",
        },
      },
      "Type": "AWS::EC2::Subnet",
    },
    "ConstructHubVPCS319E90CB6": Object {
      "Properties": Object {
        "PolicyDocument": Object {
          "Statement": Array [
            Object {
              "Action": "s3:GetObject",
              "Effect": "Allow",
              "Principal": Object {
                "AWS": "*",
              },
              "Resource": Object {
                "Fn::Join": Array [
                  "",
                  Array [
                    Object {
                      "Fn::GetAtt": Array [
                        "ConstructHubCodeArtifactDescribeDomain6ABCBF4B",
                        "domain.s3BucketArn",
                      ],
                    },
                    "/*",
                  ],
                ],
              },
              "Sid": "Allow-CodeArtifact-Bucket",
            },
            Object {
              "Action": Array [
                "s3:GetObject*",
                "s3:GetBucket*",
                "s3:List*",
              ],
              "Effect": "Allow",
              "Principal": Object {
                "AWS": "*",
              },
              "Resource": Array [
                Object {
                  "Fn::GetAtt": Array [
                    "ConstructHubPackageDataDC5EF35E",
                    "Arn",
                  ],
                },
                Object {
                  "Fn::Join": Array [
                    "",
                    Array [
                      Object {
                        "Fn::GetAtt": Array [
                          "ConstructHubPackageDataDC5EF35E",
                          "Arn",
                        ],
                      },
                      "/data/*/assembly.json",
                    ],
                  ],
                },
              ],
            },
            Object {
              "Action": Array [
                "s3:Abort*",
                "s3:DeleteObject*",
                "s3:PutObject*",
              ],
              "Effect": "Allow",
              "Principal": Object {
                "AWS": "*",
              },
              "Resource": Array [
                Object {
                  "Fn::GetAtt": Array [
                    "ConstructHubPackageDataDC5EF35E",
                    "Arn",
                  ],
                },
                Object {
                  "Fn::Join": Array [
                    "",
                    Array [
                      Object {
                        "Fn::GetAtt": Array [
                          "ConstructHubPackageDataDC5EF35E",
                          "Arn",
                        ],
                      },
                      "/data/*/docs-python.md",
                    ],
                  ],
                },
              ],
            },
            Object {
              "Action": Array [
                "s3:Abort*",
                "s3:DeleteObject*",
                "s3:PutObject*",
              ],
              "Effect": "Allow",
              "Principal": Object {
                "AWS": "*",
              },
              "Resource": Array [
                Object {
                  "Fn::GetAtt": Array [
                    "ConstructHubPackageDataDC5EF35E",
                    "Arn",
                  ],
                },
                Object {
                  "Fn::Join": Array [
                    "",
                    Array [
                      Object {
                        "Fn::GetAtt": Array [
                          "ConstructHubPackageDataDC5EF35E",
                          "Arn",
                        ],
                      },
                      "/data/*/docs-python.md.not-supported",
                    ],
                  ],
                },
              ],
            },
            Object {
              "Action": Array [
                "s3:Abort*",
                "s3:DeleteObject*",
                "s3:PutObject*",
              ],
              "Effect": "Allow",
              "Principal": Object {
                "AWS": "*",
              },
              "Resource": Array [
                Object {
                  "Fn::GetAtt": Array [
                    "ConstructHubPackageDataDC5EF35E",
                    "Arn",
                  ],
                },
                Object {
                  "Fn::Join": Array [
                    "",
                    Array [
                      Object {
                        "Fn::GetAtt": Array [
                          "ConstructHubPackageDataDC5EF35E",
                          "Arn",
                        ],
                      },
                      "/data/*/docs-typescript.md",
                    ],
                  ],
                },
              ],
            },
            Object {
              "Action": Array [
                "s3:Abort*",
                "s3:DeleteObject*",
                "s3:PutObject*",
              ],
              "Effect": "Allow",
              "Principal": Object {
                "AWS": "*",
              },
              "Resource": Array [
                Object {
                  "Fn::GetAtt": Array [
                    "ConstructHubPackageDataDC5EF35E",
                    "Arn",
                  ],
                },
                Object {
                  "Fn::Join": Array [
                    "",
                    Array [
                      Object {
                        "Fn::GetAtt": Array [
                          "ConstructHubPackageDataDC5EF35E",
                          "Arn",
                        ],
                      },
                      "/data/*/docs-typescript.md.not-supported",
                    ],
                  ],
                },
              ],
            },
          ],
          "Version": "2012-10-17",
        },
        "RouteTableIds": Array [
          Object {
            "Ref": "ConstructHubVPCIsolatedSubnet1RouteTable750E6F36",
          },
          Object {
            "Ref": "ConstructHubVPCIsolatedSubnet2RouteTable18129C5D",
          },
        ],
        "ServiceName": Object {
          "Fn::Join": Array [
            "",
            Array [
              "com.amazonaws.",
              Object {
                "Ref": "AWS::Region",
              },
              ".s3",
            ],
          ],
        },
        "VpcEndpointType": "Gateway",
        "VpcId": Object {
          "Ref": "ConstructHubVPC16ECCEA2",
        },
      },
      "Type": "AWS::EC2::VPCEndpoint",
    },
    "ConstructHubWebAppARecord3863FF6C": Object {
      "Properties": Object {
        "AliasTarget": Object {
          "DNSName": Object {
            "Fn::GetAtt": Array [
              "ConstructHubWebAppDistribution1F181DC9",
              "DomainName",
            ],
          },
          "HostedZoneId": Object {
            "Fn::FindInMap": Array [
              "AWSCloudFrontPartitionHostedZoneIdMap",
              Object {
                "Ref": "AWS::Partition",
              },
              "zoneId",
            ],
          },
        },
        "Comment": "Created by the AWS CDK",
        "HostedZoneId": "ZONEID",
        "Name": "my.construct.hub.",
        "Type": "A",
      },
      "Type": "AWS::Route53::RecordSet",
    },
    "ConstructHubWebAppAaaaRecord5D99098B": Object {
      "Properties": Object {
        "AliasTarget": Object {
          "DNSName": Object {
            "Fn::GetAtt": Array [
              "ConstructHubWebAppDistribution1F181DC9",
              "DomainName",
            ],
          },
          "HostedZoneId": Object {
            "Fn::FindInMap": Array [
              "AWSCloudFrontPartitionHostedZoneIdMap",
              Object {
                "Ref": "AWS::Partition",
              },
              "zoneId",
            ],
          },
        },
        "Comment": "Created by the AWS CDK",
        "HostedZoneId": "ZONEID",
        "Name": "my.construct.hub.",
        "Type": "AAAA",
      },
      "Type": "AWS::Route53::RecordSet",
    },
    "ConstructHubWebAppAddHeadersFunctionc857063c4ca4479335a883023351cba0df589f79c9AB4E325B": Object {
      "Properties": Object {
        "AutoPublish": true,
        "FunctionCode": "\\"use strict\\";
function handler(event) {
    var response = event.response;
    var headers = response.headers;
    headers['x-frame-options'] = { value: 'deny' };
    headers['x-xss-protection'] = { value: '1; mode=block' };
    headers['x-content-type-options'] = { value: 'nosniff' };
    headers['strict-transport-security'] = { value: 'max-age=47304000; includeSubDomains' };
    headers['content-security-policy'] = {
        value: [
            \\"default-src 'self' 'unsafe-inline' https://*.awsstatic.com;\\",
            \\"connect-src 'self' https://*.shortbread.aws.dev;\\",
            \\"frame-src 'none';\\",
            \\"img-src 'self' https://* http://*.omtrdc.net;\\",
            \\"object-src 'none';\\",
            \\"style-src 'self' 'unsafe-inline';\\",
        ].join(' '),
    };
    return response;
}
//# sourceMappingURL=data:application/json;base64,eyJ2ZXJzaW9uIjozLCJmaWxlIjoicmVzcG9uc2UtZnVuY3Rpb24uanMiLCJzb3VyY2VSb290IjoiIiwic291cmNlcyI6WyIuLi8uLi8uLi9zcmMvd2ViYXBwL3Jlc3BvbnNlLWZ1bmN0aW9uL3Jlc3BvbnNlLWZ1bmN0aW9uLnRzIl0sIm5hbWVzIjpbXSwibWFwcGluZ3MiOiI7QUFTQSxTQUFTLE9BQU8sQ0FBQyxLQUF5QjtJQUN4QyxJQUFJLFFBQVEsR0FBRyxLQUFLLENBQUMsUUFBUSxDQUFDO0lBQzlCLElBQUksT0FBTyxHQUFHLFFBQVEsQ0FBQyxPQUFPLENBQUM7SUFFL0IsT0FBTyxDQUFDLGlCQUFpQixDQUFDLEdBQUcsRUFBRSxLQUFLLEVBQUUsTUFBTSxFQUFFLENBQUM7SUFDL0MsT0FBTyxDQUFDLGtCQUFrQixDQUFDLEdBQUcsRUFBRSxLQUFLLEVBQUUsZUFBZSxFQUFFLENBQUM7SUFDekQsT0FBTyxDQUFDLHdCQUF3QixDQUFDLEdBQUcsRUFBRSxLQUFLLEVBQUUsU0FBUyxFQUFFLENBQUM7SUFDekQsT0FBTyxDQUFDLDJCQUEyQixDQUFDLEdBQUcsRUFBRSxLQUFLLEVBQUUscUNBQXFDLEVBQUUsQ0FBQztJQUN4RixPQUFPLENBQUMseUJBQXlCLENBQUMsR0FBRztRQUNuQyxLQUFLLEVBQ0g7WUFDRSw2REFBNkQ7WUFDN0Qsa0RBQWtEO1lBQ2xELG1CQUFtQjtZQUNuQiwrQ0FBK0M7WUFDL0Msb0JBQW9CO1lBQ3BCLG1DQUFtQztTQUNwQyxDQUFDLElBQUksQ0FBQyxHQUFHLENBQUM7S0FDZCxDQUFDO0lBRUYsT0FBTyxRQUFRLENBQUM7QUFDbEIsQ0FBQyIsInNvdXJjZXNDb250ZW50IjpbImludGVyZmFjZSBDbG91ZEZyb250UmVzcG9uc2Uge1xuICByZXNwb25zZTogYW55O1xuICBoZWFkZXJzOiB7XG4gICAgW2tleTogc3RyaW5nXToge1xuICAgICAgdmFsdWU6IHN0cmluZztcbiAgICB9O1xuICB9O1xufVxuXG5mdW5jdGlvbiBoYW5kbGVyKGV2ZW50OiBDbG91ZEZyb250UmVzcG9uc2UpIHtcbiAgdmFyIHJlc3BvbnNlID0gZXZlbnQucmVzcG9uc2U7XG4gIHZhciBoZWFkZXJzID0gcmVzcG9uc2UuaGVhZGVycztcblxuICBoZWFkZXJzWyd4LWZyYW1lLW9wdGlvbnMnXSA9IHsgdmFsdWU6ICdkZW55JyB9O1xuICBoZWFkZXJzWyd4LXhzcy1wcm90ZWN0aW9uJ10gPSB7IHZhbHVlOiAnMTsgbW9kZT1ibG9jaycgfTtcbiAgaGVhZGVyc1sneC1jb250ZW50LXR5cGUtb3B0aW9ucyddID0geyB2YWx1ZTogJ25vc25pZmYnIH07XG4gIGhlYWRlcnNbJ3N0cmljdC10cmFuc3BvcnQtc2VjdXJpdHknXSA9IHsgdmFsdWU6ICdtYXgtYWdlPTQ3MzA0MDAwOyBpbmNsdWRlU3ViRG9tYWlucycgfTtcbiAgaGVhZGVyc1snY29udGVudC1zZWN1cml0eS1wb2xpY3knXSA9IHtcbiAgICB2YWx1ZTpcbiAgICAgIFtcbiAgICAgICAgXCJkZWZhdWx0LXNyYyAnc2VsZicgJ3Vuc2FmZS1pbmxpbmUnIGh0dHBzOi8vKi5hd3NzdGF0aWMuY29tO1wiLFxuICAgICAgICBcImNvbm5lY3Qtc3JjICdzZWxmJyBodHRwczovLyouc2hvcnRicmVhZC5hd3MuZGV2O1wiLFxuICAgICAgICBcImZyYW1lLXNyYyAnbm9uZSc7XCIsXG4gICAgICAgIFwiaW1nLXNyYyAnc2VsZicgaHR0cHM6Ly8qIGh0dHA6Ly8qLm9tdHJkYy5uZXQ7XCIsXG4gICAgICAgIFwib2JqZWN0LXNyYyAnbm9uZSc7XCIsXG4gICAgICAgIFwic3R5bGUtc3JjICdzZWxmJyAndW5zYWZlLWlubGluZSc7XCIsXG4gICAgICBdLmpvaW4oJyAnKSxcbiAgfTtcblxuICByZXR1cm4gcmVzcG9uc2U7XG59XG4iXX0=",
        "FunctionConfig": Object {
          "Comment": "AddHeadersFunctionc857063c4ca4479335a883023351cba0df589f79c9",
          "Runtime": "cloudfront-js-1.0",
        },
        "Name": "AddHeadersFunctionc857063c4ca4479335a883023351cba0df589f79c9",
      },
      "Type": "AWS::CloudFront::Function",
    },
    "ConstructHubWebAppCacheInvalidator07CDD78B": Object {
      "DependsOn": Array [
        "ConstructHubWebAppCacheInvalidatorServiceRoleDefaultPolicy6CB0D51E",
        "ConstructHubWebAppCacheInvalidatorServiceRoleAABE9AE2",
      ],
      "Properties": Object {
        "Code": Object {
          "S3Bucket": Object {
            "Ref": "AssetParametersab7165ea861865a93ca2649ba71de4c5b4fc6a6633b7e02789f72549b8465746S3Bucket81575F72",
          },
          "S3Key": Object {
            "Fn::Join": Array [
              "",
              Array [
                Object {
                  "Fn::Select": Array [
                    0,
                    Object {
                      "Fn::Split": Array [
                        "||",
                        Object {
                          "Ref": "AssetParametersab7165ea861865a93ca2649ba71de4c5b4fc6a6633b7e02789f72549b8465746S3VersionKey49943C8A",
                        },
                      ],
                    },
                  ],
                },
                Object {
                  "Fn::Select": Array [
                    1,
                    Object {
                      "Fn::Split": Array [
                        "||",
                        Object {
                          "Ref": "AssetParametersab7165ea861865a93ca2649ba71de4c5b4fc6a6633b7e02789f72549b8465746S3VersionKey49943C8A",
                        },
                      ],
                    },
                  ],
                },
              ],
            ],
          },
        },
        "Description": Object {
          "Fn::Join": Array [
            "",
            Array [
              "Automated cache invalidation on CloudFront distribution ",
              Object {
                "Ref": "ConstructHubWebAppDistribution1F181DC9",
              },
            ],
          ],
        },
        "Environment": Object {
          "Variables": Object {
            "DISTRIBUTION_ID": Object {
              "Ref": "ConstructHubWebAppDistribution1F181DC9",
            },
            "PATH_PREFIX": "/",
          },
        },
        "Handler": "index.handler",
        "MemorySize": 1024,
        "Role": Object {
          "Fn::GetAtt": Array [
            "ConstructHubWebAppCacheInvalidatorServiceRoleAABE9AE2",
            "Arn",
          ],
        },
        "Runtime": "nodejs14.x",
        "Timeout": 60,
      },
      "Type": "AWS::Lambda::Function",
    },
    "ConstructHubWebAppCacheInvalidatorServiceRoleAABE9AE2": Object {
      "Properties": Object {
        "AssumeRolePolicyDocument": Object {
          "Statement": Array [
            Object {
              "Action": "sts:AssumeRole",
              "Effect": "Allow",
              "Principal": Object {
                "Service": "lambda.amazonaws.com",
              },
            },
          ],
          "Version": "2012-10-17",
        },
        "ManagedPolicyArns": Array [
          Object {
            "Fn::Join": Array [
              "",
              Array [
                "arn:",
                Object {
                  "Ref": "AWS::Partition",
                },
                ":iam::aws:policy/service-role/AWSLambdaBasicExecutionRole",
              ],
            ],
          },
        ],
      },
      "Type": "AWS::IAM::Role",
    },
    "ConstructHubWebAppCacheInvalidatorServiceRoleDefaultPolicy6CB0D51E": Object {
      "Properties": Object {
        "PolicyDocument": Object {
          "Statement": Array [
            Object {
              "Action": "cloudfront:CreateInvalidation",
              "Effect": "Allow",
              "Resource": "*",
            },
          ],
          "Version": "2012-10-17",
        },
        "PolicyName": "ConstructHubWebAppCacheInvalidatorServiceRoleDefaultPolicy6CB0D51E",
        "Roles": Array [
          Object {
            "Ref": "ConstructHubWebAppCacheInvalidatorServiceRoleAABE9AE2",
          },
        ],
      },
      "Type": "AWS::IAM::Policy",
    },
    "ConstructHubWebAppDeployWebsiteAwsCliLayer23CFFBC1": Object {
      "Properties": Object {
        "Content": Object {
          "S3Bucket": Object {
            "Ref": "AssetParameterse9882ab123687399f934da0d45effe675ecc8ce13b40cb946f3e1d6141fe8d68S3BucketAEADE8C7",
          },
          "S3Key": Object {
            "Fn::Join": Array [
              "",
              Array [
                Object {
                  "Fn::Select": Array [
                    0,
                    Object {
                      "Fn::Split": Array [
                        "||",
                        Object {
                          "Ref": "AssetParameterse9882ab123687399f934da0d45effe675ecc8ce13b40cb946f3e1d6141fe8d68S3VersionKeyE415415F",
                        },
                      ],
                    },
                  ],
                },
                Object {
                  "Fn::Select": Array [
                    1,
                    Object {
                      "Fn::Split": Array [
                        "||",
                        Object {
                          "Ref": "AssetParameterse9882ab123687399f934da0d45effe675ecc8ce13b40cb946f3e1d6141fe8d68S3VersionKeyE415415F",
                        },
                      ],
                    },
                  ],
                },
              ],
            ],
          },
        },
        "Description": "/opt/awscli/aws",
      },
      "Type": "AWS::Lambda::LayerVersion",
    },
    "ConstructHubWebAppDeployWebsiteCustomResourceE6DF98C9": Object {
      "DeletionPolicy": "Delete",
      "Properties": Object {
        "DestinationBucketName": Object {
          "Ref": "ConstructHubWebAppWebsiteBucket4B2B9DB2",
        },
        "DistributionId": Object {
          "Ref": "ConstructHubWebAppDistribution1F181DC9",
        },
        "Prune": true,
        "ServiceToken": Object {
          "Fn::GetAtt": Array [
            "CustomCDKBucketDeployment8693BB64968944B69AAFB0CC9EB8756C81C01536",
            "Arn",
          ],
        },
        "SourceBucketNames": Array [
          Object {
            "Ref": "AssetParameters61b1fd9ee5fa58c13e12d28f7d8ecc1ef94a15673bec6fb6e516ad87cb29df7aS3Bucket7701BA06",
          },
        ],
        "SourceObjectKeys": Array [
          Object {
            "Fn::Join": Array [
              "",
              Array [
                Object {
                  "Fn::Select": Array [
                    0,
                    Object {
                      "Fn::Split": Array [
                        "||",
                        Object {
                          "Ref": "AssetParameters61b1fd9ee5fa58c13e12d28f7d8ecc1ef94a15673bec6fb6e516ad87cb29df7aS3VersionKey2BFF2A41",
                        },
                      ],
                    },
                  ],
                },
                Object {
                  "Fn::Select": Array [
                    1,
                    Object {
                      "Fn::Split": Array [
                        "||",
                        Object {
                          "Ref": "AssetParameters61b1fd9ee5fa58c13e12d28f7d8ecc1ef94a15673bec6fb6e516ad87cb29df7aS3VersionKey2BFF2A41",
                        },
                      ],
                    },
                  ],
                },
              ],
            ],
          },
        ],
      },
      "Type": "Custom::CDKBucketDeployment",
      "UpdateReplacePolicy": "Delete",
    },
    "ConstructHubWebAppDistribution1F181DC9": Object {
      "Properties": Object {
        "DistributionConfig": Object {
          "Aliases": Array [
            "my.construct.hub",
          ],
          "CacheBehaviors": Array [
            Object {
              "CachePolicyId": "658327ea-f89d-4fab-a63d-7e88639e58f6",
              "Compress": true,
              "FunctionAssociations": Array [
                Object {
                  "EventType": "viewer-response",
                  "FunctionARN": Object {
                    "Fn::GetAtt": Array [
                      "ConstructHubWebAppAddHeadersFunctionc857063c4ca4479335a883023351cba0df589f79c9AB4E325B",
                      "FunctionARN",
                    ],
                  },
                },
              ],
              "PathPattern": "/data/*",
              "TargetOriginId": "TestConstructHubWebAppDistributionOrigin276090F90",
              "ViewerProtocolPolicy": "allow-all",
            },
            Object {
              "CachePolicyId": "658327ea-f89d-4fab-a63d-7e88639e58f6",
              "Compress": true,
              "FunctionAssociations": Array [
                Object {
                  "EventType": "viewer-response",
                  "FunctionARN": Object {
                    "Fn::GetAtt": Array [
                      "ConstructHubWebAppAddHeadersFunctionc857063c4ca4479335a883023351cba0df589f79c9AB4E325B",
                      "FunctionARN",
                    ],
                  },
                },
              ],
              "PathPattern": "/catalog.json",
              "TargetOriginId": "TestConstructHubWebAppDistributionOrigin276090F90",
              "ViewerProtocolPolicy": "allow-all",
            },
          ],
          "CustomErrorResponses": Array [
            Object {
              "ErrorCode": 404,
              "ResponseCode": 200,
              "ResponsePagePath": "/index.html",
            },
            Object {
              "ErrorCode": 403,
              "ResponseCode": 200,
              "ResponsePagePath": "/index.html",
            },
          ],
          "DefaultCacheBehavior": Object {
            "CachePolicyId": "658327ea-f89d-4fab-a63d-7e88639e58f6",
            "Compress": true,
            "FunctionAssociations": Array [
              Object {
                "EventType": "viewer-response",
                "FunctionARN": Object {
                  "Fn::GetAtt": Array [
                    "ConstructHubWebAppAddHeadersFunctionc857063c4ca4479335a883023351cba0df589f79c9AB4E325B",
                    "FunctionARN",
                  ],
                },
              },
            ],
            "TargetOriginId": "TestConstructHubWebAppDistributionOrigin171FF58D3",
            "ViewerProtocolPolicy": "allow-all",
          },
          "DefaultRootObject": "index.html",
          "Enabled": true,
          "HttpVersion": "http2",
          "IPV6Enabled": true,
          "Origins": Array [
            Object {
              "DomainName": Object {
                "Fn::GetAtt": Array [
                  "ConstructHubWebAppWebsiteBucket4B2B9DB2",
                  "RegionalDomainName",
                ],
              },
              "Id": "TestConstructHubWebAppDistributionOrigin171FF58D3",
              "S3OriginConfig": Object {
                "OriginAccessIdentity": Object {
                  "Fn::Join": Array [
                    "",
                    Array [
                      "origin-access-identity/cloudfront/",
                      Object {
                        "Ref": "ConstructHubWebAppDistributionOrigin1S3Origin694AF937",
                      },
                    ],
                  ],
                },
              },
            },
            Object {
              "DomainName": Object {
                "Fn::GetAtt": Array [
                  "ConstructHubPackageDataDC5EF35E",
                  "RegionalDomainName",
                ],
              },
              "Id": "TestConstructHubWebAppDistributionOrigin276090F90",
              "S3OriginConfig": Object {
                "OriginAccessIdentity": Object {
                  "Fn::Join": Array [
                    "",
                    Array [
                      "origin-access-identity/cloudfront/",
                      Object {
                        "Ref": "ConstructHubWebAppDistributionOrigin2S3OriginDA7E7FF4",
                      },
                    ],
                  ],
                },
              },
            },
          ],
          "ViewerCertificate": Object {
            "AcmCertificateArn": Object {
              "Fn::GetAtt": Array [
                "CertCertificateRequestorResource9D0836FD",
                "Arn",
              ],
            },
            "MinimumProtocolVersion": "TLSv1.2_2018",
            "SslSupportMethod": "sni-only",
          },
        },
      },
      "Type": "AWS::CloudFront::Distribution",
    },
    "ConstructHubWebAppDistributionOrigin1S3Origin694AF937": Object {
      "Properties": Object {
        "CloudFrontOriginAccessIdentityConfig": Object {
          "Comment": "Identity for TestConstructHubWebAppDistributionOrigin171FF58D3",
        },
      },
      "Type": "AWS::CloudFront::CloudFrontOriginAccessIdentity",
    },
    "ConstructHubWebAppDistributionOrigin2S3OriginDA7E7FF4": Object {
      "Properties": Object {
        "CloudFrontOriginAccessIdentityConfig": Object {
          "Comment": "Identity for TestConstructHubWebAppDistributionOrigin276090F90",
        },
      },
      "Type": "AWS::CloudFront::CloudFrontOriginAccessIdentity",
    },
    "ConstructHubWebAppExpirationMonitorACMAlarm0B479A12": Object {
      "Properties": Object {
        "AlarmActions": Array [
          "arn:aws:sns:us-east-1:123456789012:mystack-mytopic-NZJ5JSMVGFIE",
        ],
        "AlarmDescription": Object {
          "Fn::Join": Array [
            "",
            Array [
              "The ACM certificate ",
              Object {
                "Fn::GetAtt": Array [
                  "CertCertificateRequestorResource9D0836FD",
                  "Arn",
                ],
              },
              " will expire in less than 45 days!",
            ],
          ],
        },
        "ComparisonOperator": "LessThanThreshold",
        "Dimensions": Array [
          Object {
            "Name": "CertificateArn",
            "Value": Object {
              "Fn::GetAtt": Array [
                "CertCertificateRequestorResource9D0836FD",
                "Arn",
              ],
            },
          },
        ],
        "EvaluationPeriods": 1,
        "MetricName": "DaysToExpiry",
        "Namespace": "AWS/CertificateManager",
        "Period": 86400,
        "Statistic": "Minimum",
        "Threshold": 45,
        "TreatMissingData": "breaching",
      },
      "Type": "AWS::CloudWatch::Alarm",
    },
    "ConstructHubWebAppExpirationMonitorC375584C": Object {
      "DependsOn": Array [
        "ConstructHubWebAppExpirationMonitorServiceRoleCA4166B2",
      ],
      "Properties": Object {
        "Code": Object {
          "S3Bucket": Object {
            "Ref": "AssetParameters1ba28ce93db643201d8613eed4b49e8bfdbb812137021b400028887aa6cbfc21S3Bucket06D21812",
          },
          "S3Key": Object {
            "Fn::Join": Array [
              "",
              Array [
                Object {
                  "Fn::Select": Array [
                    0,
                    Object {
                      "Fn::Split": Array [
                        "||",
                        Object {
                          "Ref": "AssetParameters1ba28ce93db643201d8613eed4b49e8bfdbb812137021b400028887aa6cbfc21S3VersionKey1BCE3833",
                        },
                      ],
                    },
                  ],
                },
                Object {
                  "Fn::Select": Array [
                    1,
                    Object {
                      "Fn::Split": Array [
                        "||",
                        Object {
                          "Ref": "AssetParameters1ba28ce93db643201d8613eed4b49e8bfdbb812137021b400028887aa6cbfc21S3VersionKey1BCE3833",
                        },
                      ],
                    },
                  ],
                },
              ],
            ],
          },
        },
        "Description": "Monitors the days to expiry of the certificate used to serve my.construct.hub",
        "Environment": Object {
          "Variables": Object {
            "HTTPS_ENDPOINT": "my.construct.hub",
            "METRIC_NAME": "DaysToExpiry",
            "METRIC_NAMESPACE": "Test",
          },
        },
        "Handler": "index.handler",
        "MemorySize": 1024,
        "Role": Object {
          "Fn::GetAtt": Array [
            "ConstructHubWebAppExpirationMonitorServiceRoleCA4166B2",
            "Arn",
          ],
        },
        "Runtime": "nodejs14.x",
        "Timeout": 300,
      },
      "Type": "AWS::Lambda::Function",
    },
    "ConstructHubWebAppExpirationMonitorEndpointAlarmAA7AF160": Object {
      "DependsOn": Array [
        "ConstructHubWebAppExpirationMonitorScheduleAllowEventRuleTestConstructHubWebAppExpirationMonitorA4C6D17539763086",
        "ConstructHubWebAppExpirationMonitorSchedule6EC6E0EA",
      ],
      "Properties": Object {
        "AlarmActions": Array [
          "arn:aws:sns:us-east-1:123456789012:mystack-mytopic-NZJ5JSMVGFIE",
        ],
        "AlarmDescription": "The certificate used to serve my.construct.hub will expire in less than 45 days!",
        "ComparisonOperator": "LessThanThreshold",
        "Dimensions": Array [
          Object {
            "Name": "DomainName",
            "Value": "my.construct.hub",
          },
        ],
        "EvaluationPeriods": 1,
        "MetricName": "DaysToExpiry",
        "Namespace": "Test",
        "Period": 86400,
        "Statistic": "Minimum",
        "Threshold": 45,
        "TreatMissingData": "breaching",
      },
      "Type": "AWS::CloudWatch::Alarm",
    },
    "ConstructHubWebAppExpirationMonitorSchedule6EC6E0EA": Object {
      "Properties": Object {
        "Description": Object {
          "Fn::Join": Array [
            "",
            Array [
              "Executes the ",
              Object {
                "Ref": "ConstructHubWebAppExpirationMonitorC375584C",
              },
              " function every 30 minutes",
            ],
          ],
        },
        "ScheduleExpression": "rate(30 minutes)",
        "State": "ENABLED",
        "Targets": Array [
          Object {
            "Arn": Object {
              "Fn::GetAtt": Array [
                "ConstructHubWebAppExpirationMonitorC375584C",
                "Arn",
              ],
            },
            "Id": "Target0",
          },
        ],
      },
      "Type": "AWS::Events::Rule",
    },
    "ConstructHubWebAppExpirationMonitorScheduleAllowEventRuleTestConstructHubWebAppExpirationMonitorA4C6D17539763086": Object {
      "Properties": Object {
        "Action": "lambda:InvokeFunction",
        "FunctionName": Object {
          "Fn::GetAtt": Array [
            "ConstructHubWebAppExpirationMonitorC375584C",
            "Arn",
          ],
        },
        "Principal": "events.amazonaws.com",
        "SourceArn": Object {
          "Fn::GetAtt": Array [
            "ConstructHubWebAppExpirationMonitorSchedule6EC6E0EA",
            "Arn",
          ],
        },
      },
      "Type": "AWS::Lambda::Permission",
    },
    "ConstructHubWebAppExpirationMonitorServiceRoleCA4166B2": Object {
      "Properties": Object {
        "AssumeRolePolicyDocument": Object {
          "Statement": Array [
            Object {
              "Action": "sts:AssumeRole",
              "Effect": "Allow",
              "Principal": Object {
                "Service": "lambda.amazonaws.com",
              },
            },
          ],
          "Version": "2012-10-17",
        },
        "ManagedPolicyArns": Array [
          Object {
            "Fn::Join": Array [
              "",
              Array [
                "arn:",
                Object {
                  "Ref": "AWS::Partition",
                },
                ":iam::aws:policy/service-role/AWSLambdaBasicExecutionRole",
              ],
            ],
          },
        ],
      },
      "Type": "AWS::IAM::Role",
    },
    "ConstructHubWebAppWebsiteBucket4B2B9DB2": Object {
      "DeletionPolicy": "Retain",
      "Properties": Object {
        "PublicAccessBlockConfiguration": Object {
          "BlockPublicAcls": true,
          "BlockPublicPolicy": true,
          "IgnorePublicAcls": true,
          "RestrictPublicBuckets": true,
        },
      },
      "Type": "AWS::S3::Bucket",
      "UpdateReplacePolicy": "Retain",
    },
    "ConstructHubWebAppWebsiteBucketPolicy17174C06": Object {
      "Properties": Object {
        "Bucket": Object {
          "Ref": "ConstructHubWebAppWebsiteBucket4B2B9DB2",
        },
        "PolicyDocument": Object {
          "Statement": Array [
            Object {
              "Action": "s3:*",
              "Condition": Object {
                "Bool": Object {
                  "aws:SecureTransport": "false",
                },
              },
              "Effect": "Deny",
              "Principal": Object {
                "AWS": "*",
              },
              "Resource": Array [
                Object {
                  "Fn::GetAtt": Array [
                    "ConstructHubWebAppWebsiteBucket4B2B9DB2",
                    "Arn",
                  ],
                },
                Object {
                  "Fn::Join": Array [
                    "",
                    Array [
                      Object {
                        "Fn::GetAtt": Array [
                          "ConstructHubWebAppWebsiteBucket4B2B9DB2",
                          "Arn",
                        ],
                      },
                      "/*",
                    ],
                  ],
                },
              ],
            },
            Object {
              "Action": "s3:GetObject",
              "Effect": "Allow",
              "Principal": Object {
                "CanonicalUser": Object {
                  "Fn::GetAtt": Array [
                    "ConstructHubWebAppDistributionOrigin1S3Origin694AF937",
                    "S3CanonicalUserId",
                  ],
                },
              },
              "Resource": Object {
                "Fn::Join": Array [
                  "",
                  Array [
                    Object {
                      "Fn::GetAtt": Array [
                        "ConstructHubWebAppWebsiteBucket4B2B9DB2",
                        "Arn",
                      ],
                    },
                    "/*",
                  ],
                ],
              },
            },
          ],
          "Version": "2012-10-17",
        },
      },
      "Type": "AWS::S3::BucketPolicy",
    },
    "CustomCDKBucketDeployment8693BB64968944B69AAFB0CC9EB8756C81C01536": Object {
      "DependsOn": Array [
        "CustomCDKBucketDeployment8693BB64968944B69AAFB0CC9EB8756CServiceRoleDefaultPolicy88902FDF",
        "CustomCDKBucketDeployment8693BB64968944B69AAFB0CC9EB8756CServiceRole89A01265",
      ],
      "Properties": Object {
        "Code": Object {
          "S3Bucket": Object {
            "Ref": "AssetParametersc24b999656e4fe6c609c31bae56a1cf4717a405619c3aa6ba1bc686b8c2c86cfS3Bucket55EFA30C",
          },
          "S3Key": Object {
            "Fn::Join": Array [
              "",
              Array [
                Object {
                  "Fn::Select": Array [
                    0,
                    Object {
                      "Fn::Split": Array [
                        "||",
                        Object {
                          "Ref": "AssetParametersc24b999656e4fe6c609c31bae56a1cf4717a405619c3aa6ba1bc686b8c2c86cfS3VersionKey60329B70",
                        },
                      ],
                    },
                  ],
                },
                Object {
                  "Fn::Select": Array [
                    1,
                    Object {
                      "Fn::Split": Array [
                        "||",
                        Object {
                          "Ref": "AssetParametersc24b999656e4fe6c609c31bae56a1cf4717a405619c3aa6ba1bc686b8c2c86cfS3VersionKey60329B70",
                        },
                      ],
                    },
                  ],
                },
              ],
            ],
          },
        },
        "Handler": "index.handler",
        "Layers": Array [
          Object {
            "Ref": "ConstructHubWebAppDeployWebsiteAwsCliLayer23CFFBC1",
          },
        ],
        "Role": Object {
          "Fn::GetAtt": Array [
            "CustomCDKBucketDeployment8693BB64968944B69AAFB0CC9EB8756CServiceRole89A01265",
            "Arn",
          ],
        },
        "Runtime": "python3.6",
        "Timeout": 900,
      },
      "Type": "AWS::Lambda::Function",
    },
    "CustomCDKBucketDeployment8693BB64968944B69AAFB0CC9EB8756CServiceRole89A01265": Object {
      "Properties": Object {
        "AssumeRolePolicyDocument": Object {
          "Statement": Array [
            Object {
              "Action": "sts:AssumeRole",
              "Effect": "Allow",
              "Principal": Object {
                "Service": "lambda.amazonaws.com",
              },
            },
          ],
          "Version": "2012-10-17",
        },
        "ManagedPolicyArns": Array [
          Object {
            "Fn::Join": Array [
              "",
              Array [
                "arn:",
                Object {
                  "Ref": "AWS::Partition",
                },
                ":iam::aws:policy/service-role/AWSLambdaBasicExecutionRole",
              ],
            ],
          },
        ],
      },
      "Type": "AWS::IAM::Role",
    },
    "CustomCDKBucketDeployment8693BB64968944B69AAFB0CC9EB8756CServiceRoleDefaultPolicy88902FDF": Object {
      "Properties": Object {
        "PolicyDocument": Object {
          "Statement": Array [
            Object {
              "Action": Array [
                "s3:GetObject*",
                "s3:GetBucket*",
                "s3:List*",
              ],
              "Effect": "Allow",
              "Resource": Array [
                Object {
                  "Fn::Join": Array [
                    "",
                    Array [
                      "arn:",
                      Object {
                        "Ref": "AWS::Partition",
                      },
                      ":s3:::",
                      Object {
                        "Ref": "AssetParameters61b1fd9ee5fa58c13e12d28f7d8ecc1ef94a15673bec6fb6e516ad87cb29df7aS3Bucket7701BA06",
                      },
                    ],
                  ],
                },
                Object {
                  "Fn::Join": Array [
                    "",
                    Array [
                      "arn:",
                      Object {
                        "Ref": "AWS::Partition",
                      },
                      ":s3:::",
                      Object {
                        "Ref": "AssetParameters61b1fd9ee5fa58c13e12d28f7d8ecc1ef94a15673bec6fb6e516ad87cb29df7aS3Bucket7701BA06",
                      },
                      "/*",
                    ],
                  ],
                },
              ],
            },
            Object {
              "Action": Array [
                "s3:GetObject*",
                "s3:GetBucket*",
                "s3:List*",
                "s3:DeleteObject*",
                "s3:PutObject*",
                "s3:Abort*",
              ],
              "Effect": "Allow",
              "Resource": Array [
                Object {
                  "Fn::GetAtt": Array [
                    "ConstructHubWebAppWebsiteBucket4B2B9DB2",
                    "Arn",
                  ],
                },
                Object {
                  "Fn::Join": Array [
                    "",
                    Array [
                      Object {
                        "Fn::GetAtt": Array [
                          "ConstructHubWebAppWebsiteBucket4B2B9DB2",
                          "Arn",
                        ],
                      },
                      "/*",
                    ],
                  ],
                },
              ],
            },
            Object {
              "Action": Array [
                "cloudfront:GetInvalidation",
                "cloudfront:CreateInvalidation",
              ],
              "Effect": "Allow",
              "Resource": "*",
            },
          ],
          "Version": "2012-10-17",
        },
        "PolicyName": "CustomCDKBucketDeployment8693BB64968944B69AAFB0CC9EB8756CServiceRoleDefaultPolicy88902FDF",
        "Roles": Array [
          Object {
            "Ref": "CustomCDKBucketDeployment8693BB64968944B69AAFB0CC9EB8756CServiceRole89A01265",
          },
        ],
      },
      "Type": "AWS::IAM::Policy",
    },
    "LogRetentionaae0aa3c5b4d4f87b02d85b201efdd8aFD4BFC8A": Object {
      "DependsOn": Array [
        "LogRetentionaae0aa3c5b4d4f87b02d85b201efdd8aServiceRoleDefaultPolicyADDA7DEB",
        "LogRetentionaae0aa3c5b4d4f87b02d85b201efdd8aServiceRole9741ECFB",
      ],
      "Properties": Object {
        "Code": Object {
          "S3Bucket": Object {
            "Ref": "AssetParameters67b7823b74bc135986aa72f889d6a8da058d0c4a20cbc2dfc6f78995fdd2fc24S3Bucket4D46ABB5",
          },
          "S3Key": Object {
            "Fn::Join": Array [
              "",
              Array [
                Object {
                  "Fn::Select": Array [
                    0,
                    Object {
                      "Fn::Split": Array [
                        "||",
                        Object {
                          "Ref": "AssetParameters67b7823b74bc135986aa72f889d6a8da058d0c4a20cbc2dfc6f78995fdd2fc24S3VersionKeyB0F28861",
                        },
                      ],
                    },
                  ],
                },
                Object {
                  "Fn::Select": Array [
                    1,
                    Object {
                      "Fn::Split": Array [
                        "||",
                        Object {
                          "Ref": "AssetParameters67b7823b74bc135986aa72f889d6a8da058d0c4a20cbc2dfc6f78995fdd2fc24S3VersionKeyB0F28861",
                        },
                      ],
                    },
                  ],
                },
              ],
            ],
          },
        },
        "Handler": "index.handler",
        "Role": Object {
          "Fn::GetAtt": Array [
            "LogRetentionaae0aa3c5b4d4f87b02d85b201efdd8aServiceRole9741ECFB",
            "Arn",
          ],
        },
        "Runtime": "nodejs14.x",
      },
      "Type": "AWS::Lambda::Function",
    },
    "LogRetentionaae0aa3c5b4d4f87b02d85b201efdd8aServiceRole9741ECFB": Object {
      "Properties": Object {
        "AssumeRolePolicyDocument": Object {
          "Statement": Array [
            Object {
              "Action": "sts:AssumeRole",
              "Effect": "Allow",
              "Principal": Object {
                "Service": "lambda.amazonaws.com",
              },
            },
          ],
          "Version": "2012-10-17",
        },
        "ManagedPolicyArns": Array [
          Object {
            "Fn::Join": Array [
              "",
              Array [
                "arn:",
                Object {
                  "Ref": "AWS::Partition",
                },
                ":iam::aws:policy/service-role/AWSLambdaBasicExecutionRole",
              ],
            ],
          },
        ],
      },
      "Type": "AWS::IAM::Role",
    },
    "LogRetentionaae0aa3c5b4d4f87b02d85b201efdd8aServiceRoleDefaultPolicyADDA7DEB": Object {
      "Properties": Object {
        "PolicyDocument": Object {
          "Statement": Array [
            Object {
              "Action": Array [
                "logs:PutRetentionPolicy",
                "logs:DeleteRetentionPolicy",
              ],
              "Effect": "Allow",
              "Resource": "*",
            },
          ],
          "Version": "2012-10-17",
        },
        "PolicyName": "LogRetentionaae0aa3c5b4d4f87b02d85b201efdd8aServiceRoleDefaultPolicyADDA7DEB",
        "Roles": Array [
          Object {
            "Ref": "LogRetentionaae0aa3c5b4d4f87b02d85b201efdd8aServiceRole9741ECFB",
          },
        ],
      },
      "Type": "AWS::IAM::Policy",
    },
  },
}
`;<|MERGE_RESOLUTION|>--- conflicted
+++ resolved
@@ -33,6 +33,18 @@
     },
   },
   "Parameters": Object {
+    "AssetParameters2387e2a5aac8a82d8f3b728ab91d58b1153f4c7e84bc90dbb0de6d445cd1c663ArtifactHash359D7BA7": Object {
+      "Description": "Artifact hash for asset \\"2387e2a5aac8a82d8f3b728ab91d58b1153f4c7e84bc90dbb0de6d445cd1c663\\"",
+      "Type": "String",
+    },
+    "AssetParameters2387e2a5aac8a82d8f3b728ab91d58b1153f4c7e84bc90dbb0de6d445cd1c663S3Bucket55C0232E": Object {
+      "Description": "S3 bucket for asset \\"2387e2a5aac8a82d8f3b728ab91d58b1153f4c7e84bc90dbb0de6d445cd1c663\\"",
+      "Type": "String",
+    },
+    "AssetParameters2387e2a5aac8a82d8f3b728ab91d58b1153f4c7e84bc90dbb0de6d445cd1c663S3VersionKey156B584D": Object {
+      "Description": "S3 key for asset version \\"2387e2a5aac8a82d8f3b728ab91d58b1153f4c7e84bc90dbb0de6d445cd1c663\\"",
+      "Type": "String",
+    },
     "AssetParameters516cab73c91fb1a1a9ada8da3852fead6468a28305ca5c46b319b4f98cc36fe9ArtifactHash41DE1E42": Object {
       "Description": "Artifact hash for asset \\"516cab73c91fb1a1a9ada8da3852fead6468a28305ca5c46b319b4f98cc36fe9\\"",
       "Type": "String",
@@ -117,18 +129,6 @@
       "Description": "S3 key for asset version \\"ab7165ea861865a93ca2649ba71de4c5b4fc6a6633b7e02789f72549b8465746\\"",
       "Type": "String",
     },
-    "AssetParametersad83fed51ffbd85eed2d12479f475b703938e840541446c3cc6e2edd1a3f0b2cArtifactHash9665E5DB": Object {
-      "Description": "Artifact hash for asset \\"ad83fed51ffbd85eed2d12479f475b703938e840541446c3cc6e2edd1a3f0b2c\\"",
-      "Type": "String",
-    },
-    "AssetParametersad83fed51ffbd85eed2d12479f475b703938e840541446c3cc6e2edd1a3f0b2cS3BucketCD8DFC1A": Object {
-      "Description": "S3 bucket for asset \\"ad83fed51ffbd85eed2d12479f475b703938e840541446c3cc6e2edd1a3f0b2c\\"",
-      "Type": "String",
-    },
-    "AssetParametersad83fed51ffbd85eed2d12479f475b703938e840541446c3cc6e2edd1a3f0b2cS3VersionKey0F98DF50": Object {
-      "Description": "S3 key for asset version \\"ad83fed51ffbd85eed2d12479f475b703938e840541446c3cc6e2edd1a3f0b2c\\"",
-      "Type": "String",
-    },
     "AssetParametersaed78bc431dd6cdac01afad951cec010f57f9d972c3f748c3ceeb5ca096544fdArtifactHash7600F3BF": Object {
       "Description": "Artifact hash for asset \\"aed78bc431dd6cdac01afad951cec010f57f9d972c3f748c3ceeb5ca096544fd\\"",
       "Type": "String",
@@ -151,43 +151,6 @@
     },
     "AssetParametersc24b999656e4fe6c609c31bae56a1cf4717a405619c3aa6ba1bc686b8c2c86cfS3VersionKey60329B70": Object {
       "Description": "S3 key for asset version \\"c24b999656e4fe6c609c31bae56a1cf4717a405619c3aa6ba1bc686b8c2c86cf\\"",
-      "Type": "String",
-    },
-<<<<<<< HEAD
-    "AssetParametersc6584f39470b0fdb93ced473b0f51f47f45f99858a4ac84dd2419213feec6706ArtifactHash8EDEDEC2": Object {
-      "Description": "Artifact hash for asset \\"c6584f39470b0fdb93ced473b0f51f47f45f99858a4ac84dd2419213feec6706\\"",
-      "Type": "String",
-    },
-    "AssetParametersc6584f39470b0fdb93ced473b0f51f47f45f99858a4ac84dd2419213feec6706S3Bucket77842B48": Object {
-      "Description": "S3 bucket for asset \\"c6584f39470b0fdb93ced473b0f51f47f45f99858a4ac84dd2419213feec6706\\"",
-      "Type": "String",
-    },
-    "AssetParametersc6584f39470b0fdb93ced473b0f51f47f45f99858a4ac84dd2419213feec6706S3VersionKey5E1BC344": Object {
-      "Description": "S3 key for asset version \\"c6584f39470b0fdb93ced473b0f51f47f45f99858a4ac84dd2419213feec6706\\"",
-=======
-    "AssetParametersd25d779bb4da829a7dd5e15d3f6aed7d32fb6b4c693cd9ea4ce919e518f786cbArtifactHash969E563B": Object {
-      "Description": "Artifact hash for asset \\"d25d779bb4da829a7dd5e15d3f6aed7d32fb6b4c693cd9ea4ce919e518f786cb\\"",
-      "Type": "String",
-    },
-    "AssetParametersd25d779bb4da829a7dd5e15d3f6aed7d32fb6b4c693cd9ea4ce919e518f786cbS3Bucket74C5D007": Object {
-      "Description": "S3 bucket for asset \\"d25d779bb4da829a7dd5e15d3f6aed7d32fb6b4c693cd9ea4ce919e518f786cb\\"",
-      "Type": "String",
-    },
-    "AssetParametersd25d779bb4da829a7dd5e15d3f6aed7d32fb6b4c693cd9ea4ce919e518f786cbS3VersionKey8349E427": Object {
-      "Description": "S3 key for asset version \\"d25d779bb4da829a7dd5e15d3f6aed7d32fb6b4c693cd9ea4ce919e518f786cb\\"",
-      "Type": "String",
-    },
-    "AssetParametersd496765b1b0d32ab390299c6f54614b76309b2a9bf573ff997c88a25d1a8479aArtifactHashADA47EB6": Object {
-      "Description": "Artifact hash for asset \\"d496765b1b0d32ab390299c6f54614b76309b2a9bf573ff997c88a25d1a8479a\\"",
-      "Type": "String",
-    },
-    "AssetParametersd496765b1b0d32ab390299c6f54614b76309b2a9bf573ff997c88a25d1a8479aS3BucketF5825DCD": Object {
-      "Description": "S3 bucket for asset \\"d496765b1b0d32ab390299c6f54614b76309b2a9bf573ff997c88a25d1a8479a\\"",
-      "Type": "String",
-    },
-    "AssetParametersd496765b1b0d32ab390299c6f54614b76309b2a9bf573ff997c88a25d1a8479aS3VersionKey30CD2C88": Object {
-      "Description": "S3 key for asset version \\"d496765b1b0d32ab390299c6f54614b76309b2a9bf573ff997c88a25d1a8479a\\"",
->>>>>>> 2596cbca
       "Type": "String",
     },
     "AssetParametersd5594c96e8d8bc8ce1cd238fb011bd3e1a5c69dada29b4366e17e735f7617fa3ArtifactHash14563C69": Object {
@@ -571,9 +534,6 @@
               Object {
                 "Ref": "ConstructHubIngestion407909CE",
               },
-<<<<<<< HEAD
-              "/log-events)\\"}},{\\"type\\":\\"metric\\",\\"width\\":12,\\"height\\":6,\\"x\\":0,\\"y\\":32,\\"properties\\":{\\"view\\":\\"timeSeries\\",\\"title\\":\\"Function Health\\",\\"region\\":\\"",
-=======
               "/log-events)\\\\n[button:DLQ](/sqs/v2/home#/queues/https%3A%2F%2Fsqs.",
               Object {
                 "Ref": "AWS::Region",
@@ -589,8 +549,7 @@
                   "QueueName",
                 ],
               },
-              ")\\"}},{\\"type\\":\\"metric\\",\\"width\\":12,\\"height\\":6,\\"x\\":0,\\"y\\":18,\\"properties\\":{\\"view\\":\\"timeSeries\\",\\"title\\":\\"Function Health\\",\\"region\\":\\"",
->>>>>>> 2596cbca
+              ")\\"}},{\\"type\\":\\"metric\\",\\"width\\":12,\\"height\\":6,\\"x\\":0,\\"y\\":32,\\"properties\\":{\\"view\\":\\"timeSeries\\",\\"title\\":\\"Function Health\\",\\"region\\":\\"",
               Object {
                 "Ref": "AWS::Region",
               },
@@ -679,15 +638,11 @@
               Object {
                 "Ref": "ConstructHubOrchestrationRedrive8DDBA67E",
               },
-<<<<<<< HEAD
+              ")\\\\n[button:Reprocess](/lambda/home#/functions/",
+              Object {
+                "Ref": "ConstructHubOrchestrationReprocessAllFF2F2455",
+              },
               ")\\"}},{\\"type\\":\\"metric\\",\\"width\\":12,\\"height\\":6,\\"x\\":0,\\"y\\":46,\\"properties\\":{\\"view\\":\\"timeSeries\\",\\"title\\":\\"State Machine Executions\\",\\"region\\":\\"",
-=======
-              ")\\\\n[button:Reprocess](/lambda/home#/functions/",
-              Object {
-                "Ref": "ConstructHubOrchestrationReprocessAllFF2F2455",
-              },
-              ")\\"}},{\\"type\\":\\"metric\\",\\"width\\":12,\\"height\\":6,\\"x\\":0,\\"y\\":32,\\"properties\\":{\\"view\\":\\"timeSeries\\",\\"title\\":\\"State Machine Executions\\",\\"region\\":\\"",
->>>>>>> 2596cbca
               Object {
                 "Ref": "AWS::Region",
               },
@@ -1554,7 +1509,7 @@
       "Properties": Object {
         "Code": Object {
           "S3Bucket": Object {
-            "Ref": "AssetParametersad83fed51ffbd85eed2d12479f475b703938e840541446c3cc6e2edd1a3f0b2cS3BucketCD8DFC1A",
+            "Ref": "AssetParameters2387e2a5aac8a82d8f3b728ab91d58b1153f4c7e84bc90dbb0de6d445cd1c663S3Bucket55C0232E",
           },
           "S3Key": Object {
             "Fn::Join": Array [
@@ -1567,7 +1522,7 @@
                       "Fn::Split": Array [
                         "||",
                         Object {
-                          "Ref": "AssetParametersad83fed51ffbd85eed2d12479f475b703938e840541446c3cc6e2edd1a3f0b2cS3VersionKey0F98DF50",
+                          "Ref": "AssetParameters2387e2a5aac8a82d8f3b728ab91d58b1153f4c7e84bc90dbb0de6d445cd1c663S3VersionKey156B584D",
                         },
                       ],
                     },
@@ -1580,7 +1535,7 @@
                       "Fn::Split": Array [
                         "||",
                         Object {
-                          "Ref": "AssetParametersad83fed51ffbd85eed2d12479f475b703938e840541446c3cc6e2edd1a3f0b2cS3VersionKey0F98DF50",
+                          "Ref": "AssetParameters2387e2a5aac8a82d8f3b728ab91d58b1153f4c7e84bc90dbb0de6d445cd1c663S3VersionKey156B584D",
                         },
                       ],
                     },
@@ -5814,6 +5769,18 @@
       "Description": "S3 key for asset version \\"1ba28ce93db643201d8613eed4b49e8bfdbb812137021b400028887aa6cbfc21\\"",
       "Type": "String",
     },
+    "AssetParameters2387e2a5aac8a82d8f3b728ab91d58b1153f4c7e84bc90dbb0de6d445cd1c663ArtifactHash359D7BA7": Object {
+      "Description": "Artifact hash for asset \\"2387e2a5aac8a82d8f3b728ab91d58b1153f4c7e84bc90dbb0de6d445cd1c663\\"",
+      "Type": "String",
+    },
+    "AssetParameters2387e2a5aac8a82d8f3b728ab91d58b1153f4c7e84bc90dbb0de6d445cd1c663S3Bucket55C0232E": Object {
+      "Description": "S3 bucket for asset \\"2387e2a5aac8a82d8f3b728ab91d58b1153f4c7e84bc90dbb0de6d445cd1c663\\"",
+      "Type": "String",
+    },
+    "AssetParameters2387e2a5aac8a82d8f3b728ab91d58b1153f4c7e84bc90dbb0de6d445cd1c663S3VersionKey156B584D": Object {
+      "Description": "S3 key for asset version \\"2387e2a5aac8a82d8f3b728ab91d58b1153f4c7e84bc90dbb0de6d445cd1c663\\"",
+      "Type": "String",
+    },
     "AssetParameters516cab73c91fb1a1a9ada8da3852fead6468a28305ca5c46b319b4f98cc36fe9ArtifactHash41DE1E42": Object {
       "Description": "Artifact hash for asset \\"516cab73c91fb1a1a9ada8da3852fead6468a28305ca5c46b319b4f98cc36fe9\\"",
       "Type": "String",
@@ -5910,18 +5877,6 @@
       "Description": "S3 key for asset version \\"ab7165ea861865a93ca2649ba71de4c5b4fc6a6633b7e02789f72549b8465746\\"",
       "Type": "String",
     },
-    "AssetParametersad83fed51ffbd85eed2d12479f475b703938e840541446c3cc6e2edd1a3f0b2cArtifactHash9665E5DB": Object {
-      "Description": "Artifact hash for asset \\"ad83fed51ffbd85eed2d12479f475b703938e840541446c3cc6e2edd1a3f0b2c\\"",
-      "Type": "String",
-    },
-    "AssetParametersad83fed51ffbd85eed2d12479f475b703938e840541446c3cc6e2edd1a3f0b2cS3BucketCD8DFC1A": Object {
-      "Description": "S3 bucket for asset \\"ad83fed51ffbd85eed2d12479f475b703938e840541446c3cc6e2edd1a3f0b2c\\"",
-      "Type": "String",
-    },
-    "AssetParametersad83fed51ffbd85eed2d12479f475b703938e840541446c3cc6e2edd1a3f0b2cS3VersionKey0F98DF50": Object {
-      "Description": "S3 key for asset version \\"ad83fed51ffbd85eed2d12479f475b703938e840541446c3cc6e2edd1a3f0b2c\\"",
-      "Type": "String",
-    },
     "AssetParametersaed78bc431dd6cdac01afad951cec010f57f9d972c3f748c3ceeb5ca096544fdArtifactHash7600F3BF": Object {
       "Description": "Artifact hash for asset \\"aed78bc431dd6cdac01afad951cec010f57f9d972c3f748c3ceeb5ca096544fd\\"",
       "Type": "String",
@@ -5944,43 +5899,6 @@
     },
     "AssetParametersc24b999656e4fe6c609c31bae56a1cf4717a405619c3aa6ba1bc686b8c2c86cfS3VersionKey60329B70": Object {
       "Description": "S3 key for asset version \\"c24b999656e4fe6c609c31bae56a1cf4717a405619c3aa6ba1bc686b8c2c86cf\\"",
-      "Type": "String",
-    },
-<<<<<<< HEAD
-    "AssetParametersc6584f39470b0fdb93ced473b0f51f47f45f99858a4ac84dd2419213feec6706ArtifactHash8EDEDEC2": Object {
-      "Description": "Artifact hash for asset \\"c6584f39470b0fdb93ced473b0f51f47f45f99858a4ac84dd2419213feec6706\\"",
-      "Type": "String",
-    },
-    "AssetParametersc6584f39470b0fdb93ced473b0f51f47f45f99858a4ac84dd2419213feec6706S3Bucket77842B48": Object {
-      "Description": "S3 bucket for asset \\"c6584f39470b0fdb93ced473b0f51f47f45f99858a4ac84dd2419213feec6706\\"",
-      "Type": "String",
-    },
-    "AssetParametersc6584f39470b0fdb93ced473b0f51f47f45f99858a4ac84dd2419213feec6706S3VersionKey5E1BC344": Object {
-      "Description": "S3 key for asset version \\"c6584f39470b0fdb93ced473b0f51f47f45f99858a4ac84dd2419213feec6706\\"",
-=======
-    "AssetParametersd25d779bb4da829a7dd5e15d3f6aed7d32fb6b4c693cd9ea4ce919e518f786cbArtifactHash969E563B": Object {
-      "Description": "Artifact hash for asset \\"d25d779bb4da829a7dd5e15d3f6aed7d32fb6b4c693cd9ea4ce919e518f786cb\\"",
-      "Type": "String",
-    },
-    "AssetParametersd25d779bb4da829a7dd5e15d3f6aed7d32fb6b4c693cd9ea4ce919e518f786cbS3Bucket74C5D007": Object {
-      "Description": "S3 bucket for asset \\"d25d779bb4da829a7dd5e15d3f6aed7d32fb6b4c693cd9ea4ce919e518f786cb\\"",
-      "Type": "String",
-    },
-    "AssetParametersd25d779bb4da829a7dd5e15d3f6aed7d32fb6b4c693cd9ea4ce919e518f786cbS3VersionKey8349E427": Object {
-      "Description": "S3 key for asset version \\"d25d779bb4da829a7dd5e15d3f6aed7d32fb6b4c693cd9ea4ce919e518f786cb\\"",
-      "Type": "String",
-    },
-    "AssetParametersd496765b1b0d32ab390299c6f54614b76309b2a9bf573ff997c88a25d1a8479aArtifactHashADA47EB6": Object {
-      "Description": "Artifact hash for asset \\"d496765b1b0d32ab390299c6f54614b76309b2a9bf573ff997c88a25d1a8479a\\"",
-      "Type": "String",
-    },
-    "AssetParametersd496765b1b0d32ab390299c6f54614b76309b2a9bf573ff997c88a25d1a8479aS3BucketF5825DCD": Object {
-      "Description": "S3 bucket for asset \\"d496765b1b0d32ab390299c6f54614b76309b2a9bf573ff997c88a25d1a8479a\\"",
-      "Type": "String",
-    },
-    "AssetParametersd496765b1b0d32ab390299c6f54614b76309b2a9bf573ff997c88a25d1a8479aS3VersionKey30CD2C88": Object {
-      "Description": "S3 key for asset version \\"d496765b1b0d32ab390299c6f54614b76309b2a9bf573ff997c88a25d1a8479a\\"",
->>>>>>> 2596cbca
       "Type": "String",
     },
     "AssetParametersd5594c96e8d8bc8ce1cd238fb011bd3e1a5c69dada29b4366e17e735f7617fa3ArtifactHash14563C69": Object {
@@ -6513,9 +6431,6 @@
               Object {
                 "Ref": "ConstructHubIngestion407909CE",
               },
-<<<<<<< HEAD
-              "/log-events)\\"}},{\\"type\\":\\"metric\\",\\"width\\":12,\\"height\\":6,\\"x\\":0,\\"y\\":32,\\"properties\\":{\\"view\\":\\"timeSeries\\",\\"title\\":\\"Function Health\\",\\"region\\":\\"",
-=======
               "/log-events)\\\\n[button:DLQ](/sqs/v2/home#/queues/https%3A%2F%2Fsqs.",
               Object {
                 "Ref": "AWS::Region",
@@ -6531,8 +6446,7 @@
                   "QueueName",
                 ],
               },
-              ")\\"}},{\\"type\\":\\"metric\\",\\"width\\":12,\\"height\\":6,\\"x\\":0,\\"y\\":18,\\"properties\\":{\\"view\\":\\"timeSeries\\",\\"title\\":\\"Function Health\\",\\"region\\":\\"",
->>>>>>> 2596cbca
+              ")\\"}},{\\"type\\":\\"metric\\",\\"width\\":12,\\"height\\":6,\\"x\\":0,\\"y\\":32,\\"properties\\":{\\"view\\":\\"timeSeries\\",\\"title\\":\\"Function Health\\",\\"region\\":\\"",
               Object {
                 "Ref": "AWS::Region",
               },
@@ -6621,15 +6535,11 @@
               Object {
                 "Ref": "ConstructHubOrchestrationRedrive8DDBA67E",
               },
-<<<<<<< HEAD
+              ")\\\\n[button:Reprocess](/lambda/home#/functions/",
+              Object {
+                "Ref": "ConstructHubOrchestrationReprocessAllFF2F2455",
+              },
               ")\\"}},{\\"type\\":\\"metric\\",\\"width\\":12,\\"height\\":6,\\"x\\":0,\\"y\\":46,\\"properties\\":{\\"view\\":\\"timeSeries\\",\\"title\\":\\"State Machine Executions\\",\\"region\\":\\"",
-=======
-              ")\\\\n[button:Reprocess](/lambda/home#/functions/",
-              Object {
-                "Ref": "ConstructHubOrchestrationReprocessAllFF2F2455",
-              },
-              ")\\"}},{\\"type\\":\\"metric\\",\\"width\\":12,\\"height\\":6,\\"x\\":0,\\"y\\":32,\\"properties\\":{\\"view\\":\\"timeSeries\\",\\"title\\":\\"State Machine Executions\\",\\"region\\":\\"",
->>>>>>> 2596cbca
               Object {
                 "Ref": "AWS::Region",
               },
@@ -7496,7 +7406,7 @@
       "Properties": Object {
         "Code": Object {
           "S3Bucket": Object {
-            "Ref": "AssetParametersad83fed51ffbd85eed2d12479f475b703938e840541446c3cc6e2edd1a3f0b2cS3BucketCD8DFC1A",
+            "Ref": "AssetParameters2387e2a5aac8a82d8f3b728ab91d58b1153f4c7e84bc90dbb0de6d445cd1c663S3Bucket55C0232E",
           },
           "S3Key": Object {
             "Fn::Join": Array [
@@ -7509,7 +7419,7 @@
                       "Fn::Split": Array [
                         "||",
                         Object {
-                          "Ref": "AssetParametersad83fed51ffbd85eed2d12479f475b703938e840541446c3cc6e2edd1a3f0b2cS3VersionKey0F98DF50",
+                          "Ref": "AssetParameters2387e2a5aac8a82d8f3b728ab91d58b1153f4c7e84bc90dbb0de6d445cd1c663S3VersionKey156B584D",
                         },
                       ],
                     },
@@ -7522,7 +7432,7 @@
                       "Fn::Split": Array [
                         "||",
                         Object {
-                          "Ref": "AssetParametersad83fed51ffbd85eed2d12479f475b703938e840541446c3cc6e2edd1a3f0b2cS3VersionKey0F98DF50",
+                          "Ref": "AssetParameters2387e2a5aac8a82d8f3b728ab91d58b1153f4c7e84bc90dbb0de6d445cd1c663S3VersionKey156B584D",
                         },
                       ],
                     },
