--- conflicted
+++ resolved
@@ -3365,45 +3365,7 @@
       },
       "Type": "AWS::Events::Rule",
     },
-<<<<<<< HEAD
-    "ConstructHubCatalogBuilderDLQAlarm9D928A2B": Object {
-      "Properties": Object {
-        "AlarmActions": Array [
-          "arn:aws:sns:us-east-1:123456789012:mystack-mytopic-NZJ5JSMVGFIE",
-        ],
-        "ComparisonOperator": "GreaterThanOrEqualToThreshold",
-        "Dimensions": Array [
-          Object {
-            "Name": "QueueName",
-            "Value": Object {
-              "Fn::GetAtt": Array [
-                "ConstructHubCatalogBuilderDeadLetterQueue1D42C407",
-                "QueueName",
-              ],
-            },
-          },
-        ],
-        "EvaluationPeriods": 1,
-        "MetricName": "ApproximateNumberOfMessagesVisible",
-        "Namespace": "AWS/SQS",
-        "Period": 300,
-        "Statistic": "Maximum",
-        "Threshold": 1,
-      },
-      "Type": "AWS::CloudWatch::Alarm",
-    },
-    "ConstructHubCatalogBuilderDeadLetterQueue1D42C407": Object {
-      "DeletionPolicy": "Delete",
-      "Properties": Object {
-        "MessageRetentionPeriod": 1209600,
-      },
-      "Type": "AWS::SQS::Queue",
-      "UpdateReplacePolicy": "Delete",
-    },
-    "ConstructHubCatalogBuilderLogRetentionD5D7858F": Object {
-=======
     "ConstructHubDiscoveryScheduleRuleAllowEventRuleTestConstructHubDiscovery5714D5BB9D860B10": Object {
->>>>>>> 0035d0d0
       "Properties": Object {
         "Action": "lambda:InvokeFunction",
         "FunctionName": Object {
@@ -4046,64 +4008,6 @@
       },
       "Type": "AWS::CloudWatch::Dashboard",
     },
-<<<<<<< HEAD
-    "ConstructHubMonitoringWatchfulTestConstructHubCatalogBuilderC9A41048DurationAlarm557052D9": Object {
-      "Properties": Object {
-        "AlarmActions": Array [],
-        "AlarmDescription": "p99 latency >= 720s (80%)",
-        "ComparisonOperator": "GreaterThanThreshold",
-        "EvaluationPeriods": 3,
-        "Metrics": Array [
-          Object {
-            "Id": "m1",
-            "Label": "p99",
-            "MetricStat": Object {
-              "Metric": Object {
-                "Dimensions": Array [
-                  Object {
-                    "Name": "FunctionName",
-                    "Value": Object {
-                      "Ref": "ConstructHubCatalogBuilder5A9DE4AF",
-                    },
-                  },
-                ],
-                "MetricName": "Duration",
-                "Namespace": "AWS/Lambda",
-              },
-              "Period": 300,
-              "Stat": "p99",
-            },
-            "ReturnData": true,
-          },
-        ],
-        "Threshold": 720000,
-      },
-      "Type": "AWS::CloudWatch::Alarm",
-    },
-    "ConstructHubMonitoringWatchfulTestConstructHubCatalogBuilderC9A41048ErrorsAlarmF91F07CD": Object {
-      "Properties": Object {
-        "AlarmActions": Array [],
-        "AlarmDescription": "Over 0 errors per minute",
-        "ComparisonOperator": "GreaterThanThreshold",
-        "Dimensions": Array [
-          Object {
-            "Name": "FunctionName",
-            "Value": Object {
-              "Ref": "ConstructHubCatalogBuilder5A9DE4AF",
-            },
-          },
-        ],
-        "EvaluationPeriods": 3,
-        "MetricName": "Errors",
-        "Namespace": "AWS/Lambda",
-        "Period": 300,
-        "Statistic": "Sum",
-        "Threshold": 0,
-      },
-      "Type": "AWS::CloudWatch::Alarm",
-    },
-    "ConstructHubMonitoringWatchfulTestConstructHubCatalogBuilderC9A41048ThrottlesAlarm2A5B0492": Object {
-=======
     "ConstructHubIngestionDeadLetterQueueFC1025F8": Object {
       "DeletionPolicy": "Delete",
       "Properties": Object {
@@ -4132,7 +4036,6 @@
       "UpdateReplacePolicy": "Delete",
     },
     "ConstructHubIngestionServiceRole6380BAB6": Object {
->>>>>>> 0035d0d0
       "Properties": Object {
         "AlarmActions": Array [],
         "AlarmDescription": "Over 0 throttles per minute",
@@ -4154,27 +4057,6 @@
       },
       "Type": "AWS::CloudWatch::Alarm",
     },
-<<<<<<< HEAD
-    "ConstructHubMonitoringWatchfulTestConstructHubDiscovery5714D5BBDurationAlarm5CFE5B52": Object {
-      "Properties": Object {
-        "AlarmActions": Array [],
-        "AlarmDescription": "p99 latency >= 720s (80%)",
-        "ComparisonOperator": "GreaterThanThreshold",
-        "EvaluationPeriods": 3,
-        "Metrics": Array [
-          Object {
-            "Id": "m1",
-            "Label": "p99",
-            "MetricStat": Object {
-              "Metric": Object {
-                "Dimensions": Array [
-                  Object {
-                    "Name": "FunctionName",
-                    "Value": Object {
-                      "Ref": "ConstructHubDiscoveryD6EEC2B8",
-                    },
-                  },
-=======
     "ConstructHubIngestionServiceRoleDefaultPolicyC0D2B6F2": Object {
       "Properties": Object {
         "PolicyDocument": Object {
@@ -4232,7 +4114,6 @@
                 "Fn::GetAtt": Array [
                   "ConstructHubIngestionQueue1AD94CA3",
                   "Arn",
->>>>>>> 0035d0d0
                 ],
                 "MetricName": "Duration",
                 "Namespace": "AWS/Lambda",
@@ -4240,9 +4121,6 @@
               "Period": 300,
               "Stat": "p99",
             },
-<<<<<<< HEAD
-            "ReturnData": true,
-=======
             Object {
               "Action": Array [
                 "s3:GetObject*",
@@ -4280,58 +4158,12 @@
         "Roles": Array [
           Object {
             "Ref": "ConstructHubIngestionServiceRole6380BAB6",
->>>>>>> 0035d0d0
           },
         ],
         "Threshold": 720000,
       },
       "Type": "AWS::CloudWatch::Alarm",
     },
-<<<<<<< HEAD
-    "ConstructHubMonitoringWatchfulTestConstructHubDiscovery5714D5BBErrorsAlarm373566EE": Object {
-      "Properties": Object {
-        "AlarmActions": Array [],
-        "AlarmDescription": "Over 0 errors per minute",
-        "ComparisonOperator": "GreaterThanThreshold",
-        "Dimensions": Array [
-          Object {
-            "Name": "FunctionName",
-            "Value": Object {
-              "Ref": "ConstructHubDiscoveryD6EEC2B8",
-            },
-          },
-        ],
-        "EvaluationPeriods": 3,
-        "MetricName": "Errors",
-        "Namespace": "AWS/Lambda",
-        "Period": 300,
-        "Statistic": "Sum",
-        "Threshold": 0,
-      },
-      "Type": "AWS::CloudWatch::Alarm",
-    },
-    "ConstructHubMonitoringWatchfulTestConstructHubDiscovery5714D5BBThrottlesAlarm261A4778": Object {
-      "Properties": Object {
-        "AlarmActions": Array [],
-        "AlarmDescription": "Over 0 throttles per minute",
-        "ComparisonOperator": "GreaterThanThreshold",
-        "Dimensions": Array [
-          Object {
-            "Name": "FunctionName",
-            "Value": Object {
-              "Ref": "ConstructHubDiscoveryD6EEC2B8",
-            },
-          },
-        ],
-        "EvaluationPeriods": 3,
-        "MetricName": "Throttles",
-        "Namespace": "AWS/Lambda",
-        "Period": 300,
-        "Statistic": "Sum",
-        "Threshold": 0,
-      },
-      "Type": "AWS::CloudWatch::Alarm",
-=======
     "ConstructHubIngestionSqsEventSourceTestConstructHubIngestionQueue165B81E2C095FF2A": Object {
       "Properties": Object {
         "BatchSize": 1,
@@ -4346,7 +4178,6 @@
         },
       },
       "Type": "AWS::Lambda::EventSourceMapping",
->>>>>>> 0035d0d0
     },
     "ConstructHubMonitoringWatchfulTestConstructHubTransliterator3B0A6087DurationAlarm0D60D33F": Object {
       "Properties": Object {
