--- conflicted
+++ resolved
@@ -93,25 +93,8 @@
       "Description": "S3 key for asset version \\"6b4a338b691490f1fd6351e29140684b4cc8c932fa8610251617ca4279b42c9f\\"",
       "Type": "String",
     },
-<<<<<<< HEAD
-    "AssetParameters852539585ac95fa2679d666841261b0994bafe83d37bb96a1df08916c9b90e16ArtifactHashA311EE7E": Object {
-      "Description": "Artifact hash for asset \\"852539585ac95fa2679d666841261b0994bafe83d37bb96a1df08916c9b90e16\\"",
-      "Type": "String",
-    },
-    "AssetParameters852539585ac95fa2679d666841261b0994bafe83d37bb96a1df08916c9b90e16S3Bucket34980BD8": Object {
-      "Description": "S3 bucket for asset \\"852539585ac95fa2679d666841261b0994bafe83d37bb96a1df08916c9b90e16\\"",
-      "Type": "String",
-    },
-    "AssetParameters852539585ac95fa2679d666841261b0994bafe83d37bb96a1df08916c9b90e16S3VersionKey7C312592": Object {
-      "Description": "S3 key for asset version \\"852539585ac95fa2679d666841261b0994bafe83d37bb96a1df08916c9b90e16\\"",
-      "Type": "String",
-    },
-    "AssetParameters8625a217e0e7f0586edd183190019d9970344fa75c829365a84a47531a60a32eArtifactHashEC22613F": Object {
-      "Description": "Artifact hash for asset \\"8625a217e0e7f0586edd183190019d9970344fa75c829365a84a47531a60a32e\\"",
-=======
     "AssetParameters6ddf168e2e40df6698c6d0205c5044630c15454958cfdc7e26833cf8e8b3714bArtifactHash324B1330": Object {
       "Description": "Artifact hash for asset \\"6ddf168e2e40df6698c6d0205c5044630c15454958cfdc7e26833cf8e8b3714b\\"",
->>>>>>> 8c45a014
       "Type": "String",
     },
     "AssetParameters6ddf168e2e40df6698c6d0205c5044630c15454958cfdc7e26833cf8e8b3714bS3BucketF6181B90": Object {
@@ -122,7 +105,6 @@
       "Description": "S3 key for asset version \\"6ddf168e2e40df6698c6d0205c5044630c15454958cfdc7e26833cf8e8b3714b\\"",
       "Type": "String",
     },
-<<<<<<< HEAD
     "AssetParameters8fb25fdd4f1ddeae2b028b9896c12ee4ce71b7b9a580a348a5d48a1459a2e064ArtifactHashEA963870": Object {
       "Description": "Artifact hash for asset \\"8fb25fdd4f1ddeae2b028b9896c12ee4ce71b7b9a580a348a5d48a1459a2e064\\"",
       "Type": "String",
@@ -133,7 +115,8 @@
     },
     "AssetParameters8fb25fdd4f1ddeae2b028b9896c12ee4ce71b7b9a580a348a5d48a1459a2e064S3VersionKey5B081B37": Object {
       "Description": "S3 key for asset version \\"8fb25fdd4f1ddeae2b028b9896c12ee4ce71b7b9a580a348a5d48a1459a2e064\\"",
-=======
+      "Type": "String",
+    },
     "AssetParametersa863ee20ebf50fd5ae8f4dc5f0fa8862e31db74a3fb4193ea6a6bbae0b644126ArtifactHash94DA28E4": Object {
       "Description": "Artifact hash for asset \\"a863ee20ebf50fd5ae8f4dc5f0fa8862e31db74a3fb4193ea6a6bbae0b644126\\"",
       "Type": "String",
@@ -144,19 +127,6 @@
     },
     "AssetParametersa863ee20ebf50fd5ae8f4dc5f0fa8862e31db74a3fb4193ea6a6bbae0b644126S3VersionKey8BE184E7": Object {
       "Description": "S3 key for asset version \\"a863ee20ebf50fd5ae8f4dc5f0fa8862e31db74a3fb4193ea6a6bbae0b644126\\"",
->>>>>>> 8c45a014
-      "Type": "String",
-    },
-    "AssetParametersa9b8491b2911a366c43cde5d94de41240e34839f322e57e4d080be304aa55777ArtifactHash452E23B0": Object {
-      "Description": "Artifact hash for asset \\"a9b8491b2911a366c43cde5d94de41240e34839f322e57e4d080be304aa55777\\"",
-      "Type": "String",
-    },
-    "AssetParametersa9b8491b2911a366c43cde5d94de41240e34839f322e57e4d080be304aa55777S3BucketEFBEBE7E": Object {
-      "Description": "S3 bucket for asset \\"a9b8491b2911a366c43cde5d94de41240e34839f322e57e4d080be304aa55777\\"",
-      "Type": "String",
-    },
-    "AssetParametersa9b8491b2911a366c43cde5d94de41240e34839f322e57e4d080be304aa55777S3VersionKey8F8A2DB4": Object {
-      "Description": "S3 key for asset version \\"a9b8491b2911a366c43cde5d94de41240e34839f322e57e4d080be304aa55777\\"",
       "Type": "String",
     },
     "AssetParametersab7165ea861865a93ca2649ba71de4c5b4fc6a6633b7e02789f72549b8465746ArtifactHashEEC36421": Object {
@@ -181,6 +151,18 @@
     },
     "AssetParametersc24b999656e4fe6c609c31bae56a1cf4717a405619c3aa6ba1bc686b8c2c86cfS3VersionKey60329B70": Object {
       "Description": "S3 key for asset version \\"c24b999656e4fe6c609c31bae56a1cf4717a405619c3aa6ba1bc686b8c2c86cf\\"",
+      "Type": "String",
+    },
+    "AssetParametersc8f22a6bd5f5856b1c886f1507b3449928572b34d1e76aefa8368881ed596e9cArtifactHash76886463": Object {
+      "Description": "Artifact hash for asset \\"c8f22a6bd5f5856b1c886f1507b3449928572b34d1e76aefa8368881ed596e9c\\"",
+      "Type": "String",
+    },
+    "AssetParametersc8f22a6bd5f5856b1c886f1507b3449928572b34d1e76aefa8368881ed596e9cS3Bucket96B56B98": Object {
+      "Description": "S3 bucket for asset \\"c8f22a6bd5f5856b1c886f1507b3449928572b34d1e76aefa8368881ed596e9c\\"",
+      "Type": "String",
+    },
+    "AssetParametersc8f22a6bd5f5856b1c886f1507b3449928572b34d1e76aefa8368881ed596e9cS3VersionKey128ABB8B": Object {
+      "Description": "S3 key for asset version \\"c8f22a6bd5f5856b1c886f1507b3449928572b34d1e76aefa8368881ed596e9c\\"",
       "Type": "String",
     },
     "AssetParameterse9882ab123687399f934da0d45effe675ecc8ce13b40cb946f3e1d6141fe8d68ArtifactHashD9A515C3": Object {
@@ -1021,11 +1003,7 @@
       "Properties": Object {
         "Code": Object {
           "S3Bucket": Object {
-<<<<<<< HEAD
-            "Ref": "AssetParameters852539585ac95fa2679d666841261b0994bafe83d37bb96a1df08916c9b90e16S3Bucket34980BD8",
-=======
-            "Ref": "AssetParametersa9b8491b2911a366c43cde5d94de41240e34839f322e57e4d080be304aa55777S3BucketEFBEBE7E",
->>>>>>> 8c45a014
+            "Ref": "AssetParametersc8f22a6bd5f5856b1c886f1507b3449928572b34d1e76aefa8368881ed596e9cS3Bucket96B56B98",
           },
           "S3Key": Object {
             "Fn::Join": Array [
@@ -1038,11 +1016,7 @@
                       "Fn::Split": Array [
                         "||",
                         Object {
-<<<<<<< HEAD
-                          "Ref": "AssetParameters852539585ac95fa2679d666841261b0994bafe83d37bb96a1df08916c9b90e16S3VersionKey7C312592",
-=======
-                          "Ref": "AssetParametersa9b8491b2911a366c43cde5d94de41240e34839f322e57e4d080be304aa55777S3VersionKey8F8A2DB4",
->>>>>>> 8c45a014
+                          "Ref": "AssetParametersc8f22a6bd5f5856b1c886f1507b3449928572b34d1e76aefa8368881ed596e9cS3VersionKey128ABB8B",
                         },
                       ],
                     },
@@ -1055,11 +1029,7 @@
                       "Fn::Split": Array [
                         "||",
                         Object {
-<<<<<<< HEAD
-                          "Ref": "AssetParameters852539585ac95fa2679d666841261b0994bafe83d37bb96a1df08916c9b90e16S3VersionKey7C312592",
-=======
-                          "Ref": "AssetParametersa9b8491b2911a366c43cde5d94de41240e34839f322e57e4d080be304aa55777S3VersionKey8F8A2DB4",
->>>>>>> 8c45a014
+                          "Ref": "AssetParametersc8f22a6bd5f5856b1c886f1507b3449928572b34d1e76aefa8368881ed596e9cS3VersionKey128ABB8B",
                         },
                       ],
                     },
@@ -5057,7 +5027,6 @@
                       },
                       ":s3:::",
                       Object {
-<<<<<<< HEAD
                         "Ref": "AssetParameters8fb25fdd4f1ddeae2b028b9896c12ee4ce71b7b9a580a348a5d48a1459a2e064S3BucketAB02BCB2",
                       },
                     ],
@@ -5132,10 +5101,7 @@
                       },
                       ":s3:::",
                       Object {
-                        "Ref": "AssetParametersc15417083119dc8e77ca2b685bd6568047f438963f1f9c689cf0d19d97a9852dS3Bucket2AD00C70",
-=======
                         "Ref": "AssetParameters6a242d5986b7b690bd6021ac7eeec11e876a7e316882151c1fe2647f19a7d8a3S3BucketF28CE6BE",
->>>>>>> 8c45a014
                       },
                     ],
                   ],
@@ -5452,25 +5418,8 @@
       "Description": "S3 key for asset version \\"6ddf168e2e40df6698c6d0205c5044630c15454958cfdc7e26833cf8e8b3714b\\"",
       "Type": "String",
     },
-<<<<<<< HEAD
-    "AssetParameters852539585ac95fa2679d666841261b0994bafe83d37bb96a1df08916c9b90e16ArtifactHashA311EE7E": Object {
-      "Description": "Artifact hash for asset \\"852539585ac95fa2679d666841261b0994bafe83d37bb96a1df08916c9b90e16\\"",
-      "Type": "String",
-    },
-    "AssetParameters852539585ac95fa2679d666841261b0994bafe83d37bb96a1df08916c9b90e16S3Bucket34980BD8": Object {
-      "Description": "S3 bucket for asset \\"852539585ac95fa2679d666841261b0994bafe83d37bb96a1df08916c9b90e16\\"",
-      "Type": "String",
-    },
-    "AssetParameters852539585ac95fa2679d666841261b0994bafe83d37bb96a1df08916c9b90e16S3VersionKey7C312592": Object {
-      "Description": "S3 key for asset version \\"852539585ac95fa2679d666841261b0994bafe83d37bb96a1df08916c9b90e16\\"",
-      "Type": "String",
-    },
-    "AssetParameters8625a217e0e7f0586edd183190019d9970344fa75c829365a84a47531a60a32eArtifactHashEC22613F": Object {
-      "Description": "Artifact hash for asset \\"8625a217e0e7f0586edd183190019d9970344fa75c829365a84a47531a60a32e\\"",
-=======
     "AssetParameters7af6295e521fd55af94332393ceffb3e866aac4dc4956321f7918f21e72199e4ArtifactHash5E28809B": Object {
       "Description": "Artifact hash for asset \\"7af6295e521fd55af94332393ceffb3e866aac4dc4956321f7918f21e72199e4\\"",
->>>>>>> 8c45a014
       "Type": "String",
     },
     "AssetParameters7af6295e521fd55af94332393ceffb3e866aac4dc4956321f7918f21e72199e4S3Bucket5BEBDCBE": Object {
@@ -5481,7 +5430,6 @@
       "Description": "S3 key for asset version \\"7af6295e521fd55af94332393ceffb3e866aac4dc4956321f7918f21e72199e4\\"",
       "Type": "String",
     },
-<<<<<<< HEAD
     "AssetParameters8fb25fdd4f1ddeae2b028b9896c12ee4ce71b7b9a580a348a5d48a1459a2e064ArtifactHashEA963870": Object {
       "Description": "Artifact hash for asset \\"8fb25fdd4f1ddeae2b028b9896c12ee4ce71b7b9a580a348a5d48a1459a2e064\\"",
       "Type": "String",
@@ -5492,7 +5440,8 @@
     },
     "AssetParameters8fb25fdd4f1ddeae2b028b9896c12ee4ce71b7b9a580a348a5d48a1459a2e064S3VersionKey5B081B37": Object {
       "Description": "S3 key for asset version \\"8fb25fdd4f1ddeae2b028b9896c12ee4ce71b7b9a580a348a5d48a1459a2e064\\"",
-=======
+      "Type": "String",
+    },
     "AssetParametersa863ee20ebf50fd5ae8f4dc5f0fa8862e31db74a3fb4193ea6a6bbae0b644126ArtifactHash94DA28E4": Object {
       "Description": "Artifact hash for asset \\"a863ee20ebf50fd5ae8f4dc5f0fa8862e31db74a3fb4193ea6a6bbae0b644126\\"",
       "Type": "String",
@@ -5503,19 +5452,6 @@
     },
     "AssetParametersa863ee20ebf50fd5ae8f4dc5f0fa8862e31db74a3fb4193ea6a6bbae0b644126S3VersionKey8BE184E7": Object {
       "Description": "S3 key for asset version \\"a863ee20ebf50fd5ae8f4dc5f0fa8862e31db74a3fb4193ea6a6bbae0b644126\\"",
->>>>>>> 8c45a014
-      "Type": "String",
-    },
-    "AssetParametersa9b8491b2911a366c43cde5d94de41240e34839f322e57e4d080be304aa55777ArtifactHash452E23B0": Object {
-      "Description": "Artifact hash for asset \\"a9b8491b2911a366c43cde5d94de41240e34839f322e57e4d080be304aa55777\\"",
-      "Type": "String",
-    },
-    "AssetParametersa9b8491b2911a366c43cde5d94de41240e34839f322e57e4d080be304aa55777S3BucketEFBEBE7E": Object {
-      "Description": "S3 bucket for asset \\"a9b8491b2911a366c43cde5d94de41240e34839f322e57e4d080be304aa55777\\"",
-      "Type": "String",
-    },
-    "AssetParametersa9b8491b2911a366c43cde5d94de41240e34839f322e57e4d080be304aa55777S3VersionKey8F8A2DB4": Object {
-      "Description": "S3 key for asset version \\"a9b8491b2911a366c43cde5d94de41240e34839f322e57e4d080be304aa55777\\"",
       "Type": "String",
     },
     "AssetParametersab7165ea861865a93ca2649ba71de4c5b4fc6a6633b7e02789f72549b8465746ArtifactHashEEC36421": Object {
@@ -5540,6 +5476,18 @@
     },
     "AssetParametersc24b999656e4fe6c609c31bae56a1cf4717a405619c3aa6ba1bc686b8c2c86cfS3VersionKey60329B70": Object {
       "Description": "S3 key for asset version \\"c24b999656e4fe6c609c31bae56a1cf4717a405619c3aa6ba1bc686b8c2c86cf\\"",
+      "Type": "String",
+    },
+    "AssetParametersc8f22a6bd5f5856b1c886f1507b3449928572b34d1e76aefa8368881ed596e9cArtifactHash76886463": Object {
+      "Description": "Artifact hash for asset \\"c8f22a6bd5f5856b1c886f1507b3449928572b34d1e76aefa8368881ed596e9c\\"",
+      "Type": "String",
+    },
+    "AssetParametersc8f22a6bd5f5856b1c886f1507b3449928572b34d1e76aefa8368881ed596e9cS3Bucket96B56B98": Object {
+      "Description": "S3 bucket for asset \\"c8f22a6bd5f5856b1c886f1507b3449928572b34d1e76aefa8368881ed596e9c\\"",
+      "Type": "String",
+    },
+    "AssetParametersc8f22a6bd5f5856b1c886f1507b3449928572b34d1e76aefa8368881ed596e9cS3VersionKey128ABB8B": Object {
+      "Description": "S3 key for asset version \\"c8f22a6bd5f5856b1c886f1507b3449928572b34d1e76aefa8368881ed596e9c\\"",
       "Type": "String",
     },
     "AssetParameterse9882ab123687399f934da0d45effe675ecc8ce13b40cb946f3e1d6141fe8d68ArtifactHashD9A515C3": Object {
@@ -6529,11 +6477,7 @@
       "Properties": Object {
         "Code": Object {
           "S3Bucket": Object {
-<<<<<<< HEAD
-            "Ref": "AssetParameters852539585ac95fa2679d666841261b0994bafe83d37bb96a1df08916c9b90e16S3Bucket34980BD8",
-=======
-            "Ref": "AssetParametersa9b8491b2911a366c43cde5d94de41240e34839f322e57e4d080be304aa55777S3BucketEFBEBE7E",
->>>>>>> 8c45a014
+            "Ref": "AssetParametersc8f22a6bd5f5856b1c886f1507b3449928572b34d1e76aefa8368881ed596e9cS3Bucket96B56B98",
           },
           "S3Key": Object {
             "Fn::Join": Array [
@@ -6546,11 +6490,7 @@
                       "Fn::Split": Array [
                         "||",
                         Object {
-<<<<<<< HEAD
-                          "Ref": "AssetParameters852539585ac95fa2679d666841261b0994bafe83d37bb96a1df08916c9b90e16S3VersionKey7C312592",
-=======
-                          "Ref": "AssetParametersa9b8491b2911a366c43cde5d94de41240e34839f322e57e4d080be304aa55777S3VersionKey8F8A2DB4",
->>>>>>> 8c45a014
+                          "Ref": "AssetParametersc8f22a6bd5f5856b1c886f1507b3449928572b34d1e76aefa8368881ed596e9cS3VersionKey128ABB8B",
                         },
                       ],
                     },
@@ -6563,11 +6503,7 @@
                       "Fn::Split": Array [
                         "||",
                         Object {
-<<<<<<< HEAD
-                          "Ref": "AssetParameters852539585ac95fa2679d666841261b0994bafe83d37bb96a1df08916c9b90e16S3VersionKey7C312592",
-=======
-                          "Ref": "AssetParametersa9b8491b2911a366c43cde5d94de41240e34839f322e57e4d080be304aa55777S3VersionKey8F8A2DB4",
->>>>>>> 8c45a014
+                          "Ref": "AssetParametersc8f22a6bd5f5856b1c886f1507b3449928572b34d1e76aefa8368881ed596e9cS3VersionKey128ABB8B",
                         },
                       ],
                     },
@@ -10865,7 +10801,6 @@
                       },
                       ":s3:::",
                       Object {
-<<<<<<< HEAD
                         "Ref": "AssetParameters8fb25fdd4f1ddeae2b028b9896c12ee4ce71b7b9a580a348a5d48a1459a2e064S3BucketAB02BCB2",
                       },
                     ],
@@ -10940,10 +10875,7 @@
                       },
                       ":s3:::",
                       Object {
-                        "Ref": "AssetParametersc15417083119dc8e77ca2b685bd6568047f438963f1f9c689cf0d19d97a9852dS3Bucket2AD00C70",
-=======
                         "Ref": "AssetParameters6a242d5986b7b690bd6021ac7eeec11e876a7e316882151c1fe2647f19a7d8a3S3BucketF28CE6BE",
->>>>>>> 8c45a014
                       },
                     ],
                   ],
