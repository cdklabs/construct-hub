--- conflicted
+++ resolved
@@ -33,18 +33,6 @@
     },
   },
   "Parameters": Object {
-    "AssetParameters082b3c7ce3cbf5c147a237ead68fbd071c918e77de909b9c385d728b0996eafeArtifactHashF5D8B7B7": Object {
-      "Description": "Artifact hash for asset \\"082b3c7ce3cbf5c147a237ead68fbd071c918e77de909b9c385d728b0996eafe\\"",
-      "Type": "String",
-    },
-    "AssetParameters082b3c7ce3cbf5c147a237ead68fbd071c918e77de909b9c385d728b0996eafeS3Bucket7996D747": Object {
-      "Description": "S3 bucket for asset \\"082b3c7ce3cbf5c147a237ead68fbd071c918e77de909b9c385d728b0996eafe\\"",
-      "Type": "String",
-    },
-    "AssetParameters082b3c7ce3cbf5c147a237ead68fbd071c918e77de909b9c385d728b0996eafeS3VersionKey8DB056A6": Object {
-      "Description": "S3 key for asset version \\"082b3c7ce3cbf5c147a237ead68fbd071c918e77de909b9c385d728b0996eafe\\"",
-      "Type": "String",
-    },
     "AssetParameters67b7823b74bc135986aa72f889d6a8da058d0c4a20cbc2dfc6f78995fdd2fc24ArtifactHashBA91B77F": Object {
       "Description": "Artifact hash for asset \\"67b7823b74bc135986aa72f889d6a8da058d0c4a20cbc2dfc6f78995fdd2fc24\\"",
       "Type": "String",
@@ -69,7 +57,6 @@
       "Description": "S3 key for asset version \\"6b4a338b691490f1fd6351e29140684b4cc8c932fa8610251617ca4279b42c9f\\"",
       "Type": "String",
     },
-<<<<<<< HEAD
     "AssetParameters80540df8cf12a008b378f607bb3284ded14e3ae5bfecbc70d350888e5ef05210ArtifactHash092705B2": Object {
       "Description": "Artifact hash for asset \\"80540df8cf12a008b378f607bb3284ded14e3ae5bfecbc70d350888e5ef05210\\"",
       "Type": "String",
@@ -82,20 +69,6 @@
       "Description": "S3 key for asset version \\"80540df8cf12a008b378f607bb3284ded14e3ae5bfecbc70d350888e5ef05210\\"",
       "Type": "String",
     },
-    "AssetParameters89ae89a92e2300fc66974e848f5b6dad9bd6c36e3d7a709ccf3bee5a25846e31ArtifactHashCEF468EA": Object {
-      "Description": "Artifact hash for asset \\"89ae89a92e2300fc66974e848f5b6dad9bd6c36e3d7a709ccf3bee5a25846e31\\"",
-      "Type": "String",
-    },
-    "AssetParameters89ae89a92e2300fc66974e848f5b6dad9bd6c36e3d7a709ccf3bee5a25846e31S3BucketCD0FEB0D": Object {
-      "Description": "S3 bucket for asset \\"89ae89a92e2300fc66974e848f5b6dad9bd6c36e3d7a709ccf3bee5a25846e31\\"",
-      "Type": "String",
-    },
-    "AssetParameters89ae89a92e2300fc66974e848f5b6dad9bd6c36e3d7a709ccf3bee5a25846e31S3VersionKeyBFF2E215": Object {
-      "Description": "S3 key for asset version \\"89ae89a92e2300fc66974e848f5b6dad9bd6c36e3d7a709ccf3bee5a25846e31\\"",
-      "Type": "String",
-    },
-=======
->>>>>>> 2bdd4770
     "AssetParametersa863ee20ebf50fd5ae8f4dc5f0fa8862e31db74a3fb4193ea6a6bbae0b644126ArtifactHash94DA28E4": Object {
       "Description": "Artifact hash for asset \\"a863ee20ebf50fd5ae8f4dc5f0fa8862e31db74a3fb4193ea6a6bbae0b644126\\"",
       "Type": "String",
@@ -132,21 +105,30 @@
       "Description": "S3 key for asset version \\"ab7165ea861865a93ca2649ba71de4c5b4fc6a6633b7e02789f72549b8465746\\"",
       "Type": "String",
     },
-<<<<<<< HEAD
-=======
-    "AssetParametersbe3cb61d95eb6c7eaaca1d75a836ab694c86668c604a52976db0e7cf6ab6f996ArtifactHashE105372A": Object {
-      "Description": "Artifact hash for asset \\"be3cb61d95eb6c7eaaca1d75a836ab694c86668c604a52976db0e7cf6ab6f996\\"",
+    "AssetParametersbb7662fcb6cc929c7f943801f6c0c9ad0097abf021f1d64a3ec45a2402d82bdfArtifactHash3F74CC8F": Object {
+      "Description": "Artifact hash for asset \\"bb7662fcb6cc929c7f943801f6c0c9ad0097abf021f1d64a3ec45a2402d82bdf\\"",
       "Type": "String",
     },
-    "AssetParametersbe3cb61d95eb6c7eaaca1d75a836ab694c86668c604a52976db0e7cf6ab6f996S3BucketFBFFA78F": Object {
-      "Description": "S3 bucket for asset \\"be3cb61d95eb6c7eaaca1d75a836ab694c86668c604a52976db0e7cf6ab6f996\\"",
+    "AssetParametersbb7662fcb6cc929c7f943801f6c0c9ad0097abf021f1d64a3ec45a2402d82bdfS3Bucket41393114": Object {
+      "Description": "S3 bucket for asset \\"bb7662fcb6cc929c7f943801f6c0c9ad0097abf021f1d64a3ec45a2402d82bdf\\"",
       "Type": "String",
     },
-    "AssetParametersbe3cb61d95eb6c7eaaca1d75a836ab694c86668c604a52976db0e7cf6ab6f996S3VersionKey98FAD0C0": Object {
-      "Description": "S3 key for asset version \\"be3cb61d95eb6c7eaaca1d75a836ab694c86668c604a52976db0e7cf6ab6f996\\"",
+    "AssetParametersbb7662fcb6cc929c7f943801f6c0c9ad0097abf021f1d64a3ec45a2402d82bdfS3VersionKeyBF229CC0": Object {
+      "Description": "S3 key for asset version \\"bb7662fcb6cc929c7f943801f6c0c9ad0097abf021f1d64a3ec45a2402d82bdf\\"",
       "Type": "String",
     },
->>>>>>> 2bdd4770
+    "AssetParametersbe3863d0480c96ebe4d7155f5f46c3901cd675e327e618b8e1a05561aa457a05ArtifactHashEA5FDD78": Object {
+      "Description": "Artifact hash for asset \\"be3863d0480c96ebe4d7155f5f46c3901cd675e327e618b8e1a05561aa457a05\\"",
+      "Type": "String",
+    },
+    "AssetParametersbe3863d0480c96ebe4d7155f5f46c3901cd675e327e618b8e1a05561aa457a05S3BucketE8440598": Object {
+      "Description": "S3 bucket for asset \\"be3863d0480c96ebe4d7155f5f46c3901cd675e327e618b8e1a05561aa457a05\\"",
+      "Type": "String",
+    },
+    "AssetParametersbe3863d0480c96ebe4d7155f5f46c3901cd675e327e618b8e1a05561aa457a05S3VersionKeyF4CC8D6B": Object {
+      "Description": "S3 key for asset version \\"be3863d0480c96ebe4d7155f5f46c3901cd675e327e618b8e1a05561aa457a05\\"",
+      "Type": "String",
+    },
     "AssetParametersc24b999656e4fe6c609c31bae56a1cf4717a405619c3aa6ba1bc686b8c2c86cfArtifactHash85F58E48": Object {
       "Description": "Artifact hash for asset \\"c24b999656e4fe6c609c31bae56a1cf4717a405619c3aa6ba1bc686b8c2c86cf\\"",
       "Type": "String",
@@ -159,16 +141,16 @@
       "Description": "S3 key for asset version \\"c24b999656e4fe6c609c31bae56a1cf4717a405619c3aa6ba1bc686b8c2c86cf\\"",
       "Type": "String",
     },
-    "AssetParametersc60216bba2049000a2b653cc3e3f8e2259aad7f14813d09ea90dca4697855edaArtifactHashC269A015": Object {
-      "Description": "Artifact hash for asset \\"c60216bba2049000a2b653cc3e3f8e2259aad7f14813d09ea90dca4697855eda\\"",
+    "AssetParametersc3b4a3c02e3689231c8e82c0d70b84ad6462b7c2bcd156ab62f74015f2f47178ArtifactHash2EFE7865": Object {
+      "Description": "Artifact hash for asset \\"c3b4a3c02e3689231c8e82c0d70b84ad6462b7c2bcd156ab62f74015f2f47178\\"",
       "Type": "String",
     },
-    "AssetParametersc60216bba2049000a2b653cc3e3f8e2259aad7f14813d09ea90dca4697855edaS3BucketCF118AAB": Object {
-      "Description": "S3 bucket for asset \\"c60216bba2049000a2b653cc3e3f8e2259aad7f14813d09ea90dca4697855eda\\"",
+    "AssetParametersc3b4a3c02e3689231c8e82c0d70b84ad6462b7c2bcd156ab62f74015f2f47178S3BucketD26C1238": Object {
+      "Description": "S3 bucket for asset \\"c3b4a3c02e3689231c8e82c0d70b84ad6462b7c2bcd156ab62f74015f2f47178\\"",
       "Type": "String",
     },
-    "AssetParametersc60216bba2049000a2b653cc3e3f8e2259aad7f14813d09ea90dca4697855edaS3VersionKey9B499EB8": Object {
-      "Description": "S3 key for asset version \\"c60216bba2049000a2b653cc3e3f8e2259aad7f14813d09ea90dca4697855eda\\"",
+    "AssetParametersc3b4a3c02e3689231c8e82c0d70b84ad6462b7c2bcd156ab62f74015f2f47178S3VersionKey107147BB": Object {
+      "Description": "S3 key for asset version \\"c3b4a3c02e3689231c8e82c0d70b84ad6462b7c2bcd156ab62f74015f2f47178\\"",
       "Type": "String",
     },
     "AssetParameterse9882ab123687399f934da0d45effe675ecc8ce13b40cb946f3e1d6141fe8d68ArtifactHashD9A515C3": Object {
@@ -492,15 +474,15 @@
               Object {
                 "Ref": "AWS::Region",
               },
-              "\\",\\"metrics\\":[[{\\"label\\":\\"Invocations\\",\\"expression\\":\\"FILL(mf8acfe81fd46f88d7bbfd10acbe2fff2d1efd16d7420b92403d79f83402bf72b, 0)\\"}],[\\"AWS/Lambda\\",\\"Invocations\\",\\"FunctionName\\",\\"",
+              "\\",\\"metrics\\":[[{\\"label\\":\\"Invocations\\",\\"expression\\":\\"FILL(mf0ce9d4972cc4e438eba73a6e8d3cc14f5e654cb5582dbcda94e26358b6c28ab, 0)\\"}],[\\"AWS/Lambda\\",\\"Invocations\\",\\"FunctionName\\",\\"",
               Object {
                 "Ref": "ConstructHubDiscoveryD6EEC2B8",
               },
-              "\\",{\\"stat\\":\\"Sum\\",\\"visible\\":false,\\"id\\":\\"mf8acfe81fd46f88d7bbfd10acbe2fff2d1efd16d7420b92403d79f83402bf72b\\"}],[{\\"label\\":\\"Errors\\",\\"expression\\":\\"FILL(me737ee1faba848252e70b8da09ee4a0f9af22b6975dc5356f3723c848cab116c, 0)\\"}],[\\"AWS/Lambda\\",\\"Errors\\",\\"FunctionName\\",\\"",
+              "\\",{\\"stat\\":\\"Sum\\",\\"visible\\":false,\\"id\\":\\"mf0ce9d4972cc4e438eba73a6e8d3cc14f5e654cb5582dbcda94e26358b6c28ab\\"}],[{\\"label\\":\\"Errors\\",\\"expression\\":\\"FILL(m85c6eaed92c8bba391160e35d036d8fdae171e99ebac276b9292e506116a7271, 0)\\"}],[\\"AWS/Lambda\\",\\"Errors\\",\\"FunctionName\\",\\"",
               Object {
                 "Ref": "ConstructHubDiscoveryD6EEC2B8",
               },
-              "\\",{\\"stat\\":\\"Sum\\",\\"visible\\":false,\\"id\\":\\"me737ee1faba848252e70b8da09ee4a0f9af22b6975dc5356f3723c848cab116c\\"}],[\\"ConstructHub/Discovery\\",\\"RemainingTime\\",{\\"label\\":\\"Remaining Time\\",\\"period\\":900,\\"yAxis\\":\\"right\\"}]],\\"yAxis\\":{\\"left\\":{\\"min\\":0},\\"right\\":{\\"min\\":0}},\\"period\\":900}},{\\"type\\":\\"metric\\",\\"width\\":12,\\"height\\":6,\\"x\\":12,\\"y\\":10,\\"properties\\":{\\"view\\":\\"timeSeries\\",\\"title\\":\\"CouchDB Follower\\",\\"region\\":\\"",
+              "\\",{\\"stat\\":\\"Sum\\",\\"visible\\":false,\\"id\\":\\"m85c6eaed92c8bba391160e35d036d8fdae171e99ebac276b9292e506116a7271\\"}],[\\"ConstructHub/Discovery\\",\\"RemainingTime\\",{\\"label\\":\\"Remaining Time\\",\\"period\\":900,\\"yAxis\\":\\"right\\"}]],\\"yAxis\\":{\\"left\\":{\\"min\\":0},\\"right\\":{\\"min\\":0}},\\"period\\":900}},{\\"type\\":\\"metric\\",\\"width\\":12,\\"height\\":6,\\"x\\":12,\\"y\\":10,\\"properties\\":{\\"view\\":\\"timeSeries\\",\\"title\\":\\"CouchDB Follower\\",\\"region\\":\\"",
               Object {
                 "Ref": "AWS::Region",
               },
@@ -512,15 +494,15 @@
               Object {
                 "Ref": "AWS::Region",
               },
-              "\\",\\"metrics\\":[[{\\"label\\":\\"Invocations\\",\\"expression\\":\\"FILL(m4afb5e8c00ccab7a82dfa983853a2b3425ba38e79b4fe9222ede4db53a41c3c5, 0)\\"}],[\\"AWS/Lambda\\",\\"Invocations\\",\\"FunctionName\\",\\"",
+              "\\",\\"metrics\\":[[{\\"label\\":\\"Invocations\\",\\"expression\\":\\"FILL(mc805e1067382dae62256bb0e41682b688d16969f3c07bc0b581088309ec62765, 0)\\"}],[\\"AWS/Lambda\\",\\"Invocations\\",\\"FunctionName\\",\\"",
               Object {
                 "Ref": "ConstructHubIngestion407909CE",
               },
-              "\\",{\\"stat\\":\\"Sum\\",\\"visible\\":false,\\"id\\":\\"m4afb5e8c00ccab7a82dfa983853a2b3425ba38e79b4fe9222ede4db53a41c3c5\\"}],[{\\"label\\":\\"Errors\\",\\"expression\\":\\"FILL(m3c4b28e9c04b6cdc4e8bdc915ad5b4f9fced670c60dd9962cd1eee6685e2987e, 0)\\"}],[\\"AWS/Lambda\\",\\"Errors\\",\\"FunctionName\\",\\"",
+              "\\",{\\"stat\\":\\"Sum\\",\\"visible\\":false,\\"id\\":\\"mc805e1067382dae62256bb0e41682b688d16969f3c07bc0b581088309ec62765\\"}],[{\\"label\\":\\"Errors\\",\\"expression\\":\\"FILL(m391c2d74828158ac2cd27321ef3f53a09132ec2618eeb6d1422765938e2221ce, 0)\\"}],[\\"AWS/Lambda\\",\\"Errors\\",\\"FunctionName\\",\\"",
               Object {
                 "Ref": "ConstructHubIngestion407909CE",
               },
-              "\\",{\\"stat\\":\\"Sum\\",\\"visible\\":false,\\"id\\":\\"m3c4b28e9c04b6cdc4e8bdc915ad5b4f9fced670c60dd9962cd1eee6685e2987e\\"}]],\\"yAxis\\":{\\"left\\":{\\"min\\":0}},\\"period\\":60}},{\\"type\\":\\"metric\\",\\"width\\":12,\\"height\\":6,\\"x\\":12,\\"y\\":18,\\"properties\\":{\\"view\\":\\"timeSeries\\",\\"title\\":\\"Input Queue\\",\\"region\\":\\"",
+              "\\",{\\"stat\\":\\"Sum\\",\\"visible\\":false,\\"id\\":\\"m391c2d74828158ac2cd27321ef3f53a09132ec2618eeb6d1422765938e2221ce\\"}]],\\"yAxis\\":{\\"left\\":{\\"min\\":0}},\\"period\\":60}},{\\"type\\":\\"metric\\",\\"width\\":12,\\"height\\":6,\\"x\\":12,\\"y\\":18,\\"properties\\":{\\"view\\":\\"timeSeries\\",\\"title\\":\\"Input Queue\\",\\"region\\":\\"",
               Object {
                 "Ref": "AWS::Region",
               },
@@ -1124,7 +1106,7 @@
       "Properties": Object {
         "Code": Object {
           "S3Bucket": Object {
-            "Ref": "AssetParametersc60216bba2049000a2b653cc3e3f8e2259aad7f14813d09ea90dca4697855edaS3BucketCF118AAB",
+            "Ref": "AssetParametersbb7662fcb6cc929c7f943801f6c0c9ad0097abf021f1d64a3ec45a2402d82bdfS3Bucket41393114",
           },
           "S3Key": Object {
             "Fn::Join": Array [
@@ -1137,7 +1119,7 @@
                       "Fn::Split": Array [
                         "||",
                         Object {
-                          "Ref": "AssetParametersc60216bba2049000a2b653cc3e3f8e2259aad7f14813d09ea90dca4697855edaS3VersionKey9B499EB8",
+                          "Ref": "AssetParametersbb7662fcb6cc929c7f943801f6c0c9ad0097abf021f1d64a3ec45a2402d82bdfS3VersionKeyBF229CC0",
                         },
                       ],
                     },
@@ -1150,7 +1132,7 @@
                       "Fn::Split": Array [
                         "||",
                         Object {
-                          "Ref": "AssetParametersc60216bba2049000a2b653cc3e3f8e2259aad7f14813d09ea90dca4697855edaS3VersionKey9B499EB8",
+                          "Ref": "AssetParametersbb7662fcb6cc929c7f943801f6c0c9ad0097abf021f1d64a3ec45a2402d82bdfS3VersionKeyBF229CC0",
                         },
                       ],
                     },
@@ -2786,6 +2768,144 @@
       "Type": "AWS::SQS::Queue",
       "UpdateReplacePolicy": "Delete",
     },
+    "ConstructHubOrchestrationRedrive8DDBA67E": Object {
+      "DependsOn": Array [
+        "ConstructHubOrchestrationRedriveServiceRoleDefaultPolicyC018F436",
+        "ConstructHubOrchestrationRedriveServiceRoleB84EFF33",
+      ],
+      "Properties": Object {
+        "Code": Object {
+          "S3Bucket": Object {
+            "Ref": "AssetParametersc3b4a3c02e3689231c8e82c0d70b84ad6462b7c2bcd156ab62f74015f2f47178S3BucketD26C1238",
+          },
+          "S3Key": Object {
+            "Fn::Join": Array [
+              "",
+              Array [
+                Object {
+                  "Fn::Select": Array [
+                    0,
+                    Object {
+                      "Fn::Split": Array [
+                        "||",
+                        Object {
+                          "Ref": "AssetParametersc3b4a3c02e3689231c8e82c0d70b84ad6462b7c2bcd156ab62f74015f2f47178S3VersionKey107147BB",
+                        },
+                      ],
+                    },
+                  ],
+                },
+                Object {
+                  "Fn::Select": Array [
+                    1,
+                    Object {
+                      "Fn::Split": Array [
+                        "||",
+                        Object {
+                          "Ref": "AssetParametersc3b4a3c02e3689231c8e82c0d70b84ad6462b7c2bcd156ab62f74015f2f47178S3VersionKey107147BB",
+                        },
+                      ],
+                    },
+                  ],
+                },
+              ],
+            ],
+          },
+        },
+        "Description": "[ConstructHub/Redrive] Manually redrives all messages from the backend dead letter queue",
+        "Environment": Object {
+          "Variables": Object {
+            "QUEUE_URL": Object {
+              "Ref": "ConstructHubOrchestrationDLQ9C6D9BD4",
+            },
+            "STATE_MACHINE_ARN": Object {
+              "Ref": "ConstructHubOrchestration39161A46",
+            },
+          },
+        },
+        "Handler": "index.handler",
+        "MemorySize": 1024,
+        "Role": Object {
+          "Fn::GetAtt": Array [
+            "ConstructHubOrchestrationRedriveServiceRoleB84EFF33",
+            "Arn",
+          ],
+        },
+        "Runtime": "nodejs14.x",
+        "Timeout": 900,
+      },
+      "Type": "AWS::Lambda::Function",
+    },
+    "ConstructHubOrchestrationRedriveServiceRoleB84EFF33": Object {
+      "Properties": Object {
+        "AssumeRolePolicyDocument": Object {
+          "Statement": Array [
+            Object {
+              "Action": "sts:AssumeRole",
+              "Effect": "Allow",
+              "Principal": Object {
+                "Service": "lambda.amazonaws.com",
+              },
+            },
+          ],
+          "Version": "2012-10-17",
+        },
+        "ManagedPolicyArns": Array [
+          Object {
+            "Fn::Join": Array [
+              "",
+              Array [
+                "arn:",
+                Object {
+                  "Ref": "AWS::Partition",
+                },
+                ":iam::aws:policy/service-role/AWSLambdaBasicExecutionRole",
+              ],
+            ],
+          },
+        ],
+      },
+      "Type": "AWS::IAM::Role",
+    },
+    "ConstructHubOrchestrationRedriveServiceRoleDefaultPolicyC018F436": Object {
+      "Properties": Object {
+        "PolicyDocument": Object {
+          "Statement": Array [
+            Object {
+              "Action": "states:StartExecution",
+              "Effect": "Allow",
+              "Resource": Object {
+                "Ref": "ConstructHubOrchestration39161A46",
+              },
+            },
+            Object {
+              "Action": Array [
+                "sqs:ReceiveMessage",
+                "sqs:ChangeMessageVisibility",
+                "sqs:GetQueueUrl",
+                "sqs:DeleteMessage",
+                "sqs:GetQueueAttributes",
+              ],
+              "Effect": "Allow",
+              "Resource": Object {
+                "Fn::GetAtt": Array [
+                  "ConstructHubOrchestrationDLQ9C6D9BD4",
+                  "Arn",
+                ],
+              },
+            },
+          ],
+          "Version": "2012-10-17",
+        },
+        "PolicyName": "ConstructHubOrchestrationRedriveServiceRoleDefaultPolicyC018F436",
+        "Roles": Array [
+          Object {
+            "Ref": "ConstructHubOrchestrationRedriveServiceRoleB84EFF33",
+          },
+        ],
+      },
+      "Type": "AWS::IAM::Policy",
+    },
     "ConstructHubOrchestrationRoleDefaultPolicyEACD181F": Object {
       "Properties": Object {
         "PolicyDocument": Object {
@@ -2878,11 +2998,7 @@
       "Properties": Object {
         "Code": Object {
           "S3Bucket": Object {
-<<<<<<< HEAD
-            "Ref": "AssetParameters89ae89a92e2300fc66974e848f5b6dad9bd6c36e3d7a709ccf3bee5a25846e31S3BucketCD0FEB0D",
-=======
-            "Ref": "AssetParametersbe3cb61d95eb6c7eaaca1d75a836ab694c86668c604a52976db0e7cf6ab6f996S3BucketFBFFA78F",
->>>>>>> 2bdd4770
+            "Ref": "AssetParametersbe3863d0480c96ebe4d7155f5f46c3901cd675e327e618b8e1a05561aa457a05S3BucketE8440598",
           },
           "S3Key": Object {
             "Fn::Join": Array [
@@ -2895,11 +3011,7 @@
                       "Fn::Split": Array [
                         "||",
                         Object {
-<<<<<<< HEAD
-                          "Ref": "AssetParameters89ae89a92e2300fc66974e848f5b6dad9bd6c36e3d7a709ccf3bee5a25846e31S3VersionKeyBFF2E215",
-=======
-                          "Ref": "AssetParametersbe3cb61d95eb6c7eaaca1d75a836ab694c86668c604a52976db0e7cf6ab6f996S3VersionKey98FAD0C0",
->>>>>>> 2bdd4770
+                          "Ref": "AssetParametersbe3863d0480c96ebe4d7155f5f46c3901cd675e327e618b8e1a05561aa457a05S3VersionKeyF4CC8D6B",
                         },
                       ],
                     },
@@ -2912,11 +3024,7 @@
                       "Fn::Split": Array [
                         "||",
                         Object {
-<<<<<<< HEAD
-                          "Ref": "AssetParameters89ae89a92e2300fc66974e848f5b6dad9bd6c36e3d7a709ccf3bee5a25846e31S3VersionKeyBFF2E215",
-=======
-                          "Ref": "AssetParametersbe3cb61d95eb6c7eaaca1d75a836ab694c86668c604a52976db0e7cf6ab6f996S3VersionKey98FAD0C0",
->>>>>>> 2bdd4770
+                          "Ref": "AssetParametersbe3863d0480c96ebe4d7155f5f46c3901cd675e327e618b8e1a05561aa457a05S3VersionKeyF4CC8D6B",
                         },
                       ],
                     },
@@ -3199,112 +3307,9 @@
         "ConstructHubOrchestrationTransliteratortypescriptServiceRole2BDF7A91",
       ],
       "Properties": Object {
-<<<<<<< HEAD
         "Code": Object {
           "S3Bucket": Object {
-            "Ref": "AssetParameters89ae89a92e2300fc66974e848f5b6dad9bd6c36e3d7a709ccf3bee5a25846e31S3BucketCD0FEB0D",
-=======
-        "AlarmDescription": "The typescript transliteration function failed for one or more packages",
-        "ComparisonOperator": "GreaterThanOrEqualToThreshold",
-        "Dimensions": Array [
-          Object {
-            "Name": "QueueName",
-            "Value": Object {
-              "Fn::GetAtt": Array [
-                "ConstructHubTransliteratortypescriptHandlerDeadLetterQueueEA7ED277",
-                "QueueName",
-              ],
-            },
-          },
-        ],
-        "EvaluationPeriods": 1,
-        "MetricName": "ApproximateNumberOfMessagesVisible",
-        "Namespace": "AWS/SQS",
-        "Period": 300,
-        "Statistic": "Maximum",
-        "Threshold": 1,
-      },
-      "Type": "AWS::CloudWatch::Alarm",
-    },
-    "ConstructHubTransliteratortypescriptHandlerAllowInvokeTestConstructHubTransliteratorTopic665DA0DDFF683848": Object {
-      "Properties": Object {
-        "Action": "lambda:InvokeFunction",
-        "FunctionName": Object {
-          "Fn::GetAtt": Array [
-            "ConstructHubTransliteratortypescriptHandlerFAD532B5",
-            "Arn",
-          ],
-        },
-        "Principal": "sns.amazonaws.com",
-        "SourceArn": Object {
-          "Ref": "ConstructHubTransliteratorTopicE0461AB3",
-        },
-      },
-      "Type": "AWS::Lambda::Permission",
-    },
-    "ConstructHubTransliteratortypescriptHandlerDeadLetterQueueEA7ED277": Object {
-      "DeletionPolicy": "Delete",
-      "Properties": Object {
-        "MessageRetentionPeriod": 1209600,
-      },
-      "Type": "AWS::SQS::Queue",
-      "UpdateReplacePolicy": "Delete",
-    },
-    "ConstructHubTransliteratortypescriptHandlerDeadLetterQueuePolicyCD7BDDB3": Object {
-      "Properties": Object {
-        "PolicyDocument": Object {
-          "Statement": Array [
-            Object {
-              "Action": "sqs:SendMessage",
-              "Condition": Object {
-                "ArnEquals": Object {
-                  "aws:SourceArn": Object {
-                    "Ref": "ConstructHubTransliteratorTopicE0461AB3",
-                  },
-                },
-              },
-              "Effect": "Allow",
-              "Principal": Object {
-                "Service": "sns.amazonaws.com",
-              },
-              "Resource": Object {
-                "Fn::GetAtt": Array [
-                  "ConstructHubTransliteratortypescriptHandlerDeadLetterQueueEA7ED277",
-                  "Arn",
-                ],
-              },
-            },
-          ],
-          "Version": "2012-10-17",
-        },
-        "Queues": Array [
-          Object {
-            "Ref": "ConstructHubTransliteratortypescriptHandlerDeadLetterQueueEA7ED277",
-          },
-        ],
-      },
-      "Type": "AWS::SQS::QueuePolicy",
-    },
-    "ConstructHubTransliteratortypescriptHandlerEventInvokeConfig936FBF9B": Object {
-      "Properties": Object {
-        "FunctionName": Object {
-          "Ref": "ConstructHubTransliteratortypescriptHandlerFAD532B5",
-        },
-        "MaximumRetryAttempts": 2,
-        "Qualifier": "$LATEST",
-      },
-      "Type": "AWS::Lambda::EventInvokeConfig",
-    },
-    "ConstructHubTransliteratortypescriptHandlerFAD532B5": Object {
-      "DependsOn": Array [
-        "ConstructHubTransliteratortypescriptHandlerServiceRoleDefaultPolicyF138CF38",
-        "ConstructHubTransliteratortypescriptHandlerServiceRole58652AC1",
-      ],
-      "Properties": Object {
-        "Code": Object {
-          "S3Bucket": Object {
-            "Ref": "AssetParametersbe3cb61d95eb6c7eaaca1d75a836ab694c86668c604a52976db0e7cf6ab6f996S3BucketFBFFA78F",
->>>>>>> 2bdd4770
+            "Ref": "AssetParametersbe3863d0480c96ebe4d7155f5f46c3901cd675e327e618b8e1a05561aa457a05S3BucketE8440598",
           },
           "S3Key": Object {
             "Fn::Join": Array [
@@ -3317,11 +3322,7 @@
                       "Fn::Split": Array [
                         "||",
                         Object {
-<<<<<<< HEAD
-                          "Ref": "AssetParameters89ae89a92e2300fc66974e848f5b6dad9bd6c36e3d7a709ccf3bee5a25846e31S3VersionKeyBFF2E215",
-=======
-                          "Ref": "AssetParametersbe3cb61d95eb6c7eaaca1d75a836ab694c86668c604a52976db0e7cf6ab6f996S3VersionKey98FAD0C0",
->>>>>>> 2bdd4770
+                          "Ref": "AssetParametersbe3863d0480c96ebe4d7155f5f46c3901cd675e327e618b8e1a05561aa457a05S3VersionKeyF4CC8D6B",
                         },
                       ],
                     },
@@ -3334,11 +3335,7 @@
                       "Fn::Split": Array [
                         "||",
                         Object {
-<<<<<<< HEAD
-                          "Ref": "AssetParameters89ae89a92e2300fc66974e848f5b6dad9bd6c36e3d7a709ccf3bee5a25846e31S3VersionKeyBFF2E215",
-=======
-                          "Ref": "AssetParametersbe3cb61d95eb6c7eaaca1d75a836ab694c86668c604a52976db0e7cf6ab6f996S3VersionKey98FAD0C0",
->>>>>>> 2bdd4770
+                          "Ref": "AssetParametersbe3863d0480c96ebe4d7155f5f46c3901cd675e327e618b8e1a05561aa457a05S3VersionKeyF4CC8D6B",
                         },
                       ],
                     },
@@ -4579,11 +4576,7 @@
         },
         "SourceBucketNames": Array [
           Object {
-<<<<<<< HEAD
-            "Ref": "AssetParameters082b3c7ce3cbf5c147a237ead68fbd071c918e77de909b9c385d728b0996eafeS3Bucket7996D747",
-=======
             "Ref": "AssetParametersfa111e059c4810dcdb0d5958013806e85008337fb741078a722a8a8da0006f99S3Bucket29F7179A",
->>>>>>> 2bdd4770
           },
         ],
         "SourceObjectKeys": Array [
@@ -4598,11 +4591,7 @@
                       "Fn::Split": Array [
                         "||",
                         Object {
-<<<<<<< HEAD
-                          "Ref": "AssetParameters082b3c7ce3cbf5c147a237ead68fbd071c918e77de909b9c385d728b0996eafeS3VersionKey8DB056A6",
-=======
                           "Ref": "AssetParametersfa111e059c4810dcdb0d5958013806e85008337fb741078a722a8a8da0006f99S3VersionKey9243D115",
->>>>>>> 2bdd4770
                         },
                       ],
                     },
@@ -4615,11 +4604,7 @@
                       "Fn::Split": Array [
                         "||",
                         Object {
-<<<<<<< HEAD
-                          "Ref": "AssetParameters082b3c7ce3cbf5c147a237ead68fbd071c918e77de909b9c385d728b0996eafeS3VersionKey8DB056A6",
-=======
                           "Ref": "AssetParametersfa111e059c4810dcdb0d5958013806e85008337fb741078a722a8a8da0006f99S3VersionKey9243D115",
->>>>>>> 2bdd4770
                         },
                       ],
                     },
@@ -4973,11 +4958,7 @@
                       },
                       ":s3:::",
                       Object {
-<<<<<<< HEAD
-                        "Ref": "AssetParameters082b3c7ce3cbf5c147a237ead68fbd071c918e77de909b9c385d728b0996eafeS3Bucket7996D747",
-=======
                         "Ref": "AssetParametersfa111e059c4810dcdb0d5958013806e85008337fb741078a722a8a8da0006f99S3Bucket29F7179A",
->>>>>>> 2bdd4770
                       },
                     ],
                   ],
@@ -4992,11 +4973,7 @@
                       },
                       ":s3:::",
                       Object {
-<<<<<<< HEAD
-                        "Ref": "AssetParameters082b3c7ce3cbf5c147a237ead68fbd071c918e77de909b9c385d728b0996eafeS3Bucket7996D747",
-=======
                         "Ref": "AssetParametersfa111e059c4810dcdb0d5958013806e85008337fb741078a722a8a8da0006f99S3Bucket29F7179A",
->>>>>>> 2bdd4770
                       },
                       "/*",
                     ],
@@ -5214,18 +5191,6 @@
     },
   },
   "Parameters": Object {
-    "AssetParameters082b3c7ce3cbf5c147a237ead68fbd071c918e77de909b9c385d728b0996eafeArtifactHashF5D8B7B7": Object {
-      "Description": "Artifact hash for asset \\"082b3c7ce3cbf5c147a237ead68fbd071c918e77de909b9c385d728b0996eafe\\"",
-      "Type": "String",
-    },
-    "AssetParameters082b3c7ce3cbf5c147a237ead68fbd071c918e77de909b9c385d728b0996eafeS3Bucket7996D747": Object {
-      "Description": "S3 bucket for asset \\"082b3c7ce3cbf5c147a237ead68fbd071c918e77de909b9c385d728b0996eafe\\"",
-      "Type": "String",
-    },
-    "AssetParameters082b3c7ce3cbf5c147a237ead68fbd071c918e77de909b9c385d728b0996eafeS3VersionKey8DB056A6": Object {
-      "Description": "S3 key for asset version \\"082b3c7ce3cbf5c147a237ead68fbd071c918e77de909b9c385d728b0996eafe\\"",
-      "Type": "String",
-    },
     "AssetParameters1ba28ce93db643201d8613eed4b49e8bfdbb812137021b400028887aa6cbfc21ArtifactHashCD81A433": Object {
       "Description": "Artifact hash for asset \\"1ba28ce93db643201d8613eed4b49e8bfdbb812137021b400028887aa6cbfc21\\"",
       "Type": "String",
@@ -5286,18 +5251,6 @@
       "Description": "S3 key for asset version \\"80540df8cf12a008b378f607bb3284ded14e3ae5bfecbc70d350888e5ef05210\\"",
       "Type": "String",
     },
-    "AssetParameters89ae89a92e2300fc66974e848f5b6dad9bd6c36e3d7a709ccf3bee5a25846e31ArtifactHashCEF468EA": Object {
-      "Description": "Artifact hash for asset \\"89ae89a92e2300fc66974e848f5b6dad9bd6c36e3d7a709ccf3bee5a25846e31\\"",
-      "Type": "String",
-    },
-    "AssetParameters89ae89a92e2300fc66974e848f5b6dad9bd6c36e3d7a709ccf3bee5a25846e31S3BucketCD0FEB0D": Object {
-      "Description": "S3 bucket for asset \\"89ae89a92e2300fc66974e848f5b6dad9bd6c36e3d7a709ccf3bee5a25846e31\\"",
-      "Type": "String",
-    },
-    "AssetParameters89ae89a92e2300fc66974e848f5b6dad9bd6c36e3d7a709ccf3bee5a25846e31S3VersionKeyBFF2E215": Object {
-      "Description": "S3 key for asset version \\"89ae89a92e2300fc66974e848f5b6dad9bd6c36e3d7a709ccf3bee5a25846e31\\"",
-      "Type": "String",
-    },
     "AssetParametersa863ee20ebf50fd5ae8f4dc5f0fa8862e31db74a3fb4193ea6a6bbae0b644126ArtifactHash94DA28E4": Object {
       "Description": "Artifact hash for asset \\"a863ee20ebf50fd5ae8f4dc5f0fa8862e31db74a3fb4193ea6a6bbae0b644126\\"",
       "Type": "String",
@@ -5334,21 +5287,30 @@
       "Description": "S3 key for asset version \\"ab7165ea861865a93ca2649ba71de4c5b4fc6a6633b7e02789f72549b8465746\\"",
       "Type": "String",
     },
-<<<<<<< HEAD
-=======
-    "AssetParametersbe3cb61d95eb6c7eaaca1d75a836ab694c86668c604a52976db0e7cf6ab6f996ArtifactHashE105372A": Object {
-      "Description": "Artifact hash for asset \\"be3cb61d95eb6c7eaaca1d75a836ab694c86668c604a52976db0e7cf6ab6f996\\"",
+    "AssetParametersbb7662fcb6cc929c7f943801f6c0c9ad0097abf021f1d64a3ec45a2402d82bdfArtifactHash3F74CC8F": Object {
+      "Description": "Artifact hash for asset \\"bb7662fcb6cc929c7f943801f6c0c9ad0097abf021f1d64a3ec45a2402d82bdf\\"",
       "Type": "String",
     },
-    "AssetParametersbe3cb61d95eb6c7eaaca1d75a836ab694c86668c604a52976db0e7cf6ab6f996S3BucketFBFFA78F": Object {
-      "Description": "S3 bucket for asset \\"be3cb61d95eb6c7eaaca1d75a836ab694c86668c604a52976db0e7cf6ab6f996\\"",
+    "AssetParametersbb7662fcb6cc929c7f943801f6c0c9ad0097abf021f1d64a3ec45a2402d82bdfS3Bucket41393114": Object {
+      "Description": "S3 bucket for asset \\"bb7662fcb6cc929c7f943801f6c0c9ad0097abf021f1d64a3ec45a2402d82bdf\\"",
       "Type": "String",
     },
-    "AssetParametersbe3cb61d95eb6c7eaaca1d75a836ab694c86668c604a52976db0e7cf6ab6f996S3VersionKey98FAD0C0": Object {
-      "Description": "S3 key for asset version \\"be3cb61d95eb6c7eaaca1d75a836ab694c86668c604a52976db0e7cf6ab6f996\\"",
+    "AssetParametersbb7662fcb6cc929c7f943801f6c0c9ad0097abf021f1d64a3ec45a2402d82bdfS3VersionKeyBF229CC0": Object {
+      "Description": "S3 key for asset version \\"bb7662fcb6cc929c7f943801f6c0c9ad0097abf021f1d64a3ec45a2402d82bdf\\"",
       "Type": "String",
     },
->>>>>>> 2bdd4770
+    "AssetParametersbe3863d0480c96ebe4d7155f5f46c3901cd675e327e618b8e1a05561aa457a05ArtifactHashEA5FDD78": Object {
+      "Description": "Artifact hash for asset \\"be3863d0480c96ebe4d7155f5f46c3901cd675e327e618b8e1a05561aa457a05\\"",
+      "Type": "String",
+    },
+    "AssetParametersbe3863d0480c96ebe4d7155f5f46c3901cd675e327e618b8e1a05561aa457a05S3BucketE8440598": Object {
+      "Description": "S3 bucket for asset \\"be3863d0480c96ebe4d7155f5f46c3901cd675e327e618b8e1a05561aa457a05\\"",
+      "Type": "String",
+    },
+    "AssetParametersbe3863d0480c96ebe4d7155f5f46c3901cd675e327e618b8e1a05561aa457a05S3VersionKeyF4CC8D6B": Object {
+      "Description": "S3 key for asset version \\"be3863d0480c96ebe4d7155f5f46c3901cd675e327e618b8e1a05561aa457a05\\"",
+      "Type": "String",
+    },
     "AssetParametersc24b999656e4fe6c609c31bae56a1cf4717a405619c3aa6ba1bc686b8c2c86cfArtifactHash85F58E48": Object {
       "Description": "Artifact hash for asset \\"c24b999656e4fe6c609c31bae56a1cf4717a405619c3aa6ba1bc686b8c2c86cf\\"",
       "Type": "String",
@@ -5361,16 +5323,16 @@
       "Description": "S3 key for asset version \\"c24b999656e4fe6c609c31bae56a1cf4717a405619c3aa6ba1bc686b8c2c86cf\\"",
       "Type": "String",
     },
-    "AssetParametersc60216bba2049000a2b653cc3e3f8e2259aad7f14813d09ea90dca4697855edaArtifactHashC269A015": Object {
-      "Description": "Artifact hash for asset \\"c60216bba2049000a2b653cc3e3f8e2259aad7f14813d09ea90dca4697855eda\\"",
+    "AssetParametersc3b4a3c02e3689231c8e82c0d70b84ad6462b7c2bcd156ab62f74015f2f47178ArtifactHash2EFE7865": Object {
+      "Description": "Artifact hash for asset \\"c3b4a3c02e3689231c8e82c0d70b84ad6462b7c2bcd156ab62f74015f2f47178\\"",
       "Type": "String",
     },
-    "AssetParametersc60216bba2049000a2b653cc3e3f8e2259aad7f14813d09ea90dca4697855edaS3BucketCF118AAB": Object {
-      "Description": "S3 bucket for asset \\"c60216bba2049000a2b653cc3e3f8e2259aad7f14813d09ea90dca4697855eda\\"",
+    "AssetParametersc3b4a3c02e3689231c8e82c0d70b84ad6462b7c2bcd156ab62f74015f2f47178S3BucketD26C1238": Object {
+      "Description": "S3 bucket for asset \\"c3b4a3c02e3689231c8e82c0d70b84ad6462b7c2bcd156ab62f74015f2f47178\\"",
       "Type": "String",
     },
-    "AssetParametersc60216bba2049000a2b653cc3e3f8e2259aad7f14813d09ea90dca4697855edaS3VersionKey9B499EB8": Object {
-      "Description": "S3 key for asset version \\"c60216bba2049000a2b653cc3e3f8e2259aad7f14813d09ea90dca4697855eda\\"",
+    "AssetParametersc3b4a3c02e3689231c8e82c0d70b84ad6462b7c2bcd156ab62f74015f2f47178S3VersionKey107147BB": Object {
+      "Description": "S3 key for asset version \\"c3b4a3c02e3689231c8e82c0d70b84ad6462b7c2bcd156ab62f74015f2f47178\\"",
       "Type": "String",
     },
     "AssetParameterse9882ab123687399f934da0d45effe675ecc8ce13b40cb946f3e1d6141fe8d68ArtifactHashD9A515C3": Object {
@@ -5843,15 +5805,15 @@
               Object {
                 "Ref": "AWS::Region",
               },
-              "\\",\\"metrics\\":[[{\\"label\\":\\"Invocations\\",\\"expression\\":\\"FILL(m7a17e8d46f4c5e05019f9c40175d138ab00ada3ee218214f7f745febd6595307, 0)\\"}],[\\"AWS/Lambda\\",\\"Invocations\\",\\"FunctionName\\",\\"",
+              "\\",\\"metrics\\":[[{\\"label\\":\\"Invocations\\",\\"expression\\":\\"FILL(mdce0f7eba91facbf53a7ee672bc025731110cc7d6a09ae0296b1367093d70002, 0)\\"}],[\\"AWS/Lambda\\",\\"Invocations\\",\\"FunctionName\\",\\"",
               Object {
                 "Ref": "ConstructHubDiscoveryD6EEC2B8",
               },
-              "\\",{\\"stat\\":\\"Sum\\",\\"visible\\":false,\\"id\\":\\"m7a17e8d46f4c5e05019f9c40175d138ab00ada3ee218214f7f745febd6595307\\"}],[{\\"label\\":\\"Errors\\",\\"expression\\":\\"FILL(m07268d66c002a463c0700760ccc97c58a9f7b60228239db145d3c2418c86cfc5, 0)\\"}],[\\"AWS/Lambda\\",\\"Errors\\",\\"FunctionName\\",\\"",
+              "\\",{\\"stat\\":\\"Sum\\",\\"visible\\":false,\\"id\\":\\"mdce0f7eba91facbf53a7ee672bc025731110cc7d6a09ae0296b1367093d70002\\"}],[{\\"label\\":\\"Errors\\",\\"expression\\":\\"FILL(m1258315f4487d010a656001eacfebe1d912d39c524ec25d21408555c5d104fd8, 0)\\"}],[\\"AWS/Lambda\\",\\"Errors\\",\\"FunctionName\\",\\"",
               Object {
                 "Ref": "ConstructHubDiscoveryD6EEC2B8",
               },
-              "\\",{\\"stat\\":\\"Sum\\",\\"visible\\":false,\\"id\\":\\"m07268d66c002a463c0700760ccc97c58a9f7b60228239db145d3c2418c86cfc5\\"}],[\\"ConstructHub/Discovery\\",\\"RemainingTime\\",{\\"label\\":\\"Remaining Time\\",\\"period\\":900,\\"yAxis\\":\\"right\\"}]],\\"yAxis\\":{\\"left\\":{\\"min\\":0},\\"right\\":{\\"min\\":0}},\\"period\\":900}},{\\"type\\":\\"metric\\",\\"width\\":12,\\"height\\":6,\\"x\\":12,\\"y\\":10,\\"properties\\":{\\"view\\":\\"timeSeries\\",\\"title\\":\\"CouchDB Follower\\",\\"region\\":\\"",
+              "\\",{\\"stat\\":\\"Sum\\",\\"visible\\":false,\\"id\\":\\"m1258315f4487d010a656001eacfebe1d912d39c524ec25d21408555c5d104fd8\\"}],[\\"ConstructHub/Discovery\\",\\"RemainingTime\\",{\\"label\\":\\"Remaining Time\\",\\"period\\":900,\\"yAxis\\":\\"right\\"}]],\\"yAxis\\":{\\"left\\":{\\"min\\":0},\\"right\\":{\\"min\\":0}},\\"period\\":900}},{\\"type\\":\\"metric\\",\\"width\\":12,\\"height\\":6,\\"x\\":12,\\"y\\":10,\\"properties\\":{\\"view\\":\\"timeSeries\\",\\"title\\":\\"CouchDB Follower\\",\\"region\\":\\"",
               Object {
                 "Ref": "AWS::Region",
               },
@@ -5863,15 +5825,15 @@
               Object {
                 "Ref": "AWS::Region",
               },
-              "\\",\\"metrics\\":[[{\\"label\\":\\"Invocations\\",\\"expression\\":\\"FILL(m319cc111c2d6e24cb78bcf75be3cf7f6c0f34b4384d1052939b046b0ab33c522, 0)\\"}],[\\"AWS/Lambda\\",\\"Invocations\\",\\"FunctionName\\",\\"",
+              "\\",\\"metrics\\":[[{\\"label\\":\\"Invocations\\",\\"expression\\":\\"FILL(mebfe689d914734cd510551f7baaea515aff98c25b6e59cf5d0604164bd69d78e, 0)\\"}],[\\"AWS/Lambda\\",\\"Invocations\\",\\"FunctionName\\",\\"",
               Object {
                 "Ref": "ConstructHubIngestion407909CE",
               },
-              "\\",{\\"stat\\":\\"Sum\\",\\"visible\\":false,\\"id\\":\\"m319cc111c2d6e24cb78bcf75be3cf7f6c0f34b4384d1052939b046b0ab33c522\\"}],[{\\"label\\":\\"Errors\\",\\"expression\\":\\"FILL(m8063f623cce2a83940bad11dde0f7bdd6dabdd7a69d941457e5261f3668274f2, 0)\\"}],[\\"AWS/Lambda\\",\\"Errors\\",\\"FunctionName\\",\\"",
+              "\\",{\\"stat\\":\\"Sum\\",\\"visible\\":false,\\"id\\":\\"mebfe689d914734cd510551f7baaea515aff98c25b6e59cf5d0604164bd69d78e\\"}],[{\\"label\\":\\"Errors\\",\\"expression\\":\\"FILL(m34b88c37d742c0bed7266375ca02eec11849664af7b9e5cbc95e979c4508e5d9, 0)\\"}],[\\"AWS/Lambda\\",\\"Errors\\",\\"FunctionName\\",\\"",
               Object {
                 "Ref": "ConstructHubIngestion407909CE",
               },
-              "\\",{\\"stat\\":\\"Sum\\",\\"visible\\":false,\\"id\\":\\"m8063f623cce2a83940bad11dde0f7bdd6dabdd7a69d941457e5261f3668274f2\\"}]],\\"yAxis\\":{\\"left\\":{\\"min\\":0}},\\"period\\":60}},{\\"type\\":\\"metric\\",\\"width\\":12,\\"height\\":6,\\"x\\":12,\\"y\\":18,\\"properties\\":{\\"view\\":\\"timeSeries\\",\\"title\\":\\"Input Queue\\",\\"region\\":\\"",
+              "\\",{\\"stat\\":\\"Sum\\",\\"visible\\":false,\\"id\\":\\"m34b88c37d742c0bed7266375ca02eec11849664af7b9e5cbc95e979c4508e5d9\\"}]],\\"yAxis\\":{\\"left\\":{\\"min\\":0}},\\"period\\":60}},{\\"type\\":\\"metric\\",\\"width\\":12,\\"height\\":6,\\"x\\":12,\\"y\\":18,\\"properties\\":{\\"view\\":\\"timeSeries\\",\\"title\\":\\"Input Queue\\",\\"region\\":\\"",
               Object {
                 "Ref": "AWS::Region",
               },
@@ -6475,7 +6437,7 @@
       "Properties": Object {
         "Code": Object {
           "S3Bucket": Object {
-            "Ref": "AssetParametersc60216bba2049000a2b653cc3e3f8e2259aad7f14813d09ea90dca4697855edaS3BucketCF118AAB",
+            "Ref": "AssetParametersbb7662fcb6cc929c7f943801f6c0c9ad0097abf021f1d64a3ec45a2402d82bdfS3Bucket41393114",
           },
           "S3Key": Object {
             "Fn::Join": Array [
@@ -6488,7 +6450,7 @@
                       "Fn::Split": Array [
                         "||",
                         Object {
-                          "Ref": "AssetParametersc60216bba2049000a2b653cc3e3f8e2259aad7f14813d09ea90dca4697855edaS3VersionKey9B499EB8",
+                          "Ref": "AssetParametersbb7662fcb6cc929c7f943801f6c0c9ad0097abf021f1d64a3ec45a2402d82bdfS3VersionKeyBF229CC0",
                         },
                       ],
                     },
@@ -6501,7 +6463,7 @@
                       "Fn::Split": Array [
                         "||",
                         Object {
-                          "Ref": "AssetParametersc60216bba2049000a2b653cc3e3f8e2259aad7f14813d09ea90dca4697855edaS3VersionKey9B499EB8",
+                          "Ref": "AssetParametersbb7662fcb6cc929c7f943801f6c0c9ad0097abf021f1d64a3ec45a2402d82bdfS3VersionKeyBF229CC0",
                         },
                       ],
                     },
@@ -8159,6 +8121,144 @@
       "Type": "AWS::SQS::Queue",
       "UpdateReplacePolicy": "Delete",
     },
+    "ConstructHubOrchestrationRedrive8DDBA67E": Object {
+      "DependsOn": Array [
+        "ConstructHubOrchestrationRedriveServiceRoleDefaultPolicyC018F436",
+        "ConstructHubOrchestrationRedriveServiceRoleB84EFF33",
+      ],
+      "Properties": Object {
+        "Code": Object {
+          "S3Bucket": Object {
+            "Ref": "AssetParametersc3b4a3c02e3689231c8e82c0d70b84ad6462b7c2bcd156ab62f74015f2f47178S3BucketD26C1238",
+          },
+          "S3Key": Object {
+            "Fn::Join": Array [
+              "",
+              Array [
+                Object {
+                  "Fn::Select": Array [
+                    0,
+                    Object {
+                      "Fn::Split": Array [
+                        "||",
+                        Object {
+                          "Ref": "AssetParametersc3b4a3c02e3689231c8e82c0d70b84ad6462b7c2bcd156ab62f74015f2f47178S3VersionKey107147BB",
+                        },
+                      ],
+                    },
+                  ],
+                },
+                Object {
+                  "Fn::Select": Array [
+                    1,
+                    Object {
+                      "Fn::Split": Array [
+                        "||",
+                        Object {
+                          "Ref": "AssetParametersc3b4a3c02e3689231c8e82c0d70b84ad6462b7c2bcd156ab62f74015f2f47178S3VersionKey107147BB",
+                        },
+                      ],
+                    },
+                  ],
+                },
+              ],
+            ],
+          },
+        },
+        "Description": "[ConstructHub/Redrive] Manually redrives all messages from the backend dead letter queue",
+        "Environment": Object {
+          "Variables": Object {
+            "QUEUE_URL": Object {
+              "Ref": "ConstructHubOrchestrationDLQ9C6D9BD4",
+            },
+            "STATE_MACHINE_ARN": Object {
+              "Ref": "ConstructHubOrchestration39161A46",
+            },
+          },
+        },
+        "Handler": "index.handler",
+        "MemorySize": 1024,
+        "Role": Object {
+          "Fn::GetAtt": Array [
+            "ConstructHubOrchestrationRedriveServiceRoleB84EFF33",
+            "Arn",
+          ],
+        },
+        "Runtime": "nodejs14.x",
+        "Timeout": 900,
+      },
+      "Type": "AWS::Lambda::Function",
+    },
+    "ConstructHubOrchestrationRedriveServiceRoleB84EFF33": Object {
+      "Properties": Object {
+        "AssumeRolePolicyDocument": Object {
+          "Statement": Array [
+            Object {
+              "Action": "sts:AssumeRole",
+              "Effect": "Allow",
+              "Principal": Object {
+                "Service": "lambda.amazonaws.com",
+              },
+            },
+          ],
+          "Version": "2012-10-17",
+        },
+        "ManagedPolicyArns": Array [
+          Object {
+            "Fn::Join": Array [
+              "",
+              Array [
+                "arn:",
+                Object {
+                  "Ref": "AWS::Partition",
+                },
+                ":iam::aws:policy/service-role/AWSLambdaBasicExecutionRole",
+              ],
+            ],
+          },
+        ],
+      },
+      "Type": "AWS::IAM::Role",
+    },
+    "ConstructHubOrchestrationRedriveServiceRoleDefaultPolicyC018F436": Object {
+      "Properties": Object {
+        "PolicyDocument": Object {
+          "Statement": Array [
+            Object {
+              "Action": "states:StartExecution",
+              "Effect": "Allow",
+              "Resource": Object {
+                "Ref": "ConstructHubOrchestration39161A46",
+              },
+            },
+            Object {
+              "Action": Array [
+                "sqs:ReceiveMessage",
+                "sqs:ChangeMessageVisibility",
+                "sqs:GetQueueUrl",
+                "sqs:DeleteMessage",
+                "sqs:GetQueueAttributes",
+              ],
+              "Effect": "Allow",
+              "Resource": Object {
+                "Fn::GetAtt": Array [
+                  "ConstructHubOrchestrationDLQ9C6D9BD4",
+                  "Arn",
+                ],
+              },
+            },
+          ],
+          "Version": "2012-10-17",
+        },
+        "PolicyName": "ConstructHubOrchestrationRedriveServiceRoleDefaultPolicyC018F436",
+        "Roles": Array [
+          Object {
+            "Ref": "ConstructHubOrchestrationRedriveServiceRoleB84EFF33",
+          },
+        ],
+      },
+      "Type": "AWS::IAM::Policy",
+    },
     "ConstructHubOrchestrationRoleDefaultPolicyEACD181F": Object {
       "Properties": Object {
         "PolicyDocument": Object {
@@ -8251,11 +8351,7 @@
       "Properties": Object {
         "Code": Object {
           "S3Bucket": Object {
-<<<<<<< HEAD
-            "Ref": "AssetParameters89ae89a92e2300fc66974e848f5b6dad9bd6c36e3d7a709ccf3bee5a25846e31S3BucketCD0FEB0D",
-=======
-            "Ref": "AssetParametersbe3cb61d95eb6c7eaaca1d75a836ab694c86668c604a52976db0e7cf6ab6f996S3BucketFBFFA78F",
->>>>>>> 2bdd4770
+            "Ref": "AssetParametersbe3863d0480c96ebe4d7155f5f46c3901cd675e327e618b8e1a05561aa457a05S3BucketE8440598",
           },
           "S3Key": Object {
             "Fn::Join": Array [
@@ -8268,11 +8364,7 @@
                       "Fn::Split": Array [
                         "||",
                         Object {
-<<<<<<< HEAD
-                          "Ref": "AssetParameters89ae89a92e2300fc66974e848f5b6dad9bd6c36e3d7a709ccf3bee5a25846e31S3VersionKeyBFF2E215",
-=======
-                          "Ref": "AssetParametersbe3cb61d95eb6c7eaaca1d75a836ab694c86668c604a52976db0e7cf6ab6f996S3VersionKey98FAD0C0",
->>>>>>> 2bdd4770
+                          "Ref": "AssetParametersbe3863d0480c96ebe4d7155f5f46c3901cd675e327e618b8e1a05561aa457a05S3VersionKeyF4CC8D6B",
                         },
                       ],
                     },
@@ -8285,11 +8377,7 @@
                       "Fn::Split": Array [
                         "||",
                         Object {
-<<<<<<< HEAD
-                          "Ref": "AssetParameters89ae89a92e2300fc66974e848f5b6dad9bd6c36e3d7a709ccf3bee5a25846e31S3VersionKeyBFF2E215",
-=======
-                          "Ref": "AssetParametersbe3cb61d95eb6c7eaaca1d75a836ab694c86668c604a52976db0e7cf6ab6f996S3VersionKey98FAD0C0",
->>>>>>> 2bdd4770
+                          "Ref": "AssetParametersbe3863d0480c96ebe4d7155f5f46c3901cd675e327e618b8e1a05561aa457a05S3VersionKeyF4CC8D6B",
                         },
                       ],
                     },
@@ -8574,11 +8662,7 @@
       "Properties": Object {
         "Code": Object {
           "S3Bucket": Object {
-<<<<<<< HEAD
-            "Ref": "AssetParameters89ae89a92e2300fc66974e848f5b6dad9bd6c36e3d7a709ccf3bee5a25846e31S3BucketCD0FEB0D",
-=======
-            "Ref": "AssetParametersbe3cb61d95eb6c7eaaca1d75a836ab694c86668c604a52976db0e7cf6ab6f996S3BucketFBFFA78F",
->>>>>>> 2bdd4770
+            "Ref": "AssetParametersbe3863d0480c96ebe4d7155f5f46c3901cd675e327e618b8e1a05561aa457a05S3BucketE8440598",
           },
           "S3Key": Object {
             "Fn::Join": Array [
@@ -8591,11 +8675,7 @@
                       "Fn::Split": Array [
                         "||",
                         Object {
-<<<<<<< HEAD
-                          "Ref": "AssetParameters89ae89a92e2300fc66974e848f5b6dad9bd6c36e3d7a709ccf3bee5a25846e31S3VersionKeyBFF2E215",
-=======
-                          "Ref": "AssetParametersbe3cb61d95eb6c7eaaca1d75a836ab694c86668c604a52976db0e7cf6ab6f996S3VersionKey98FAD0C0",
->>>>>>> 2bdd4770
+                          "Ref": "AssetParametersbe3863d0480c96ebe4d7155f5f46c3901cd675e327e618b8e1a05561aa457a05S3VersionKeyF4CC8D6B",
                         },
                       ],
                     },
@@ -8608,11 +8688,7 @@
                       "Fn::Split": Array [
                         "||",
                         Object {
-<<<<<<< HEAD
-                          "Ref": "AssetParameters89ae89a92e2300fc66974e848f5b6dad9bd6c36e3d7a709ccf3bee5a25846e31S3VersionKeyBFF2E215",
-=======
-                          "Ref": "AssetParametersbe3cb61d95eb6c7eaaca1d75a836ab694c86668c604a52976db0e7cf6ab6f996S3VersionKey98FAD0C0",
->>>>>>> 2bdd4770
+                          "Ref": "AssetParametersbe3863d0480c96ebe4d7155f5f46c3901cd675e327e618b8e1a05561aa457a05S3VersionKeyF4CC8D6B",
                         },
                       ],
                     },
@@ -9905,11 +9981,7 @@
         },
         "SourceBucketNames": Array [
           Object {
-<<<<<<< HEAD
-            "Ref": "AssetParameters082b3c7ce3cbf5c147a237ead68fbd071c918e77de909b9c385d728b0996eafeS3Bucket7996D747",
-=======
             "Ref": "AssetParametersfa111e059c4810dcdb0d5958013806e85008337fb741078a722a8a8da0006f99S3Bucket29F7179A",
->>>>>>> 2bdd4770
           },
         ],
         "SourceObjectKeys": Array [
@@ -9924,11 +9996,7 @@
                       "Fn::Split": Array [
                         "||",
                         Object {
-<<<<<<< HEAD
-                          "Ref": "AssetParameters082b3c7ce3cbf5c147a237ead68fbd071c918e77de909b9c385d728b0996eafeS3VersionKey8DB056A6",
-=======
                           "Ref": "AssetParametersfa111e059c4810dcdb0d5958013806e85008337fb741078a722a8a8da0006f99S3VersionKey9243D115",
->>>>>>> 2bdd4770
                         },
                       ],
                     },
@@ -9941,11 +10009,7 @@
                       "Fn::Split": Array [
                         "||",
                         Object {
-<<<<<<< HEAD
-                          "Ref": "AssetParameters082b3c7ce3cbf5c147a237ead68fbd071c918e77de909b9c385d728b0996eafeS3VersionKey8DB056A6",
-=======
                           "Ref": "AssetParametersfa111e059c4810dcdb0d5958013806e85008337fb741078a722a8a8da0006f99S3VersionKey9243D115",
->>>>>>> 2bdd4770
                         },
                       ],
                     },
@@ -10525,11 +10589,7 @@
                       },
                       ":s3:::",
                       Object {
-<<<<<<< HEAD
-                        "Ref": "AssetParameters082b3c7ce3cbf5c147a237ead68fbd071c918e77de909b9c385d728b0996eafeS3Bucket7996D747",
-=======
                         "Ref": "AssetParametersfa111e059c4810dcdb0d5958013806e85008337fb741078a722a8a8da0006f99S3Bucket29F7179A",
->>>>>>> 2bdd4770
                       },
                     ],
                   ],
@@ -10544,11 +10604,7 @@
                       },
                       ":s3:::",
                       Object {
-<<<<<<< HEAD
-                        "Ref": "AssetParameters082b3c7ce3cbf5c147a237ead68fbd071c918e77de909b9c385d728b0996eafeS3Bucket7996D747",
-=======
                         "Ref": "AssetParametersfa111e059c4810dcdb0d5958013806e85008337fb741078a722a8a8da0006f99S3Bucket29F7179A",
->>>>>>> 2bdd4770
                       },
                       "/*",
                     ],
