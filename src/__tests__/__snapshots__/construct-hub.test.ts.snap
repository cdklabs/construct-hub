// Jest Snapshot v1, https://goo.gl/fbAQLP

exports[`minimal usage 1`] = `
Object {
  "Outputs": Object {
    "ConstructHubMonitoringWatchfulWatchfulDashboard75D318D0": Object {
      "Value": Object {
        "Fn::Join": Array [
          "",
          Array [
            "https://console.aws.amazon.com/cloudwatch/home?region=",
            Object {
              "Ref": "AWS::Region",
            },
            "#dashboards:name=",
            Object {
              "Ref": "ConstructHubMonitoringWatchfulDashboardB8493D55",
            },
          ],
        ],
      },
    },
    "ConstructHubWebAppDomainNameDC10F8DD": Object {
      "Export": Object {
        "Name": "ConstructHubDomainName",
      },
      "Value": Object {
        "Fn::GetAtt": Array [
          "ConstructHubWebAppDistribution1F181DC9",
          "DomainName",
        ],
      },
    },
  },
  "Parameters": Object {
    "AssetParameters34c7dcc9f578fa0ec3da11db158dce98ccaf225c19131b357f669651db3897b2ArtifactHashA7C49A78": Object {
      "Description": "Artifact hash for asset \\"34c7dcc9f578fa0ec3da11db158dce98ccaf225c19131b357f669651db3897b2\\"",
      "Type": "String",
    },
    "AssetParameters34c7dcc9f578fa0ec3da11db158dce98ccaf225c19131b357f669651db3897b2S3Bucket7ACB823F": Object {
      "Description": "S3 bucket for asset \\"34c7dcc9f578fa0ec3da11db158dce98ccaf225c19131b357f669651db3897b2\\"",
      "Type": "String",
    },
    "AssetParameters34c7dcc9f578fa0ec3da11db158dce98ccaf225c19131b357f669651db3897b2S3VersionKey1D948596": Object {
      "Description": "S3 key for asset version \\"34c7dcc9f578fa0ec3da11db158dce98ccaf225c19131b357f669651db3897b2\\"",
      "Type": "String",
    },
    "AssetParameters5ad81f4610659fb6cc9f7ace7b76edee05f10fa0028965c4d3165d7a055054c4ArtifactHash331EACD3": Object {
      "Description": "Artifact hash for asset \\"5ad81f4610659fb6cc9f7ace7b76edee05f10fa0028965c4d3165d7a055054c4\\"",
      "Type": "String",
    },
    "AssetParameters5ad81f4610659fb6cc9f7ace7b76edee05f10fa0028965c4d3165d7a055054c4S3Bucket9FE3DFA5": Object {
      "Description": "S3 bucket for asset \\"5ad81f4610659fb6cc9f7ace7b76edee05f10fa0028965c4d3165d7a055054c4\\"",
      "Type": "String",
    },
    "AssetParameters5ad81f4610659fb6cc9f7ace7b76edee05f10fa0028965c4d3165d7a055054c4S3VersionKey192152F3": Object {
      "Description": "S3 key for asset version \\"5ad81f4610659fb6cc9f7ace7b76edee05f10fa0028965c4d3165d7a055054c4\\"",
      "Type": "String",
    },
    "AssetParameters67b7823b74bc135986aa72f889d6a8da058d0c4a20cbc2dfc6f78995fdd2fc24ArtifactHashBA91B77F": Object {
      "Description": "Artifact hash for asset \\"67b7823b74bc135986aa72f889d6a8da058d0c4a20cbc2dfc6f78995fdd2fc24\\"",
      "Type": "String",
    },
    "AssetParameters67b7823b74bc135986aa72f889d6a8da058d0c4a20cbc2dfc6f78995fdd2fc24S3Bucket4D46ABB5": Object {
      "Description": "S3 bucket for asset \\"67b7823b74bc135986aa72f889d6a8da058d0c4a20cbc2dfc6f78995fdd2fc24\\"",
      "Type": "String",
    },
    "AssetParameters67b7823b74bc135986aa72f889d6a8da058d0c4a20cbc2dfc6f78995fdd2fc24S3VersionKeyB0F28861": Object {
      "Description": "S3 key for asset version \\"67b7823b74bc135986aa72f889d6a8da058d0c4a20cbc2dfc6f78995fdd2fc24\\"",
      "Type": "String",
    },
    "AssetParameters6b4a338b691490f1fd6351e29140684b4cc8c932fa8610251617ca4279b42c9fArtifactHash0F9EA6AA": Object {
      "Description": "Artifact hash for asset \\"6b4a338b691490f1fd6351e29140684b4cc8c932fa8610251617ca4279b42c9f\\"",
      "Type": "String",
    },
    "AssetParameters6b4a338b691490f1fd6351e29140684b4cc8c932fa8610251617ca4279b42c9fS3Bucket165D0B30": Object {
      "Description": "S3 bucket for asset \\"6b4a338b691490f1fd6351e29140684b4cc8c932fa8610251617ca4279b42c9f\\"",
      "Type": "String",
    },
    "AssetParameters6b4a338b691490f1fd6351e29140684b4cc8c932fa8610251617ca4279b42c9fS3VersionKeyD832198D": Object {
      "Description": "S3 key for asset version \\"6b4a338b691490f1fd6351e29140684b4cc8c932fa8610251617ca4279b42c9f\\"",
      "Type": "String",
    },
    "AssetParameters72da65a6c5206bc7bce74ed87595ab644b52171316fe0740df2f7ad8fd63e387ArtifactHash50EA2A25": Object {
      "Description": "Artifact hash for asset \\"72da65a6c5206bc7bce74ed87595ab644b52171316fe0740df2f7ad8fd63e387\\"",
      "Type": "String",
    },
    "AssetParameters72da65a6c5206bc7bce74ed87595ab644b52171316fe0740df2f7ad8fd63e387S3BucketFBB7F47B": Object {
      "Description": "S3 bucket for asset \\"72da65a6c5206bc7bce74ed87595ab644b52171316fe0740df2f7ad8fd63e387\\"",
      "Type": "String",
    },
    "AssetParameters72da65a6c5206bc7bce74ed87595ab644b52171316fe0740df2f7ad8fd63e387S3VersionKey16E7DFF1": Object {
      "Description": "S3 key for asset version \\"72da65a6c5206bc7bce74ed87595ab644b52171316fe0740df2f7ad8fd63e387\\"",
      "Type": "String",
    },
    "AssetParameters8625a217e0e7f0586edd183190019d9970344fa75c829365a84a47531a60a32eArtifactHashEC22613F": Object {
      "Description": "Artifact hash for asset \\"8625a217e0e7f0586edd183190019d9970344fa75c829365a84a47531a60a32e\\"",
      "Type": "String",
    },
    "AssetParameters8625a217e0e7f0586edd183190019d9970344fa75c829365a84a47531a60a32eS3BucketF1993F46": Object {
      "Description": "S3 bucket for asset \\"8625a217e0e7f0586edd183190019d9970344fa75c829365a84a47531a60a32e\\"",
      "Type": "String",
    },
    "AssetParameters8625a217e0e7f0586edd183190019d9970344fa75c829365a84a47531a60a32eS3VersionKey6A8C6CB5": Object {
      "Description": "S3 key for asset version \\"8625a217e0e7f0586edd183190019d9970344fa75c829365a84a47531a60a32e\\"",
      "Type": "String",
    },
    "AssetParametersa2a420a4715fb0cfd6bc2d00c13a5a70fa1c434d6e6936185021c8fb397fd2caArtifactHashE3F0EDDF": Object {
      "Description": "Artifact hash for asset \\"a2a420a4715fb0cfd6bc2d00c13a5a70fa1c434d6e6936185021c8fb397fd2ca\\"",
      "Type": "String",
    },
    "AssetParametersa2a420a4715fb0cfd6bc2d00c13a5a70fa1c434d6e6936185021c8fb397fd2caS3Bucket95E84154": Object {
      "Description": "S3 bucket for asset \\"a2a420a4715fb0cfd6bc2d00c13a5a70fa1c434d6e6936185021c8fb397fd2ca\\"",
      "Type": "String",
    },
    "AssetParametersa2a420a4715fb0cfd6bc2d00c13a5a70fa1c434d6e6936185021c8fb397fd2caS3VersionKeyD47D75B1": Object {
      "Description": "S3 key for asset version \\"a2a420a4715fb0cfd6bc2d00c13a5a70fa1c434d6e6936185021c8fb397fd2ca\\"",
      "Type": "String",
    },
    "AssetParametersc09dfbbee2b53fa7119544459431161978d2f6cbf9f18cfcabe208bf14028ca1ArtifactHashC98BDEDF": Object {
      "Description": "Artifact hash for asset \\"c09dfbbee2b53fa7119544459431161978d2f6cbf9f18cfcabe208bf14028ca1\\"",
      "Type": "String",
    },
    "AssetParametersc09dfbbee2b53fa7119544459431161978d2f6cbf9f18cfcabe208bf14028ca1S3BucketAE1B0322": Object {
      "Description": "S3 bucket for asset \\"c09dfbbee2b53fa7119544459431161978d2f6cbf9f18cfcabe208bf14028ca1\\"",
      "Type": "String",
    },
    "AssetParametersc09dfbbee2b53fa7119544459431161978d2f6cbf9f18cfcabe208bf14028ca1S3VersionKey3AFEC569": Object {
      "Description": "S3 key for asset version \\"c09dfbbee2b53fa7119544459431161978d2f6cbf9f18cfcabe208bf14028ca1\\"",
      "Type": "String",
    },
    "AssetParametersc24b999656e4fe6c609c31bae56a1cf4717a405619c3aa6ba1bc686b8c2c86cfArtifactHash85F58E48": Object {
      "Description": "Artifact hash for asset \\"c24b999656e4fe6c609c31bae56a1cf4717a405619c3aa6ba1bc686b8c2c86cf\\"",
      "Type": "String",
    },
    "AssetParametersc24b999656e4fe6c609c31bae56a1cf4717a405619c3aa6ba1bc686b8c2c86cfS3Bucket55EFA30C": Object {
      "Description": "S3 bucket for asset \\"c24b999656e4fe6c609c31bae56a1cf4717a405619c3aa6ba1bc686b8c2c86cf\\"",
      "Type": "String",
    },
    "AssetParametersc24b999656e4fe6c609c31bae56a1cf4717a405619c3aa6ba1bc686b8c2c86cfS3VersionKey60329B70": Object {
      "Description": "S3 key for asset version \\"c24b999656e4fe6c609c31bae56a1cf4717a405619c3aa6ba1bc686b8c2c86cf\\"",
      "Type": "String",
    },
    "AssetParameterse9882ab123687399f934da0d45effe675ecc8ce13b40cb946f3e1d6141fe8d68ArtifactHashD9A515C3": Object {
      "Description": "Artifact hash for asset \\"e9882ab123687399f934da0d45effe675ecc8ce13b40cb946f3e1d6141fe8d68\\"",
      "Type": "String",
    },
    "AssetParameterse9882ab123687399f934da0d45effe675ecc8ce13b40cb946f3e1d6141fe8d68S3BucketAEADE8C7": Object {
      "Description": "S3 bucket for asset \\"e9882ab123687399f934da0d45effe675ecc8ce13b40cb946f3e1d6141fe8d68\\"",
      "Type": "String",
    },
    "AssetParameterse9882ab123687399f934da0d45effe675ecc8ce13b40cb946f3e1d6141fe8d68S3VersionKeyE415415F": Object {
      "Description": "S3 key for asset version \\"e9882ab123687399f934da0d45effe675ecc8ce13b40cb946f3e1d6141fe8d68\\"",
      "Type": "String",
    },
    "AssetParametersf3d3a3cc7f26921b237eff24fc5dd7aef8f0465a1f376b8f7918eb3d4b3e8797ArtifactHashAAFCA968": Object {
      "Description": "Artifact hash for asset \\"f3d3a3cc7f26921b237eff24fc5dd7aef8f0465a1f376b8f7918eb3d4b3e8797\\"",
      "Type": "String",
    },
    "AssetParametersf3d3a3cc7f26921b237eff24fc5dd7aef8f0465a1f376b8f7918eb3d4b3e8797S3BucketBEE108A9": Object {
      "Description": "S3 bucket for asset \\"f3d3a3cc7f26921b237eff24fc5dd7aef8f0465a1f376b8f7918eb3d4b3e8797\\"",
      "Type": "String",
    },
    "AssetParametersf3d3a3cc7f26921b237eff24fc5dd7aef8f0465a1f376b8f7918eb3d4b3e8797S3VersionKeyA877E3C9": Object {
      "Description": "S3 key for asset version \\"f3d3a3cc7f26921b237eff24fc5dd7aef8f0465a1f376b8f7918eb3d4b3e8797\\"",
      "Type": "String",
    },
  },
  "Resources": Object {
    "AWS679f53fac002430cb0da5b7982bd22872D164C4C": Object {
      "DependsOn": Array [
        "AWS679f53fac002430cb0da5b7982bd2287ServiceRoleC1EA0FF2",
      ],
      "Properties": Object {
        "Code": Object {
          "S3Bucket": Object {
            "Ref": "AssetParametersf3d3a3cc7f26921b237eff24fc5dd7aef8f0465a1f376b8f7918eb3d4b3e8797S3BucketBEE108A9",
          },
          "S3Key": Object {
            "Fn::Join": Array [
              "",
              Array [
                Object {
                  "Fn::Select": Array [
                    0,
                    Object {
                      "Fn::Split": Array [
                        "||",
                        Object {
                          "Ref": "AssetParametersf3d3a3cc7f26921b237eff24fc5dd7aef8f0465a1f376b8f7918eb3d4b3e8797S3VersionKeyA877E3C9",
                        },
                      ],
                    },
                  ],
                },
                Object {
                  "Fn::Select": Array [
                    1,
                    Object {
                      "Fn::Split": Array [
                        "||",
                        Object {
                          "Ref": "AssetParametersf3d3a3cc7f26921b237eff24fc5dd7aef8f0465a1f376b8f7918eb3d4b3e8797S3VersionKeyA877E3C9",
                        },
                      ],
                    },
                  ],
                },
              ],
            ],
          },
        },
        "Handler": "index.handler",
        "Role": Object {
          "Fn::GetAtt": Array [
            "AWS679f53fac002430cb0da5b7982bd2287ServiceRoleC1EA0FF2",
            "Arn",
          ],
        },
        "Runtime": "nodejs12.x",
        "Timeout": 120,
      },
      "Type": "AWS::Lambda::Function",
    },
    "AWS679f53fac002430cb0da5b7982bd2287ServiceRoleC1EA0FF2": Object {
      "Properties": Object {
        "AssumeRolePolicyDocument": Object {
          "Statement": Array [
            Object {
              "Action": "sts:AssumeRole",
              "Effect": "Allow",
              "Principal": Object {
                "Service": "lambda.amazonaws.com",
              },
            },
          ],
          "Version": "2012-10-17",
        },
        "ManagedPolicyArns": Array [
          Object {
            "Fn::Join": Array [
              "",
              Array [
                "arn:",
                Object {
                  "Ref": "AWS::Partition",
                },
                ":iam::aws:policy/service-role/AWSLambdaBasicExecutionRole",
              ],
            ],
          },
        ],
      },
      "Type": "AWS::IAM::Role",
    },
    "BucketNotificationsHandler050a0587b7544547bf325f094a3db8347ECC3691": Object {
      "DependsOn": Array [
        "BucketNotificationsHandler050a0587b7544547bf325f094a3db834RoleDefaultPolicy2CF63D36",
        "BucketNotificationsHandler050a0587b7544547bf325f094a3db834RoleB6FB88EC",
      ],
      "Properties": Object {
        "Code": Object {
          "ZipFile": "import boto3  # type: ignore
import json
import logging
import urllib.request

s3 = boto3.client(\\"s3\\")

CONFIGURATION_TYPES = [\\"TopicConfigurations\\", \\"QueueConfigurations\\", \\"LambdaFunctionConfigurations\\"]

def handler(event: dict, context):
    response_status = \\"SUCCESS\\"
    error_message = \\"\\"
    try:
        props = event[\\"ResourceProperties\\"]
        bucket = props[\\"BucketName\\"]
        notification_configuration = props[\\"NotificationConfiguration\\"]
        request_type = event[\\"RequestType\\"]
        managed = props.get('Managed', 'true').lower() == 'true'
        stack_id = event['StackId']

        if managed:
          config = handle_managed(request_type, notification_configuration)
        else:
          config = handle_unmanaged(bucket, stack_id, request_type, notification_configuration)

        put_bucket_notification_configuration(bucket, config)
    except Exception as e:
        logging.exception(\\"Failed to put bucket notification configuration\\")
        response_status = \\"FAILED\\"
        error_message = f\\"Error: {str(e)}. \\"
    finally:
        submit_response(event, context, response_status, error_message)


def handle_managed(request_type, notification_configuration):
  if request_type == 'Delete':
    return {}
  return notification_configuration


def handle_unmanaged(bucket, stack_id, request_type, notification_configuration):

  # find external notifications
  external_notifications = find_external_notifications(bucket, stack_id)

  # if delete, that's all we need
  if request_type == 'Delete':
    return external_notifications

  def with_id(notification):
    notification['Id'] = f\\"{stack_id}-{hash(json.dumps(notification, sort_keys=True))}\\"
    return notification

  # otherwise, merge external with incoming config and augment with id
  notifications = {}
  for t in CONFIGURATION_TYPES:
    external = external_notifications.get(t, [])
    incoming = [with_id(n) for n in notification_configuration.get(t, [])]
    notifications[t] = external + incoming
  return notifications


def find_external_notifications(bucket, stack_id):
  existing_notifications = get_bucket_notification_configuration(bucket)
  external_notifications = {}
  for t in CONFIGURATION_TYPES:
    # if the notification was created by us, we know what id to expect
    # so we can filter by it.
    external_notifications[t] = [n for n in existing_notifications.get(t, []) if not n['Id'].startswith(f\\"{stack_id}-\\")]

  return external_notifications


def get_bucket_notification_configuration(bucket):
  return s3.get_bucket_notification_configuration(Bucket=bucket)


def put_bucket_notification_configuration(bucket, notification_configuration):
  s3.put_bucket_notification_configuration(Bucket=bucket, NotificationConfiguration=notification_configuration)


def submit_response(event: dict, context, response_status: str, error_message: str):
    response_body = json.dumps(
        {
            \\"Status\\": response_status,
            \\"Reason\\": f\\"{error_message}See the details in CloudWatch Log Stream: {context.log_stream_name}\\",
            \\"PhysicalResourceId\\": event.get(\\"PhysicalResourceId\\") or event[\\"LogicalResourceId\\"],
            \\"StackId\\": event[\\"StackId\\"],
            \\"RequestId\\": event[\\"RequestId\\"],
            \\"LogicalResourceId\\": event[\\"LogicalResourceId\\"],
            \\"NoEcho\\": False,
        }
    ).encode(\\"utf-8\\")
    headers = {\\"content-type\\": \\"\\", \\"content-length\\": str(len(response_body))}
    try:
        req = urllib.request.Request(url=event[\\"ResponseURL\\"], headers=headers, data=response_body, method=\\"PUT\\")
        with urllib.request.urlopen(req) as response:
            print(response.read().decode(\\"utf-8\\"))
        print(\\"Status code: \\" + response.reason)
    except Exception as e:
        print(\\"send(..) failed executing request.urlopen(..): \\" + str(e))
",
        },
        "Description": "AWS CloudFormation handler for \\"Custom::S3BucketNotifications\\" resources (@aws-cdk/aws-s3)",
        "Handler": "index.handler",
        "Role": Object {
          "Fn::GetAtt": Array [
            "BucketNotificationsHandler050a0587b7544547bf325f094a3db834RoleB6FB88EC",
            "Arn",
          ],
        },
        "Runtime": "python3.8",
        "Timeout": 300,
      },
      "Type": "AWS::Lambda::Function",
    },
    "BucketNotificationsHandler050a0587b7544547bf325f094a3db834RoleB6FB88EC": Object {
      "Properties": Object {
        "AssumeRolePolicyDocument": Object {
          "Statement": Array [
            Object {
              "Action": "sts:AssumeRole",
              "Effect": "Allow",
              "Principal": Object {
                "Service": "lambda.amazonaws.com",
              },
            },
          ],
          "Version": "2012-10-17",
        },
        "ManagedPolicyArns": Array [
          Object {
            "Fn::Join": Array [
              "",
              Array [
                "arn:",
                Object {
                  "Ref": "AWS::Partition",
                },
                ":iam::aws:policy/service-role/AWSLambdaBasicExecutionRole",
              ],
            ],
          },
        ],
      },
      "Type": "AWS::IAM::Role",
    },
    "BucketNotificationsHandler050a0587b7544547bf325f094a3db834RoleDefaultPolicy2CF63D36": Object {
      "Properties": Object {
        "PolicyDocument": Object {
          "Statement": Array [
            Object {
              "Action": "s3:PutBucketNotification",
              "Effect": "Allow",
              "Resource": "*",
            },
          ],
          "Version": "2012-10-17",
        },
        "PolicyName": "BucketNotificationsHandler050a0587b7544547bf325f094a3db834RoleDefaultPolicy2CF63D36",
        "Roles": Array [
          Object {
            "Ref": "BucketNotificationsHandler050a0587b7544547bf325f094a3db834RoleB6FB88EC",
          },
        ],
      },
      "Type": "AWS::IAM::Policy",
    },
    "ConstructHubCatalogBuilder5A9DE4AF": Object {
      "DependsOn": Array [
        "ConstructHubCatalogBuilderServiceRoleDefaultPolicyF51442BC",
        "ConstructHubCatalogBuilderServiceRole7EB4C395",
      ],
      "Properties": Object {
        "Code": Object {
          "S3Bucket": Object {
            "Ref": "AssetParameters34c7dcc9f578fa0ec3da11db158dce98ccaf225c19131b357f669651db3897b2S3Bucket7ACB823F",
          },
          "S3Key": Object {
            "Fn::Join": Array [
              "",
              Array [
                Object {
                  "Fn::Select": Array [
                    0,
                    Object {
                      "Fn::Split": Array [
                        "||",
                        Object {
                          "Ref": "AssetParameters34c7dcc9f578fa0ec3da11db158dce98ccaf225c19131b357f669651db3897b2S3VersionKey1D948596",
                        },
                      ],
                    },
                  ],
                },
                Object {
                  "Fn::Select": Array [
                    1,
                    Object {
                      "Fn::Split": Array [
                        "||",
                        Object {
                          "Ref": "AssetParameters34c7dcc9f578fa0ec3da11db158dce98ccaf225c19131b357f669651db3897b2S3VersionKey1D948596",
                        },
                      ],
                    },
                  ],
                },
              ],
            ],
          },
        },
        "DeadLetterConfig": Object {
          "TargetArn": Object {
            "Fn::GetAtt": Array [
              "ConstructHubCatalogBuilderDeadLetterQueue1D42C407",
              "Arn",
            ],
          },
        },
        "Description": Object {
          "Fn::Join": Array [
            "",
            Array [
              "Creates the catalog.json object in ",
              Object {
                "Ref": "ConstructHubPackageDataDC5EF35E",
              },
            ],
          ],
        },
        "Environment": Object {
          "Variables": Object {
            "BUCKET_NAME": Object {
              "Ref": "ConstructHubPackageDataDC5EF35E",
            },
          },
        },
        "Handler": "index.handler",
        "MemorySize": 10240,
        "ReservedConcurrentExecutions": 1,
        "Role": Object {
          "Fn::GetAtt": Array [
            "ConstructHubCatalogBuilderServiceRole7EB4C395",
            "Arn",
          ],
        },
        "Runtime": "nodejs14.x",
        "Timeout": 900,
      },
      "Type": "AWS::Lambda::Function",
    },
    "ConstructHubCatalogBuilderDLQAlarm9D928A2B": Object {
      "Properties": Object {
        "AlarmDescription": "The catalog builder function failed to run",
        "ComparisonOperator": "GreaterThanOrEqualToThreshold",
        "Dimensions": Array [
          Object {
            "Name": "QueueName",
            "Value": Object {
              "Fn::GetAtt": Array [
                "ConstructHubCatalogBuilderDeadLetterQueue1D42C407",
                "QueueName",
              ],
            },
          },
        ],
        "EvaluationPeriods": 1,
        "MetricName": "ApproximateNumberOfMessagesVisible",
        "Namespace": "AWS/SQS",
        "Period": 300,
        "Statistic": "Maximum",
        "Threshold": 1,
      },
      "Type": "AWS::CloudWatch::Alarm",
    },
    "ConstructHubCatalogBuilderDeadLetterQueue1D42C407": Object {
      "DeletionPolicy": "Delete",
      "Properties": Object {
        "MessageRetentionPeriod": 1209600,
      },
      "Type": "AWS::SQS::Queue",
      "UpdateReplacePolicy": "Delete",
    },
    "ConstructHubCatalogBuilderLogRetentionD5D7858F": Object {
      "Properties": Object {
        "LogGroupName": Object {
          "Fn::Join": Array [
            "",
            Array [
              "/aws/lambda/",
              Object {
                "Ref": "ConstructHubCatalogBuilder5A9DE4AF",
              },
            ],
          ],
        },
        "RetentionInDays": 3653,
        "ServiceToken": Object {
          "Fn::GetAtt": Array [
            "LogRetentionaae0aa3c5b4d4f87b02d85b201efdd8aFD4BFC8A",
            "Arn",
          ],
        },
      },
      "Type": "Custom::LogRetention",
    },
    "ConstructHubCatalogBuilderServiceRole7EB4C395": Object {
      "Properties": Object {
        "AssumeRolePolicyDocument": Object {
          "Statement": Array [
            Object {
              "Action": "sts:AssumeRole",
              "Effect": "Allow",
              "Principal": Object {
                "Service": "lambda.amazonaws.com",
              },
            },
          ],
          "Version": "2012-10-17",
        },
        "ManagedPolicyArns": Array [
          Object {
            "Fn::Join": Array [
              "",
              Array [
                "arn:",
                Object {
                  "Ref": "AWS::Partition",
                },
                ":iam::aws:policy/service-role/AWSLambdaBasicExecutionRole",
              ],
            ],
          },
        ],
      },
      "Type": "AWS::IAM::Role",
    },
    "ConstructHubCatalogBuilderServiceRoleDefaultPolicyF51442BC": Object {
      "Properties": Object {
        "PolicyDocument": Object {
          "Statement": Array [
            Object {
              "Action": "sqs:SendMessage",
              "Effect": "Allow",
              "Resource": Object {
                "Fn::GetAtt": Array [
                  "ConstructHubCatalogBuilderDeadLetterQueue1D42C407",
                  "Arn",
                ],
              },
            },
            Object {
              "Action": Array [
                "s3:GetObject*",
                "s3:GetBucket*",
                "s3:List*",
                "s3:DeleteObject*",
                "s3:PutObject*",
                "s3:Abort*",
              ],
              "Effect": "Allow",
              "Resource": Array [
                Object {
                  "Fn::GetAtt": Array [
                    "ConstructHubPackageDataDC5EF35E",
                    "Arn",
                  ],
                },
                Object {
                  "Fn::Join": Array [
                    "",
                    Array [
                      Object {
                        "Fn::GetAtt": Array [
                          "ConstructHubPackageDataDC5EF35E",
                          "Arn",
                        ],
                      },
                      "/*",
                    ],
                  ],
                },
              ],
            },
          ],
          "Version": "2012-10-17",
        },
        "PolicyName": "ConstructHubCatalogBuilderServiceRoleDefaultPolicyF51442BC",
        "Roles": Array [
          Object {
            "Ref": "ConstructHubCatalogBuilderServiceRole7EB4C395",
          },
        ],
      },
      "Type": "AWS::IAM::Policy",
    },
    "ConstructHubCodeArtifact1188409E": Object {
      "Properties": Object {
        "Description": "Proxy to npmjs.com for ConstructHub",
        "DomainName": Object {
          "Fn::GetAtt": Array [
            "ConstructHubCodeArtifactDomainFC30B796",
            "Name",
          ],
        },
        "ExternalConnections": Array [
          "public:npmjs",
        ],
        "RepositoryName": "c857fcb69e05ffe74ccbcc624c4f6a4017daeb8cbb",
      },
      "Type": "AWS::CodeArtifact::Repository",
    },
    "ConstructHubCodeArtifactDescribeDomain6ABCBF4B": Object {
      "DeletionPolicy": "Delete",
      "DependsOn": Array [
        "ConstructHubCodeArtifactDescribeDomainCustomResourcePolicy1A93C60C",
      ],
      "Properties": Object {
        "Create": Object {
          "Fn::Join": Array [
            "",
            Array [
              "{\\"service\\":\\"CodeArtifact\\",\\"action\\":\\"describeDomain\\",\\"parameters\\":{\\"domain\\":\\"",
              Object {
                "Fn::GetAtt": Array [
                  "ConstructHubCodeArtifact1188409E",
                  "DomainName",
                ],
              },
              "\\",\\"domainOwner\\":\\"",
              Object {
                "Fn::GetAtt": Array [
                  "ConstructHubCodeArtifact1188409E",
                  "DomainOwner",
                ],
              },
              "\\"},\\"physicalResourceId\\":{\\"responsePath\\":\\"domain.s3BucketArn\\"}}",
            ],
          ],
        },
        "InstallLatestAwsSdk": true,
        "ServiceToken": Object {
          "Fn::GetAtt": Array [
            "AWS679f53fac002430cb0da5b7982bd22872D164C4C",
            "Arn",
          ],
        },
      },
      "Type": "Custom::CoreArtifactDomainDescription",
      "UpdateReplacePolicy": "Delete",
    },
    "ConstructHubCodeArtifactDescribeDomainCustomResourcePolicy1A93C60C": Object {
      "Properties": Object {
        "PolicyDocument": Object {
          "Statement": Array [
            Object {
              "Action": "codeartifact:DescribeDomain",
              "Effect": "Allow",
              "Resource": Object {
                "Fn::GetAtt": Array [
                  "ConstructHubCodeArtifactDomainFC30B796",
                  "Arn",
                ],
              },
            },
          ],
          "Version": "2012-10-17",
        },
        "PolicyName": "ConstructHubCodeArtifactDescribeDomainCustomResourcePolicy1A93C60C",
        "Roles": Array [
          Object {
            "Ref": "AWS679f53fac002430cb0da5b7982bd2287ServiceRoleC1EA0FF2",
          },
        ],
      },
      "Type": "AWS::IAM::Policy",
    },
    "ConstructHubCodeArtifactDomainFC30B796": Object {
      "Properties": Object {
        "DomainName": "c857fcb69e05ffe74ccbcc624c4f6a4017daeb8cbb",
      },
      "Type": "AWS::CodeArtifact::Domain",
    },
    "ConstructHubCodeArtifactGetEndpoint9A458FEF": Object {
      "DeletionPolicy": "Delete",
      "DependsOn": Array [
        "ConstructHubCodeArtifactGetEndpointCustomResourcePolicy4FC951E9",
      ],
      "Properties": Object {
        "Create": Object {
          "Fn::Join": Array [
            "",
            Array [
              "{\\"service\\":\\"CodeArtifact\\",\\"action\\":\\"getRepositoryEndpoint\\",\\"parameters\\":{\\"domain\\":\\"",
              Object {
                "Fn::GetAtt": Array [
                  "ConstructHubCodeArtifact1188409E",
                  "DomainName",
                ],
              },
              "\\",\\"domainOwner\\":\\"",
              Object {
                "Fn::GetAtt": Array [
                  "ConstructHubCodeArtifact1188409E",
                  "DomainOwner",
                ],
              },
              "\\",\\"format\\":\\"npm\\",\\"repository\\":\\"",
              Object {
                "Fn::GetAtt": Array [
                  "ConstructHubCodeArtifact1188409E",
                  "Name",
                ],
              },
              "\\"},\\"physicalResourceId\\":{\\"responsePath\\":\\"repositoryEndpoint\\"}}",
            ],
          ],
        },
        "InstallLatestAwsSdk": true,
        "ServiceToken": Object {
          "Fn::GetAtt": Array [
            "AWS679f53fac002430cb0da5b7982bd22872D164C4C",
            "Arn",
          ],
        },
        "Update": Object {
          "Fn::Join": Array [
            "",
            Array [
              "{\\"service\\":\\"CodeArtifact\\",\\"action\\":\\"getRepositoryEndpoint\\",\\"parameters\\":{\\"domain\\":\\"",
              Object {
                "Fn::GetAtt": Array [
                  "ConstructHubCodeArtifact1188409E",
                  "DomainName",
                ],
              },
              "\\",\\"domainOwner\\":\\"",
              Object {
                "Fn::GetAtt": Array [
                  "ConstructHubCodeArtifact1188409E",
                  "DomainOwner",
                ],
              },
              "\\",\\"format\\":\\"npm\\",\\"repository\\":\\"",
              Object {
                "Fn::GetAtt": Array [
                  "ConstructHubCodeArtifact1188409E",
                  "Name",
                ],
              },
              "\\"},\\"physicalResourceId\\":{\\"responsePath\\":\\"repositoryEndpoint\\"}}",
            ],
          ],
        },
      },
      "Type": "Custom::CodeArtifactNpmRepositoryEndpoint",
      "UpdateReplacePolicy": "Delete",
    },
    "ConstructHubCodeArtifactGetEndpointCustomResourcePolicy4FC951E9": Object {
      "Properties": Object {
        "PolicyDocument": Object {
          "Statement": Array [
            Object {
              "Action": "codeartifact:GetRepositoryEndpoint",
              "Effect": "Allow",
              "Resource": Object {
                "Fn::GetAtt": Array [
                  "ConstructHubCodeArtifact1188409E",
                  "Arn",
                ],
              },
            },
          ],
          "Version": "2012-10-17",
        },
        "PolicyName": "ConstructHubCodeArtifactGetEndpointCustomResourcePolicy4FC951E9",
        "Roles": Array [
          Object {
            "Ref": "AWS679f53fac002430cb0da5b7982bd2287ServiceRoleC1EA0FF2",
          },
        ],
      },
      "Type": "AWS::IAM::Policy",
    },
    "ConstructHubDiscoveryD6EEC2B8": Object {
      "DependsOn": Array [
        "ConstructHubDiscoveryServiceRoleDefaultPolicy9D5F91B3",
        "ConstructHubDiscoveryServiceRole1B3CFF96",
      ],
      "Properties": Object {
        "Code": Object {
          "S3Bucket": Object {
            "Ref": "AssetParametersc09dfbbee2b53fa7119544459431161978d2f6cbf9f18cfcabe208bf14028ca1S3BucketAE1B0322",
          },
          "S3Key": Object {
            "Fn::Join": Array [
              "",
              Array [
                Object {
                  "Fn::Select": Array [
                    0,
                    Object {
                      "Fn::Split": Array [
                        "||",
                        Object {
                          "Ref": "AssetParametersc09dfbbee2b53fa7119544459431161978d2f6cbf9f18cfcabe208bf14028ca1S3VersionKey3AFEC569",
                        },
                      ],
                    },
                  ],
                },
                Object {
                  "Fn::Select": Array [
                    1,
                    Object {
                      "Fn::Split": Array [
                        "||",
                        Object {
                          "Ref": "AssetParametersc09dfbbee2b53fa7119544459431161978d2f6cbf9f18cfcabe208bf14028ca1S3VersionKey3AFEC569",
                        },
                      ],
                    },
                  ],
                },
              ],
            ],
          },
        },
        "Description": "Periodically query npm.js index for new construct libraries",
        "Environment": Object {
          "Variables": Object {
            "BUCKET_NAME": Object {
              "Ref": "ConstructHubDiscoveryStagingBucket1F2F7AE8",
            },
            "QUEUE_URL": Object {
              "Ref": "ConstructHubIngestionQueue1AD94CA3",
            },
          },
        },
        "Handler": "index.handler",
        "MemorySize": 10240,
        "ReservedConcurrentExecutions": 1,
        "Role": Object {
          "Fn::GetAtt": Array [
            "ConstructHubDiscoveryServiceRole1B3CFF96",
            "Arn",
          ],
        },
        "Runtime": "nodejs14.x",
        "Timeout": 900,
      },
      "Type": "AWS::Lambda::Function",
    },
    "ConstructHubDiscoveryErrorsAlarmDEA85148": Object {
      "Properties": Object {
        "AlarmDescription": "The discovery function (on npmjs.com) failed to run",
        "ComparisonOperator": "GreaterThanOrEqualToThreshold",
        "Dimensions": Array [
          Object {
            "Name": "FunctionName",
            "Value": Object {
              "Ref": "ConstructHubDiscoveryD6EEC2B8",
            },
          },
        ],
        "EvaluationPeriods": 1,
        "MetricName": "Errors",
        "Namespace": "AWS/Lambda",
        "Period": 900,
        "Statistic": "Sum",
        "Threshold": 1,
      },
      "Type": "AWS::CloudWatch::Alarm",
    },
    "ConstructHubDiscoveryNoInvocationsAlarm6F5E3A99": Object {
      "Properties": Object {
        "AlarmDescription": "The discovery function (on npmjs.com) is not running as scheduled",
        "ComparisonOperator": "LessThanThreshold",
        "Dimensions": Array [
          Object {
            "Name": "FunctionName",
            "Value": Object {
              "Ref": "ConstructHubDiscoveryD6EEC2B8",
            },
          },
        ],
        "EvaluationPeriods": 1,
        "MetricName": "Invocations",
        "Namespace": "AWS/Lambda",
        "Period": 900,
        "Statistic": "Sum",
        "Threshold": 1,
      },
      "Type": "AWS::CloudWatch::Alarm",
    },
    "ConstructHubDiscoveryScheduleRule90EE2E2A": Object {
      "Properties": Object {
        "ScheduleExpression": "rate(15 minutes)",
        "State": "ENABLED",
        "Targets": Array [
          Object {
            "Arn": Object {
              "Fn::GetAtt": Array [
                "ConstructHubDiscoveryD6EEC2B8",
                "Arn",
              ],
            },
            "Id": "Target0",
          },
        ],
      },
      "Type": "AWS::Events::Rule",
    },
    "ConstructHubDiscoveryScheduleRuleAllowEventRuleTestConstructHubDiscovery5714D5BB9D860B10": Object {
      "Properties": Object {
        "Action": "lambda:InvokeFunction",
        "FunctionName": Object {
          "Fn::GetAtt": Array [
            "ConstructHubDiscoveryD6EEC2B8",
            "Arn",
          ],
        },
        "Principal": "events.amazonaws.com",
        "SourceArn": Object {
          "Fn::GetAtt": Array [
            "ConstructHubDiscoveryScheduleRule90EE2E2A",
            "Arn",
          ],
        },
      },
      "Type": "AWS::Lambda::Permission",
    },
    "ConstructHubDiscoveryServiceRole1B3CFF96": Object {
      "Properties": Object {
        "AssumeRolePolicyDocument": Object {
          "Statement": Array [
            Object {
              "Action": "sts:AssumeRole",
              "Effect": "Allow",
              "Principal": Object {
                "Service": "lambda.amazonaws.com",
              },
            },
          ],
          "Version": "2012-10-17",
        },
        "ManagedPolicyArns": Array [
          Object {
            "Fn::Join": Array [
              "",
              Array [
                "arn:",
                Object {
                  "Ref": "AWS::Partition",
                },
                ":iam::aws:policy/service-role/AWSLambdaBasicExecutionRole",
              ],
            ],
          },
        ],
      },
      "Type": "AWS::IAM::Role",
    },
    "ConstructHubDiscoveryServiceRoleDefaultPolicy9D5F91B3": Object {
      "Properties": Object {
        "PolicyDocument": Object {
          "Statement": Array [
            Object {
              "Action": Array [
                "s3:GetObject*",
                "s3:GetBucket*",
                "s3:List*",
                "s3:DeleteObject*",
                "s3:PutObject*",
                "s3:Abort*",
              ],
              "Effect": "Allow",
              "Resource": Array [
                Object {
                  "Fn::GetAtt": Array [
                    "ConstructHubDiscoveryStagingBucket1F2F7AE8",
                    "Arn",
                  ],
                },
                Object {
                  "Fn::Join": Array [
                    "",
                    Array [
                      Object {
                        "Fn::GetAtt": Array [
                          "ConstructHubDiscoveryStagingBucket1F2F7AE8",
                          "Arn",
                        ],
                      },
                      "/*",
                    ],
                  ],
                },
              ],
            },
            Object {
              "Action": Array [
                "sqs:SendMessage",
                "sqs:GetQueueAttributes",
                "sqs:GetQueueUrl",
              ],
              "Effect": "Allow",
              "Resource": Object {
                "Fn::GetAtt": Array [
                  "ConstructHubIngestionQueue1AD94CA3",
                  "Arn",
                ],
              },
            },
          ],
          "Version": "2012-10-17",
        },
        "PolicyName": "ConstructHubDiscoveryServiceRoleDefaultPolicy9D5F91B3",
        "Roles": Array [
          Object {
            "Ref": "ConstructHubDiscoveryServiceRole1B3CFF96",
          },
        ],
      },
      "Type": "AWS::IAM::Policy",
    },
    "ConstructHubDiscoveryStagingBucket1F2F7AE8": Object {
      "DeletionPolicy": "Retain",
      "Properties": Object {
        "LifecycleConfiguration": Object {
          "Rules": Array [
            Object {
              "ExpirationInDays": 30,
              "Prefix": "staged/",
              "Status": "Enabled",
            },
          ],
        },
        "PublicAccessBlockConfiguration": Object {
          "BlockPublicAcls": true,
          "BlockPublicPolicy": true,
          "IgnorePublicAcls": true,
          "RestrictPublicBuckets": true,
        },
      },
      "Type": "AWS::S3::Bucket",
      "UpdateReplacePolicy": "Retain",
    },
    "ConstructHubIngestion407909CE": Object {
      "DependsOn": Array [
        "ConstructHubIngestionServiceRoleDefaultPolicyC0D2B6F2",
        "ConstructHubIngestionServiceRole6380BAB6",
      ],
      "Properties": Object {
        "Code": Object {
          "S3Bucket": Object {
            "Ref": "AssetParameters8625a217e0e7f0586edd183190019d9970344fa75c829365a84a47531a60a32eS3BucketF1993F46",
          },
          "S3Key": Object {
            "Fn::Join": Array [
              "",
              Array [
                Object {
                  "Fn::Select": Array [
                    0,
                    Object {
                      "Fn::Split": Array [
                        "||",
                        Object {
                          "Ref": "AssetParameters8625a217e0e7f0586edd183190019d9970344fa75c829365a84a47531a60a32eS3VersionKey6A8C6CB5",
                        },
                      ],
                    },
                  ],
                },
                Object {
                  "Fn::Select": Array [
                    1,
                    Object {
                      "Fn::Split": Array [
                        "||",
                        Object {
                          "Ref": "AssetParameters8625a217e0e7f0586edd183190019d9970344fa75c829365a84a47531a60a32eS3VersionKey6A8C6CB5",
                        },
                      ],
                    },
                  ],
                },
              ],
            ],
          },
        },
        "DeadLetterConfig": Object {
          "TargetArn": Object {
            "Fn::GetAtt": Array [
              "ConstructHubIngestionDeadLetterQueueFC1025F8",
              "Arn",
            ],
          },
        },
        "Description": "Ingests new package versions into the Construct Hub",
        "Environment": Object {
          "Variables": Object {
            "BUCKET_NAME": Object {
              "Ref": "ConstructHubPackageDataDC5EF35E",
            },
          },
        },
        "Handler": "index.handler",
        "MemorySize": 10240,
        "Role": Object {
          "Fn::GetAtt": Array [
            "ConstructHubIngestionServiceRole6380BAB6",
            "Arn",
          ],
        },
        "Runtime": "nodejs14.x",
        "Timeout": 900,
      },
      "Type": "AWS::Lambda::Function",
    },
    "ConstructHubIngestionDLQAlarm83BD1903": Object {
      "Properties": Object {
        "AlarmDescription": "The ingestion function failed for one or more packages",
        "ComparisonOperator": "GreaterThanOrEqualToThreshold",
        "Dimensions": Array [
          Object {
            "Name": "QueueName",
            "Value": Object {
              "Fn::GetAtt": Array [
                "ConstructHubIngestionDeadLetterQueueFC1025F8",
                "QueueName",
              ],
            },
          },
        ],
        "EvaluationPeriods": 1,
        "MetricName": "ApproximateNumberOfMessagesVisible",
        "Namespace": "AWS/SQS",
        "Period": 300,
        "Statistic": "Maximum",
        "Threshold": 1,
      },
      "Type": "AWS::CloudWatch::Alarm",
    },
    "ConstructHubIngestionDeadLetterQueueFC1025F8": Object {
      "DeletionPolicy": "Delete",
      "Properties": Object {
        "MessageRetentionPeriod": 1209600,
      },
      "Type": "AWS::SQS::Queue",
      "UpdateReplacePolicy": "Delete",
    },
    "ConstructHubIngestionEventInvokeConfig47AAD616": Object {
      "Properties": Object {
        "FunctionName": Object {
          "Ref": "ConstructHubIngestion407909CE",
        },
        "MaximumRetryAttempts": 2,
        "Qualifier": "$LATEST",
      },
      "Type": "AWS::Lambda::EventInvokeConfig",
    },
    "ConstructHubIngestionQueue1AD94CA3": Object {
      "DeletionPolicy": "Delete",
      "Properties": Object {
        "KmsMasterKeyId": "alias/aws/sqs",
        "VisibilityTimeout": 900,
      },
      "Type": "AWS::SQS::Queue",
      "UpdateReplacePolicy": "Delete",
    },
    "ConstructHubIngestionServiceRole6380BAB6": Object {
      "Properties": Object {
        "AssumeRolePolicyDocument": Object {
          "Statement": Array [
            Object {
              "Action": "sts:AssumeRole",
              "Effect": "Allow",
              "Principal": Object {
                "Service": "lambda.amazonaws.com",
              },
            },
          ],
          "Version": "2012-10-17",
        },
        "ManagedPolicyArns": Array [
          Object {
            "Fn::Join": Array [
              "",
              Array [
                "arn:",
                Object {
                  "Ref": "AWS::Partition",
                },
                ":iam::aws:policy/service-role/AWSLambdaBasicExecutionRole",
              ],
            ],
          },
        ],
      },
      "Type": "AWS::IAM::Role",
    },
    "ConstructHubIngestionServiceRoleDefaultPolicyC0D2B6F2": Object {
      "Properties": Object {
        "PolicyDocument": Object {
          "Statement": Array [
            Object {
              "Action": "sqs:SendMessage",
              "Effect": "Allow",
              "Resource": Object {
                "Fn::GetAtt": Array [
                  "ConstructHubIngestionDeadLetterQueueFC1025F8",
                  "Arn",
                ],
              },
            },
            Object {
              "Action": Array [
                "s3:DeleteObject*",
                "s3:PutObject*",
                "s3:Abort*",
              ],
              "Effect": "Allow",
              "Resource": Array [
                Object {
                  "Fn::GetAtt": Array [
                    "ConstructHubPackageDataDC5EF35E",
                    "Arn",
                  ],
                },
                Object {
                  "Fn::Join": Array [
                    "",
                    Array [
                      Object {
                        "Fn::GetAtt": Array [
                          "ConstructHubPackageDataDC5EF35E",
                          "Arn",
                        ],
                      },
                      "/*",
                    ],
                  ],
                },
              ],
            },
            Object {
              "Action": Array [
                "sqs:ReceiveMessage",
                "sqs:ChangeMessageVisibility",
                "sqs:GetQueueUrl",
                "sqs:DeleteMessage",
                "sqs:GetQueueAttributes",
              ],
              "Effect": "Allow",
              "Resource": Object {
                "Fn::GetAtt": Array [
                  "ConstructHubIngestionQueue1AD94CA3",
                  "Arn",
                ],
              },
            },
            Object {
              "Action": Array [
                "s3:GetObject*",
                "s3:GetBucket*",
                "s3:List*",
              ],
              "Effect": "Allow",
              "Resource": Array [
                Object {
                  "Fn::GetAtt": Array [
                    "ConstructHubDiscoveryStagingBucket1F2F7AE8",
                    "Arn",
                  ],
                },
                Object {
                  "Fn::Join": Array [
                    "",
                    Array [
                      Object {
                        "Fn::GetAtt": Array [
                          "ConstructHubDiscoveryStagingBucket1F2F7AE8",
                          "Arn",
                        ],
                      },
                      "/*",
                    ],
                  ],
                },
              ],
            },
          ],
          "Version": "2012-10-17",
        },
        "PolicyName": "ConstructHubIngestionServiceRoleDefaultPolicyC0D2B6F2",
        "Roles": Array [
          Object {
            "Ref": "ConstructHubIngestionServiceRole6380BAB6",
          },
        ],
      },
      "Type": "AWS::IAM::Policy",
    },
    "ConstructHubIngestionSqsEventSourceTestConstructHubIngestionQueue165B81E2C095FF2A": Object {
      "Properties": Object {
        "BatchSize": 1,
        "EventSourceArn": Object {
          "Fn::GetAtt": Array [
            "ConstructHubIngestionQueue1AD94CA3",
            "Arn",
          ],
        },
        "FunctionName": Object {
          "Ref": "ConstructHubIngestion407909CE",
        },
      },
      "Type": "AWS::Lambda::EventSourceMapping",
    },
    "ConstructHubInventoryCanary63D899BC": Object {
      "DependsOn": Array [
        "ConstructHubInventoryCanaryServiceRoleDefaultPolicy144783F1",
        "ConstructHubInventoryCanaryServiceRole7684EDDE",
      ],
      "Properties": Object {
        "Code": Object {
          "S3Bucket": Object {
            "Ref": "AssetParameters5ad81f4610659fb6cc9f7ace7b76edee05f10fa0028965c4d3165d7a055054c4S3Bucket9FE3DFA5",
          },
          "S3Key": Object {
            "Fn::Join": Array [
              "",
              Array [
                Object {
                  "Fn::Select": Array [
                    0,
                    Object {
                      "Fn::Split": Array [
                        "||",
                        Object {
                          "Ref": "AssetParameters5ad81f4610659fb6cc9f7ace7b76edee05f10fa0028965c4d3165d7a055054c4S3VersionKey192152F3",
                        },
                      ],
                    },
                  ],
                },
                Object {
                  "Fn::Select": Array [
                    1,
                    Object {
                      "Fn::Split": Array [
                        "||",
                        Object {
                          "Ref": "AssetParameters5ad81f4610659fb6cc9f7ace7b76edee05f10fa0028965c4d3165d7a055054c4S3VersionKey192152F3",
                        },
                      ],
                    },
                  ],
                },
              ],
            ],
          },
        },
        "Description": "[ConstructHub/Inventory] A canary that periodically inspects the list of indexed packages",
        "Environment": Object {
          "Variables": Object {
            "BUCKET_NAME": Object {
              "Ref": "ConstructHubPackageDataDC5EF35E",
            },
          },
        },
        "Handler": "index.handler",
        "MemorySize": 10240,
        "Role": Object {
          "Fn::GetAtt": Array [
            "ConstructHubInventoryCanaryServiceRole7684EDDE",
            "Arn",
          ],
        },
        "Runtime": "nodejs14.x",
        "Timeout": 300,
      },
      "Type": "AWS::Lambda::Function",
    },
    "ConstructHubInventoryCanaryScheduleRule79F2F8D8": Object {
      "DependsOn": Array [
        "ConstructHubInventoryCanaryServiceRoleDefaultPolicy144783F1",
      ],
      "Properties": Object {
        "ScheduleExpression": "rate(5 minutes)",
        "State": "ENABLED",
        "Targets": Array [
          Object {
            "Arn": Object {
              "Fn::GetAtt": Array [
                "ConstructHubInventoryCanary63D899BC",
                "Arn",
              ],
            },
            "Id": "Target0",
          },
        ],
      },
      "Type": "AWS::Events::Rule",
    },
    "ConstructHubInventoryCanaryScheduleRuleAllowEventRuleTestConstructHubInventoryCanary54F5B7AC7EBA7AB2": Object {
      "DependsOn": Array [
        "ConstructHubInventoryCanaryServiceRoleDefaultPolicy144783F1",
      ],
      "Properties": Object {
        "Action": "lambda:InvokeFunction",
        "FunctionName": Object {
          "Fn::GetAtt": Array [
            "ConstructHubInventoryCanary63D899BC",
            "Arn",
          ],
        },
        "Principal": "events.amazonaws.com",
        "SourceArn": Object {
          "Fn::GetAtt": Array [
            "ConstructHubInventoryCanaryScheduleRule79F2F8D8",
            "Arn",
          ],
        },
      },
      "Type": "AWS::Lambda::Permission",
    },
    "ConstructHubInventoryCanaryServiceRole7684EDDE": Object {
      "Properties": Object {
        "AssumeRolePolicyDocument": Object {
          "Statement": Array [
            Object {
              "Action": "sts:AssumeRole",
              "Effect": "Allow",
              "Principal": Object {
                "Service": "lambda.amazonaws.com",
              },
            },
          ],
          "Version": "2012-10-17",
        },
        "ManagedPolicyArns": Array [
          Object {
            "Fn::Join": Array [
              "",
              Array [
                "arn:",
                Object {
                  "Ref": "AWS::Partition",
                },
                ":iam::aws:policy/service-role/AWSLambdaBasicExecutionRole",
              ],
            ],
          },
        ],
      },
      "Type": "AWS::IAM::Role",
    },
    "ConstructHubInventoryCanaryServiceRoleDefaultPolicy144783F1": Object {
      "Properties": Object {
        "PolicyDocument": Object {
          "Statement": Array [
            Object {
              "Action": Array [
                "s3:GetObject*",
                "s3:GetBucket*",
                "s3:List*",
              ],
              "Effect": "Allow",
              "Resource": Array [
                Object {
                  "Fn::GetAtt": Array [
                    "ConstructHubPackageDataDC5EF35E",
                    "Arn",
                  ],
                },
                Object {
                  "Fn::Join": Array [
                    "",
                    Array [
                      Object {
                        "Fn::GetAtt": Array [
                          "ConstructHubPackageDataDC5EF35E",
                          "Arn",
                        ],
                      },
                      "/*",
                    ],
                  ],
                },
              ],
            },
          ],
          "Version": "2012-10-17",
        },
        "PolicyName": "ConstructHubInventoryCanaryServiceRoleDefaultPolicy144783F1",
        "Roles": Array [
          Object {
            "Ref": "ConstructHubInventoryCanaryServiceRole7684EDDE",
          },
        ],
      },
      "Type": "AWS::IAM::Policy",
    },
    "ConstructHubMonitoringDashboard78E057C8": Object {
      "Properties": Object {
        "DashboardBody": Object {
          "Fn::Join": Array [
            "",
            Array [
              "{\\"widgets\\":[{\\"type\\":\\"metric\\",\\"width\\":24,\\"height\\":6,\\"x\\":0,\\"y\\":0,\\"properties\\":{\\"view\\":\\"timeSeries\\",\\"title\\":\\"Home Page Canary\\",\\"region\\":\\"",
              Object {
                "Ref": "AWS::Region",
              },
              "\\",\\"annotations\\":{\\"alarms\\":[\\"",
              Object {
                "Fn::GetAtt": Array [
                  "ConstructHubMonitoringWebCanaryHomePageErrorsE7BB4002",
                  "Arn",
                ],
              },
              "\\"]},\\"yAxis\\":{}}}]}",
            ],
          ],
        },
        "DashboardName": "construct-hub-high-severity",
      },
      "Type": "AWS::CloudWatch::Dashboard",
    },
    "ConstructHubMonitoringWatchfulDashboardB8493D55": Object {
      "Properties": Object {
        "DashboardBody": Object {
          "Fn::Join": Array [
            "",
            Array [
              "{\\"widgets\\":[{\\"type\\":\\"text\\",\\"width\\":24,\\"height\\":2,\\"x\\":0,\\"y\\":0,\\"properties\\":{\\"markdown\\":\\"# Ingestion Function\\\\n\\\\n[button:AWS Lambda Console](https://console.aws.amazon.com/lambda/home?region=",
              Object {
                "Ref": "AWS::Region",
              },
              "#/functions/",
              Object {
                "Ref": "ConstructHubIngestion407909CE",
              },
              "?tab=graph) [button:CloudWatch Logs](https://console.aws.amazon.com/cloudwatch/home?region=",
              Object {
                "Ref": "AWS::Region",
              },
              "#logEventViewer:group=/aws/lambda/",
              Object {
                "Ref": "ConstructHubIngestion407909CE",
              },
              ")\\"}},{\\"type\\":\\"metric\\",\\"width\\":6,\\"height\\":6,\\"x\\":0,\\"y\\":2,\\"properties\\":{\\"view\\":\\"timeSeries\\",\\"title\\":\\"Invocations/5min\\",\\"region\\":\\"",
              Object {
                "Ref": "AWS::Region",
              },
              "\\",\\"metrics\\":[[\\"AWS/Lambda\\",\\"Invocations\\",\\"FunctionName\\",\\"",
              Object {
                "Ref": "ConstructHubIngestion407909CE",
              },
              "\\",{\\"stat\\":\\"Sum\\"}]],\\"yAxis\\":{}}},{\\"type\\":\\"metric\\",\\"width\\":6,\\"height\\":6,\\"x\\":6,\\"y\\":2,\\"properties\\":{\\"view\\":\\"timeSeries\\",\\"title\\":\\"Errors/5min\\",\\"region\\":\\"",
              Object {
                "Ref": "AWS::Region",
              },
              "\\",\\"metrics\\":[[\\"AWS/Lambda\\",\\"Errors\\",\\"FunctionName\\",\\"",
              Object {
                "Ref": "ConstructHubIngestion407909CE",
              },
              "\\",{\\"stat\\":\\"Sum\\"}]],\\"annotations\\":{\\"horizontal\\":[{\\"label\\":\\"Errors > 0 for 3 datapoints within 15 minutes\\",\\"value\\":0,\\"yAxis\\":\\"left\\"}]},\\"yAxis\\":{}}},{\\"type\\":\\"metric\\",\\"width\\":6,\\"height\\":6,\\"x\\":12,\\"y\\":2,\\"properties\\":{\\"view\\":\\"timeSeries\\",\\"title\\":\\"Throttles/5min\\",\\"region\\":\\"",
              Object {
                "Ref": "AWS::Region",
              },
              "\\",\\"metrics\\":[[\\"AWS/Lambda\\",\\"Throttles\\",\\"FunctionName\\",\\"",
              Object {
                "Ref": "ConstructHubIngestion407909CE",
              },
              "\\",{\\"stat\\":\\"Sum\\"}]],\\"annotations\\":{\\"horizontal\\":[{\\"label\\":\\"Throttles > 0 for 3 datapoints within 15 minutes\\",\\"value\\":0,\\"yAxis\\":\\"left\\"}]},\\"yAxis\\":{}}},{\\"type\\":\\"metric\\",\\"width\\":6,\\"height\\":6,\\"x\\":18,\\"y\\":2,\\"properties\\":{\\"view\\":\\"timeSeries\\",\\"title\\":\\"Duration/5min\\",\\"region\\":\\"",
              Object {
                "Ref": "AWS::Region",
              },
              "\\",\\"metrics\\":[[\\"AWS/Lambda\\",\\"Duration\\",\\"FunctionName\\",\\"",
              Object {
                "Ref": "ConstructHubIngestion407909CE",
              },
              "\\",{\\"label\\":\\"p99\\",\\"stat\\":\\"p99\\"}]],\\"annotations\\":{\\"horizontal\\":[{\\"label\\":\\"p99 > 720000 for 3 datapoints within 15 minutes\\",\\"value\\":720000,\\"yAxis\\":\\"left\\"}]},\\"yAxis\\":{}}},{\\"type\\":\\"text\\",\\"width\\":24,\\"height\\":2,\\"x\\":0,\\"y\\":8,\\"properties\\":{\\"markdown\\":\\"# Discovery Function\\\\n\\\\n[button:AWS Lambda Console](https://console.aws.amazon.com/lambda/home?region=",
              Object {
                "Ref": "AWS::Region",
              },
              "#/functions/",
              Object {
                "Ref": "ConstructHubDiscoveryD6EEC2B8",
              },
              "?tab=graph) [button:CloudWatch Logs](https://console.aws.amazon.com/cloudwatch/home?region=",
              Object {
                "Ref": "AWS::Region",
              },
              "#logEventViewer:group=/aws/lambda/",
              Object {
                "Ref": "ConstructHubDiscoveryD6EEC2B8",
              },
              ")\\"}},{\\"type\\":\\"metric\\",\\"width\\":6,\\"height\\":6,\\"x\\":0,\\"y\\":10,\\"properties\\":{\\"view\\":\\"timeSeries\\",\\"title\\":\\"Invocations/5min\\",\\"region\\":\\"",
              Object {
                "Ref": "AWS::Region",
              },
              "\\",\\"metrics\\":[[\\"AWS/Lambda\\",\\"Invocations\\",\\"FunctionName\\",\\"",
              Object {
                "Ref": "ConstructHubDiscoveryD6EEC2B8",
              },
              "\\",{\\"stat\\":\\"Sum\\"}]],\\"yAxis\\":{}}},{\\"type\\":\\"metric\\",\\"width\\":6,\\"height\\":6,\\"x\\":6,\\"y\\":10,\\"properties\\":{\\"view\\":\\"timeSeries\\",\\"title\\":\\"Errors/5min\\",\\"region\\":\\"",
              Object {
                "Ref": "AWS::Region",
              },
              "\\",\\"metrics\\":[[\\"AWS/Lambda\\",\\"Errors\\",\\"FunctionName\\",\\"",
              Object {
                "Ref": "ConstructHubDiscoveryD6EEC2B8",
              },
              "\\",{\\"stat\\":\\"Sum\\"}]],\\"annotations\\":{\\"horizontal\\":[{\\"label\\":\\"Errors > 0 for 3 datapoints within 15 minutes\\",\\"value\\":0,\\"yAxis\\":\\"left\\"}]},\\"yAxis\\":{}}},{\\"type\\":\\"metric\\",\\"width\\":6,\\"height\\":6,\\"x\\":12,\\"y\\":10,\\"properties\\":{\\"view\\":\\"timeSeries\\",\\"title\\":\\"Throttles/5min\\",\\"region\\":\\"",
              Object {
                "Ref": "AWS::Region",
              },
              "\\",\\"metrics\\":[[\\"AWS/Lambda\\",\\"Throttles\\",\\"FunctionName\\",\\"",
              Object {
                "Ref": "ConstructHubDiscoveryD6EEC2B8",
              },
              "\\",{\\"stat\\":\\"Sum\\"}]],\\"annotations\\":{\\"horizontal\\":[{\\"label\\":\\"Throttles > 0 for 3 datapoints within 15 minutes\\",\\"value\\":0,\\"yAxis\\":\\"left\\"}]},\\"yAxis\\":{}}},{\\"type\\":\\"metric\\",\\"width\\":6,\\"height\\":6,\\"x\\":18,\\"y\\":10,\\"properties\\":{\\"view\\":\\"timeSeries\\",\\"title\\":\\"Duration/5min\\",\\"region\\":\\"",
              Object {
                "Ref": "AWS::Region",
              },
              "\\",\\"metrics\\":[[\\"AWS/Lambda\\",\\"Duration\\",\\"FunctionName\\",\\"",
              Object {
                "Ref": "ConstructHubDiscoveryD6EEC2B8",
              },
              "\\",{\\"label\\":\\"p99\\",\\"stat\\":\\"p99\\"}]],\\"annotations\\":{\\"horizontal\\":[{\\"label\\":\\"p99 > 720000 for 3 datapoints within 15 minutes\\",\\"value\\":720000,\\"yAxis\\":\\"left\\"}]},\\"yAxis\\":{}}},{\\"type\\":\\"text\\",\\"width\\":24,\\"height\\":2,\\"x\\":0,\\"y\\":16,\\"properties\\":{\\"markdown\\":\\"# Transliterator Function\\\\n\\\\n[button:AWS Lambda Console](https://console.aws.amazon.com/lambda/home?region=",
              Object {
                "Ref": "AWS::Region",
              },
              "#/functions/",
              Object {
                "Ref": "ConstructHubTransliteratorpythonHandler8F330E7D",
              },
              "?tab=graph) [button:CloudWatch Logs](https://console.aws.amazon.com/cloudwatch/home?region=",
              Object {
                "Ref": "AWS::Region",
              },
              "#logEventViewer:group=/aws/lambda/",
              Object {
                "Ref": "ConstructHubTransliteratorpythonHandler8F330E7D",
              },
              ")\\"}},{\\"type\\":\\"metric\\",\\"width\\":6,\\"height\\":6,\\"x\\":0,\\"y\\":18,\\"properties\\":{\\"view\\":\\"timeSeries\\",\\"title\\":\\"Invocations/5min\\",\\"region\\":\\"",
              Object {
                "Ref": "AWS::Region",
              },
              "\\",\\"metrics\\":[[\\"AWS/Lambda\\",\\"Invocations\\",\\"FunctionName\\",\\"",
              Object {
                "Ref": "ConstructHubTransliteratorpythonHandler8F330E7D",
              },
              "\\",{\\"stat\\":\\"Sum\\"}]],\\"yAxis\\":{}}},{\\"type\\":\\"metric\\",\\"width\\":6,\\"height\\":6,\\"x\\":6,\\"y\\":18,\\"properties\\":{\\"view\\":\\"timeSeries\\",\\"title\\":\\"Errors/5min\\",\\"region\\":\\"",
              Object {
                "Ref": "AWS::Region",
              },
              "\\",\\"metrics\\":[[\\"AWS/Lambda\\",\\"Errors\\",\\"FunctionName\\",\\"",
              Object {
                "Ref": "ConstructHubTransliteratorpythonHandler8F330E7D",
              },
              "\\",{\\"stat\\":\\"Sum\\"}]],\\"annotations\\":{\\"horizontal\\":[{\\"label\\":\\"Errors > 0 for 3 datapoints within 15 minutes\\",\\"value\\":0,\\"yAxis\\":\\"left\\"}]},\\"yAxis\\":{}}},{\\"type\\":\\"metric\\",\\"width\\":6,\\"height\\":6,\\"x\\":12,\\"y\\":18,\\"properties\\":{\\"view\\":\\"timeSeries\\",\\"title\\":\\"Throttles/5min\\",\\"region\\":\\"",
              Object {
                "Ref": "AWS::Region",
              },
              "\\",\\"metrics\\":[[\\"AWS/Lambda\\",\\"Throttles\\",\\"FunctionName\\",\\"",
              Object {
                "Ref": "ConstructHubTransliteratorpythonHandler8F330E7D",
              },
              "\\",{\\"stat\\":\\"Sum\\"}]],\\"annotations\\":{\\"horizontal\\":[{\\"label\\":\\"Throttles > 0 for 3 datapoints within 15 minutes\\",\\"value\\":0,\\"yAxis\\":\\"left\\"}]},\\"yAxis\\":{}}},{\\"type\\":\\"metric\\",\\"width\\":6,\\"height\\":6,\\"x\\":18,\\"y\\":18,\\"properties\\":{\\"view\\":\\"timeSeries\\",\\"title\\":\\"Duration/5min\\",\\"region\\":\\"",
              Object {
                "Ref": "AWS::Region",
              },
              "\\",\\"metrics\\":[[\\"AWS/Lambda\\",\\"Duration\\",\\"FunctionName\\",\\"",
              Object {
                "Ref": "ConstructHubTransliteratorpythonHandler8F330E7D",
              },
              "\\",{\\"label\\":\\"p99\\",\\"stat\\":\\"p99\\"}]],\\"annotations\\":{\\"horizontal\\":[{\\"label\\":\\"p99 > 720000 for 3 datapoints within 15 minutes\\",\\"value\\":720000,\\"yAxis\\":\\"left\\"}]},\\"yAxis\\":{}}},{\\"type\\":\\"text\\",\\"width\\":24,\\"height\\":2,\\"x\\":0,\\"y\\":24,\\"properties\\":{\\"markdown\\":\\"# Transliterator Function\\\\n\\\\n[button:AWS Lambda Console](https://console.aws.amazon.com/lambda/home?region=",
              Object {
                "Ref": "AWS::Region",
              },
              "#/functions/",
              Object {
                "Ref": "ConstructHubTransliteratortypescriptHandlerFAD532B5",
              },
              "?tab=graph) [button:CloudWatch Logs](https://console.aws.amazon.com/cloudwatch/home?region=",
              Object {
                "Ref": "AWS::Region",
              },
              "#logEventViewer:group=/aws/lambda/",
              Object {
                "Ref": "ConstructHubTransliteratortypescriptHandlerFAD532B5",
              },
              ")\\"}},{\\"type\\":\\"metric\\",\\"width\\":6,\\"height\\":6,\\"x\\":0,\\"y\\":26,\\"properties\\":{\\"view\\":\\"timeSeries\\",\\"title\\":\\"Invocations/5min\\",\\"region\\":\\"",
              Object {
                "Ref": "AWS::Region",
              },
              "\\",\\"metrics\\":[[\\"AWS/Lambda\\",\\"Invocations\\",\\"FunctionName\\",\\"",
              Object {
                "Ref": "ConstructHubTransliteratortypescriptHandlerFAD532B5",
              },
              "\\",{\\"stat\\":\\"Sum\\"}]],\\"yAxis\\":{}}},{\\"type\\":\\"metric\\",\\"width\\":6,\\"height\\":6,\\"x\\":6,\\"y\\":26,\\"properties\\":{\\"view\\":\\"timeSeries\\",\\"title\\":\\"Errors/5min\\",\\"region\\":\\"",
              Object {
                "Ref": "AWS::Region",
              },
              "\\",\\"metrics\\":[[\\"AWS/Lambda\\",\\"Errors\\",\\"FunctionName\\",\\"",
              Object {
                "Ref": "ConstructHubTransliteratortypescriptHandlerFAD532B5",
              },
              "\\",{\\"stat\\":\\"Sum\\"}]],\\"annotations\\":{\\"horizontal\\":[{\\"label\\":\\"Errors > 0 for 3 datapoints within 15 minutes\\",\\"value\\":0,\\"yAxis\\":\\"left\\"}]},\\"yAxis\\":{}}},{\\"type\\":\\"metric\\",\\"width\\":6,\\"height\\":6,\\"x\\":12,\\"y\\":26,\\"properties\\":{\\"view\\":\\"timeSeries\\",\\"title\\":\\"Throttles/5min\\",\\"region\\":\\"",
              Object {
                "Ref": "AWS::Region",
              },
              "\\",\\"metrics\\":[[\\"AWS/Lambda\\",\\"Throttles\\",\\"FunctionName\\",\\"",
              Object {
                "Ref": "ConstructHubTransliteratortypescriptHandlerFAD532B5",
              },
              "\\",{\\"stat\\":\\"Sum\\"}]],\\"annotations\\":{\\"horizontal\\":[{\\"label\\":\\"Throttles > 0 for 3 datapoints within 15 minutes\\",\\"value\\":0,\\"yAxis\\":\\"left\\"}]},\\"yAxis\\":{}}},{\\"type\\":\\"metric\\",\\"width\\":6,\\"height\\":6,\\"x\\":18,\\"y\\":26,\\"properties\\":{\\"view\\":\\"timeSeries\\",\\"title\\":\\"Duration/5min\\",\\"region\\":\\"",
              Object {
                "Ref": "AWS::Region",
              },
              "\\",\\"metrics\\":[[\\"AWS/Lambda\\",\\"Duration\\",\\"FunctionName\\",\\"",
              Object {
                "Ref": "ConstructHubTransliteratortypescriptHandlerFAD532B5",
              },
              "\\",{\\"label\\":\\"p99\\",\\"stat\\":\\"p99\\"}]],\\"annotations\\":{\\"horizontal\\":[{\\"label\\":\\"p99 > 720000 for 3 datapoints within 15 minutes\\",\\"value\\":720000,\\"yAxis\\":\\"left\\"}]},\\"yAxis\\":{}}},{\\"type\\":\\"text\\",\\"width\\":24,\\"height\\":2,\\"x\\":0,\\"y\\":32,\\"properties\\":{\\"markdown\\":\\"# Catalog Builder Function\\\\n\\\\n[button:AWS Lambda Console](https://console.aws.amazon.com/lambda/home?region=",
              Object {
                "Ref": "AWS::Region",
              },
              "#/functions/",
              Object {
                "Ref": "ConstructHubCatalogBuilder5A9DE4AF",
              },
              "?tab=graph) [button:CloudWatch Logs](https://console.aws.amazon.com/cloudwatch/home?region=",
              Object {
                "Ref": "AWS::Region",
              },
              "#logEventViewer:group=/aws/lambda/",
              Object {
                "Ref": "ConstructHubCatalogBuilder5A9DE4AF",
              },
              ")\\"}},{\\"type\\":\\"metric\\",\\"width\\":6,\\"height\\":6,\\"x\\":0,\\"y\\":34,\\"properties\\":{\\"view\\":\\"timeSeries\\",\\"title\\":\\"Invocations/5min\\",\\"region\\":\\"",
              Object {
                "Ref": "AWS::Region",
              },
              "\\",\\"metrics\\":[[\\"AWS/Lambda\\",\\"Invocations\\",\\"FunctionName\\",\\"",
              Object {
                "Ref": "ConstructHubCatalogBuilder5A9DE4AF",
              },
              "\\",{\\"stat\\":\\"Sum\\"}]],\\"yAxis\\":{}}},{\\"type\\":\\"metric\\",\\"width\\":6,\\"height\\":6,\\"x\\":6,\\"y\\":34,\\"properties\\":{\\"view\\":\\"timeSeries\\",\\"title\\":\\"Errors/5min\\",\\"region\\":\\"",
              Object {
                "Ref": "AWS::Region",
              },
              "\\",\\"metrics\\":[[\\"AWS/Lambda\\",\\"Errors\\",\\"FunctionName\\",\\"",
              Object {
                "Ref": "ConstructHubCatalogBuilder5A9DE4AF",
              },
              "\\",{\\"stat\\":\\"Sum\\"}]],\\"annotations\\":{\\"horizontal\\":[{\\"label\\":\\"Errors > 0 for 3 datapoints within 15 minutes\\",\\"value\\":0,\\"yAxis\\":\\"left\\"}]},\\"yAxis\\":{}}},{\\"type\\":\\"metric\\",\\"width\\":6,\\"height\\":6,\\"x\\":12,\\"y\\":34,\\"properties\\":{\\"view\\":\\"timeSeries\\",\\"title\\":\\"Throttles/5min\\",\\"region\\":\\"",
              Object {
                "Ref": "AWS::Region",
              },
              "\\",\\"metrics\\":[[\\"AWS/Lambda\\",\\"Throttles\\",\\"FunctionName\\",\\"",
              Object {
                "Ref": "ConstructHubCatalogBuilder5A9DE4AF",
              },
              "\\",{\\"stat\\":\\"Sum\\"}]],\\"annotations\\":{\\"horizontal\\":[{\\"label\\":\\"Throttles > 0 for 3 datapoints within 15 minutes\\",\\"value\\":0,\\"yAxis\\":\\"left\\"}]},\\"yAxis\\":{}}},{\\"type\\":\\"metric\\",\\"width\\":6,\\"height\\":6,\\"x\\":18,\\"y\\":34,\\"properties\\":{\\"view\\":\\"timeSeries\\",\\"title\\":\\"Duration/5min\\",\\"region\\":\\"",
              Object {
                "Ref": "AWS::Region",
              },
              "\\",\\"metrics\\":[[\\"AWS/Lambda\\",\\"Duration\\",\\"FunctionName\\",\\"",
              Object {
                "Ref": "ConstructHubCatalogBuilder5A9DE4AF",
              },
              "\\",{\\"label\\":\\"p99\\",\\"stat\\":\\"p99\\"}]],\\"annotations\\":{\\"horizontal\\":[{\\"label\\":\\"p99 > 720000 for 3 datapoints within 15 minutes\\",\\"value\\":720000,\\"yAxis\\":\\"left\\"}]},\\"yAxis\\":{}}},{\\"type\\":\\"text\\",\\"width\\":24,\\"height\\":2,\\"x\\":0,\\"y\\":40,\\"properties\\":{\\"markdown\\":\\"# Inventory Canary\\\\n\\\\n[button:AWS Lambda Console](https://console.aws.amazon.com/lambda/home?region=",
              Object {
                "Ref": "AWS::Region",
              },
              "#/functions/",
              Object {
                "Ref": "ConstructHubInventoryCanary63D899BC",
              },
              "?tab=graph) [button:CloudWatch Logs](https://console.aws.amazon.com/cloudwatch/home?region=",
              Object {
                "Ref": "AWS::Region",
              },
              "#logEventViewer:group=/aws/lambda/",
              Object {
                "Ref": "ConstructHubInventoryCanary63D899BC",
              },
              ")\\"}},{\\"type\\":\\"metric\\",\\"width\\":6,\\"height\\":6,\\"x\\":0,\\"y\\":42,\\"properties\\":{\\"view\\":\\"timeSeries\\",\\"title\\":\\"Invocations/5min\\",\\"region\\":\\"",
              Object {
                "Ref": "AWS::Region",
              },
              "\\",\\"metrics\\":[[\\"AWS/Lambda\\",\\"Invocations\\",\\"FunctionName\\",\\"",
              Object {
                "Ref": "ConstructHubInventoryCanary63D899BC",
              },
              "\\",{\\"stat\\":\\"Sum\\"}]],\\"yAxis\\":{}}},{\\"type\\":\\"metric\\",\\"width\\":6,\\"height\\":6,\\"x\\":6,\\"y\\":42,\\"properties\\":{\\"view\\":\\"timeSeries\\",\\"title\\":\\"Errors/5min\\",\\"region\\":\\"",
              Object {
                "Ref": "AWS::Region",
              },
              "\\",\\"metrics\\":[[\\"AWS/Lambda\\",\\"Errors\\",\\"FunctionName\\",\\"",
              Object {
                "Ref": "ConstructHubInventoryCanary63D899BC",
              },
              "\\",{\\"stat\\":\\"Sum\\"}]],\\"annotations\\":{\\"horizontal\\":[{\\"label\\":\\"Errors > 0 for 3 datapoints within 15 minutes\\",\\"value\\":0,\\"yAxis\\":\\"left\\"}]},\\"yAxis\\":{}}},{\\"type\\":\\"metric\\",\\"width\\":6,\\"height\\":6,\\"x\\":12,\\"y\\":42,\\"properties\\":{\\"view\\":\\"timeSeries\\",\\"title\\":\\"Throttles/5min\\",\\"region\\":\\"",
              Object {
                "Ref": "AWS::Region",
              },
              "\\",\\"metrics\\":[[\\"AWS/Lambda\\",\\"Throttles\\",\\"FunctionName\\",\\"",
              Object {
                "Ref": "ConstructHubInventoryCanary63D899BC",
              },
              "\\",{\\"stat\\":\\"Sum\\"}]],\\"annotations\\":{\\"horizontal\\":[{\\"label\\":\\"Throttles > 0 for 3 datapoints within 15 minutes\\",\\"value\\":0,\\"yAxis\\":\\"left\\"}]},\\"yAxis\\":{}}},{\\"type\\":\\"metric\\",\\"width\\":6,\\"height\\":6,\\"x\\":18,\\"y\\":42,\\"properties\\":{\\"view\\":\\"timeSeries\\",\\"title\\":\\"Duration/5min\\",\\"region\\":\\"",
              Object {
                "Ref": "AWS::Region",
              },
              "\\",\\"metrics\\":[[\\"AWS/Lambda\\",\\"Duration\\",\\"FunctionName\\",\\"",
              Object {
                "Ref": "ConstructHubInventoryCanary63D899BC",
              },
              "\\",{\\"label\\":\\"p99\\",\\"stat\\":\\"p99\\"}]],\\"annotations\\":{\\"horizontal\\":[{\\"label\\":\\"p99 > 240000 for 3 datapoints within 15 minutes\\",\\"value\\":240000,\\"yAxis\\":\\"left\\"}]},\\"yAxis\\":{}}}]}",
            ],
          ],
        },
        "DashboardName": "construct-hub",
      },
      "Type": "AWS::CloudWatch::Dashboard",
    },
    "ConstructHubMonitoringWatchfulTestConstructHubCatalogBuilderC9A41048DurationAlarm557052D9": Object {
      "Properties": Object {
        "AlarmActions": Array [],
        "AlarmDescription": "p99 latency >= 720s (80%)",
        "ComparisonOperator": "GreaterThanThreshold",
        "EvaluationPeriods": 3,
        "Metrics": Array [
          Object {
            "Id": "m1",
            "Label": "p99",
            "MetricStat": Object {
              "Metric": Object {
                "Dimensions": Array [
                  Object {
                    "Name": "FunctionName",
                    "Value": Object {
                      "Ref": "ConstructHubCatalogBuilder5A9DE4AF",
                    },
                  },
                ],
                "MetricName": "Duration",
                "Namespace": "AWS/Lambda",
              },
              "Period": 300,
              "Stat": "p99",
            },
            "ReturnData": true,
          },
        ],
        "Threshold": 720000,
      },
      "Type": "AWS::CloudWatch::Alarm",
    },
    "ConstructHubMonitoringWatchfulTestConstructHubCatalogBuilderC9A41048ErrorsAlarmF91F07CD": Object {
      "Properties": Object {
        "AlarmActions": Array [],
        "AlarmDescription": "Over 0 errors per minute",
        "ComparisonOperator": "GreaterThanThreshold",
        "Dimensions": Array [
          Object {
            "Name": "FunctionName",
            "Value": Object {
              "Ref": "ConstructHubCatalogBuilder5A9DE4AF",
            },
          },
        ],
        "EvaluationPeriods": 3,
        "MetricName": "Errors",
        "Namespace": "AWS/Lambda",
        "Period": 300,
        "Statistic": "Sum",
        "Threshold": 0,
      },
      "Type": "AWS::CloudWatch::Alarm",
    },
    "ConstructHubMonitoringWatchfulTestConstructHubCatalogBuilderC9A41048ThrottlesAlarm2A5B0492": Object {
      "Properties": Object {
        "AlarmActions": Array [],
        "AlarmDescription": "Over 0 throttles per minute",
        "ComparisonOperator": "GreaterThanThreshold",
        "Dimensions": Array [
          Object {
            "Name": "FunctionName",
            "Value": Object {
              "Ref": "ConstructHubCatalogBuilder5A9DE4AF",
            },
          },
        ],
        "EvaluationPeriods": 3,
        "MetricName": "Throttles",
        "Namespace": "AWS/Lambda",
        "Period": 300,
        "Statistic": "Sum",
        "Threshold": 0,
      },
      "Type": "AWS::CloudWatch::Alarm",
    },
    "ConstructHubMonitoringWatchfulTestConstructHubDiscovery5714D5BBDurationAlarm5CFE5B52": Object {
      "Properties": Object {
        "AlarmActions": Array [],
        "AlarmDescription": "p99 latency >= 720s (80%)",
        "ComparisonOperator": "GreaterThanThreshold",
        "EvaluationPeriods": 3,
        "Metrics": Array [
          Object {
            "Id": "m1",
            "Label": "p99",
            "MetricStat": Object {
              "Metric": Object {
                "Dimensions": Array [
                  Object {
                    "Name": "FunctionName",
                    "Value": Object {
                      "Ref": "ConstructHubDiscoveryD6EEC2B8",
                    },
                  },
                ],
                "MetricName": "Duration",
                "Namespace": "AWS/Lambda",
              },
              "Period": 300,
              "Stat": "p99",
            },
            "ReturnData": true,
          },
        ],
        "Threshold": 720000,
      },
      "Type": "AWS::CloudWatch::Alarm",
    },
    "ConstructHubMonitoringWatchfulTestConstructHubDiscovery5714D5BBErrorsAlarm373566EE": Object {
      "Properties": Object {
        "AlarmActions": Array [],
        "AlarmDescription": "Over 0 errors per minute",
        "ComparisonOperator": "GreaterThanThreshold",
        "Dimensions": Array [
          Object {
            "Name": "FunctionName",
            "Value": Object {
              "Ref": "ConstructHubDiscoveryD6EEC2B8",
            },
          },
        ],
        "EvaluationPeriods": 3,
        "MetricName": "Errors",
        "Namespace": "AWS/Lambda",
        "Period": 300,
        "Statistic": "Sum",
        "Threshold": 0,
      },
      "Type": "AWS::CloudWatch::Alarm",
    },
    "ConstructHubMonitoringWatchfulTestConstructHubDiscovery5714D5BBThrottlesAlarm261A4778": Object {
      "Properties": Object {
        "AlarmActions": Array [],
        "AlarmDescription": "Over 0 throttles per minute",
        "ComparisonOperator": "GreaterThanThreshold",
        "Dimensions": Array [
          Object {
            "Name": "FunctionName",
            "Value": Object {
              "Ref": "ConstructHubDiscoveryD6EEC2B8",
            },
          },
        ],
        "EvaluationPeriods": 3,
        "MetricName": "Throttles",
        "Namespace": "AWS/Lambda",
        "Period": 300,
        "Statistic": "Sum",
        "Threshold": 0,
      },
      "Type": "AWS::CloudWatch::Alarm",
    },
    "ConstructHubMonitoringWatchfulTestConstructHubIngestionAE667A08DurationAlarm8C97ADAD": Object {
      "Properties": Object {
        "AlarmActions": Array [],
        "AlarmDescription": "p99 latency >= 720s (80%)",
        "ComparisonOperator": "GreaterThanThreshold",
        "EvaluationPeriods": 3,
        "Metrics": Array [
          Object {
            "Id": "m1",
            "Label": "p99",
            "MetricStat": Object {
              "Metric": Object {
                "Dimensions": Array [
                  Object {
                    "Name": "FunctionName",
                    "Value": Object {
                      "Ref": "ConstructHubIngestion407909CE",
                    },
                  },
                ],
                "MetricName": "Duration",
                "Namespace": "AWS/Lambda",
              },
              "Period": 300,
              "Stat": "p99",
            },
            "ReturnData": true,
          },
        ],
        "Threshold": 720000,
      },
      "Type": "AWS::CloudWatch::Alarm",
    },
    "ConstructHubMonitoringWatchfulTestConstructHubIngestionAE667A08ErrorsAlarm76E1369B": Object {
      "Properties": Object {
        "AlarmActions": Array [],
        "AlarmDescription": "Over 0 errors per minute",
        "ComparisonOperator": "GreaterThanThreshold",
        "Dimensions": Array [
          Object {
            "Name": "FunctionName",
            "Value": Object {
              "Ref": "ConstructHubIngestion407909CE",
            },
          },
        ],
        "EvaluationPeriods": 3,
        "MetricName": "Errors",
        "Namespace": "AWS/Lambda",
        "Period": 300,
        "Statistic": "Sum",
        "Threshold": 0,
      },
      "Type": "AWS::CloudWatch::Alarm",
    },
    "ConstructHubMonitoringWatchfulTestConstructHubIngestionAE667A08ThrottlesAlarm2CD0B31C": Object {
      "Properties": Object {
        "AlarmActions": Array [],
        "AlarmDescription": "Over 0 throttles per minute",
        "ComparisonOperator": "GreaterThanThreshold",
        "Dimensions": Array [
          Object {
            "Name": "FunctionName",
            "Value": Object {
              "Ref": "ConstructHubIngestion407909CE",
            },
          },
        ],
        "EvaluationPeriods": 3,
        "MetricName": "Throttles",
        "Namespace": "AWS/Lambda",
        "Period": 300,
        "Statistic": "Sum",
        "Threshold": 0,
      },
      "Type": "AWS::CloudWatch::Alarm",
    },
    "ConstructHubMonitoringWatchfulTestConstructHubInventoryCanary54F5B7ACDurationAlarm2B1DCEF6": Object {
      "Properties": Object {
        "AlarmActions": Array [],
        "AlarmDescription": "p99 latency >= 240s (80%)",
        "ComparisonOperator": "GreaterThanThreshold",
        "EvaluationPeriods": 3,
        "Metrics": Array [
          Object {
            "Id": "m1",
            "Label": "p99",
            "MetricStat": Object {
              "Metric": Object {
                "Dimensions": Array [
                  Object {
                    "Name": "FunctionName",
                    "Value": Object {
                      "Ref": "ConstructHubInventoryCanary63D899BC",
                    },
                  },
                ],
                "MetricName": "Duration",
                "Namespace": "AWS/Lambda",
              },
              "Period": 300,
              "Stat": "p99",
            },
            "ReturnData": true,
          },
        ],
        "Threshold": 240000,
      },
      "Type": "AWS::CloudWatch::Alarm",
    },
    "ConstructHubMonitoringWatchfulTestConstructHubInventoryCanary54F5B7ACErrorsAlarm2DCA11C4": Object {
      "Properties": Object {
        "AlarmActions": Array [],
        "AlarmDescription": "Over 0 errors per minute",
        "ComparisonOperator": "GreaterThanThreshold",
        "Dimensions": Array [
          Object {
            "Name": "FunctionName",
            "Value": Object {
              "Ref": "ConstructHubInventoryCanary63D899BC",
            },
          },
        ],
        "EvaluationPeriods": 3,
        "MetricName": "Errors",
        "Namespace": "AWS/Lambda",
        "Period": 300,
        "Statistic": "Sum",
        "Threshold": 0,
      },
      "Type": "AWS::CloudWatch::Alarm",
    },
    "ConstructHubMonitoringWatchfulTestConstructHubInventoryCanary54F5B7ACThrottlesAlarm0D677953": Object {
      "Properties": Object {
        "AlarmActions": Array [],
        "AlarmDescription": "Over 0 throttles per minute",
        "ComparisonOperator": "GreaterThanThreshold",
        "Dimensions": Array [
          Object {
            "Name": "FunctionName",
            "Value": Object {
              "Ref": "ConstructHubInventoryCanary63D899BC",
            },
          },
        ],
        "EvaluationPeriods": 3,
        "MetricName": "Throttles",
        "Namespace": "AWS/Lambda",
        "Period": 300,
        "Statistic": "Sum",
        "Threshold": 0,
      },
      "Type": "AWS::CloudWatch::Alarm",
    },
    "ConstructHubMonitoringWatchfulTestConstructHubTransliteratorpythonHandler80DA2016DurationAlarm010E7F76": Object {
      "Properties": Object {
        "AlarmActions": Array [],
        "AlarmDescription": "p99 latency >= 720s (80%)",
        "ComparisonOperator": "GreaterThanThreshold",
        "EvaluationPeriods": 3,
        "Metrics": Array [
          Object {
            "Id": "m1",
            "Label": "p99",
            "MetricStat": Object {
              "Metric": Object {
                "Dimensions": Array [
                  Object {
                    "Name": "FunctionName",
                    "Value": Object {
                      "Ref": "ConstructHubTransliteratorpythonHandler8F330E7D",
                    },
                  },
                ],
                "MetricName": "Duration",
                "Namespace": "AWS/Lambda",
              },
              "Period": 300,
              "Stat": "p99",
            },
            "ReturnData": true,
          },
        ],
        "Threshold": 720000,
      },
      "Type": "AWS::CloudWatch::Alarm",
    },
    "ConstructHubMonitoringWatchfulTestConstructHubTransliteratorpythonHandler80DA2016ErrorsAlarmAFA651E8": Object {
      "Properties": Object {
        "AlarmActions": Array [],
        "AlarmDescription": "Over 0 errors per minute",
        "ComparisonOperator": "GreaterThanThreshold",
        "Dimensions": Array [
          Object {
            "Name": "FunctionName",
            "Value": Object {
              "Ref": "ConstructHubTransliteratorpythonHandler8F330E7D",
            },
          },
        ],
        "EvaluationPeriods": 3,
        "MetricName": "Errors",
        "Namespace": "AWS/Lambda",
        "Period": 300,
        "Statistic": "Sum",
        "Threshold": 0,
      },
      "Type": "AWS::CloudWatch::Alarm",
    },
    "ConstructHubMonitoringWatchfulTestConstructHubTransliteratorpythonHandler80DA2016ThrottlesAlarm9C1910AC": Object {
      "Properties": Object {
        "AlarmActions": Array [],
        "AlarmDescription": "Over 0 throttles per minute",
        "ComparisonOperator": "GreaterThanThreshold",
        "Dimensions": Array [
          Object {
            "Name": "FunctionName",
            "Value": Object {
              "Ref": "ConstructHubTransliteratorpythonHandler8F330E7D",
            },
          },
        ],
        "EvaluationPeriods": 3,
        "MetricName": "Throttles",
        "Namespace": "AWS/Lambda",
        "Period": 300,
        "Statistic": "Sum",
        "Threshold": 0,
      },
      "Type": "AWS::CloudWatch::Alarm",
    },
    "ConstructHubMonitoringWatchfulTestConstructHubTransliteratortypescriptHandlerC2B3D168DurationAlarm8B49989B": Object {
      "Properties": Object {
        "AlarmActions": Array [],
        "AlarmDescription": "p99 latency >= 720s (80%)",
        "ComparisonOperator": "GreaterThanThreshold",
        "EvaluationPeriods": 3,
        "Metrics": Array [
          Object {
            "Id": "m1",
            "Label": "p99",
            "MetricStat": Object {
              "Metric": Object {
                "Dimensions": Array [
                  Object {
                    "Name": "FunctionName",
                    "Value": Object {
                      "Ref": "ConstructHubTransliteratortypescriptHandlerFAD532B5",
                    },
                  },
                ],
                "MetricName": "Duration",
                "Namespace": "AWS/Lambda",
              },
              "Period": 300,
              "Stat": "p99",
            },
            "ReturnData": true,
          },
        ],
        "Threshold": 720000,
      },
      "Type": "AWS::CloudWatch::Alarm",
    },
    "ConstructHubMonitoringWatchfulTestConstructHubTransliteratortypescriptHandlerC2B3D168ErrorsAlarmC2D137A4": Object {
      "Properties": Object {
        "AlarmActions": Array [],
        "AlarmDescription": "Over 0 errors per minute",
        "ComparisonOperator": "GreaterThanThreshold",
        "Dimensions": Array [
          Object {
            "Name": "FunctionName",
            "Value": Object {
              "Ref": "ConstructHubTransliteratortypescriptHandlerFAD532B5",
            },
          },
        ],
        "EvaluationPeriods": 3,
        "MetricName": "Errors",
        "Namespace": "AWS/Lambda",
        "Period": 300,
        "Statistic": "Sum",
        "Threshold": 0,
      },
      "Type": "AWS::CloudWatch::Alarm",
    },
    "ConstructHubMonitoringWatchfulTestConstructHubTransliteratortypescriptHandlerC2B3D168ThrottlesAlarmA726B1A2": Object {
      "Properties": Object {
        "AlarmActions": Array [],
        "AlarmDescription": "Over 0 throttles per minute",
        "ComparisonOperator": "GreaterThanThreshold",
        "Dimensions": Array [
          Object {
            "Name": "FunctionName",
            "Value": Object {
              "Ref": "ConstructHubTransliteratortypescriptHandlerFAD532B5",
            },
          },
        ],
        "EvaluationPeriods": 3,
        "MetricName": "Throttles",
        "Namespace": "AWS/Lambda",
        "Period": 300,
        "Statistic": "Sum",
        "Threshold": 0,
      },
      "Type": "AWS::CloudWatch::Alarm",
    },
    "ConstructHubMonitoringWebCanaryHomePageErrorsE7BB4002": Object {
      "Properties": Object {
        "AlarmActions": Array [
          "arn:aws:sns:us-east-1:123456789012:mystack-mytopic-NZJ5JSMVGFIE",
        ],
        "AlarmDescription": Object {
          "Fn::Join": Array [
            "",
            Array [
              "80% error rate for https://",
              Object {
                "Fn::GetAtt": Array [
                  "ConstructHubWebAppDistribution1F181DC9",
                  "DomainName",
                ],
              },
              " (Home Page)",
            ],
          ],
        },
        "ComparisonOperator": "GreaterThanOrEqualToThreshold",
        "EvaluationPeriods": 1,
        "Metrics": Array [
          Object {
            "Id": "m1",
            "Label": Object {
              "Fn::Join": Array [
                "",
                Array [
                  "https://",
                  Object {
                    "Fn::GetAtt": Array [
                      "ConstructHubWebAppDistribution1F181DC9",
                      "DomainName",
                    ],
                  },
                  " Errors",
                ],
              ],
            },
            "MetricStat": Object {
              "Metric": Object {
                "Dimensions": Array [
                  Object {
                    "Name": "FunctionName",
                    "Value": Object {
                      "Ref": "ConstructHubMonitoringWebCanaryHomePageHttpGetFunctionF27ADDC8",
                    },
                  },
                ],
                "MetricName": "Errors",
                "Namespace": "AWS/Lambda",
              },
              "Period": 300,
              "Stat": "Sum",
            },
            "ReturnData": true,
          },
        ],
        "Threshold": 4,
        "TreatMissingData": "breaching",
      },
      "Type": "AWS::CloudWatch::Alarm",
    },
    "ConstructHubMonitoringWebCanaryHomePageHttpGetFunctionF27ADDC8": Object {
      "DependsOn": Array [
        "ConstructHubMonitoringWebCanaryHomePageHttpGetFunctionServiceRole9AAAD93C",
      ],
      "Properties": Object {
        "Code": Object {
          "S3Bucket": Object {
            "Ref": "AssetParameters6b4a338b691490f1fd6351e29140684b4cc8c932fa8610251617ca4279b42c9fS3Bucket165D0B30",
          },
          "S3Key": Object {
            "Fn::Join": Array [
              "",
              Array [
                Object {
                  "Fn::Select": Array [
                    0,
                    Object {
                      "Fn::Split": Array [
                        "||",
                        Object {
                          "Ref": "AssetParameters6b4a338b691490f1fd6351e29140684b4cc8c932fa8610251617ca4279b42c9fS3VersionKeyD832198D",
                        },
                      ],
                    },
                  ],
                },
                Object {
                  "Fn::Select": Array [
                    1,
                    Object {
                      "Fn::Split": Array [
                        "||",
                        Object {
                          "Ref": "AssetParameters6b4a338b691490f1fd6351e29140684b4cc8c932fa8610251617ca4279b42c9fS3VersionKeyD832198D",
                        },
                      ],
                    },
                  ],
                },
              ],
            ],
          },
        },
        "Description": Object {
          "Fn::Join": Array [
            "",
            Array [
              "HTTP GET https://",
              Object {
                "Fn::GetAtt": Array [
                  "ConstructHubWebAppDistribution1F181DC9",
                  "DomainName",
                ],
              },
              ": Home Page",
            ],
          ],
        },
        "Environment": Object {
          "Variables": Object {
            "URL": Object {
              "Fn::Join": Array [
                "",
                Array [
                  "https://",
                  Object {
                    "Fn::GetAtt": Array [
                      "ConstructHubWebAppDistribution1F181DC9",
                      "DomainName",
                    ],
                  },
                ],
              ],
            },
          },
        },
        "Handler": "index.handler",
        "Role": Object {
          "Fn::GetAtt": Array [
            "ConstructHubMonitoringWebCanaryHomePageHttpGetFunctionServiceRole9AAAD93C",
            "Arn",
          ],
        },
        "Runtime": "nodejs14.x",
      },
      "Type": "AWS::Lambda::Function",
    },
    "ConstructHubMonitoringWebCanaryHomePageHttpGetFunctionServiceRole9AAAD93C": Object {
      "Properties": Object {
        "AssumeRolePolicyDocument": Object {
          "Statement": Array [
            Object {
              "Action": "sts:AssumeRole",
              "Effect": "Allow",
              "Principal": Object {
                "Service": "lambda.amazonaws.com",
              },
            },
          ],
          "Version": "2012-10-17",
        },
        "ManagedPolicyArns": Array [
          Object {
            "Fn::Join": Array [
              "",
              Array [
                "arn:",
                Object {
                  "Ref": "AWS::Partition",
                },
                ":iam::aws:policy/service-role/AWSLambdaBasicExecutionRole",
              ],
            ],
          },
        ],
      },
      "Type": "AWS::IAM::Role",
    },
    "ConstructHubMonitoringWebCanaryHomePageRuleAllowEventRuleTestConstructHubMonitoringWebCanaryHomePageHttpGetFunction941819C9E47F90EE": Object {
      "Properties": Object {
        "Action": "lambda:InvokeFunction",
        "FunctionName": Object {
          "Fn::GetAtt": Array [
            "ConstructHubMonitoringWebCanaryHomePageHttpGetFunctionF27ADDC8",
            "Arn",
          ],
        },
        "Principal": "events.amazonaws.com",
        "SourceArn": Object {
          "Fn::GetAtt": Array [
            "ConstructHubMonitoringWebCanaryHomePageRuleE14F9F4E",
            "Arn",
          ],
        },
      },
      "Type": "AWS::Lambda::Permission",
    },
    "ConstructHubMonitoringWebCanaryHomePageRuleE14F9F4E": Object {
      "Properties": Object {
        "ScheduleExpression": "rate(1 minute)",
        "State": "ENABLED",
        "Targets": Array [
          Object {
            "Arn": Object {
              "Fn::GetAtt": Array [
                "ConstructHubMonitoringWebCanaryHomePageHttpGetFunctionF27ADDC8",
                "Arn",
              ],
            },
            "Id": "Target0",
          },
        ],
      },
      "Type": "AWS::Events::Rule",
    },
    "ConstructHubPackageDataAllowBucketNotificationsToTestConstructHubCatalogBuilderC9A41048952FCDC8": Object {
      "Properties": Object {
        "Action": "lambda:InvokeFunction",
        "FunctionName": Object {
          "Fn::GetAtt": Array [
            "ConstructHubCatalogBuilder5A9DE4AF",
            "Arn",
          ],
        },
        "Principal": "s3.amazonaws.com",
        "SourceAccount": Object {
          "Ref": "AWS::AccountId",
        },
        "SourceArn": Object {
          "Fn::GetAtt": Array [
            "ConstructHubPackageDataDC5EF35E",
            "Arn",
          ],
        },
      },
      "Type": "AWS::Lambda::Permission",
    },
    "ConstructHubPackageDataDC5EF35E": Object {
      "DeletionPolicy": "Retain",
      "Properties": Object {
        "BucketEncryption": Object {
          "ServerSideEncryptionConfiguration": Array [
            Object {
              "ServerSideEncryptionByDefault": Object {
                "SSEAlgorithm": "AES256",
              },
            },
          ],
        },
        "LifecycleConfiguration": Object {
          "Rules": Array [
            Object {
              "AbortIncompleteMultipartUpload": Object {
                "DaysAfterInitiation": 1,
              },
              "Status": "Enabled",
            },
            Object {
              "NoncurrentVersionTransitions": Array [
                Object {
                  "StorageClass": "STANDARD_IA",
                  "TransitionInDays": 31,
                },
              ],
              "Status": "Enabled",
            },
            Object {
              "NoncurrentVersionExpirationInDays": 90,
              "Status": "Enabled",
            },
          ],
        },
        "PublicAccessBlockConfiguration": Object {
          "BlockPublicAcls": true,
          "BlockPublicPolicy": true,
          "IgnorePublicAcls": true,
          "RestrictPublicBuckets": true,
        },
        "VersioningConfiguration": Object {
          "Status": "Enabled",
        },
      },
      "Type": "AWS::S3::Bucket",
      "UpdateReplacePolicy": "Retain",
    },
    "ConstructHubPackageDataNotifications81B45141": Object {
      "DependsOn": Array [
        "ConstructHubPackageDataAllowBucketNotificationsToTestConstructHubCatalogBuilderC9A41048952FCDC8",
        "ConstructHubTransliteratorTopicPolicyF0F89ABE",
        "ConstructHubTransliteratorTopicE0461AB3",
      ],
      "Properties": Object {
        "BucketName": Object {
          "Ref": "ConstructHubPackageDataDC5EF35E",
        },
        "Managed": true,
        "NotificationConfiguration": Object {
          "LambdaFunctionConfigurations": Array [
            Object {
              "Events": Array [
                "s3:ObjectCreated:*",
              ],
              "Filter": Object {
                "Key": Object {
                  "FilterRules": Array [
                    Object {
                      "Name": "suffix",
                      "Value": "/docs-typescript.md",
                    },
                    Object {
                      "Name": "prefix",
                      "Value": "data/",
                    },
                  ],
                },
              },
              "LambdaFunctionArn": Object {
                "Fn::GetAtt": Array [
                  "ConstructHubCatalogBuilder5A9DE4AF",
                  "Arn",
                ],
              },
            },
          ],
          "TopicConfigurations": Array [
            Object {
              "Events": Array [
                "s3:ObjectCreated:*",
              ],
              "Filter": Object {
                "Key": Object {
                  "FilterRules": Array [
                    Object {
                      "Name": "suffix",
                      "Value": "/assembly.json",
                    },
                    Object {
                      "Name": "prefix",
                      "Value": "data/",
                    },
                  ],
                },
              },
              "TopicArn": Object {
                "Ref": "ConstructHubTransliteratorTopicE0461AB3",
              },
            },
          ],
        },
        "ServiceToken": Object {
          "Fn::GetAtt": Array [
            "BucketNotificationsHandler050a0587b7544547bf325f094a3db8347ECC3691",
            "Arn",
          ],
        },
      },
      "Type": "Custom::S3BucketNotifications",
    },
    "ConstructHubPackageDataPolicy4615475A": Object {
      "Properties": Object {
        "Bucket": Object {
          "Ref": "ConstructHubPackageDataDC5EF35E",
        },
        "PolicyDocument": Object {
          "Statement": Array [
            Object {
              "Action": "s3:GetObject",
              "Effect": "Allow",
              "Principal": Object {
                "CanonicalUser": Object {
                  "Fn::GetAtt": Array [
                    "ConstructHubWebAppDistributionOrigin2S3OriginDA7E7FF4",
                    "S3CanonicalUserId",
                  ],
                },
              },
              "Resource": Object {
                "Fn::Join": Array [
                  "",
                  Array [
                    Object {
                      "Fn::GetAtt": Array [
                        "ConstructHubPackageDataDC5EF35E",
                        "Arn",
                      ],
                    },
                    "/*",
                  ],
                ],
              },
            },
          ],
          "Version": "2012-10-17",
        },
      },
      "Type": "AWS::S3::BucketPolicy",
    },
    "ConstructHubTransliteratorTopicE0461AB3": Object {
      "Type": "AWS::SNS::Topic",
    },
    "ConstructHubTransliteratorTopicPolicyF0F89ABE": Object {
      "Properties": Object {
        "PolicyDocument": Object {
          "Statement": Array [
            Object {
              "Action": "sns:Publish",
              "Condition": Object {
                "ArnLike": Object {
                  "aws:SourceArn": Object {
                    "Fn::GetAtt": Array [
                      "ConstructHubPackageDataDC5EF35E",
                      "Arn",
                    ],
                  },
                },
              },
              "Effect": "Allow",
              "Principal": Object {
                "Service": "s3.amazonaws.com",
              },
              "Resource": Object {
                "Ref": "ConstructHubTransliteratorTopicE0461AB3",
              },
              "Sid": "0",
            },
          ],
          "Version": "2012-10-17",
        },
        "Topics": Array [
          Object {
            "Ref": "ConstructHubTransliteratorTopicE0461AB3",
          },
        ],
      },
      "Type": "AWS::SNS::TopicPolicy",
    },
    "ConstructHubTransliteratorpythonDLQAlarm2044CFB8": Object {
      "Properties": Object {
        "AlarmDescription": "The python transliteration function failed for one or more packages",
        "ComparisonOperator": "GreaterThanOrEqualToThreshold",
        "Dimensions": Array [
          Object {
            "Name": "QueueName",
            "Value": Object {
              "Fn::GetAtt": Array [
                "ConstructHubTransliteratorpythonHandlerDeadLetterQueue02C470D7",
                "QueueName",
              ],
            },
          },
        ],
        "EvaluationPeriods": 1,
        "MetricName": "ApproximateNumberOfMessagesVisible",
        "Namespace": "AWS/SQS",
        "Period": 300,
        "Statistic": "Maximum",
        "Threshold": 1,
      },
      "Type": "AWS::CloudWatch::Alarm",
    },
    "ConstructHubTransliteratorpythonHandler8F330E7D": Object {
      "DependsOn": Array [
        "ConstructHubTransliteratorpythonHandlerServiceRoleDefaultPolicy21A0DC55",
        "ConstructHubTransliteratorpythonHandlerServiceRoleD38B9C4B",
      ],
      "Properties": Object {
        "Code": Object {
          "S3Bucket": Object {
            "Ref": "AssetParametersa2a420a4715fb0cfd6bc2d00c13a5a70fa1c434d6e6936185021c8fb397fd2caS3Bucket95E84154",
          },
          "S3Key": Object {
            "Fn::Join": Array [
              "",
              Array [
                Object {
                  "Fn::Select": Array [
                    0,
                    Object {
                      "Fn::Split": Array [
                        "||",
                        Object {
                          "Ref": "AssetParametersa2a420a4715fb0cfd6bc2d00c13a5a70fa1c434d6e6936185021c8fb397fd2caS3VersionKeyD47D75B1",
                        },
                      ],
                    },
                  ],
                },
                Object {
                  "Fn::Select": Array [
                    1,
                    Object {
                      "Fn::Split": Array [
                        "||",
                        Object {
                          "Ref": "AssetParametersa2a420a4715fb0cfd6bc2d00c13a5a70fa1c434d6e6936185021c8fb397fd2caS3VersionKeyD47D75B1",
                        },
                      ],
                    },
                  ],
                },
              ],
            ],
          },
        },
        "DeadLetterConfig": Object {
          "TargetArn": Object {
            "Fn::GetAtt": Array [
              "ConstructHubTransliteratorpythonHandlerDeadLetterQueue02C470D7",
              "Arn",
            ],
          },
        },
        "Description": "Creates python documentation from jsii-enabled npm packages",
        "Environment": Object {
          "Variables": Object {
            "CODE_ARTIFACT_API_ENDPOINT": Object {
              "Fn::Select": Array [
                1,
                Object {
                  "Fn::Split": Array [
                    ":",
                    Object {
                      "Fn::Select": Array [
                        0,
                        Object {
                          "Fn::GetAtt": Array [
                            "ConstructHubVPCCodeArtifactAPI954CFDE1",
                            "DnsEntries",
                          ],
                        },
                      ],
                    },
                  ],
                },
              ],
            },
            "CODE_ARTIFACT_DOMAIN_NAME": Object {
              "Fn::GetAtt": Array [
                "ConstructHubCodeArtifact1188409E",
                "DomainName",
              ],
            },
            "CODE_ARTIFACT_DOMAIN_OWNER": Object {
              "Fn::GetAtt": Array [
                "ConstructHubCodeArtifact1188409E",
                "DomainOwner",
              ],
            },
            "CODE_ARTIFACT_REPOSITORY_ENDPOINT": Object {
              "Fn::GetAtt": Array [
                "ConstructHubCodeArtifactGetEndpoint9A458FEF",
                "repositoryEndpoint",
              ],
            },
            "HEADER_SPAN": "true",
            "TARGET_LANGUAGE": "python",
          },
        },
        "Handler": "index.handler",
        "MemorySize": 10240,
        "Role": Object {
          "Fn::GetAtt": Array [
            "ConstructHubTransliteratorpythonHandlerServiceRoleD38B9C4B",
            "Arn",
          ],
        },
        "Runtime": "nodejs14.x",
        "Timeout": 900,
        "VpcConfig": Object {
          "SecurityGroupIds": Array [
            Object {
              "Fn::GetAtt": Array [
                "ConstructHubTransliteratorpythonHandlerSecurityGroupC41EEBBB",
                "GroupId",
              ],
            },
          ],
          "SubnetIds": Array [
            Object {
              "Ref": "ConstructHubVPCIsolatedSubnet1SubnetEA28FD1A",
            },
            Object {
              "Ref": "ConstructHubVPCIsolatedSubnet2Subnet483D4302",
            },
          ],
        },
      },
      "Type": "AWS::Lambda::Function",
    },
    "ConstructHubTransliteratorpythonHandlerAllowInvokeTestConstructHubTransliteratorTopic665DA0DD5F47A611": Object {
      "Properties": Object {
        "Action": "lambda:InvokeFunction",
        "FunctionName": Object {
          "Fn::GetAtt": Array [
            "ConstructHubTransliteratorpythonHandler8F330E7D",
            "Arn",
          ],
        },
        "Principal": "sns.amazonaws.com",
        "SourceArn": Object {
          "Ref": "ConstructHubTransliteratorTopicE0461AB3",
        },
      },
      "Type": "AWS::Lambda::Permission",
    },
    "ConstructHubTransliteratorpythonHandlerDeadLetterQueue02C470D7": Object {
      "DeletionPolicy": "Delete",
      "Properties": Object {
        "MessageRetentionPeriod": 1209600,
      },
      "Type": "AWS::SQS::Queue",
      "UpdateReplacePolicy": "Delete",
    },
    "ConstructHubTransliteratorpythonHandlerDeadLetterQueuePolicy5682B825": Object {
      "Properties": Object {
        "PolicyDocument": Object {
          "Statement": Array [
            Object {
              "Action": "sqs:SendMessage",
              "Condition": Object {
                "ArnEquals": Object {
                  "aws:SourceArn": Object {
                    "Ref": "ConstructHubTransliteratorTopicE0461AB3",
                  },
                },
              },
              "Effect": "Allow",
              "Principal": Object {
                "Service": "sns.amazonaws.com",
              },
              "Resource": Object {
                "Fn::GetAtt": Array [
                  "ConstructHubTransliteratorpythonHandlerDeadLetterQueue02C470D7",
                  "Arn",
                ],
              },
            },
          ],
          "Version": "2012-10-17",
        },
        "Queues": Array [
          Object {
            "Ref": "ConstructHubTransliteratorpythonHandlerDeadLetterQueue02C470D7",
          },
        ],
      },
      "Type": "AWS::SQS::QueuePolicy",
    },
    "ConstructHubTransliteratorpythonHandlerEventInvokeConfig3E26DCAC": Object {
      "Properties": Object {
        "FunctionName": Object {
          "Ref": "ConstructHubTransliteratorpythonHandler8F330E7D",
        },
        "MaximumRetryAttempts": 2,
        "Qualifier": "$LATEST",
      },
      "Type": "AWS::Lambda::EventInvokeConfig",
    },
    "ConstructHubTransliteratorpythonHandlerLogRetention19D948C1": Object {
      "Properties": Object {
        "LogGroupName": Object {
          "Fn::Join": Array [
            "",
            Array [
              "/aws/lambda/",
              Object {
                "Ref": "ConstructHubTransliteratorpythonHandler8F330E7D",
              },
            ],
          ],
        },
        "RetentionInDays": 3653,
        "ServiceToken": Object {
          "Fn::GetAtt": Array [
            "LogRetentionaae0aa3c5b4d4f87b02d85b201efdd8aFD4BFC8A",
            "Arn",
          ],
        },
      },
      "Type": "Custom::LogRetention",
    },
    "ConstructHubTransliteratorpythonHandlerSecurityGroupC41EEBBB": Object {
      "Properties": Object {
        "GroupDescription": "Automatic security group for Lambda Function TestConstructHubTransliteratorpythonHandler80DA2016",
        "SecurityGroupEgress": Array [
          Object {
            "CidrIp": "0.0.0.0/0",
            "Description": "Allow all outbound traffic by default",
            "IpProtocol": "-1",
          },
        ],
        "VpcId": Object {
          "Ref": "ConstructHubVPC16ECCEA2",
        },
      },
      "Type": "AWS::EC2::SecurityGroup",
    },
    "ConstructHubTransliteratorpythonHandlerServiceRoleD38B9C4B": Object {
      "Properties": Object {
        "AssumeRolePolicyDocument": Object {
          "Statement": Array [
            Object {
              "Action": "sts:AssumeRole",
              "Effect": "Allow",
              "Principal": Object {
                "Service": "lambda.amazonaws.com",
              },
            },
          ],
          "Version": "2012-10-17",
        },
        "ManagedPolicyArns": Array [
          Object {
            "Fn::Join": Array [
              "",
              Array [
                "arn:",
                Object {
                  "Ref": "AWS::Partition",
                },
                ":iam::aws:policy/service-role/AWSLambdaBasicExecutionRole",
              ],
            ],
          },
          Object {
            "Fn::Join": Array [
              "",
              Array [
                "arn:",
                Object {
                  "Ref": "AWS::Partition",
                },
                ":iam::aws:policy/service-role/AWSLambdaVPCAccessExecutionRole",
              ],
            ],
          },
        ],
      },
      "Type": "AWS::IAM::Role",
    },
    "ConstructHubTransliteratorpythonHandlerServiceRoleDefaultPolicy21A0DC55": Object {
      "Properties": Object {
        "PolicyDocument": Object {
          "Statement": Array [
            Object {
              "Action": "sqs:SendMessage",
              "Effect": "Allow",
              "Resource": Object {
                "Fn::GetAtt": Array [
                  "ConstructHubTransliteratorpythonHandlerDeadLetterQueue02C470D7",
                  "Arn",
                ],
              },
            },
            Object {
              "Action": "sts:GetServiceBearerToken",
              "Condition": Object {
                "StringEquals": Object {
                  "sts:AWSServiceName": "codeartifact.amazonaws.com",
                },
              },
              "Effect": "Allow",
              "Resource": "*",
            },
            Object {
              "Action": Array [
                "codeartifact:GetAuthorizationToken",
                "codeartifact:GetRepositoryEndpoint",
                "codeartifact:ReadFromRepository",
              ],
              "Effect": "Allow",
              "Resource": Array [
                Object {
                  "Fn::GetAtt": Array [
                    "ConstructHubCodeArtifactDomainFC30B796",
                    "Arn",
                  ],
                },
                Object {
                  "Fn::GetAtt": Array [
                    "ConstructHubCodeArtifact1188409E",
                    "Arn",
                  ],
                },
              ],
            },
            Object {
              "Action": Array [
                "s3:GetObject*",
                "s3:GetBucket*",
                "s3:List*",
              ],
              "Effect": "Allow",
              "Resource": Array [
                Object {
                  "Fn::GetAtt": Array [
                    "ConstructHubPackageDataDC5EF35E",
                    "Arn",
                  ],
                },
                Object {
                  "Fn::Join": Array [
                    "",
                    Array [
                      Object {
                        "Fn::GetAtt": Array [
                          "ConstructHubPackageDataDC5EF35E",
                          "Arn",
                        ],
                      },
                      "/data/*/assembly.json",
                    ],
                  ],
                },
              ],
            },
            Object {
              "Action": Array [
                "s3:DeleteObject*",
                "s3:PutObject*",
                "s3:Abort*",
              ],
              "Effect": "Allow",
              "Resource": Array [
                Object {
                  "Fn::GetAtt": Array [
                    "ConstructHubPackageDataDC5EF35E",
                    "Arn",
                  ],
                },
                Object {
                  "Fn::Join": Array [
                    "",
                    Array [
                      Object {
                        "Fn::GetAtt": Array [
                          "ConstructHubPackageDataDC5EF35E",
                          "Arn",
                        ],
                      },
                      "/data/*/docs-*.md",
                    ],
                  ],
                },
              ],
            },
          ],
          "Version": "2012-10-17",
        },
        "PolicyName": "ConstructHubTransliteratorpythonHandlerServiceRoleDefaultPolicy21A0DC55",
        "Roles": Array [
          Object {
            "Ref": "ConstructHubTransliteratorpythonHandlerServiceRoleD38B9C4B",
          },
        ],
      },
      "Type": "AWS::IAM::Policy",
    },
    "ConstructHubTransliteratorpythonHandlerTopic176209C6": Object {
      "Properties": Object {
        "Endpoint": Object {
          "Fn::GetAtt": Array [
            "ConstructHubTransliteratorpythonHandler8F330E7D",
            "Arn",
          ],
        },
        "Protocol": "lambda",
        "RedrivePolicy": Object {
          "deadLetterTargetArn": Object {
            "Fn::GetAtt": Array [
              "ConstructHubTransliteratorpythonHandlerDeadLetterQueue02C470D7",
              "Arn",
            ],
          },
        },
        "TopicArn": Object {
          "Ref": "ConstructHubTransliteratorTopicE0461AB3",
        },
      },
      "Type": "AWS::SNS::Subscription",
    },
    "ConstructHubTransliteratortypescriptDLQAlarmFA76F00F": Object {
      "Properties": Object {
        "AlarmDescription": "The typescript transliteration function failed for one or more packages",
        "ComparisonOperator": "GreaterThanOrEqualToThreshold",
        "Dimensions": Array [
          Object {
            "Name": "QueueName",
            "Value": Object {
              "Fn::GetAtt": Array [
                "ConstructHubTransliteratortypescriptHandlerDeadLetterQueueEA7ED277",
                "QueueName",
              ],
            },
          },
        ],
        "EvaluationPeriods": 1,
        "MetricName": "ApproximateNumberOfMessagesVisible",
        "Namespace": "AWS/SQS",
        "Period": 300,
        "Statistic": "Maximum",
        "Threshold": 1,
      },
      "Type": "AWS::CloudWatch::Alarm",
    },
    "ConstructHubTransliteratortypescriptHandlerAllowInvokeTestConstructHubTransliteratorTopic665DA0DDFF683848": Object {
      "Properties": Object {
        "Action": "lambda:InvokeFunction",
        "FunctionName": Object {
          "Fn::GetAtt": Array [
            "ConstructHubTransliteratortypescriptHandlerFAD532B5",
            "Arn",
          ],
        },
        "Principal": "sns.amazonaws.com",
        "SourceArn": Object {
          "Ref": "ConstructHubTransliteratorTopicE0461AB3",
        },
      },
      "Type": "AWS::Lambda::Permission",
    },
    "ConstructHubTransliteratortypescriptHandlerDeadLetterQueueEA7ED277": Object {
      "DeletionPolicy": "Delete",
      "Properties": Object {
        "MessageRetentionPeriod": 1209600,
      },
      "Type": "AWS::SQS::Queue",
      "UpdateReplacePolicy": "Delete",
    },
    "ConstructHubTransliteratortypescriptHandlerDeadLetterQueuePolicyCD7BDDB3": Object {
      "Properties": Object {
        "PolicyDocument": Object {
          "Statement": Array [
            Object {
              "Action": "sqs:SendMessage",
              "Condition": Object {
                "ArnEquals": Object {
                  "aws:SourceArn": Object {
                    "Ref": "ConstructHubTransliteratorTopicE0461AB3",
                  },
                },
              },
              "Effect": "Allow",
              "Principal": Object {
                "Service": "sns.amazonaws.com",
              },
              "Resource": Object {
                "Fn::GetAtt": Array [
                  "ConstructHubTransliteratortypescriptHandlerDeadLetterQueueEA7ED277",
                  "Arn",
                ],
              },
            },
          ],
          "Version": "2012-10-17",
        },
        "Queues": Array [
          Object {
            "Ref": "ConstructHubTransliteratortypescriptHandlerDeadLetterQueueEA7ED277",
          },
        ],
      },
      "Type": "AWS::SQS::QueuePolicy",
    },
    "ConstructHubTransliteratortypescriptHandlerEventInvokeConfig936FBF9B": Object {
      "Properties": Object {
        "FunctionName": Object {
          "Ref": "ConstructHubTransliteratortypescriptHandlerFAD532B5",
        },
        "MaximumRetryAttempts": 2,
        "Qualifier": "$LATEST",
      },
      "Type": "AWS::Lambda::EventInvokeConfig",
    },
    "ConstructHubTransliteratortypescriptHandlerFAD532B5": Object {
      "DependsOn": Array [
        "ConstructHubTransliteratortypescriptHandlerServiceRoleDefaultPolicyF138CF38",
        "ConstructHubTransliteratortypescriptHandlerServiceRole58652AC1",
      ],
      "Properties": Object {
        "Code": Object {
          "S3Bucket": Object {
            "Ref": "AssetParametersa2a420a4715fb0cfd6bc2d00c13a5a70fa1c434d6e6936185021c8fb397fd2caS3Bucket95E84154",
          },
          "S3Key": Object {
            "Fn::Join": Array [
              "",
              Array [
                Object {
                  "Fn::Select": Array [
                    0,
                    Object {
                      "Fn::Split": Array [
                        "||",
                        Object {
                          "Ref": "AssetParametersa2a420a4715fb0cfd6bc2d00c13a5a70fa1c434d6e6936185021c8fb397fd2caS3VersionKeyD47D75B1",
                        },
                      ],
                    },
                  ],
                },
                Object {
                  "Fn::Select": Array [
                    1,
                    Object {
                      "Fn::Split": Array [
                        "||",
                        Object {
                          "Ref": "AssetParametersa2a420a4715fb0cfd6bc2d00c13a5a70fa1c434d6e6936185021c8fb397fd2caS3VersionKeyD47D75B1",
                        },
                      ],
                    },
                  ],
                },
              ],
            ],
          },
        },
        "DeadLetterConfig": Object {
          "TargetArn": Object {
            "Fn::GetAtt": Array [
              "ConstructHubTransliteratortypescriptHandlerDeadLetterQueueEA7ED277",
              "Arn",
            ],
          },
        },
        "Description": "Creates typescript documentation from jsii-enabled npm packages",
        "Environment": Object {
          "Variables": Object {
            "CODE_ARTIFACT_API_ENDPOINT": Object {
              "Fn::Select": Array [
                1,
                Object {
                  "Fn::Split": Array [
                    ":",
                    Object {
                      "Fn::Select": Array [
                        0,
                        Object {
                          "Fn::GetAtt": Array [
                            "ConstructHubVPCCodeArtifactAPI954CFDE1",
                            "DnsEntries",
                          ],
                        },
                      ],
                    },
                  ],
                },
              ],
            },
            "CODE_ARTIFACT_DOMAIN_NAME": Object {
              "Fn::GetAtt": Array [
                "ConstructHubCodeArtifact1188409E",
                "DomainName",
              ],
            },
            "CODE_ARTIFACT_DOMAIN_OWNER": Object {
              "Fn::GetAtt": Array [
                "ConstructHubCodeArtifact1188409E",
                "DomainOwner",
              ],
            },
            "CODE_ARTIFACT_REPOSITORY_ENDPOINT": Object {
              "Fn::GetAtt": Array [
                "ConstructHubCodeArtifactGetEndpoint9A458FEF",
                "repositoryEndpoint",
              ],
            },
            "HEADER_SPAN": "true",
            "TARGET_LANGUAGE": "typescript",
          },
        },
        "Handler": "index.handler",
        "MemorySize": 10240,
        "Role": Object {
          "Fn::GetAtt": Array [
            "ConstructHubTransliteratortypescriptHandlerServiceRole58652AC1",
            "Arn",
          ],
        },
        "Runtime": "nodejs14.x",
        "Timeout": 900,
        "VpcConfig": Object {
          "SecurityGroupIds": Array [
            Object {
              "Fn::GetAtt": Array [
                "ConstructHubTransliteratortypescriptHandlerSecurityGroupDBC8F00F",
                "GroupId",
              ],
            },
          ],
          "SubnetIds": Array [
            Object {
              "Ref": "ConstructHubVPCIsolatedSubnet1SubnetEA28FD1A",
            },
            Object {
              "Ref": "ConstructHubVPCIsolatedSubnet2Subnet483D4302",
            },
          ],
        },
      },
      "Type": "AWS::Lambda::Function",
    },
    "ConstructHubTransliteratortypescriptHandlerLogRetention11546F09": Object {
      "Properties": Object {
        "LogGroupName": Object {
          "Fn::Join": Array [
            "",
            Array [
              "/aws/lambda/",
              Object {
                "Ref": "ConstructHubTransliteratortypescriptHandlerFAD532B5",
              },
            ],
          ],
        },
        "RetentionInDays": 3653,
        "ServiceToken": Object {
          "Fn::GetAtt": Array [
            "LogRetentionaae0aa3c5b4d4f87b02d85b201efdd8aFD4BFC8A",
            "Arn",
          ],
        },
      },
      "Type": "Custom::LogRetention",
    },
    "ConstructHubTransliteratortypescriptHandlerSecurityGroupDBC8F00F": Object {
      "Properties": Object {
        "GroupDescription": "Automatic security group for Lambda Function TestConstructHubTransliteratortypescriptHandlerC2B3D168",
        "SecurityGroupEgress": Array [
          Object {
            "CidrIp": "0.0.0.0/0",
            "Description": "Allow all outbound traffic by default",
            "IpProtocol": "-1",
          },
        ],
        "VpcId": Object {
          "Ref": "ConstructHubVPC16ECCEA2",
        },
      },
      "Type": "AWS::EC2::SecurityGroup",
    },
    "ConstructHubTransliteratortypescriptHandlerServiceRole58652AC1": Object {
      "Properties": Object {
        "AssumeRolePolicyDocument": Object {
          "Statement": Array [
            Object {
              "Action": "sts:AssumeRole",
              "Effect": "Allow",
              "Principal": Object {
                "Service": "lambda.amazonaws.com",
              },
            },
          ],
          "Version": "2012-10-17",
        },
        "ManagedPolicyArns": Array [
          Object {
            "Fn::Join": Array [
              "",
              Array [
                "arn:",
                Object {
                  "Ref": "AWS::Partition",
                },
                ":iam::aws:policy/service-role/AWSLambdaBasicExecutionRole",
              ],
            ],
          },
          Object {
            "Fn::Join": Array [
              "",
              Array [
                "arn:",
                Object {
                  "Ref": "AWS::Partition",
                },
                ":iam::aws:policy/service-role/AWSLambdaVPCAccessExecutionRole",
              ],
            ],
          },
        ],
      },
      "Type": "AWS::IAM::Role",
    },
    "ConstructHubTransliteratortypescriptHandlerServiceRoleDefaultPolicyF138CF38": Object {
      "Properties": Object {
        "PolicyDocument": Object {
          "Statement": Array [
            Object {
              "Action": "sqs:SendMessage",
              "Effect": "Allow",
              "Resource": Object {
                "Fn::GetAtt": Array [
                  "ConstructHubTransliteratortypescriptHandlerDeadLetterQueueEA7ED277",
                  "Arn",
                ],
              },
            },
            Object {
              "Action": "sts:GetServiceBearerToken",
              "Condition": Object {
                "StringEquals": Object {
                  "sts:AWSServiceName": "codeartifact.amazonaws.com",
                },
              },
              "Effect": "Allow",
              "Resource": "*",
            },
            Object {
              "Action": Array [
                "codeartifact:GetAuthorizationToken",
                "codeartifact:GetRepositoryEndpoint",
                "codeartifact:ReadFromRepository",
              ],
              "Effect": "Allow",
              "Resource": Array [
                Object {
                  "Fn::GetAtt": Array [
                    "ConstructHubCodeArtifactDomainFC30B796",
                    "Arn",
                  ],
                },
                Object {
                  "Fn::GetAtt": Array [
                    "ConstructHubCodeArtifact1188409E",
                    "Arn",
                  ],
                },
              ],
            },
            Object {
              "Action": Array [
                "s3:GetObject*",
                "s3:GetBucket*",
                "s3:List*",
              ],
              "Effect": "Allow",
              "Resource": Array [
                Object {
                  "Fn::GetAtt": Array [
                    "ConstructHubPackageDataDC5EF35E",
                    "Arn",
                  ],
                },
                Object {
                  "Fn::Join": Array [
                    "",
                    Array [
                      Object {
                        "Fn::GetAtt": Array [
                          "ConstructHubPackageDataDC5EF35E",
                          "Arn",
                        ],
                      },
                      "/data/*/assembly.json",
                    ],
                  ],
                },
              ],
            },
            Object {
              "Action": Array [
                "s3:DeleteObject*",
                "s3:PutObject*",
                "s3:Abort*",
              ],
              "Effect": "Allow",
              "Resource": Array [
                Object {
                  "Fn::GetAtt": Array [
                    "ConstructHubPackageDataDC5EF35E",
                    "Arn",
                  ],
                },
                Object {
                  "Fn::Join": Array [
                    "",
                    Array [
                      Object {
                        "Fn::GetAtt": Array [
                          "ConstructHubPackageDataDC5EF35E",
                          "Arn",
                        ],
                      },
                      "/data/*/docs-*.md",
                    ],
                  ],
                },
              ],
            },
          ],
          "Version": "2012-10-17",
        },
        "PolicyName": "ConstructHubTransliteratortypescriptHandlerServiceRoleDefaultPolicyF138CF38",
        "Roles": Array [
          Object {
            "Ref": "ConstructHubTransliteratortypescriptHandlerServiceRole58652AC1",
          },
        ],
      },
      "Type": "AWS::IAM::Policy",
    },
    "ConstructHubTransliteratortypescriptHandlerTopicA11D6BD5": Object {
      "Properties": Object {
        "Endpoint": Object {
          "Fn::GetAtt": Array [
            "ConstructHubTransliteratortypescriptHandlerFAD532B5",
            "Arn",
          ],
        },
        "Protocol": "lambda",
        "RedrivePolicy": Object {
          "deadLetterTargetArn": Object {
            "Fn::GetAtt": Array [
              "ConstructHubTransliteratortypescriptHandlerDeadLetterQueueEA7ED277",
              "Arn",
            ],
          },
        },
        "TopicArn": Object {
          "Ref": "ConstructHubTransliteratorTopicE0461AB3",
        },
      },
      "Type": "AWS::SNS::Subscription",
    },
    "ConstructHubVPC16ECCEA2": Object {
      "Properties": Object {
        "CidrBlock": "10.0.0.0/16",
        "EnableDnsHostnames": true,
        "EnableDnsSupport": true,
        "InstanceTenancy": "default",
        "Tags": Array [
          Object {
            "Key": "Name",
            "Value": "Test/ConstructHub/VPC",
          },
        ],
      },
      "Type": "AWS::EC2::VPC",
    },
    "ConstructHubVPCCodeArtifactAPI954CFDE1": Object {
      "Properties": Object {
        "PolicyDocument": Object {
          "Statement": Array [
            Object {
              "Action": "sts:GetServiceBearerToken",
              "Condition": Object {
                "StringEquals": Object {
                  "sts:AWSServiceName": "codeartifact.amazonaws.com",
                },
              },
              "Effect": "Allow",
              "Principal": Object {
                "AWS": Object {
                  "Fn::GetAtt": Array [
                    "ConstructHubTransliteratorpythonHandlerServiceRoleD38B9C4B",
                    "Arn",
                  ],
                },
              },
              "Resource": "*",
            },
            Object {
              "Action": Array [
                "codeartifact:GetAuthorizationToken",
                "codeartifact:GetRepositoryEndpoint",
              ],
              "Effect": "Allow",
              "Principal": Object {
                "AWS": Object {
                  "Fn::GetAtt": Array [
                    "ConstructHubTransliteratorpythonHandlerServiceRoleD38B9C4B",
                    "Arn",
                  ],
                },
              },
              "Resource": Array [
                Object {
                  "Fn::GetAtt": Array [
                    "ConstructHubCodeArtifactDomainFC30B796",
                    "Arn",
                  ],
                },
                Object {
                  "Fn::GetAtt": Array [
                    "ConstructHubCodeArtifact1188409E",
                    "Arn",
                  ],
                },
              ],
            },
            Object {
              "Action": "sts:GetServiceBearerToken",
              "Condition": Object {
                "StringEquals": Object {
                  "sts:AWSServiceName": "codeartifact.amazonaws.com",
                },
              },
              "Effect": "Allow",
              "Principal": Object {
                "AWS": Object {
                  "Fn::GetAtt": Array [
                    "ConstructHubTransliteratortypescriptHandlerServiceRole58652AC1",
                    "Arn",
                  ],
                },
              },
              "Resource": "*",
            },
            Object {
              "Action": Array [
                "codeartifact:GetAuthorizationToken",
                "codeartifact:GetRepositoryEndpoint",
              ],
              "Effect": "Allow",
              "Principal": Object {
                "AWS": Object {
                  "Fn::GetAtt": Array [
                    "ConstructHubTransliteratortypescriptHandlerServiceRole58652AC1",
                    "Arn",
                  ],
                },
              },
              "Resource": Array [
                Object {
                  "Fn::GetAtt": Array [
                    "ConstructHubCodeArtifactDomainFC30B796",
                    "Arn",
                  ],
                },
                Object {
                  "Fn::GetAtt": Array [
                    "ConstructHubCodeArtifact1188409E",
                    "Arn",
                  ],
                },
              ],
            },
          ],
          "Version": "2012-10-17",
        },
        "PrivateDnsEnabled": false,
        "SecurityGroupIds": Array [
          Object {
            "Fn::GetAtt": Array [
              "ConstructHubVPCCodeArtifactAPISecurityGroupBE06BEF9",
              "GroupId",
            ],
          },
        ],
        "ServiceName": Object {
          "Fn::Join": Array [
            "",
            Array [
              "com.amazonaws.",
              Object {
                "Ref": "AWS::Region",
              },
              ".codeartifact.api",
            ],
          ],
        },
        "SubnetIds": Array [
          Object {
            "Ref": "ConstructHubVPCIsolatedSubnet1SubnetEA28FD1A",
          },
          Object {
            "Ref": "ConstructHubVPCIsolatedSubnet2Subnet483D4302",
          },
        ],
        "VpcEndpointType": "Interface",
        "VpcId": Object {
          "Ref": "ConstructHubVPC16ECCEA2",
        },
      },
      "Type": "AWS::EC2::VPCEndpoint",
    },
    "ConstructHubVPCCodeArtifactAPISecurityGroupBE06BEF9": Object {
      "Properties": Object {
<<<<<<< HEAD
        "GroupDescription": "Test/ConstructHub/VPC/CodeArtifact.API/SecurityGroup",
        "SecurityGroupEgress": Array [
          Object {
            "CidrIp": "0.0.0.0/0",
            "Description": "Allow all outbound traffic by default",
            "IpProtocol": "-1",
=======
        "Content": Object {
          "S3Bucket": Object {
            "Ref": "AssetParameterse9882ab123687399f934da0d45effe675ecc8ce13b40cb946f3e1d6141fe8d68S3BucketAEADE8C7",
          },
          "S3Key": Object {
            "Fn::Join": Array [
              "",
              Array [
                Object {
                  "Fn::Select": Array [
                    0,
                    Object {
                      "Fn::Split": Array [
                        "||",
                        Object {
                          "Ref": "AssetParameterse9882ab123687399f934da0d45effe675ecc8ce13b40cb946f3e1d6141fe8d68S3VersionKeyE415415F",
                        },
                      ],
                    },
                  ],
                },
                Object {
                  "Fn::Select": Array [
                    1,
                    Object {
                      "Fn::Split": Array [
                        "||",
                        Object {
                          "Ref": "AssetParameterse9882ab123687399f934da0d45effe675ecc8ce13b40cb946f3e1d6141fe8d68S3VersionKeyE415415F",
                        },
                      ],
                    },
                  ],
                },
              ],
            ],
          },
        },
        "Description": "/opt/awscli/aws",
      },
      "Type": "AWS::Lambda::LayerVersion",
    },
    "ConstructHubWebAppDeployWebsiteCustomResourceE6DF98C9": Object {
      "DeletionPolicy": "Delete",
      "Properties": Object {
        "DestinationBucketName": Object {
          "Ref": "ConstructHubWebAppWebsiteBucket4B2B9DB2",
        },
        "DistributionId": Object {
          "Ref": "ConstructHubWebAppDistribution1F181DC9",
        },
        "Prune": true,
        "ServiceToken": Object {
          "Fn::GetAtt": Array [
            "CustomCDKBucketDeployment8693BB64968944B69AAFB0CC9EB8756C81C01536",
            "Arn",
          ],
        },
        "SourceBucketNames": Array [
          Object {
            "Ref": "AssetParameters72da65a6c5206bc7bce74ed87595ab644b52171316fe0740df2f7ad8fd63e387S3BucketFBB7F47B",
>>>>>>> db7605ac
          },
        ],
        "SecurityGroupIngress": Array [
          Object {
<<<<<<< HEAD
            "CidrIp": Object {
              "Fn::GetAtt": Array [
                "ConstructHubVPC16ECCEA2",
                "CidrBlock",
=======
            "Fn::Join": Array [
              "",
              Array [
                Object {
                  "Fn::Select": Array [
                    0,
                    Object {
                      "Fn::Split": Array [
                        "||",
                        Object {
                          "Ref": "AssetParameters72da65a6c5206bc7bce74ed87595ab644b52171316fe0740df2f7ad8fd63e387S3VersionKey16E7DFF1",
                        },
                      ],
                    },
                  ],
                },
                Object {
                  "Fn::Select": Array [
                    1,
                    Object {
                      "Fn::Split": Array [
                        "||",
                        Object {
                          "Ref": "AssetParameters72da65a6c5206bc7bce74ed87595ab644b52171316fe0740df2f7ad8fd63e387S3VersionKey16E7DFF1",
                        },
                      ],
                    },
                  ],
                },
              ],
            ],
          },
        ],
      },
      "Type": "Custom::CDKBucketDeployment",
      "UpdateReplacePolicy": "Delete",
    },
    "ConstructHubWebAppDistribution1F181DC9": Object {
      "Properties": Object {
        "DistributionConfig": Object {
          "CacheBehaviors": Array [
            Object {
              "CachePolicyId": "658327ea-f89d-4fab-a63d-7e88639e58f6",
              "Compress": true,
              "FunctionAssociations": Array [
                Object {
                  "EventType": "viewer-response",
                  "FunctionARN": Object {
                    "Fn::GetAtt": Array [
                      "ConstructHubWebAppResponseFunction4C2BF3E9",
                      "FunctionARN",
                    ],
                  },
                },
>>>>>>> db7605ac
              ],
            },
            "Description": Object {
              "Fn::Join": Array [
                "",
                Array [
                  "from ",
                  Object {
                    "Fn::GetAtt": Array [
                      "ConstructHubVPC16ECCEA2",
                      "CidrBlock",
                    ],
                  },
                  ":443",
                ],
              ],
            },
            "FromPort": 443,
            "IpProtocol": "tcp",
            "ToPort": 443,
          },
        ],
        "Tags": Array [
          Object {
            "Key": "Name",
            "Value": "Test/ConstructHub/VPC",
          },
        ],
        "VpcId": Object {
          "Ref": "ConstructHubVPC16ECCEA2",
        },
      },
      "Type": "AWS::EC2::SecurityGroup",
    },
    "ConstructHubVPCCodeArtifactBD6E076F": Object {
      "Properties": Object {
        "PolicyDocument": Object {
          "Statement": Array [
            Object {
              "Action": "codeartifact:ReadFromRepository",
              "Effect": "Allow",
              "Principal": Object {
                "AWS": Object {
                  "Fn::GetAtt": Array [
                    "ConstructHubTransliteratorpythonHandlerServiceRoleD38B9C4B",
                    "Arn",
                  ],
                },
              },
              "Resource": Object {
                "Fn::GetAtt": Array [
                  "ConstructHubCodeArtifact1188409E",
                  "Arn",
                ],
              },
            },
            Object {
              "Action": "codeartifact:ReadFromRepository",
              "Effect": "Allow",
              "Principal": Object {
                "AWS": Object {
                  "Fn::GetAtt": Array [
                    "ConstructHubTransliteratortypescriptHandlerServiceRole58652AC1",
                    "Arn",
                  ],
                },
              },
              "Resource": Object {
                "Fn::GetAtt": Array [
                  "ConstructHubCodeArtifact1188409E",
                  "Arn",
                ],
              },
            },
          ],
          "Version": "2012-10-17",
        },
        "PrivateDnsEnabled": true,
        "SecurityGroupIds": Array [
          Object {
            "Fn::GetAtt": Array [
              "ConstructHubVPCCodeArtifactSecurityGroupBCADE40D",
              "GroupId",
            ],
          },
        ],
        "ServiceName": Object {
          "Fn::Join": Array [
            "",
            Array [
              "com.amazonaws.",
              Object {
                "Ref": "AWS::Region",
              },
              ".codeartifact.repositories",
            ],
          ],
        },
        "SubnetIds": Array [
          Object {
            "Ref": "ConstructHubVPCIsolatedSubnet1SubnetEA28FD1A",
          },
          Object {
            "Ref": "ConstructHubVPCIsolatedSubnet2Subnet483D4302",
          },
        ],
        "VpcEndpointType": "Interface",
        "VpcId": Object {
          "Ref": "ConstructHubVPC16ECCEA2",
        },
      },
      "Type": "AWS::EC2::VPCEndpoint",
    },
    "ConstructHubVPCCodeArtifactSecurityGroupBCADE40D": Object {
      "Properties": Object {
        "GroupDescription": "Test/ConstructHub/VPC/CodeArtifact/SecurityGroup",
        "SecurityGroupEgress": Array [
          Object {
            "CidrIp": "0.0.0.0/0",
            "Description": "Allow all outbound traffic by default",
            "IpProtocol": "-1",
          },
        ],
        "SecurityGroupIngress": Array [
          Object {
            "CidrIp": Object {
              "Fn::GetAtt": Array [
                "ConstructHubVPC16ECCEA2",
                "CidrBlock",
              ],
            },
            "Description": Object {
              "Fn::Join": Array [
                "",
                Array [
                  "from ",
                  Object {
                    "Fn::GetAtt": Array [
                      "ConstructHubVPC16ECCEA2",
                      "CidrBlock",
                    ],
                  },
                  ":443",
                ],
              ],
            },
            "FromPort": 443,
            "IpProtocol": "tcp",
            "ToPort": 443,
          },
        ],
        "Tags": Array [
          Object {
            "Key": "Name",
            "Value": "Test/ConstructHub/VPC",
          },
        ],
        "VpcId": Object {
          "Ref": "ConstructHubVPC16ECCEA2",
        },
      },
      "Type": "AWS::EC2::SecurityGroup",
    },
    "ConstructHubVPCIsolatedSubnet1RouteTable750E6F36": Object {
      "Properties": Object {
        "Tags": Array [
          Object {
            "Key": "Name",
            "Value": "Test/ConstructHub/VPC/IsolatedSubnet1",
          },
        ],
        "VpcId": Object {
          "Ref": "ConstructHubVPC16ECCEA2",
        },
      },
      "Type": "AWS::EC2::RouteTable",
    },
    "ConstructHubVPCIsolatedSubnet1RouteTableAssociation3F8E4C37": Object {
      "Properties": Object {
        "RouteTableId": Object {
          "Ref": "ConstructHubVPCIsolatedSubnet1RouteTable750E6F36",
        },
        "SubnetId": Object {
          "Ref": "ConstructHubVPCIsolatedSubnet1SubnetEA28FD1A",
        },
      },
      "Type": "AWS::EC2::SubnetRouteTableAssociation",
    },
    "ConstructHubVPCIsolatedSubnet1SubnetEA28FD1A": Object {
      "Properties": Object {
        "AvailabilityZone": Object {
          "Fn::Select": Array [
            0,
            Object {
              "Fn::GetAZs": "",
            },
          ],
        },
        "CidrBlock": "10.0.0.0/17",
        "MapPublicIpOnLaunch": false,
        "Tags": Array [
          Object {
            "Key": "aws-cdk:subnet-name",
            "Value": "Isolated",
          },
          Object {
            "Key": "aws-cdk:subnet-type",
            "Value": "Isolated",
          },
          Object {
            "Key": "Name",
            "Value": "Test/ConstructHub/VPC/IsolatedSubnet1",
          },
        ],
        "VpcId": Object {
          "Ref": "ConstructHubVPC16ECCEA2",
        },
      },
      "Type": "AWS::EC2::Subnet",
    },
    "ConstructHubVPCIsolatedSubnet2RouteTable18129C5D": Object {
      "Properties": Object {
        "Tags": Array [
          Object {
            "Key": "Name",
            "Value": "Test/ConstructHub/VPC/IsolatedSubnet2",
          },
        ],
        "VpcId": Object {
          "Ref": "ConstructHubVPC16ECCEA2",
        },
      },
      "Type": "AWS::EC2::RouteTable",
    },
    "ConstructHubVPCIsolatedSubnet2RouteTableAssociationF8AD0E0F": Object {
      "Properties": Object {
        "RouteTableId": Object {
          "Ref": "ConstructHubVPCIsolatedSubnet2RouteTable18129C5D",
        },
        "SubnetId": Object {
          "Ref": "ConstructHubVPCIsolatedSubnet2Subnet483D4302",
        },
      },
      "Type": "AWS::EC2::SubnetRouteTableAssociation",
    },
    "ConstructHubVPCIsolatedSubnet2Subnet483D4302": Object {
      "Properties": Object {
        "AvailabilityZone": Object {
          "Fn::Select": Array [
            1,
            Object {
              "Fn::GetAZs": "",
            },
          ],
        },
        "CidrBlock": "10.0.128.0/17",
        "MapPublicIpOnLaunch": false,
        "Tags": Array [
          Object {
            "Key": "aws-cdk:subnet-name",
            "Value": "Isolated",
          },
          Object {
            "Key": "aws-cdk:subnet-type",
            "Value": "Isolated",
          },
          Object {
            "Key": "Name",
            "Value": "Test/ConstructHub/VPC/IsolatedSubnet2",
          },
        ],
        "VpcId": Object {
          "Ref": "ConstructHubVPC16ECCEA2",
        },
      },
      "Type": "AWS::EC2::Subnet",
    },
    "ConstructHubVPCS319E90CB6": Object {
      "Properties": Object {
        "PolicyDocument": Object {
          "Statement": Array [
            Object {
              "Action": "s3:GetObject",
              "Effect": "Allow",
              "Principal": "*",
              "Resource": Object {
                "Fn::Join": Array [
                  "",
                  Array [
                    Object {
                      "Fn::GetAtt": Array [
                        "ConstructHubCodeArtifactDescribeDomain6ABCBF4B",
                        "domain.s3BucketArn",
                      ],
                    },
                    "/*",
                  ],
                ],
              },
              "Sid": "Allow-CodeArtifact-Bucket",
            },
            Object {
              "Action": Array [
                "s3:GetObject*",
                "s3:GetBucket*",
                "s3:List*",
              ],
              "Effect": "Allow",
              "Principal": "*",
              "Resource": Array [
                Object {
<<<<<<< HEAD
                  "Fn::GetAtt": Array [
                    "ConstructHubPackageDataDC5EF35E",
                    "Arn",
=======
                  "Fn::Join": Array [
                    "",
                    Array [
                      "arn:",
                      Object {
                        "Ref": "AWS::Partition",
                      },
                      ":s3:::",
                      Object {
                        "Ref": "AssetParameters72da65a6c5206bc7bce74ed87595ab644b52171316fe0740df2f7ad8fd63e387S3BucketFBB7F47B",
                      },
                    ],
>>>>>>> db7605ac
                  ],
                },
                Object {
                  "Fn::Join": Array [
                    "",
                    Array [
                      Object {
<<<<<<< HEAD
                        "Fn::GetAtt": Array [
                          "ConstructHubPackageDataDC5EF35E",
                          "Arn",
                        ],
=======
                        "Ref": "AssetParameters72da65a6c5206bc7bce74ed87595ab644b52171316fe0740df2f7ad8fd63e387S3BucketFBB7F47B",
>>>>>>> db7605ac
                      },
                      "/data/*/assembly.json",
                    ],
                  ],
                },
              ],
            },
            Object {
              "Action": Array [
                "s3:Abort*",
                "s3:DeleteObject*",
                "s3:PutObject*",
              ],
              "Effect": "Allow",
              "Principal": "*",
              "Resource": Array [
                Object {
                  "Fn::GetAtt": Array [
                    "ConstructHubPackageDataDC5EF35E",
                    "Arn",
                  ],
                },
                Object {
                  "Fn::Join": Array [
                    "",
                    Array [
                      Object {
                        "Fn::GetAtt": Array [
                          "ConstructHubPackageDataDC5EF35E",
                          "Arn",
                        ],
                      },
                      "/data/*/docs-*.md",
                    ],
                  ],
                },
              ],
            },
          ],
          "Version": "2012-10-17",
        },
        "RouteTableIds": Array [
          Object {
            "Ref": "ConstructHubVPCIsolatedSubnet1RouteTable750E6F36",
          },
          Object {
            "Ref": "ConstructHubVPCIsolatedSubnet2RouteTable18129C5D",
          },
        ],
        "ServiceName": Object {
          "Fn::Join": Array [
            "",
            Array [
              "com.amazonaws.",
              Object {
                "Ref": "AWS::Region",
              },
              ".s3",
            ],
          ],
        },
        "VpcEndpointType": "Gateway",
        "VpcId": Object {
          "Ref": "ConstructHubVPC16ECCEA2",
        },
      },
      "Type": "AWS::EC2::VPCEndpoint",
    },
    "ConstructHubWebAppDeployWebsiteAwsCliLayer23CFFBC1": Object {
      "Properties": Object {
        "Content": Object {
          "S3Bucket": Object {
            "Ref": "AssetParameterse9882ab123687399f934da0d45effe675ecc8ce13b40cb946f3e1d6141fe8d68S3BucketAEADE8C7",
          },
          "S3Key": Object {
            "Fn::Join": Array [
              "",
              Array [
                Object {
                  "Fn::Select": Array [
                    0,
                    Object {
                      "Fn::Split": Array [
                        "||",
                        Object {
                          "Ref": "AssetParameterse9882ab123687399f934da0d45effe675ecc8ce13b40cb946f3e1d6141fe8d68S3VersionKeyE415415F",
                        },
                      ],
                    },
                  ],
                },
                Object {
                  "Fn::Select": Array [
                    1,
                    Object {
                      "Fn::Split": Array [
                        "||",
                        Object {
                          "Ref": "AssetParameterse9882ab123687399f934da0d45effe675ecc8ce13b40cb946f3e1d6141fe8d68S3VersionKeyE415415F",
                        },
                      ],
                    },
                  ],
                },
              ],
            ],
          },
        },
        "Description": "/opt/awscli/aws",
      },
      "Type": "AWS::Lambda::LayerVersion",
    },
    "ConstructHubWebAppDeployWebsiteCustomResourceE6DF98C9": Object {
      "DeletionPolicy": "Delete",
      "Properties": Object {
        "DestinationBucketName": Object {
          "Ref": "ConstructHubWebAppWebsiteBucket4B2B9DB2",
        },
        "DistributionId": Object {
          "Ref": "ConstructHubWebAppDistribution1F181DC9",
        },
        "Prune": true,
        "ServiceToken": Object {
          "Fn::GetAtt": Array [
            "CustomCDKBucketDeployment8693BB64968944B69AAFB0CC9EB8756C81C01536",
            "Arn",
          ],
        },
        "SourceBucketNames": Array [
          Object {
            "Ref": "AssetParameters1a0d574e726b5616c72133deab65778bac9c37f0883511815cd5d2ec3f5535e6S3Bucket9476BC95",
          },
        ],
        "SourceObjectKeys": Array [
          Object {
            "Fn::Join": Array [
              "",
              Array [
                Object {
                  "Fn::Select": Array [
                    0,
                    Object {
                      "Fn::Split": Array [
                        "||",
                        Object {
                          "Ref": "AssetParameters1a0d574e726b5616c72133deab65778bac9c37f0883511815cd5d2ec3f5535e6S3VersionKey7A9A012F",
                        },
                      ],
                    },
                  ],
                },
                Object {
                  "Fn::Select": Array [
                    1,
                    Object {
                      "Fn::Split": Array [
                        "||",
                        Object {
                          "Ref": "AssetParameters1a0d574e726b5616c72133deab65778bac9c37f0883511815cd5d2ec3f5535e6S3VersionKey7A9A012F",
                        },
                      ],
                    },
                  ],
                },
              ],
            ],
          },
        ],
      },
      "Type": "Custom::CDKBucketDeployment",
      "UpdateReplacePolicy": "Delete",
    },
    "ConstructHubWebAppDistribution1F181DC9": Object {
      "Properties": Object {
        "DistributionConfig": Object {
          "CacheBehaviors": Array [
            Object {
              "CachePolicyId": "658327ea-f89d-4fab-a63d-7e88639e58f6",
              "Compress": true,
              "FunctionAssociations": Array [
                Object {
                  "EventType": "viewer-response",
                  "FunctionARN": Object {
                    "Fn::GetAtt": Array [
                      "ConstructHubWebAppResponseFunction4C2BF3E9",
                      "FunctionARN",
                    ],
                  },
                },
              ],
              "PathPattern": "/data/*",
              "TargetOriginId": "TestConstructHubWebAppDistributionOrigin276090F90",
              "ViewerProtocolPolicy": "allow-all",
            },
            Object {
              "CachePolicyId": "658327ea-f89d-4fab-a63d-7e88639e58f6",
              "Compress": true,
              "FunctionAssociations": Array [
                Object {
                  "EventType": "viewer-response",
                  "FunctionARN": Object {
                    "Fn::GetAtt": Array [
                      "ConstructHubWebAppResponseFunction4C2BF3E9",
                      "FunctionARN",
                    ],
                  },
                },
              ],
              "PathPattern": "/catalog.json",
              "TargetOriginId": "TestConstructHubWebAppDistributionOrigin276090F90",
              "ViewerProtocolPolicy": "allow-all",
            },
          ],
          "CustomErrorResponses": Array [
            Object {
              "ErrorCode": 404,
              "ResponseCode": 200,
              "ResponsePagePath": "/index.html",
            },
            Object {
              "ErrorCode": 403,
              "ResponseCode": 200,
              "ResponsePagePath": "/index.html",
            },
          ],
          "DefaultCacheBehavior": Object {
            "CachePolicyId": "658327ea-f89d-4fab-a63d-7e88639e58f6",
            "Compress": true,
            "FunctionAssociations": Array [
              Object {
                "EventType": "viewer-response",
                "FunctionARN": Object {
                  "Fn::GetAtt": Array [
                    "ConstructHubWebAppResponseFunction4C2BF3E9",
                    "FunctionARN",
                  ],
                },
              },
            ],
            "TargetOriginId": "TestConstructHubWebAppDistributionOrigin171FF58D3",
            "ViewerProtocolPolicy": "allow-all",
          },
          "DefaultRootObject": "index.html",
          "Enabled": true,
          "HttpVersion": "http2",
          "IPV6Enabled": true,
          "Origins": Array [
            Object {
              "DomainName": Object {
                "Fn::GetAtt": Array [
                  "ConstructHubWebAppWebsiteBucket4B2B9DB2",
                  "RegionalDomainName",
                ],
              },
              "Id": "TestConstructHubWebAppDistributionOrigin171FF58D3",
              "S3OriginConfig": Object {
                "OriginAccessIdentity": Object {
                  "Fn::Join": Array [
                    "",
                    Array [
                      "origin-access-identity/cloudfront/",
                      Object {
                        "Ref": "ConstructHubWebAppDistributionOrigin1S3Origin694AF937",
                      },
                    ],
                  ],
                },
              },
            },
            Object {
              "DomainName": Object {
                "Fn::GetAtt": Array [
                  "ConstructHubPackageDataDC5EF35E",
                  "RegionalDomainName",
                ],
              },
              "Id": "TestConstructHubWebAppDistributionOrigin276090F90",
              "S3OriginConfig": Object {
                "OriginAccessIdentity": Object {
                  "Fn::Join": Array [
                    "",
                    Array [
                      "origin-access-identity/cloudfront/",
                      Object {
                        "Ref": "ConstructHubWebAppDistributionOrigin2S3OriginDA7E7FF4",
                      },
                    ],
                  ],
                },
              },
            },
          ],
        },
      },
      "Type": "AWS::CloudFront::Distribution",
    },
    "ConstructHubWebAppDistributionOrigin1S3Origin694AF937": Object {
      "Properties": Object {
        "CloudFrontOriginAccessIdentityConfig": Object {
          "Comment": "Identity for TestConstructHubWebAppDistributionOrigin171FF58D3",
        },
      },
      "Type": "AWS::CloudFront::CloudFrontOriginAccessIdentity",
    },
    "ConstructHubWebAppDistributionOrigin2S3OriginDA7E7FF4": Object {
      "Properties": Object {
        "CloudFrontOriginAccessIdentityConfig": Object {
          "Comment": "Identity for TestConstructHubWebAppDistributionOrigin276090F90",
        },
      },
      "Type": "AWS::CloudFront::CloudFrontOriginAccessIdentity",
    },
    "ConstructHubWebAppResponseFunction4C2BF3E9": Object {
      "Properties": Object {
        "AutoPublish": true,
        "FunctionCode": "\\"use strict\\";
function handler(event) {
    var response = event.response;
    var headers = response.headers;
    headers['x-frame-options'] = { value: 'deny' };
    headers['x-xss-protection'] = { value: '1; mode=block' };
    headers['x-content-type-options'] = { value: 'nosniff' };
    headers['strict-transport-security'] = { value: 'max-age=47304000; includeSubDomains' };
    headers['content-security-policy'] = {
        value: 'default-src \\\\'none\\\\'; img-src \\\\'self\\\\' https://img.shields.io; script-src \\\\'self\\\\'; style-src \\\\'unsafe-inline\\\\' \\\\'self\\\\'; object-src \\\\'none\\\\'; connect-src \\\\'self\\\\'; manifest-src \\\\'self\\\\'; font-src \\\\'self\\\\'; frame-src \\\\'none\\\\'',
    };
    return response;
}
//# sourceMappingURL=data:application/json;base64,eyJ2ZXJzaW9uIjozLCJmaWxlIjoicmVzcG9uc2UtZnVuY3Rpb24uanMiLCJzb3VyY2VSb290IjoiIiwic291cmNlcyI6WyIuLi8uLi8uLi9zcmMvd2ViYXBwL3Jlc3BvbnNlLWZ1bmN0aW9uL3Jlc3BvbnNlLWZ1bmN0aW9uLnRzIl0sIm5hbWVzIjpbXSwibWFwcGluZ3MiOiI7QUFTQSxTQUFTLE9BQU8sQ0FBQyxLQUF5QjtJQUN4QyxJQUFJLFFBQVEsR0FBRyxLQUFLLENBQUMsUUFBUSxDQUFDO0lBQzlCLElBQUksT0FBTyxHQUFHLFFBQVEsQ0FBQyxPQUFPLENBQUM7SUFFL0IsT0FBTyxDQUFDLGlCQUFpQixDQUFDLEdBQUcsRUFBRSxLQUFLLEVBQUUsTUFBTSxFQUFFLENBQUM7SUFDL0MsT0FBTyxDQUFDLGtCQUFrQixDQUFDLEdBQUcsRUFBRSxLQUFLLEVBQUUsZUFBZSxFQUFFLENBQUM7SUFDekQsT0FBTyxDQUFDLHdCQUF3QixDQUFDLEdBQUcsRUFBRSxLQUFLLEVBQUUsU0FBUyxFQUFFLENBQUM7SUFDekQsT0FBTyxDQUFDLDJCQUEyQixDQUFDLEdBQUcsRUFBRSxLQUFLLEVBQUUscUNBQXFDLEVBQUUsQ0FBQztJQUN4RixPQUFPLENBQUMseUJBQXlCLENBQUMsR0FBRztRQUNuQyxLQUFLLEVBQ0gsbU9BQW1PO0tBQ3RPLENBQUM7SUFFRixPQUFPLFFBQVEsQ0FBQztBQUNsQixDQUFDIiwic291cmNlc0NvbnRlbnQiOlsiaW50ZXJmYWNlIENsb3VkRnJvbnRSZXNwb25zZSB7XG4gIHJlc3BvbnNlOiBhbnk7XG4gIGhlYWRlcnM6IHtcbiAgICBba2V5OiBzdHJpbmddOiB7XG4gICAgICB2YWx1ZTogc3RyaW5nO1xuICAgIH07XG4gIH07XG59XG5cbmZ1bmN0aW9uIGhhbmRsZXIoZXZlbnQ6IENsb3VkRnJvbnRSZXNwb25zZSkge1xuICB2YXIgcmVzcG9uc2UgPSBldmVudC5yZXNwb25zZTtcbiAgdmFyIGhlYWRlcnMgPSByZXNwb25zZS5oZWFkZXJzO1xuXG4gIGhlYWRlcnNbJ3gtZnJhbWUtb3B0aW9ucyddID0geyB2YWx1ZTogJ2RlbnknIH07XG4gIGhlYWRlcnNbJ3gteHNzLXByb3RlY3Rpb24nXSA9IHsgdmFsdWU6ICcxOyBtb2RlPWJsb2NrJyB9O1xuICBoZWFkZXJzWyd4LWNvbnRlbnQtdHlwZS1vcHRpb25zJ10gPSB7IHZhbHVlOiAnbm9zbmlmZicgfTtcbiAgaGVhZGVyc1snc3RyaWN0LXRyYW5zcG9ydC1zZWN1cml0eSddID0geyB2YWx1ZTogJ21heC1hZ2U9NDczMDQwMDA7IGluY2x1ZGVTdWJEb21haW5zJyB9O1xuICBoZWFkZXJzWydjb250ZW50LXNlY3VyaXR5LXBvbGljeSddID0ge1xuICAgIHZhbHVlOlxuICAgICAgJ2RlZmF1bHQtc3JjIFxcJ25vbmVcXCc7IGltZy1zcmMgXFwnc2VsZlxcJyBodHRwczovL2ltZy5zaGllbGRzLmlvOyBzY3JpcHQtc3JjIFxcJ3NlbGZcXCc7IHN0eWxlLXNyYyBcXCd1bnNhZmUtaW5saW5lXFwnIFxcJ3NlbGZcXCc7IG9iamVjdC1zcmMgXFwnbm9uZVxcJzsgY29ubmVjdC1zcmMgXFwnc2VsZlxcJzsgbWFuaWZlc3Qtc3JjIFxcJ3NlbGZcXCc7IGZvbnQtc3JjIFxcJ3NlbGZcXCc7IGZyYW1lLXNyYyBcXCdub25lXFwnJyxcbiAgfTtcblxuICByZXR1cm4gcmVzcG9uc2U7XG59XG4iXX0=",
        "FunctionConfig": Object {
          "Comment": Object {
            "Fn::Join": Array [
              "",
              Array [
                Object {
                  "Ref": "AWS::Region",
                },
                "TestConstubWebAppResponseFunction1F387BCC",
              ],
            ],
          },
          "Runtime": "cloudfront-js-1.0",
        },
        "Name": Object {
          "Fn::Join": Array [
            "",
            Array [
              Object {
                "Ref": "AWS::Region",
              },
              "TestConstubWebAppResponseFunction1F387BCC",
            ],
          ],
        },
      },
      "Type": "AWS::CloudFront::Function",
    },
    "ConstructHubWebAppWebsiteBucket4B2B9DB2": Object {
      "DeletionPolicy": "Retain",
      "Properties": Object {
        "PublicAccessBlockConfiguration": Object {
          "BlockPublicAcls": true,
          "BlockPublicPolicy": true,
          "IgnorePublicAcls": true,
          "RestrictPublicBuckets": true,
        },
      },
      "Type": "AWS::S3::Bucket",
      "UpdateReplacePolicy": "Retain",
    },
    "ConstructHubWebAppWebsiteBucketPolicy17174C06": Object {
      "Properties": Object {
        "Bucket": Object {
          "Ref": "ConstructHubWebAppWebsiteBucket4B2B9DB2",
        },
        "PolicyDocument": Object {
          "Statement": Array [
            Object {
              "Action": "s3:GetObject",
              "Effect": "Allow",
              "Principal": Object {
                "CanonicalUser": Object {
                  "Fn::GetAtt": Array [
                    "ConstructHubWebAppDistributionOrigin1S3Origin694AF937",
                    "S3CanonicalUserId",
                  ],
                },
              },
              "Resource": Object {
                "Fn::Join": Array [
                  "",
                  Array [
                    Object {
                      "Fn::GetAtt": Array [
                        "ConstructHubWebAppWebsiteBucket4B2B9DB2",
                        "Arn",
                      ],
                    },
                    "/*",
                  ],
                ],
              },
            },
          ],
          "Version": "2012-10-17",
        },
      },
      "Type": "AWS::S3::BucketPolicy",
    },
    "CustomCDKBucketDeployment8693BB64968944B69AAFB0CC9EB8756C81C01536": Object {
      "DependsOn": Array [
        "CustomCDKBucketDeployment8693BB64968944B69AAFB0CC9EB8756CServiceRoleDefaultPolicy88902FDF",
        "CustomCDKBucketDeployment8693BB64968944B69AAFB0CC9EB8756CServiceRole89A01265",
      ],
      "Properties": Object {
        "Code": Object {
          "S3Bucket": Object {
            "Ref": "AssetParametersc24b999656e4fe6c609c31bae56a1cf4717a405619c3aa6ba1bc686b8c2c86cfS3Bucket55EFA30C",
          },
          "S3Key": Object {
            "Fn::Join": Array [
              "",
              Array [
                Object {
                  "Fn::Select": Array [
                    0,
                    Object {
                      "Fn::Split": Array [
                        "||",
                        Object {
                          "Ref": "AssetParametersc24b999656e4fe6c609c31bae56a1cf4717a405619c3aa6ba1bc686b8c2c86cfS3VersionKey60329B70",
                        },
                      ],
                    },
                  ],
                },
                Object {
                  "Fn::Select": Array [
                    1,
                    Object {
                      "Fn::Split": Array [
                        "||",
                        Object {
                          "Ref": "AssetParametersc24b999656e4fe6c609c31bae56a1cf4717a405619c3aa6ba1bc686b8c2c86cfS3VersionKey60329B70",
                        },
                      ],
                    },
                  ],
                },
              ],
            ],
          },
        },
        "Handler": "index.handler",
        "Layers": Array [
          Object {
            "Ref": "ConstructHubWebAppDeployWebsiteAwsCliLayer23CFFBC1",
          },
        ],
        "Role": Object {
          "Fn::GetAtt": Array [
            "CustomCDKBucketDeployment8693BB64968944B69AAFB0CC9EB8756CServiceRole89A01265",
            "Arn",
          ],
        },
        "Runtime": "python3.6",
        "Timeout": 900,
      },
      "Type": "AWS::Lambda::Function",
    },
    "CustomCDKBucketDeployment8693BB64968944B69AAFB0CC9EB8756CServiceRole89A01265": Object {
      "Properties": Object {
        "AssumeRolePolicyDocument": Object {
          "Statement": Array [
            Object {
              "Action": "sts:AssumeRole",
              "Effect": "Allow",
              "Principal": Object {
                "Service": "lambda.amazonaws.com",
              },
            },
          ],
          "Version": "2012-10-17",
        },
        "ManagedPolicyArns": Array [
          Object {
            "Fn::Join": Array [
              "",
              Array [
                "arn:",
                Object {
                  "Ref": "AWS::Partition",
                },
                ":iam::aws:policy/service-role/AWSLambdaBasicExecutionRole",
              ],
            ],
          },
        ],
      },
      "Type": "AWS::IAM::Role",
    },
    "CustomCDKBucketDeployment8693BB64968944B69AAFB0CC9EB8756CServiceRoleDefaultPolicy88902FDF": Object {
      "Properties": Object {
        "PolicyDocument": Object {
          "Statement": Array [
            Object {
              "Action": Array [
                "s3:GetObject*",
                "s3:GetBucket*",
                "s3:List*",
              ],
              "Effect": "Allow",
              "Resource": Array [
                Object {
                  "Fn::Join": Array [
                    "",
                    Array [
                      "arn:",
                      Object {
                        "Ref": "AWS::Partition",
                      },
                      ":s3:::",
                      Object {
                        "Ref": "AssetParameters1a0d574e726b5616c72133deab65778bac9c37f0883511815cd5d2ec3f5535e6S3Bucket9476BC95",
                      },
                    ],
                  ],
                },
                Object {
                  "Fn::Join": Array [
                    "",
                    Array [
                      "arn:",
                      Object {
                        "Ref": "AWS::Partition",
                      },
                      ":s3:::",
                      Object {
                        "Ref": "AssetParameters1a0d574e726b5616c72133deab65778bac9c37f0883511815cd5d2ec3f5535e6S3Bucket9476BC95",
                      },
                      "/*",
                    ],
                  ],
                },
              ],
            },
            Object {
              "Action": Array [
                "s3:GetObject*",
                "s3:GetBucket*",
                "s3:List*",
                "s3:DeleteObject*",
                "s3:PutObject*",
                "s3:Abort*",
              ],
              "Effect": "Allow",
              "Resource": Array [
                Object {
                  "Fn::GetAtt": Array [
                    "ConstructHubWebAppWebsiteBucket4B2B9DB2",
                    "Arn",
                  ],
                },
                Object {
                  "Fn::Join": Array [
                    "",
                    Array [
                      Object {
                        "Fn::GetAtt": Array [
                          "ConstructHubWebAppWebsiteBucket4B2B9DB2",
                          "Arn",
                        ],
                      },
                      "/*",
                    ],
                  ],
                },
              ],
            },
            Object {
              "Action": Array [
                "cloudfront:GetInvalidation",
                "cloudfront:CreateInvalidation",
              ],
              "Effect": "Allow",
              "Resource": "*",
            },
          ],
          "Version": "2012-10-17",
        },
        "PolicyName": "CustomCDKBucketDeployment8693BB64968944B69AAFB0CC9EB8756CServiceRoleDefaultPolicy88902FDF",
        "Roles": Array [
          Object {
            "Ref": "CustomCDKBucketDeployment8693BB64968944B69AAFB0CC9EB8756CServiceRole89A01265",
          },
        ],
      },
      "Type": "AWS::IAM::Policy",
    },
    "LogRetentionaae0aa3c5b4d4f87b02d85b201efdd8aFD4BFC8A": Object {
      "DependsOn": Array [
        "LogRetentionaae0aa3c5b4d4f87b02d85b201efdd8aServiceRoleDefaultPolicyADDA7DEB",
        "LogRetentionaae0aa3c5b4d4f87b02d85b201efdd8aServiceRole9741ECFB",
      ],
      "Properties": Object {
        "Code": Object {
          "S3Bucket": Object {
            "Ref": "AssetParameters67b7823b74bc135986aa72f889d6a8da058d0c4a20cbc2dfc6f78995fdd2fc24S3Bucket4D46ABB5",
          },
          "S3Key": Object {
            "Fn::Join": Array [
              "",
              Array [
                Object {
                  "Fn::Select": Array [
                    0,
                    Object {
                      "Fn::Split": Array [
                        "||",
                        Object {
                          "Ref": "AssetParameters67b7823b74bc135986aa72f889d6a8da058d0c4a20cbc2dfc6f78995fdd2fc24S3VersionKeyB0F28861",
                        },
                      ],
                    },
                  ],
                },
                Object {
                  "Fn::Select": Array [
                    1,
                    Object {
                      "Fn::Split": Array [
                        "||",
                        Object {
                          "Ref": "AssetParameters67b7823b74bc135986aa72f889d6a8da058d0c4a20cbc2dfc6f78995fdd2fc24S3VersionKeyB0F28861",
                        },
                      ],
                    },
                  ],
                },
              ],
            ],
          },
        },
        "Handler": "index.handler",
        "Role": Object {
          "Fn::GetAtt": Array [
            "LogRetentionaae0aa3c5b4d4f87b02d85b201efdd8aServiceRole9741ECFB",
            "Arn",
          ],
        },
        "Runtime": "nodejs14.x",
      },
      "Type": "AWS::Lambda::Function",
    },
    "LogRetentionaae0aa3c5b4d4f87b02d85b201efdd8aServiceRole9741ECFB": Object {
      "Properties": Object {
        "AssumeRolePolicyDocument": Object {
          "Statement": Array [
            Object {
              "Action": "sts:AssumeRole",
              "Effect": "Allow",
              "Principal": Object {
                "Service": "lambda.amazonaws.com",
              },
            },
          ],
          "Version": "2012-10-17",
        },
        "ManagedPolicyArns": Array [
          Object {
            "Fn::Join": Array [
              "",
              Array [
                "arn:",
                Object {
                  "Ref": "AWS::Partition",
                },
                ":iam::aws:policy/service-role/AWSLambdaBasicExecutionRole",
              ],
            ],
          },
        ],
      },
      "Type": "AWS::IAM::Role",
    },
    "LogRetentionaae0aa3c5b4d4f87b02d85b201efdd8aServiceRoleDefaultPolicyADDA7DEB": Object {
      "Properties": Object {
        "PolicyDocument": Object {
          "Statement": Array [
            Object {
              "Action": Array [
                "logs:PutRetentionPolicy",
                "logs:DeleteRetentionPolicy",
              ],
              "Effect": "Allow",
              "Resource": "*",
            },
          ],
          "Version": "2012-10-17",
        },
        "PolicyName": "LogRetentionaae0aa3c5b4d4f87b02d85b201efdd8aServiceRoleDefaultPolicyADDA7DEB",
        "Roles": Array [
          Object {
            "Ref": "LogRetentionaae0aa3c5b4d4f87b02d85b201efdd8aServiceRole9741ECFB",
          },
        ],
      },
      "Type": "AWS::IAM::Policy",
    },
  },
}
`;

exports[`with domain 1`] = `
Object {
  "Mappings": Object {
    "AWSCloudFrontPartitionHostedZoneIdMap": Object {
      "aws": Object {
        "zoneId": "Z2FDTNDATAQYW2",
      },
      "aws-cn": Object {
        "zoneId": "Z3RFFRIM2A3IF5",
      },
    },
  },
  "Outputs": Object {
    "ConstructHubMonitoringWatchfulWatchfulDashboard75D318D0": Object {
      "Value": Object {
        "Fn::Join": Array [
          "",
          Array [
            "https://console.aws.amazon.com/cloudwatch/home?region=",
            Object {
              "Ref": "AWS::Region",
            },
            "#dashboards:name=",
            Object {
              "Ref": "ConstructHubMonitoringWatchfulDashboardB8493D55",
            },
          ],
        ],
      },
    },
    "ConstructHubWebAppDomainNameDC10F8DD": Object {
      "Export": Object {
        "Name": "ConstructHubDomainName",
      },
      "Value": Object {
        "Fn::GetAtt": Array [
          "ConstructHubWebAppDistribution1F181DC9",
          "DomainName",
        ],
      },
    },
  },
  "Parameters": Object {
    "AssetParameters1ba28ce93db643201d8613eed4b49e8bfdbb812137021b400028887aa6cbfc21ArtifactHashCD81A433": Object {
      "Description": "Artifact hash for asset \\"1ba28ce93db643201d8613eed4b49e8bfdbb812137021b400028887aa6cbfc21\\"",
      "Type": "String",
    },
    "AssetParameters1ba28ce93db643201d8613eed4b49e8bfdbb812137021b400028887aa6cbfc21S3Bucket06D21812": Object {
      "Description": "S3 bucket for asset \\"1ba28ce93db643201d8613eed4b49e8bfdbb812137021b400028887aa6cbfc21\\"",
      "Type": "String",
    },
    "AssetParameters1ba28ce93db643201d8613eed4b49e8bfdbb812137021b400028887aa6cbfc21S3VersionKey1BCE3833": Object {
      "Description": "S3 key for asset version \\"1ba28ce93db643201d8613eed4b49e8bfdbb812137021b400028887aa6cbfc21\\"",
      "Type": "String",
    },
    "AssetParameters34c7dcc9f578fa0ec3da11db158dce98ccaf225c19131b357f669651db3897b2ArtifactHashA7C49A78": Object {
      "Description": "Artifact hash for asset \\"34c7dcc9f578fa0ec3da11db158dce98ccaf225c19131b357f669651db3897b2\\"",
      "Type": "String",
    },
    "AssetParameters34c7dcc9f578fa0ec3da11db158dce98ccaf225c19131b357f669651db3897b2S3Bucket7ACB823F": Object {
      "Description": "S3 bucket for asset \\"34c7dcc9f578fa0ec3da11db158dce98ccaf225c19131b357f669651db3897b2\\"",
      "Type": "String",
    },
    "AssetParameters34c7dcc9f578fa0ec3da11db158dce98ccaf225c19131b357f669651db3897b2S3VersionKey1D948596": Object {
      "Description": "S3 key for asset version \\"34c7dcc9f578fa0ec3da11db158dce98ccaf225c19131b357f669651db3897b2\\"",
      "Type": "String",
    },
    "AssetParameters5ad81f4610659fb6cc9f7ace7b76edee05f10fa0028965c4d3165d7a055054c4ArtifactHash331EACD3": Object {
      "Description": "Artifact hash for asset \\"5ad81f4610659fb6cc9f7ace7b76edee05f10fa0028965c4d3165d7a055054c4\\"",
      "Type": "String",
    },
    "AssetParameters5ad81f4610659fb6cc9f7ace7b76edee05f10fa0028965c4d3165d7a055054c4S3Bucket9FE3DFA5": Object {
      "Description": "S3 bucket for asset \\"5ad81f4610659fb6cc9f7ace7b76edee05f10fa0028965c4d3165d7a055054c4\\"",
      "Type": "String",
    },
    "AssetParameters5ad81f4610659fb6cc9f7ace7b76edee05f10fa0028965c4d3165d7a055054c4S3VersionKey192152F3": Object {
      "Description": "S3 key for asset version \\"5ad81f4610659fb6cc9f7ace7b76edee05f10fa0028965c4d3165d7a055054c4\\"",
      "Type": "String",
    },
    "AssetParameters67b7823b74bc135986aa72f889d6a8da058d0c4a20cbc2dfc6f78995fdd2fc24ArtifactHashBA91B77F": Object {
      "Description": "Artifact hash for asset \\"67b7823b74bc135986aa72f889d6a8da058d0c4a20cbc2dfc6f78995fdd2fc24\\"",
      "Type": "String",
    },
    "AssetParameters67b7823b74bc135986aa72f889d6a8da058d0c4a20cbc2dfc6f78995fdd2fc24S3Bucket4D46ABB5": Object {
      "Description": "S3 bucket for asset \\"67b7823b74bc135986aa72f889d6a8da058d0c4a20cbc2dfc6f78995fdd2fc24\\"",
      "Type": "String",
    },
    "AssetParameters67b7823b74bc135986aa72f889d6a8da058d0c4a20cbc2dfc6f78995fdd2fc24S3VersionKeyB0F28861": Object {
      "Description": "S3 key for asset version \\"67b7823b74bc135986aa72f889d6a8da058d0c4a20cbc2dfc6f78995fdd2fc24\\"",
      "Type": "String",
    },
    "AssetParameters6b4a338b691490f1fd6351e29140684b4cc8c932fa8610251617ca4279b42c9fArtifactHash0F9EA6AA": Object {
      "Description": "Artifact hash for asset \\"6b4a338b691490f1fd6351e29140684b4cc8c932fa8610251617ca4279b42c9f\\"",
      "Type": "String",
    },
    "AssetParameters6b4a338b691490f1fd6351e29140684b4cc8c932fa8610251617ca4279b42c9fS3Bucket165D0B30": Object {
      "Description": "S3 bucket for asset \\"6b4a338b691490f1fd6351e29140684b4cc8c932fa8610251617ca4279b42c9f\\"",
      "Type": "String",
    },
    "AssetParameters6b4a338b691490f1fd6351e29140684b4cc8c932fa8610251617ca4279b42c9fS3VersionKeyD832198D": Object {
      "Description": "S3 key for asset version \\"6b4a338b691490f1fd6351e29140684b4cc8c932fa8610251617ca4279b42c9f\\"",
      "Type": "String",
    },
    "AssetParameters72da65a6c5206bc7bce74ed87595ab644b52171316fe0740df2f7ad8fd63e387ArtifactHash50EA2A25": Object {
      "Description": "Artifact hash for asset \\"72da65a6c5206bc7bce74ed87595ab644b52171316fe0740df2f7ad8fd63e387\\"",
      "Type": "String",
    },
    "AssetParameters72da65a6c5206bc7bce74ed87595ab644b52171316fe0740df2f7ad8fd63e387S3BucketFBB7F47B": Object {
      "Description": "S3 bucket for asset \\"72da65a6c5206bc7bce74ed87595ab644b52171316fe0740df2f7ad8fd63e387\\"",
      "Type": "String",
    },
    "AssetParameters72da65a6c5206bc7bce74ed87595ab644b52171316fe0740df2f7ad8fd63e387S3VersionKey16E7DFF1": Object {
      "Description": "S3 key for asset version \\"72da65a6c5206bc7bce74ed87595ab644b52171316fe0740df2f7ad8fd63e387\\"",
      "Type": "String",
    },
    "AssetParameters7af6295e521fd55af94332393ceffb3e866aac4dc4956321f7918f21e72199e4ArtifactHash5E28809B": Object {
      "Description": "Artifact hash for asset \\"7af6295e521fd55af94332393ceffb3e866aac4dc4956321f7918f21e72199e4\\"",
      "Type": "String",
    },
    "AssetParameters7af6295e521fd55af94332393ceffb3e866aac4dc4956321f7918f21e72199e4S3Bucket5BEBDCBE": Object {
      "Description": "S3 bucket for asset \\"7af6295e521fd55af94332393ceffb3e866aac4dc4956321f7918f21e72199e4\\"",
      "Type": "String",
    },
    "AssetParameters7af6295e521fd55af94332393ceffb3e866aac4dc4956321f7918f21e72199e4S3VersionKey326451BC": Object {
      "Description": "S3 key for asset version \\"7af6295e521fd55af94332393ceffb3e866aac4dc4956321f7918f21e72199e4\\"",
      "Type": "String",
    },
    "AssetParameters8625a217e0e7f0586edd183190019d9970344fa75c829365a84a47531a60a32eArtifactHashEC22613F": Object {
      "Description": "Artifact hash for asset \\"8625a217e0e7f0586edd183190019d9970344fa75c829365a84a47531a60a32e\\"",
      "Type": "String",
    },
    "AssetParameters8625a217e0e7f0586edd183190019d9970344fa75c829365a84a47531a60a32eS3BucketF1993F46": Object {
      "Description": "S3 bucket for asset \\"8625a217e0e7f0586edd183190019d9970344fa75c829365a84a47531a60a32e\\"",
      "Type": "String",
    },
    "AssetParameters8625a217e0e7f0586edd183190019d9970344fa75c829365a84a47531a60a32eS3VersionKey6A8C6CB5": Object {
      "Description": "S3 key for asset version \\"8625a217e0e7f0586edd183190019d9970344fa75c829365a84a47531a60a32e\\"",
      "Type": "String",
    },
    "AssetParametersa2a420a4715fb0cfd6bc2d00c13a5a70fa1c434d6e6936185021c8fb397fd2caArtifactHashE3F0EDDF": Object {
      "Description": "Artifact hash for asset \\"a2a420a4715fb0cfd6bc2d00c13a5a70fa1c434d6e6936185021c8fb397fd2ca\\"",
      "Type": "String",
    },
    "AssetParametersa2a420a4715fb0cfd6bc2d00c13a5a70fa1c434d6e6936185021c8fb397fd2caS3Bucket95E84154": Object {
      "Description": "S3 bucket for asset \\"a2a420a4715fb0cfd6bc2d00c13a5a70fa1c434d6e6936185021c8fb397fd2ca\\"",
      "Type": "String",
    },
    "AssetParametersa2a420a4715fb0cfd6bc2d00c13a5a70fa1c434d6e6936185021c8fb397fd2caS3VersionKeyD47D75B1": Object {
      "Description": "S3 key for asset version \\"a2a420a4715fb0cfd6bc2d00c13a5a70fa1c434d6e6936185021c8fb397fd2ca\\"",
      "Type": "String",
    },
    "AssetParametersc09dfbbee2b53fa7119544459431161978d2f6cbf9f18cfcabe208bf14028ca1ArtifactHashC98BDEDF": Object {
      "Description": "Artifact hash for asset \\"c09dfbbee2b53fa7119544459431161978d2f6cbf9f18cfcabe208bf14028ca1\\"",
      "Type": "String",
    },
    "AssetParametersc09dfbbee2b53fa7119544459431161978d2f6cbf9f18cfcabe208bf14028ca1S3BucketAE1B0322": Object {
      "Description": "S3 bucket for asset \\"c09dfbbee2b53fa7119544459431161978d2f6cbf9f18cfcabe208bf14028ca1\\"",
      "Type": "String",
    },
    "AssetParametersc09dfbbee2b53fa7119544459431161978d2f6cbf9f18cfcabe208bf14028ca1S3VersionKey3AFEC569": Object {
      "Description": "S3 key for asset version \\"c09dfbbee2b53fa7119544459431161978d2f6cbf9f18cfcabe208bf14028ca1\\"",
      "Type": "String",
    },
    "AssetParametersc24b999656e4fe6c609c31bae56a1cf4717a405619c3aa6ba1bc686b8c2c86cfArtifactHash85F58E48": Object {
      "Description": "Artifact hash for asset \\"c24b999656e4fe6c609c31bae56a1cf4717a405619c3aa6ba1bc686b8c2c86cf\\"",
      "Type": "String",
    },
    "AssetParametersc24b999656e4fe6c609c31bae56a1cf4717a405619c3aa6ba1bc686b8c2c86cfS3Bucket55EFA30C": Object {
      "Description": "S3 bucket for asset \\"c24b999656e4fe6c609c31bae56a1cf4717a405619c3aa6ba1bc686b8c2c86cf\\"",
      "Type": "String",
    },
    "AssetParametersc24b999656e4fe6c609c31bae56a1cf4717a405619c3aa6ba1bc686b8c2c86cfS3VersionKey60329B70": Object {
      "Description": "S3 key for asset version \\"c24b999656e4fe6c609c31bae56a1cf4717a405619c3aa6ba1bc686b8c2c86cf\\"",
      "Type": "String",
    },
    "AssetParameterse9882ab123687399f934da0d45effe675ecc8ce13b40cb946f3e1d6141fe8d68ArtifactHashD9A515C3": Object {
      "Description": "Artifact hash for asset \\"e9882ab123687399f934da0d45effe675ecc8ce13b40cb946f3e1d6141fe8d68\\"",
      "Type": "String",
    },
    "AssetParameterse9882ab123687399f934da0d45effe675ecc8ce13b40cb946f3e1d6141fe8d68S3BucketAEADE8C7": Object {
      "Description": "S3 bucket for asset \\"e9882ab123687399f934da0d45effe675ecc8ce13b40cb946f3e1d6141fe8d68\\"",
      "Type": "String",
    },
    "AssetParameterse9882ab123687399f934da0d45effe675ecc8ce13b40cb946f3e1d6141fe8d68S3VersionKeyE415415F": Object {
      "Description": "S3 key for asset version \\"e9882ab123687399f934da0d45effe675ecc8ce13b40cb946f3e1d6141fe8d68\\"",
      "Type": "String",
    },
    "AssetParametersf3d3a3cc7f26921b237eff24fc5dd7aef8f0465a1f376b8f7918eb3d4b3e8797ArtifactHashAAFCA968": Object {
      "Description": "Artifact hash for asset \\"f3d3a3cc7f26921b237eff24fc5dd7aef8f0465a1f376b8f7918eb3d4b3e8797\\"",
      "Type": "String",
    },
    "AssetParametersf3d3a3cc7f26921b237eff24fc5dd7aef8f0465a1f376b8f7918eb3d4b3e8797S3BucketBEE108A9": Object {
      "Description": "S3 bucket for asset \\"f3d3a3cc7f26921b237eff24fc5dd7aef8f0465a1f376b8f7918eb3d4b3e8797\\"",
      "Type": "String",
    },
    "AssetParametersf3d3a3cc7f26921b237eff24fc5dd7aef8f0465a1f376b8f7918eb3d4b3e8797S3VersionKeyA877E3C9": Object {
      "Description": "S3 key for asset version \\"f3d3a3cc7f26921b237eff24fc5dd7aef8f0465a1f376b8f7918eb3d4b3e8797\\"",
      "Type": "String",
    },
  },
  "Resources": Object {
    "AWS679f53fac002430cb0da5b7982bd22872D164C4C": Object {
      "DependsOn": Array [
        "AWS679f53fac002430cb0da5b7982bd2287ServiceRoleC1EA0FF2",
      ],
      "Properties": Object {
        "Code": Object {
          "S3Bucket": Object {
            "Ref": "AssetParametersf3d3a3cc7f26921b237eff24fc5dd7aef8f0465a1f376b8f7918eb3d4b3e8797S3BucketBEE108A9",
          },
          "S3Key": Object {
            "Fn::Join": Array [
              "",
              Array [
                Object {
                  "Fn::Select": Array [
                    0,
                    Object {
                      "Fn::Split": Array [
                        "||",
                        Object {
                          "Ref": "AssetParametersf3d3a3cc7f26921b237eff24fc5dd7aef8f0465a1f376b8f7918eb3d4b3e8797S3VersionKeyA877E3C9",
                        },
                      ],
                    },
                  ],
                },
                Object {
                  "Fn::Select": Array [
                    1,
                    Object {
                      "Fn::Split": Array [
                        "||",
                        Object {
                          "Ref": "AssetParametersf3d3a3cc7f26921b237eff24fc5dd7aef8f0465a1f376b8f7918eb3d4b3e8797S3VersionKeyA877E3C9",
                        },
                      ],
                    },
                  ],
                },
              ],
            ],
          },
        },
        "Handler": "index.handler",
        "Role": Object {
          "Fn::GetAtt": Array [
            "AWS679f53fac002430cb0da5b7982bd2287ServiceRoleC1EA0FF2",
            "Arn",
          ],
        },
        "Runtime": "nodejs12.x",
        "Timeout": 120,
      },
      "Type": "AWS::Lambda::Function",
    },
    "AWS679f53fac002430cb0da5b7982bd2287ServiceRoleC1EA0FF2": Object {
      "Properties": Object {
        "AssumeRolePolicyDocument": Object {
          "Statement": Array [
            Object {
              "Action": "sts:AssumeRole",
              "Effect": "Allow",
              "Principal": Object {
                "Service": "lambda.amazonaws.com",
              },
            },
          ],
          "Version": "2012-10-17",
        },
        "ManagedPolicyArns": Array [
          Object {
            "Fn::Join": Array [
              "",
              Array [
                "arn:",
                Object {
                  "Ref": "AWS::Partition",
                },
                ":iam::aws:policy/service-role/AWSLambdaBasicExecutionRole",
              ],
            ],
          },
        ],
      },
      "Type": "AWS::IAM::Role",
    },
    "BucketNotificationsHandler050a0587b7544547bf325f094a3db8347ECC3691": Object {
      "DependsOn": Array [
        "BucketNotificationsHandler050a0587b7544547bf325f094a3db834RoleDefaultPolicy2CF63D36",
        "BucketNotificationsHandler050a0587b7544547bf325f094a3db834RoleB6FB88EC",
      ],
      "Properties": Object {
        "Code": Object {
          "ZipFile": "import boto3  # type: ignore
import json
import logging
import urllib.request

s3 = boto3.client(\\"s3\\")

CONFIGURATION_TYPES = [\\"TopicConfigurations\\", \\"QueueConfigurations\\", \\"LambdaFunctionConfigurations\\"]

def handler(event: dict, context):
    response_status = \\"SUCCESS\\"
    error_message = \\"\\"
    try:
        props = event[\\"ResourceProperties\\"]
        bucket = props[\\"BucketName\\"]
        notification_configuration = props[\\"NotificationConfiguration\\"]
        request_type = event[\\"RequestType\\"]
        managed = props.get('Managed', 'true').lower() == 'true'
        stack_id = event['StackId']

        if managed:
          config = handle_managed(request_type, notification_configuration)
        else:
          config = handle_unmanaged(bucket, stack_id, request_type, notification_configuration)

        put_bucket_notification_configuration(bucket, config)
    except Exception as e:
        logging.exception(\\"Failed to put bucket notification configuration\\")
        response_status = \\"FAILED\\"
        error_message = f\\"Error: {str(e)}. \\"
    finally:
        submit_response(event, context, response_status, error_message)


def handle_managed(request_type, notification_configuration):
  if request_type == 'Delete':
    return {}
  return notification_configuration


def handle_unmanaged(bucket, stack_id, request_type, notification_configuration):

  # find external notifications
  external_notifications = find_external_notifications(bucket, stack_id)

  # if delete, that's all we need
  if request_type == 'Delete':
    return external_notifications

  def with_id(notification):
    notification['Id'] = f\\"{stack_id}-{hash(json.dumps(notification, sort_keys=True))}\\"
    return notification

  # otherwise, merge external with incoming config and augment with id
  notifications = {}
  for t in CONFIGURATION_TYPES:
    external = external_notifications.get(t, [])
    incoming = [with_id(n) for n in notification_configuration.get(t, [])]
    notifications[t] = external + incoming
  return notifications


def find_external_notifications(bucket, stack_id):
  existing_notifications = get_bucket_notification_configuration(bucket)
  external_notifications = {}
  for t in CONFIGURATION_TYPES:
    # if the notification was created by us, we know what id to expect
    # so we can filter by it.
    external_notifications[t] = [n for n in existing_notifications.get(t, []) if not n['Id'].startswith(f\\"{stack_id}-\\")]

  return external_notifications


def get_bucket_notification_configuration(bucket):
  return s3.get_bucket_notification_configuration(Bucket=bucket)


def put_bucket_notification_configuration(bucket, notification_configuration):
  s3.put_bucket_notification_configuration(Bucket=bucket, NotificationConfiguration=notification_configuration)


def submit_response(event: dict, context, response_status: str, error_message: str):
    response_body = json.dumps(
        {
            \\"Status\\": response_status,
            \\"Reason\\": f\\"{error_message}See the details in CloudWatch Log Stream: {context.log_stream_name}\\",
            \\"PhysicalResourceId\\": event.get(\\"PhysicalResourceId\\") or event[\\"LogicalResourceId\\"],
            \\"StackId\\": event[\\"StackId\\"],
            \\"RequestId\\": event[\\"RequestId\\"],
            \\"LogicalResourceId\\": event[\\"LogicalResourceId\\"],
            \\"NoEcho\\": False,
        }
    ).encode(\\"utf-8\\")
    headers = {\\"content-type\\": \\"\\", \\"content-length\\": str(len(response_body))}
    try:
        req = urllib.request.Request(url=event[\\"ResponseURL\\"], headers=headers, data=response_body, method=\\"PUT\\")
        with urllib.request.urlopen(req) as response:
            print(response.read().decode(\\"utf-8\\"))
        print(\\"Status code: \\" + response.reason)
    except Exception as e:
        print(\\"send(..) failed executing request.urlopen(..): \\" + str(e))
",
        },
        "Description": "AWS CloudFormation handler for \\"Custom::S3BucketNotifications\\" resources (@aws-cdk/aws-s3)",
        "Handler": "index.handler",
        "Role": Object {
          "Fn::GetAtt": Array [
            "BucketNotificationsHandler050a0587b7544547bf325f094a3db834RoleB6FB88EC",
            "Arn",
          ],
        },
        "Runtime": "python3.8",
        "Timeout": 300,
      },
      "Type": "AWS::Lambda::Function",
    },
    "BucketNotificationsHandler050a0587b7544547bf325f094a3db834RoleB6FB88EC": Object {
      "Properties": Object {
        "AssumeRolePolicyDocument": Object {
          "Statement": Array [
            Object {
              "Action": "sts:AssumeRole",
              "Effect": "Allow",
              "Principal": Object {
                "Service": "lambda.amazonaws.com",
              },
            },
          ],
          "Version": "2012-10-17",
        },
        "ManagedPolicyArns": Array [
          Object {
            "Fn::Join": Array [
              "",
              Array [
                "arn:",
                Object {
                  "Ref": "AWS::Partition",
                },
                ":iam::aws:policy/service-role/AWSLambdaBasicExecutionRole",
              ],
            ],
          },
        ],
      },
      "Type": "AWS::IAM::Role",
    },
    "BucketNotificationsHandler050a0587b7544547bf325f094a3db834RoleDefaultPolicy2CF63D36": Object {
      "Properties": Object {
        "PolicyDocument": Object {
          "Statement": Array [
            Object {
              "Action": "s3:PutBucketNotification",
              "Effect": "Allow",
              "Resource": "*",
            },
          ],
          "Version": "2012-10-17",
        },
        "PolicyName": "BucketNotificationsHandler050a0587b7544547bf325f094a3db834RoleDefaultPolicy2CF63D36",
        "Roles": Array [
          Object {
            "Ref": "BucketNotificationsHandler050a0587b7544547bf325f094a3db834RoleB6FB88EC",
          },
        ],
      },
      "Type": "AWS::IAM::Policy",
    },
    "CertCertificateRequestorFunction98FDF273": Object {
      "DependsOn": Array [
        "CertCertificateRequestorFunctionServiceRoleDefaultPolicy4F1E63AC",
        "CertCertificateRequestorFunctionServiceRoleF65859C0",
      ],
      "Properties": Object {
        "Code": Object {
          "S3Bucket": Object {
            "Ref": "AssetParameters7af6295e521fd55af94332393ceffb3e866aac4dc4956321f7918f21e72199e4S3Bucket5BEBDCBE",
          },
          "S3Key": Object {
            "Fn::Join": Array [
              "",
              Array [
                Object {
                  "Fn::Select": Array [
                    0,
                    Object {
                      "Fn::Split": Array [
                        "||",
                        Object {
                          "Ref": "AssetParameters7af6295e521fd55af94332393ceffb3e866aac4dc4956321f7918f21e72199e4S3VersionKey326451BC",
                        },
                      ],
                    },
                  ],
                },
                Object {
                  "Fn::Select": Array [
                    1,
                    Object {
                      "Fn::Split": Array [
                        "||",
                        Object {
                          "Ref": "AssetParameters7af6295e521fd55af94332393ceffb3e866aac4dc4956321f7918f21e72199e4S3VersionKey326451BC",
                        },
                      ],
                    },
                  ],
                },
              ],
            ],
          },
        },
        "Handler": "index.certificateRequestHandler",
        "Role": Object {
          "Fn::GetAtt": Array [
            "CertCertificateRequestorFunctionServiceRoleF65859C0",
            "Arn",
          ],
        },
        "Runtime": "nodejs14.x",
        "Timeout": 900,
      },
      "Type": "AWS::Lambda::Function",
    },
    "CertCertificateRequestorFunctionServiceRoleDefaultPolicy4F1E63AC": Object {
      "Properties": Object {
        "PolicyDocument": Object {
          "Statement": Array [
            Object {
              "Action": Array [
                "acm:RequestCertificate",
                "acm:DescribeCertificate",
                "acm:DeleteCertificate",
                "acm:AddTagsToCertificate",
              ],
              "Effect": "Allow",
              "Resource": "*",
            },
            Object {
              "Action": "route53:GetChange",
              "Effect": "Allow",
              "Resource": "*",
            },
            Object {
              "Action": "route53:changeResourceRecordSets",
              "Effect": "Allow",
              "Resource": Object {
                "Fn::Join": Array [
                  "",
                  Array [
                    "arn:",
                    Object {
                      "Ref": "AWS::Partition",
                    },
                    ":route53:::hostedzone/ZONEID",
                  ],
                ],
              },
            },
          ],
          "Version": "2012-10-17",
        },
        "PolicyName": "CertCertificateRequestorFunctionServiceRoleDefaultPolicy4F1E63AC",
        "Roles": Array [
          Object {
            "Ref": "CertCertificateRequestorFunctionServiceRoleF65859C0",
          },
        ],
      },
      "Type": "AWS::IAM::Policy",
    },
    "CertCertificateRequestorFunctionServiceRoleF65859C0": Object {
      "Properties": Object {
        "AssumeRolePolicyDocument": Object {
          "Statement": Array [
            Object {
              "Action": "sts:AssumeRole",
              "Effect": "Allow",
              "Principal": Object {
                "Service": "lambda.amazonaws.com",
              },
            },
          ],
          "Version": "2012-10-17",
        },
        "ManagedPolicyArns": Array [
          Object {
            "Fn::Join": Array [
              "",
              Array [
                "arn:",
                Object {
                  "Ref": "AWS::Partition",
                },
                ":iam::aws:policy/service-role/AWSLambdaBasicExecutionRole",
              ],
            ],
          },
        ],
      },
      "Type": "AWS::IAM::Role",
    },
    "CertCertificateRequestorResource9D0836FD": Object {
      "DeletionPolicy": "Delete",
      "Properties": Object {
        "DomainName": "my.construct.hub",
        "HostedZoneId": "ZONEID",
        "ServiceToken": Object {
          "Fn::GetAtt": Array [
            "CertCertificateRequestorFunction98FDF273",
            "Arn",
          ],
        },
      },
      "Type": "AWS::CloudFormation::CustomResource",
      "UpdateReplacePolicy": "Delete",
    },
    "ConstructHubCatalogBuilder5A9DE4AF": Object {
      "DependsOn": Array [
        "ConstructHubCatalogBuilderServiceRoleDefaultPolicyF51442BC",
        "ConstructHubCatalogBuilderServiceRole7EB4C395",
      ],
      "Properties": Object {
        "Code": Object {
          "S3Bucket": Object {
            "Ref": "AssetParameters34c7dcc9f578fa0ec3da11db158dce98ccaf225c19131b357f669651db3897b2S3Bucket7ACB823F",
          },
          "S3Key": Object {
            "Fn::Join": Array [
              "",
              Array [
                Object {
                  "Fn::Select": Array [
                    0,
                    Object {
                      "Fn::Split": Array [
                        "||",
                        Object {
                          "Ref": "AssetParameters34c7dcc9f578fa0ec3da11db158dce98ccaf225c19131b357f669651db3897b2S3VersionKey1D948596",
                        },
                      ],
                    },
                  ],
                },
                Object {
                  "Fn::Select": Array [
                    1,
                    Object {
                      "Fn::Split": Array [
                        "||",
                        Object {
                          "Ref": "AssetParameters34c7dcc9f578fa0ec3da11db158dce98ccaf225c19131b357f669651db3897b2S3VersionKey1D948596",
                        },
                      ],
                    },
                  ],
                },
              ],
            ],
          },
        },
        "DeadLetterConfig": Object {
          "TargetArn": Object {
            "Fn::GetAtt": Array [
              "ConstructHubCatalogBuilderDeadLetterQueue1D42C407",
              "Arn",
            ],
          },
        },
        "Description": Object {
          "Fn::Join": Array [
            "",
            Array [
              "Creates the catalog.json object in ",
              Object {
                "Ref": "ConstructHubPackageDataDC5EF35E",
              },
            ],
          ],
        },
        "Environment": Object {
          "Variables": Object {
            "BUCKET_NAME": Object {
              "Ref": "ConstructHubPackageDataDC5EF35E",
            },
          },
        },
        "Handler": "index.handler",
        "MemorySize": 10240,
        "ReservedConcurrentExecutions": 1,
        "Role": Object {
          "Fn::GetAtt": Array [
            "ConstructHubCatalogBuilderServiceRole7EB4C395",
            "Arn",
          ],
        },
        "Runtime": "nodejs14.x",
        "Timeout": 900,
      },
      "Type": "AWS::Lambda::Function",
    },
    "ConstructHubCatalogBuilderDLQAlarm9D928A2B": Object {
      "Properties": Object {
        "AlarmDescription": "The catalog builder function failed to run",
        "ComparisonOperator": "GreaterThanOrEqualToThreshold",
        "Dimensions": Array [
          Object {
            "Name": "QueueName",
            "Value": Object {
              "Fn::GetAtt": Array [
                "ConstructHubCatalogBuilderDeadLetterQueue1D42C407",
                "QueueName",
              ],
            },
          },
        ],
        "EvaluationPeriods": 1,
        "MetricName": "ApproximateNumberOfMessagesVisible",
        "Namespace": "AWS/SQS",
        "Period": 300,
        "Statistic": "Maximum",
        "Threshold": 1,
      },
      "Type": "AWS::CloudWatch::Alarm",
    },
    "ConstructHubCatalogBuilderDeadLetterQueue1D42C407": Object {
      "DeletionPolicy": "Delete",
      "Properties": Object {
        "MessageRetentionPeriod": 1209600,
      },
      "Type": "AWS::SQS::Queue",
      "UpdateReplacePolicy": "Delete",
    },
    "ConstructHubCatalogBuilderLogRetentionD5D7858F": Object {
      "Properties": Object {
        "LogGroupName": Object {
          "Fn::Join": Array [
            "",
            Array [
              "/aws/lambda/",
              Object {
                "Ref": "ConstructHubCatalogBuilder5A9DE4AF",
              },
            ],
          ],
        },
        "RetentionInDays": 3653,
        "ServiceToken": Object {
          "Fn::GetAtt": Array [
            "LogRetentionaae0aa3c5b4d4f87b02d85b201efdd8aFD4BFC8A",
            "Arn",
          ],
        },
      },
      "Type": "Custom::LogRetention",
    },
    "ConstructHubCatalogBuilderServiceRole7EB4C395": Object {
      "Properties": Object {
        "AssumeRolePolicyDocument": Object {
          "Statement": Array [
            Object {
              "Action": "sts:AssumeRole",
              "Effect": "Allow",
              "Principal": Object {
                "Service": "lambda.amazonaws.com",
              },
            },
          ],
          "Version": "2012-10-17",
        },
        "ManagedPolicyArns": Array [
          Object {
            "Fn::Join": Array [
              "",
              Array [
                "arn:",
                Object {
                  "Ref": "AWS::Partition",
                },
                ":iam::aws:policy/service-role/AWSLambdaBasicExecutionRole",
              ],
            ],
          },
        ],
      },
      "Type": "AWS::IAM::Role",
    },
    "ConstructHubCatalogBuilderServiceRoleDefaultPolicyF51442BC": Object {
      "Properties": Object {
        "PolicyDocument": Object {
          "Statement": Array [
            Object {
              "Action": "sqs:SendMessage",
              "Effect": "Allow",
              "Resource": Object {
                "Fn::GetAtt": Array [
                  "ConstructHubCatalogBuilderDeadLetterQueue1D42C407",
                  "Arn",
                ],
              },
            },
            Object {
              "Action": Array [
                "s3:GetObject*",
                "s3:GetBucket*",
                "s3:List*",
                "s3:DeleteObject*",
                "s3:PutObject*",
                "s3:Abort*",
              ],
              "Effect": "Allow",
              "Resource": Array [
                Object {
                  "Fn::GetAtt": Array [
                    "ConstructHubPackageDataDC5EF35E",
                    "Arn",
                  ],
                },
                Object {
                  "Fn::Join": Array [
                    "",
                    Array [
                      Object {
                        "Fn::GetAtt": Array [
                          "ConstructHubPackageDataDC5EF35E",
                          "Arn",
                        ],
                      },
                      "/*",
                    ],
                  ],
                },
              ],
            },
          ],
          "Version": "2012-10-17",
        },
        "PolicyName": "ConstructHubCatalogBuilderServiceRoleDefaultPolicyF51442BC",
        "Roles": Array [
          Object {
            "Ref": "ConstructHubCatalogBuilderServiceRole7EB4C395",
          },
        ],
      },
      "Type": "AWS::IAM::Policy",
    },
    "ConstructHubCodeArtifact1188409E": Object {
      "Properties": Object {
        "Description": "Proxy to npmjs.com for ConstructHub",
        "DomainName": Object {
          "Fn::GetAtt": Array [
            "ConstructHubCodeArtifactDomainFC30B796",
            "Name",
          ],
        },
        "ExternalConnections": Array [
          "public:npmjs",
        ],
        "RepositoryName": "c857fcb69e05ffe74ccbcc624c4f6a4017daeb8cbb",
      },
      "Type": "AWS::CodeArtifact::Repository",
    },
    "ConstructHubCodeArtifactDescribeDomain6ABCBF4B": Object {
      "DeletionPolicy": "Delete",
      "DependsOn": Array [
        "ConstructHubCodeArtifactDescribeDomainCustomResourcePolicy1A93C60C",
      ],
      "Properties": Object {
        "Create": Object {
          "Fn::Join": Array [
            "",
            Array [
              "{\\"service\\":\\"CodeArtifact\\",\\"action\\":\\"describeDomain\\",\\"parameters\\":{\\"domain\\":\\"",
              Object {
                "Fn::GetAtt": Array [
                  "ConstructHubCodeArtifact1188409E",
                  "DomainName",
                ],
              },
              "\\",\\"domainOwner\\":\\"",
              Object {
                "Fn::GetAtt": Array [
                  "ConstructHubCodeArtifact1188409E",
                  "DomainOwner",
                ],
              },
              "\\"},\\"physicalResourceId\\":{\\"responsePath\\":\\"domain.s3BucketArn\\"}}",
            ],
          ],
        },
        "InstallLatestAwsSdk": true,
        "ServiceToken": Object {
          "Fn::GetAtt": Array [
            "AWS679f53fac002430cb0da5b7982bd22872D164C4C",
            "Arn",
          ],
        },
      },
      "Type": "Custom::CoreArtifactDomainDescription",
      "UpdateReplacePolicy": "Delete",
    },
    "ConstructHubCodeArtifactDescribeDomainCustomResourcePolicy1A93C60C": Object {
      "Properties": Object {
        "PolicyDocument": Object {
          "Statement": Array [
            Object {
              "Action": "codeartifact:DescribeDomain",
              "Effect": "Allow",
              "Resource": Object {
                "Fn::GetAtt": Array [
                  "ConstructHubCodeArtifactDomainFC30B796",
                  "Arn",
                ],
              },
            },
          ],
          "Version": "2012-10-17",
        },
        "PolicyName": "ConstructHubCodeArtifactDescribeDomainCustomResourcePolicy1A93C60C",
        "Roles": Array [
          Object {
            "Ref": "AWS679f53fac002430cb0da5b7982bd2287ServiceRoleC1EA0FF2",
          },
        ],
      },
      "Type": "AWS::IAM::Policy",
    },
    "ConstructHubCodeArtifactDomainFC30B796": Object {
      "Properties": Object {
        "DomainName": "c857fcb69e05ffe74ccbcc624c4f6a4017daeb8cbb",
      },
      "Type": "AWS::CodeArtifact::Domain",
    },
    "ConstructHubCodeArtifactGetEndpoint9A458FEF": Object {
      "DeletionPolicy": "Delete",
      "DependsOn": Array [
        "ConstructHubCodeArtifactGetEndpointCustomResourcePolicy4FC951E9",
      ],
      "Properties": Object {
        "Create": Object {
          "Fn::Join": Array [
            "",
            Array [
              "{\\"service\\":\\"CodeArtifact\\",\\"action\\":\\"getRepositoryEndpoint\\",\\"parameters\\":{\\"domain\\":\\"",
              Object {
                "Fn::GetAtt": Array [
                  "ConstructHubCodeArtifact1188409E",
                  "DomainName",
                ],
              },
              "\\",\\"domainOwner\\":\\"",
              Object {
                "Fn::GetAtt": Array [
                  "ConstructHubCodeArtifact1188409E",
                  "DomainOwner",
                ],
              },
              "\\",\\"format\\":\\"npm\\",\\"repository\\":\\"",
              Object {
                "Fn::GetAtt": Array [
                  "ConstructHubCodeArtifact1188409E",
                  "Name",
                ],
              },
              "\\"},\\"physicalResourceId\\":{\\"responsePath\\":\\"repositoryEndpoint\\"}}",
            ],
          ],
        },
        "InstallLatestAwsSdk": true,
        "ServiceToken": Object {
          "Fn::GetAtt": Array [
            "AWS679f53fac002430cb0da5b7982bd22872D164C4C",
            "Arn",
          ],
        },
        "Update": Object {
          "Fn::Join": Array [
            "",
            Array [
              "{\\"service\\":\\"CodeArtifact\\",\\"action\\":\\"getRepositoryEndpoint\\",\\"parameters\\":{\\"domain\\":\\"",
              Object {
                "Fn::GetAtt": Array [
                  "ConstructHubCodeArtifact1188409E",
                  "DomainName",
                ],
              },
              "\\",\\"domainOwner\\":\\"",
              Object {
                "Fn::GetAtt": Array [
                  "ConstructHubCodeArtifact1188409E",
                  "DomainOwner",
                ],
              },
              "\\",\\"format\\":\\"npm\\",\\"repository\\":\\"",
              Object {
                "Fn::GetAtt": Array [
                  "ConstructHubCodeArtifact1188409E",
                  "Name",
                ],
              },
              "\\"},\\"physicalResourceId\\":{\\"responsePath\\":\\"repositoryEndpoint\\"}}",
            ],
          ],
        },
      },
      "Type": "Custom::CodeArtifactNpmRepositoryEndpoint",
      "UpdateReplacePolicy": "Delete",
    },
    "ConstructHubCodeArtifactGetEndpointCustomResourcePolicy4FC951E9": Object {
      "Properties": Object {
        "PolicyDocument": Object {
          "Statement": Array [
            Object {
              "Action": "codeartifact:GetRepositoryEndpoint",
              "Effect": "Allow",
              "Resource": Object {
                "Fn::GetAtt": Array [
                  "ConstructHubCodeArtifact1188409E",
                  "Arn",
                ],
              },
            },
          ],
          "Version": "2012-10-17",
        },
        "PolicyName": "ConstructHubCodeArtifactGetEndpointCustomResourcePolicy4FC951E9",
        "Roles": Array [
          Object {
            "Ref": "AWS679f53fac002430cb0da5b7982bd2287ServiceRoleC1EA0FF2",
          },
        ],
      },
      "Type": "AWS::IAM::Policy",
    },
    "ConstructHubDiscoveryD6EEC2B8": Object {
      "DependsOn": Array [
        "ConstructHubDiscoveryServiceRoleDefaultPolicy9D5F91B3",
        "ConstructHubDiscoveryServiceRole1B3CFF96",
      ],
      "Properties": Object {
        "Code": Object {
          "S3Bucket": Object {
            "Ref": "AssetParametersc09dfbbee2b53fa7119544459431161978d2f6cbf9f18cfcabe208bf14028ca1S3BucketAE1B0322",
          },
          "S3Key": Object {
            "Fn::Join": Array [
              "",
              Array [
                Object {
                  "Fn::Select": Array [
                    0,
                    Object {
                      "Fn::Split": Array [
                        "||",
                        Object {
                          "Ref": "AssetParametersc09dfbbee2b53fa7119544459431161978d2f6cbf9f18cfcabe208bf14028ca1S3VersionKey3AFEC569",
                        },
                      ],
                    },
                  ],
                },
                Object {
                  "Fn::Select": Array [
                    1,
                    Object {
                      "Fn::Split": Array [
                        "||",
                        Object {
                          "Ref": "AssetParametersc09dfbbee2b53fa7119544459431161978d2f6cbf9f18cfcabe208bf14028ca1S3VersionKey3AFEC569",
                        },
                      ],
                    },
                  ],
                },
              ],
            ],
          },
        },
        "Description": "Periodically query npm.js index for new construct libraries",
        "Environment": Object {
          "Variables": Object {
            "BUCKET_NAME": Object {
              "Ref": "ConstructHubDiscoveryStagingBucket1F2F7AE8",
            },
            "QUEUE_URL": Object {
              "Ref": "ConstructHubIngestionQueue1AD94CA3",
            },
          },
        },
        "Handler": "index.handler",
        "MemorySize": 10240,
        "ReservedConcurrentExecutions": 1,
        "Role": Object {
          "Fn::GetAtt": Array [
            "ConstructHubDiscoveryServiceRole1B3CFF96",
            "Arn",
          ],
        },
        "Runtime": "nodejs14.x",
        "Timeout": 900,
      },
      "Type": "AWS::Lambda::Function",
    },
    "ConstructHubDiscoveryErrorsAlarmDEA85148": Object {
      "Properties": Object {
        "AlarmDescription": "The discovery function (on npmjs.com) failed to run",
        "ComparisonOperator": "GreaterThanOrEqualToThreshold",
        "Dimensions": Array [
          Object {
            "Name": "FunctionName",
            "Value": Object {
              "Ref": "ConstructHubDiscoveryD6EEC2B8",
            },
          },
        ],
        "EvaluationPeriods": 1,
        "MetricName": "Errors",
        "Namespace": "AWS/Lambda",
        "Period": 900,
        "Statistic": "Sum",
        "Threshold": 1,
      },
      "Type": "AWS::CloudWatch::Alarm",
    },
    "ConstructHubDiscoveryNoInvocationsAlarm6F5E3A99": Object {
      "Properties": Object {
        "AlarmDescription": "The discovery function (on npmjs.com) is not running as scheduled",
        "ComparisonOperator": "LessThanThreshold",
        "Dimensions": Array [
          Object {
            "Name": "FunctionName",
            "Value": Object {
              "Ref": "ConstructHubDiscoveryD6EEC2B8",
            },
          },
        ],
        "EvaluationPeriods": 1,
        "MetricName": "Invocations",
        "Namespace": "AWS/Lambda",
        "Period": 900,
        "Statistic": "Sum",
        "Threshold": 1,
      },
      "Type": "AWS::CloudWatch::Alarm",
    },
    "ConstructHubDiscoveryScheduleRule90EE2E2A": Object {
      "Properties": Object {
        "ScheduleExpression": "rate(15 minutes)",
        "State": "ENABLED",
        "Targets": Array [
          Object {
            "Arn": Object {
              "Fn::GetAtt": Array [
                "ConstructHubDiscoveryD6EEC2B8",
                "Arn",
              ],
            },
            "Id": "Target0",
          },
        ],
      },
      "Type": "AWS::Events::Rule",
    },
    "ConstructHubDiscoveryScheduleRuleAllowEventRuleTestConstructHubDiscovery5714D5BB9D860B10": Object {
      "Properties": Object {
        "Action": "lambda:InvokeFunction",
        "FunctionName": Object {
          "Fn::GetAtt": Array [
            "ConstructHubDiscoveryD6EEC2B8",
            "Arn",
          ],
        },
        "Principal": "events.amazonaws.com",
        "SourceArn": Object {
          "Fn::GetAtt": Array [
            "ConstructHubDiscoveryScheduleRule90EE2E2A",
            "Arn",
          ],
        },
      },
      "Type": "AWS::Lambda::Permission",
    },
    "ConstructHubDiscoveryServiceRole1B3CFF96": Object {
      "Properties": Object {
        "AssumeRolePolicyDocument": Object {
          "Statement": Array [
            Object {
              "Action": "sts:AssumeRole",
              "Effect": "Allow",
              "Principal": Object {
                "Service": "lambda.amazonaws.com",
              },
            },
          ],
          "Version": "2012-10-17",
        },
        "ManagedPolicyArns": Array [
          Object {
            "Fn::Join": Array [
              "",
              Array [
                "arn:",
                Object {
                  "Ref": "AWS::Partition",
                },
                ":iam::aws:policy/service-role/AWSLambdaBasicExecutionRole",
              ],
            ],
          },
        ],
      },
      "Type": "AWS::IAM::Role",
    },
    "ConstructHubDiscoveryServiceRoleDefaultPolicy9D5F91B3": Object {
      "Properties": Object {
        "PolicyDocument": Object {
          "Statement": Array [
            Object {
              "Action": Array [
                "s3:GetObject*",
                "s3:GetBucket*",
                "s3:List*",
                "s3:DeleteObject*",
                "s3:PutObject*",
                "s3:Abort*",
              ],
              "Effect": "Allow",
              "Resource": Array [
                Object {
                  "Fn::GetAtt": Array [
                    "ConstructHubDiscoveryStagingBucket1F2F7AE8",
                    "Arn",
                  ],
                },
                Object {
                  "Fn::Join": Array [
                    "",
                    Array [
                      Object {
                        "Fn::GetAtt": Array [
                          "ConstructHubDiscoveryStagingBucket1F2F7AE8",
                          "Arn",
                        ],
                      },
                      "/*",
                    ],
                  ],
                },
              ],
            },
            Object {
              "Action": Array [
                "sqs:SendMessage",
                "sqs:GetQueueAttributes",
                "sqs:GetQueueUrl",
              ],
              "Effect": "Allow",
              "Resource": Object {
                "Fn::GetAtt": Array [
                  "ConstructHubIngestionQueue1AD94CA3",
                  "Arn",
                ],
              },
            },
          ],
          "Version": "2012-10-17",
        },
        "PolicyName": "ConstructHubDiscoveryServiceRoleDefaultPolicy9D5F91B3",
        "Roles": Array [
          Object {
            "Ref": "ConstructHubDiscoveryServiceRole1B3CFF96",
          },
        ],
      },
      "Type": "AWS::IAM::Policy",
    },
    "ConstructHubDiscoveryStagingBucket1F2F7AE8": Object {
      "DeletionPolicy": "Retain",
      "Properties": Object {
        "LifecycleConfiguration": Object {
          "Rules": Array [
            Object {
              "ExpirationInDays": 30,
              "Prefix": "staged/",
              "Status": "Enabled",
            },
          ],
        },
        "PublicAccessBlockConfiguration": Object {
          "BlockPublicAcls": true,
          "BlockPublicPolicy": true,
          "IgnorePublicAcls": true,
          "RestrictPublicBuckets": true,
        },
      },
      "Type": "AWS::S3::Bucket",
      "UpdateReplacePolicy": "Retain",
    },
    "ConstructHubIngestion407909CE": Object {
      "DependsOn": Array [
        "ConstructHubIngestionServiceRoleDefaultPolicyC0D2B6F2",
        "ConstructHubIngestionServiceRole6380BAB6",
      ],
      "Properties": Object {
        "Code": Object {
          "S3Bucket": Object {
            "Ref": "AssetParameters8625a217e0e7f0586edd183190019d9970344fa75c829365a84a47531a60a32eS3BucketF1993F46",
          },
          "S3Key": Object {
            "Fn::Join": Array [
              "",
              Array [
                Object {
                  "Fn::Select": Array [
                    0,
                    Object {
                      "Fn::Split": Array [
                        "||",
                        Object {
                          "Ref": "AssetParameters8625a217e0e7f0586edd183190019d9970344fa75c829365a84a47531a60a32eS3VersionKey6A8C6CB5",
                        },
                      ],
                    },
                  ],
                },
                Object {
                  "Fn::Select": Array [
                    1,
                    Object {
                      "Fn::Split": Array [
                        "||",
                        Object {
                          "Ref": "AssetParameters8625a217e0e7f0586edd183190019d9970344fa75c829365a84a47531a60a32eS3VersionKey6A8C6CB5",
                        },
                      ],
                    },
                  ],
                },
              ],
            ],
          },
        },
        "DeadLetterConfig": Object {
          "TargetArn": Object {
            "Fn::GetAtt": Array [
              "ConstructHubIngestionDeadLetterQueueFC1025F8",
              "Arn",
            ],
          },
        },
        "Description": "Ingests new package versions into the Construct Hub",
        "Environment": Object {
          "Variables": Object {
            "BUCKET_NAME": Object {
              "Ref": "ConstructHubPackageDataDC5EF35E",
            },
          },
        },
        "Handler": "index.handler",
        "MemorySize": 10240,
        "Role": Object {
          "Fn::GetAtt": Array [
            "ConstructHubIngestionServiceRole6380BAB6",
            "Arn",
          ],
        },
        "Runtime": "nodejs14.x",
        "Timeout": 900,
      },
      "Type": "AWS::Lambda::Function",
    },
    "ConstructHubIngestionDLQAlarm83BD1903": Object {
      "Properties": Object {
        "AlarmDescription": "The ingestion function failed for one or more packages",
        "ComparisonOperator": "GreaterThanOrEqualToThreshold",
        "Dimensions": Array [
          Object {
            "Name": "QueueName",
            "Value": Object {
              "Fn::GetAtt": Array [
                "ConstructHubIngestionDeadLetterQueueFC1025F8",
                "QueueName",
              ],
            },
          },
        ],
        "EvaluationPeriods": 1,
        "MetricName": "ApproximateNumberOfMessagesVisible",
        "Namespace": "AWS/SQS",
        "Period": 300,
        "Statistic": "Maximum",
        "Threshold": 1,
      },
      "Type": "AWS::CloudWatch::Alarm",
    },
    "ConstructHubIngestionDeadLetterQueueFC1025F8": Object {
      "DeletionPolicy": "Delete",
      "Properties": Object {
        "MessageRetentionPeriod": 1209600,
      },
      "Type": "AWS::SQS::Queue",
      "UpdateReplacePolicy": "Delete",
    },
    "ConstructHubIngestionEventInvokeConfig47AAD616": Object {
      "Properties": Object {
        "FunctionName": Object {
          "Ref": "ConstructHubIngestion407909CE",
        },
        "MaximumRetryAttempts": 2,
        "Qualifier": "$LATEST",
      },
      "Type": "AWS::Lambda::EventInvokeConfig",
    },
    "ConstructHubIngestionQueue1AD94CA3": Object {
      "DeletionPolicy": "Delete",
      "Properties": Object {
        "KmsMasterKeyId": "alias/aws/sqs",
        "VisibilityTimeout": 900,
      },
      "Type": "AWS::SQS::Queue",
      "UpdateReplacePolicy": "Delete",
    },
    "ConstructHubIngestionServiceRole6380BAB6": Object {
      "Properties": Object {
        "AssumeRolePolicyDocument": Object {
          "Statement": Array [
            Object {
              "Action": "sts:AssumeRole",
              "Effect": "Allow",
              "Principal": Object {
                "Service": "lambda.amazonaws.com",
              },
            },
          ],
          "Version": "2012-10-17",
        },
        "ManagedPolicyArns": Array [
          Object {
            "Fn::Join": Array [
              "",
              Array [
                "arn:",
                Object {
                  "Ref": "AWS::Partition",
                },
                ":iam::aws:policy/service-role/AWSLambdaBasicExecutionRole",
              ],
            ],
          },
        ],
      },
      "Type": "AWS::IAM::Role",
    },
    "ConstructHubIngestionServiceRoleDefaultPolicyC0D2B6F2": Object {
      "Properties": Object {
        "PolicyDocument": Object {
          "Statement": Array [
            Object {
              "Action": "sqs:SendMessage",
              "Effect": "Allow",
              "Resource": Object {
                "Fn::GetAtt": Array [
                  "ConstructHubIngestionDeadLetterQueueFC1025F8",
                  "Arn",
                ],
              },
            },
            Object {
              "Action": Array [
                "s3:DeleteObject*",
                "s3:PutObject*",
                "s3:Abort*",
              ],
              "Effect": "Allow",
              "Resource": Array [
                Object {
                  "Fn::GetAtt": Array [
                    "ConstructHubPackageDataDC5EF35E",
                    "Arn",
                  ],
                },
                Object {
                  "Fn::Join": Array [
                    "",
                    Array [
                      Object {
                        "Fn::GetAtt": Array [
                          "ConstructHubPackageDataDC5EF35E",
                          "Arn",
                        ],
                      },
                      "/*",
                    ],
                  ],
                },
              ],
            },
            Object {
              "Action": Array [
                "sqs:ReceiveMessage",
                "sqs:ChangeMessageVisibility",
                "sqs:GetQueueUrl",
                "sqs:DeleteMessage",
                "sqs:GetQueueAttributes",
              ],
              "Effect": "Allow",
              "Resource": Object {
                "Fn::GetAtt": Array [
                  "ConstructHubIngestionQueue1AD94CA3",
                  "Arn",
                ],
              },
            },
            Object {
              "Action": Array [
                "s3:GetObject*",
                "s3:GetBucket*",
                "s3:List*",
              ],
              "Effect": "Allow",
              "Resource": Array [
                Object {
                  "Fn::GetAtt": Array [
                    "ConstructHubDiscoveryStagingBucket1F2F7AE8",
                    "Arn",
                  ],
                },
                Object {
                  "Fn::Join": Array [
                    "",
                    Array [
                      Object {
                        "Fn::GetAtt": Array [
                          "ConstructHubDiscoveryStagingBucket1F2F7AE8",
                          "Arn",
                        ],
                      },
                      "/*",
                    ],
                  ],
                },
              ],
            },
          ],
          "Version": "2012-10-17",
        },
        "PolicyName": "ConstructHubIngestionServiceRoleDefaultPolicyC0D2B6F2",
        "Roles": Array [
          Object {
            "Ref": "ConstructHubIngestionServiceRole6380BAB6",
          },
        ],
      },
      "Type": "AWS::IAM::Policy",
    },
    "ConstructHubIngestionSqsEventSourceTestConstructHubIngestionQueue165B81E2C095FF2A": Object {
      "Properties": Object {
        "BatchSize": 1,
        "EventSourceArn": Object {
          "Fn::GetAtt": Array [
            "ConstructHubIngestionQueue1AD94CA3",
            "Arn",
          ],
        },
        "FunctionName": Object {
          "Ref": "ConstructHubIngestion407909CE",
        },
      },
      "Type": "AWS::Lambda::EventSourceMapping",
    },
    "ConstructHubInventoryCanary63D899BC": Object {
      "DependsOn": Array [
        "ConstructHubInventoryCanaryServiceRoleDefaultPolicy144783F1",
        "ConstructHubInventoryCanaryServiceRole7684EDDE",
      ],
      "Properties": Object {
        "Code": Object {
          "S3Bucket": Object {
            "Ref": "AssetParameters5ad81f4610659fb6cc9f7ace7b76edee05f10fa0028965c4d3165d7a055054c4S3Bucket9FE3DFA5",
          },
          "S3Key": Object {
            "Fn::Join": Array [
              "",
              Array [
                Object {
                  "Fn::Select": Array [
                    0,
                    Object {
                      "Fn::Split": Array [
                        "||",
                        Object {
                          "Ref": "AssetParameters5ad81f4610659fb6cc9f7ace7b76edee05f10fa0028965c4d3165d7a055054c4S3VersionKey192152F3",
                        },
                      ],
                    },
                  ],
                },
                Object {
                  "Fn::Select": Array [
                    1,
                    Object {
                      "Fn::Split": Array [
                        "||",
                        Object {
                          "Ref": "AssetParameters5ad81f4610659fb6cc9f7ace7b76edee05f10fa0028965c4d3165d7a055054c4S3VersionKey192152F3",
                        },
                      ],
                    },
                  ],
                },
              ],
            ],
          },
        },
        "Description": "[ConstructHub/Inventory] A canary that periodically inspects the list of indexed packages",
        "Environment": Object {
          "Variables": Object {
            "BUCKET_NAME": Object {
              "Ref": "ConstructHubPackageDataDC5EF35E",
            },
          },
        },
        "Handler": "index.handler",
        "MemorySize": 10240,
        "Role": Object {
          "Fn::GetAtt": Array [
            "ConstructHubInventoryCanaryServiceRole7684EDDE",
            "Arn",
          ],
        },
        "Runtime": "nodejs14.x",
        "Timeout": 300,
      },
      "Type": "AWS::Lambda::Function",
    },
    "ConstructHubInventoryCanaryScheduleRule79F2F8D8": Object {
      "DependsOn": Array [
        "ConstructHubInventoryCanaryServiceRoleDefaultPolicy144783F1",
      ],
      "Properties": Object {
        "ScheduleExpression": "rate(5 minutes)",
        "State": "ENABLED",
        "Targets": Array [
          Object {
            "Arn": Object {
              "Fn::GetAtt": Array [
                "ConstructHubInventoryCanary63D899BC",
                "Arn",
              ],
            },
            "Id": "Target0",
          },
        ],
      },
      "Type": "AWS::Events::Rule",
    },
    "ConstructHubInventoryCanaryScheduleRuleAllowEventRuleTestConstructHubInventoryCanary54F5B7AC7EBA7AB2": Object {
      "DependsOn": Array [
        "ConstructHubInventoryCanaryServiceRoleDefaultPolicy144783F1",
      ],
      "Properties": Object {
        "Action": "lambda:InvokeFunction",
        "FunctionName": Object {
          "Fn::GetAtt": Array [
            "ConstructHubInventoryCanary63D899BC",
            "Arn",
          ],
        },
        "Principal": "events.amazonaws.com",
        "SourceArn": Object {
          "Fn::GetAtt": Array [
            "ConstructHubInventoryCanaryScheduleRule79F2F8D8",
            "Arn",
          ],
        },
      },
      "Type": "AWS::Lambda::Permission",
    },
    "ConstructHubInventoryCanaryServiceRole7684EDDE": Object {
      "Properties": Object {
        "AssumeRolePolicyDocument": Object {
          "Statement": Array [
            Object {
              "Action": "sts:AssumeRole",
              "Effect": "Allow",
              "Principal": Object {
                "Service": "lambda.amazonaws.com",
              },
            },
          ],
          "Version": "2012-10-17",
        },
        "ManagedPolicyArns": Array [
          Object {
            "Fn::Join": Array [
              "",
              Array [
                "arn:",
                Object {
                  "Ref": "AWS::Partition",
                },
                ":iam::aws:policy/service-role/AWSLambdaBasicExecutionRole",
              ],
            ],
          },
        ],
      },
      "Type": "AWS::IAM::Role",
    },
    "ConstructHubInventoryCanaryServiceRoleDefaultPolicy144783F1": Object {
      "Properties": Object {
        "PolicyDocument": Object {
          "Statement": Array [
            Object {
              "Action": Array [
                "s3:GetObject*",
                "s3:GetBucket*",
                "s3:List*",
              ],
              "Effect": "Allow",
              "Resource": Array [
                Object {
                  "Fn::GetAtt": Array [
                    "ConstructHubPackageDataDC5EF35E",
                    "Arn",
                  ],
                },
                Object {
                  "Fn::Join": Array [
                    "",
                    Array [
                      Object {
                        "Fn::GetAtt": Array [
                          "ConstructHubPackageDataDC5EF35E",
                          "Arn",
                        ],
                      },
                      "/*",
                    ],
                  ],
                },
              ],
            },
          ],
          "Version": "2012-10-17",
        },
        "PolicyName": "ConstructHubInventoryCanaryServiceRoleDefaultPolicy144783F1",
        "Roles": Array [
          Object {
            "Ref": "ConstructHubInventoryCanaryServiceRole7684EDDE",
          },
        ],
      },
      "Type": "AWS::IAM::Policy",
    },
    "ConstructHubMonitoringDashboard78E057C8": Object {
      "Properties": Object {
        "DashboardBody": Object {
          "Fn::Join": Array [
            "",
            Array [
              "{\\"widgets\\":[{\\"type\\":\\"metric\\",\\"width\\":24,\\"height\\":6,\\"x\\":0,\\"y\\":0,\\"properties\\":{\\"view\\":\\"timeSeries\\",\\"title\\":\\"ACM Certificate Expiry\\",\\"region\\":\\"",
              Object {
                "Ref": "AWS::Region",
              },
              "\\",\\"annotations\\":{\\"alarms\\":[\\"",
              Object {
                "Fn::GetAtt": Array [
                  "ConstructHubWebAppExpirationMonitorACMAlarm0B479A12",
                  "Arn",
                ],
              },
              "\\"]},\\"yAxis\\":{}}},{\\"type\\":\\"metric\\",\\"width\\":24,\\"height\\":6,\\"x\\":0,\\"y\\":6,\\"properties\\":{\\"view\\":\\"timeSeries\\",\\"title\\":\\"Endpoint Certificate Expiry\\",\\"region\\":\\"",
              Object {
                "Ref": "AWS::Region",
              },
              "\\",\\"annotations\\":{\\"alarms\\":[\\"",
              Object {
                "Fn::GetAtt": Array [
                  "ConstructHubWebAppExpirationMonitorEndpointAlarmAA7AF160",
                  "Arn",
                ],
              },
              "\\"]},\\"yAxis\\":{}}},{\\"type\\":\\"metric\\",\\"width\\":24,\\"height\\":6,\\"x\\":0,\\"y\\":12,\\"properties\\":{\\"view\\":\\"timeSeries\\",\\"title\\":\\"Home Page Canary\\",\\"region\\":\\"",
              Object {
                "Ref": "AWS::Region",
              },
              "\\",\\"annotations\\":{\\"alarms\\":[\\"",
              Object {
                "Fn::GetAtt": Array [
                  "ConstructHubMonitoringWebCanaryHomePageErrorsE7BB4002",
                  "Arn",
                ],
              },
              "\\"]},\\"yAxis\\":{}}}]}",
            ],
          ],
        },
        "DashboardName": "construct-hub-high-severity",
      },
      "Type": "AWS::CloudWatch::Dashboard",
    },
    "ConstructHubMonitoringWatchfulDashboardB8493D55": Object {
      "Properties": Object {
        "DashboardBody": Object {
          "Fn::Join": Array [
            "",
            Array [
              "{\\"widgets\\":[{\\"type\\":\\"text\\",\\"width\\":24,\\"height\\":2,\\"x\\":0,\\"y\\":0,\\"properties\\":{\\"markdown\\":\\"# Ingestion Function\\\\n\\\\n[button:AWS Lambda Console](https://console.aws.amazon.com/lambda/home?region=",
              Object {
                "Ref": "AWS::Region",
              },
              "#/functions/",
              Object {
                "Ref": "ConstructHubIngestion407909CE",
              },
              "?tab=graph) [button:CloudWatch Logs](https://console.aws.amazon.com/cloudwatch/home?region=",
              Object {
                "Ref": "AWS::Region",
              },
              "#logEventViewer:group=/aws/lambda/",
              Object {
                "Ref": "ConstructHubIngestion407909CE",
              },
              ")\\"}},{\\"type\\":\\"metric\\",\\"width\\":6,\\"height\\":6,\\"x\\":0,\\"y\\":2,\\"properties\\":{\\"view\\":\\"timeSeries\\",\\"title\\":\\"Invocations/5min\\",\\"region\\":\\"",
              Object {
                "Ref": "AWS::Region",
              },
              "\\",\\"metrics\\":[[\\"AWS/Lambda\\",\\"Invocations\\",\\"FunctionName\\",\\"",
              Object {
                "Ref": "ConstructHubIngestion407909CE",
              },
              "\\",{\\"stat\\":\\"Sum\\"}]],\\"yAxis\\":{}}},{\\"type\\":\\"metric\\",\\"width\\":6,\\"height\\":6,\\"x\\":6,\\"y\\":2,\\"properties\\":{\\"view\\":\\"timeSeries\\",\\"title\\":\\"Errors/5min\\",\\"region\\":\\"",
              Object {
                "Ref": "AWS::Region",
              },
              "\\",\\"metrics\\":[[\\"AWS/Lambda\\",\\"Errors\\",\\"FunctionName\\",\\"",
              Object {
                "Ref": "ConstructHubIngestion407909CE",
              },
              "\\",{\\"stat\\":\\"Sum\\"}]],\\"annotations\\":{\\"horizontal\\":[{\\"label\\":\\"Errors > 0 for 3 datapoints within 15 minutes\\",\\"value\\":0,\\"yAxis\\":\\"left\\"}]},\\"yAxis\\":{}}},{\\"type\\":\\"metric\\",\\"width\\":6,\\"height\\":6,\\"x\\":12,\\"y\\":2,\\"properties\\":{\\"view\\":\\"timeSeries\\",\\"title\\":\\"Throttles/5min\\",\\"region\\":\\"",
              Object {
                "Ref": "AWS::Region",
              },
              "\\",\\"metrics\\":[[\\"AWS/Lambda\\",\\"Throttles\\",\\"FunctionName\\",\\"",
              Object {
                "Ref": "ConstructHubIngestion407909CE",
              },
              "\\",{\\"stat\\":\\"Sum\\"}]],\\"annotations\\":{\\"horizontal\\":[{\\"label\\":\\"Throttles > 0 for 3 datapoints within 15 minutes\\",\\"value\\":0,\\"yAxis\\":\\"left\\"}]},\\"yAxis\\":{}}},{\\"type\\":\\"metric\\",\\"width\\":6,\\"height\\":6,\\"x\\":18,\\"y\\":2,\\"properties\\":{\\"view\\":\\"timeSeries\\",\\"title\\":\\"Duration/5min\\",\\"region\\":\\"",
              Object {
                "Ref": "AWS::Region",
              },
              "\\",\\"metrics\\":[[\\"AWS/Lambda\\",\\"Duration\\",\\"FunctionName\\",\\"",
              Object {
                "Ref": "ConstructHubIngestion407909CE",
              },
              "\\",{\\"label\\":\\"p99\\",\\"stat\\":\\"p99\\"}]],\\"annotations\\":{\\"horizontal\\":[{\\"label\\":\\"p99 > 720000 for 3 datapoints within 15 minutes\\",\\"value\\":720000,\\"yAxis\\":\\"left\\"}]},\\"yAxis\\":{}}},{\\"type\\":\\"text\\",\\"width\\":24,\\"height\\":2,\\"x\\":0,\\"y\\":8,\\"properties\\":{\\"markdown\\":\\"# Discovery Function\\\\n\\\\n[button:AWS Lambda Console](https://console.aws.amazon.com/lambda/home?region=",
              Object {
                "Ref": "AWS::Region",
              },
              "#/functions/",
              Object {
                "Ref": "ConstructHubDiscoveryD6EEC2B8",
              },
              "?tab=graph) [button:CloudWatch Logs](https://console.aws.amazon.com/cloudwatch/home?region=",
              Object {
                "Ref": "AWS::Region",
              },
              "#logEventViewer:group=/aws/lambda/",
              Object {
                "Ref": "ConstructHubDiscoveryD6EEC2B8",
              },
              ")\\"}},{\\"type\\":\\"metric\\",\\"width\\":6,\\"height\\":6,\\"x\\":0,\\"y\\":10,\\"properties\\":{\\"view\\":\\"timeSeries\\",\\"title\\":\\"Invocations/5min\\",\\"region\\":\\"",
              Object {
                "Ref": "AWS::Region",
              },
              "\\",\\"metrics\\":[[\\"AWS/Lambda\\",\\"Invocations\\",\\"FunctionName\\",\\"",
              Object {
                "Ref": "ConstructHubDiscoveryD6EEC2B8",
              },
              "\\",{\\"stat\\":\\"Sum\\"}]],\\"yAxis\\":{}}},{\\"type\\":\\"metric\\",\\"width\\":6,\\"height\\":6,\\"x\\":6,\\"y\\":10,\\"properties\\":{\\"view\\":\\"timeSeries\\",\\"title\\":\\"Errors/5min\\",\\"region\\":\\"",
              Object {
                "Ref": "AWS::Region",
              },
              "\\",\\"metrics\\":[[\\"AWS/Lambda\\",\\"Errors\\",\\"FunctionName\\",\\"",
              Object {
                "Ref": "ConstructHubDiscoveryD6EEC2B8",
              },
              "\\",{\\"stat\\":\\"Sum\\"}]],\\"annotations\\":{\\"horizontal\\":[{\\"label\\":\\"Errors > 0 for 3 datapoints within 15 minutes\\",\\"value\\":0,\\"yAxis\\":\\"left\\"}]},\\"yAxis\\":{}}},{\\"type\\":\\"metric\\",\\"width\\":6,\\"height\\":6,\\"x\\":12,\\"y\\":10,\\"properties\\":{\\"view\\":\\"timeSeries\\",\\"title\\":\\"Throttles/5min\\",\\"region\\":\\"",
              Object {
                "Ref": "AWS::Region",
              },
              "\\",\\"metrics\\":[[\\"AWS/Lambda\\",\\"Throttles\\",\\"FunctionName\\",\\"",
              Object {
                "Ref": "ConstructHubDiscoveryD6EEC2B8",
              },
              "\\",{\\"stat\\":\\"Sum\\"}]],\\"annotations\\":{\\"horizontal\\":[{\\"label\\":\\"Throttles > 0 for 3 datapoints within 15 minutes\\",\\"value\\":0,\\"yAxis\\":\\"left\\"}]},\\"yAxis\\":{}}},{\\"type\\":\\"metric\\",\\"width\\":6,\\"height\\":6,\\"x\\":18,\\"y\\":10,\\"properties\\":{\\"view\\":\\"timeSeries\\",\\"title\\":\\"Duration/5min\\",\\"region\\":\\"",
              Object {
                "Ref": "AWS::Region",
              },
              "\\",\\"metrics\\":[[\\"AWS/Lambda\\",\\"Duration\\",\\"FunctionName\\",\\"",
              Object {
                "Ref": "ConstructHubDiscoveryD6EEC2B8",
              },
              "\\",{\\"label\\":\\"p99\\",\\"stat\\":\\"p99\\"}]],\\"annotations\\":{\\"horizontal\\":[{\\"label\\":\\"p99 > 720000 for 3 datapoints within 15 minutes\\",\\"value\\":720000,\\"yAxis\\":\\"left\\"}]},\\"yAxis\\":{}}},{\\"type\\":\\"text\\",\\"width\\":24,\\"height\\":2,\\"x\\":0,\\"y\\":16,\\"properties\\":{\\"markdown\\":\\"# Transliterator Function\\\\n\\\\n[button:AWS Lambda Console](https://console.aws.amazon.com/lambda/home?region=",
              Object {
                "Ref": "AWS::Region",
              },
              "#/functions/",
              Object {
                "Ref": "ConstructHubTransliteratorpythonHandler8F330E7D",
              },
              "?tab=graph) [button:CloudWatch Logs](https://console.aws.amazon.com/cloudwatch/home?region=",
              Object {
                "Ref": "AWS::Region",
              },
              "#logEventViewer:group=/aws/lambda/",
              Object {
                "Ref": "ConstructHubTransliteratorpythonHandler8F330E7D",
              },
              ")\\"}},{\\"type\\":\\"metric\\",\\"width\\":6,\\"height\\":6,\\"x\\":0,\\"y\\":18,\\"properties\\":{\\"view\\":\\"timeSeries\\",\\"title\\":\\"Invocations/5min\\",\\"region\\":\\"",
              Object {
                "Ref": "AWS::Region",
              },
              "\\",\\"metrics\\":[[\\"AWS/Lambda\\",\\"Invocations\\",\\"FunctionName\\",\\"",
              Object {
                "Ref": "ConstructHubTransliteratorpythonHandler8F330E7D",
              },
              "\\",{\\"stat\\":\\"Sum\\"}]],\\"yAxis\\":{}}},{\\"type\\":\\"metric\\",\\"width\\":6,\\"height\\":6,\\"x\\":6,\\"y\\":18,\\"properties\\":{\\"view\\":\\"timeSeries\\",\\"title\\":\\"Errors/5min\\",\\"region\\":\\"",
              Object {
                "Ref": "AWS::Region",
              },
              "\\",\\"metrics\\":[[\\"AWS/Lambda\\",\\"Errors\\",\\"FunctionName\\",\\"",
              Object {
                "Ref": "ConstructHubTransliteratorpythonHandler8F330E7D",
              },
              "\\",{\\"stat\\":\\"Sum\\"}]],\\"annotations\\":{\\"horizontal\\":[{\\"label\\":\\"Errors > 0 for 3 datapoints within 15 minutes\\",\\"value\\":0,\\"yAxis\\":\\"left\\"}]},\\"yAxis\\":{}}},{\\"type\\":\\"metric\\",\\"width\\":6,\\"height\\":6,\\"x\\":12,\\"y\\":18,\\"properties\\":{\\"view\\":\\"timeSeries\\",\\"title\\":\\"Throttles/5min\\",\\"region\\":\\"",
              Object {
                "Ref": "AWS::Region",
              },
              "\\",\\"metrics\\":[[\\"AWS/Lambda\\",\\"Throttles\\",\\"FunctionName\\",\\"",
              Object {
                "Ref": "ConstructHubTransliteratorpythonHandler8F330E7D",
              },
              "\\",{\\"stat\\":\\"Sum\\"}]],\\"annotations\\":{\\"horizontal\\":[{\\"label\\":\\"Throttles > 0 for 3 datapoints within 15 minutes\\",\\"value\\":0,\\"yAxis\\":\\"left\\"}]},\\"yAxis\\":{}}},{\\"type\\":\\"metric\\",\\"width\\":6,\\"height\\":6,\\"x\\":18,\\"y\\":18,\\"properties\\":{\\"view\\":\\"timeSeries\\",\\"title\\":\\"Duration/5min\\",\\"region\\":\\"",
              Object {
                "Ref": "AWS::Region",
              },
              "\\",\\"metrics\\":[[\\"AWS/Lambda\\",\\"Duration\\",\\"FunctionName\\",\\"",
              Object {
                "Ref": "ConstructHubTransliteratorpythonHandler8F330E7D",
              },
              "\\",{\\"label\\":\\"p99\\",\\"stat\\":\\"p99\\"}]],\\"annotations\\":{\\"horizontal\\":[{\\"label\\":\\"p99 > 720000 for 3 datapoints within 15 minutes\\",\\"value\\":720000,\\"yAxis\\":\\"left\\"}]},\\"yAxis\\":{}}},{\\"type\\":\\"text\\",\\"width\\":24,\\"height\\":2,\\"x\\":0,\\"y\\":24,\\"properties\\":{\\"markdown\\":\\"# Transliterator Function\\\\n\\\\n[button:AWS Lambda Console](https://console.aws.amazon.com/lambda/home?region=",
              Object {
                "Ref": "AWS::Region",
              },
              "#/functions/",
              Object {
                "Ref": "ConstructHubTransliteratortypescriptHandlerFAD532B5",
              },
              "?tab=graph) [button:CloudWatch Logs](https://console.aws.amazon.com/cloudwatch/home?region=",
              Object {
                "Ref": "AWS::Region",
              },
              "#logEventViewer:group=/aws/lambda/",
              Object {
                "Ref": "ConstructHubTransliteratortypescriptHandlerFAD532B5",
              },
              ")\\"}},{\\"type\\":\\"metric\\",\\"width\\":6,\\"height\\":6,\\"x\\":0,\\"y\\":26,\\"properties\\":{\\"view\\":\\"timeSeries\\",\\"title\\":\\"Invocations/5min\\",\\"region\\":\\"",
              Object {
                "Ref": "AWS::Region",
              },
              "\\",\\"metrics\\":[[\\"AWS/Lambda\\",\\"Invocations\\",\\"FunctionName\\",\\"",
              Object {
                "Ref": "ConstructHubTransliteratortypescriptHandlerFAD532B5",
              },
              "\\",{\\"stat\\":\\"Sum\\"}]],\\"yAxis\\":{}}},{\\"type\\":\\"metric\\",\\"width\\":6,\\"height\\":6,\\"x\\":6,\\"y\\":26,\\"properties\\":{\\"view\\":\\"timeSeries\\",\\"title\\":\\"Errors/5min\\",\\"region\\":\\"",
              Object {
                "Ref": "AWS::Region",
              },
              "\\",\\"metrics\\":[[\\"AWS/Lambda\\",\\"Errors\\",\\"FunctionName\\",\\"",
              Object {
                "Ref": "ConstructHubTransliteratortypescriptHandlerFAD532B5",
              },
              "\\",{\\"stat\\":\\"Sum\\"}]],\\"annotations\\":{\\"horizontal\\":[{\\"label\\":\\"Errors > 0 for 3 datapoints within 15 minutes\\",\\"value\\":0,\\"yAxis\\":\\"left\\"}]},\\"yAxis\\":{}}},{\\"type\\":\\"metric\\",\\"width\\":6,\\"height\\":6,\\"x\\":12,\\"y\\":26,\\"properties\\":{\\"view\\":\\"timeSeries\\",\\"title\\":\\"Throttles/5min\\",\\"region\\":\\"",
              Object {
                "Ref": "AWS::Region",
              },
              "\\",\\"metrics\\":[[\\"AWS/Lambda\\",\\"Throttles\\",\\"FunctionName\\",\\"",
              Object {
                "Ref": "ConstructHubTransliteratortypescriptHandlerFAD532B5",
              },
              "\\",{\\"stat\\":\\"Sum\\"}]],\\"annotations\\":{\\"horizontal\\":[{\\"label\\":\\"Throttles > 0 for 3 datapoints within 15 minutes\\",\\"value\\":0,\\"yAxis\\":\\"left\\"}]},\\"yAxis\\":{}}},{\\"type\\":\\"metric\\",\\"width\\":6,\\"height\\":6,\\"x\\":18,\\"y\\":26,\\"properties\\":{\\"view\\":\\"timeSeries\\",\\"title\\":\\"Duration/5min\\",\\"region\\":\\"",
              Object {
                "Ref": "AWS::Region",
              },
              "\\",\\"metrics\\":[[\\"AWS/Lambda\\",\\"Duration\\",\\"FunctionName\\",\\"",
              Object {
                "Ref": "ConstructHubTransliteratortypescriptHandlerFAD532B5",
              },
              "\\",{\\"label\\":\\"p99\\",\\"stat\\":\\"p99\\"}]],\\"annotations\\":{\\"horizontal\\":[{\\"label\\":\\"p99 > 720000 for 3 datapoints within 15 minutes\\",\\"value\\":720000,\\"yAxis\\":\\"left\\"}]},\\"yAxis\\":{}}},{\\"type\\":\\"text\\",\\"width\\":24,\\"height\\":2,\\"x\\":0,\\"y\\":32,\\"properties\\":{\\"markdown\\":\\"# Catalog Builder Function\\\\n\\\\n[button:AWS Lambda Console](https://console.aws.amazon.com/lambda/home?region=",
              Object {
                "Ref": "AWS::Region",
              },
              "#/functions/",
              Object {
                "Ref": "ConstructHubCatalogBuilder5A9DE4AF",
              },
              "?tab=graph) [button:CloudWatch Logs](https://console.aws.amazon.com/cloudwatch/home?region=",
              Object {
                "Ref": "AWS::Region",
              },
              "#logEventViewer:group=/aws/lambda/",
              Object {
                "Ref": "ConstructHubCatalogBuilder5A9DE4AF",
              },
              ")\\"}},{\\"type\\":\\"metric\\",\\"width\\":6,\\"height\\":6,\\"x\\":0,\\"y\\":34,\\"properties\\":{\\"view\\":\\"timeSeries\\",\\"title\\":\\"Invocations/5min\\",\\"region\\":\\"",
              Object {
                "Ref": "AWS::Region",
              },
              "\\",\\"metrics\\":[[\\"AWS/Lambda\\",\\"Invocations\\",\\"FunctionName\\",\\"",
              Object {
                "Ref": "ConstructHubCatalogBuilder5A9DE4AF",
              },
              "\\",{\\"stat\\":\\"Sum\\"}]],\\"yAxis\\":{}}},{\\"type\\":\\"metric\\",\\"width\\":6,\\"height\\":6,\\"x\\":6,\\"y\\":34,\\"properties\\":{\\"view\\":\\"timeSeries\\",\\"title\\":\\"Errors/5min\\",\\"region\\":\\"",
              Object {
                "Ref": "AWS::Region",
              },
              "\\",\\"metrics\\":[[\\"AWS/Lambda\\",\\"Errors\\",\\"FunctionName\\",\\"",
              Object {
                "Ref": "ConstructHubCatalogBuilder5A9DE4AF",
              },
              "\\",{\\"stat\\":\\"Sum\\"}]],\\"annotations\\":{\\"horizontal\\":[{\\"label\\":\\"Errors > 0 for 3 datapoints within 15 minutes\\",\\"value\\":0,\\"yAxis\\":\\"left\\"}]},\\"yAxis\\":{}}},{\\"type\\":\\"metric\\",\\"width\\":6,\\"height\\":6,\\"x\\":12,\\"y\\":34,\\"properties\\":{\\"view\\":\\"timeSeries\\",\\"title\\":\\"Throttles/5min\\",\\"region\\":\\"",
              Object {
                "Ref": "AWS::Region",
              },
              "\\",\\"metrics\\":[[\\"AWS/Lambda\\",\\"Throttles\\",\\"FunctionName\\",\\"",
              Object {
                "Ref": "ConstructHubCatalogBuilder5A9DE4AF",
              },
              "\\",{\\"stat\\":\\"Sum\\"}]],\\"annotations\\":{\\"horizontal\\":[{\\"label\\":\\"Throttles > 0 for 3 datapoints within 15 minutes\\",\\"value\\":0,\\"yAxis\\":\\"left\\"}]},\\"yAxis\\":{}}},{\\"type\\":\\"metric\\",\\"width\\":6,\\"height\\":6,\\"x\\":18,\\"y\\":34,\\"properties\\":{\\"view\\":\\"timeSeries\\",\\"title\\":\\"Duration/5min\\",\\"region\\":\\"",
              Object {
                "Ref": "AWS::Region",
              },
              "\\",\\"metrics\\":[[\\"AWS/Lambda\\",\\"Duration\\",\\"FunctionName\\",\\"",
              Object {
                "Ref": "ConstructHubCatalogBuilder5A9DE4AF",
              },
              "\\",{\\"label\\":\\"p99\\",\\"stat\\":\\"p99\\"}]],\\"annotations\\":{\\"horizontal\\":[{\\"label\\":\\"p99 > 720000 for 3 datapoints within 15 minutes\\",\\"value\\":720000,\\"yAxis\\":\\"left\\"}]},\\"yAxis\\":{}}},{\\"type\\":\\"text\\",\\"width\\":24,\\"height\\":2,\\"x\\":0,\\"y\\":40,\\"properties\\":{\\"markdown\\":\\"# Inventory Canary\\\\n\\\\n[button:AWS Lambda Console](https://console.aws.amazon.com/lambda/home?region=",
              Object {
                "Ref": "AWS::Region",
              },
              "#/functions/",
              Object {
                "Ref": "ConstructHubInventoryCanary63D899BC",
              },
              "?tab=graph) [button:CloudWatch Logs](https://console.aws.amazon.com/cloudwatch/home?region=",
              Object {
                "Ref": "AWS::Region",
              },
              "#logEventViewer:group=/aws/lambda/",
              Object {
                "Ref": "ConstructHubInventoryCanary63D899BC",
              },
              ")\\"}},{\\"type\\":\\"metric\\",\\"width\\":6,\\"height\\":6,\\"x\\":0,\\"y\\":42,\\"properties\\":{\\"view\\":\\"timeSeries\\",\\"title\\":\\"Invocations/5min\\",\\"region\\":\\"",
              Object {
                "Ref": "AWS::Region",
              },
              "\\",\\"metrics\\":[[\\"AWS/Lambda\\",\\"Invocations\\",\\"FunctionName\\",\\"",
              Object {
                "Ref": "ConstructHubInventoryCanary63D899BC",
              },
              "\\",{\\"stat\\":\\"Sum\\"}]],\\"yAxis\\":{}}},{\\"type\\":\\"metric\\",\\"width\\":6,\\"height\\":6,\\"x\\":6,\\"y\\":42,\\"properties\\":{\\"view\\":\\"timeSeries\\",\\"title\\":\\"Errors/5min\\",\\"region\\":\\"",
              Object {
                "Ref": "AWS::Region",
              },
              "\\",\\"metrics\\":[[\\"AWS/Lambda\\",\\"Errors\\",\\"FunctionName\\",\\"",
              Object {
                "Ref": "ConstructHubInventoryCanary63D899BC",
              },
              "\\",{\\"stat\\":\\"Sum\\"}]],\\"annotations\\":{\\"horizontal\\":[{\\"label\\":\\"Errors > 0 for 3 datapoints within 15 minutes\\",\\"value\\":0,\\"yAxis\\":\\"left\\"}]},\\"yAxis\\":{}}},{\\"type\\":\\"metric\\",\\"width\\":6,\\"height\\":6,\\"x\\":12,\\"y\\":42,\\"properties\\":{\\"view\\":\\"timeSeries\\",\\"title\\":\\"Throttles/5min\\",\\"region\\":\\"",
              Object {
                "Ref": "AWS::Region",
              },
              "\\",\\"metrics\\":[[\\"AWS/Lambda\\",\\"Throttles\\",\\"FunctionName\\",\\"",
              Object {
                "Ref": "ConstructHubInventoryCanary63D899BC",
              },
              "\\",{\\"stat\\":\\"Sum\\"}]],\\"annotations\\":{\\"horizontal\\":[{\\"label\\":\\"Throttles > 0 for 3 datapoints within 15 minutes\\",\\"value\\":0,\\"yAxis\\":\\"left\\"}]},\\"yAxis\\":{}}},{\\"type\\":\\"metric\\",\\"width\\":6,\\"height\\":6,\\"x\\":18,\\"y\\":42,\\"properties\\":{\\"view\\":\\"timeSeries\\",\\"title\\":\\"Duration/5min\\",\\"region\\":\\"",
              Object {
                "Ref": "AWS::Region",
              },
              "\\",\\"metrics\\":[[\\"AWS/Lambda\\",\\"Duration\\",\\"FunctionName\\",\\"",
              Object {
                "Ref": "ConstructHubInventoryCanary63D899BC",
              },
              "\\",{\\"label\\":\\"p99\\",\\"stat\\":\\"p99\\"}]],\\"annotations\\":{\\"horizontal\\":[{\\"label\\":\\"p99 > 240000 for 3 datapoints within 15 minutes\\",\\"value\\":240000,\\"yAxis\\":\\"left\\"}]},\\"yAxis\\":{}}}]}",
            ],
          ],
        },
        "DashboardName": "construct-hub",
      },
      "Type": "AWS::CloudWatch::Dashboard",
    },
    "ConstructHubMonitoringWatchfulTestConstructHubCatalogBuilderC9A41048DurationAlarm557052D9": Object {
      "Properties": Object {
        "AlarmActions": Array [],
        "AlarmDescription": "p99 latency >= 720s (80%)",
        "ComparisonOperator": "GreaterThanThreshold",
        "EvaluationPeriods": 3,
        "Metrics": Array [
          Object {
            "Id": "m1",
            "Label": "p99",
            "MetricStat": Object {
              "Metric": Object {
                "Dimensions": Array [
                  Object {
                    "Name": "FunctionName",
                    "Value": Object {
                      "Ref": "ConstructHubCatalogBuilder5A9DE4AF",
                    },
                  },
                ],
                "MetricName": "Duration",
                "Namespace": "AWS/Lambda",
              },
              "Period": 300,
              "Stat": "p99",
            },
            "ReturnData": true,
          },
        ],
        "Threshold": 720000,
      },
      "Type": "AWS::CloudWatch::Alarm",
    },
    "ConstructHubMonitoringWatchfulTestConstructHubCatalogBuilderC9A41048ErrorsAlarmF91F07CD": Object {
      "Properties": Object {
        "AlarmActions": Array [],
        "AlarmDescription": "Over 0 errors per minute",
        "ComparisonOperator": "GreaterThanThreshold",
        "Dimensions": Array [
          Object {
            "Name": "FunctionName",
            "Value": Object {
              "Ref": "ConstructHubCatalogBuilder5A9DE4AF",
            },
          },
        ],
        "EvaluationPeriods": 3,
        "MetricName": "Errors",
        "Namespace": "AWS/Lambda",
        "Period": 300,
        "Statistic": "Sum",
        "Threshold": 0,
      },
      "Type": "AWS::CloudWatch::Alarm",
    },
    "ConstructHubMonitoringWatchfulTestConstructHubCatalogBuilderC9A41048ThrottlesAlarm2A5B0492": Object {
      "Properties": Object {
        "AlarmActions": Array [],
        "AlarmDescription": "Over 0 throttles per minute",
        "ComparisonOperator": "GreaterThanThreshold",
        "Dimensions": Array [
          Object {
            "Name": "FunctionName",
            "Value": Object {
              "Ref": "ConstructHubCatalogBuilder5A9DE4AF",
            },
          },
        ],
        "EvaluationPeriods": 3,
        "MetricName": "Throttles",
        "Namespace": "AWS/Lambda",
        "Period": 300,
        "Statistic": "Sum",
        "Threshold": 0,
      },
      "Type": "AWS::CloudWatch::Alarm",
    },
    "ConstructHubMonitoringWatchfulTestConstructHubDiscovery5714D5BBDurationAlarm5CFE5B52": Object {
      "Properties": Object {
        "AlarmActions": Array [],
        "AlarmDescription": "p99 latency >= 720s (80%)",
        "ComparisonOperator": "GreaterThanThreshold",
        "EvaluationPeriods": 3,
        "Metrics": Array [
          Object {
            "Id": "m1",
            "Label": "p99",
            "MetricStat": Object {
              "Metric": Object {
                "Dimensions": Array [
                  Object {
                    "Name": "FunctionName",
                    "Value": Object {
                      "Ref": "ConstructHubDiscoveryD6EEC2B8",
                    },
                  },
                ],
                "MetricName": "Duration",
                "Namespace": "AWS/Lambda",
              },
              "Period": 300,
              "Stat": "p99",
            },
            "ReturnData": true,
          },
        ],
        "Threshold": 720000,
      },
      "Type": "AWS::CloudWatch::Alarm",
    },
    "ConstructHubMonitoringWatchfulTestConstructHubDiscovery5714D5BBErrorsAlarm373566EE": Object {
      "Properties": Object {
        "AlarmActions": Array [],
        "AlarmDescription": "Over 0 errors per minute",
        "ComparisonOperator": "GreaterThanThreshold",
        "Dimensions": Array [
          Object {
            "Name": "FunctionName",
            "Value": Object {
              "Ref": "ConstructHubDiscoveryD6EEC2B8",
            },
          },
        ],
        "EvaluationPeriods": 3,
        "MetricName": "Errors",
        "Namespace": "AWS/Lambda",
        "Period": 300,
        "Statistic": "Sum",
        "Threshold": 0,
      },
      "Type": "AWS::CloudWatch::Alarm",
    },
    "ConstructHubMonitoringWatchfulTestConstructHubDiscovery5714D5BBThrottlesAlarm261A4778": Object {
      "Properties": Object {
        "AlarmActions": Array [],
        "AlarmDescription": "Over 0 throttles per minute",
        "ComparisonOperator": "GreaterThanThreshold",
        "Dimensions": Array [
          Object {
            "Name": "FunctionName",
            "Value": Object {
              "Ref": "ConstructHubDiscoveryD6EEC2B8",
            },
          },
        ],
        "EvaluationPeriods": 3,
        "MetricName": "Throttles",
        "Namespace": "AWS/Lambda",
        "Period": 300,
        "Statistic": "Sum",
        "Threshold": 0,
      },
      "Type": "AWS::CloudWatch::Alarm",
    },
    "ConstructHubMonitoringWatchfulTestConstructHubIngestionAE667A08DurationAlarm8C97ADAD": Object {
      "Properties": Object {
        "AlarmActions": Array [],
        "AlarmDescription": "p99 latency >= 720s (80%)",
        "ComparisonOperator": "GreaterThanThreshold",
        "EvaluationPeriods": 3,
        "Metrics": Array [
          Object {
            "Id": "m1",
            "Label": "p99",
            "MetricStat": Object {
              "Metric": Object {
                "Dimensions": Array [
                  Object {
                    "Name": "FunctionName",
                    "Value": Object {
                      "Ref": "ConstructHubIngestion407909CE",
                    },
                  },
                ],
                "MetricName": "Duration",
                "Namespace": "AWS/Lambda",
              },
              "Period": 300,
              "Stat": "p99",
            },
            "ReturnData": true,
          },
        ],
        "Threshold": 720000,
      },
      "Type": "AWS::CloudWatch::Alarm",
    },
    "ConstructHubMonitoringWatchfulTestConstructHubIngestionAE667A08ErrorsAlarm76E1369B": Object {
      "Properties": Object {
        "AlarmActions": Array [],
        "AlarmDescription": "Over 0 errors per minute",
        "ComparisonOperator": "GreaterThanThreshold",
        "Dimensions": Array [
          Object {
            "Name": "FunctionName",
            "Value": Object {
              "Ref": "ConstructHubIngestion407909CE",
            },
          },
        ],
        "EvaluationPeriods": 3,
        "MetricName": "Errors",
        "Namespace": "AWS/Lambda",
        "Period": 300,
        "Statistic": "Sum",
        "Threshold": 0,
      },
      "Type": "AWS::CloudWatch::Alarm",
    },
    "ConstructHubMonitoringWatchfulTestConstructHubIngestionAE667A08ThrottlesAlarm2CD0B31C": Object {
      "Properties": Object {
        "AlarmActions": Array [],
        "AlarmDescription": "Over 0 throttles per minute",
        "ComparisonOperator": "GreaterThanThreshold",
        "Dimensions": Array [
          Object {
            "Name": "FunctionName",
            "Value": Object {
              "Ref": "ConstructHubIngestion407909CE",
            },
          },
        ],
        "EvaluationPeriods": 3,
        "MetricName": "Throttles",
        "Namespace": "AWS/Lambda",
        "Period": 300,
        "Statistic": "Sum",
        "Threshold": 0,
      },
      "Type": "AWS::CloudWatch::Alarm",
    },
    "ConstructHubMonitoringWatchfulTestConstructHubInventoryCanary54F5B7ACDurationAlarm2B1DCEF6": Object {
      "Properties": Object {
        "AlarmActions": Array [],
        "AlarmDescription": "p99 latency >= 240s (80%)",
        "ComparisonOperator": "GreaterThanThreshold",
        "EvaluationPeriods": 3,
        "Metrics": Array [
          Object {
            "Id": "m1",
            "Label": "p99",
            "MetricStat": Object {
              "Metric": Object {
                "Dimensions": Array [
                  Object {
                    "Name": "FunctionName",
                    "Value": Object {
                      "Ref": "ConstructHubInventoryCanary63D899BC",
                    },
                  },
                ],
                "MetricName": "Duration",
                "Namespace": "AWS/Lambda",
              },
              "Period": 300,
              "Stat": "p99",
            },
            "ReturnData": true,
          },
        ],
        "Threshold": 240000,
      },
      "Type": "AWS::CloudWatch::Alarm",
    },
    "ConstructHubMonitoringWatchfulTestConstructHubInventoryCanary54F5B7ACErrorsAlarm2DCA11C4": Object {
      "Properties": Object {
        "AlarmActions": Array [],
        "AlarmDescription": "Over 0 errors per minute",
        "ComparisonOperator": "GreaterThanThreshold",
        "Dimensions": Array [
          Object {
            "Name": "FunctionName",
            "Value": Object {
              "Ref": "ConstructHubInventoryCanary63D899BC",
            },
          },
        ],
        "EvaluationPeriods": 3,
        "MetricName": "Errors",
        "Namespace": "AWS/Lambda",
        "Period": 300,
        "Statistic": "Sum",
        "Threshold": 0,
      },
      "Type": "AWS::CloudWatch::Alarm",
    },
    "ConstructHubMonitoringWatchfulTestConstructHubInventoryCanary54F5B7ACThrottlesAlarm0D677953": Object {
      "Properties": Object {
        "AlarmActions": Array [],
        "AlarmDescription": "Over 0 throttles per minute",
        "ComparisonOperator": "GreaterThanThreshold",
        "Dimensions": Array [
          Object {
            "Name": "FunctionName",
            "Value": Object {
              "Ref": "ConstructHubInventoryCanary63D899BC",
            },
          },
        ],
        "EvaluationPeriods": 3,
        "MetricName": "Throttles",
        "Namespace": "AWS/Lambda",
        "Period": 300,
        "Statistic": "Sum",
        "Threshold": 0,
      },
      "Type": "AWS::CloudWatch::Alarm",
    },
    "ConstructHubMonitoringWatchfulTestConstructHubTransliteratorpythonHandler80DA2016DurationAlarm010E7F76": Object {
      "Properties": Object {
        "AlarmActions": Array [],
        "AlarmDescription": "p99 latency >= 720s (80%)",
        "ComparisonOperator": "GreaterThanThreshold",
        "EvaluationPeriods": 3,
        "Metrics": Array [
          Object {
            "Id": "m1",
            "Label": "p99",
            "MetricStat": Object {
              "Metric": Object {
                "Dimensions": Array [
                  Object {
                    "Name": "FunctionName",
                    "Value": Object {
                      "Ref": "ConstructHubTransliteratorpythonHandler8F330E7D",
                    },
                  },
                ],
                "MetricName": "Duration",
                "Namespace": "AWS/Lambda",
              },
              "Period": 300,
              "Stat": "p99",
            },
            "ReturnData": true,
          },
        ],
        "Threshold": 720000,
      },
      "Type": "AWS::CloudWatch::Alarm",
    },
    "ConstructHubMonitoringWatchfulTestConstructHubTransliteratorpythonHandler80DA2016ErrorsAlarmAFA651E8": Object {
      "Properties": Object {
        "AlarmActions": Array [],
        "AlarmDescription": "Over 0 errors per minute",
        "ComparisonOperator": "GreaterThanThreshold",
        "Dimensions": Array [
          Object {
            "Name": "FunctionName",
            "Value": Object {
              "Ref": "ConstructHubTransliteratorpythonHandler8F330E7D",
            },
          },
        ],
        "EvaluationPeriods": 3,
        "MetricName": "Errors",
        "Namespace": "AWS/Lambda",
        "Period": 300,
        "Statistic": "Sum",
        "Threshold": 0,
      },
      "Type": "AWS::CloudWatch::Alarm",
    },
    "ConstructHubMonitoringWatchfulTestConstructHubTransliteratorpythonHandler80DA2016ThrottlesAlarm9C1910AC": Object {
      "Properties": Object {
        "AlarmActions": Array [],
        "AlarmDescription": "Over 0 throttles per minute",
        "ComparisonOperator": "GreaterThanThreshold",
        "Dimensions": Array [
          Object {
            "Name": "FunctionName",
            "Value": Object {
              "Ref": "ConstructHubTransliteratorpythonHandler8F330E7D",
            },
          },
        ],
        "EvaluationPeriods": 3,
        "MetricName": "Throttles",
        "Namespace": "AWS/Lambda",
        "Period": 300,
        "Statistic": "Sum",
        "Threshold": 0,
      },
      "Type": "AWS::CloudWatch::Alarm",
    },
    "ConstructHubMonitoringWatchfulTestConstructHubTransliteratortypescriptHandlerC2B3D168DurationAlarm8B49989B": Object {
      "Properties": Object {
        "AlarmActions": Array [],
        "AlarmDescription": "p99 latency >= 720s (80%)",
        "ComparisonOperator": "GreaterThanThreshold",
        "EvaluationPeriods": 3,
        "Metrics": Array [
          Object {
            "Id": "m1",
            "Label": "p99",
            "MetricStat": Object {
              "Metric": Object {
                "Dimensions": Array [
                  Object {
                    "Name": "FunctionName",
                    "Value": Object {
                      "Ref": "ConstructHubTransliteratortypescriptHandlerFAD532B5",
                    },
                  },
                ],
                "MetricName": "Duration",
                "Namespace": "AWS/Lambda",
              },
              "Period": 300,
              "Stat": "p99",
            },
            "ReturnData": true,
          },
        ],
        "Threshold": 720000,
      },
      "Type": "AWS::CloudWatch::Alarm",
    },
    "ConstructHubMonitoringWatchfulTestConstructHubTransliteratortypescriptHandlerC2B3D168ErrorsAlarmC2D137A4": Object {
      "Properties": Object {
        "AlarmActions": Array [],
        "AlarmDescription": "Over 0 errors per minute",
        "ComparisonOperator": "GreaterThanThreshold",
        "Dimensions": Array [
          Object {
            "Name": "FunctionName",
            "Value": Object {
              "Ref": "ConstructHubTransliteratortypescriptHandlerFAD532B5",
            },
          },
        ],
        "EvaluationPeriods": 3,
        "MetricName": "Errors",
        "Namespace": "AWS/Lambda",
        "Period": 300,
        "Statistic": "Sum",
        "Threshold": 0,
      },
      "Type": "AWS::CloudWatch::Alarm",
    },
    "ConstructHubMonitoringWatchfulTestConstructHubTransliteratortypescriptHandlerC2B3D168ThrottlesAlarmA726B1A2": Object {
      "Properties": Object {
        "AlarmActions": Array [],
        "AlarmDescription": "Over 0 throttles per minute",
        "ComparisonOperator": "GreaterThanThreshold",
        "Dimensions": Array [
          Object {
            "Name": "FunctionName",
            "Value": Object {
              "Ref": "ConstructHubTransliteratortypescriptHandlerFAD532B5",
            },
          },
        ],
        "EvaluationPeriods": 3,
        "MetricName": "Throttles",
        "Namespace": "AWS/Lambda",
        "Period": 300,
        "Statistic": "Sum",
        "Threshold": 0,
      },
      "Type": "AWS::CloudWatch::Alarm",
    },
    "ConstructHubMonitoringWebCanaryHomePageErrorsE7BB4002": Object {
      "Properties": Object {
        "AlarmActions": Array [
          "arn:aws:sns:us-east-1:123456789012:mystack-mytopic-NZJ5JSMVGFIE",
        ],
        "AlarmDescription": Object {
          "Fn::Join": Array [
            "",
            Array [
              "80% error rate for https://",
              Object {
                "Fn::GetAtt": Array [
                  "ConstructHubWebAppDistribution1F181DC9",
                  "DomainName",
                ],
              },
              " (Home Page)",
            ],
          ],
        },
        "ComparisonOperator": "GreaterThanOrEqualToThreshold",
        "EvaluationPeriods": 1,
        "Metrics": Array [
          Object {
            "Id": "m1",
            "Label": Object {
              "Fn::Join": Array [
                "",
                Array [
                  "https://",
                  Object {
                    "Fn::GetAtt": Array [
                      "ConstructHubWebAppDistribution1F181DC9",
                      "DomainName",
                    ],
                  },
                  " Errors",
                ],
              ],
            },
            "MetricStat": Object {
              "Metric": Object {
                "Dimensions": Array [
                  Object {
                    "Name": "FunctionName",
                    "Value": Object {
                      "Ref": "ConstructHubMonitoringWebCanaryHomePageHttpGetFunctionF27ADDC8",
                    },
                  },
                ],
                "MetricName": "Errors",
                "Namespace": "AWS/Lambda",
              },
              "Period": 300,
              "Stat": "Sum",
            },
            "ReturnData": true,
          },
        ],
        "Threshold": 4,
        "TreatMissingData": "breaching",
      },
      "Type": "AWS::CloudWatch::Alarm",
    },
    "ConstructHubMonitoringWebCanaryHomePageHttpGetFunctionF27ADDC8": Object {
      "DependsOn": Array [
        "ConstructHubMonitoringWebCanaryHomePageHttpGetFunctionServiceRole9AAAD93C",
      ],
      "Properties": Object {
        "Code": Object {
          "S3Bucket": Object {
            "Ref": "AssetParameters6b4a338b691490f1fd6351e29140684b4cc8c932fa8610251617ca4279b42c9fS3Bucket165D0B30",
          },
          "S3Key": Object {
            "Fn::Join": Array [
              "",
              Array [
                Object {
                  "Fn::Select": Array [
                    0,
                    Object {
                      "Fn::Split": Array [
                        "||",
                        Object {
                          "Ref": "AssetParameters6b4a338b691490f1fd6351e29140684b4cc8c932fa8610251617ca4279b42c9fS3VersionKeyD832198D",
                        },
                      ],
                    },
                  ],
                },
                Object {
                  "Fn::Select": Array [
                    1,
                    Object {
                      "Fn::Split": Array [
                        "||",
                        Object {
                          "Ref": "AssetParameters6b4a338b691490f1fd6351e29140684b4cc8c932fa8610251617ca4279b42c9fS3VersionKeyD832198D",
                        },
                      ],
                    },
                  ],
                },
              ],
            ],
          },
        },
        "Description": Object {
          "Fn::Join": Array [
            "",
            Array [
              "HTTP GET https://",
              Object {
                "Fn::GetAtt": Array [
                  "ConstructHubWebAppDistribution1F181DC9",
                  "DomainName",
                ],
              },
              ": Home Page",
            ],
          ],
        },
        "Environment": Object {
          "Variables": Object {
            "URL": Object {
              "Fn::Join": Array [
                "",
                Array [
                  "https://",
                  Object {
                    "Fn::GetAtt": Array [
                      "ConstructHubWebAppDistribution1F181DC9",
                      "DomainName",
                    ],
                  },
                ],
              ],
            },
          },
        },
        "Handler": "index.handler",
        "Role": Object {
          "Fn::GetAtt": Array [
            "ConstructHubMonitoringWebCanaryHomePageHttpGetFunctionServiceRole9AAAD93C",
            "Arn",
          ],
        },
        "Runtime": "nodejs14.x",
      },
      "Type": "AWS::Lambda::Function",
    },
    "ConstructHubMonitoringWebCanaryHomePageHttpGetFunctionServiceRole9AAAD93C": Object {
      "Properties": Object {
        "AssumeRolePolicyDocument": Object {
          "Statement": Array [
            Object {
              "Action": "sts:AssumeRole",
              "Effect": "Allow",
              "Principal": Object {
                "Service": "lambda.amazonaws.com",
              },
            },
          ],
          "Version": "2012-10-17",
        },
        "ManagedPolicyArns": Array [
          Object {
            "Fn::Join": Array [
              "",
              Array [
                "arn:",
                Object {
                  "Ref": "AWS::Partition",
                },
                ":iam::aws:policy/service-role/AWSLambdaBasicExecutionRole",
              ],
            ],
          },
        ],
      },
      "Type": "AWS::IAM::Role",
    },
    "ConstructHubMonitoringWebCanaryHomePageRuleAllowEventRuleTestConstructHubMonitoringWebCanaryHomePageHttpGetFunction941819C9E47F90EE": Object {
      "Properties": Object {
        "Action": "lambda:InvokeFunction",
        "FunctionName": Object {
          "Fn::GetAtt": Array [
            "ConstructHubMonitoringWebCanaryHomePageHttpGetFunctionF27ADDC8",
            "Arn",
          ],
        },
        "Principal": "events.amazonaws.com",
        "SourceArn": Object {
          "Fn::GetAtt": Array [
            "ConstructHubMonitoringWebCanaryHomePageRuleE14F9F4E",
            "Arn",
          ],
        },
      },
      "Type": "AWS::Lambda::Permission",
    },
    "ConstructHubMonitoringWebCanaryHomePageRuleE14F9F4E": Object {
      "Properties": Object {
        "ScheduleExpression": "rate(1 minute)",
        "State": "ENABLED",
        "Targets": Array [
          Object {
            "Arn": Object {
              "Fn::GetAtt": Array [
                "ConstructHubMonitoringWebCanaryHomePageHttpGetFunctionF27ADDC8",
                "Arn",
              ],
            },
            "Id": "Target0",
          },
        ],
      },
      "Type": "AWS::Events::Rule",
    },
    "ConstructHubPackageDataAllowBucketNotificationsToTestConstructHubCatalogBuilderC9A41048952FCDC8": Object {
      "Properties": Object {
        "Action": "lambda:InvokeFunction",
        "FunctionName": Object {
          "Fn::GetAtt": Array [
            "ConstructHubCatalogBuilder5A9DE4AF",
            "Arn",
          ],
        },
        "Principal": "s3.amazonaws.com",
        "SourceAccount": Object {
          "Ref": "AWS::AccountId",
        },
        "SourceArn": Object {
          "Fn::GetAtt": Array [
            "ConstructHubPackageDataDC5EF35E",
            "Arn",
          ],
        },
      },
      "Type": "AWS::Lambda::Permission",
    },
    "ConstructHubPackageDataDC5EF35E": Object {
      "DeletionPolicy": "Retain",
      "Properties": Object {
        "BucketEncryption": Object {
          "ServerSideEncryptionConfiguration": Array [
            Object {
              "ServerSideEncryptionByDefault": Object {
                "SSEAlgorithm": "AES256",
              },
            },
          ],
        },
        "LifecycleConfiguration": Object {
          "Rules": Array [
            Object {
              "AbortIncompleteMultipartUpload": Object {
                "DaysAfterInitiation": 1,
              },
              "Status": "Enabled",
            },
            Object {
              "NoncurrentVersionTransitions": Array [
                Object {
                  "StorageClass": "STANDARD_IA",
                  "TransitionInDays": 31,
                },
              ],
              "Status": "Enabled",
            },
            Object {
              "NoncurrentVersionExpirationInDays": 90,
              "Status": "Enabled",
            },
          ],
        },
        "PublicAccessBlockConfiguration": Object {
          "BlockPublicAcls": true,
          "BlockPublicPolicy": true,
          "IgnorePublicAcls": true,
          "RestrictPublicBuckets": true,
        },
        "VersioningConfiguration": Object {
          "Status": "Enabled",
        },
      },
      "Type": "AWS::S3::Bucket",
      "UpdateReplacePolicy": "Retain",
    },
    "ConstructHubPackageDataNotifications81B45141": Object {
      "DependsOn": Array [
        "ConstructHubPackageDataAllowBucketNotificationsToTestConstructHubCatalogBuilderC9A41048952FCDC8",
        "ConstructHubTransliteratorTopicPolicyF0F89ABE",
        "ConstructHubTransliteratorTopicE0461AB3",
      ],
      "Properties": Object {
        "BucketName": Object {
          "Ref": "ConstructHubPackageDataDC5EF35E",
        },
        "Managed": true,
        "NotificationConfiguration": Object {
          "LambdaFunctionConfigurations": Array [
            Object {
              "Events": Array [
                "s3:ObjectCreated:*",
              ],
              "Filter": Object {
                "Key": Object {
                  "FilterRules": Array [
                    Object {
                      "Name": "suffix",
                      "Value": "/docs-typescript.md",
                    },
                    Object {
                      "Name": "prefix",
                      "Value": "data/",
                    },
                  ],
                },
              },
              "LambdaFunctionArn": Object {
                "Fn::GetAtt": Array [
                  "ConstructHubCatalogBuilder5A9DE4AF",
                  "Arn",
                ],
              },
            },
          ],
          "TopicConfigurations": Array [
            Object {
              "Events": Array [
                "s3:ObjectCreated:*",
              ],
              "Filter": Object {
                "Key": Object {
                  "FilterRules": Array [
                    Object {
                      "Name": "suffix",
                      "Value": "/assembly.json",
                    },
                    Object {
                      "Name": "prefix",
                      "Value": "data/",
                    },
                  ],
                },
              },
              "TopicArn": Object {
                "Ref": "ConstructHubTransliteratorTopicE0461AB3",
              },
            },
          ],
        },
        "ServiceToken": Object {
          "Fn::GetAtt": Array [
            "BucketNotificationsHandler050a0587b7544547bf325f094a3db8347ECC3691",
            "Arn",
          ],
        },
      },
      "Type": "Custom::S3BucketNotifications",
    },
    "ConstructHubPackageDataPolicy4615475A": Object {
      "Properties": Object {
        "Bucket": Object {
          "Ref": "ConstructHubPackageDataDC5EF35E",
        },
        "PolicyDocument": Object {
          "Statement": Array [
            Object {
              "Action": "s3:GetObject",
              "Effect": "Allow",
              "Principal": Object {
                "CanonicalUser": Object {
                  "Fn::GetAtt": Array [
                    "ConstructHubWebAppDistributionOrigin2S3OriginDA7E7FF4",
                    "S3CanonicalUserId",
                  ],
                },
              },
              "Resource": Object {
                "Fn::Join": Array [
                  "",
                  Array [
                    Object {
                      "Fn::GetAtt": Array [
                        "ConstructHubPackageDataDC5EF35E",
                        "Arn",
                      ],
                    },
                    "/*",
                  ],
                ],
              },
            },
          ],
          "Version": "2012-10-17",
        },
      },
      "Type": "AWS::S3::BucketPolicy",
    },
    "ConstructHubTransliteratorTopicE0461AB3": Object {
      "Type": "AWS::SNS::Topic",
    },
    "ConstructHubTransliteratorTopicPolicyF0F89ABE": Object {
      "Properties": Object {
        "PolicyDocument": Object {
          "Statement": Array [
            Object {
              "Action": "sns:Publish",
              "Condition": Object {
                "ArnLike": Object {
                  "aws:SourceArn": Object {
                    "Fn::GetAtt": Array [
                      "ConstructHubPackageDataDC5EF35E",
                      "Arn",
                    ],
                  },
                },
              },
              "Effect": "Allow",
              "Principal": Object {
                "Service": "s3.amazonaws.com",
              },
              "Resource": Object {
                "Ref": "ConstructHubTransliteratorTopicE0461AB3",
              },
              "Sid": "0",
            },
          ],
          "Version": "2012-10-17",
        },
        "Topics": Array [
          Object {
            "Ref": "ConstructHubTransliteratorTopicE0461AB3",
          },
        ],
      },
      "Type": "AWS::SNS::TopicPolicy",
    },
    "ConstructHubTransliteratorpythonDLQAlarm2044CFB8": Object {
      "Properties": Object {
        "AlarmDescription": "The python transliteration function failed for one or more packages",
        "ComparisonOperator": "GreaterThanOrEqualToThreshold",
        "Dimensions": Array [
          Object {
            "Name": "QueueName",
            "Value": Object {
              "Fn::GetAtt": Array [
                "ConstructHubTransliteratorpythonHandlerDeadLetterQueue02C470D7",
                "QueueName",
              ],
            },
          },
        ],
        "EvaluationPeriods": 1,
        "MetricName": "ApproximateNumberOfMessagesVisible",
        "Namespace": "AWS/SQS",
        "Period": 300,
        "Statistic": "Maximum",
        "Threshold": 1,
      },
      "Type": "AWS::CloudWatch::Alarm",
    },
    "ConstructHubTransliteratorpythonHandler8F330E7D": Object {
      "DependsOn": Array [
        "ConstructHubTransliteratorpythonHandlerServiceRoleDefaultPolicy21A0DC55",
        "ConstructHubTransliteratorpythonHandlerServiceRoleD38B9C4B",
      ],
      "Properties": Object {
        "Code": Object {
          "S3Bucket": Object {
            "Ref": "AssetParametersa2a420a4715fb0cfd6bc2d00c13a5a70fa1c434d6e6936185021c8fb397fd2caS3Bucket95E84154",
          },
          "S3Key": Object {
            "Fn::Join": Array [
              "",
              Array [
                Object {
                  "Fn::Select": Array [
                    0,
                    Object {
                      "Fn::Split": Array [
                        "||",
                        Object {
                          "Ref": "AssetParametersa2a420a4715fb0cfd6bc2d00c13a5a70fa1c434d6e6936185021c8fb397fd2caS3VersionKeyD47D75B1",
                        },
                      ],
                    },
                  ],
                },
                Object {
                  "Fn::Select": Array [
                    1,
                    Object {
                      "Fn::Split": Array [
                        "||",
                        Object {
                          "Ref": "AssetParametersa2a420a4715fb0cfd6bc2d00c13a5a70fa1c434d6e6936185021c8fb397fd2caS3VersionKeyD47D75B1",
                        },
                      ],
                    },
                  ],
                },
              ],
            ],
          },
        },
        "DeadLetterConfig": Object {
          "TargetArn": Object {
            "Fn::GetAtt": Array [
              "ConstructHubTransliteratorpythonHandlerDeadLetterQueue02C470D7",
              "Arn",
            ],
          },
        },
        "Description": "Creates python documentation from jsii-enabled npm packages",
        "Environment": Object {
          "Variables": Object {
            "CODE_ARTIFACT_API_ENDPOINT": Object {
              "Fn::Select": Array [
                1,
                Object {
                  "Fn::Split": Array [
                    ":",
                    Object {
                      "Fn::Select": Array [
                        0,
                        Object {
                          "Fn::GetAtt": Array [
                            "ConstructHubVPCCodeArtifactAPI954CFDE1",
                            "DnsEntries",
                          ],
                        },
                      ],
                    },
                  ],
                },
              ],
            },
            "CODE_ARTIFACT_DOMAIN_NAME": Object {
              "Fn::GetAtt": Array [
                "ConstructHubCodeArtifact1188409E",
                "DomainName",
              ],
            },
            "CODE_ARTIFACT_DOMAIN_OWNER": Object {
              "Fn::GetAtt": Array [
                "ConstructHubCodeArtifact1188409E",
                "DomainOwner",
              ],
            },
            "CODE_ARTIFACT_REPOSITORY_ENDPOINT": Object {
              "Fn::GetAtt": Array [
                "ConstructHubCodeArtifactGetEndpoint9A458FEF",
                "repositoryEndpoint",
              ],
            },
            "HEADER_SPAN": "true",
            "TARGET_LANGUAGE": "python",
          },
        },
        "Handler": "index.handler",
        "MemorySize": 10240,
        "Role": Object {
          "Fn::GetAtt": Array [
            "ConstructHubTransliteratorpythonHandlerServiceRoleD38B9C4B",
            "Arn",
          ],
        },
        "Runtime": "nodejs14.x",
        "Timeout": 900,
        "VpcConfig": Object {
          "SecurityGroupIds": Array [
            Object {
              "Fn::GetAtt": Array [
                "ConstructHubTransliteratorpythonHandlerSecurityGroupC41EEBBB",
                "GroupId",
              ],
            },
          ],
          "SubnetIds": Array [
            Object {
              "Ref": "ConstructHubVPCIsolatedSubnet1SubnetEA28FD1A",
            },
            Object {
              "Ref": "ConstructHubVPCIsolatedSubnet2Subnet483D4302",
            },
          ],
        },
      },
      "Type": "AWS::Lambda::Function",
    },
    "ConstructHubTransliteratorpythonHandlerAllowInvokeTestConstructHubTransliteratorTopic665DA0DD5F47A611": Object {
      "Properties": Object {
        "Action": "lambda:InvokeFunction",
        "FunctionName": Object {
          "Fn::GetAtt": Array [
            "ConstructHubTransliteratorpythonHandler8F330E7D",
            "Arn",
          ],
        },
        "Principal": "sns.amazonaws.com",
        "SourceArn": Object {
          "Ref": "ConstructHubTransliteratorTopicE0461AB3",
        },
      },
      "Type": "AWS::Lambda::Permission",
    },
    "ConstructHubTransliteratorpythonHandlerDeadLetterQueue02C470D7": Object {
      "DeletionPolicy": "Delete",
      "Properties": Object {
        "MessageRetentionPeriod": 1209600,
      },
      "Type": "AWS::SQS::Queue",
      "UpdateReplacePolicy": "Delete",
    },
    "ConstructHubTransliteratorpythonHandlerDeadLetterQueuePolicy5682B825": Object {
      "Properties": Object {
        "PolicyDocument": Object {
          "Statement": Array [
            Object {
              "Action": "sqs:SendMessage",
              "Condition": Object {
                "ArnEquals": Object {
                  "aws:SourceArn": Object {
                    "Ref": "ConstructHubTransliteratorTopicE0461AB3",
                  },
                },
              },
              "Effect": "Allow",
              "Principal": Object {
                "Service": "sns.amazonaws.com",
              },
              "Resource": Object {
                "Fn::GetAtt": Array [
                  "ConstructHubTransliteratorpythonHandlerDeadLetterQueue02C470D7",
                  "Arn",
                ],
              },
            },
          ],
          "Version": "2012-10-17",
        },
        "Queues": Array [
          Object {
            "Ref": "ConstructHubTransliteratorpythonHandlerDeadLetterQueue02C470D7",
          },
        ],
      },
      "Type": "AWS::SQS::QueuePolicy",
    },
    "ConstructHubTransliteratorpythonHandlerEventInvokeConfig3E26DCAC": Object {
      "Properties": Object {
        "FunctionName": Object {
          "Ref": "ConstructHubTransliteratorpythonHandler8F330E7D",
        },
        "MaximumRetryAttempts": 2,
        "Qualifier": "$LATEST",
      },
      "Type": "AWS::Lambda::EventInvokeConfig",
    },
    "ConstructHubTransliteratorpythonHandlerLogRetention19D948C1": Object {
      "Properties": Object {
        "LogGroupName": Object {
          "Fn::Join": Array [
            "",
            Array [
              "/aws/lambda/",
              Object {
                "Ref": "ConstructHubTransliteratorpythonHandler8F330E7D",
              },
            ],
          ],
        },
        "RetentionInDays": 3653,
        "ServiceToken": Object {
          "Fn::GetAtt": Array [
            "LogRetentionaae0aa3c5b4d4f87b02d85b201efdd8aFD4BFC8A",
            "Arn",
          ],
        },
      },
      "Type": "Custom::LogRetention",
    },
    "ConstructHubTransliteratorpythonHandlerSecurityGroupC41EEBBB": Object {
      "Properties": Object {
        "GroupDescription": "Automatic security group for Lambda Function TestConstructHubTransliteratorpythonHandler80DA2016",
        "SecurityGroupEgress": Array [
          Object {
            "CidrIp": "0.0.0.0/0",
            "Description": "Allow all outbound traffic by default",
            "IpProtocol": "-1",
          },
        ],
        "VpcId": Object {
          "Ref": "ConstructHubVPC16ECCEA2",
        },
      },
      "Type": "AWS::EC2::SecurityGroup",
    },
    "ConstructHubTransliteratorpythonHandlerServiceRoleD38B9C4B": Object {
      "Properties": Object {
        "AssumeRolePolicyDocument": Object {
          "Statement": Array [
            Object {
              "Action": "sts:AssumeRole",
              "Effect": "Allow",
              "Principal": Object {
                "Service": "lambda.amazonaws.com",
              },
            },
          ],
          "Version": "2012-10-17",
        },
        "ManagedPolicyArns": Array [
          Object {
            "Fn::Join": Array [
              "",
              Array [
                "arn:",
                Object {
                  "Ref": "AWS::Partition",
                },
                ":iam::aws:policy/service-role/AWSLambdaBasicExecutionRole",
              ],
            ],
          },
          Object {
            "Fn::Join": Array [
              "",
              Array [
                "arn:",
                Object {
                  "Ref": "AWS::Partition",
                },
                ":iam::aws:policy/service-role/AWSLambdaVPCAccessExecutionRole",
              ],
            ],
          },
        ],
      },
      "Type": "AWS::IAM::Role",
    },
    "ConstructHubTransliteratorpythonHandlerServiceRoleDefaultPolicy21A0DC55": Object {
      "Properties": Object {
        "PolicyDocument": Object {
          "Statement": Array [
            Object {
              "Action": "sqs:SendMessage",
              "Effect": "Allow",
              "Resource": Object {
                "Fn::GetAtt": Array [
                  "ConstructHubTransliteratorpythonHandlerDeadLetterQueue02C470D7",
                  "Arn",
                ],
              },
            },
            Object {
              "Action": "sts:GetServiceBearerToken",
              "Condition": Object {
                "StringEquals": Object {
                  "sts:AWSServiceName": "codeartifact.amazonaws.com",
                },
              },
              "Effect": "Allow",
              "Resource": "*",
            },
            Object {
              "Action": Array [
                "codeartifact:GetAuthorizationToken",
                "codeartifact:GetRepositoryEndpoint",
                "codeartifact:ReadFromRepository",
              ],
              "Effect": "Allow",
              "Resource": Array [
                Object {
                  "Fn::GetAtt": Array [
                    "ConstructHubCodeArtifactDomainFC30B796",
                    "Arn",
                  ],
                },
                Object {
                  "Fn::GetAtt": Array [
                    "ConstructHubCodeArtifact1188409E",
                    "Arn",
                  ],
                },
              ],
            },
            Object {
              "Action": Array [
                "s3:GetObject*",
                "s3:GetBucket*",
                "s3:List*",
              ],
              "Effect": "Allow",
              "Resource": Array [
                Object {
                  "Fn::GetAtt": Array [
                    "ConstructHubPackageDataDC5EF35E",
                    "Arn",
                  ],
                },
                Object {
                  "Fn::Join": Array [
                    "",
                    Array [
                      Object {
                        "Fn::GetAtt": Array [
                          "ConstructHubPackageDataDC5EF35E",
                          "Arn",
                        ],
                      },
                      "/data/*/assembly.json",
                    ],
                  ],
                },
              ],
            },
            Object {
              "Action": Array [
                "s3:DeleteObject*",
                "s3:PutObject*",
                "s3:Abort*",
              ],
              "Effect": "Allow",
              "Resource": Array [
                Object {
                  "Fn::GetAtt": Array [
                    "ConstructHubPackageDataDC5EF35E",
                    "Arn",
                  ],
                },
                Object {
                  "Fn::Join": Array [
                    "",
                    Array [
                      Object {
                        "Fn::GetAtt": Array [
                          "ConstructHubPackageDataDC5EF35E",
                          "Arn",
                        ],
                      },
                      "/data/*/docs-*.md",
                    ],
                  ],
                },
              ],
            },
          ],
          "Version": "2012-10-17",
        },
        "PolicyName": "ConstructHubTransliteratorpythonHandlerServiceRoleDefaultPolicy21A0DC55",
        "Roles": Array [
          Object {
            "Ref": "ConstructHubTransliteratorpythonHandlerServiceRoleD38B9C4B",
          },
        ],
      },
      "Type": "AWS::IAM::Policy",
    },
    "ConstructHubTransliteratorpythonHandlerTopic176209C6": Object {
      "Properties": Object {
        "Endpoint": Object {
          "Fn::GetAtt": Array [
            "ConstructHubTransliteratorpythonHandler8F330E7D",
            "Arn",
          ],
        },
        "Protocol": "lambda",
        "RedrivePolicy": Object {
          "deadLetterTargetArn": Object {
            "Fn::GetAtt": Array [
              "ConstructHubTransliteratorpythonHandlerDeadLetterQueue02C470D7",
              "Arn",
            ],
          },
        },
        "TopicArn": Object {
          "Ref": "ConstructHubTransliteratorTopicE0461AB3",
        },
      },
      "Type": "AWS::SNS::Subscription",
    },
    "ConstructHubTransliteratortypescriptDLQAlarmFA76F00F": Object {
      "Properties": Object {
        "AlarmDescription": "The typescript transliteration function failed for one or more packages",
        "ComparisonOperator": "GreaterThanOrEqualToThreshold",
        "Dimensions": Array [
          Object {
            "Name": "QueueName",
            "Value": Object {
              "Fn::GetAtt": Array [
                "ConstructHubTransliteratortypescriptHandlerDeadLetterQueueEA7ED277",
                "QueueName",
              ],
            },
          },
        ],
        "EvaluationPeriods": 1,
        "MetricName": "ApproximateNumberOfMessagesVisible",
        "Namespace": "AWS/SQS",
        "Period": 300,
        "Statistic": "Maximum",
        "Threshold": 1,
      },
      "Type": "AWS::CloudWatch::Alarm",
    },
    "ConstructHubTransliteratortypescriptHandlerAllowInvokeTestConstructHubTransliteratorTopic665DA0DDFF683848": Object {
      "Properties": Object {
        "Action": "lambda:InvokeFunction",
        "FunctionName": Object {
          "Fn::GetAtt": Array [
            "ConstructHubTransliteratortypescriptHandlerFAD532B5",
            "Arn",
          ],
        },
        "Principal": "sns.amazonaws.com",
        "SourceArn": Object {
          "Ref": "ConstructHubTransliteratorTopicE0461AB3",
        },
      },
      "Type": "AWS::Lambda::Permission",
    },
    "ConstructHubTransliteratortypescriptHandlerDeadLetterQueueEA7ED277": Object {
      "DeletionPolicy": "Delete",
      "Properties": Object {
        "MessageRetentionPeriod": 1209600,
      },
      "Type": "AWS::SQS::Queue",
      "UpdateReplacePolicy": "Delete",
    },
    "ConstructHubTransliteratortypescriptHandlerDeadLetterQueuePolicyCD7BDDB3": Object {
      "Properties": Object {
        "PolicyDocument": Object {
          "Statement": Array [
            Object {
              "Action": "sqs:SendMessage",
              "Condition": Object {
                "ArnEquals": Object {
                  "aws:SourceArn": Object {
                    "Ref": "ConstructHubTransliteratorTopicE0461AB3",
                  },
                },
              },
              "Effect": "Allow",
              "Principal": Object {
                "Service": "sns.amazonaws.com",
              },
              "Resource": Object {
                "Fn::GetAtt": Array [
                  "ConstructHubTransliteratortypescriptHandlerDeadLetterQueueEA7ED277",
                  "Arn",
                ],
              },
            },
          ],
          "Version": "2012-10-17",
        },
        "Queues": Array [
          Object {
            "Ref": "ConstructHubTransliteratortypescriptHandlerDeadLetterQueueEA7ED277",
          },
        ],
      },
      "Type": "AWS::SQS::QueuePolicy",
    },
    "ConstructHubTransliteratortypescriptHandlerEventInvokeConfig936FBF9B": Object {
      "Properties": Object {
        "FunctionName": Object {
          "Ref": "ConstructHubTransliteratortypescriptHandlerFAD532B5",
        },
        "MaximumRetryAttempts": 2,
        "Qualifier": "$LATEST",
      },
      "Type": "AWS::Lambda::EventInvokeConfig",
    },
    "ConstructHubTransliteratortypescriptHandlerFAD532B5": Object {
      "DependsOn": Array [
        "ConstructHubTransliteratortypescriptHandlerServiceRoleDefaultPolicyF138CF38",
        "ConstructHubTransliteratortypescriptHandlerServiceRole58652AC1",
      ],
      "Properties": Object {
        "Code": Object {
          "S3Bucket": Object {
            "Ref": "AssetParametersa2a420a4715fb0cfd6bc2d00c13a5a70fa1c434d6e6936185021c8fb397fd2caS3Bucket95E84154",
          },
          "S3Key": Object {
            "Fn::Join": Array [
              "",
              Array [
                Object {
                  "Fn::Select": Array [
                    0,
                    Object {
                      "Fn::Split": Array [
                        "||",
                        Object {
                          "Ref": "AssetParametersa2a420a4715fb0cfd6bc2d00c13a5a70fa1c434d6e6936185021c8fb397fd2caS3VersionKeyD47D75B1",
                        },
                      ],
                    },
                  ],
                },
                Object {
                  "Fn::Select": Array [
                    1,
                    Object {
                      "Fn::Split": Array [
                        "||",
                        Object {
                          "Ref": "AssetParametersa2a420a4715fb0cfd6bc2d00c13a5a70fa1c434d6e6936185021c8fb397fd2caS3VersionKeyD47D75B1",
                        },
                      ],
                    },
                  ],
                },
              ],
            ],
          },
        },
        "DeadLetterConfig": Object {
          "TargetArn": Object {
            "Fn::GetAtt": Array [
              "ConstructHubTransliteratortypescriptHandlerDeadLetterQueueEA7ED277",
              "Arn",
            ],
          },
        },
        "Description": "Creates typescript documentation from jsii-enabled npm packages",
        "Environment": Object {
          "Variables": Object {
            "CODE_ARTIFACT_API_ENDPOINT": Object {
              "Fn::Select": Array [
                1,
                Object {
                  "Fn::Split": Array [
                    ":",
                    Object {
                      "Fn::Select": Array [
                        0,
                        Object {
                          "Fn::GetAtt": Array [
                            "ConstructHubVPCCodeArtifactAPI954CFDE1",
                            "DnsEntries",
                          ],
                        },
                      ],
                    },
                  ],
                },
              ],
            },
            "CODE_ARTIFACT_DOMAIN_NAME": Object {
              "Fn::GetAtt": Array [
                "ConstructHubCodeArtifact1188409E",
                "DomainName",
              ],
            },
            "CODE_ARTIFACT_DOMAIN_OWNER": Object {
              "Fn::GetAtt": Array [
                "ConstructHubCodeArtifact1188409E",
                "DomainOwner",
              ],
            },
            "CODE_ARTIFACT_REPOSITORY_ENDPOINT": Object {
              "Fn::GetAtt": Array [
                "ConstructHubCodeArtifactGetEndpoint9A458FEF",
                "repositoryEndpoint",
              ],
            },
            "HEADER_SPAN": "true",
            "TARGET_LANGUAGE": "typescript",
          },
        },
        "Handler": "index.handler",
        "MemorySize": 10240,
        "Role": Object {
          "Fn::GetAtt": Array [
            "ConstructHubTransliteratortypescriptHandlerServiceRole58652AC1",
            "Arn",
          ],
        },
        "Runtime": "nodejs14.x",
        "Timeout": 900,
        "VpcConfig": Object {
          "SecurityGroupIds": Array [
            Object {
              "Fn::GetAtt": Array [
                "ConstructHubTransliteratortypescriptHandlerSecurityGroupDBC8F00F",
                "GroupId",
              ],
            },
          ],
          "SubnetIds": Array [
            Object {
              "Ref": "ConstructHubVPCIsolatedSubnet1SubnetEA28FD1A",
            },
            Object {
              "Ref": "ConstructHubVPCIsolatedSubnet2Subnet483D4302",
            },
          ],
        },
      },
      "Type": "AWS::Lambda::Function",
    },
    "ConstructHubTransliteratortypescriptHandlerLogRetention11546F09": Object {
      "Properties": Object {
        "LogGroupName": Object {
          "Fn::Join": Array [
            "",
            Array [
              "/aws/lambda/",
              Object {
                "Ref": "ConstructHubTransliteratortypescriptHandlerFAD532B5",
              },
            ],
          ],
        },
        "RetentionInDays": 3653,
        "ServiceToken": Object {
          "Fn::GetAtt": Array [
            "LogRetentionaae0aa3c5b4d4f87b02d85b201efdd8aFD4BFC8A",
            "Arn",
          ],
        },
      },
      "Type": "Custom::LogRetention",
    },
    "ConstructHubTransliteratortypescriptHandlerSecurityGroupDBC8F00F": Object {
      "Properties": Object {
        "GroupDescription": "Automatic security group for Lambda Function TestConstructHubTransliteratortypescriptHandlerC2B3D168",
        "SecurityGroupEgress": Array [
          Object {
            "CidrIp": "0.0.0.0/0",
            "Description": "Allow all outbound traffic by default",
            "IpProtocol": "-1",
          },
        ],
        "VpcId": Object {
          "Ref": "ConstructHubVPC16ECCEA2",
        },
      },
      "Type": "AWS::EC2::SecurityGroup",
    },
    "ConstructHubTransliteratortypescriptHandlerServiceRole58652AC1": Object {
      "Properties": Object {
        "AssumeRolePolicyDocument": Object {
          "Statement": Array [
            Object {
              "Action": "sts:AssumeRole",
              "Effect": "Allow",
              "Principal": Object {
                "Service": "lambda.amazonaws.com",
              },
            },
          ],
          "Version": "2012-10-17",
        },
        "ManagedPolicyArns": Array [
          Object {
            "Fn::Join": Array [
              "",
              Array [
                "arn:",
                Object {
                  "Ref": "AWS::Partition",
                },
                ":iam::aws:policy/service-role/AWSLambdaBasicExecutionRole",
              ],
            ],
          },
          Object {
            "Fn::Join": Array [
              "",
              Array [
                "arn:",
                Object {
                  "Ref": "AWS::Partition",
                },
                ":iam::aws:policy/service-role/AWSLambdaVPCAccessExecutionRole",
              ],
            ],
          },
        ],
      },
      "Type": "AWS::IAM::Role",
    },
    "ConstructHubTransliteratortypescriptHandlerServiceRoleDefaultPolicyF138CF38": Object {
      "Properties": Object {
        "PolicyDocument": Object {
          "Statement": Array [
            Object {
              "Action": "sqs:SendMessage",
              "Effect": "Allow",
              "Resource": Object {
                "Fn::GetAtt": Array [
                  "ConstructHubTransliteratortypescriptHandlerDeadLetterQueueEA7ED277",
                  "Arn",
                ],
              },
            },
            Object {
              "Action": "sts:GetServiceBearerToken",
              "Condition": Object {
                "StringEquals": Object {
                  "sts:AWSServiceName": "codeartifact.amazonaws.com",
                },
              },
              "Effect": "Allow",
              "Resource": "*",
            },
            Object {
              "Action": Array [
                "codeartifact:GetAuthorizationToken",
                "codeartifact:GetRepositoryEndpoint",
                "codeartifact:ReadFromRepository",
              ],
              "Effect": "Allow",
              "Resource": Array [
                Object {
                  "Fn::GetAtt": Array [
                    "ConstructHubCodeArtifactDomainFC30B796",
                    "Arn",
                  ],
                },
                Object {
                  "Fn::GetAtt": Array [
                    "ConstructHubCodeArtifact1188409E",
                    "Arn",
                  ],
                },
              ],
            },
            Object {
              "Action": Array [
                "s3:GetObject*",
                "s3:GetBucket*",
                "s3:List*",
              ],
              "Effect": "Allow",
              "Resource": Array [
                Object {
                  "Fn::GetAtt": Array [
                    "ConstructHubPackageDataDC5EF35E",
                    "Arn",
                  ],
                },
                Object {
                  "Fn::Join": Array [
                    "",
                    Array [
                      Object {
                        "Fn::GetAtt": Array [
                          "ConstructHubPackageDataDC5EF35E",
                          "Arn",
                        ],
                      },
                      "/data/*/assembly.json",
                    ],
                  ],
                },
              ],
            },
            Object {
              "Action": Array [
                "s3:DeleteObject*",
                "s3:PutObject*",
                "s3:Abort*",
              ],
              "Effect": "Allow",
              "Resource": Array [
                Object {
                  "Fn::GetAtt": Array [
                    "ConstructHubPackageDataDC5EF35E",
                    "Arn",
                  ],
                },
                Object {
                  "Fn::Join": Array [
                    "",
                    Array [
                      Object {
                        "Fn::GetAtt": Array [
                          "ConstructHubPackageDataDC5EF35E",
                          "Arn",
                        ],
                      },
                      "/data/*/docs-*.md",
                    ],
                  ],
                },
              ],
            },
          ],
          "Version": "2012-10-17",
        },
        "PolicyName": "ConstructHubTransliteratortypescriptHandlerServiceRoleDefaultPolicyF138CF38",
        "Roles": Array [
          Object {
            "Ref": "ConstructHubTransliteratortypescriptHandlerServiceRole58652AC1",
          },
        ],
      },
      "Type": "AWS::IAM::Policy",
    },
    "ConstructHubTransliteratortypescriptHandlerTopicA11D6BD5": Object {
      "Properties": Object {
        "Endpoint": Object {
          "Fn::GetAtt": Array [
            "ConstructHubTransliteratortypescriptHandlerFAD532B5",
            "Arn",
          ],
        },
        "Protocol": "lambda",
        "RedrivePolicy": Object {
          "deadLetterTargetArn": Object {
            "Fn::GetAtt": Array [
              "ConstructHubTransliteratortypescriptHandlerDeadLetterQueueEA7ED277",
              "Arn",
            ],
          },
        },
        "TopicArn": Object {
          "Ref": "ConstructHubTransliteratorTopicE0461AB3",
        },
      },
      "Type": "AWS::SNS::Subscription",
    },
    "ConstructHubVPC16ECCEA2": Object {
      "Properties": Object {
        "CidrBlock": "10.0.0.0/16",
        "EnableDnsHostnames": true,
        "EnableDnsSupport": true,
        "InstanceTenancy": "default",
        "Tags": Array [
          Object {
            "Key": "Name",
            "Value": "Test/ConstructHub/VPC",
          },
        ],
      },
      "Type": "AWS::EC2::VPC",
    },
    "ConstructHubVPCCodeArtifactAPI954CFDE1": Object {
      "Properties": Object {
        "PolicyDocument": Object {
          "Statement": Array [
            Object {
              "Action": "sts:GetServiceBearerToken",
              "Condition": Object {
                "StringEquals": Object {
                  "sts:AWSServiceName": "codeartifact.amazonaws.com",
                },
              },
              "Effect": "Allow",
              "Principal": Object {
                "AWS": Object {
                  "Fn::GetAtt": Array [
                    "ConstructHubTransliteratorpythonHandlerServiceRoleD38B9C4B",
                    "Arn",
                  ],
                },
              },
              "Resource": "*",
            },
            Object {
              "Action": Array [
                "codeartifact:GetAuthorizationToken",
                "codeartifact:GetRepositoryEndpoint",
              ],
              "Effect": "Allow",
              "Principal": Object {
                "AWS": Object {
                  "Fn::GetAtt": Array [
                    "ConstructHubTransliteratorpythonHandlerServiceRoleD38B9C4B",
                    "Arn",
                  ],
                },
              },
              "Resource": Array [
                Object {
                  "Fn::GetAtt": Array [
                    "ConstructHubCodeArtifactDomainFC30B796",
                    "Arn",
                  ],
                },
                Object {
                  "Fn::GetAtt": Array [
                    "ConstructHubCodeArtifact1188409E",
                    "Arn",
                  ],
                },
              ],
            },
            Object {
              "Action": "sts:GetServiceBearerToken",
              "Condition": Object {
                "StringEquals": Object {
                  "sts:AWSServiceName": "codeartifact.amazonaws.com",
                },
              },
              "Effect": "Allow",
              "Principal": Object {
                "AWS": Object {
                  "Fn::GetAtt": Array [
                    "ConstructHubTransliteratortypescriptHandlerServiceRole58652AC1",
                    "Arn",
                  ],
                },
              },
              "Resource": "*",
            },
            Object {
              "Action": Array [
                "codeartifact:GetAuthorizationToken",
                "codeartifact:GetRepositoryEndpoint",
              ],
              "Effect": "Allow",
              "Principal": Object {
                "AWS": Object {
                  "Fn::GetAtt": Array [
                    "ConstructHubTransliteratortypescriptHandlerServiceRole58652AC1",
                    "Arn",
                  ],
                },
              },
              "Resource": Array [
                Object {
                  "Fn::GetAtt": Array [
                    "ConstructHubCodeArtifactDomainFC30B796",
                    "Arn",
                  ],
                },
                Object {
                  "Fn::GetAtt": Array [
                    "ConstructHubCodeArtifact1188409E",
                    "Arn",
                  ],
                },
              ],
            },
          ],
          "Version": "2012-10-17",
        },
        "PrivateDnsEnabled": false,
        "SecurityGroupIds": Array [
          Object {
            "Fn::GetAtt": Array [
              "ConstructHubVPCCodeArtifactAPISecurityGroupBE06BEF9",
              "GroupId",
            ],
          },
        ],
        "ServiceName": Object {
          "Fn::Join": Array [
            "",
            Array [
              "com.amazonaws.",
              Object {
                "Ref": "AWS::Region",
              },
              ".codeartifact.api",
            ],
          ],
        },
        "SubnetIds": Array [
          Object {
            "Ref": "ConstructHubVPCIsolatedSubnet1SubnetEA28FD1A",
          },
          Object {
            "Ref": "ConstructHubVPCIsolatedSubnet2Subnet483D4302",
          },
        ],
        "VpcEndpointType": "Interface",
        "VpcId": Object {
          "Ref": "ConstructHubVPC16ECCEA2",
        },
      },
      "Type": "AWS::EC2::VPCEndpoint",
    },
    "ConstructHubVPCCodeArtifactAPISecurityGroupBE06BEF9": Object {
      "Properties": Object {
        "GroupDescription": "Test/ConstructHub/VPC/CodeArtifact.API/SecurityGroup",
        "SecurityGroupEgress": Array [
          Object {
            "CidrIp": "0.0.0.0/0",
            "Description": "Allow all outbound traffic by default",
            "IpProtocol": "-1",
          },
        ],
        "SecurityGroupIngress": Array [
          Object {
            "CidrIp": Object {
              "Fn::GetAtt": Array [
                "ConstructHubVPC16ECCEA2",
                "CidrBlock",
              ],
            },
            "Description": Object {
              "Fn::Join": Array [
                "",
                Array [
                  "from ",
                  Object {
                    "Fn::GetAtt": Array [
                      "ConstructHubVPC16ECCEA2",
                      "CidrBlock",
                    ],
                  },
                  ":443",
                ],
              ],
            },
            "FromPort": 443,
            "IpProtocol": "tcp",
            "ToPort": 443,
          },
        ],
        "Tags": Array [
          Object {
            "Key": "Name",
            "Value": "Test/ConstructHub/VPC",
          },
        ],
        "VpcId": Object {
          "Ref": "ConstructHubVPC16ECCEA2",
        },
      },
      "Type": "AWS::EC2::SecurityGroup",
    },
    "ConstructHubVPCCodeArtifactBD6E076F": Object {
      "Properties": Object {
        "PolicyDocument": Object {
          "Statement": Array [
            Object {
              "Action": "codeartifact:ReadFromRepository",
              "Effect": "Allow",
              "Principal": Object {
                "AWS": Object {
                  "Fn::GetAtt": Array [
                    "ConstructHubTransliteratorpythonHandlerServiceRoleD38B9C4B",
                    "Arn",
                  ],
                },
              },
              "Resource": Object {
                "Fn::GetAtt": Array [
                  "ConstructHubCodeArtifact1188409E",
                  "Arn",
                ],
              },
            },
            Object {
              "Action": "codeartifact:ReadFromRepository",
              "Effect": "Allow",
              "Principal": Object {
                "AWS": Object {
                  "Fn::GetAtt": Array [
                    "ConstructHubTransliteratortypescriptHandlerServiceRole58652AC1",
                    "Arn",
                  ],
                },
              },
              "Resource": Object {
                "Fn::GetAtt": Array [
                  "ConstructHubCodeArtifact1188409E",
                  "Arn",
                ],
              },
            },
          ],
          "Version": "2012-10-17",
        },
        "PrivateDnsEnabled": true,
        "SecurityGroupIds": Array [
          Object {
            "Fn::GetAtt": Array [
              "ConstructHubVPCCodeArtifactSecurityGroupBCADE40D",
              "GroupId",
            ],
          },
        ],
        "ServiceName": Object {
          "Fn::Join": Array [
            "",
            Array [
              "com.amazonaws.",
              Object {
                "Ref": "AWS::Region",
              },
              ".codeartifact.repositories",
            ],
          ],
        },
        "SubnetIds": Array [
          Object {
            "Ref": "ConstructHubVPCIsolatedSubnet1SubnetEA28FD1A",
          },
          Object {
            "Ref": "ConstructHubVPCIsolatedSubnet2Subnet483D4302",
          },
        ],
        "VpcEndpointType": "Interface",
        "VpcId": Object {
          "Ref": "ConstructHubVPC16ECCEA2",
        },
      },
      "Type": "AWS::EC2::VPCEndpoint",
    },
    "ConstructHubVPCCodeArtifactSecurityGroupBCADE40D": Object {
      "Properties": Object {
        "GroupDescription": "Test/ConstructHub/VPC/CodeArtifact/SecurityGroup",
        "SecurityGroupEgress": Array [
          Object {
            "CidrIp": "0.0.0.0/0",
            "Description": "Allow all outbound traffic by default",
            "IpProtocol": "-1",
          },
        ],
        "SecurityGroupIngress": Array [
          Object {
            "CidrIp": Object {
              "Fn::GetAtt": Array [
                "ConstructHubVPC16ECCEA2",
                "CidrBlock",
              ],
            },
            "Description": Object {
              "Fn::Join": Array [
                "",
                Array [
                  "from ",
                  Object {
                    "Fn::GetAtt": Array [
                      "ConstructHubVPC16ECCEA2",
                      "CidrBlock",
                    ],
                  },
                  ":443",
                ],
              ],
            },
            "FromPort": 443,
            "IpProtocol": "tcp",
            "ToPort": 443,
          },
        ],
        "Tags": Array [
          Object {
            "Key": "Name",
            "Value": "Test/ConstructHub/VPC",
          },
        ],
        "VpcId": Object {
          "Ref": "ConstructHubVPC16ECCEA2",
        },
      },
      "Type": "AWS::EC2::SecurityGroup",
    },
    "ConstructHubVPCIsolatedSubnet1RouteTable750E6F36": Object {
      "Properties": Object {
        "Tags": Array [
          Object {
            "Key": "Name",
            "Value": "Test/ConstructHub/VPC/IsolatedSubnet1",
          },
        ],
        "VpcId": Object {
          "Ref": "ConstructHubVPC16ECCEA2",
        },
      },
      "Type": "AWS::EC2::RouteTable",
    },
    "ConstructHubVPCIsolatedSubnet1RouteTableAssociation3F8E4C37": Object {
      "Properties": Object {
        "RouteTableId": Object {
          "Ref": "ConstructHubVPCIsolatedSubnet1RouteTable750E6F36",
        },
        "SubnetId": Object {
          "Ref": "ConstructHubVPCIsolatedSubnet1SubnetEA28FD1A",
        },
      },
      "Type": "AWS::EC2::SubnetRouteTableAssociation",
    },
    "ConstructHubVPCIsolatedSubnet1SubnetEA28FD1A": Object {
      "Properties": Object {
        "AvailabilityZone": Object {
          "Fn::Select": Array [
            0,
            Object {
              "Fn::GetAZs": "",
            },
          ],
        },
        "CidrBlock": "10.0.0.0/17",
        "MapPublicIpOnLaunch": false,
        "Tags": Array [
          Object {
            "Key": "aws-cdk:subnet-name",
            "Value": "Isolated",
          },
          Object {
            "Key": "aws-cdk:subnet-type",
            "Value": "Isolated",
          },
          Object {
            "Key": "Name",
            "Value": "Test/ConstructHub/VPC/IsolatedSubnet1",
          },
        ],
        "VpcId": Object {
          "Ref": "ConstructHubVPC16ECCEA2",
        },
      },
      "Type": "AWS::EC2::Subnet",
    },
    "ConstructHubVPCIsolatedSubnet2RouteTable18129C5D": Object {
      "Properties": Object {
        "Tags": Array [
          Object {
            "Key": "Name",
            "Value": "Test/ConstructHub/VPC/IsolatedSubnet2",
          },
        ],
        "VpcId": Object {
          "Ref": "ConstructHubVPC16ECCEA2",
        },
      },
      "Type": "AWS::EC2::RouteTable",
    },
    "ConstructHubVPCIsolatedSubnet2RouteTableAssociationF8AD0E0F": Object {
      "Properties": Object {
        "RouteTableId": Object {
          "Ref": "ConstructHubVPCIsolatedSubnet2RouteTable18129C5D",
        },
        "SubnetId": Object {
          "Ref": "ConstructHubVPCIsolatedSubnet2Subnet483D4302",
        },
      },
      "Type": "AWS::EC2::SubnetRouteTableAssociation",
    },
    "ConstructHubVPCIsolatedSubnet2Subnet483D4302": Object {
      "Properties": Object {
        "AvailabilityZone": Object {
          "Fn::Select": Array [
            1,
            Object {
              "Fn::GetAZs": "",
            },
          ],
        },
        "CidrBlock": "10.0.128.0/17",
        "MapPublicIpOnLaunch": false,
        "Tags": Array [
          Object {
            "Key": "aws-cdk:subnet-name",
            "Value": "Isolated",
          },
          Object {
            "Key": "aws-cdk:subnet-type",
            "Value": "Isolated",
          },
          Object {
            "Key": "Name",
            "Value": "Test/ConstructHub/VPC/IsolatedSubnet2",
          },
        ],
        "VpcId": Object {
          "Ref": "ConstructHubVPC16ECCEA2",
        },
      },
      "Type": "AWS::EC2::Subnet",
    },
    "ConstructHubVPCS319E90CB6": Object {
      "Properties": Object {
        "PolicyDocument": Object {
          "Statement": Array [
            Object {
              "Action": "s3:GetObject",
              "Effect": "Allow",
              "Principal": "*",
              "Resource": Object {
                "Fn::Join": Array [
                  "",
                  Array [
                    Object {
                      "Fn::GetAtt": Array [
                        "ConstructHubCodeArtifactDescribeDomain6ABCBF4B",
                        "domain.s3BucketArn",
                      ],
                    },
                    "/*",
                  ],
                ],
              },
              "Sid": "Allow-CodeArtifact-Bucket",
            },
            Object {
              "Action": Array [
                "s3:GetObject*",
                "s3:GetBucket*",
                "s3:List*",
              ],
              "Effect": "Allow",
              "Principal": "*",
              "Resource": Array [
                Object {
                  "Fn::GetAtt": Array [
                    "ConstructHubPackageDataDC5EF35E",
                    "Arn",
                  ],
                },
                Object {
                  "Fn::Join": Array [
                    "",
                    Array [
                      Object {
                        "Fn::GetAtt": Array [
                          "ConstructHubPackageDataDC5EF35E",
                          "Arn",
                        ],
                      },
                      "/data/*/assembly.json",
                    ],
                  ],
                },
              ],
            },
            Object {
              "Action": Array [
                "s3:Abort*",
                "s3:DeleteObject*",
                "s3:PutObject*",
              ],
              "Effect": "Allow",
              "Principal": "*",
              "Resource": Array [
                Object {
                  "Fn::GetAtt": Array [
                    "ConstructHubPackageDataDC5EF35E",
                    "Arn",
                  ],
                },
                Object {
                  "Fn::Join": Array [
                    "",
                    Array [
                      Object {
                        "Fn::GetAtt": Array [
                          "ConstructHubPackageDataDC5EF35E",
                          "Arn",
                        ],
                      },
                      "/data/*/docs-*.md",
                    ],
                  ],
                },
              ],
            },
          ],
          "Version": "2012-10-17",
        },
        "RouteTableIds": Array [
          Object {
            "Ref": "ConstructHubVPCIsolatedSubnet1RouteTable750E6F36",
          },
          Object {
            "Ref": "ConstructHubVPCIsolatedSubnet2RouteTable18129C5D",
          },
        ],
        "ServiceName": Object {
          "Fn::Join": Array [
            "",
            Array [
              "com.amazonaws.",
              Object {
                "Ref": "AWS::Region",
              },
              ".s3",
            ],
          ],
        },
        "VpcEndpointType": "Gateway",
        "VpcId": Object {
          "Ref": "ConstructHubVPC16ECCEA2",
        },
      },
      "Type": "AWS::EC2::VPCEndpoint",
    },
    "ConstructHubWebAppARecord3863FF6C": Object {
      "Properties": Object {
        "AliasTarget": Object {
          "DNSName": Object {
            "Fn::GetAtt": Array [
              "ConstructHubWebAppDistribution1F181DC9",
              "DomainName",
            ],
          },
          "HostedZoneId": Object {
            "Fn::FindInMap": Array [
              "AWSCloudFrontPartitionHostedZoneIdMap",
              Object {
                "Ref": "AWS::Partition",
              },
              "zoneId",
            ],
          },
        },
        "Comment": "Created by the AWS CDK",
        "HostedZoneId": "ZONEID",
        "Name": "my.construct.hub.",
        "Type": "A",
      },
      "Type": "AWS::Route53::RecordSet",
    },
    "ConstructHubWebAppAaaaRecord5D99098B": Object {
      "Properties": Object {
        "AliasTarget": Object {
          "DNSName": Object {
            "Fn::GetAtt": Array [
              "ConstructHubWebAppDistribution1F181DC9",
              "DomainName",
            ],
          },
          "HostedZoneId": Object {
            "Fn::FindInMap": Array [
              "AWSCloudFrontPartitionHostedZoneIdMap",
              Object {
                "Ref": "AWS::Partition",
              },
              "zoneId",
            ],
          },
        },
        "Comment": "Created by the AWS CDK",
        "HostedZoneId": "ZONEID",
        "Name": "my.construct.hub.",
        "Type": "AAAA",
      },
      "Type": "AWS::Route53::RecordSet",
    },
    "ConstructHubWebAppDeployWebsiteAwsCliLayer23CFFBC1": Object {
      "Properties": Object {
        "Content": Object {
          "S3Bucket": Object {
            "Ref": "AssetParameterse9882ab123687399f934da0d45effe675ecc8ce13b40cb946f3e1d6141fe8d68S3BucketAEADE8C7",
          },
          "S3Key": Object {
            "Fn::Join": Array [
              "",
              Array [
                Object {
                  "Fn::Select": Array [
                    0,
                    Object {
                      "Fn::Split": Array [
                        "||",
                        Object {
                          "Ref": "AssetParameterse9882ab123687399f934da0d45effe675ecc8ce13b40cb946f3e1d6141fe8d68S3VersionKeyE415415F",
                        },
                      ],
                    },
                  ],
                },
                Object {
                  "Fn::Select": Array [
                    1,
                    Object {
                      "Fn::Split": Array [
                        "||",
                        Object {
                          "Ref": "AssetParameterse9882ab123687399f934da0d45effe675ecc8ce13b40cb946f3e1d6141fe8d68S3VersionKeyE415415F",
                        },
                      ],
                    },
                  ],
                },
              ],
            ],
          },
        },
        "Description": "/opt/awscli/aws",
      },
      "Type": "AWS::Lambda::LayerVersion",
    },
    "ConstructHubWebAppDeployWebsiteCustomResourceE6DF98C9": Object {
      "DeletionPolicy": "Delete",
      "Properties": Object {
        "DestinationBucketName": Object {
          "Ref": "ConstructHubWebAppWebsiteBucket4B2B9DB2",
        },
        "DistributionId": Object {
          "Ref": "ConstructHubWebAppDistribution1F181DC9",
        },
        "Prune": true,
        "ServiceToken": Object {
          "Fn::GetAtt": Array [
            "CustomCDKBucketDeployment8693BB64968944B69AAFB0CC9EB8756C81C01536",
            "Arn",
          ],
        },
        "SourceBucketNames": Array [
          Object {
            "Ref": "AssetParameters72da65a6c5206bc7bce74ed87595ab644b52171316fe0740df2f7ad8fd63e387S3BucketFBB7F47B",
          },
        ],
        "SourceObjectKeys": Array [
          Object {
            "Fn::Join": Array [
              "",
              Array [
                Object {
                  "Fn::Select": Array [
                    0,
                    Object {
                      "Fn::Split": Array [
                        "||",
                        Object {
                          "Ref": "AssetParameters72da65a6c5206bc7bce74ed87595ab644b52171316fe0740df2f7ad8fd63e387S3VersionKey16E7DFF1",
                        },
                      ],
                    },
                  ],
                },
                Object {
                  "Fn::Select": Array [
                    1,
                    Object {
                      "Fn::Split": Array [
                        "||",
                        Object {
                          "Ref": "AssetParameters72da65a6c5206bc7bce74ed87595ab644b52171316fe0740df2f7ad8fd63e387S3VersionKey16E7DFF1",
                        },
                      ],
                    },
                  ],
                },
              ],
            ],
          },
        ],
      },
      "Type": "Custom::CDKBucketDeployment",
      "UpdateReplacePolicy": "Delete",
    },
    "ConstructHubWebAppDistribution1F181DC9": Object {
      "Properties": Object {
        "DistributionConfig": Object {
          "Aliases": Array [
            "my.construct.hub",
          ],
          "CacheBehaviors": Array [
            Object {
              "CachePolicyId": "658327ea-f89d-4fab-a63d-7e88639e58f6",
              "Compress": true,
              "FunctionAssociations": Array [
                Object {
                  "EventType": "viewer-response",
                  "FunctionARN": Object {
                    "Fn::GetAtt": Array [
                      "ConstructHubWebAppResponseFunction4C2BF3E9",
                      "FunctionARN",
                    ],
                  },
                },
              ],
              "PathPattern": "/data/*",
              "TargetOriginId": "TestConstructHubWebAppDistributionOrigin276090F90",
              "ViewerProtocolPolicy": "allow-all",
            },
            Object {
              "CachePolicyId": "658327ea-f89d-4fab-a63d-7e88639e58f6",
              "Compress": true,
              "FunctionAssociations": Array [
                Object {
                  "EventType": "viewer-response",
                  "FunctionARN": Object {
                    "Fn::GetAtt": Array [
                      "ConstructHubWebAppResponseFunction4C2BF3E9",
                      "FunctionARN",
                    ],
                  },
                },
              ],
              "PathPattern": "/catalog.json",
              "TargetOriginId": "TestConstructHubWebAppDistributionOrigin276090F90",
              "ViewerProtocolPolicy": "allow-all",
            },
          ],
          "CustomErrorResponses": Array [
            Object {
              "ErrorCode": 404,
              "ResponseCode": 200,
              "ResponsePagePath": "/index.html",
            },
            Object {
              "ErrorCode": 403,
              "ResponseCode": 200,
              "ResponsePagePath": "/index.html",
            },
          ],
          "DefaultCacheBehavior": Object {
            "CachePolicyId": "658327ea-f89d-4fab-a63d-7e88639e58f6",
            "Compress": true,
            "FunctionAssociations": Array [
              Object {
                "EventType": "viewer-response",
                "FunctionARN": Object {
                  "Fn::GetAtt": Array [
                    "ConstructHubWebAppResponseFunction4C2BF3E9",
                    "FunctionARN",
                  ],
                },
              },
            ],
            "TargetOriginId": "TestConstructHubWebAppDistributionOrigin171FF58D3",
            "ViewerProtocolPolicy": "allow-all",
          },
          "DefaultRootObject": "index.html",
          "Enabled": true,
          "HttpVersion": "http2",
          "IPV6Enabled": true,
          "Origins": Array [
            Object {
              "DomainName": Object {
                "Fn::GetAtt": Array [
                  "ConstructHubWebAppWebsiteBucket4B2B9DB2",
                  "RegionalDomainName",
                ],
              },
              "Id": "TestConstructHubWebAppDistributionOrigin171FF58D3",
              "S3OriginConfig": Object {
                "OriginAccessIdentity": Object {
                  "Fn::Join": Array [
                    "",
                    Array [
                      "origin-access-identity/cloudfront/",
                      Object {
                        "Ref": "ConstructHubWebAppDistributionOrigin1S3Origin694AF937",
                      },
                    ],
                  ],
                },
              },
            },
            Object {
              "DomainName": Object {
                "Fn::GetAtt": Array [
                  "ConstructHubPackageDataDC5EF35E",
                  "RegionalDomainName",
                ],
              },
              "Id": "TestConstructHubWebAppDistributionOrigin276090F90",
              "S3OriginConfig": Object {
                "OriginAccessIdentity": Object {
                  "Fn::Join": Array [
                    "",
                    Array [
                      "origin-access-identity/cloudfront/",
                      Object {
                        "Ref": "ConstructHubWebAppDistributionOrigin2S3OriginDA7E7FF4",
                      },
                    ],
                  ],
                },
              },
            },
          ],
          "ViewerCertificate": Object {
            "AcmCertificateArn": Object {
              "Fn::GetAtt": Array [
                "CertCertificateRequestorResource9D0836FD",
                "Arn",
              ],
            },
            "MinimumProtocolVersion": "TLSv1.2_2018",
            "SslSupportMethod": "sni-only",
          },
        },
      },
      "Type": "AWS::CloudFront::Distribution",
    },
    "ConstructHubWebAppDistributionOrigin1S3Origin694AF937": Object {
      "Properties": Object {
        "CloudFrontOriginAccessIdentityConfig": Object {
          "Comment": "Identity for TestConstructHubWebAppDistributionOrigin171FF58D3",
        },
      },
      "Type": "AWS::CloudFront::CloudFrontOriginAccessIdentity",
    },
    "ConstructHubWebAppDistributionOrigin2S3OriginDA7E7FF4": Object {
      "Properties": Object {
        "CloudFrontOriginAccessIdentityConfig": Object {
          "Comment": "Identity for TestConstructHubWebAppDistributionOrigin276090F90",
        },
      },
      "Type": "AWS::CloudFront::CloudFrontOriginAccessIdentity",
    },
    "ConstructHubWebAppExpirationMonitorACMAlarm0B479A12": Object {
      "Properties": Object {
        "AlarmActions": Array [
          "arn:aws:sns:us-east-1:123456789012:mystack-mytopic-NZJ5JSMVGFIE",
        ],
        "AlarmDescription": Object {
          "Fn::Join": Array [
            "",
            Array [
              "The ACM certificate ",
              Object {
                "Fn::GetAtt": Array [
                  "CertCertificateRequestorResource9D0836FD",
                  "Arn",
                ],
              },
              " will expire in less than 45 days!",
            ],
          ],
        },
        "ComparisonOperator": "LessThanThreshold",
        "Dimensions": Array [
          Object {
            "Name": "CertificateArn",
            "Value": Object {
              "Fn::GetAtt": Array [
                "CertCertificateRequestorResource9D0836FD",
                "Arn",
              ],
            },
          },
        ],
        "EvaluationPeriods": 1,
        "MetricName": "DaysToExpiry",
        "Namespace": "AWS/CertificateManager",
        "Period": 86400,
        "Statistic": "Minimum",
        "Threshold": 45,
        "TreatMissingData": "breaching",
      },
      "Type": "AWS::CloudWatch::Alarm",
    },
    "ConstructHubWebAppExpirationMonitorC375584C": Object {
      "DependsOn": Array [
        "ConstructHubWebAppExpirationMonitorServiceRoleCA4166B2",
      ],
      "Properties": Object {
        "Code": Object {
          "S3Bucket": Object {
            "Ref": "AssetParameters1ba28ce93db643201d8613eed4b49e8bfdbb812137021b400028887aa6cbfc21S3Bucket06D21812",
          },
          "S3Key": Object {
            "Fn::Join": Array [
              "",
              Array [
                Object {
                  "Fn::Select": Array [
                    0,
                    Object {
                      "Fn::Split": Array [
                        "||",
                        Object {
                          "Ref": "AssetParameters1ba28ce93db643201d8613eed4b49e8bfdbb812137021b400028887aa6cbfc21S3VersionKey1BCE3833",
                        },
                      ],
                    },
                  ],
                },
                Object {
                  "Fn::Select": Array [
                    1,
                    Object {
                      "Fn::Split": Array [
                        "||",
                        Object {
                          "Ref": "AssetParameters1ba28ce93db643201d8613eed4b49e8bfdbb812137021b400028887aa6cbfc21S3VersionKey1BCE3833",
                        },
                      ],
                    },
                  ],
                },
              ],
            ],
          },
        },
        "Description": "Monitors the days to expiry of the certificate used to serve my.construct.hub",
        "Environment": Object {
          "Variables": Object {
            "HTTPS_ENDPOINT": "my.construct.hub",
            "METRIC_NAME": "DaysToExpiry",
            "METRIC_NAMESPACE": "Test",
          },
        },
        "Handler": "index.handler",
        "MemorySize": 1024,
        "Role": Object {
          "Fn::GetAtt": Array [
            "ConstructHubWebAppExpirationMonitorServiceRoleCA4166B2",
            "Arn",
          ],
        },
        "Runtime": "nodejs14.x",
        "Timeout": 300,
      },
      "Type": "AWS::Lambda::Function",
    },
    "ConstructHubWebAppExpirationMonitorEndpointAlarmAA7AF160": Object {
      "DependsOn": Array [
        "ConstructHubWebAppExpirationMonitorScheduleAllowEventRuleTestConstructHubWebAppExpirationMonitorA4C6D17539763086",
        "ConstructHubWebAppExpirationMonitorSchedule6EC6E0EA",
      ],
      "Properties": Object {
        "AlarmActions": Array [
          "arn:aws:sns:us-east-1:123456789012:mystack-mytopic-NZJ5JSMVGFIE",
        ],
        "AlarmDescription": "The certificate used to serve my.construct.hub will expire in less than 45 days!",
        "ComparisonOperator": "LessThanThreshold",
        "Dimensions": Array [
          Object {
            "Name": "DomainName",
            "Value": "my.construct.hub",
          },
        ],
        "EvaluationPeriods": 1,
        "MetricName": "DaysToExpiry",
        "Namespace": "Test",
        "Period": 86400,
        "Statistic": "Minimum",
        "Threshold": 45,
        "TreatMissingData": "breaching",
      },
      "Type": "AWS::CloudWatch::Alarm",
    },
    "ConstructHubWebAppExpirationMonitorSchedule6EC6E0EA": Object {
      "Properties": Object {
        "Description": Object {
          "Fn::Join": Array [
            "",
            Array [
              "Executes the ",
              Object {
                "Ref": "ConstructHubWebAppExpirationMonitorC375584C",
              },
              " function every 30 minutes",
            ],
          ],
        },
        "ScheduleExpression": "rate(30 minutes)",
        "State": "ENABLED",
        "Targets": Array [
          Object {
            "Arn": Object {
              "Fn::GetAtt": Array [
                "ConstructHubWebAppExpirationMonitorC375584C",
                "Arn",
              ],
            },
            "Id": "Target0",
          },
        ],
      },
      "Type": "AWS::Events::Rule",
    },
    "ConstructHubWebAppExpirationMonitorScheduleAllowEventRuleTestConstructHubWebAppExpirationMonitorA4C6D17539763086": Object {
      "Properties": Object {
        "Action": "lambda:InvokeFunction",
        "FunctionName": Object {
          "Fn::GetAtt": Array [
            "ConstructHubWebAppExpirationMonitorC375584C",
            "Arn",
          ],
        },
        "Principal": "events.amazonaws.com",
        "SourceArn": Object {
          "Fn::GetAtt": Array [
            "ConstructHubWebAppExpirationMonitorSchedule6EC6E0EA",
            "Arn",
          ],
        },
      },
      "Type": "AWS::Lambda::Permission",
    },
    "ConstructHubWebAppExpirationMonitorServiceRoleCA4166B2": Object {
      "Properties": Object {
        "AssumeRolePolicyDocument": Object {
          "Statement": Array [
            Object {
              "Action": "sts:AssumeRole",
              "Effect": "Allow",
              "Principal": Object {
                "Service": "lambda.amazonaws.com",
              },
            },
          ],
          "Version": "2012-10-17",
        },
        "ManagedPolicyArns": Array [
          Object {
            "Fn::Join": Array [
              "",
              Array [
                "arn:",
                Object {
                  "Ref": "AWS::Partition",
                },
                ":iam::aws:policy/service-role/AWSLambdaBasicExecutionRole",
              ],
            ],
          },
        ],
      },
      "Type": "AWS::IAM::Role",
    },
    "ConstructHubWebAppResponseFunction4C2BF3E9": Object {
      "Properties": Object {
        "AutoPublish": true,
        "FunctionCode": "\\"use strict\\";
function handler(event) {
    var response = event.response;
    var headers = response.headers;
    headers['x-frame-options'] = { value: 'deny' };
    headers['x-xss-protection'] = { value: '1; mode=block' };
    headers['x-content-type-options'] = { value: 'nosniff' };
    headers['strict-transport-security'] = { value: 'max-age=47304000; includeSubDomains' };
    headers['content-security-policy'] = {
        value: 'default-src \\\\'none\\\\'; img-src \\\\'self\\\\' https://img.shields.io; script-src \\\\'self\\\\'; style-src \\\\'unsafe-inline\\\\' \\\\'self\\\\'; object-src \\\\'none\\\\'; connect-src \\\\'self\\\\'; manifest-src \\\\'self\\\\'; font-src \\\\'self\\\\'; frame-src \\\\'none\\\\'',
    };
    return response;
}
//# sourceMappingURL=data:application/json;base64,eyJ2ZXJzaW9uIjozLCJmaWxlIjoicmVzcG9uc2UtZnVuY3Rpb24uanMiLCJzb3VyY2VSb290IjoiIiwic291cmNlcyI6WyIuLi8uLi8uLi9zcmMvd2ViYXBwL3Jlc3BvbnNlLWZ1bmN0aW9uL3Jlc3BvbnNlLWZ1bmN0aW9uLnRzIl0sIm5hbWVzIjpbXSwibWFwcGluZ3MiOiI7QUFTQSxTQUFTLE9BQU8sQ0FBQyxLQUF5QjtJQUN4QyxJQUFJLFFBQVEsR0FBRyxLQUFLLENBQUMsUUFBUSxDQUFDO0lBQzlCLElBQUksT0FBTyxHQUFHLFFBQVEsQ0FBQyxPQUFPLENBQUM7SUFFL0IsT0FBTyxDQUFDLGlCQUFpQixDQUFDLEdBQUcsRUFBRSxLQUFLLEVBQUUsTUFBTSxFQUFFLENBQUM7SUFDL0MsT0FBTyxDQUFDLGtCQUFrQixDQUFDLEdBQUcsRUFBRSxLQUFLLEVBQUUsZUFBZSxFQUFFLENBQUM7SUFDekQsT0FBTyxDQUFDLHdCQUF3QixDQUFDLEdBQUcsRUFBRSxLQUFLLEVBQUUsU0FBUyxFQUFFLENBQUM7SUFDekQsT0FBTyxDQUFDLDJCQUEyQixDQUFDLEdBQUcsRUFBRSxLQUFLLEVBQUUscUNBQXFDLEVBQUUsQ0FBQztJQUN4RixPQUFPLENBQUMseUJBQXlCLENBQUMsR0FBRztRQUNuQyxLQUFLLEVBQ0gsbU9BQW1PO0tBQ3RPLENBQUM7SUFFRixPQUFPLFFBQVEsQ0FBQztBQUNsQixDQUFDIiwic291cmNlc0NvbnRlbnQiOlsiaW50ZXJmYWNlIENsb3VkRnJvbnRSZXNwb25zZSB7XG4gIHJlc3BvbnNlOiBhbnk7XG4gIGhlYWRlcnM6IHtcbiAgICBba2V5OiBzdHJpbmddOiB7XG4gICAgICB2YWx1ZTogc3RyaW5nO1xuICAgIH07XG4gIH07XG59XG5cbmZ1bmN0aW9uIGhhbmRsZXIoZXZlbnQ6IENsb3VkRnJvbnRSZXNwb25zZSkge1xuICB2YXIgcmVzcG9uc2UgPSBldmVudC5yZXNwb25zZTtcbiAgdmFyIGhlYWRlcnMgPSByZXNwb25zZS5oZWFkZXJzO1xuXG4gIGhlYWRlcnNbJ3gtZnJhbWUtb3B0aW9ucyddID0geyB2YWx1ZTogJ2RlbnknIH07XG4gIGhlYWRlcnNbJ3gteHNzLXByb3RlY3Rpb24nXSA9IHsgdmFsdWU6ICcxOyBtb2RlPWJsb2NrJyB9O1xuICBoZWFkZXJzWyd4LWNvbnRlbnQtdHlwZS1vcHRpb25zJ10gPSB7IHZhbHVlOiAnbm9zbmlmZicgfTtcbiAgaGVhZGVyc1snc3RyaWN0LXRyYW5zcG9ydC1zZWN1cml0eSddID0geyB2YWx1ZTogJ21heC1hZ2U9NDczMDQwMDA7IGluY2x1ZGVTdWJEb21haW5zJyB9O1xuICBoZWFkZXJzWydjb250ZW50LXNlY3VyaXR5LXBvbGljeSddID0ge1xuICAgIHZhbHVlOlxuICAgICAgJ2RlZmF1bHQtc3JjIFxcJ25vbmVcXCc7IGltZy1zcmMgXFwnc2VsZlxcJyBodHRwczovL2ltZy5zaGllbGRzLmlvOyBzY3JpcHQtc3JjIFxcJ3NlbGZcXCc7IHN0eWxlLXNyYyBcXCd1bnNhZmUtaW5saW5lXFwnIFxcJ3NlbGZcXCc7IG9iamVjdC1zcmMgXFwnbm9uZVxcJzsgY29ubmVjdC1zcmMgXFwnc2VsZlxcJzsgbWFuaWZlc3Qtc3JjIFxcJ3NlbGZcXCc7IGZvbnQtc3JjIFxcJ3NlbGZcXCc7IGZyYW1lLXNyYyBcXCdub25lXFwnJyxcbiAgfTtcblxuICByZXR1cm4gcmVzcG9uc2U7XG59XG4iXX0=",
        "FunctionConfig": Object {
          "Comment": Object {
            "Fn::Join": Array [
              "",
              Array [
                Object {
                  "Ref": "AWS::Region",
                },
                "TestConstubWebAppResponseFunction1F387BCC",
              ],
            ],
          },
          "Runtime": "cloudfront-js-1.0",
        },
        "Name": Object {
          "Fn::Join": Array [
            "",
            Array [
              Object {
                "Ref": "AWS::Region",
              },
              "TestConstubWebAppResponseFunction1F387BCC",
            ],
          ],
        },
      },
      "Type": "AWS::CloudFront::Function",
    },
    "ConstructHubWebAppWebsiteBucket4B2B9DB2": Object {
      "DeletionPolicy": "Retain",
      "Properties": Object {
        "PublicAccessBlockConfiguration": Object {
          "BlockPublicAcls": true,
          "BlockPublicPolicy": true,
          "IgnorePublicAcls": true,
          "RestrictPublicBuckets": true,
        },
      },
      "Type": "AWS::S3::Bucket",
      "UpdateReplacePolicy": "Retain",
    },
    "ConstructHubWebAppWebsiteBucketPolicy17174C06": Object {
      "Properties": Object {
        "Bucket": Object {
          "Ref": "ConstructHubWebAppWebsiteBucket4B2B9DB2",
        },
        "PolicyDocument": Object {
          "Statement": Array [
            Object {
              "Action": "s3:GetObject",
              "Effect": "Allow",
              "Principal": Object {
                "CanonicalUser": Object {
                  "Fn::GetAtt": Array [
                    "ConstructHubWebAppDistributionOrigin1S3Origin694AF937",
                    "S3CanonicalUserId",
                  ],
                },
              },
              "Resource": Object {
                "Fn::Join": Array [
                  "",
                  Array [
                    Object {
                      "Fn::GetAtt": Array [
                        "ConstructHubWebAppWebsiteBucket4B2B9DB2",
                        "Arn",
                      ],
                    },
                    "/*",
                  ],
                ],
              },
            },
          ],
          "Version": "2012-10-17",
        },
      },
      "Type": "AWS::S3::BucketPolicy",
    },
    "CustomCDKBucketDeployment8693BB64968944B69AAFB0CC9EB8756C81C01536": Object {
      "DependsOn": Array [
        "CustomCDKBucketDeployment8693BB64968944B69AAFB0CC9EB8756CServiceRoleDefaultPolicy88902FDF",
        "CustomCDKBucketDeployment8693BB64968944B69AAFB0CC9EB8756CServiceRole89A01265",
      ],
      "Properties": Object {
        "Code": Object {
          "S3Bucket": Object {
            "Ref": "AssetParametersc24b999656e4fe6c609c31bae56a1cf4717a405619c3aa6ba1bc686b8c2c86cfS3Bucket55EFA30C",
          },
          "S3Key": Object {
            "Fn::Join": Array [
              "",
              Array [
                Object {
                  "Fn::Select": Array [
                    0,
                    Object {
                      "Fn::Split": Array [
                        "||",
                        Object {
                          "Ref": "AssetParametersc24b999656e4fe6c609c31bae56a1cf4717a405619c3aa6ba1bc686b8c2c86cfS3VersionKey60329B70",
                        },
                      ],
                    },
                  ],
                },
                Object {
                  "Fn::Select": Array [
                    1,
                    Object {
                      "Fn::Split": Array [
                        "||",
                        Object {
                          "Ref": "AssetParametersc24b999656e4fe6c609c31bae56a1cf4717a405619c3aa6ba1bc686b8c2c86cfS3VersionKey60329B70",
                        },
                      ],
                    },
                  ],
                },
              ],
            ],
          },
        },
        "Handler": "index.handler",
        "Layers": Array [
          Object {
            "Ref": "ConstructHubWebAppDeployWebsiteAwsCliLayer23CFFBC1",
          },
        ],
        "Role": Object {
          "Fn::GetAtt": Array [
            "CustomCDKBucketDeployment8693BB64968944B69AAFB0CC9EB8756CServiceRole89A01265",
            "Arn",
          ],
        },
        "Runtime": "python3.6",
        "Timeout": 900,
      },
      "Type": "AWS::Lambda::Function",
    },
    "CustomCDKBucketDeployment8693BB64968944B69AAFB0CC9EB8756CServiceRole89A01265": Object {
      "Properties": Object {
        "AssumeRolePolicyDocument": Object {
          "Statement": Array [
            Object {
              "Action": "sts:AssumeRole",
              "Effect": "Allow",
              "Principal": Object {
                "Service": "lambda.amazonaws.com",
              },
            },
          ],
          "Version": "2012-10-17",
        },
        "ManagedPolicyArns": Array [
          Object {
            "Fn::Join": Array [
              "",
              Array [
                "arn:",
                Object {
                  "Ref": "AWS::Partition",
                },
                ":iam::aws:policy/service-role/AWSLambdaBasicExecutionRole",
              ],
            ],
          },
        ],
      },
      "Type": "AWS::IAM::Role",
    },
    "CustomCDKBucketDeployment8693BB64968944B69AAFB0CC9EB8756CServiceRoleDefaultPolicy88902FDF": Object {
      "Properties": Object {
        "PolicyDocument": Object {
          "Statement": Array [
            Object {
              "Action": Array [
                "s3:GetObject*",
                "s3:GetBucket*",
                "s3:List*",
              ],
              "Effect": "Allow",
              "Resource": Array [
                Object {
                  "Fn::Join": Array [
                    "",
                    Array [
                      "arn:",
                      Object {
                        "Ref": "AWS::Partition",
                      },
                      ":s3:::",
                      Object {
                        "Ref": "AssetParameters72da65a6c5206bc7bce74ed87595ab644b52171316fe0740df2f7ad8fd63e387S3BucketFBB7F47B",
                      },
                    ],
                  ],
                },
                Object {
                  "Fn::Join": Array [
                    "",
                    Array [
                      "arn:",
                      Object {
                        "Ref": "AWS::Partition",
                      },
                      ":s3:::",
                      Object {
                        "Ref": "AssetParameters72da65a6c5206bc7bce74ed87595ab644b52171316fe0740df2f7ad8fd63e387S3BucketFBB7F47B",
                      },
                      "/*",
                    ],
                  ],
                },
              ],
            },
            Object {
              "Action": Array [
                "s3:GetObject*",
                "s3:GetBucket*",
                "s3:List*",
                "s3:DeleteObject*",
                "s3:PutObject*",
                "s3:Abort*",
              ],
              "Effect": "Allow",
              "Resource": Array [
                Object {
                  "Fn::GetAtt": Array [
                    "ConstructHubWebAppWebsiteBucket4B2B9DB2",
                    "Arn",
                  ],
                },
                Object {
                  "Fn::Join": Array [
                    "",
                    Array [
                      Object {
                        "Fn::GetAtt": Array [
                          "ConstructHubWebAppWebsiteBucket4B2B9DB2",
                          "Arn",
                        ],
                      },
                      "/*",
                    ],
                  ],
                },
              ],
            },
            Object {
              "Action": Array [
                "cloudfront:GetInvalidation",
                "cloudfront:CreateInvalidation",
              ],
              "Effect": "Allow",
              "Resource": "*",
            },
          ],
          "Version": "2012-10-17",
        },
        "PolicyName": "CustomCDKBucketDeployment8693BB64968944B69AAFB0CC9EB8756CServiceRoleDefaultPolicy88902FDF",
        "Roles": Array [
          Object {
            "Ref": "CustomCDKBucketDeployment8693BB64968944B69AAFB0CC9EB8756CServiceRole89A01265",
          },
        ],
      },
      "Type": "AWS::IAM::Policy",
    },
    "LogRetentionaae0aa3c5b4d4f87b02d85b201efdd8aFD4BFC8A": Object {
      "DependsOn": Array [
        "LogRetentionaae0aa3c5b4d4f87b02d85b201efdd8aServiceRoleDefaultPolicyADDA7DEB",
        "LogRetentionaae0aa3c5b4d4f87b02d85b201efdd8aServiceRole9741ECFB",
      ],
      "Properties": Object {
        "Code": Object {
          "S3Bucket": Object {
            "Ref": "AssetParameters67b7823b74bc135986aa72f889d6a8da058d0c4a20cbc2dfc6f78995fdd2fc24S3Bucket4D46ABB5",
          },
          "S3Key": Object {
            "Fn::Join": Array [
              "",
              Array [
                Object {
                  "Fn::Select": Array [
                    0,
                    Object {
                      "Fn::Split": Array [
                        "||",
                        Object {
                          "Ref": "AssetParameters67b7823b74bc135986aa72f889d6a8da058d0c4a20cbc2dfc6f78995fdd2fc24S3VersionKeyB0F28861",
                        },
                      ],
                    },
                  ],
                },
                Object {
                  "Fn::Select": Array [
                    1,
                    Object {
                      "Fn::Split": Array [
                        "||",
                        Object {
                          "Ref": "AssetParameters67b7823b74bc135986aa72f889d6a8da058d0c4a20cbc2dfc6f78995fdd2fc24S3VersionKeyB0F28861",
                        },
                      ],
                    },
                  ],
                },
              ],
            ],
          },
        },
        "Handler": "index.handler",
        "Role": Object {
          "Fn::GetAtt": Array [
            "LogRetentionaae0aa3c5b4d4f87b02d85b201efdd8aServiceRole9741ECFB",
            "Arn",
          ],
        },
        "Runtime": "nodejs14.x",
      },
      "Type": "AWS::Lambda::Function",
    },
    "LogRetentionaae0aa3c5b4d4f87b02d85b201efdd8aServiceRole9741ECFB": Object {
      "Properties": Object {
        "AssumeRolePolicyDocument": Object {
          "Statement": Array [
            Object {
              "Action": "sts:AssumeRole",
              "Effect": "Allow",
              "Principal": Object {
                "Service": "lambda.amazonaws.com",
              },
            },
          ],
          "Version": "2012-10-17",
        },
        "ManagedPolicyArns": Array [
          Object {
            "Fn::Join": Array [
              "",
              Array [
                "arn:",
                Object {
                  "Ref": "AWS::Partition",
                },
                ":iam::aws:policy/service-role/AWSLambdaBasicExecutionRole",
              ],
            ],
          },
        ],
      },
      "Type": "AWS::IAM::Role",
    },
    "LogRetentionaae0aa3c5b4d4f87b02d85b201efdd8aServiceRoleDefaultPolicyADDA7DEB": Object {
      "Properties": Object {
        "PolicyDocument": Object {
          "Statement": Array [
            Object {
              "Action": Array [
                "logs:PutRetentionPolicy",
                "logs:DeleteRetentionPolicy",
              ],
              "Effect": "Allow",
              "Resource": "*",
            },
          ],
          "Version": "2012-10-17",
        },
        "PolicyName": "LogRetentionaae0aa3c5b4d4f87b02d85b201efdd8aServiceRoleDefaultPolicyADDA7DEB",
        "Roles": Array [
          Object {
            "Ref": "LogRetentionaae0aa3c5b4d4f87b02d85b201efdd8aServiceRole9741ECFB",
          },
        ],
      },
      "Type": "AWS::IAM::Policy",
    },
  },
}
`;<|MERGE_RESOLUTION|>--- conflicted
+++ resolved
@@ -3839,141 +3839,20 @@
     },
     "ConstructHubVPCCodeArtifactAPISecurityGroupBE06BEF9": Object {
       "Properties": Object {
-<<<<<<< HEAD
         "GroupDescription": "Test/ConstructHub/VPC/CodeArtifact.API/SecurityGroup",
         "SecurityGroupEgress": Array [
           Object {
             "CidrIp": "0.0.0.0/0",
             "Description": "Allow all outbound traffic by default",
             "IpProtocol": "-1",
-=======
-        "Content": Object {
-          "S3Bucket": Object {
-            "Ref": "AssetParameterse9882ab123687399f934da0d45effe675ecc8ce13b40cb946f3e1d6141fe8d68S3BucketAEADE8C7",
-          },
-          "S3Key": Object {
-            "Fn::Join": Array [
-              "",
-              Array [
-                Object {
-                  "Fn::Select": Array [
-                    0,
-                    Object {
-                      "Fn::Split": Array [
-                        "||",
-                        Object {
-                          "Ref": "AssetParameterse9882ab123687399f934da0d45effe675ecc8ce13b40cb946f3e1d6141fe8d68S3VersionKeyE415415F",
-                        },
-                      ],
-                    },
-                  ],
-                },
-                Object {
-                  "Fn::Select": Array [
-                    1,
-                    Object {
-                      "Fn::Split": Array [
-                        "||",
-                        Object {
-                          "Ref": "AssetParameterse9882ab123687399f934da0d45effe675ecc8ce13b40cb946f3e1d6141fe8d68S3VersionKeyE415415F",
-                        },
-                      ],
-                    },
-                  ],
-                },
-              ],
-            ],
-          },
-        },
-        "Description": "/opt/awscli/aws",
-      },
-      "Type": "AWS::Lambda::LayerVersion",
-    },
-    "ConstructHubWebAppDeployWebsiteCustomResourceE6DF98C9": Object {
-      "DeletionPolicy": "Delete",
-      "Properties": Object {
-        "DestinationBucketName": Object {
-          "Ref": "ConstructHubWebAppWebsiteBucket4B2B9DB2",
-        },
-        "DistributionId": Object {
-          "Ref": "ConstructHubWebAppDistribution1F181DC9",
-        },
-        "Prune": true,
-        "ServiceToken": Object {
-          "Fn::GetAtt": Array [
-            "CustomCDKBucketDeployment8693BB64968944B69AAFB0CC9EB8756C81C01536",
-            "Arn",
-          ],
-        },
-        "SourceBucketNames": Array [
-          Object {
-            "Ref": "AssetParameters72da65a6c5206bc7bce74ed87595ab644b52171316fe0740df2f7ad8fd63e387S3BucketFBB7F47B",
->>>>>>> db7605ac
           },
         ],
         "SecurityGroupIngress": Array [
           Object {
-<<<<<<< HEAD
             "CidrIp": Object {
               "Fn::GetAtt": Array [
                 "ConstructHubVPC16ECCEA2",
                 "CidrBlock",
-=======
-            "Fn::Join": Array [
-              "",
-              Array [
-                Object {
-                  "Fn::Select": Array [
-                    0,
-                    Object {
-                      "Fn::Split": Array [
-                        "||",
-                        Object {
-                          "Ref": "AssetParameters72da65a6c5206bc7bce74ed87595ab644b52171316fe0740df2f7ad8fd63e387S3VersionKey16E7DFF1",
-                        },
-                      ],
-                    },
-                  ],
-                },
-                Object {
-                  "Fn::Select": Array [
-                    1,
-                    Object {
-                      "Fn::Split": Array [
-                        "||",
-                        Object {
-                          "Ref": "AssetParameters72da65a6c5206bc7bce74ed87595ab644b52171316fe0740df2f7ad8fd63e387S3VersionKey16E7DFF1",
-                        },
-                      ],
-                    },
-                  ],
-                },
-              ],
-            ],
-          },
-        ],
-      },
-      "Type": "Custom::CDKBucketDeployment",
-      "UpdateReplacePolicy": "Delete",
-    },
-    "ConstructHubWebAppDistribution1F181DC9": Object {
-      "Properties": Object {
-        "DistributionConfig": Object {
-          "CacheBehaviors": Array [
-            Object {
-              "CachePolicyId": "658327ea-f89d-4fab-a63d-7e88639e58f6",
-              "Compress": true,
-              "FunctionAssociations": Array [
-                Object {
-                  "EventType": "viewer-response",
-                  "FunctionARN": Object {
-                    "Fn::GetAtt": Array [
-                      "ConstructHubWebAppResponseFunction4C2BF3E9",
-                      "FunctionARN",
-                    ],
-                  },
-                },
->>>>>>> db7605ac
               ],
             },
             "Description": Object {
@@ -4285,24 +4164,9 @@
               "Principal": "*",
               "Resource": Array [
                 Object {
-<<<<<<< HEAD
                   "Fn::GetAtt": Array [
                     "ConstructHubPackageDataDC5EF35E",
                     "Arn",
-=======
-                  "Fn::Join": Array [
-                    "",
-                    Array [
-                      "arn:",
-                      Object {
-                        "Ref": "AWS::Partition",
-                      },
-                      ":s3:::",
-                      Object {
-                        "Ref": "AssetParameters72da65a6c5206bc7bce74ed87595ab644b52171316fe0740df2f7ad8fd63e387S3BucketFBB7F47B",
-                      },
-                    ],
->>>>>>> db7605ac
                   ],
                 },
                 Object {
@@ -4310,14 +4174,10 @@
                     "",
                     Array [
                       Object {
-<<<<<<< HEAD
                         "Fn::GetAtt": Array [
                           "ConstructHubPackageDataDC5EF35E",
                           "Arn",
                         ],
-=======
-                        "Ref": "AssetParameters72da65a6c5206bc7bce74ed87595ab644b52171316fe0740df2f7ad8fd63e387S3BucketFBB7F47B",
->>>>>>> db7605ac
                       },
                       "/data/*/assembly.json",
                     ],
@@ -4448,7 +4308,7 @@
         },
         "SourceBucketNames": Array [
           Object {
-            "Ref": "AssetParameters1a0d574e726b5616c72133deab65778bac9c37f0883511815cd5d2ec3f5535e6S3Bucket9476BC95",
+            "Ref": "AssetParameters72da65a6c5206bc7bce74ed87595ab644b52171316fe0740df2f7ad8fd63e387S3BucketFBB7F47B",
           },
         ],
         "SourceObjectKeys": Array [
@@ -4463,7 +4323,7 @@
                       "Fn::Split": Array [
                         "||",
                         Object {
-                          "Ref": "AssetParameters1a0d574e726b5616c72133deab65778bac9c37f0883511815cd5d2ec3f5535e6S3VersionKey7A9A012F",
+                          "Ref": "AssetParameters72da65a6c5206bc7bce74ed87595ab644b52171316fe0740df2f7ad8fd63e387S3VersionKey16E7DFF1",
                         },
                       ],
                     },
@@ -4476,7 +4336,7 @@
                       "Fn::Split": Array [
                         "||",
                         Object {
-                          "Ref": "AssetParameters1a0d574e726b5616c72133deab65778bac9c37f0883511815cd5d2ec3f5535e6S3VersionKey7A9A012F",
+                          "Ref": "AssetParameters72da65a6c5206bc7bce74ed87595ab644b52171316fe0740df2f7ad8fd63e387S3VersionKey16E7DFF1",
                         },
                       ],
                     },
@@ -4655,7 +4515,7 @@
                 Object {
                   "Ref": "AWS::Region",
                 },
-                "TestConstubWebAppResponseFunction1F387BCC",
+                "TestConstrubWebAppResponseFunction1F387BCC",
               ],
             ],
           },
@@ -4668,7 +4528,7 @@
               Object {
                 "Ref": "AWS::Region",
               },
-              "TestConstubWebAppResponseFunction1F387BCC",
+              "TestConstrubWebAppResponseFunction1F387BCC",
             ],
           ],
         },
@@ -4841,7 +4701,7 @@
                       },
                       ":s3:::",
                       Object {
-                        "Ref": "AssetParameters1a0d574e726b5616c72133deab65778bac9c37f0883511815cd5d2ec3f5535e6S3Bucket9476BC95",
+                        "Ref": "AssetParameters72da65a6c5206bc7bce74ed87595ab644b52171316fe0740df2f7ad8fd63e387S3BucketFBB7F47B",
                       },
                     ],
                   ],
@@ -4856,7 +4716,7 @@
                       },
                       ":s3:::",
                       Object {
-                        "Ref": "AssetParameters1a0d574e726b5616c72133deab65778bac9c37f0883511815cd5d2ec3f5535e6S3Bucket9476BC95",
+                        "Ref": "AssetParameters72da65a6c5206bc7bce74ed87595ab644b52171316fe0740df2f7ad8fd63e387S3BucketFBB7F47B",
                       },
                       "/*",
                     ],
@@ -10029,7 +9889,7 @@
                 Object {
                   "Ref": "AWS::Region",
                 },
-                "TestConstubWebAppResponseFunction1F387BCC",
+                "TestConstrubWebAppResponseFunction1F387BCC",
               ],
             ],
           },
@@ -10042,7 +9902,7 @@
               Object {
                 "Ref": "AWS::Region",
               },
-              "TestConstubWebAppResponseFunction1F387BCC",
+              "TestConstrubWebAppResponseFunction1F387BCC",
             ],
           ],
         },
