// Jest Snapshot v1, https://goo.gl/fbAQLP

exports[`minimal usage 1`] = `
Object {
  "Outputs": Object {
    "ConstructHubMonitoringWatchfulWatchfulDashboard75D318D0": Object {
      "Value": Object {
        "Fn::Join": Array [
          "",
          Array [
            "https://console.aws.amazon.com/cloudwatch/home?region=",
            Object {
              "Ref": "AWS::Region",
            },
            "#dashboards:name=",
            Object {
              "Ref": "ConstructHubMonitoringWatchfulDashboardB8493D55",
            },
          ],
        ],
      },
    },
    "ConstructHubWebAppDomainNameDC10F8DD": Object {
      "Export": Object {
        "Name": "ConstructHubDomainName",
      },
      "Value": Object {
        "Fn::GetAtt": Array [
          "ConstructHubWebAppDistribution1F181DC9",
          "DomainName",
        ],
      },
    },
  },
  "Parameters": Object {
    "AssetParameters4a8d8c6492481fded6cf033dd1a08b28f4a4d6d8458d3afdd41e09504f0df0deArtifactHash392604A6": Object {
      "Description": "Artifact hash for asset \\"4a8d8c6492481fded6cf033dd1a08b28f4a4d6d8458d3afdd41e09504f0df0de\\"",
      "Type": "String",
    },
    "AssetParameters4a8d8c6492481fded6cf033dd1a08b28f4a4d6d8458d3afdd41e09504f0df0deS3Bucket1D12A4CA": Object {
      "Description": "S3 bucket for asset \\"4a8d8c6492481fded6cf033dd1a08b28f4a4d6d8458d3afdd41e09504f0df0de\\"",
      "Type": "String",
    },
    "AssetParameters4a8d8c6492481fded6cf033dd1a08b28f4a4d6d8458d3afdd41e09504f0df0deS3VersionKeyB583DB25": Object {
      "Description": "S3 key for asset version \\"4a8d8c6492481fded6cf033dd1a08b28f4a4d6d8458d3afdd41e09504f0df0de\\"",
      "Type": "String",
    },
    "AssetParameters59be5a60739e4f0f9b881492bce41ccffa8d47d16b0a4d640db1bb8200f48bd5ArtifactHash76FE5C86": Object {
      "Description": "Artifact hash for asset \\"59be5a60739e4f0f9b881492bce41ccffa8d47d16b0a4d640db1bb8200f48bd5\\"",
      "Type": "String",
    },
    "AssetParameters59be5a60739e4f0f9b881492bce41ccffa8d47d16b0a4d640db1bb8200f48bd5S3BucketFA2341B6": Object {
      "Description": "S3 bucket for asset \\"59be5a60739e4f0f9b881492bce41ccffa8d47d16b0a4d640db1bb8200f48bd5\\"",
      "Type": "String",
    },
    "AssetParameters59be5a60739e4f0f9b881492bce41ccffa8d47d16b0a4d640db1bb8200f48bd5S3VersionKeyB4EE9C49": Object {
      "Description": "S3 key for asset version \\"59be5a60739e4f0f9b881492bce41ccffa8d47d16b0a4d640db1bb8200f48bd5\\"",
      "Type": "String",
    },
    "AssetParameters67b7823b74bc135986aa72f889d6a8da058d0c4a20cbc2dfc6f78995fdd2fc24ArtifactHashBA91B77F": Object {
      "Description": "Artifact hash for asset \\"67b7823b74bc135986aa72f889d6a8da058d0c4a20cbc2dfc6f78995fdd2fc24\\"",
      "Type": "String",
    },
    "AssetParameters67b7823b74bc135986aa72f889d6a8da058d0c4a20cbc2dfc6f78995fdd2fc24S3Bucket4D46ABB5": Object {
      "Description": "S3 bucket for asset \\"67b7823b74bc135986aa72f889d6a8da058d0c4a20cbc2dfc6f78995fdd2fc24\\"",
      "Type": "String",
    },
    "AssetParameters67b7823b74bc135986aa72f889d6a8da058d0c4a20cbc2dfc6f78995fdd2fc24S3VersionKeyB0F28861": Object {
      "Description": "S3 key for asset version \\"67b7823b74bc135986aa72f889d6a8da058d0c4a20cbc2dfc6f78995fdd2fc24\\"",
      "Type": "String",
    },
    "AssetParameters7f13b9a72d65559876670be18db0b859eb449e5dfde2e4c2d7ba74351b15f9cdArtifactHash83DC260F": Object {
      "Description": "Artifact hash for asset \\"7f13b9a72d65559876670be18db0b859eb449e5dfde2e4c2d7ba74351b15f9cd\\"",
      "Type": "String",
    },
    "AssetParameters7f13b9a72d65559876670be18db0b859eb449e5dfde2e4c2d7ba74351b15f9cdS3BucketEA467212": Object {
      "Description": "S3 bucket for asset \\"7f13b9a72d65559876670be18db0b859eb449e5dfde2e4c2d7ba74351b15f9cd\\"",
      "Type": "String",
    },
    "AssetParameters7f13b9a72d65559876670be18db0b859eb449e5dfde2e4c2d7ba74351b15f9cdS3VersionKeyA28589ED": Object {
      "Description": "S3 key for asset version \\"7f13b9a72d65559876670be18db0b859eb449e5dfde2e4c2d7ba74351b15f9cd\\"",
      "Type": "String",
    },
<<<<<<< HEAD
=======
    "AssetParametersa3d13916fdb6321f8e433bfcbbaaf0ce37d7484a6d75635fdbaceebe8bbe46ffArtifactHash817B54E3": Object {
      "Description": "Artifact hash for asset \\"a3d13916fdb6321f8e433bfcbbaaf0ce37d7484a6d75635fdbaceebe8bbe46ff\\"",
      "Type": "String",
    },
    "AssetParametersa3d13916fdb6321f8e433bfcbbaaf0ce37d7484a6d75635fdbaceebe8bbe46ffS3BucketEF8F1FA8": Object {
      "Description": "S3 bucket for asset \\"a3d13916fdb6321f8e433bfcbbaaf0ce37d7484a6d75635fdbaceebe8bbe46ff\\"",
      "Type": "String",
    },
    "AssetParametersa3d13916fdb6321f8e433bfcbbaaf0ce37d7484a6d75635fdbaceebe8bbe46ffS3VersionKey0B0E7067": Object {
      "Description": "S3 key for asset version \\"a3d13916fdb6321f8e433bfcbbaaf0ce37d7484a6d75635fdbaceebe8bbe46ff\\"",
      "Type": "String",
    },
    "AssetParametersb580b193022e8a41745be255dea29d2de0905b4c38b5904487939e1373280a4aArtifactHash3BABE350": Object {
      "Description": "Artifact hash for asset \\"b580b193022e8a41745be255dea29d2de0905b4c38b5904487939e1373280a4a\\"",
      "Type": "String",
    },
    "AssetParametersb580b193022e8a41745be255dea29d2de0905b4c38b5904487939e1373280a4aS3Bucket1346F3B9": Object {
      "Description": "S3 bucket for asset \\"b580b193022e8a41745be255dea29d2de0905b4c38b5904487939e1373280a4a\\"",
      "Type": "String",
    },
    "AssetParametersb580b193022e8a41745be255dea29d2de0905b4c38b5904487939e1373280a4aS3VersionKey1D4759EF": Object {
      "Description": "S3 key for asset version \\"b580b193022e8a41745be255dea29d2de0905b4c38b5904487939e1373280a4a\\"",
      "Type": "String",
    },
>>>>>>> 058e2e61
    "AssetParametersc24b999656e4fe6c609c31bae56a1cf4717a405619c3aa6ba1bc686b8c2c86cfArtifactHash85F58E48": Object {
      "Description": "Artifact hash for asset \\"c24b999656e4fe6c609c31bae56a1cf4717a405619c3aa6ba1bc686b8c2c86cf\\"",
      "Type": "String",
    },
    "AssetParametersc24b999656e4fe6c609c31bae56a1cf4717a405619c3aa6ba1bc686b8c2c86cfS3Bucket55EFA30C": Object {
      "Description": "S3 bucket for asset \\"c24b999656e4fe6c609c31bae56a1cf4717a405619c3aa6ba1bc686b8c2c86cf\\"",
      "Type": "String",
    },
    "AssetParametersc24b999656e4fe6c609c31bae56a1cf4717a405619c3aa6ba1bc686b8c2c86cfS3VersionKey60329B70": Object {
      "Description": "S3 key for asset version \\"c24b999656e4fe6c609c31bae56a1cf4717a405619c3aa6ba1bc686b8c2c86cf\\"",
      "Type": "String",
    },
    "AssetParametersdb92cf116e40b6771e1c1a2c5a7b4a9de6204336711a6fe24f84ee3370cc2c38ArtifactHash87A43A7A": Object {
      "Description": "Artifact hash for asset \\"db92cf116e40b6771e1c1a2c5a7b4a9de6204336711a6fe24f84ee3370cc2c38\\"",
      "Type": "String",
    },
    "AssetParametersdb92cf116e40b6771e1c1a2c5a7b4a9de6204336711a6fe24f84ee3370cc2c38S3BucketFE4EE37E": Object {
      "Description": "S3 bucket for asset \\"db92cf116e40b6771e1c1a2c5a7b4a9de6204336711a6fe24f84ee3370cc2c38\\"",
      "Type": "String",
    },
    "AssetParametersdb92cf116e40b6771e1c1a2c5a7b4a9de6204336711a6fe24f84ee3370cc2c38S3VersionKey1ED11272": Object {
      "Description": "S3 key for asset version \\"db92cf116e40b6771e1c1a2c5a7b4a9de6204336711a6fe24f84ee3370cc2c38\\"",
      "Type": "String",
    },
    "AssetParameterse9882ab123687399f934da0d45effe675ecc8ce13b40cb946f3e1d6141fe8d68ArtifactHashD9A515C3": Object {
      "Description": "Artifact hash for asset \\"e9882ab123687399f934da0d45effe675ecc8ce13b40cb946f3e1d6141fe8d68\\"",
      "Type": "String",
    },
    "AssetParameterse9882ab123687399f934da0d45effe675ecc8ce13b40cb946f3e1d6141fe8d68S3BucketAEADE8C7": Object {
      "Description": "S3 bucket for asset \\"e9882ab123687399f934da0d45effe675ecc8ce13b40cb946f3e1d6141fe8d68\\"",
      "Type": "String",
    },
    "AssetParameterse9882ab123687399f934da0d45effe675ecc8ce13b40cb946f3e1d6141fe8d68S3VersionKeyE415415F": Object {
      "Description": "S3 key for asset version \\"e9882ab123687399f934da0d45effe675ecc8ce13b40cb946f3e1d6141fe8d68\\"",
      "Type": "String",
    },
    "AssetParametersf571294ae268bb9a6c61cd3df245c69279d4fcc5e481065702bcd6aa484199aeArtifactHash4774913A": Object {
      "Description": "Artifact hash for asset \\"f571294ae268bb9a6c61cd3df245c69279d4fcc5e481065702bcd6aa484199ae\\"",
      "Type": "String",
    },
    "AssetParametersf571294ae268bb9a6c61cd3df245c69279d4fcc5e481065702bcd6aa484199aeS3Bucket94B451B0": Object {
      "Description": "S3 bucket for asset \\"f571294ae268bb9a6c61cd3df245c69279d4fcc5e481065702bcd6aa484199ae\\"",
      "Type": "String",
    },
    "AssetParametersf571294ae268bb9a6c61cd3df245c69279d4fcc5e481065702bcd6aa484199aeS3VersionKey99ABE95F": Object {
      "Description": "S3 key for asset version \\"f571294ae268bb9a6c61cd3df245c69279d4fcc5e481065702bcd6aa484199ae\\"",
      "Type": "String",
    },
  },
  "Resources": Object {
    "BucketNotificationsHandler050a0587b7544547bf325f094a3db8347ECC3691": Object {
      "DependsOn": Array [
        "BucketNotificationsHandler050a0587b7544547bf325f094a3db834RoleDefaultPolicy2CF63D36",
        "BucketNotificationsHandler050a0587b7544547bf325f094a3db834RoleB6FB88EC",
      ],
      "Properties": Object {
        "Code": Object {
          "ZipFile": "exports.handler = (event, context) => {
    // eslint-disable-next-line @typescript-eslint/no-require-imports, import/no-extraneous-dependencies
    const s3 = new (require('aws-sdk').S3)();
    // eslint-disable-next-line @typescript-eslint/no-require-imports
    const https = require('https');
    // eslint-disable-next-line @typescript-eslint/no-require-imports
    const url = require('url');
    log(JSON.stringify(event, undefined, 2));
    const props = event.ResourceProperties;
    if (event.RequestType === 'Delete') {
        props.NotificationConfiguration = {}; // this is how you clean out notifications
    }
    const req = {
        Bucket: props.BucketName,
        NotificationConfiguration: props.NotificationConfiguration,
    };
    return s3.putBucketNotificationConfiguration(req, (err, data) => {
        log({ err, data });
        if (err) {
            return submitResponse('FAILED', err.message + \`\\\\nMore information in CloudWatch Log Stream: \${context.logStreamName}\`);
        }
        else {
            return submitResponse('SUCCESS');
        }
    });
    function log(obj) {
        console.error(event.RequestId, event.StackId, event.LogicalResourceId, obj);
    }
    // eslint-disable-next-line max-len
    // adapted from https://docs.aws.amazon.com/AWSCloudFormation/latest/UserGuide/aws-properties-lambda-function-code.html#cfn-lambda-function-code-cfnresponsemodule
    // to allow sending an error message as a reason.
    function submitResponse(responseStatus, reason) {
        const responseBody = JSON.stringify({
            Status: responseStatus,
            Reason: reason || 'See the details in CloudWatch Log Stream: ' + context.logStreamName,
            PhysicalResourceId: event.PhysicalResourceId || event.LogicalResourceId,
            StackId: event.StackId,
            RequestId: event.RequestId,
            LogicalResourceId: event.LogicalResourceId,
            NoEcho: false,
        });
        log({ responseBody });
        const parsedUrl = url.parse(event.ResponseURL);
        const options = {
            hostname: parsedUrl.hostname,
            port: 443,
            path: parsedUrl.path,
            method: 'PUT',
            headers: {
                'content-type': '',
                'content-length': responseBody.length,
            },
        };
        const request = https.request(options, (r) => {
            log({ statusCode: r.statusCode, statusMessage: r.statusMessage });
            context.done();
        });
        request.on('error', (error) => {
            log({ sendError: error });
            context.done();
        });
        request.write(responseBody);
        request.end();
    }
};",
        },
        "Description": "AWS CloudFormation handler for \\"Custom::S3BucketNotifications\\" resources (@aws-cdk/aws-s3)",
        "Handler": "index.handler",
        "Role": Object {
          "Fn::GetAtt": Array [
            "BucketNotificationsHandler050a0587b7544547bf325f094a3db834RoleB6FB88EC",
            "Arn",
          ],
        },
        "Runtime": "nodejs12.x",
        "Timeout": 300,
      },
      "Type": "AWS::Lambda::Function",
    },
    "BucketNotificationsHandler050a0587b7544547bf325f094a3db834RoleB6FB88EC": Object {
      "Properties": Object {
        "AssumeRolePolicyDocument": Object {
          "Statement": Array [
            Object {
              "Action": "sts:AssumeRole",
              "Effect": "Allow",
              "Principal": Object {
                "Service": "lambda.amazonaws.com",
              },
            },
          ],
          "Version": "2012-10-17",
        },
        "ManagedPolicyArns": Array [
          Object {
            "Fn::Join": Array [
              "",
              Array [
                "arn:",
                Object {
                  "Ref": "AWS::Partition",
                },
                ":iam::aws:policy/service-role/AWSLambdaBasicExecutionRole",
              ],
            ],
          },
        ],
      },
      "Type": "AWS::IAM::Role",
    },
    "BucketNotificationsHandler050a0587b7544547bf325f094a3db834RoleDefaultPolicy2CF63D36": Object {
      "Properties": Object {
        "PolicyDocument": Object {
          "Statement": Array [
            Object {
              "Action": "s3:PutBucketNotification",
              "Effect": "Allow",
              "Resource": "*",
            },
          ],
          "Version": "2012-10-17",
        },
        "PolicyName": "BucketNotificationsHandler050a0587b7544547bf325f094a3db834RoleDefaultPolicy2CF63D36",
        "Roles": Array [
          Object {
            "Ref": "BucketNotificationsHandler050a0587b7544547bf325f094a3db834RoleB6FB88EC",
          },
        ],
      },
      "Type": "AWS::IAM::Policy",
    },
    "ConstructHubCatalogBuilder5A9DE4AF": Object {
      "DependsOn": Array [
        "ConstructHubCatalogBuilderServiceRoleDefaultPolicyF51442BC",
        "ConstructHubCatalogBuilderServiceRole7EB4C395",
      ],
      "Properties": Object {
        "Code": Object {
          "S3Bucket": Object {
            "Ref": "AssetParameters4a8d8c6492481fded6cf033dd1a08b28f4a4d6d8458d3afdd41e09504f0df0deS3Bucket1D12A4CA",
          },
          "S3Key": Object {
            "Fn::Join": Array [
              "",
              Array [
                Object {
                  "Fn::Select": Array [
                    0,
                    Object {
                      "Fn::Split": Array [
                        "||",
                        Object {
                          "Ref": "AssetParameters4a8d8c6492481fded6cf033dd1a08b28f4a4d6d8458d3afdd41e09504f0df0deS3VersionKeyB583DB25",
                        },
                      ],
                    },
                  ],
                },
                Object {
                  "Fn::Select": Array [
                    1,
                    Object {
                      "Fn::Split": Array [
                        "||",
                        Object {
                          "Ref": "AssetParameters4a8d8c6492481fded6cf033dd1a08b28f4a4d6d8458d3afdd41e09504f0df0deS3VersionKeyB583DB25",
                        },
                      ],
                    },
                  ],
                },
              ],
            ],
          },
        },
        "DeadLetterConfig": Object {
          "TargetArn": Object {
            "Fn::GetAtt": Array [
              "ConstructHubCatalogBuilderDeadLetterQueue1D42C407",
              "Arn",
            ],
          },
        },
        "Description": Object {
          "Fn::Join": Array [
            "",
            Array [
              "Creates the catalog.json object in ",
              Object {
                "Ref": "ConstructHubPackageDataDC5EF35E",
              },
            ],
          ],
        },
        "Environment": Object {
          "Variables": Object {
            "BUCKET_NAME": Object {
              "Ref": "ConstructHubPackageDataDC5EF35E",
            },
          },
        },
        "Handler": "index.handler",
        "MemorySize": 10240,
        "ReservedConcurrentExecutions": 1,
        "Role": Object {
          "Fn::GetAtt": Array [
            "ConstructHubCatalogBuilderServiceRole7EB4C395",
            "Arn",
          ],
        },
        "Runtime": "nodejs14.x",
        "Timeout": 900,
      },
      "Type": "AWS::Lambda::Function",
    },
    "ConstructHubCatalogBuilderDLQAlarm9D928A2B": Object {
      "Properties": Object {
        "AlarmDescription": "The catalog builder function failed to run",
        "ComparisonOperator": "GreaterThanOrEqualToThreshold",
        "Dimensions": Array [
          Object {
            "Name": "QueueName",
            "Value": Object {
              "Fn::GetAtt": Array [
                "ConstructHubCatalogBuilderDeadLetterQueue1D42C407",
                "QueueName",
              ],
            },
          },
        ],
        "EvaluationPeriods": 1,
        "MetricName": "ApproximateNumberOfMessagesVisible",
        "Namespace": "AWS/SQS",
        "Period": 300,
        "Statistic": "Maximum",
        "Threshold": 1,
      },
      "Type": "AWS::CloudWatch::Alarm",
    },
    "ConstructHubCatalogBuilderDeadLetterQueue1D42C407": Object {
      "DeletionPolicy": "Delete",
      "Properties": Object {
        "MessageRetentionPeriod": 1209600,
      },
      "Type": "AWS::SQS::Queue",
      "UpdateReplacePolicy": "Delete",
    },
    "ConstructHubCatalogBuilderLogRetentionD5D7858F": Object {
      "Properties": Object {
        "LogGroupName": Object {
          "Fn::Join": Array [
            "",
            Array [
              "/aws/lambda/",
              Object {
                "Ref": "ConstructHubCatalogBuilder5A9DE4AF",
              },
            ],
          ],
        },
        "RetentionInDays": 3653,
        "ServiceToken": Object {
          "Fn::GetAtt": Array [
            "LogRetentionaae0aa3c5b4d4f87b02d85b201efdd8aFD4BFC8A",
            "Arn",
          ],
        },
      },
      "Type": "Custom::LogRetention",
    },
    "ConstructHubCatalogBuilderServiceRole7EB4C395": Object {
      "Properties": Object {
        "AssumeRolePolicyDocument": Object {
          "Statement": Array [
            Object {
              "Action": "sts:AssumeRole",
              "Effect": "Allow",
              "Principal": Object {
                "Service": "lambda.amazonaws.com",
              },
            },
          ],
          "Version": "2012-10-17",
        },
        "ManagedPolicyArns": Array [
          Object {
            "Fn::Join": Array [
              "",
              Array [
                "arn:",
                Object {
                  "Ref": "AWS::Partition",
                },
                ":iam::aws:policy/service-role/AWSLambdaBasicExecutionRole",
              ],
            ],
          },
        ],
      },
      "Type": "AWS::IAM::Role",
    },
    "ConstructHubCatalogBuilderServiceRoleDefaultPolicyF51442BC": Object {
      "Properties": Object {
        "PolicyDocument": Object {
          "Statement": Array [
            Object {
              "Action": "sqs:SendMessage",
              "Effect": "Allow",
              "Resource": Object {
                "Fn::GetAtt": Array [
                  "ConstructHubCatalogBuilderDeadLetterQueue1D42C407",
                  "Arn",
                ],
              },
            },
            Object {
              "Action": Array [
                "s3:GetObject*",
                "s3:GetBucket*",
                "s3:List*",
                "s3:DeleteObject*",
                "s3:PutObject*",
                "s3:Abort*",
              ],
              "Effect": "Allow",
              "Resource": Array [
                Object {
                  "Fn::GetAtt": Array [
                    "ConstructHubPackageDataDC5EF35E",
                    "Arn",
                  ],
                },
                Object {
                  "Fn::Join": Array [
                    "",
                    Array [
                      Object {
                        "Fn::GetAtt": Array [
                          "ConstructHubPackageDataDC5EF35E",
                          "Arn",
                        ],
                      },
                      "/*",
                    ],
                  ],
                },
              ],
            },
          ],
          "Version": "2012-10-17",
        },
        "PolicyName": "ConstructHubCatalogBuilderServiceRoleDefaultPolicyF51442BC",
        "Roles": Array [
          Object {
            "Ref": "ConstructHubCatalogBuilderServiceRole7EB4C395",
          },
        ],
      },
      "Type": "AWS::IAM::Policy",
    },
    "ConstructHubDiscoveryD6EEC2B8": Object {
      "DependsOn": Array [
        "ConstructHubDiscoveryServiceRoleDefaultPolicy9D5F91B3",
        "ConstructHubDiscoveryServiceRole1B3CFF96",
      ],
      "Properties": Object {
        "Code": Object {
          "S3Bucket": Object {
            "Ref": "AssetParametersdb92cf116e40b6771e1c1a2c5a7b4a9de6204336711a6fe24f84ee3370cc2c38S3BucketFE4EE37E",
          },
          "S3Key": Object {
            "Fn::Join": Array [
              "",
              Array [
                Object {
                  "Fn::Select": Array [
                    0,
                    Object {
                      "Fn::Split": Array [
                        "||",
                        Object {
                          "Ref": "AssetParametersdb92cf116e40b6771e1c1a2c5a7b4a9de6204336711a6fe24f84ee3370cc2c38S3VersionKey1ED11272",
                        },
                      ],
                    },
                  ],
                },
                Object {
                  "Fn::Select": Array [
                    1,
                    Object {
                      "Fn::Split": Array [
                        "||",
                        Object {
                          "Ref": "AssetParametersdb92cf116e40b6771e1c1a2c5a7b4a9de6204336711a6fe24f84ee3370cc2c38S3VersionKey1ED11272",
                        },
                      ],
                    },
                  ],
                },
              ],
            ],
          },
        },
        "Description": "Periodically query npm.js index for new construct libraries",
        "Environment": Object {
          "Variables": Object {
            "BUCKET_NAME": Object {
              "Ref": "ConstructHubDiscoveryStagingBucket1F2F7AE8",
            },
            "QUEUE_URL": Object {
              "Ref": "ConstructHubIngestionQueue1AD94CA3",
            },
          },
        },
        "Handler": "index.handler",
        "MemorySize": 10240,
        "ReservedConcurrentExecutions": 1,
        "Role": Object {
          "Fn::GetAtt": Array [
            "ConstructHubDiscoveryServiceRole1B3CFF96",
            "Arn",
          ],
        },
        "Runtime": "nodejs14.x",
        "Timeout": 900,
      },
      "Type": "AWS::Lambda::Function",
    },
    "ConstructHubDiscoveryErrorsAlarmDEA85148": Object {
      "Properties": Object {
        "AlarmDescription": "The discovery function (on npmjs.com) failed to run",
        "ComparisonOperator": "GreaterThanOrEqualToThreshold",
        "Dimensions": Array [
          Object {
            "Name": "FunctionName",
            "Value": Object {
              "Ref": "ConstructHubDiscoveryD6EEC2B8",
            },
          },
        ],
        "EvaluationPeriods": 1,
        "MetricName": "Errors",
        "Namespace": "AWS/Lambda",
        "Period": 900,
        "Statistic": "Sum",
        "Threshold": 1,
      },
      "Type": "AWS::CloudWatch::Alarm",
    },
    "ConstructHubDiscoveryNoInvocationsAlarm6F5E3A99": Object {
      "Properties": Object {
        "AlarmDescription": "The discovery function (on npmjs.com) is not running as scheduled",
        "ComparisonOperator": "LessThanThreshold",
        "Dimensions": Array [
          Object {
            "Name": "FunctionName",
            "Value": Object {
              "Ref": "ConstructHubDiscoveryD6EEC2B8",
            },
          },
        ],
        "EvaluationPeriods": 1,
        "MetricName": "Invocations",
        "Namespace": "AWS/Lambda",
        "Period": 900,
        "Statistic": "Sum",
        "Threshold": 1,
      },
      "Type": "AWS::CloudWatch::Alarm",
    },
    "ConstructHubDiscoveryScheduleRule90EE2E2A": Object {
      "Properties": Object {
        "ScheduleExpression": "rate(15 minutes)",
        "State": "ENABLED",
        "Targets": Array [
          Object {
            "Arn": Object {
              "Fn::GetAtt": Array [
                "ConstructHubDiscoveryD6EEC2B8",
                "Arn",
              ],
            },
            "Id": "Target0",
          },
        ],
      },
      "Type": "AWS::Events::Rule",
    },
    "ConstructHubDiscoveryScheduleRuleAllowEventRuleTestConstructHubDiscovery5714D5BB9D860B10": Object {
      "Properties": Object {
        "Action": "lambda:InvokeFunction",
        "FunctionName": Object {
          "Fn::GetAtt": Array [
            "ConstructHubDiscoveryD6EEC2B8",
            "Arn",
          ],
        },
        "Principal": "events.amazonaws.com",
        "SourceArn": Object {
          "Fn::GetAtt": Array [
            "ConstructHubDiscoveryScheduleRule90EE2E2A",
            "Arn",
          ],
        },
      },
      "Type": "AWS::Lambda::Permission",
    },
    "ConstructHubDiscoveryServiceRole1B3CFF96": Object {
      "Properties": Object {
        "AssumeRolePolicyDocument": Object {
          "Statement": Array [
            Object {
              "Action": "sts:AssumeRole",
              "Effect": "Allow",
              "Principal": Object {
                "Service": "lambda.amazonaws.com",
              },
            },
          ],
          "Version": "2012-10-17",
        },
        "ManagedPolicyArns": Array [
          Object {
            "Fn::Join": Array [
              "",
              Array [
                "arn:",
                Object {
                  "Ref": "AWS::Partition",
                },
                ":iam::aws:policy/service-role/AWSLambdaBasicExecutionRole",
              ],
            ],
          },
        ],
      },
      "Type": "AWS::IAM::Role",
    },
    "ConstructHubDiscoveryServiceRoleDefaultPolicy9D5F91B3": Object {
      "Properties": Object {
        "PolicyDocument": Object {
          "Statement": Array [
            Object {
              "Action": Array [
                "s3:GetObject*",
                "s3:GetBucket*",
                "s3:List*",
                "s3:DeleteObject*",
                "s3:PutObject*",
                "s3:Abort*",
              ],
              "Effect": "Allow",
              "Resource": Array [
                Object {
                  "Fn::GetAtt": Array [
                    "ConstructHubDiscoveryStagingBucket1F2F7AE8",
                    "Arn",
                  ],
                },
                Object {
                  "Fn::Join": Array [
                    "",
                    Array [
                      Object {
                        "Fn::GetAtt": Array [
                          "ConstructHubDiscoveryStagingBucket1F2F7AE8",
                          "Arn",
                        ],
                      },
                      "/*",
                    ],
                  ],
                },
              ],
            },
            Object {
              "Action": Array [
                "sqs:SendMessage",
                "sqs:GetQueueAttributes",
                "sqs:GetQueueUrl",
              ],
              "Effect": "Allow",
              "Resource": Object {
                "Fn::GetAtt": Array [
                  "ConstructHubIngestionQueue1AD94CA3",
                  "Arn",
                ],
              },
            },
          ],
          "Version": "2012-10-17",
        },
        "PolicyName": "ConstructHubDiscoveryServiceRoleDefaultPolicy9D5F91B3",
        "Roles": Array [
          Object {
            "Ref": "ConstructHubDiscoveryServiceRole1B3CFF96",
          },
        ],
      },
      "Type": "AWS::IAM::Policy",
    },
    "ConstructHubDiscoveryStagingBucket1F2F7AE8": Object {
      "DeletionPolicy": "Retain",
      "Properties": Object {
        "LifecycleConfiguration": Object {
          "Rules": Array [
            Object {
              "ExpirationInDays": 30,
              "Prefix": "staged/",
              "Status": "Enabled",
            },
          ],
        },
        "PublicAccessBlockConfiguration": Object {
          "BlockPublicAcls": true,
          "BlockPublicPolicy": true,
          "IgnorePublicAcls": true,
          "RestrictPublicBuckets": true,
        },
      },
      "Type": "AWS::S3::Bucket",
      "UpdateReplacePolicy": "Retain",
    },
    "ConstructHubIngestion407909CE": Object {
      "DependsOn": Array [
        "ConstructHubIngestionServiceRoleDefaultPolicyC0D2B6F2",
        "ConstructHubIngestionServiceRole6380BAB6",
      ],
      "Properties": Object {
        "Code": Object {
          "S3Bucket": Object {
            "Ref": "AssetParameters7f13b9a72d65559876670be18db0b859eb449e5dfde2e4c2d7ba74351b15f9cdS3BucketEA467212",
          },
          "S3Key": Object {
            "Fn::Join": Array [
              "",
              Array [
                Object {
                  "Fn::Select": Array [
                    0,
                    Object {
                      "Fn::Split": Array [
                        "||",
                        Object {
                          "Ref": "AssetParameters7f13b9a72d65559876670be18db0b859eb449e5dfde2e4c2d7ba74351b15f9cdS3VersionKeyA28589ED",
                        },
                      ],
                    },
                  ],
                },
                Object {
                  "Fn::Select": Array [
                    1,
                    Object {
                      "Fn::Split": Array [
                        "||",
                        Object {
                          "Ref": "AssetParameters7f13b9a72d65559876670be18db0b859eb449e5dfde2e4c2d7ba74351b15f9cdS3VersionKeyA28589ED",
                        },
                      ],
                    },
                  ],
                },
              ],
            ],
          },
        },
        "DeadLetterConfig": Object {
          "TargetArn": Object {
            "Fn::GetAtt": Array [
              "ConstructHubIngestionDeadLetterQueueFC1025F8",
              "Arn",
            ],
          },
        },
        "Description": "Ingests new package versions into the Construct Hub",
        "Environment": Object {
          "Variables": Object {
            "BUCKET_NAME": Object {
              "Ref": "ConstructHubPackageDataDC5EF35E",
            },
          },
        },
        "Handler": "index.handler",
        "MemorySize": 10240,
        "Role": Object {
          "Fn::GetAtt": Array [
            "ConstructHubIngestionServiceRole6380BAB6",
            "Arn",
          ],
        },
        "Runtime": "nodejs14.x",
        "Timeout": 900,
      },
      "Type": "AWS::Lambda::Function",
    },
    "ConstructHubIngestionDLQAlarm83BD1903": Object {
      "Properties": Object {
        "AlarmDescription": "The ingestion function failed for one or more packages",
        "ComparisonOperator": "GreaterThanOrEqualToThreshold",
        "Dimensions": Array [
          Object {
            "Name": "QueueName",
            "Value": Object {
              "Fn::GetAtt": Array [
                "ConstructHubIngestionDeadLetterQueueFC1025F8",
                "QueueName",
              ],
            },
          },
        ],
        "EvaluationPeriods": 1,
        "MetricName": "ApproximateNumberOfMessagesVisible",
        "Namespace": "AWS/SQS",
        "Period": 300,
        "Statistic": "Maximum",
        "Threshold": 1,
      },
      "Type": "AWS::CloudWatch::Alarm",
    },
    "ConstructHubIngestionDeadLetterQueueFC1025F8": Object {
      "DeletionPolicy": "Delete",
      "Properties": Object {
        "MessageRetentionPeriod": 1209600,
      },
      "Type": "AWS::SQS::Queue",
      "UpdateReplacePolicy": "Delete",
    },
    "ConstructHubIngestionEventInvokeConfig47AAD616": Object {
      "Properties": Object {
        "FunctionName": Object {
          "Ref": "ConstructHubIngestion407909CE",
        },
        "MaximumRetryAttempts": 2,
        "Qualifier": "$LATEST",
      },
      "Type": "AWS::Lambda::EventInvokeConfig",
    },
    "ConstructHubIngestionQueue1AD94CA3": Object {
      "DeletionPolicy": "Delete",
      "Properties": Object {
        "KmsMasterKeyId": "alias/aws/sqs",
        "VisibilityTimeout": 900,
      },
      "Type": "AWS::SQS::Queue",
      "UpdateReplacePolicy": "Delete",
    },
    "ConstructHubIngestionServiceRole6380BAB6": Object {
      "Properties": Object {
        "AssumeRolePolicyDocument": Object {
          "Statement": Array [
            Object {
              "Action": "sts:AssumeRole",
              "Effect": "Allow",
              "Principal": Object {
                "Service": "lambda.amazonaws.com",
              },
            },
          ],
          "Version": "2012-10-17",
        },
        "ManagedPolicyArns": Array [
          Object {
            "Fn::Join": Array [
              "",
              Array [
                "arn:",
                Object {
                  "Ref": "AWS::Partition",
                },
                ":iam::aws:policy/service-role/AWSLambdaBasicExecutionRole",
              ],
            ],
          },
        ],
      },
      "Type": "AWS::IAM::Role",
    },
    "ConstructHubIngestionServiceRoleDefaultPolicyC0D2B6F2": Object {
      "Properties": Object {
        "PolicyDocument": Object {
          "Statement": Array [
            Object {
              "Action": "sqs:SendMessage",
              "Effect": "Allow",
              "Resource": Object {
                "Fn::GetAtt": Array [
                  "ConstructHubIngestionDeadLetterQueueFC1025F8",
                  "Arn",
                ],
              },
            },
            Object {
              "Action": Array [
                "s3:DeleteObject*",
                "s3:PutObject*",
                "s3:Abort*",
              ],
              "Effect": "Allow",
              "Resource": Array [
                Object {
                  "Fn::GetAtt": Array [
                    "ConstructHubPackageDataDC5EF35E",
                    "Arn",
                  ],
                },
                Object {
                  "Fn::Join": Array [
                    "",
                    Array [
                      Object {
                        "Fn::GetAtt": Array [
                          "ConstructHubPackageDataDC5EF35E",
                          "Arn",
                        ],
                      },
                      "/*",
                    ],
                  ],
                },
              ],
            },
            Object {
              "Action": Array [
                "sqs:ReceiveMessage",
                "sqs:ChangeMessageVisibility",
                "sqs:GetQueueUrl",
                "sqs:DeleteMessage",
                "sqs:GetQueueAttributes",
              ],
              "Effect": "Allow",
              "Resource": Object {
                "Fn::GetAtt": Array [
                  "ConstructHubIngestionQueue1AD94CA3",
                  "Arn",
                ],
              },
            },
            Object {
              "Action": Array [
                "s3:GetObject*",
                "s3:GetBucket*",
                "s3:List*",
              ],
              "Effect": "Allow",
              "Resource": Array [
                Object {
                  "Fn::GetAtt": Array [
                    "ConstructHubDiscoveryStagingBucket1F2F7AE8",
                    "Arn",
                  ],
                },
                Object {
                  "Fn::Join": Array [
                    "",
                    Array [
                      Object {
                        "Fn::GetAtt": Array [
                          "ConstructHubDiscoveryStagingBucket1F2F7AE8",
                          "Arn",
                        ],
                      },
                      "/*",
                    ],
                  ],
                },
              ],
            },
          ],
          "Version": "2012-10-17",
        },
        "PolicyName": "ConstructHubIngestionServiceRoleDefaultPolicyC0D2B6F2",
        "Roles": Array [
          Object {
            "Ref": "ConstructHubIngestionServiceRole6380BAB6",
          },
        ],
      },
      "Type": "AWS::IAM::Policy",
    },
    "ConstructHubIngestionSqsEventSourceTestConstructHubIngestionQueue165B81E2C095FF2A": Object {
      "Properties": Object {
        "BatchSize": 1,
        "EventSourceArn": Object {
          "Fn::GetAtt": Array [
            "ConstructHubIngestionQueue1AD94CA3",
            "Arn",
          ],
        },
        "FunctionName": Object {
          "Ref": "ConstructHubIngestion407909CE",
        },
      },
      "Type": "AWS::Lambda::EventSourceMapping",
    },
    "ConstructHubMonitoringDashboard78E057C8": Object {
      "Properties": Object {
        "DashboardBody": Object {
          "Fn::Join": Array [
            "",
            Array [
              "{\\"widgets\\":[{\\"type\\":\\"metric\\",\\"width\\":24,\\"height\\":6,\\"x\\":0,\\"y\\":0,\\"properties\\":{\\"view\\":\\"timeSeries\\",\\"title\\":\\"Home Page Canary\\",\\"region\\":\\"",
              Object {
                "Ref": "AWS::Region",
              },
              "\\",\\"annotations\\":{\\"alarms\\":[\\"",
              Object {
                "Fn::GetAtt": Array [
                  "ConstructHubMonitoringWebCanaryHomePageErrorsE7BB4002",
                  "Arn",
                ],
              },
              "\\"]},\\"yAxis\\":{}}}]}",
            ],
          ],
        },
        "DashboardName": "construct-hub-high-severity",
      },
      "Type": "AWS::CloudWatch::Dashboard",
    },
    "ConstructHubMonitoringWatchfulDashboardB8493D55": Object {
      "Properties": Object {
        "DashboardBody": Object {
          "Fn::Join": Array [
            "",
            Array [
              "{\\"widgets\\":[{\\"type\\":\\"text\\",\\"width\\":24,\\"height\\":2,\\"x\\":0,\\"y\\":0,\\"properties\\":{\\"markdown\\":\\"# Ingestion Function\\\\n\\\\n[button:AWS Lambda Console](https://console.aws.amazon.com/lambda/home?region=",
              Object {
                "Ref": "AWS::Region",
              },
              "#/functions/",
              Object {
                "Ref": "ConstructHubIngestion407909CE",
              },
              "?tab=graph) [button:CloudWatch Logs](https://console.aws.amazon.com/cloudwatch/home?region=",
              Object {
                "Ref": "AWS::Region",
              },
              "#logEventViewer:group=/aws/lambda/",
              Object {
                "Ref": "ConstructHubIngestion407909CE",
              },
              ")\\"}},{\\"type\\":\\"metric\\",\\"width\\":6,\\"height\\":6,\\"x\\":0,\\"y\\":2,\\"properties\\":{\\"view\\":\\"timeSeries\\",\\"title\\":\\"Invocations/5min\\",\\"region\\":\\"",
              Object {
                "Ref": "AWS::Region",
              },
              "\\",\\"metrics\\":[[\\"AWS/Lambda\\",\\"Invocations\\",\\"FunctionName\\",\\"",
              Object {
                "Ref": "ConstructHubIngestion407909CE",
              },
              "\\",{\\"stat\\":\\"Sum\\"}]],\\"yAxis\\":{}}},{\\"type\\":\\"metric\\",\\"width\\":6,\\"height\\":6,\\"x\\":6,\\"y\\":2,\\"properties\\":{\\"view\\":\\"timeSeries\\",\\"title\\":\\"Errors/5min\\",\\"region\\":\\"",
              Object {
                "Ref": "AWS::Region",
              },
              "\\",\\"metrics\\":[[\\"AWS/Lambda\\",\\"Errors\\",\\"FunctionName\\",\\"",
              Object {
                "Ref": "ConstructHubIngestion407909CE",
              },
              "\\",{\\"stat\\":\\"Sum\\"}]],\\"annotations\\":{\\"horizontal\\":[{\\"label\\":\\"Errors > 0 for 3 datapoints within 15 minutes\\",\\"value\\":0,\\"yAxis\\":\\"left\\"}]},\\"yAxis\\":{}}},{\\"type\\":\\"metric\\",\\"width\\":6,\\"height\\":6,\\"x\\":12,\\"y\\":2,\\"properties\\":{\\"view\\":\\"timeSeries\\",\\"title\\":\\"Throttles/5min\\",\\"region\\":\\"",
              Object {
                "Ref": "AWS::Region",
              },
              "\\",\\"metrics\\":[[\\"AWS/Lambda\\",\\"Throttles\\",\\"FunctionName\\",\\"",
              Object {
                "Ref": "ConstructHubIngestion407909CE",
              },
              "\\",{\\"stat\\":\\"Sum\\"}]],\\"annotations\\":{\\"horizontal\\":[{\\"label\\":\\"Throttles > 0 for 3 datapoints within 15 minutes\\",\\"value\\":0,\\"yAxis\\":\\"left\\"}]},\\"yAxis\\":{}}},{\\"type\\":\\"metric\\",\\"width\\":6,\\"height\\":6,\\"x\\":18,\\"y\\":2,\\"properties\\":{\\"view\\":\\"timeSeries\\",\\"title\\":\\"Duration/5min\\",\\"region\\":\\"",
              Object {
                "Ref": "AWS::Region",
              },
              "\\",\\"metrics\\":[[\\"AWS/Lambda\\",\\"Duration\\",\\"FunctionName\\",\\"",
              Object {
                "Ref": "ConstructHubIngestion407909CE",
              },
              "\\",{\\"label\\":\\"p99\\",\\"stat\\":\\"p99\\"}]],\\"annotations\\":{\\"horizontal\\":[{\\"label\\":\\"p99 > 720000 for 3 datapoints within 15 minutes\\",\\"value\\":720000,\\"yAxis\\":\\"left\\"}]},\\"yAxis\\":{}}},{\\"type\\":\\"text\\",\\"width\\":24,\\"height\\":2,\\"x\\":0,\\"y\\":8,\\"properties\\":{\\"markdown\\":\\"# Discovery Function\\\\n\\\\n[button:AWS Lambda Console](https://console.aws.amazon.com/lambda/home?region=",
              Object {
                "Ref": "AWS::Region",
              },
              "#/functions/",
              Object {
                "Ref": "ConstructHubDiscoveryD6EEC2B8",
              },
              "?tab=graph) [button:CloudWatch Logs](https://console.aws.amazon.com/cloudwatch/home?region=",
              Object {
                "Ref": "AWS::Region",
              },
              "#logEventViewer:group=/aws/lambda/",
              Object {
                "Ref": "ConstructHubDiscoveryD6EEC2B8",
              },
              ")\\"}},{\\"type\\":\\"metric\\",\\"width\\":6,\\"height\\":6,\\"x\\":0,\\"y\\":10,\\"properties\\":{\\"view\\":\\"timeSeries\\",\\"title\\":\\"Invocations/5min\\",\\"region\\":\\"",
              Object {
                "Ref": "AWS::Region",
              },
              "\\",\\"metrics\\":[[\\"AWS/Lambda\\",\\"Invocations\\",\\"FunctionName\\",\\"",
              Object {
                "Ref": "ConstructHubDiscoveryD6EEC2B8",
              },
              "\\",{\\"stat\\":\\"Sum\\"}]],\\"yAxis\\":{}}},{\\"type\\":\\"metric\\",\\"width\\":6,\\"height\\":6,\\"x\\":6,\\"y\\":10,\\"properties\\":{\\"view\\":\\"timeSeries\\",\\"title\\":\\"Errors/5min\\",\\"region\\":\\"",
              Object {
                "Ref": "AWS::Region",
              },
              "\\",\\"metrics\\":[[\\"AWS/Lambda\\",\\"Errors\\",\\"FunctionName\\",\\"",
              Object {
                "Ref": "ConstructHubDiscoveryD6EEC2B8",
              },
              "\\",{\\"stat\\":\\"Sum\\"}]],\\"annotations\\":{\\"horizontal\\":[{\\"label\\":\\"Errors > 0 for 3 datapoints within 15 minutes\\",\\"value\\":0,\\"yAxis\\":\\"left\\"}]},\\"yAxis\\":{}}},{\\"type\\":\\"metric\\",\\"width\\":6,\\"height\\":6,\\"x\\":12,\\"y\\":10,\\"properties\\":{\\"view\\":\\"timeSeries\\",\\"title\\":\\"Throttles/5min\\",\\"region\\":\\"",
              Object {
                "Ref": "AWS::Region",
              },
              "\\",\\"metrics\\":[[\\"AWS/Lambda\\",\\"Throttles\\",\\"FunctionName\\",\\"",
              Object {
                "Ref": "ConstructHubDiscoveryD6EEC2B8",
              },
              "\\",{\\"stat\\":\\"Sum\\"}]],\\"annotations\\":{\\"horizontal\\":[{\\"label\\":\\"Throttles > 0 for 3 datapoints within 15 minutes\\",\\"value\\":0,\\"yAxis\\":\\"left\\"}]},\\"yAxis\\":{}}},{\\"type\\":\\"metric\\",\\"width\\":6,\\"height\\":6,\\"x\\":18,\\"y\\":10,\\"properties\\":{\\"view\\":\\"timeSeries\\",\\"title\\":\\"Duration/5min\\",\\"region\\":\\"",
              Object {
                "Ref": "AWS::Region",
              },
              "\\",\\"metrics\\":[[\\"AWS/Lambda\\",\\"Duration\\",\\"FunctionName\\",\\"",
              Object {
                "Ref": "ConstructHubDiscoveryD6EEC2B8",
              },
              "\\",{\\"label\\":\\"p99\\",\\"stat\\":\\"p99\\"}]],\\"annotations\\":{\\"horizontal\\":[{\\"label\\":\\"p99 > 720000 for 3 datapoints within 15 minutes\\",\\"value\\":720000,\\"yAxis\\":\\"left\\"}]},\\"yAxis\\":{}}},{\\"type\\":\\"text\\",\\"width\\":24,\\"height\\":2,\\"x\\":0,\\"y\\":16,\\"properties\\":{\\"markdown\\":\\"# Transliterator Function\\\\n\\\\n[button:AWS Lambda Console](https://console.aws.amazon.com/lambda/home?region=",
              Object {
                "Ref": "AWS::Region",
              },
              "#/functions/",
              Object {
                "Ref": "ConstructHubTransliterator9C48708A",
              },
              "?tab=graph) [button:CloudWatch Logs](https://console.aws.amazon.com/cloudwatch/home?region=",
              Object {
                "Ref": "AWS::Region",
              },
              "#logEventViewer:group=/aws/lambda/",
              Object {
                "Ref": "ConstructHubTransliterator9C48708A",
              },
              ")\\"}},{\\"type\\":\\"metric\\",\\"width\\":6,\\"height\\":6,\\"x\\":0,\\"y\\":18,\\"properties\\":{\\"view\\":\\"timeSeries\\",\\"title\\":\\"Invocations/5min\\",\\"region\\":\\"",
              Object {
                "Ref": "AWS::Region",
              },
              "\\",\\"metrics\\":[[\\"AWS/Lambda\\",\\"Invocations\\",\\"FunctionName\\",\\"",
              Object {
                "Ref": "ConstructHubTransliterator9C48708A",
              },
              "\\",{\\"stat\\":\\"Sum\\"}]],\\"yAxis\\":{}}},{\\"type\\":\\"metric\\",\\"width\\":6,\\"height\\":6,\\"x\\":6,\\"y\\":18,\\"properties\\":{\\"view\\":\\"timeSeries\\",\\"title\\":\\"Errors/5min\\",\\"region\\":\\"",
              Object {
                "Ref": "AWS::Region",
              },
              "\\",\\"metrics\\":[[\\"AWS/Lambda\\",\\"Errors\\",\\"FunctionName\\",\\"",
              Object {
                "Ref": "ConstructHubTransliterator9C48708A",
              },
              "\\",{\\"stat\\":\\"Sum\\"}]],\\"annotations\\":{\\"horizontal\\":[{\\"label\\":\\"Errors > 0 for 3 datapoints within 15 minutes\\",\\"value\\":0,\\"yAxis\\":\\"left\\"}]},\\"yAxis\\":{}}},{\\"type\\":\\"metric\\",\\"width\\":6,\\"height\\":6,\\"x\\":12,\\"y\\":18,\\"properties\\":{\\"view\\":\\"timeSeries\\",\\"title\\":\\"Throttles/5min\\",\\"region\\":\\"",
              Object {
                "Ref": "AWS::Region",
              },
              "\\",\\"metrics\\":[[\\"AWS/Lambda\\",\\"Throttles\\",\\"FunctionName\\",\\"",
              Object {
                "Ref": "ConstructHubTransliterator9C48708A",
              },
              "\\",{\\"stat\\":\\"Sum\\"}]],\\"annotations\\":{\\"horizontal\\":[{\\"label\\":\\"Throttles > 0 for 3 datapoints within 15 minutes\\",\\"value\\":0,\\"yAxis\\":\\"left\\"}]},\\"yAxis\\":{}}},{\\"type\\":\\"metric\\",\\"width\\":6,\\"height\\":6,\\"x\\":18,\\"y\\":18,\\"properties\\":{\\"view\\":\\"timeSeries\\",\\"title\\":\\"Duration/5min\\",\\"region\\":\\"",
              Object {
                "Ref": "AWS::Region",
              },
              "\\",\\"metrics\\":[[\\"AWS/Lambda\\",\\"Duration\\",\\"FunctionName\\",\\"",
              Object {
                "Ref": "ConstructHubTransliterator9C48708A",
              },
              "\\",{\\"label\\":\\"p99\\",\\"stat\\":\\"p99\\"}]],\\"annotations\\":{\\"horizontal\\":[{\\"label\\":\\"p99 > 720000 for 3 datapoints within 15 minutes\\",\\"value\\":720000,\\"yAxis\\":\\"left\\"}]},\\"yAxis\\":{}}},{\\"type\\":\\"text\\",\\"width\\":24,\\"height\\":2,\\"x\\":0,\\"y\\":24,\\"properties\\":{\\"markdown\\":\\"# Catalog Builder Function\\\\n\\\\n[button:AWS Lambda Console](https://console.aws.amazon.com/lambda/home?region=",
              Object {
                "Ref": "AWS::Region",
              },
              "#/functions/",
              Object {
                "Ref": "ConstructHubCatalogBuilder5A9DE4AF",
              },
              "?tab=graph) [button:CloudWatch Logs](https://console.aws.amazon.com/cloudwatch/home?region=",
              Object {
                "Ref": "AWS::Region",
              },
              "#logEventViewer:group=/aws/lambda/",
              Object {
                "Ref": "ConstructHubCatalogBuilder5A9DE4AF",
              },
              ")\\"}},{\\"type\\":\\"metric\\",\\"width\\":6,\\"height\\":6,\\"x\\":0,\\"y\\":26,\\"properties\\":{\\"view\\":\\"timeSeries\\",\\"title\\":\\"Invocations/5min\\",\\"region\\":\\"",
              Object {
                "Ref": "AWS::Region",
              },
              "\\",\\"metrics\\":[[\\"AWS/Lambda\\",\\"Invocations\\",\\"FunctionName\\",\\"",
              Object {
                "Ref": "ConstructHubCatalogBuilder5A9DE4AF",
              },
              "\\",{\\"stat\\":\\"Sum\\"}]],\\"yAxis\\":{}}},{\\"type\\":\\"metric\\",\\"width\\":6,\\"height\\":6,\\"x\\":6,\\"y\\":26,\\"properties\\":{\\"view\\":\\"timeSeries\\",\\"title\\":\\"Errors/5min\\",\\"region\\":\\"",
              Object {
                "Ref": "AWS::Region",
              },
              "\\",\\"metrics\\":[[\\"AWS/Lambda\\",\\"Errors\\",\\"FunctionName\\",\\"",
              Object {
                "Ref": "ConstructHubCatalogBuilder5A9DE4AF",
              },
              "\\",{\\"stat\\":\\"Sum\\"}]],\\"annotations\\":{\\"horizontal\\":[{\\"label\\":\\"Errors > 0 for 3 datapoints within 15 minutes\\",\\"value\\":0,\\"yAxis\\":\\"left\\"}]},\\"yAxis\\":{}}},{\\"type\\":\\"metric\\",\\"width\\":6,\\"height\\":6,\\"x\\":12,\\"y\\":26,\\"properties\\":{\\"view\\":\\"timeSeries\\",\\"title\\":\\"Throttles/5min\\",\\"region\\":\\"",
              Object {
                "Ref": "AWS::Region",
              },
              "\\",\\"metrics\\":[[\\"AWS/Lambda\\",\\"Throttles\\",\\"FunctionName\\",\\"",
              Object {
                "Ref": "ConstructHubCatalogBuilder5A9DE4AF",
              },
              "\\",{\\"stat\\":\\"Sum\\"}]],\\"annotations\\":{\\"horizontal\\":[{\\"label\\":\\"Throttles > 0 for 3 datapoints within 15 minutes\\",\\"value\\":0,\\"yAxis\\":\\"left\\"}]},\\"yAxis\\":{}}},{\\"type\\":\\"metric\\",\\"width\\":6,\\"height\\":6,\\"x\\":18,\\"y\\":26,\\"properties\\":{\\"view\\":\\"timeSeries\\",\\"title\\":\\"Duration/5min\\",\\"region\\":\\"",
              Object {
                "Ref": "AWS::Region",
              },
              "\\",\\"metrics\\":[[\\"AWS/Lambda\\",\\"Duration\\",\\"FunctionName\\",\\"",
              Object {
                "Ref": "ConstructHubCatalogBuilder5A9DE4AF",
              },
              "\\",{\\"label\\":\\"p99\\",\\"stat\\":\\"p99\\"}]],\\"annotations\\":{\\"horizontal\\":[{\\"label\\":\\"p99 > 720000 for 3 datapoints within 15 minutes\\",\\"value\\":720000,\\"yAxis\\":\\"left\\"}]},\\"yAxis\\":{}}}]}",
            ],
          ],
        },
        "DashboardName": "construct-hub",
      },
      "Type": "AWS::CloudWatch::Dashboard",
    },
    "ConstructHubMonitoringWatchfulTestConstructHubCatalogBuilderC9A41048DurationAlarm557052D9": Object {
      "Properties": Object {
        "AlarmActions": Array [],
        "AlarmDescription": "p99 latency >= 720s (80%)",
        "ComparisonOperator": "GreaterThanThreshold",
        "EvaluationPeriods": 3,
        "Metrics": Array [
          Object {
            "Id": "m1",
            "Label": "p99",
            "MetricStat": Object {
              "Metric": Object {
                "Dimensions": Array [
                  Object {
                    "Name": "FunctionName",
                    "Value": Object {
                      "Ref": "ConstructHubCatalogBuilder5A9DE4AF",
                    },
                  },
                ],
                "MetricName": "Duration",
                "Namespace": "AWS/Lambda",
              },
              "Period": 300,
              "Stat": "p99",
            },
            "ReturnData": true,
          },
        ],
        "Threshold": 720000,
      },
      "Type": "AWS::CloudWatch::Alarm",
    },
    "ConstructHubMonitoringWatchfulTestConstructHubCatalogBuilderC9A41048ErrorsAlarmF91F07CD": Object {
      "Properties": Object {
        "AlarmActions": Array [],
        "AlarmDescription": "Over 0 errors per minute",
        "ComparisonOperator": "GreaterThanThreshold",
        "Dimensions": Array [
          Object {
            "Name": "FunctionName",
            "Value": Object {
              "Ref": "ConstructHubCatalogBuilder5A9DE4AF",
            },
          },
        ],
        "EvaluationPeriods": 3,
        "MetricName": "Errors",
        "Namespace": "AWS/Lambda",
        "Period": 300,
        "Statistic": "Sum",
        "Threshold": 0,
      },
      "Type": "AWS::CloudWatch::Alarm",
    },
    "ConstructHubMonitoringWatchfulTestConstructHubCatalogBuilderC9A41048ThrottlesAlarm2A5B0492": Object {
      "Properties": Object {
        "AlarmActions": Array [],
        "AlarmDescription": "Over 0 throttles per minute",
        "ComparisonOperator": "GreaterThanThreshold",
        "Dimensions": Array [
          Object {
            "Name": "FunctionName",
            "Value": Object {
              "Ref": "ConstructHubCatalogBuilder5A9DE4AF",
            },
          },
        ],
        "EvaluationPeriods": 3,
        "MetricName": "Throttles",
        "Namespace": "AWS/Lambda",
        "Period": 300,
        "Statistic": "Sum",
        "Threshold": 0,
      },
      "Type": "AWS::CloudWatch::Alarm",
    },
    "ConstructHubMonitoringWatchfulTestConstructHubDiscovery5714D5BBDurationAlarm5CFE5B52": Object {
      "Properties": Object {
        "AlarmActions": Array [],
        "AlarmDescription": "p99 latency >= 720s (80%)",
        "ComparisonOperator": "GreaterThanThreshold",
        "EvaluationPeriods": 3,
        "Metrics": Array [
          Object {
            "Id": "m1",
            "Label": "p99",
            "MetricStat": Object {
              "Metric": Object {
                "Dimensions": Array [
                  Object {
                    "Name": "FunctionName",
                    "Value": Object {
                      "Ref": "ConstructHubDiscoveryD6EEC2B8",
                    },
                  },
                ],
                "MetricName": "Duration",
                "Namespace": "AWS/Lambda",
              },
              "Period": 300,
              "Stat": "p99",
            },
            "ReturnData": true,
          },
        ],
        "Threshold": 720000,
      },
      "Type": "AWS::CloudWatch::Alarm",
    },
    "ConstructHubMonitoringWatchfulTestConstructHubDiscovery5714D5BBErrorsAlarm373566EE": Object {
      "Properties": Object {
        "AlarmActions": Array [],
        "AlarmDescription": "Over 0 errors per minute",
        "ComparisonOperator": "GreaterThanThreshold",
        "Dimensions": Array [
          Object {
            "Name": "FunctionName",
            "Value": Object {
              "Ref": "ConstructHubDiscoveryD6EEC2B8",
            },
          },
        ],
        "EvaluationPeriods": 3,
        "MetricName": "Errors",
        "Namespace": "AWS/Lambda",
        "Period": 300,
        "Statistic": "Sum",
        "Threshold": 0,
      },
      "Type": "AWS::CloudWatch::Alarm",
    },
    "ConstructHubMonitoringWatchfulTestConstructHubDiscovery5714D5BBThrottlesAlarm261A4778": Object {
      "Properties": Object {
        "AlarmActions": Array [],
        "AlarmDescription": "Over 0 throttles per minute",
        "ComparisonOperator": "GreaterThanThreshold",
        "Dimensions": Array [
          Object {
            "Name": "FunctionName",
            "Value": Object {
              "Ref": "ConstructHubDiscoveryD6EEC2B8",
            },
          },
        ],
        "EvaluationPeriods": 3,
        "MetricName": "Throttles",
        "Namespace": "AWS/Lambda",
        "Period": 300,
        "Statistic": "Sum",
        "Threshold": 0,
      },
      "Type": "AWS::CloudWatch::Alarm",
    },
    "ConstructHubMonitoringWatchfulTestConstructHubIngestionAE667A08DurationAlarm8C97ADAD": Object {
      "Properties": Object {
        "AlarmActions": Array [],
        "AlarmDescription": "p99 latency >= 720s (80%)",
        "ComparisonOperator": "GreaterThanThreshold",
        "EvaluationPeriods": 3,
        "Metrics": Array [
          Object {
            "Id": "m1",
            "Label": "p99",
            "MetricStat": Object {
              "Metric": Object {
                "Dimensions": Array [
                  Object {
                    "Name": "FunctionName",
                    "Value": Object {
                      "Ref": "ConstructHubIngestion407909CE",
                    },
                  },
                ],
                "MetricName": "Duration",
                "Namespace": "AWS/Lambda",
              },
              "Period": 300,
              "Stat": "p99",
            },
            "ReturnData": true,
          },
        ],
        "Threshold": 720000,
      },
      "Type": "AWS::CloudWatch::Alarm",
    },
    "ConstructHubMonitoringWatchfulTestConstructHubIngestionAE667A08ErrorsAlarm76E1369B": Object {
      "Properties": Object {
        "AlarmActions": Array [],
        "AlarmDescription": "Over 0 errors per minute",
        "ComparisonOperator": "GreaterThanThreshold",
        "Dimensions": Array [
          Object {
            "Name": "FunctionName",
            "Value": Object {
              "Ref": "ConstructHubIngestion407909CE",
            },
          },
        ],
        "EvaluationPeriods": 3,
        "MetricName": "Errors",
        "Namespace": "AWS/Lambda",
        "Period": 300,
        "Statistic": "Sum",
        "Threshold": 0,
      },
      "Type": "AWS::CloudWatch::Alarm",
    },
    "ConstructHubMonitoringWatchfulTestConstructHubIngestionAE667A08ThrottlesAlarm2CD0B31C": Object {
      "Properties": Object {
        "AlarmActions": Array [],
        "AlarmDescription": "Over 0 throttles per minute",
        "ComparisonOperator": "GreaterThanThreshold",
        "Dimensions": Array [
          Object {
            "Name": "FunctionName",
            "Value": Object {
              "Ref": "ConstructHubIngestion407909CE",
            },
          },
        ],
        "EvaluationPeriods": 3,
        "MetricName": "Throttles",
        "Namespace": "AWS/Lambda",
        "Period": 300,
        "Statistic": "Sum",
        "Threshold": 0,
      },
      "Type": "AWS::CloudWatch::Alarm",
    },
    "ConstructHubMonitoringWatchfulTestConstructHubTransliterator3B0A6087DurationAlarm0D60D33F": Object {
      "Properties": Object {
        "AlarmActions": Array [],
        "AlarmDescription": "p99 latency >= 720s (80%)",
        "ComparisonOperator": "GreaterThanThreshold",
        "EvaluationPeriods": 3,
        "Metrics": Array [
          Object {
            "Id": "m1",
            "Label": "p99",
            "MetricStat": Object {
              "Metric": Object {
                "Dimensions": Array [
                  Object {
                    "Name": "FunctionName",
                    "Value": Object {
                      "Ref": "ConstructHubTransliterator9C48708A",
                    },
                  },
                ],
                "MetricName": "Duration",
                "Namespace": "AWS/Lambda",
              },
              "Period": 300,
              "Stat": "p99",
            },
            "ReturnData": true,
          },
        ],
        "Threshold": 720000,
      },
      "Type": "AWS::CloudWatch::Alarm",
    },
    "ConstructHubMonitoringWatchfulTestConstructHubTransliterator3B0A6087ErrorsAlarm1EDE57BC": Object {
      "Properties": Object {
        "AlarmActions": Array [],
        "AlarmDescription": "Over 0 errors per minute",
        "ComparisonOperator": "GreaterThanThreshold",
        "Dimensions": Array [
          Object {
            "Name": "FunctionName",
            "Value": Object {
              "Ref": "ConstructHubTransliterator9C48708A",
            },
          },
        ],
        "EvaluationPeriods": 3,
        "MetricName": "Errors",
        "Namespace": "AWS/Lambda",
        "Period": 300,
        "Statistic": "Sum",
        "Threshold": 0,
      },
      "Type": "AWS::CloudWatch::Alarm",
    },
    "ConstructHubMonitoringWatchfulTestConstructHubTransliterator3B0A6087ThrottlesAlarm34A8C7C1": Object {
      "Properties": Object {
        "AlarmActions": Array [],
        "AlarmDescription": "Over 0 throttles per minute",
        "ComparisonOperator": "GreaterThanThreshold",
        "Dimensions": Array [
          Object {
            "Name": "FunctionName",
            "Value": Object {
              "Ref": "ConstructHubTransliterator9C48708A",
            },
          },
        ],
        "EvaluationPeriods": 3,
        "MetricName": "Throttles",
        "Namespace": "AWS/Lambda",
        "Period": 300,
        "Statistic": "Sum",
        "Threshold": 0,
      },
      "Type": "AWS::CloudWatch::Alarm",
    },
    "ConstructHubMonitoringWebCanaryHomePageErrorsE7BB4002": Object {
      "Properties": Object {
        "AlarmActions": Array [
          "arn:aws:sns:us-east-1:123456789012:mystack-mytopic-NZJ5JSMVGFIE",
        ],
        "AlarmDescription": Object {
          "Fn::Join": Array [
            "",
            Array [
              "80% error rate for https://",
              Object {
                "Fn::GetAtt": Array [
                  "ConstructHubWebAppDistribution1F181DC9",
                  "DomainName",
                ],
              },
              " (Home Page)",
            ],
          ],
        },
        "ComparisonOperator": "GreaterThanOrEqualToThreshold",
        "EvaluationPeriods": 1,
        "Metrics": Array [
          Object {
            "Id": "m1",
            "Label": Object {
              "Fn::Join": Array [
                "",
                Array [
                  "https://",
                  Object {
                    "Fn::GetAtt": Array [
                      "ConstructHubWebAppDistribution1F181DC9",
                      "DomainName",
                    ],
                  },
                  " Errors",
                ],
              ],
            },
            "MetricStat": Object {
              "Metric": Object {
                "Dimensions": Array [
                  Object {
                    "Name": "FunctionName",
                    "Value": Object {
                      "Ref": "ConstructHubMonitoringWebCanaryHomePageHttpGetFunctionF27ADDC8",
                    },
                  },
                ],
                "MetricName": "Errors",
                "Namespace": "AWS/Lambda",
              },
              "Period": 300,
              "Stat": "Sum",
            },
            "ReturnData": true,
          },
        ],
        "Threshold": 4,
        "TreatMissingData": "breaching",
      },
      "Type": "AWS::CloudWatch::Alarm",
    },
    "ConstructHubMonitoringWebCanaryHomePageHttpGetFunctionF27ADDC8": Object {
      "DependsOn": Array [
        "ConstructHubMonitoringWebCanaryHomePageHttpGetFunctionServiceRole9AAAD93C",
      ],
      "Properties": Object {
        "Code": Object {
          "S3Bucket": Object {
            "Ref": "AssetParameters59be5a60739e4f0f9b881492bce41ccffa8d47d16b0a4d640db1bb8200f48bd5S3BucketFA2341B6",
          },
          "S3Key": Object {
            "Fn::Join": Array [
              "",
              Array [
                Object {
                  "Fn::Select": Array [
                    0,
                    Object {
                      "Fn::Split": Array [
                        "||",
                        Object {
                          "Ref": "AssetParameters59be5a60739e4f0f9b881492bce41ccffa8d47d16b0a4d640db1bb8200f48bd5S3VersionKeyB4EE9C49",
                        },
                      ],
                    },
                  ],
                },
                Object {
                  "Fn::Select": Array [
                    1,
                    Object {
                      "Fn::Split": Array [
                        "||",
                        Object {
                          "Ref": "AssetParameters59be5a60739e4f0f9b881492bce41ccffa8d47d16b0a4d640db1bb8200f48bd5S3VersionKeyB4EE9C49",
                        },
                      ],
                    },
                  ],
                },
              ],
            ],
          },
        },
        "Description": Object {
          "Fn::Join": Array [
            "",
            Array [
              "HTTP GET https://",
              Object {
                "Fn::GetAtt": Array [
                  "ConstructHubWebAppDistribution1F181DC9",
                  "DomainName",
                ],
              },
              ": Home Page",
            ],
          ],
        },
        "Environment": Object {
          "Variables": Object {
            "URL": Object {
              "Fn::Join": Array [
                "",
                Array [
                  "https://",
                  Object {
                    "Fn::GetAtt": Array [
                      "ConstructHubWebAppDistribution1F181DC9",
                      "DomainName",
                    ],
                  },
                ],
              ],
            },
          },
        },
        "Handler": "index.handler",
        "Role": Object {
          "Fn::GetAtt": Array [
            "ConstructHubMonitoringWebCanaryHomePageHttpGetFunctionServiceRole9AAAD93C",
            "Arn",
          ],
        },
        "Runtime": "nodejs14.x",
      },
      "Type": "AWS::Lambda::Function",
    },
    "ConstructHubMonitoringWebCanaryHomePageHttpGetFunctionServiceRole9AAAD93C": Object {
      "Properties": Object {
        "AssumeRolePolicyDocument": Object {
          "Statement": Array [
            Object {
              "Action": "sts:AssumeRole",
              "Effect": "Allow",
              "Principal": Object {
                "Service": "lambda.amazonaws.com",
              },
            },
          ],
          "Version": "2012-10-17",
        },
        "ManagedPolicyArns": Array [
          Object {
            "Fn::Join": Array [
              "",
              Array [
                "arn:",
                Object {
                  "Ref": "AWS::Partition",
                },
                ":iam::aws:policy/service-role/AWSLambdaBasicExecutionRole",
              ],
            ],
          },
        ],
      },
      "Type": "AWS::IAM::Role",
    },
    "ConstructHubMonitoringWebCanaryHomePageRuleAllowEventRuleTestConstructHubMonitoringWebCanaryHomePageHttpGetFunction941819C9E47F90EE": Object {
      "Properties": Object {
        "Action": "lambda:InvokeFunction",
        "FunctionName": Object {
          "Fn::GetAtt": Array [
            "ConstructHubMonitoringWebCanaryHomePageHttpGetFunctionF27ADDC8",
            "Arn",
          ],
        },
        "Principal": "events.amazonaws.com",
        "SourceArn": Object {
          "Fn::GetAtt": Array [
            "ConstructHubMonitoringWebCanaryHomePageRuleE14F9F4E",
            "Arn",
          ],
        },
      },
      "Type": "AWS::Lambda::Permission",
    },
    "ConstructHubMonitoringWebCanaryHomePageRuleE14F9F4E": Object {
      "Properties": Object {
        "ScheduleExpression": "rate(1 minute)",
        "State": "ENABLED",
        "Targets": Array [
          Object {
            "Arn": Object {
              "Fn::GetAtt": Array [
                "ConstructHubMonitoringWebCanaryHomePageHttpGetFunctionF27ADDC8",
                "Arn",
              ],
            },
            "Id": "Target0",
          },
        ],
      },
      "Type": "AWS::Events::Rule",
    },
    "ConstructHubPackageDataAllowBucketNotificationsToTestConstructHubCatalogBuilderC9A41048952FCDC8": Object {
      "Properties": Object {
        "Action": "lambda:InvokeFunction",
        "FunctionName": Object {
          "Fn::GetAtt": Array [
            "ConstructHubCatalogBuilder5A9DE4AF",
            "Arn",
          ],
        },
        "Principal": "s3.amazonaws.com",
        "SourceAccount": Object {
          "Ref": "AWS::AccountId",
        },
        "SourceArn": Object {
          "Fn::GetAtt": Array [
            "ConstructHubPackageDataDC5EF35E",
            "Arn",
          ],
        },
      },
      "Type": "AWS::Lambda::Permission",
    },
    "ConstructHubPackageDataAllowBucketNotificationsToTestConstructHubTransliterator3B0A6087EA339303": Object {
      "Properties": Object {
        "Action": "lambda:InvokeFunction",
        "FunctionName": Object {
          "Fn::GetAtt": Array [
            "ConstructHubTransliterator9C48708A",
            "Arn",
          ],
        },
        "Principal": "s3.amazonaws.com",
        "SourceAccount": Object {
          "Ref": "AWS::AccountId",
        },
        "SourceArn": Object {
          "Fn::GetAtt": Array [
            "ConstructHubPackageDataDC5EF35E",
            "Arn",
          ],
        },
      },
      "Type": "AWS::Lambda::Permission",
    },
    "ConstructHubPackageDataDC5EF35E": Object {
      "DeletionPolicy": "Retain",
      "Properties": Object {
        "BucketEncryption": Object {
          "ServerSideEncryptionConfiguration": Array [
            Object {
              "ServerSideEncryptionByDefault": Object {
                "SSEAlgorithm": "AES256",
              },
            },
          ],
        },
        "LifecycleConfiguration": Object {
          "Rules": Array [
            Object {
              "AbortIncompleteMultipartUpload": Object {
                "DaysAfterInitiation": 1,
              },
              "Status": "Enabled",
            },
            Object {
              "NoncurrentVersionTransitions": Array [
                Object {
                  "StorageClass": "STANDARD_IA",
                  "TransitionInDays": 31,
                },
              ],
              "Status": "Enabled",
            },
            Object {
              "NoncurrentVersionExpirationInDays": 90,
              "Status": "Enabled",
            },
          ],
        },
        "PublicAccessBlockConfiguration": Object {
          "BlockPublicAcls": true,
          "BlockPublicPolicy": true,
          "IgnorePublicAcls": true,
          "RestrictPublicBuckets": true,
        },
        "VersioningConfiguration": Object {
          "Status": "Enabled",
        },
      },
      "Type": "AWS::S3::Bucket",
      "UpdateReplacePolicy": "Retain",
    },
    "ConstructHubPackageDataNotifications81B45141": Object {
      "DependsOn": Array [
        "ConstructHubPackageDataAllowBucketNotificationsToTestConstructHubCatalogBuilderC9A41048952FCDC8",
        "ConstructHubPackageDataAllowBucketNotificationsToTestConstructHubTransliterator3B0A6087EA339303",
      ],
      "Properties": Object {
        "BucketName": Object {
          "Ref": "ConstructHubPackageDataDC5EF35E",
        },
        "NotificationConfiguration": Object {
          "LambdaFunctionConfigurations": Array [
            Object {
              "Events": Array [
                "s3:ObjectCreated:*",
              ],
              "Filter": Object {
                "Key": Object {
                  "FilterRules": Array [
                    Object {
                      "Name": "suffix",
                      "Value": "/package.tgz",
                    },
                    Object {
                      "Name": "prefix",
                      "Value": "data/",
                    },
                  ],
                },
              },
              "LambdaFunctionArn": Object {
                "Fn::GetAtt": Array [
                  "ConstructHubTransliterator9C48708A",
                  "Arn",
                ],
              },
            },
            Object {
              "Events": Array [
                "s3:ObjectCreated:*",
              ],
              "Filter": Object {
                "Key": Object {
                  "FilterRules": Array [
                    Object {
                      "Name": "suffix",
                      "Value": "/assembly.json",
                    },
                    Object {
                      "Name": "prefix",
                      "Value": "data/",
                    },
                  ],
                },
              },
              "LambdaFunctionArn": Object {
                "Fn::GetAtt": Array [
                  "ConstructHubCatalogBuilder5A9DE4AF",
                  "Arn",
                ],
              },
            },
          ],
        },
        "ServiceToken": Object {
          "Fn::GetAtt": Array [
            "BucketNotificationsHandler050a0587b7544547bf325f094a3db8347ECC3691",
            "Arn",
          ],
        },
      },
      "Type": "Custom::S3BucketNotifications",
    },
    "ConstructHubPackageDataPolicy4615475A": Object {
      "Properties": Object {
        "Bucket": Object {
          "Ref": "ConstructHubPackageDataDC5EF35E",
        },
        "PolicyDocument": Object {
          "Statement": Array [
            Object {
              "Action": "s3:GetObject",
              "Effect": "Allow",
              "Principal": Object {
                "CanonicalUser": Object {
                  "Fn::GetAtt": Array [
                    "ConstructHubWebAppDistributionOrigin2S3OriginDA7E7FF4",
                    "S3CanonicalUserId",
                  ],
                },
              },
              "Resource": Object {
                "Fn::Join": Array [
                  "",
                  Array [
                    Object {
                      "Fn::GetAtt": Array [
                        "ConstructHubPackageDataDC5EF35E",
                        "Arn",
                      ],
                    },
                    "/*",
                  ],
                ],
              },
            },
          ],
          "Version": "2012-10-17",
        },
      },
      "Type": "AWS::S3::BucketPolicy",
    },
    "ConstructHubTransliterator9C48708A": Object {
      "DependsOn": Array [
        "ConstructHubTransliteratorServiceRoleDefaultPolicyB9C4BE06",
        "ConstructHubTransliteratorServiceRole0F8A20C8",
      ],
      "Properties": Object {
        "Code": Object {
          "S3Bucket": Object {
            "Ref": "AssetParametersf571294ae268bb9a6c61cd3df245c69279d4fcc5e481065702bcd6aa484199aeS3Bucket94B451B0",
          },
          "S3Key": Object {
            "Fn::Join": Array [
              "",
              Array [
                Object {
                  "Fn::Select": Array [
                    0,
                    Object {
                      "Fn::Split": Array [
                        "||",
                        Object {
                          "Ref": "AssetParametersf571294ae268bb9a6c61cd3df245c69279d4fcc5e481065702bcd6aa484199aeS3VersionKey99ABE95F",
                        },
                      ],
                    },
                  ],
                },
                Object {
                  "Fn::Select": Array [
                    1,
                    Object {
                      "Fn::Split": Array [
                        "||",
                        Object {
                          "Ref": "AssetParametersf571294ae268bb9a6c61cd3df245c69279d4fcc5e481065702bcd6aa484199aeS3VersionKey99ABE95F",
                        },
                      ],
                    },
                  ],
                },
              ],
            ],
          },
        },
        "DeadLetterConfig": Object {
          "TargetArn": Object {
            "Fn::GetAtt": Array [
              "ConstructHubTransliteratorDeadLetterQueue5544BC9A",
              "Arn",
            ],
          },
        },
        "Description": "Creates transliterated assemblies from jsii-enabled npm packages",
        "Handler": "index.handler",
        "MemorySize": 10240,
        "Role": Object {
          "Fn::GetAtt": Array [
            "ConstructHubTransliteratorServiceRole0F8A20C8",
            "Arn",
          ],
        },
        "Runtime": "nodejs14.x",
        "Timeout": 900,
      },
      "Type": "AWS::Lambda::Function",
    },
    "ConstructHubTransliteratorDLQAlarmA93C182B": Object {
      "Properties": Object {
        "AlarmDescription": "The transliteration function failed for one or more packages",
        "ComparisonOperator": "GreaterThanOrEqualToThreshold",
        "Dimensions": Array [
          Object {
            "Name": "QueueName",
            "Value": Object {
              "Fn::GetAtt": Array [
                "ConstructHubTransliteratorDeadLetterQueue5544BC9A",
                "QueueName",
              ],
            },
          },
        ],
        "EvaluationPeriods": 1,
        "MetricName": "ApproximateNumberOfMessagesVisible",
        "Namespace": "AWS/SQS",
        "Period": 300,
        "Statistic": "Maximum",
        "Threshold": 1,
      },
      "Type": "AWS::CloudWatch::Alarm",
    },
    "ConstructHubTransliteratorDeadLetterQueue5544BC9A": Object {
      "DeletionPolicy": "Delete",
      "Properties": Object {
        "MessageRetentionPeriod": 1209600,
      },
      "Type": "AWS::SQS::Queue",
      "UpdateReplacePolicy": "Delete",
    },
    "ConstructHubTransliteratorEventInvokeConfig999CBA91": Object {
      "Properties": Object {
        "FunctionName": Object {
          "Ref": "ConstructHubTransliterator9C48708A",
        },
        "MaximumRetryAttempts": 2,
        "Qualifier": "$LATEST",
      },
      "Type": "AWS::Lambda::EventInvokeConfig",
    },
    "ConstructHubTransliteratorLogRetention25A9F47C": Object {
      "Properties": Object {
        "LogGroupName": Object {
          "Fn::Join": Array [
            "",
            Array [
              "/aws/lambda/",
              Object {
                "Ref": "ConstructHubTransliterator9C48708A",
              },
            ],
          ],
        },
        "RetentionInDays": 3653,
        "ServiceToken": Object {
          "Fn::GetAtt": Array [
            "LogRetentionaae0aa3c5b4d4f87b02d85b201efdd8aFD4BFC8A",
            "Arn",
          ],
        },
      },
      "Type": "Custom::LogRetention",
    },
    "ConstructHubTransliteratorServiceRole0F8A20C8": Object {
      "Properties": Object {
        "AssumeRolePolicyDocument": Object {
          "Statement": Array [
            Object {
              "Action": "sts:AssumeRole",
              "Effect": "Allow",
              "Principal": Object {
                "Service": "lambda.amazonaws.com",
              },
            },
          ],
          "Version": "2012-10-17",
        },
        "ManagedPolicyArns": Array [
          Object {
            "Fn::Join": Array [
              "",
              Array [
                "arn:",
                Object {
                  "Ref": "AWS::Partition",
                },
                ":iam::aws:policy/service-role/AWSLambdaBasicExecutionRole",
              ],
            ],
          },
        ],
      },
      "Type": "AWS::IAM::Role",
    },
    "ConstructHubTransliteratorServiceRoleDefaultPolicyB9C4BE06": Object {
      "Properties": Object {
        "PolicyDocument": Object {
          "Statement": Array [
            Object {
              "Action": "sqs:SendMessage",
              "Effect": "Allow",
              "Resource": Object {
                "Fn::GetAtt": Array [
                  "ConstructHubTransliteratorDeadLetterQueue5544BC9A",
                  "Arn",
                ],
              },
            },
            Object {
              "Action": Array [
                "s3:GetObject*",
                "s3:GetBucket*",
                "s3:List*",
                "s3:DeleteObject*",
                "s3:PutObject*",
                "s3:Abort*",
              ],
              "Effect": "Allow",
              "Resource": Array [
                Object {
                  "Fn::GetAtt": Array [
                    "ConstructHubPackageDataDC5EF35E",
                    "Arn",
                  ],
                },
                Object {
                  "Fn::Join": Array [
                    "",
                    Array [
                      Object {
                        "Fn::GetAtt": Array [
                          "ConstructHubPackageDataDC5EF35E",
                          "Arn",
                        ],
                      },
                      "/*",
                    ],
                  ],
                },
              ],
            },
          ],
          "Version": "2012-10-17",
        },
        "PolicyName": "ConstructHubTransliteratorServiceRoleDefaultPolicyB9C4BE06",
        "Roles": Array [
          Object {
            "Ref": "ConstructHubTransliteratorServiceRole0F8A20C8",
          },
        ],
      },
      "Type": "AWS::IAM::Policy",
    },
    "ConstructHubWebAppDeployWebsiteAwsCliLayer23CFFBC1": Object {
      "Properties": Object {
        "Content": Object {
          "S3Bucket": Object {
            "Ref": "AssetParameterse9882ab123687399f934da0d45effe675ecc8ce13b40cb946f3e1d6141fe8d68S3BucketAEADE8C7",
          },
          "S3Key": Object {
            "Fn::Join": Array [
              "",
              Array [
                Object {
                  "Fn::Select": Array [
                    0,
                    Object {
                      "Fn::Split": Array [
                        "||",
                        Object {
                          "Ref": "AssetParameterse9882ab123687399f934da0d45effe675ecc8ce13b40cb946f3e1d6141fe8d68S3VersionKeyE415415F",
                        },
                      ],
                    },
                  ],
                },
                Object {
                  "Fn::Select": Array [
                    1,
                    Object {
                      "Fn::Split": Array [
                        "||",
                        Object {
                          "Ref": "AssetParameterse9882ab123687399f934da0d45effe675ecc8ce13b40cb946f3e1d6141fe8d68S3VersionKeyE415415F",
                        },
                      ],
                    },
                  ],
                },
              ],
            ],
          },
        },
        "Description": "/opt/awscli/aws",
      },
      "Type": "AWS::Lambda::LayerVersion",
    },
    "ConstructHubWebAppDeployWebsiteCustomResourceE6DF98C9": Object {
      "DeletionPolicy": "Delete",
      "Properties": Object {
        "DestinationBucketName": Object {
          "Ref": "ConstructHubWebAppWebsiteBucket4B2B9DB2",
        },
        "DistributionId": Object {
          "Ref": "ConstructHubWebAppDistribution1F181DC9",
        },
        "Prune": true,
        "ServiceToken": Object {
          "Fn::GetAtt": Array [
            "CustomCDKBucketDeployment8693BB64968944B69AAFB0CC9EB8756C81C01536",
            "Arn",
          ],
        },
        "SourceBucketNames": Array [
          Object {
            "Ref": "AssetParametersb580b193022e8a41745be255dea29d2de0905b4c38b5904487939e1373280a4aS3Bucket1346F3B9",
          },
        ],
        "SourceObjectKeys": Array [
          Object {
            "Fn::Join": Array [
              "",
              Array [
                Object {
                  "Fn::Select": Array [
                    0,
                    Object {
                      "Fn::Split": Array [
                        "||",
                        Object {
                          "Ref": "AssetParametersb580b193022e8a41745be255dea29d2de0905b4c38b5904487939e1373280a4aS3VersionKey1D4759EF",
                        },
                      ],
                    },
                  ],
                },
                Object {
                  "Fn::Select": Array [
                    1,
                    Object {
                      "Fn::Split": Array [
                        "||",
                        Object {
                          "Ref": "AssetParametersb580b193022e8a41745be255dea29d2de0905b4c38b5904487939e1373280a4aS3VersionKey1D4759EF",
                        },
                      ],
                    },
                  ],
                },
              ],
            ],
          },
        ],
      },
      "Type": "Custom::CDKBucketDeployment",
      "UpdateReplacePolicy": "Delete",
    },
    "ConstructHubWebAppDistribution1F181DC9": Object {
      "Properties": Object {
        "DistributionConfig": Object {
          "CacheBehaviors": Array [
            Object {
              "CachePolicyId": "658327ea-f89d-4fab-a63d-7e88639e58f6",
              "Compress": true,
              "FunctionAssociations": Array [
                Object {
                  "EventType": "viewer-response",
                  "FunctionARN": Object {
                    "Fn::GetAtt": Array [
                      "ConstructHubWebAppResponseFunction4C2BF3E9",
                      "FunctionARN",
                    ],
                  },
                },
              ],
              "PathPattern": "/data/*",
              "TargetOriginId": "TestConstructHubWebAppDistributionOrigin276090F90",
              "ViewerProtocolPolicy": "allow-all",
            },
            Object {
              "CachePolicyId": "658327ea-f89d-4fab-a63d-7e88639e58f6",
              "Compress": true,
              "FunctionAssociations": Array [
                Object {
                  "EventType": "viewer-response",
                  "FunctionARN": Object {
                    "Fn::GetAtt": Array [
                      "ConstructHubWebAppResponseFunction4C2BF3E9",
                      "FunctionARN",
                    ],
                  },
                },
              ],
              "PathPattern": "/catalog.json",
              "TargetOriginId": "TestConstructHubWebAppDistributionOrigin276090F90",
              "ViewerProtocolPolicy": "allow-all",
            },
          ],
          "CustomErrorResponses": Array [
            Object {
              "ErrorCode": 404,
              "ResponseCode": 200,
              "ResponsePagePath": "/index.html",
            },
            Object {
              "ErrorCode": 403,
              "ResponseCode": 200,
              "ResponsePagePath": "/index.html",
            },
          ],
          "DefaultCacheBehavior": Object {
            "CachePolicyId": "658327ea-f89d-4fab-a63d-7e88639e58f6",
            "Compress": true,
            "FunctionAssociations": Array [
              Object {
                "EventType": "viewer-response",
                "FunctionARN": Object {
                  "Fn::GetAtt": Array [
                    "ConstructHubWebAppResponseFunction4C2BF3E9",
                    "FunctionARN",
                  ],
                },
              },
            ],
            "TargetOriginId": "TestConstructHubWebAppDistributionOrigin171FF58D3",
            "ViewerProtocolPolicy": "allow-all",
          },
          "DefaultRootObject": "index.html",
          "Enabled": true,
          "HttpVersion": "http2",
          "IPV6Enabled": true,
          "Origins": Array [
            Object {
              "DomainName": Object {
                "Fn::GetAtt": Array [
                  "ConstructHubWebAppWebsiteBucket4B2B9DB2",
                  "RegionalDomainName",
                ],
              },
              "Id": "TestConstructHubWebAppDistributionOrigin171FF58D3",
              "S3OriginConfig": Object {
                "OriginAccessIdentity": Object {
                  "Fn::Join": Array [
                    "",
                    Array [
                      "origin-access-identity/cloudfront/",
                      Object {
                        "Ref": "ConstructHubWebAppDistributionOrigin1S3Origin694AF937",
                      },
                    ],
                  ],
                },
              },
            },
            Object {
              "DomainName": Object {
                "Fn::GetAtt": Array [
                  "ConstructHubPackageDataDC5EF35E",
                  "RegionalDomainName",
                ],
              },
              "Id": "TestConstructHubWebAppDistributionOrigin276090F90",
              "S3OriginConfig": Object {
                "OriginAccessIdentity": Object {
                  "Fn::Join": Array [
                    "",
                    Array [
                      "origin-access-identity/cloudfront/",
                      Object {
                        "Ref": "ConstructHubWebAppDistributionOrigin2S3OriginDA7E7FF4",
                      },
                    ],
                  ],
                },
              },
            },
          ],
        },
      },
      "Type": "AWS::CloudFront::Distribution",
    },
    "ConstructHubWebAppDistributionOrigin1S3Origin694AF937": Object {
      "Properties": Object {
        "CloudFrontOriginAccessIdentityConfig": Object {
          "Comment": "Identity for TestConstructHubWebAppDistributionOrigin171FF58D3",
        },
      },
      "Type": "AWS::CloudFront::CloudFrontOriginAccessIdentity",
    },
    "ConstructHubWebAppDistributionOrigin2S3OriginDA7E7FF4": Object {
      "Properties": Object {
        "CloudFrontOriginAccessIdentityConfig": Object {
          "Comment": "Identity for TestConstructHubWebAppDistributionOrigin276090F90",
        },
      },
      "Type": "AWS::CloudFront::CloudFrontOriginAccessIdentity",
    },
    "ConstructHubWebAppResponseFunction4C2BF3E9": Object {
      "Properties": Object {
        "AutoPublish": true,
        "FunctionCode": "\\"use strict\\";
function handler(event) {
    var response = event.response;
    var headers = response.headers;
    headers['x-frame-options'] = { value: 'deny' };
    headers['x-xss-protection'] = { value: '1; mode=block' };
    headers['x-content-type-options'] = { value: 'nosniff' };
    headers['strict-transport-security'] = { value: 'max-age=47304000; includeSubDomains' };
    headers['content-security-policy'] = {
        value: 'default-src \\\\'none\\\\'; img-src \\\\'self\\\\' https://img.shields.io; script-src \\\\'self\\\\'; style-src \\\\'unsafe-inline\\\\' \\\\'self\\\\'; object-src \\\\'none\\\\'; connect-src \\\\'self\\\\'; manifest-src \\\\'self\\\\'; font-src \\\\'self\\\\'; frame-src \\\\'none\\\\'',
    };
    return response;
}
//# sourceMappingURL=data:application/json;base64,eyJ2ZXJzaW9uIjozLCJmaWxlIjoicmVzcG9uc2UtZnVuY3Rpb24uanMiLCJzb3VyY2VSb290IjoiIiwic291cmNlcyI6WyIuLi8uLi8uLi9zcmMvd2ViYXBwL3Jlc3BvbnNlLWZ1bmN0aW9uL3Jlc3BvbnNlLWZ1bmN0aW9uLnRzIl0sIm5hbWVzIjpbXSwibWFwcGluZ3MiOiI7QUFTQSxTQUFTLE9BQU8sQ0FBQyxLQUF5QjtJQUN4QyxJQUFJLFFBQVEsR0FBRyxLQUFLLENBQUMsUUFBUSxDQUFDO0lBQzlCLElBQUksT0FBTyxHQUFHLFFBQVEsQ0FBQyxPQUFPLENBQUM7SUFFL0IsT0FBTyxDQUFDLGlCQUFpQixDQUFDLEdBQUcsRUFBRSxLQUFLLEVBQUUsTUFBTSxFQUFFLENBQUM7SUFDL0MsT0FBTyxDQUFDLGtCQUFrQixDQUFDLEdBQUcsRUFBRSxLQUFLLEVBQUUsZUFBZSxFQUFFLENBQUM7SUFDekQsT0FBTyxDQUFDLHdCQUF3QixDQUFDLEdBQUcsRUFBRSxLQUFLLEVBQUUsU0FBUyxFQUFFLENBQUM7SUFDekQsT0FBTyxDQUFDLDJCQUEyQixDQUFDLEdBQUcsRUFBRSxLQUFLLEVBQUUscUNBQXFDLEVBQUUsQ0FBQztJQUN4RixPQUFPLENBQUMseUJBQXlCLENBQUMsR0FBRztRQUNuQyxLQUFLLEVBQ0gsbU9BQW1PO0tBQ3RPLENBQUM7SUFFRixPQUFPLFFBQVEsQ0FBQztBQUNsQixDQUFDIiwic291cmNlc0NvbnRlbnQiOlsiaW50ZXJmYWNlIENsb3VkRnJvbnRSZXNwb25zZSB7XG4gIHJlc3BvbnNlOiBhbnk7XG4gIGhlYWRlcnM6IHtcbiAgICBba2V5OiBzdHJpbmddOiB7XG4gICAgICB2YWx1ZTogc3RyaW5nO1xuICAgIH07XG4gIH07XG59XG5cbmZ1bmN0aW9uIGhhbmRsZXIoZXZlbnQ6IENsb3VkRnJvbnRSZXNwb25zZSkge1xuICB2YXIgcmVzcG9uc2UgPSBldmVudC5yZXNwb25zZTtcbiAgdmFyIGhlYWRlcnMgPSByZXNwb25zZS5oZWFkZXJzO1xuXG4gIGhlYWRlcnNbJ3gtZnJhbWUtb3B0aW9ucyddID0geyB2YWx1ZTogJ2RlbnknIH07XG4gIGhlYWRlcnNbJ3gteHNzLXByb3RlY3Rpb24nXSA9IHsgdmFsdWU6ICcxOyBtb2RlPWJsb2NrJyB9O1xuICBoZWFkZXJzWyd4LWNvbnRlbnQtdHlwZS1vcHRpb25zJ10gPSB7IHZhbHVlOiAnbm9zbmlmZicgfTtcbiAgaGVhZGVyc1snc3RyaWN0LXRyYW5zcG9ydC1zZWN1cml0eSddID0geyB2YWx1ZTogJ21heC1hZ2U9NDczMDQwMDA7IGluY2x1ZGVTdWJEb21haW5zJyB9O1xuICBoZWFkZXJzWydjb250ZW50LXNlY3VyaXR5LXBvbGljeSddID0ge1xuICAgIHZhbHVlOlxuICAgICAgJ2RlZmF1bHQtc3JjIFxcJ25vbmVcXCc7IGltZy1zcmMgXFwnc2VsZlxcJyBodHRwczovL2ltZy5zaGllbGRzLmlvOyBzY3JpcHQtc3JjIFxcJ3NlbGZcXCc7IHN0eWxlLXNyYyBcXCd1bnNhZmUtaW5saW5lXFwnIFxcJ3NlbGZcXCc7IG9iamVjdC1zcmMgXFwnbm9uZVxcJzsgY29ubmVjdC1zcmMgXFwnc2VsZlxcJzsgbWFuaWZlc3Qtc3JjIFxcJ3NlbGZcXCc7IGZvbnQtc3JjIFxcJ3NlbGZcXCc7IGZyYW1lLXNyYyBcXCdub25lXFwnJyxcbiAgfTtcblxuICByZXR1cm4gcmVzcG9uc2U7XG59XG4iXX0=",
        "FunctionConfig": Object {
          "Comment": Object {
            "Fn::Join": Array [
              "",
              Array [
                Object {
                  "Ref": "AWS::Region",
                },
                "TestConstubWebAppResponseFunction1F387BCC",
              ],
            ],
          },
          "Runtime": "cloudfront-js-1.0",
        },
        "Name": Object {
          "Fn::Join": Array [
            "",
            Array [
              Object {
                "Ref": "AWS::Region",
              },
              "TestConstubWebAppResponseFunction1F387BCC",
            ],
          ],
        },
      },
      "Type": "AWS::CloudFront::Function",
    },
    "ConstructHubWebAppWebsiteBucket4B2B9DB2": Object {
      "DeletionPolicy": "Retain",
      "Properties": Object {
        "PublicAccessBlockConfiguration": Object {
          "BlockPublicAcls": true,
          "BlockPublicPolicy": true,
          "IgnorePublicAcls": true,
          "RestrictPublicBuckets": true,
        },
      },
      "Type": "AWS::S3::Bucket",
      "UpdateReplacePolicy": "Retain",
    },
    "ConstructHubWebAppWebsiteBucketPolicy17174C06": Object {
      "Properties": Object {
        "Bucket": Object {
          "Ref": "ConstructHubWebAppWebsiteBucket4B2B9DB2",
        },
        "PolicyDocument": Object {
          "Statement": Array [
            Object {
              "Action": "s3:GetObject",
              "Effect": "Allow",
              "Principal": Object {
                "CanonicalUser": Object {
                  "Fn::GetAtt": Array [
                    "ConstructHubWebAppDistributionOrigin1S3Origin694AF937",
                    "S3CanonicalUserId",
                  ],
                },
              },
              "Resource": Object {
                "Fn::Join": Array [
                  "",
                  Array [
                    Object {
                      "Fn::GetAtt": Array [
                        "ConstructHubWebAppWebsiteBucket4B2B9DB2",
                        "Arn",
                      ],
                    },
                    "/*",
                  ],
                ],
              },
            },
          ],
          "Version": "2012-10-17",
        },
      },
      "Type": "AWS::S3::BucketPolicy",
    },
    "CustomCDKBucketDeployment8693BB64968944B69AAFB0CC9EB8756C81C01536": Object {
      "DependsOn": Array [
        "CustomCDKBucketDeployment8693BB64968944B69AAFB0CC9EB8756CServiceRoleDefaultPolicy88902FDF",
        "CustomCDKBucketDeployment8693BB64968944B69AAFB0CC9EB8756CServiceRole89A01265",
      ],
      "Properties": Object {
        "Code": Object {
          "S3Bucket": Object {
            "Ref": "AssetParametersc24b999656e4fe6c609c31bae56a1cf4717a405619c3aa6ba1bc686b8c2c86cfS3Bucket55EFA30C",
          },
          "S3Key": Object {
            "Fn::Join": Array [
              "",
              Array [
                Object {
                  "Fn::Select": Array [
                    0,
                    Object {
                      "Fn::Split": Array [
                        "||",
                        Object {
                          "Ref": "AssetParametersc24b999656e4fe6c609c31bae56a1cf4717a405619c3aa6ba1bc686b8c2c86cfS3VersionKey60329B70",
                        },
                      ],
                    },
                  ],
                },
                Object {
                  "Fn::Select": Array [
                    1,
                    Object {
                      "Fn::Split": Array [
                        "||",
                        Object {
                          "Ref": "AssetParametersc24b999656e4fe6c609c31bae56a1cf4717a405619c3aa6ba1bc686b8c2c86cfS3VersionKey60329B70",
                        },
                      ],
                    },
                  ],
                },
              ],
            ],
          },
        },
        "Handler": "index.handler",
        "Layers": Array [
          Object {
            "Ref": "ConstructHubWebAppDeployWebsiteAwsCliLayer23CFFBC1",
          },
        ],
        "Role": Object {
          "Fn::GetAtt": Array [
            "CustomCDKBucketDeployment8693BB64968944B69AAFB0CC9EB8756CServiceRole89A01265",
            "Arn",
          ],
        },
        "Runtime": "python3.6",
        "Timeout": 900,
      },
      "Type": "AWS::Lambda::Function",
    },
    "CustomCDKBucketDeployment8693BB64968944B69AAFB0CC9EB8756CServiceRole89A01265": Object {
      "Properties": Object {
        "AssumeRolePolicyDocument": Object {
          "Statement": Array [
            Object {
              "Action": "sts:AssumeRole",
              "Effect": "Allow",
              "Principal": Object {
                "Service": "lambda.amazonaws.com",
              },
            },
          ],
          "Version": "2012-10-17",
        },
        "ManagedPolicyArns": Array [
          Object {
            "Fn::Join": Array [
              "",
              Array [
                "arn:",
                Object {
                  "Ref": "AWS::Partition",
                },
                ":iam::aws:policy/service-role/AWSLambdaBasicExecutionRole",
              ],
            ],
          },
        ],
      },
      "Type": "AWS::IAM::Role",
    },
    "CustomCDKBucketDeployment8693BB64968944B69AAFB0CC9EB8756CServiceRoleDefaultPolicy88902FDF": Object {
      "Properties": Object {
        "PolicyDocument": Object {
          "Statement": Array [
            Object {
              "Action": Array [
                "s3:GetObject*",
                "s3:GetBucket*",
                "s3:List*",
              ],
              "Effect": "Allow",
              "Resource": Array [
                Object {
                  "Fn::Join": Array [
                    "",
                    Array [
                      "arn:",
                      Object {
                        "Ref": "AWS::Partition",
                      },
                      ":s3:::",
                      Object {
                        "Ref": "AssetParametersb580b193022e8a41745be255dea29d2de0905b4c38b5904487939e1373280a4aS3Bucket1346F3B9",
                      },
                    ],
                  ],
                },
                Object {
                  "Fn::Join": Array [
                    "",
                    Array [
                      "arn:",
                      Object {
                        "Ref": "AWS::Partition",
                      },
                      ":s3:::",
                      Object {
                        "Ref": "AssetParametersb580b193022e8a41745be255dea29d2de0905b4c38b5904487939e1373280a4aS3Bucket1346F3B9",
                      },
                      "/*",
                    ],
                  ],
                },
              ],
            },
            Object {
              "Action": Array [
                "s3:GetObject*",
                "s3:GetBucket*",
                "s3:List*",
                "s3:DeleteObject*",
                "s3:PutObject*",
                "s3:Abort*",
              ],
              "Effect": "Allow",
              "Resource": Array [
                Object {
                  "Fn::GetAtt": Array [
                    "ConstructHubWebAppWebsiteBucket4B2B9DB2",
                    "Arn",
                  ],
                },
                Object {
                  "Fn::Join": Array [
                    "",
                    Array [
                      Object {
                        "Fn::GetAtt": Array [
                          "ConstructHubWebAppWebsiteBucket4B2B9DB2",
                          "Arn",
                        ],
                      },
                      "/*",
                    ],
                  ],
                },
              ],
            },
            Object {
              "Action": Array [
                "cloudfront:GetInvalidation",
                "cloudfront:CreateInvalidation",
              ],
              "Effect": "Allow",
              "Resource": "*",
            },
          ],
          "Version": "2012-10-17",
        },
        "PolicyName": "CustomCDKBucketDeployment8693BB64968944B69AAFB0CC9EB8756CServiceRoleDefaultPolicy88902FDF",
        "Roles": Array [
          Object {
            "Ref": "CustomCDKBucketDeployment8693BB64968944B69AAFB0CC9EB8756CServiceRole89A01265",
          },
        ],
      },
      "Type": "AWS::IAM::Policy",
    },
    "LogRetentionaae0aa3c5b4d4f87b02d85b201efdd8aFD4BFC8A": Object {
      "DependsOn": Array [
        "LogRetentionaae0aa3c5b4d4f87b02d85b201efdd8aServiceRoleDefaultPolicyADDA7DEB",
        "LogRetentionaae0aa3c5b4d4f87b02d85b201efdd8aServiceRole9741ECFB",
      ],
      "Properties": Object {
        "Code": Object {
          "S3Bucket": Object {
            "Ref": "AssetParameters67b7823b74bc135986aa72f889d6a8da058d0c4a20cbc2dfc6f78995fdd2fc24S3Bucket4D46ABB5",
          },
          "S3Key": Object {
            "Fn::Join": Array [
              "",
              Array [
                Object {
                  "Fn::Select": Array [
                    0,
                    Object {
                      "Fn::Split": Array [
                        "||",
                        Object {
                          "Ref": "AssetParameters67b7823b74bc135986aa72f889d6a8da058d0c4a20cbc2dfc6f78995fdd2fc24S3VersionKeyB0F28861",
                        },
                      ],
                    },
                  ],
                },
                Object {
                  "Fn::Select": Array [
                    1,
                    Object {
                      "Fn::Split": Array [
                        "||",
                        Object {
                          "Ref": "AssetParameters67b7823b74bc135986aa72f889d6a8da058d0c4a20cbc2dfc6f78995fdd2fc24S3VersionKeyB0F28861",
                        },
                      ],
                    },
                  ],
                },
              ],
            ],
          },
        },
        "Handler": "index.handler",
        "Role": Object {
          "Fn::GetAtt": Array [
            "LogRetentionaae0aa3c5b4d4f87b02d85b201efdd8aServiceRole9741ECFB",
            "Arn",
          ],
        },
        "Runtime": "nodejs12.x",
      },
      "Type": "AWS::Lambda::Function",
    },
    "LogRetentionaae0aa3c5b4d4f87b02d85b201efdd8aServiceRole9741ECFB": Object {
      "Properties": Object {
        "AssumeRolePolicyDocument": Object {
          "Statement": Array [
            Object {
              "Action": "sts:AssumeRole",
              "Effect": "Allow",
              "Principal": Object {
                "Service": "lambda.amazonaws.com",
              },
            },
          ],
          "Version": "2012-10-17",
        },
        "ManagedPolicyArns": Array [
          Object {
            "Fn::Join": Array [
              "",
              Array [
                "arn:",
                Object {
                  "Ref": "AWS::Partition",
                },
                ":iam::aws:policy/service-role/AWSLambdaBasicExecutionRole",
              ],
            ],
          },
        ],
      },
      "Type": "AWS::IAM::Role",
    },
    "LogRetentionaae0aa3c5b4d4f87b02d85b201efdd8aServiceRoleDefaultPolicyADDA7DEB": Object {
      "Properties": Object {
        "PolicyDocument": Object {
          "Statement": Array [
            Object {
              "Action": Array [
                "logs:PutRetentionPolicy",
                "logs:DeleteRetentionPolicy",
              ],
              "Effect": "Allow",
              "Resource": "*",
            },
          ],
          "Version": "2012-10-17",
        },
        "PolicyName": "LogRetentionaae0aa3c5b4d4f87b02d85b201efdd8aServiceRoleDefaultPolicyADDA7DEB",
        "Roles": Array [
          Object {
            "Ref": "LogRetentionaae0aa3c5b4d4f87b02d85b201efdd8aServiceRole9741ECFB",
          },
        ],
      },
      "Type": "AWS::IAM::Policy",
    },
  },
}
`;

exports[`with domain 1`] = `
Object {
  "Mappings": Object {
    "AWSCloudFrontPartitionHostedZoneIdMap": Object {
      "aws": Object {
        "zoneId": "Z2FDTNDATAQYW2",
      },
      "aws-cn": Object {
        "zoneId": "Z3RFFRIM2A3IF5",
      },
    },
  },
  "Outputs": Object {
    "ConstructHubMonitoringWatchfulWatchfulDashboard75D318D0": Object {
      "Value": Object {
        "Fn::Join": Array [
          "",
          Array [
            "https://console.aws.amazon.com/cloudwatch/home?region=",
            Object {
              "Ref": "AWS::Region",
            },
            "#dashboards:name=",
            Object {
              "Ref": "ConstructHubMonitoringWatchfulDashboardB8493D55",
            },
          ],
        ],
      },
    },
    "ConstructHubWebAppDomainNameDC10F8DD": Object {
      "Export": Object {
        "Name": "ConstructHubDomainName",
      },
      "Value": Object {
        "Fn::GetAtt": Array [
          "ConstructHubWebAppDistribution1F181DC9",
          "DomainName",
        ],
      },
    },
  },
  "Parameters": Object {
    "AssetParameters4a8d8c6492481fded6cf033dd1a08b28f4a4d6d8458d3afdd41e09504f0df0deArtifactHash392604A6": Object {
      "Description": "Artifact hash for asset \\"4a8d8c6492481fded6cf033dd1a08b28f4a4d6d8458d3afdd41e09504f0df0de\\"",
      "Type": "String",
    },
    "AssetParameters4a8d8c6492481fded6cf033dd1a08b28f4a4d6d8458d3afdd41e09504f0df0deS3Bucket1D12A4CA": Object {
      "Description": "S3 bucket for asset \\"4a8d8c6492481fded6cf033dd1a08b28f4a4d6d8458d3afdd41e09504f0df0de\\"",
      "Type": "String",
    },
    "AssetParameters4a8d8c6492481fded6cf033dd1a08b28f4a4d6d8458d3afdd41e09504f0df0deS3VersionKeyB583DB25": Object {
      "Description": "S3 key for asset version \\"4a8d8c6492481fded6cf033dd1a08b28f4a4d6d8458d3afdd41e09504f0df0de\\"",
      "Type": "String",
    },
    "AssetParameters59be5a60739e4f0f9b881492bce41ccffa8d47d16b0a4d640db1bb8200f48bd5ArtifactHash76FE5C86": Object {
      "Description": "Artifact hash for asset \\"59be5a60739e4f0f9b881492bce41ccffa8d47d16b0a4d640db1bb8200f48bd5\\"",
      "Type": "String",
    },
    "AssetParameters59be5a60739e4f0f9b881492bce41ccffa8d47d16b0a4d640db1bb8200f48bd5S3BucketFA2341B6": Object {
      "Description": "S3 bucket for asset \\"59be5a60739e4f0f9b881492bce41ccffa8d47d16b0a4d640db1bb8200f48bd5\\"",
      "Type": "String",
    },
    "AssetParameters59be5a60739e4f0f9b881492bce41ccffa8d47d16b0a4d640db1bb8200f48bd5S3VersionKeyB4EE9C49": Object {
      "Description": "S3 key for asset version \\"59be5a60739e4f0f9b881492bce41ccffa8d47d16b0a4d640db1bb8200f48bd5\\"",
      "Type": "String",
    },
    "AssetParameters67b7823b74bc135986aa72f889d6a8da058d0c4a20cbc2dfc6f78995fdd2fc24ArtifactHashBA91B77F": Object {
      "Description": "Artifact hash for asset \\"67b7823b74bc135986aa72f889d6a8da058d0c4a20cbc2dfc6f78995fdd2fc24\\"",
      "Type": "String",
    },
    "AssetParameters67b7823b74bc135986aa72f889d6a8da058d0c4a20cbc2dfc6f78995fdd2fc24S3Bucket4D46ABB5": Object {
      "Description": "S3 bucket for asset \\"67b7823b74bc135986aa72f889d6a8da058d0c4a20cbc2dfc6f78995fdd2fc24\\"",
      "Type": "String",
    },
    "AssetParameters67b7823b74bc135986aa72f889d6a8da058d0c4a20cbc2dfc6f78995fdd2fc24S3VersionKeyB0F28861": Object {
      "Description": "S3 key for asset version \\"67b7823b74bc135986aa72f889d6a8da058d0c4a20cbc2dfc6f78995fdd2fc24\\"",
      "Type": "String",
    },
    "AssetParameters7af6295e521fd55af94332393ceffb3e866aac4dc4956321f7918f21e72199e4ArtifactHash5E28809B": Object {
      "Description": "Artifact hash for asset \\"7af6295e521fd55af94332393ceffb3e866aac4dc4956321f7918f21e72199e4\\"",
      "Type": "String",
    },
    "AssetParameters7af6295e521fd55af94332393ceffb3e866aac4dc4956321f7918f21e72199e4S3Bucket5BEBDCBE": Object {
      "Description": "S3 bucket for asset \\"7af6295e521fd55af94332393ceffb3e866aac4dc4956321f7918f21e72199e4\\"",
      "Type": "String",
    },
    "AssetParameters7af6295e521fd55af94332393ceffb3e866aac4dc4956321f7918f21e72199e4S3VersionKey326451BC": Object {
      "Description": "S3 key for asset version \\"7af6295e521fd55af94332393ceffb3e866aac4dc4956321f7918f21e72199e4\\"",
      "Type": "String",
    },
    "AssetParameters7f13b9a72d65559876670be18db0b859eb449e5dfde2e4c2d7ba74351b15f9cdArtifactHash83DC260F": Object {
      "Description": "Artifact hash for asset \\"7f13b9a72d65559876670be18db0b859eb449e5dfde2e4c2d7ba74351b15f9cd\\"",
      "Type": "String",
    },
    "AssetParameters7f13b9a72d65559876670be18db0b859eb449e5dfde2e4c2d7ba74351b15f9cdS3BucketEA467212": Object {
      "Description": "S3 bucket for asset \\"7f13b9a72d65559876670be18db0b859eb449e5dfde2e4c2d7ba74351b15f9cd\\"",
      "Type": "String",
    },
    "AssetParameters7f13b9a72d65559876670be18db0b859eb449e5dfde2e4c2d7ba74351b15f9cdS3VersionKeyA28589ED": Object {
      "Description": "S3 key for asset version \\"7f13b9a72d65559876670be18db0b859eb449e5dfde2e4c2d7ba74351b15f9cd\\"",
      "Type": "String",
    },
<<<<<<< HEAD
=======
    "AssetParametersa3d13916fdb6321f8e433bfcbbaaf0ce37d7484a6d75635fdbaceebe8bbe46ffArtifactHash817B54E3": Object {
      "Description": "Artifact hash for asset \\"a3d13916fdb6321f8e433bfcbbaaf0ce37d7484a6d75635fdbaceebe8bbe46ff\\"",
      "Type": "String",
    },
    "AssetParametersa3d13916fdb6321f8e433bfcbbaaf0ce37d7484a6d75635fdbaceebe8bbe46ffS3BucketEF8F1FA8": Object {
      "Description": "S3 bucket for asset \\"a3d13916fdb6321f8e433bfcbbaaf0ce37d7484a6d75635fdbaceebe8bbe46ff\\"",
      "Type": "String",
    },
    "AssetParametersa3d13916fdb6321f8e433bfcbbaaf0ce37d7484a6d75635fdbaceebe8bbe46ffS3VersionKey0B0E7067": Object {
      "Description": "S3 key for asset version \\"a3d13916fdb6321f8e433bfcbbaaf0ce37d7484a6d75635fdbaceebe8bbe46ff\\"",
      "Type": "String",
    },
    "AssetParametersb580b193022e8a41745be255dea29d2de0905b4c38b5904487939e1373280a4aArtifactHash3BABE350": Object {
      "Description": "Artifact hash for asset \\"b580b193022e8a41745be255dea29d2de0905b4c38b5904487939e1373280a4a\\"",
      "Type": "String",
    },
    "AssetParametersb580b193022e8a41745be255dea29d2de0905b4c38b5904487939e1373280a4aS3Bucket1346F3B9": Object {
      "Description": "S3 bucket for asset \\"b580b193022e8a41745be255dea29d2de0905b4c38b5904487939e1373280a4a\\"",
      "Type": "String",
    },
    "AssetParametersb580b193022e8a41745be255dea29d2de0905b4c38b5904487939e1373280a4aS3VersionKey1D4759EF": Object {
      "Description": "S3 key for asset version \\"b580b193022e8a41745be255dea29d2de0905b4c38b5904487939e1373280a4a\\"",
      "Type": "String",
    },
>>>>>>> 058e2e61
    "AssetParametersc24b999656e4fe6c609c31bae56a1cf4717a405619c3aa6ba1bc686b8c2c86cfArtifactHash85F58E48": Object {
      "Description": "Artifact hash for asset \\"c24b999656e4fe6c609c31bae56a1cf4717a405619c3aa6ba1bc686b8c2c86cf\\"",
      "Type": "String",
    },
    "AssetParametersc24b999656e4fe6c609c31bae56a1cf4717a405619c3aa6ba1bc686b8c2c86cfS3Bucket55EFA30C": Object {
      "Description": "S3 bucket for asset \\"c24b999656e4fe6c609c31bae56a1cf4717a405619c3aa6ba1bc686b8c2c86cf\\"",
      "Type": "String",
    },
    "AssetParametersc24b999656e4fe6c609c31bae56a1cf4717a405619c3aa6ba1bc686b8c2c86cfS3VersionKey60329B70": Object {
      "Description": "S3 key for asset version \\"c24b999656e4fe6c609c31bae56a1cf4717a405619c3aa6ba1bc686b8c2c86cf\\"",
      "Type": "String",
    },
    "AssetParametersdb92cf116e40b6771e1c1a2c5a7b4a9de6204336711a6fe24f84ee3370cc2c38ArtifactHash87A43A7A": Object {
      "Description": "Artifact hash for asset \\"db92cf116e40b6771e1c1a2c5a7b4a9de6204336711a6fe24f84ee3370cc2c38\\"",
      "Type": "String",
    },
    "AssetParametersdb92cf116e40b6771e1c1a2c5a7b4a9de6204336711a6fe24f84ee3370cc2c38S3BucketFE4EE37E": Object {
      "Description": "S3 bucket for asset \\"db92cf116e40b6771e1c1a2c5a7b4a9de6204336711a6fe24f84ee3370cc2c38\\"",
      "Type": "String",
    },
    "AssetParametersdb92cf116e40b6771e1c1a2c5a7b4a9de6204336711a6fe24f84ee3370cc2c38S3VersionKey1ED11272": Object {
      "Description": "S3 key for asset version \\"db92cf116e40b6771e1c1a2c5a7b4a9de6204336711a6fe24f84ee3370cc2c38\\"",
      "Type": "String",
    },
    "AssetParameterse9882ab123687399f934da0d45effe675ecc8ce13b40cb946f3e1d6141fe8d68ArtifactHashD9A515C3": Object {
      "Description": "Artifact hash for asset \\"e9882ab123687399f934da0d45effe675ecc8ce13b40cb946f3e1d6141fe8d68\\"",
      "Type": "String",
    },
    "AssetParameterse9882ab123687399f934da0d45effe675ecc8ce13b40cb946f3e1d6141fe8d68S3BucketAEADE8C7": Object {
      "Description": "S3 bucket for asset \\"e9882ab123687399f934da0d45effe675ecc8ce13b40cb946f3e1d6141fe8d68\\"",
      "Type": "String",
    },
    "AssetParameterse9882ab123687399f934da0d45effe675ecc8ce13b40cb946f3e1d6141fe8d68S3VersionKeyE415415F": Object {
      "Description": "S3 key for asset version \\"e9882ab123687399f934da0d45effe675ecc8ce13b40cb946f3e1d6141fe8d68\\"",
      "Type": "String",
    },
    "AssetParametersf571294ae268bb9a6c61cd3df245c69279d4fcc5e481065702bcd6aa484199aeArtifactHash4774913A": Object {
      "Description": "Artifact hash for asset \\"f571294ae268bb9a6c61cd3df245c69279d4fcc5e481065702bcd6aa484199ae\\"",
      "Type": "String",
    },
    "AssetParametersf571294ae268bb9a6c61cd3df245c69279d4fcc5e481065702bcd6aa484199aeS3Bucket94B451B0": Object {
      "Description": "S3 bucket for asset \\"f571294ae268bb9a6c61cd3df245c69279d4fcc5e481065702bcd6aa484199ae\\"",
      "Type": "String",
    },
    "AssetParametersf571294ae268bb9a6c61cd3df245c69279d4fcc5e481065702bcd6aa484199aeS3VersionKey99ABE95F": Object {
      "Description": "S3 key for asset version \\"f571294ae268bb9a6c61cd3df245c69279d4fcc5e481065702bcd6aa484199ae\\"",
      "Type": "String",
    },
  },
  "Resources": Object {
    "BucketNotificationsHandler050a0587b7544547bf325f094a3db8347ECC3691": Object {
      "DependsOn": Array [
        "BucketNotificationsHandler050a0587b7544547bf325f094a3db834RoleDefaultPolicy2CF63D36",
        "BucketNotificationsHandler050a0587b7544547bf325f094a3db834RoleB6FB88EC",
      ],
      "Properties": Object {
        "Code": Object {
          "ZipFile": "exports.handler = (event, context) => {
    // eslint-disable-next-line @typescript-eslint/no-require-imports, import/no-extraneous-dependencies
    const s3 = new (require('aws-sdk').S3)();
    // eslint-disable-next-line @typescript-eslint/no-require-imports
    const https = require('https');
    // eslint-disable-next-line @typescript-eslint/no-require-imports
    const url = require('url');
    log(JSON.stringify(event, undefined, 2));
    const props = event.ResourceProperties;
    if (event.RequestType === 'Delete') {
        props.NotificationConfiguration = {}; // this is how you clean out notifications
    }
    const req = {
        Bucket: props.BucketName,
        NotificationConfiguration: props.NotificationConfiguration,
    };
    return s3.putBucketNotificationConfiguration(req, (err, data) => {
        log({ err, data });
        if (err) {
            return submitResponse('FAILED', err.message + \`\\\\nMore information in CloudWatch Log Stream: \${context.logStreamName}\`);
        }
        else {
            return submitResponse('SUCCESS');
        }
    });
    function log(obj) {
        console.error(event.RequestId, event.StackId, event.LogicalResourceId, obj);
    }
    // eslint-disable-next-line max-len
    // adapted from https://docs.aws.amazon.com/AWSCloudFormation/latest/UserGuide/aws-properties-lambda-function-code.html#cfn-lambda-function-code-cfnresponsemodule
    // to allow sending an error message as a reason.
    function submitResponse(responseStatus, reason) {
        const responseBody = JSON.stringify({
            Status: responseStatus,
            Reason: reason || 'See the details in CloudWatch Log Stream: ' + context.logStreamName,
            PhysicalResourceId: event.PhysicalResourceId || event.LogicalResourceId,
            StackId: event.StackId,
            RequestId: event.RequestId,
            LogicalResourceId: event.LogicalResourceId,
            NoEcho: false,
        });
        log({ responseBody });
        const parsedUrl = url.parse(event.ResponseURL);
        const options = {
            hostname: parsedUrl.hostname,
            port: 443,
            path: parsedUrl.path,
            method: 'PUT',
            headers: {
                'content-type': '',
                'content-length': responseBody.length,
            },
        };
        const request = https.request(options, (r) => {
            log({ statusCode: r.statusCode, statusMessage: r.statusMessage });
            context.done();
        });
        request.on('error', (error) => {
            log({ sendError: error });
            context.done();
        });
        request.write(responseBody);
        request.end();
    }
};",
        },
        "Description": "AWS CloudFormation handler for \\"Custom::S3BucketNotifications\\" resources (@aws-cdk/aws-s3)",
        "Handler": "index.handler",
        "Role": Object {
          "Fn::GetAtt": Array [
            "BucketNotificationsHandler050a0587b7544547bf325f094a3db834RoleB6FB88EC",
            "Arn",
          ],
        },
        "Runtime": "nodejs12.x",
        "Timeout": 300,
      },
      "Type": "AWS::Lambda::Function",
    },
    "BucketNotificationsHandler050a0587b7544547bf325f094a3db834RoleB6FB88EC": Object {
      "Properties": Object {
        "AssumeRolePolicyDocument": Object {
          "Statement": Array [
            Object {
              "Action": "sts:AssumeRole",
              "Effect": "Allow",
              "Principal": Object {
                "Service": "lambda.amazonaws.com",
              },
            },
          ],
          "Version": "2012-10-17",
        },
        "ManagedPolicyArns": Array [
          Object {
            "Fn::Join": Array [
              "",
              Array [
                "arn:",
                Object {
                  "Ref": "AWS::Partition",
                },
                ":iam::aws:policy/service-role/AWSLambdaBasicExecutionRole",
              ],
            ],
          },
        ],
      },
      "Type": "AWS::IAM::Role",
    },
    "BucketNotificationsHandler050a0587b7544547bf325f094a3db834RoleDefaultPolicy2CF63D36": Object {
      "Properties": Object {
        "PolicyDocument": Object {
          "Statement": Array [
            Object {
              "Action": "s3:PutBucketNotification",
              "Effect": "Allow",
              "Resource": "*",
            },
          ],
          "Version": "2012-10-17",
        },
        "PolicyName": "BucketNotificationsHandler050a0587b7544547bf325f094a3db834RoleDefaultPolicy2CF63D36",
        "Roles": Array [
          Object {
            "Ref": "BucketNotificationsHandler050a0587b7544547bf325f094a3db834RoleB6FB88EC",
          },
        ],
      },
      "Type": "AWS::IAM::Policy",
    },
    "CertCertificateRequestorFunction98FDF273": Object {
      "DependsOn": Array [
        "CertCertificateRequestorFunctionServiceRoleDefaultPolicy4F1E63AC",
        "CertCertificateRequestorFunctionServiceRoleF65859C0",
      ],
      "Properties": Object {
        "Code": Object {
          "S3Bucket": Object {
            "Ref": "AssetParameters7af6295e521fd55af94332393ceffb3e866aac4dc4956321f7918f21e72199e4S3Bucket5BEBDCBE",
          },
          "S3Key": Object {
            "Fn::Join": Array [
              "",
              Array [
                Object {
                  "Fn::Select": Array [
                    0,
                    Object {
                      "Fn::Split": Array [
                        "||",
                        Object {
                          "Ref": "AssetParameters7af6295e521fd55af94332393ceffb3e866aac4dc4956321f7918f21e72199e4S3VersionKey326451BC",
                        },
                      ],
                    },
                  ],
                },
                Object {
                  "Fn::Select": Array [
                    1,
                    Object {
                      "Fn::Split": Array [
                        "||",
                        Object {
                          "Ref": "AssetParameters7af6295e521fd55af94332393ceffb3e866aac4dc4956321f7918f21e72199e4S3VersionKey326451BC",
                        },
                      ],
                    },
                  ],
                },
              ],
            ],
          },
        },
        "Handler": "index.certificateRequestHandler",
        "Role": Object {
          "Fn::GetAtt": Array [
            "CertCertificateRequestorFunctionServiceRoleF65859C0",
            "Arn",
          ],
        },
        "Runtime": "nodejs14.x",
        "Timeout": 900,
      },
      "Type": "AWS::Lambda::Function",
    },
    "CertCertificateRequestorFunctionServiceRoleDefaultPolicy4F1E63AC": Object {
      "Properties": Object {
        "PolicyDocument": Object {
          "Statement": Array [
            Object {
              "Action": Array [
                "acm:RequestCertificate",
                "acm:DescribeCertificate",
                "acm:DeleteCertificate",
                "acm:AddTagsToCertificate",
              ],
              "Effect": "Allow",
              "Resource": "*",
            },
            Object {
              "Action": "route53:GetChange",
              "Effect": "Allow",
              "Resource": "*",
            },
            Object {
              "Action": "route53:changeResourceRecordSets",
              "Effect": "Allow",
              "Resource": Object {
                "Fn::Join": Array [
                  "",
                  Array [
                    "arn:",
                    Object {
                      "Ref": "AWS::Partition",
                    },
                    ":route53:::hostedzone/ZONEID",
                  ],
                ],
              },
            },
          ],
          "Version": "2012-10-17",
        },
        "PolicyName": "CertCertificateRequestorFunctionServiceRoleDefaultPolicy4F1E63AC",
        "Roles": Array [
          Object {
            "Ref": "CertCertificateRequestorFunctionServiceRoleF65859C0",
          },
        ],
      },
      "Type": "AWS::IAM::Policy",
    },
    "CertCertificateRequestorFunctionServiceRoleF65859C0": Object {
      "Properties": Object {
        "AssumeRolePolicyDocument": Object {
          "Statement": Array [
            Object {
              "Action": "sts:AssumeRole",
              "Effect": "Allow",
              "Principal": Object {
                "Service": "lambda.amazonaws.com",
              },
            },
          ],
          "Version": "2012-10-17",
        },
        "ManagedPolicyArns": Array [
          Object {
            "Fn::Join": Array [
              "",
              Array [
                "arn:",
                Object {
                  "Ref": "AWS::Partition",
                },
                ":iam::aws:policy/service-role/AWSLambdaBasicExecutionRole",
              ],
            ],
          },
        ],
      },
      "Type": "AWS::IAM::Role",
    },
    "CertCertificateRequestorResource9D0836FD": Object {
      "DeletionPolicy": "Delete",
      "Properties": Object {
        "DomainName": "my.construct.hub",
        "HostedZoneId": "ZONEID",
        "ServiceToken": Object {
          "Fn::GetAtt": Array [
            "CertCertificateRequestorFunction98FDF273",
            "Arn",
          ],
        },
      },
      "Type": "AWS::CloudFormation::CustomResource",
      "UpdateReplacePolicy": "Delete",
    },
    "ConstructHubCatalogBuilder5A9DE4AF": Object {
      "DependsOn": Array [
        "ConstructHubCatalogBuilderServiceRoleDefaultPolicyF51442BC",
        "ConstructHubCatalogBuilderServiceRole7EB4C395",
      ],
      "Properties": Object {
        "Code": Object {
          "S3Bucket": Object {
            "Ref": "AssetParameters4a8d8c6492481fded6cf033dd1a08b28f4a4d6d8458d3afdd41e09504f0df0deS3Bucket1D12A4CA",
          },
          "S3Key": Object {
            "Fn::Join": Array [
              "",
              Array [
                Object {
                  "Fn::Select": Array [
                    0,
                    Object {
                      "Fn::Split": Array [
                        "||",
                        Object {
                          "Ref": "AssetParameters4a8d8c6492481fded6cf033dd1a08b28f4a4d6d8458d3afdd41e09504f0df0deS3VersionKeyB583DB25",
                        },
                      ],
                    },
                  ],
                },
                Object {
                  "Fn::Select": Array [
                    1,
                    Object {
                      "Fn::Split": Array [
                        "||",
                        Object {
                          "Ref": "AssetParameters4a8d8c6492481fded6cf033dd1a08b28f4a4d6d8458d3afdd41e09504f0df0deS3VersionKeyB583DB25",
                        },
                      ],
                    },
                  ],
                },
              ],
            ],
          },
        },
        "DeadLetterConfig": Object {
          "TargetArn": Object {
            "Fn::GetAtt": Array [
              "ConstructHubCatalogBuilderDeadLetterQueue1D42C407",
              "Arn",
            ],
          },
        },
        "Description": Object {
          "Fn::Join": Array [
            "",
            Array [
              "Creates the catalog.json object in ",
              Object {
                "Ref": "ConstructHubPackageDataDC5EF35E",
              },
            ],
          ],
        },
        "Environment": Object {
          "Variables": Object {
            "BUCKET_NAME": Object {
              "Ref": "ConstructHubPackageDataDC5EF35E",
            },
          },
        },
        "Handler": "index.handler",
        "MemorySize": 10240,
        "ReservedConcurrentExecutions": 1,
        "Role": Object {
          "Fn::GetAtt": Array [
            "ConstructHubCatalogBuilderServiceRole7EB4C395",
            "Arn",
          ],
        },
        "Runtime": "nodejs14.x",
        "Timeout": 900,
      },
      "Type": "AWS::Lambda::Function",
    },
    "ConstructHubCatalogBuilderDLQAlarm9D928A2B": Object {
      "Properties": Object {
        "AlarmDescription": "The catalog builder function failed to run",
        "ComparisonOperator": "GreaterThanOrEqualToThreshold",
        "Dimensions": Array [
          Object {
            "Name": "QueueName",
            "Value": Object {
              "Fn::GetAtt": Array [
                "ConstructHubCatalogBuilderDeadLetterQueue1D42C407",
                "QueueName",
              ],
            },
          },
        ],
        "EvaluationPeriods": 1,
        "MetricName": "ApproximateNumberOfMessagesVisible",
        "Namespace": "AWS/SQS",
        "Period": 300,
        "Statistic": "Maximum",
        "Threshold": 1,
      },
      "Type": "AWS::CloudWatch::Alarm",
    },
    "ConstructHubCatalogBuilderDeadLetterQueue1D42C407": Object {
      "DeletionPolicy": "Delete",
      "Properties": Object {
        "MessageRetentionPeriod": 1209600,
      },
      "Type": "AWS::SQS::Queue",
      "UpdateReplacePolicy": "Delete",
    },
    "ConstructHubCatalogBuilderLogRetentionD5D7858F": Object {
      "Properties": Object {
        "LogGroupName": Object {
          "Fn::Join": Array [
            "",
            Array [
              "/aws/lambda/",
              Object {
                "Ref": "ConstructHubCatalogBuilder5A9DE4AF",
              },
            ],
          ],
        },
        "RetentionInDays": 3653,
        "ServiceToken": Object {
          "Fn::GetAtt": Array [
            "LogRetentionaae0aa3c5b4d4f87b02d85b201efdd8aFD4BFC8A",
            "Arn",
          ],
        },
      },
      "Type": "Custom::LogRetention",
    },
    "ConstructHubCatalogBuilderServiceRole7EB4C395": Object {
      "Properties": Object {
        "AssumeRolePolicyDocument": Object {
          "Statement": Array [
            Object {
              "Action": "sts:AssumeRole",
              "Effect": "Allow",
              "Principal": Object {
                "Service": "lambda.amazonaws.com",
              },
            },
          ],
          "Version": "2012-10-17",
        },
        "ManagedPolicyArns": Array [
          Object {
            "Fn::Join": Array [
              "",
              Array [
                "arn:",
                Object {
                  "Ref": "AWS::Partition",
                },
                ":iam::aws:policy/service-role/AWSLambdaBasicExecutionRole",
              ],
            ],
          },
        ],
      },
      "Type": "AWS::IAM::Role",
    },
    "ConstructHubCatalogBuilderServiceRoleDefaultPolicyF51442BC": Object {
      "Properties": Object {
        "PolicyDocument": Object {
          "Statement": Array [
            Object {
              "Action": "sqs:SendMessage",
              "Effect": "Allow",
              "Resource": Object {
                "Fn::GetAtt": Array [
                  "ConstructHubCatalogBuilderDeadLetterQueue1D42C407",
                  "Arn",
                ],
              },
            },
            Object {
              "Action": Array [
                "s3:GetObject*",
                "s3:GetBucket*",
                "s3:List*",
                "s3:DeleteObject*",
                "s3:PutObject*",
                "s3:Abort*",
              ],
              "Effect": "Allow",
              "Resource": Array [
                Object {
                  "Fn::GetAtt": Array [
                    "ConstructHubPackageDataDC5EF35E",
                    "Arn",
                  ],
                },
                Object {
                  "Fn::Join": Array [
                    "",
                    Array [
                      Object {
                        "Fn::GetAtt": Array [
                          "ConstructHubPackageDataDC5EF35E",
                          "Arn",
                        ],
                      },
                      "/*",
                    ],
                  ],
                },
              ],
            },
          ],
          "Version": "2012-10-17",
        },
        "PolicyName": "ConstructHubCatalogBuilderServiceRoleDefaultPolicyF51442BC",
        "Roles": Array [
          Object {
            "Ref": "ConstructHubCatalogBuilderServiceRole7EB4C395",
          },
        ],
      },
      "Type": "AWS::IAM::Policy",
    },
    "ConstructHubDiscoveryD6EEC2B8": Object {
      "DependsOn": Array [
        "ConstructHubDiscoveryServiceRoleDefaultPolicy9D5F91B3",
        "ConstructHubDiscoveryServiceRole1B3CFF96",
      ],
      "Properties": Object {
        "Code": Object {
          "S3Bucket": Object {
            "Ref": "AssetParametersdb92cf116e40b6771e1c1a2c5a7b4a9de6204336711a6fe24f84ee3370cc2c38S3BucketFE4EE37E",
          },
          "S3Key": Object {
            "Fn::Join": Array [
              "",
              Array [
                Object {
                  "Fn::Select": Array [
                    0,
                    Object {
                      "Fn::Split": Array [
                        "||",
                        Object {
                          "Ref": "AssetParametersdb92cf116e40b6771e1c1a2c5a7b4a9de6204336711a6fe24f84ee3370cc2c38S3VersionKey1ED11272",
                        },
                      ],
                    },
                  ],
                },
                Object {
                  "Fn::Select": Array [
                    1,
                    Object {
                      "Fn::Split": Array [
                        "||",
                        Object {
                          "Ref": "AssetParametersdb92cf116e40b6771e1c1a2c5a7b4a9de6204336711a6fe24f84ee3370cc2c38S3VersionKey1ED11272",
                        },
                      ],
                    },
                  ],
                },
              ],
            ],
          },
        },
        "Description": "Periodically query npm.js index for new construct libraries",
        "Environment": Object {
          "Variables": Object {
            "BUCKET_NAME": Object {
              "Ref": "ConstructHubDiscoveryStagingBucket1F2F7AE8",
            },
            "QUEUE_URL": Object {
              "Ref": "ConstructHubIngestionQueue1AD94CA3",
            },
          },
        },
        "Handler": "index.handler",
        "MemorySize": 10240,
        "ReservedConcurrentExecutions": 1,
        "Role": Object {
          "Fn::GetAtt": Array [
            "ConstructHubDiscoveryServiceRole1B3CFF96",
            "Arn",
          ],
        },
        "Runtime": "nodejs14.x",
        "Timeout": 900,
      },
      "Type": "AWS::Lambda::Function",
    },
    "ConstructHubDiscoveryErrorsAlarmDEA85148": Object {
      "Properties": Object {
        "AlarmDescription": "The discovery function (on npmjs.com) failed to run",
        "ComparisonOperator": "GreaterThanOrEqualToThreshold",
        "Dimensions": Array [
          Object {
            "Name": "FunctionName",
            "Value": Object {
              "Ref": "ConstructHubDiscoveryD6EEC2B8",
            },
          },
        ],
        "EvaluationPeriods": 1,
        "MetricName": "Errors",
        "Namespace": "AWS/Lambda",
        "Period": 900,
        "Statistic": "Sum",
        "Threshold": 1,
      },
      "Type": "AWS::CloudWatch::Alarm",
    },
    "ConstructHubDiscoveryNoInvocationsAlarm6F5E3A99": Object {
      "Properties": Object {
        "AlarmDescription": "The discovery function (on npmjs.com) is not running as scheduled",
        "ComparisonOperator": "LessThanThreshold",
        "Dimensions": Array [
          Object {
            "Name": "FunctionName",
            "Value": Object {
              "Ref": "ConstructHubDiscoveryD6EEC2B8",
            },
          },
        ],
        "EvaluationPeriods": 1,
        "MetricName": "Invocations",
        "Namespace": "AWS/Lambda",
        "Period": 900,
        "Statistic": "Sum",
        "Threshold": 1,
      },
      "Type": "AWS::CloudWatch::Alarm",
    },
    "ConstructHubDiscoveryScheduleRule90EE2E2A": Object {
      "Properties": Object {
        "ScheduleExpression": "rate(15 minutes)",
        "State": "ENABLED",
        "Targets": Array [
          Object {
            "Arn": Object {
              "Fn::GetAtt": Array [
                "ConstructHubDiscoveryD6EEC2B8",
                "Arn",
              ],
            },
            "Id": "Target0",
          },
        ],
      },
      "Type": "AWS::Events::Rule",
    },
    "ConstructHubDiscoveryScheduleRuleAllowEventRuleTestConstructHubDiscovery5714D5BB9D860B10": Object {
      "Properties": Object {
        "Action": "lambda:InvokeFunction",
        "FunctionName": Object {
          "Fn::GetAtt": Array [
            "ConstructHubDiscoveryD6EEC2B8",
            "Arn",
          ],
        },
        "Principal": "events.amazonaws.com",
        "SourceArn": Object {
          "Fn::GetAtt": Array [
            "ConstructHubDiscoveryScheduleRule90EE2E2A",
            "Arn",
          ],
        },
      },
      "Type": "AWS::Lambda::Permission",
    },
    "ConstructHubDiscoveryServiceRole1B3CFF96": Object {
      "Properties": Object {
        "AssumeRolePolicyDocument": Object {
          "Statement": Array [
            Object {
              "Action": "sts:AssumeRole",
              "Effect": "Allow",
              "Principal": Object {
                "Service": "lambda.amazonaws.com",
              },
            },
          ],
          "Version": "2012-10-17",
        },
        "ManagedPolicyArns": Array [
          Object {
            "Fn::Join": Array [
              "",
              Array [
                "arn:",
                Object {
                  "Ref": "AWS::Partition",
                },
                ":iam::aws:policy/service-role/AWSLambdaBasicExecutionRole",
              ],
            ],
          },
        ],
      },
      "Type": "AWS::IAM::Role",
    },
    "ConstructHubDiscoveryServiceRoleDefaultPolicy9D5F91B3": Object {
      "Properties": Object {
        "PolicyDocument": Object {
          "Statement": Array [
            Object {
              "Action": Array [
                "s3:GetObject*",
                "s3:GetBucket*",
                "s3:List*",
                "s3:DeleteObject*",
                "s3:PutObject*",
                "s3:Abort*",
              ],
              "Effect": "Allow",
              "Resource": Array [
                Object {
                  "Fn::GetAtt": Array [
                    "ConstructHubDiscoveryStagingBucket1F2F7AE8",
                    "Arn",
                  ],
                },
                Object {
                  "Fn::Join": Array [
                    "",
                    Array [
                      Object {
                        "Fn::GetAtt": Array [
                          "ConstructHubDiscoveryStagingBucket1F2F7AE8",
                          "Arn",
                        ],
                      },
                      "/*",
                    ],
                  ],
                },
              ],
            },
            Object {
              "Action": Array [
                "sqs:SendMessage",
                "sqs:GetQueueAttributes",
                "sqs:GetQueueUrl",
              ],
              "Effect": "Allow",
              "Resource": Object {
                "Fn::GetAtt": Array [
                  "ConstructHubIngestionQueue1AD94CA3",
                  "Arn",
                ],
              },
            },
          ],
          "Version": "2012-10-17",
        },
        "PolicyName": "ConstructHubDiscoveryServiceRoleDefaultPolicy9D5F91B3",
        "Roles": Array [
          Object {
            "Ref": "ConstructHubDiscoveryServiceRole1B3CFF96",
          },
        ],
      },
      "Type": "AWS::IAM::Policy",
    },
    "ConstructHubDiscoveryStagingBucket1F2F7AE8": Object {
      "DeletionPolicy": "Retain",
      "Properties": Object {
        "LifecycleConfiguration": Object {
          "Rules": Array [
            Object {
              "ExpirationInDays": 30,
              "Prefix": "staged/",
              "Status": "Enabled",
            },
          ],
        },
        "PublicAccessBlockConfiguration": Object {
          "BlockPublicAcls": true,
          "BlockPublicPolicy": true,
          "IgnorePublicAcls": true,
          "RestrictPublicBuckets": true,
        },
      },
      "Type": "AWS::S3::Bucket",
      "UpdateReplacePolicy": "Retain",
    },
    "ConstructHubIngestion407909CE": Object {
      "DependsOn": Array [
        "ConstructHubIngestionServiceRoleDefaultPolicyC0D2B6F2",
        "ConstructHubIngestionServiceRole6380BAB6",
      ],
      "Properties": Object {
        "Code": Object {
          "S3Bucket": Object {
            "Ref": "AssetParameters7f13b9a72d65559876670be18db0b859eb449e5dfde2e4c2d7ba74351b15f9cdS3BucketEA467212",
          },
          "S3Key": Object {
            "Fn::Join": Array [
              "",
              Array [
                Object {
                  "Fn::Select": Array [
                    0,
                    Object {
                      "Fn::Split": Array [
                        "||",
                        Object {
                          "Ref": "AssetParameters7f13b9a72d65559876670be18db0b859eb449e5dfde2e4c2d7ba74351b15f9cdS3VersionKeyA28589ED",
                        },
                      ],
                    },
                  ],
                },
                Object {
                  "Fn::Select": Array [
                    1,
                    Object {
                      "Fn::Split": Array [
                        "||",
                        Object {
                          "Ref": "AssetParameters7f13b9a72d65559876670be18db0b859eb449e5dfde2e4c2d7ba74351b15f9cdS3VersionKeyA28589ED",
                        },
                      ],
                    },
                  ],
                },
              ],
            ],
          },
        },
        "DeadLetterConfig": Object {
          "TargetArn": Object {
            "Fn::GetAtt": Array [
              "ConstructHubIngestionDeadLetterQueueFC1025F8",
              "Arn",
            ],
          },
        },
        "Description": "Ingests new package versions into the Construct Hub",
        "Environment": Object {
          "Variables": Object {
            "BUCKET_NAME": Object {
              "Ref": "ConstructHubPackageDataDC5EF35E",
            },
          },
        },
        "Handler": "index.handler",
        "MemorySize": 10240,
        "Role": Object {
          "Fn::GetAtt": Array [
            "ConstructHubIngestionServiceRole6380BAB6",
            "Arn",
          ],
        },
        "Runtime": "nodejs14.x",
        "Timeout": 900,
      },
      "Type": "AWS::Lambda::Function",
    },
    "ConstructHubIngestionDLQAlarm83BD1903": Object {
      "Properties": Object {
        "AlarmDescription": "The ingestion function failed for one or more packages",
        "ComparisonOperator": "GreaterThanOrEqualToThreshold",
        "Dimensions": Array [
          Object {
            "Name": "QueueName",
            "Value": Object {
              "Fn::GetAtt": Array [
                "ConstructHubIngestionDeadLetterQueueFC1025F8",
                "QueueName",
              ],
            },
          },
        ],
        "EvaluationPeriods": 1,
        "MetricName": "ApproximateNumberOfMessagesVisible",
        "Namespace": "AWS/SQS",
        "Period": 300,
        "Statistic": "Maximum",
        "Threshold": 1,
      },
      "Type": "AWS::CloudWatch::Alarm",
    },
    "ConstructHubIngestionDeadLetterQueueFC1025F8": Object {
      "DeletionPolicy": "Delete",
      "Properties": Object {
        "MessageRetentionPeriod": 1209600,
      },
      "Type": "AWS::SQS::Queue",
      "UpdateReplacePolicy": "Delete",
    },
    "ConstructHubIngestionEventInvokeConfig47AAD616": Object {
      "Properties": Object {
        "FunctionName": Object {
          "Ref": "ConstructHubIngestion407909CE",
        },
        "MaximumRetryAttempts": 2,
        "Qualifier": "$LATEST",
      },
      "Type": "AWS::Lambda::EventInvokeConfig",
    },
    "ConstructHubIngestionQueue1AD94CA3": Object {
      "DeletionPolicy": "Delete",
      "Properties": Object {
        "KmsMasterKeyId": "alias/aws/sqs",
        "VisibilityTimeout": 900,
      },
      "Type": "AWS::SQS::Queue",
      "UpdateReplacePolicy": "Delete",
    },
    "ConstructHubIngestionServiceRole6380BAB6": Object {
      "Properties": Object {
        "AssumeRolePolicyDocument": Object {
          "Statement": Array [
            Object {
              "Action": "sts:AssumeRole",
              "Effect": "Allow",
              "Principal": Object {
                "Service": "lambda.amazonaws.com",
              },
            },
          ],
          "Version": "2012-10-17",
        },
        "ManagedPolicyArns": Array [
          Object {
            "Fn::Join": Array [
              "",
              Array [
                "arn:",
                Object {
                  "Ref": "AWS::Partition",
                },
                ":iam::aws:policy/service-role/AWSLambdaBasicExecutionRole",
              ],
            ],
          },
        ],
      },
      "Type": "AWS::IAM::Role",
    },
    "ConstructHubIngestionServiceRoleDefaultPolicyC0D2B6F2": Object {
      "Properties": Object {
        "PolicyDocument": Object {
          "Statement": Array [
            Object {
              "Action": "sqs:SendMessage",
              "Effect": "Allow",
              "Resource": Object {
                "Fn::GetAtt": Array [
                  "ConstructHubIngestionDeadLetterQueueFC1025F8",
                  "Arn",
                ],
              },
            },
            Object {
              "Action": Array [
                "s3:DeleteObject*",
                "s3:PutObject*",
                "s3:Abort*",
              ],
              "Effect": "Allow",
              "Resource": Array [
                Object {
                  "Fn::GetAtt": Array [
                    "ConstructHubPackageDataDC5EF35E",
                    "Arn",
                  ],
                },
                Object {
                  "Fn::Join": Array [
                    "",
                    Array [
                      Object {
                        "Fn::GetAtt": Array [
                          "ConstructHubPackageDataDC5EF35E",
                          "Arn",
                        ],
                      },
                      "/*",
                    ],
                  ],
                },
              ],
            },
            Object {
              "Action": Array [
                "sqs:ReceiveMessage",
                "sqs:ChangeMessageVisibility",
                "sqs:GetQueueUrl",
                "sqs:DeleteMessage",
                "sqs:GetQueueAttributes",
              ],
              "Effect": "Allow",
              "Resource": Object {
                "Fn::GetAtt": Array [
                  "ConstructHubIngestionQueue1AD94CA3",
                  "Arn",
                ],
              },
            },
            Object {
              "Action": Array [
                "s3:GetObject*",
                "s3:GetBucket*",
                "s3:List*",
              ],
              "Effect": "Allow",
              "Resource": Array [
                Object {
                  "Fn::GetAtt": Array [
                    "ConstructHubDiscoveryStagingBucket1F2F7AE8",
                    "Arn",
                  ],
                },
                Object {
                  "Fn::Join": Array [
                    "",
                    Array [
                      Object {
                        "Fn::GetAtt": Array [
                          "ConstructHubDiscoveryStagingBucket1F2F7AE8",
                          "Arn",
                        ],
                      },
                      "/*",
                    ],
                  ],
                },
              ],
            },
          ],
          "Version": "2012-10-17",
        },
        "PolicyName": "ConstructHubIngestionServiceRoleDefaultPolicyC0D2B6F2",
        "Roles": Array [
          Object {
            "Ref": "ConstructHubIngestionServiceRole6380BAB6",
          },
        ],
      },
      "Type": "AWS::IAM::Policy",
    },
    "ConstructHubIngestionSqsEventSourceTestConstructHubIngestionQueue165B81E2C095FF2A": Object {
      "Properties": Object {
        "BatchSize": 1,
        "EventSourceArn": Object {
          "Fn::GetAtt": Array [
            "ConstructHubIngestionQueue1AD94CA3",
            "Arn",
          ],
        },
        "FunctionName": Object {
          "Ref": "ConstructHubIngestion407909CE",
        },
      },
      "Type": "AWS::Lambda::EventSourceMapping",
    },
    "ConstructHubMonitoringDashboard78E057C8": Object {
      "Properties": Object {
        "DashboardBody": Object {
          "Fn::Join": Array [
            "",
            Array [
              "{\\"widgets\\":[{\\"type\\":\\"metric\\",\\"width\\":24,\\"height\\":6,\\"x\\":0,\\"y\\":0,\\"properties\\":{\\"view\\":\\"timeSeries\\",\\"title\\":\\"Home Page Canary\\",\\"region\\":\\"",
              Object {
                "Ref": "AWS::Region",
              },
              "\\",\\"annotations\\":{\\"alarms\\":[\\"",
              Object {
                "Fn::GetAtt": Array [
                  "ConstructHubMonitoringWebCanaryHomePageErrorsE7BB4002",
                  "Arn",
                ],
              },
              "\\"]},\\"yAxis\\":{}}}]}",
            ],
          ],
        },
        "DashboardName": "construct-hub-high-severity",
      },
      "Type": "AWS::CloudWatch::Dashboard",
    },
    "ConstructHubMonitoringWatchfulDashboardB8493D55": Object {
      "Properties": Object {
        "DashboardBody": Object {
          "Fn::Join": Array [
            "",
            Array [
              "{\\"widgets\\":[{\\"type\\":\\"text\\",\\"width\\":24,\\"height\\":2,\\"x\\":0,\\"y\\":0,\\"properties\\":{\\"markdown\\":\\"# Ingestion Function\\\\n\\\\n[button:AWS Lambda Console](https://console.aws.amazon.com/lambda/home?region=",
              Object {
                "Ref": "AWS::Region",
              },
              "#/functions/",
              Object {
                "Ref": "ConstructHubIngestion407909CE",
              },
              "?tab=graph) [button:CloudWatch Logs](https://console.aws.amazon.com/cloudwatch/home?region=",
              Object {
                "Ref": "AWS::Region",
              },
              "#logEventViewer:group=/aws/lambda/",
              Object {
                "Ref": "ConstructHubIngestion407909CE",
              },
              ")\\"}},{\\"type\\":\\"metric\\",\\"width\\":6,\\"height\\":6,\\"x\\":0,\\"y\\":2,\\"properties\\":{\\"view\\":\\"timeSeries\\",\\"title\\":\\"Invocations/5min\\",\\"region\\":\\"",
              Object {
                "Ref": "AWS::Region",
              },
              "\\",\\"metrics\\":[[\\"AWS/Lambda\\",\\"Invocations\\",\\"FunctionName\\",\\"",
              Object {
                "Ref": "ConstructHubIngestion407909CE",
              },
              "\\",{\\"stat\\":\\"Sum\\"}]],\\"yAxis\\":{}}},{\\"type\\":\\"metric\\",\\"width\\":6,\\"height\\":6,\\"x\\":6,\\"y\\":2,\\"properties\\":{\\"view\\":\\"timeSeries\\",\\"title\\":\\"Errors/5min\\",\\"region\\":\\"",
              Object {
                "Ref": "AWS::Region",
              },
              "\\",\\"metrics\\":[[\\"AWS/Lambda\\",\\"Errors\\",\\"FunctionName\\",\\"",
              Object {
                "Ref": "ConstructHubIngestion407909CE",
              },
              "\\",{\\"stat\\":\\"Sum\\"}]],\\"annotations\\":{\\"horizontal\\":[{\\"label\\":\\"Errors > 0 for 3 datapoints within 15 minutes\\",\\"value\\":0,\\"yAxis\\":\\"left\\"}]},\\"yAxis\\":{}}},{\\"type\\":\\"metric\\",\\"width\\":6,\\"height\\":6,\\"x\\":12,\\"y\\":2,\\"properties\\":{\\"view\\":\\"timeSeries\\",\\"title\\":\\"Throttles/5min\\",\\"region\\":\\"",
              Object {
                "Ref": "AWS::Region",
              },
              "\\",\\"metrics\\":[[\\"AWS/Lambda\\",\\"Throttles\\",\\"FunctionName\\",\\"",
              Object {
                "Ref": "ConstructHubIngestion407909CE",
              },
              "\\",{\\"stat\\":\\"Sum\\"}]],\\"annotations\\":{\\"horizontal\\":[{\\"label\\":\\"Throttles > 0 for 3 datapoints within 15 minutes\\",\\"value\\":0,\\"yAxis\\":\\"left\\"}]},\\"yAxis\\":{}}},{\\"type\\":\\"metric\\",\\"width\\":6,\\"height\\":6,\\"x\\":18,\\"y\\":2,\\"properties\\":{\\"view\\":\\"timeSeries\\",\\"title\\":\\"Duration/5min\\",\\"region\\":\\"",
              Object {
                "Ref": "AWS::Region",
              },
              "\\",\\"metrics\\":[[\\"AWS/Lambda\\",\\"Duration\\",\\"FunctionName\\",\\"",
              Object {
                "Ref": "ConstructHubIngestion407909CE",
              },
              "\\",{\\"label\\":\\"p99\\",\\"stat\\":\\"p99\\"}]],\\"annotations\\":{\\"horizontal\\":[{\\"label\\":\\"p99 > 720000 for 3 datapoints within 15 minutes\\",\\"value\\":720000,\\"yAxis\\":\\"left\\"}]},\\"yAxis\\":{}}},{\\"type\\":\\"text\\",\\"width\\":24,\\"height\\":2,\\"x\\":0,\\"y\\":8,\\"properties\\":{\\"markdown\\":\\"# Discovery Function\\\\n\\\\n[button:AWS Lambda Console](https://console.aws.amazon.com/lambda/home?region=",
              Object {
                "Ref": "AWS::Region",
              },
              "#/functions/",
              Object {
                "Ref": "ConstructHubDiscoveryD6EEC2B8",
              },
              "?tab=graph) [button:CloudWatch Logs](https://console.aws.amazon.com/cloudwatch/home?region=",
              Object {
                "Ref": "AWS::Region",
              },
              "#logEventViewer:group=/aws/lambda/",
              Object {
                "Ref": "ConstructHubDiscoveryD6EEC2B8",
              },
              ")\\"}},{\\"type\\":\\"metric\\",\\"width\\":6,\\"height\\":6,\\"x\\":0,\\"y\\":10,\\"properties\\":{\\"view\\":\\"timeSeries\\",\\"title\\":\\"Invocations/5min\\",\\"region\\":\\"",
              Object {
                "Ref": "AWS::Region",
              },
              "\\",\\"metrics\\":[[\\"AWS/Lambda\\",\\"Invocations\\",\\"FunctionName\\",\\"",
              Object {
                "Ref": "ConstructHubDiscoveryD6EEC2B8",
              },
              "\\",{\\"stat\\":\\"Sum\\"}]],\\"yAxis\\":{}}},{\\"type\\":\\"metric\\",\\"width\\":6,\\"height\\":6,\\"x\\":6,\\"y\\":10,\\"properties\\":{\\"view\\":\\"timeSeries\\",\\"title\\":\\"Errors/5min\\",\\"region\\":\\"",
              Object {
                "Ref": "AWS::Region",
              },
              "\\",\\"metrics\\":[[\\"AWS/Lambda\\",\\"Errors\\",\\"FunctionName\\",\\"",
              Object {
                "Ref": "ConstructHubDiscoveryD6EEC2B8",
              },
              "\\",{\\"stat\\":\\"Sum\\"}]],\\"annotations\\":{\\"horizontal\\":[{\\"label\\":\\"Errors > 0 for 3 datapoints within 15 minutes\\",\\"value\\":0,\\"yAxis\\":\\"left\\"}]},\\"yAxis\\":{}}},{\\"type\\":\\"metric\\",\\"width\\":6,\\"height\\":6,\\"x\\":12,\\"y\\":10,\\"properties\\":{\\"view\\":\\"timeSeries\\",\\"title\\":\\"Throttles/5min\\",\\"region\\":\\"",
              Object {
                "Ref": "AWS::Region",
              },
              "\\",\\"metrics\\":[[\\"AWS/Lambda\\",\\"Throttles\\",\\"FunctionName\\",\\"",
              Object {
                "Ref": "ConstructHubDiscoveryD6EEC2B8",
              },
              "\\",{\\"stat\\":\\"Sum\\"}]],\\"annotations\\":{\\"horizontal\\":[{\\"label\\":\\"Throttles > 0 for 3 datapoints within 15 minutes\\",\\"value\\":0,\\"yAxis\\":\\"left\\"}]},\\"yAxis\\":{}}},{\\"type\\":\\"metric\\",\\"width\\":6,\\"height\\":6,\\"x\\":18,\\"y\\":10,\\"properties\\":{\\"view\\":\\"timeSeries\\",\\"title\\":\\"Duration/5min\\",\\"region\\":\\"",
              Object {
                "Ref": "AWS::Region",
              },
              "\\",\\"metrics\\":[[\\"AWS/Lambda\\",\\"Duration\\",\\"FunctionName\\",\\"",
              Object {
                "Ref": "ConstructHubDiscoveryD6EEC2B8",
              },
              "\\",{\\"label\\":\\"p99\\",\\"stat\\":\\"p99\\"}]],\\"annotations\\":{\\"horizontal\\":[{\\"label\\":\\"p99 > 720000 for 3 datapoints within 15 minutes\\",\\"value\\":720000,\\"yAxis\\":\\"left\\"}]},\\"yAxis\\":{}}},{\\"type\\":\\"text\\",\\"width\\":24,\\"height\\":2,\\"x\\":0,\\"y\\":16,\\"properties\\":{\\"markdown\\":\\"# Transliterator Function\\\\n\\\\n[button:AWS Lambda Console](https://console.aws.amazon.com/lambda/home?region=",
              Object {
                "Ref": "AWS::Region",
              },
              "#/functions/",
              Object {
                "Ref": "ConstructHubTransliterator9C48708A",
              },
              "?tab=graph) [button:CloudWatch Logs](https://console.aws.amazon.com/cloudwatch/home?region=",
              Object {
                "Ref": "AWS::Region",
              },
              "#logEventViewer:group=/aws/lambda/",
              Object {
                "Ref": "ConstructHubTransliterator9C48708A",
              },
              ")\\"}},{\\"type\\":\\"metric\\",\\"width\\":6,\\"height\\":6,\\"x\\":0,\\"y\\":18,\\"properties\\":{\\"view\\":\\"timeSeries\\",\\"title\\":\\"Invocations/5min\\",\\"region\\":\\"",
              Object {
                "Ref": "AWS::Region",
              },
              "\\",\\"metrics\\":[[\\"AWS/Lambda\\",\\"Invocations\\",\\"FunctionName\\",\\"",
              Object {
                "Ref": "ConstructHubTransliterator9C48708A",
              },
              "\\",{\\"stat\\":\\"Sum\\"}]],\\"yAxis\\":{}}},{\\"type\\":\\"metric\\",\\"width\\":6,\\"height\\":6,\\"x\\":6,\\"y\\":18,\\"properties\\":{\\"view\\":\\"timeSeries\\",\\"title\\":\\"Errors/5min\\",\\"region\\":\\"",
              Object {
                "Ref": "AWS::Region",
              },
              "\\",\\"metrics\\":[[\\"AWS/Lambda\\",\\"Errors\\",\\"FunctionName\\",\\"",
              Object {
                "Ref": "ConstructHubTransliterator9C48708A",
              },
              "\\",{\\"stat\\":\\"Sum\\"}]],\\"annotations\\":{\\"horizontal\\":[{\\"label\\":\\"Errors > 0 for 3 datapoints within 15 minutes\\",\\"value\\":0,\\"yAxis\\":\\"left\\"}]},\\"yAxis\\":{}}},{\\"type\\":\\"metric\\",\\"width\\":6,\\"height\\":6,\\"x\\":12,\\"y\\":18,\\"properties\\":{\\"view\\":\\"timeSeries\\",\\"title\\":\\"Throttles/5min\\",\\"region\\":\\"",
              Object {
                "Ref": "AWS::Region",
              },
              "\\",\\"metrics\\":[[\\"AWS/Lambda\\",\\"Throttles\\",\\"FunctionName\\",\\"",
              Object {
                "Ref": "ConstructHubTransliterator9C48708A",
              },
              "\\",{\\"stat\\":\\"Sum\\"}]],\\"annotations\\":{\\"horizontal\\":[{\\"label\\":\\"Throttles > 0 for 3 datapoints within 15 minutes\\",\\"value\\":0,\\"yAxis\\":\\"left\\"}]},\\"yAxis\\":{}}},{\\"type\\":\\"metric\\",\\"width\\":6,\\"height\\":6,\\"x\\":18,\\"y\\":18,\\"properties\\":{\\"view\\":\\"timeSeries\\",\\"title\\":\\"Duration/5min\\",\\"region\\":\\"",
              Object {
                "Ref": "AWS::Region",
              },
              "\\",\\"metrics\\":[[\\"AWS/Lambda\\",\\"Duration\\",\\"FunctionName\\",\\"",
              Object {
                "Ref": "ConstructHubTransliterator9C48708A",
              },
              "\\",{\\"label\\":\\"p99\\",\\"stat\\":\\"p99\\"}]],\\"annotations\\":{\\"horizontal\\":[{\\"label\\":\\"p99 > 720000 for 3 datapoints within 15 minutes\\",\\"value\\":720000,\\"yAxis\\":\\"left\\"}]},\\"yAxis\\":{}}},{\\"type\\":\\"text\\",\\"width\\":24,\\"height\\":2,\\"x\\":0,\\"y\\":24,\\"properties\\":{\\"markdown\\":\\"# Catalog Builder Function\\\\n\\\\n[button:AWS Lambda Console](https://console.aws.amazon.com/lambda/home?region=",
              Object {
                "Ref": "AWS::Region",
              },
              "#/functions/",
              Object {
                "Ref": "ConstructHubCatalogBuilder5A9DE4AF",
              },
              "?tab=graph) [button:CloudWatch Logs](https://console.aws.amazon.com/cloudwatch/home?region=",
              Object {
                "Ref": "AWS::Region",
              },
              "#logEventViewer:group=/aws/lambda/",
              Object {
                "Ref": "ConstructHubCatalogBuilder5A9DE4AF",
              },
              ")\\"}},{\\"type\\":\\"metric\\",\\"width\\":6,\\"height\\":6,\\"x\\":0,\\"y\\":26,\\"properties\\":{\\"view\\":\\"timeSeries\\",\\"title\\":\\"Invocations/5min\\",\\"region\\":\\"",
              Object {
                "Ref": "AWS::Region",
              },
              "\\",\\"metrics\\":[[\\"AWS/Lambda\\",\\"Invocations\\",\\"FunctionName\\",\\"",
              Object {
                "Ref": "ConstructHubCatalogBuilder5A9DE4AF",
              },
              "\\",{\\"stat\\":\\"Sum\\"}]],\\"yAxis\\":{}}},{\\"type\\":\\"metric\\",\\"width\\":6,\\"height\\":6,\\"x\\":6,\\"y\\":26,\\"properties\\":{\\"view\\":\\"timeSeries\\",\\"title\\":\\"Errors/5min\\",\\"region\\":\\"",
              Object {
                "Ref": "AWS::Region",
              },
              "\\",\\"metrics\\":[[\\"AWS/Lambda\\",\\"Errors\\",\\"FunctionName\\",\\"",
              Object {
                "Ref": "ConstructHubCatalogBuilder5A9DE4AF",
              },
              "\\",{\\"stat\\":\\"Sum\\"}]],\\"annotations\\":{\\"horizontal\\":[{\\"label\\":\\"Errors > 0 for 3 datapoints within 15 minutes\\",\\"value\\":0,\\"yAxis\\":\\"left\\"}]},\\"yAxis\\":{}}},{\\"type\\":\\"metric\\",\\"width\\":6,\\"height\\":6,\\"x\\":12,\\"y\\":26,\\"properties\\":{\\"view\\":\\"timeSeries\\",\\"title\\":\\"Throttles/5min\\",\\"region\\":\\"",
              Object {
                "Ref": "AWS::Region",
              },
              "\\",\\"metrics\\":[[\\"AWS/Lambda\\",\\"Throttles\\",\\"FunctionName\\",\\"",
              Object {
                "Ref": "ConstructHubCatalogBuilder5A9DE4AF",
              },
              "\\",{\\"stat\\":\\"Sum\\"}]],\\"annotations\\":{\\"horizontal\\":[{\\"label\\":\\"Throttles > 0 for 3 datapoints within 15 minutes\\",\\"value\\":0,\\"yAxis\\":\\"left\\"}]},\\"yAxis\\":{}}},{\\"type\\":\\"metric\\",\\"width\\":6,\\"height\\":6,\\"x\\":18,\\"y\\":26,\\"properties\\":{\\"view\\":\\"timeSeries\\",\\"title\\":\\"Duration/5min\\",\\"region\\":\\"",
              Object {
                "Ref": "AWS::Region",
              },
              "\\",\\"metrics\\":[[\\"AWS/Lambda\\",\\"Duration\\",\\"FunctionName\\",\\"",
              Object {
                "Ref": "ConstructHubCatalogBuilder5A9DE4AF",
              },
              "\\",{\\"label\\":\\"p99\\",\\"stat\\":\\"p99\\"}]],\\"annotations\\":{\\"horizontal\\":[{\\"label\\":\\"p99 > 720000 for 3 datapoints within 15 minutes\\",\\"value\\":720000,\\"yAxis\\":\\"left\\"}]},\\"yAxis\\":{}}}]}",
            ],
          ],
        },
        "DashboardName": "construct-hub",
      },
      "Type": "AWS::CloudWatch::Dashboard",
    },
    "ConstructHubMonitoringWatchfulTestConstructHubCatalogBuilderC9A41048DurationAlarm557052D9": Object {
      "Properties": Object {
        "AlarmActions": Array [],
        "AlarmDescription": "p99 latency >= 720s (80%)",
        "ComparisonOperator": "GreaterThanThreshold",
        "EvaluationPeriods": 3,
        "Metrics": Array [
          Object {
            "Id": "m1",
            "Label": "p99",
            "MetricStat": Object {
              "Metric": Object {
                "Dimensions": Array [
                  Object {
                    "Name": "FunctionName",
                    "Value": Object {
                      "Ref": "ConstructHubCatalogBuilder5A9DE4AF",
                    },
                  },
                ],
                "MetricName": "Duration",
                "Namespace": "AWS/Lambda",
              },
              "Period": 300,
              "Stat": "p99",
            },
            "ReturnData": true,
          },
        ],
        "Threshold": 720000,
      },
      "Type": "AWS::CloudWatch::Alarm",
    },
    "ConstructHubMonitoringWatchfulTestConstructHubCatalogBuilderC9A41048ErrorsAlarmF91F07CD": Object {
      "Properties": Object {
        "AlarmActions": Array [],
        "AlarmDescription": "Over 0 errors per minute",
        "ComparisonOperator": "GreaterThanThreshold",
        "Dimensions": Array [
          Object {
            "Name": "FunctionName",
            "Value": Object {
              "Ref": "ConstructHubCatalogBuilder5A9DE4AF",
            },
          },
        ],
        "EvaluationPeriods": 3,
        "MetricName": "Errors",
        "Namespace": "AWS/Lambda",
        "Period": 300,
        "Statistic": "Sum",
        "Threshold": 0,
      },
      "Type": "AWS::CloudWatch::Alarm",
    },
    "ConstructHubMonitoringWatchfulTestConstructHubCatalogBuilderC9A41048ThrottlesAlarm2A5B0492": Object {
      "Properties": Object {
        "AlarmActions": Array [],
        "AlarmDescription": "Over 0 throttles per minute",
        "ComparisonOperator": "GreaterThanThreshold",
        "Dimensions": Array [
          Object {
            "Name": "FunctionName",
            "Value": Object {
              "Ref": "ConstructHubCatalogBuilder5A9DE4AF",
            },
          },
        ],
        "EvaluationPeriods": 3,
        "MetricName": "Throttles",
        "Namespace": "AWS/Lambda",
        "Period": 300,
        "Statistic": "Sum",
        "Threshold": 0,
      },
      "Type": "AWS::CloudWatch::Alarm",
    },
    "ConstructHubMonitoringWatchfulTestConstructHubDiscovery5714D5BBDurationAlarm5CFE5B52": Object {
      "Properties": Object {
        "AlarmActions": Array [],
        "AlarmDescription": "p99 latency >= 720s (80%)",
        "ComparisonOperator": "GreaterThanThreshold",
        "EvaluationPeriods": 3,
        "Metrics": Array [
          Object {
            "Id": "m1",
            "Label": "p99",
            "MetricStat": Object {
              "Metric": Object {
                "Dimensions": Array [
                  Object {
                    "Name": "FunctionName",
                    "Value": Object {
                      "Ref": "ConstructHubDiscoveryD6EEC2B8",
                    },
                  },
                ],
                "MetricName": "Duration",
                "Namespace": "AWS/Lambda",
              },
              "Period": 300,
              "Stat": "p99",
            },
            "ReturnData": true,
          },
        ],
        "Threshold": 720000,
      },
      "Type": "AWS::CloudWatch::Alarm",
    },
    "ConstructHubMonitoringWatchfulTestConstructHubDiscovery5714D5BBErrorsAlarm373566EE": Object {
      "Properties": Object {
        "AlarmActions": Array [],
        "AlarmDescription": "Over 0 errors per minute",
        "ComparisonOperator": "GreaterThanThreshold",
        "Dimensions": Array [
          Object {
            "Name": "FunctionName",
            "Value": Object {
              "Ref": "ConstructHubDiscoveryD6EEC2B8",
            },
          },
        ],
        "EvaluationPeriods": 3,
        "MetricName": "Errors",
        "Namespace": "AWS/Lambda",
        "Period": 300,
        "Statistic": "Sum",
        "Threshold": 0,
      },
      "Type": "AWS::CloudWatch::Alarm",
    },
    "ConstructHubMonitoringWatchfulTestConstructHubDiscovery5714D5BBThrottlesAlarm261A4778": Object {
      "Properties": Object {
        "AlarmActions": Array [],
        "AlarmDescription": "Over 0 throttles per minute",
        "ComparisonOperator": "GreaterThanThreshold",
        "Dimensions": Array [
          Object {
            "Name": "FunctionName",
            "Value": Object {
              "Ref": "ConstructHubDiscoveryD6EEC2B8",
            },
          },
        ],
        "EvaluationPeriods": 3,
        "MetricName": "Throttles",
        "Namespace": "AWS/Lambda",
        "Period": 300,
        "Statistic": "Sum",
        "Threshold": 0,
      },
      "Type": "AWS::CloudWatch::Alarm",
    },
    "ConstructHubMonitoringWatchfulTestConstructHubIngestionAE667A08DurationAlarm8C97ADAD": Object {
      "Properties": Object {
        "AlarmActions": Array [],
        "AlarmDescription": "p99 latency >= 720s (80%)",
        "ComparisonOperator": "GreaterThanThreshold",
        "EvaluationPeriods": 3,
        "Metrics": Array [
          Object {
            "Id": "m1",
            "Label": "p99",
            "MetricStat": Object {
              "Metric": Object {
                "Dimensions": Array [
                  Object {
                    "Name": "FunctionName",
                    "Value": Object {
                      "Ref": "ConstructHubIngestion407909CE",
                    },
                  },
                ],
                "MetricName": "Duration",
                "Namespace": "AWS/Lambda",
              },
              "Period": 300,
              "Stat": "p99",
            },
            "ReturnData": true,
          },
        ],
        "Threshold": 720000,
      },
      "Type": "AWS::CloudWatch::Alarm",
    },
    "ConstructHubMonitoringWatchfulTestConstructHubIngestionAE667A08ErrorsAlarm76E1369B": Object {
      "Properties": Object {
        "AlarmActions": Array [],
        "AlarmDescription": "Over 0 errors per minute",
        "ComparisonOperator": "GreaterThanThreshold",
        "Dimensions": Array [
          Object {
            "Name": "FunctionName",
            "Value": Object {
              "Ref": "ConstructHubIngestion407909CE",
            },
          },
        ],
        "EvaluationPeriods": 3,
        "MetricName": "Errors",
        "Namespace": "AWS/Lambda",
        "Period": 300,
        "Statistic": "Sum",
        "Threshold": 0,
      },
      "Type": "AWS::CloudWatch::Alarm",
    },
    "ConstructHubMonitoringWatchfulTestConstructHubIngestionAE667A08ThrottlesAlarm2CD0B31C": Object {
      "Properties": Object {
        "AlarmActions": Array [],
        "AlarmDescription": "Over 0 throttles per minute",
        "ComparisonOperator": "GreaterThanThreshold",
        "Dimensions": Array [
          Object {
            "Name": "FunctionName",
            "Value": Object {
              "Ref": "ConstructHubIngestion407909CE",
            },
          },
        ],
        "EvaluationPeriods": 3,
        "MetricName": "Throttles",
        "Namespace": "AWS/Lambda",
        "Period": 300,
        "Statistic": "Sum",
        "Threshold": 0,
      },
      "Type": "AWS::CloudWatch::Alarm",
    },
    "ConstructHubMonitoringWatchfulTestConstructHubTransliterator3B0A6087DurationAlarm0D60D33F": Object {
      "Properties": Object {
        "AlarmActions": Array [],
        "AlarmDescription": "p99 latency >= 720s (80%)",
        "ComparisonOperator": "GreaterThanThreshold",
        "EvaluationPeriods": 3,
        "Metrics": Array [
          Object {
            "Id": "m1",
            "Label": "p99",
            "MetricStat": Object {
              "Metric": Object {
                "Dimensions": Array [
                  Object {
                    "Name": "FunctionName",
                    "Value": Object {
                      "Ref": "ConstructHubTransliterator9C48708A",
                    },
                  },
                ],
                "MetricName": "Duration",
                "Namespace": "AWS/Lambda",
              },
              "Period": 300,
              "Stat": "p99",
            },
            "ReturnData": true,
          },
        ],
        "Threshold": 720000,
      },
      "Type": "AWS::CloudWatch::Alarm",
    },
    "ConstructHubMonitoringWatchfulTestConstructHubTransliterator3B0A6087ErrorsAlarm1EDE57BC": Object {
      "Properties": Object {
        "AlarmActions": Array [],
        "AlarmDescription": "Over 0 errors per minute",
        "ComparisonOperator": "GreaterThanThreshold",
        "Dimensions": Array [
          Object {
            "Name": "FunctionName",
            "Value": Object {
              "Ref": "ConstructHubTransliterator9C48708A",
            },
          },
        ],
        "EvaluationPeriods": 3,
        "MetricName": "Errors",
        "Namespace": "AWS/Lambda",
        "Period": 300,
        "Statistic": "Sum",
        "Threshold": 0,
      },
      "Type": "AWS::CloudWatch::Alarm",
    },
    "ConstructHubMonitoringWatchfulTestConstructHubTransliterator3B0A6087ThrottlesAlarm34A8C7C1": Object {
      "Properties": Object {
        "AlarmActions": Array [],
        "AlarmDescription": "Over 0 throttles per minute",
        "ComparisonOperator": "GreaterThanThreshold",
        "Dimensions": Array [
          Object {
            "Name": "FunctionName",
            "Value": Object {
              "Ref": "ConstructHubTransliterator9C48708A",
            },
          },
        ],
        "EvaluationPeriods": 3,
        "MetricName": "Throttles",
        "Namespace": "AWS/Lambda",
        "Period": 300,
        "Statistic": "Sum",
        "Threshold": 0,
      },
      "Type": "AWS::CloudWatch::Alarm",
    },
    "ConstructHubMonitoringWebCanaryHomePageErrorsE7BB4002": Object {
      "Properties": Object {
        "AlarmActions": Array [
          "arn:aws:sns:us-east-1:123456789012:mystack-mytopic-NZJ5JSMVGFIE",
        ],
        "AlarmDescription": Object {
          "Fn::Join": Array [
            "",
            Array [
              "80% error rate for https://",
              Object {
                "Fn::GetAtt": Array [
                  "ConstructHubWebAppDistribution1F181DC9",
                  "DomainName",
                ],
              },
              " (Home Page)",
            ],
          ],
        },
        "ComparisonOperator": "GreaterThanOrEqualToThreshold",
        "EvaluationPeriods": 1,
        "Metrics": Array [
          Object {
            "Id": "m1",
            "Label": Object {
              "Fn::Join": Array [
                "",
                Array [
                  "https://",
                  Object {
                    "Fn::GetAtt": Array [
                      "ConstructHubWebAppDistribution1F181DC9",
                      "DomainName",
                    ],
                  },
                  " Errors",
                ],
              ],
            },
            "MetricStat": Object {
              "Metric": Object {
                "Dimensions": Array [
                  Object {
                    "Name": "FunctionName",
                    "Value": Object {
                      "Ref": "ConstructHubMonitoringWebCanaryHomePageHttpGetFunctionF27ADDC8",
                    },
                  },
                ],
                "MetricName": "Errors",
                "Namespace": "AWS/Lambda",
              },
              "Period": 300,
              "Stat": "Sum",
            },
            "ReturnData": true,
          },
        ],
        "Threshold": 4,
        "TreatMissingData": "breaching",
      },
      "Type": "AWS::CloudWatch::Alarm",
    },
    "ConstructHubMonitoringWebCanaryHomePageHttpGetFunctionF27ADDC8": Object {
      "DependsOn": Array [
        "ConstructHubMonitoringWebCanaryHomePageHttpGetFunctionServiceRole9AAAD93C",
      ],
      "Properties": Object {
        "Code": Object {
          "S3Bucket": Object {
            "Ref": "AssetParameters59be5a60739e4f0f9b881492bce41ccffa8d47d16b0a4d640db1bb8200f48bd5S3BucketFA2341B6",
          },
          "S3Key": Object {
            "Fn::Join": Array [
              "",
              Array [
                Object {
                  "Fn::Select": Array [
                    0,
                    Object {
                      "Fn::Split": Array [
                        "||",
                        Object {
                          "Ref": "AssetParameters59be5a60739e4f0f9b881492bce41ccffa8d47d16b0a4d640db1bb8200f48bd5S3VersionKeyB4EE9C49",
                        },
                      ],
                    },
                  ],
                },
                Object {
                  "Fn::Select": Array [
                    1,
                    Object {
                      "Fn::Split": Array [
                        "||",
                        Object {
                          "Ref": "AssetParameters59be5a60739e4f0f9b881492bce41ccffa8d47d16b0a4d640db1bb8200f48bd5S3VersionKeyB4EE9C49",
                        },
                      ],
                    },
                  ],
                },
              ],
            ],
          },
        },
        "Description": Object {
          "Fn::Join": Array [
            "",
            Array [
              "HTTP GET https://",
              Object {
                "Fn::GetAtt": Array [
                  "ConstructHubWebAppDistribution1F181DC9",
                  "DomainName",
                ],
              },
              ": Home Page",
            ],
          ],
        },
        "Environment": Object {
          "Variables": Object {
            "URL": Object {
              "Fn::Join": Array [
                "",
                Array [
                  "https://",
                  Object {
                    "Fn::GetAtt": Array [
                      "ConstructHubWebAppDistribution1F181DC9",
                      "DomainName",
                    ],
                  },
                ],
              ],
            },
          },
        },
        "Handler": "index.handler",
        "Role": Object {
          "Fn::GetAtt": Array [
            "ConstructHubMonitoringWebCanaryHomePageHttpGetFunctionServiceRole9AAAD93C",
            "Arn",
          ],
        },
        "Runtime": "nodejs14.x",
      },
      "Type": "AWS::Lambda::Function",
    },
    "ConstructHubMonitoringWebCanaryHomePageHttpGetFunctionServiceRole9AAAD93C": Object {
      "Properties": Object {
        "AssumeRolePolicyDocument": Object {
          "Statement": Array [
            Object {
              "Action": "sts:AssumeRole",
              "Effect": "Allow",
              "Principal": Object {
                "Service": "lambda.amazonaws.com",
              },
            },
          ],
          "Version": "2012-10-17",
        },
        "ManagedPolicyArns": Array [
          Object {
            "Fn::Join": Array [
              "",
              Array [
                "arn:",
                Object {
                  "Ref": "AWS::Partition",
                },
                ":iam::aws:policy/service-role/AWSLambdaBasicExecutionRole",
              ],
            ],
          },
        ],
      },
      "Type": "AWS::IAM::Role",
    },
    "ConstructHubMonitoringWebCanaryHomePageRuleAllowEventRuleTestConstructHubMonitoringWebCanaryHomePageHttpGetFunction941819C9E47F90EE": Object {
      "Properties": Object {
        "Action": "lambda:InvokeFunction",
        "FunctionName": Object {
          "Fn::GetAtt": Array [
            "ConstructHubMonitoringWebCanaryHomePageHttpGetFunctionF27ADDC8",
            "Arn",
          ],
        },
        "Principal": "events.amazonaws.com",
        "SourceArn": Object {
          "Fn::GetAtt": Array [
            "ConstructHubMonitoringWebCanaryHomePageRuleE14F9F4E",
            "Arn",
          ],
        },
      },
      "Type": "AWS::Lambda::Permission",
    },
    "ConstructHubMonitoringWebCanaryHomePageRuleE14F9F4E": Object {
      "Properties": Object {
        "ScheduleExpression": "rate(1 minute)",
        "State": "ENABLED",
        "Targets": Array [
          Object {
            "Arn": Object {
              "Fn::GetAtt": Array [
                "ConstructHubMonitoringWebCanaryHomePageHttpGetFunctionF27ADDC8",
                "Arn",
              ],
            },
            "Id": "Target0",
          },
        ],
      },
      "Type": "AWS::Events::Rule",
    },
    "ConstructHubPackageDataAllowBucketNotificationsToTestConstructHubCatalogBuilderC9A41048952FCDC8": Object {
      "Properties": Object {
        "Action": "lambda:InvokeFunction",
        "FunctionName": Object {
          "Fn::GetAtt": Array [
            "ConstructHubCatalogBuilder5A9DE4AF",
            "Arn",
          ],
        },
        "Principal": "s3.amazonaws.com",
        "SourceAccount": Object {
          "Ref": "AWS::AccountId",
        },
        "SourceArn": Object {
          "Fn::GetAtt": Array [
            "ConstructHubPackageDataDC5EF35E",
            "Arn",
          ],
        },
      },
      "Type": "AWS::Lambda::Permission",
    },
    "ConstructHubPackageDataAllowBucketNotificationsToTestConstructHubTransliterator3B0A6087EA339303": Object {
      "Properties": Object {
        "Action": "lambda:InvokeFunction",
        "FunctionName": Object {
          "Fn::GetAtt": Array [
            "ConstructHubTransliterator9C48708A",
            "Arn",
          ],
        },
        "Principal": "s3.amazonaws.com",
        "SourceAccount": Object {
          "Ref": "AWS::AccountId",
        },
        "SourceArn": Object {
          "Fn::GetAtt": Array [
            "ConstructHubPackageDataDC5EF35E",
            "Arn",
          ],
        },
      },
      "Type": "AWS::Lambda::Permission",
    },
    "ConstructHubPackageDataDC5EF35E": Object {
      "DeletionPolicy": "Retain",
      "Properties": Object {
        "BucketEncryption": Object {
          "ServerSideEncryptionConfiguration": Array [
            Object {
              "ServerSideEncryptionByDefault": Object {
                "SSEAlgorithm": "AES256",
              },
            },
          ],
        },
        "LifecycleConfiguration": Object {
          "Rules": Array [
            Object {
              "AbortIncompleteMultipartUpload": Object {
                "DaysAfterInitiation": 1,
              },
              "Status": "Enabled",
            },
            Object {
              "NoncurrentVersionTransitions": Array [
                Object {
                  "StorageClass": "STANDARD_IA",
                  "TransitionInDays": 31,
                },
              ],
              "Status": "Enabled",
            },
            Object {
              "NoncurrentVersionExpirationInDays": 90,
              "Status": "Enabled",
            },
          ],
        },
        "PublicAccessBlockConfiguration": Object {
          "BlockPublicAcls": true,
          "BlockPublicPolicy": true,
          "IgnorePublicAcls": true,
          "RestrictPublicBuckets": true,
        },
        "VersioningConfiguration": Object {
          "Status": "Enabled",
        },
      },
      "Type": "AWS::S3::Bucket",
      "UpdateReplacePolicy": "Retain",
    },
    "ConstructHubPackageDataNotifications81B45141": Object {
      "DependsOn": Array [
        "ConstructHubPackageDataAllowBucketNotificationsToTestConstructHubCatalogBuilderC9A41048952FCDC8",
        "ConstructHubPackageDataAllowBucketNotificationsToTestConstructHubTransliterator3B0A6087EA339303",
      ],
      "Properties": Object {
        "BucketName": Object {
          "Ref": "ConstructHubPackageDataDC5EF35E",
        },
        "NotificationConfiguration": Object {
          "LambdaFunctionConfigurations": Array [
            Object {
              "Events": Array [
                "s3:ObjectCreated:*",
              ],
              "Filter": Object {
                "Key": Object {
                  "FilterRules": Array [
                    Object {
                      "Name": "suffix",
                      "Value": "/package.tgz",
                    },
                    Object {
                      "Name": "prefix",
                      "Value": "data/",
                    },
                  ],
                },
              },
              "LambdaFunctionArn": Object {
                "Fn::GetAtt": Array [
                  "ConstructHubTransliterator9C48708A",
                  "Arn",
                ],
              },
            },
            Object {
              "Events": Array [
                "s3:ObjectCreated:*",
              ],
              "Filter": Object {
                "Key": Object {
                  "FilterRules": Array [
                    Object {
                      "Name": "suffix",
                      "Value": "/assembly.json",
                    },
                    Object {
                      "Name": "prefix",
                      "Value": "data/",
                    },
                  ],
                },
              },
              "LambdaFunctionArn": Object {
                "Fn::GetAtt": Array [
                  "ConstructHubCatalogBuilder5A9DE4AF",
                  "Arn",
                ],
              },
            },
          ],
        },
        "ServiceToken": Object {
          "Fn::GetAtt": Array [
            "BucketNotificationsHandler050a0587b7544547bf325f094a3db8347ECC3691",
            "Arn",
          ],
        },
      },
      "Type": "Custom::S3BucketNotifications",
    },
    "ConstructHubPackageDataPolicy4615475A": Object {
      "Properties": Object {
        "Bucket": Object {
          "Ref": "ConstructHubPackageDataDC5EF35E",
        },
        "PolicyDocument": Object {
          "Statement": Array [
            Object {
              "Action": "s3:GetObject",
              "Effect": "Allow",
              "Principal": Object {
                "CanonicalUser": Object {
                  "Fn::GetAtt": Array [
                    "ConstructHubWebAppDistributionOrigin2S3OriginDA7E7FF4",
                    "S3CanonicalUserId",
                  ],
                },
              },
              "Resource": Object {
                "Fn::Join": Array [
                  "",
                  Array [
                    Object {
                      "Fn::GetAtt": Array [
                        "ConstructHubPackageDataDC5EF35E",
                        "Arn",
                      ],
                    },
                    "/*",
                  ],
                ],
              },
            },
          ],
          "Version": "2012-10-17",
        },
      },
      "Type": "AWS::S3::BucketPolicy",
    },
    "ConstructHubTransliterator9C48708A": Object {
      "DependsOn": Array [
        "ConstructHubTransliteratorServiceRoleDefaultPolicyB9C4BE06",
        "ConstructHubTransliteratorServiceRole0F8A20C8",
      ],
      "Properties": Object {
        "Code": Object {
          "S3Bucket": Object {
            "Ref": "AssetParametersf571294ae268bb9a6c61cd3df245c69279d4fcc5e481065702bcd6aa484199aeS3Bucket94B451B0",
          },
          "S3Key": Object {
            "Fn::Join": Array [
              "",
              Array [
                Object {
                  "Fn::Select": Array [
                    0,
                    Object {
                      "Fn::Split": Array [
                        "||",
                        Object {
                          "Ref": "AssetParametersf571294ae268bb9a6c61cd3df245c69279d4fcc5e481065702bcd6aa484199aeS3VersionKey99ABE95F",
                        },
                      ],
                    },
                  ],
                },
                Object {
                  "Fn::Select": Array [
                    1,
                    Object {
                      "Fn::Split": Array [
                        "||",
                        Object {
                          "Ref": "AssetParametersf571294ae268bb9a6c61cd3df245c69279d4fcc5e481065702bcd6aa484199aeS3VersionKey99ABE95F",
                        },
                      ],
                    },
                  ],
                },
              ],
            ],
          },
        },
        "DeadLetterConfig": Object {
          "TargetArn": Object {
            "Fn::GetAtt": Array [
              "ConstructHubTransliteratorDeadLetterQueue5544BC9A",
              "Arn",
            ],
          },
        },
        "Description": "Creates transliterated assemblies from jsii-enabled npm packages",
        "Handler": "index.handler",
        "MemorySize": 10240,
        "Role": Object {
          "Fn::GetAtt": Array [
            "ConstructHubTransliteratorServiceRole0F8A20C8",
            "Arn",
          ],
        },
        "Runtime": "nodejs14.x",
        "Timeout": 900,
      },
      "Type": "AWS::Lambda::Function",
    },
    "ConstructHubTransliteratorDLQAlarmA93C182B": Object {
      "Properties": Object {
        "AlarmDescription": "The transliteration function failed for one or more packages",
        "ComparisonOperator": "GreaterThanOrEqualToThreshold",
        "Dimensions": Array [
          Object {
            "Name": "QueueName",
            "Value": Object {
              "Fn::GetAtt": Array [
                "ConstructHubTransliteratorDeadLetterQueue5544BC9A",
                "QueueName",
              ],
            },
          },
        ],
        "EvaluationPeriods": 1,
        "MetricName": "ApproximateNumberOfMessagesVisible",
        "Namespace": "AWS/SQS",
        "Period": 300,
        "Statistic": "Maximum",
        "Threshold": 1,
      },
      "Type": "AWS::CloudWatch::Alarm",
    },
    "ConstructHubTransliteratorDeadLetterQueue5544BC9A": Object {
      "DeletionPolicy": "Delete",
      "Properties": Object {
        "MessageRetentionPeriod": 1209600,
      },
      "Type": "AWS::SQS::Queue",
      "UpdateReplacePolicy": "Delete",
    },
    "ConstructHubTransliteratorEventInvokeConfig999CBA91": Object {
      "Properties": Object {
        "FunctionName": Object {
          "Ref": "ConstructHubTransliterator9C48708A",
        },
        "MaximumRetryAttempts": 2,
        "Qualifier": "$LATEST",
      },
      "Type": "AWS::Lambda::EventInvokeConfig",
    },
    "ConstructHubTransliteratorLogRetention25A9F47C": Object {
      "Properties": Object {
        "LogGroupName": Object {
          "Fn::Join": Array [
            "",
            Array [
              "/aws/lambda/",
              Object {
                "Ref": "ConstructHubTransliterator9C48708A",
              },
            ],
          ],
        },
        "RetentionInDays": 3653,
        "ServiceToken": Object {
          "Fn::GetAtt": Array [
            "LogRetentionaae0aa3c5b4d4f87b02d85b201efdd8aFD4BFC8A",
            "Arn",
          ],
        },
      },
      "Type": "Custom::LogRetention",
    },
    "ConstructHubTransliteratorServiceRole0F8A20C8": Object {
      "Properties": Object {
        "AssumeRolePolicyDocument": Object {
          "Statement": Array [
            Object {
              "Action": "sts:AssumeRole",
              "Effect": "Allow",
              "Principal": Object {
                "Service": "lambda.amazonaws.com",
              },
            },
          ],
          "Version": "2012-10-17",
        },
        "ManagedPolicyArns": Array [
          Object {
            "Fn::Join": Array [
              "",
              Array [
                "arn:",
                Object {
                  "Ref": "AWS::Partition",
                },
                ":iam::aws:policy/service-role/AWSLambdaBasicExecutionRole",
              ],
            ],
          },
        ],
      },
      "Type": "AWS::IAM::Role",
    },
    "ConstructHubTransliteratorServiceRoleDefaultPolicyB9C4BE06": Object {
      "Properties": Object {
        "PolicyDocument": Object {
          "Statement": Array [
            Object {
              "Action": "sqs:SendMessage",
              "Effect": "Allow",
              "Resource": Object {
                "Fn::GetAtt": Array [
                  "ConstructHubTransliteratorDeadLetterQueue5544BC9A",
                  "Arn",
                ],
              },
            },
            Object {
              "Action": Array [
                "s3:GetObject*",
                "s3:GetBucket*",
                "s3:List*",
                "s3:DeleteObject*",
                "s3:PutObject*",
                "s3:Abort*",
              ],
              "Effect": "Allow",
              "Resource": Array [
                Object {
                  "Fn::GetAtt": Array [
                    "ConstructHubPackageDataDC5EF35E",
                    "Arn",
                  ],
                },
                Object {
                  "Fn::Join": Array [
                    "",
                    Array [
                      Object {
                        "Fn::GetAtt": Array [
                          "ConstructHubPackageDataDC5EF35E",
                          "Arn",
                        ],
                      },
                      "/*",
                    ],
                  ],
                },
              ],
            },
          ],
          "Version": "2012-10-17",
        },
        "PolicyName": "ConstructHubTransliteratorServiceRoleDefaultPolicyB9C4BE06",
        "Roles": Array [
          Object {
            "Ref": "ConstructHubTransliteratorServiceRole0F8A20C8",
          },
        ],
      },
      "Type": "AWS::IAM::Policy",
    },
    "ConstructHubWebAppARecord3863FF6C": Object {
      "Properties": Object {
        "AliasTarget": Object {
          "DNSName": Object {
            "Fn::GetAtt": Array [
              "ConstructHubWebAppDistribution1F181DC9",
              "DomainName",
            ],
          },
          "HostedZoneId": Object {
            "Fn::FindInMap": Array [
              "AWSCloudFrontPartitionHostedZoneIdMap",
              Object {
                "Ref": "AWS::Partition",
              },
              "zoneId",
            ],
          },
        },
        "Comment": "Created by the AWS CDK",
        "HostedZoneId": "ZONEID",
        "Name": "my.construct.hub.",
        "Type": "A",
      },
      "Type": "AWS::Route53::RecordSet",
    },
    "ConstructHubWebAppAaaaRecord5D99098B": Object {
      "Properties": Object {
        "AliasTarget": Object {
          "DNSName": Object {
            "Fn::GetAtt": Array [
              "ConstructHubWebAppDistribution1F181DC9",
              "DomainName",
            ],
          },
          "HostedZoneId": Object {
            "Fn::FindInMap": Array [
              "AWSCloudFrontPartitionHostedZoneIdMap",
              Object {
                "Ref": "AWS::Partition",
              },
              "zoneId",
            ],
          },
        },
        "Comment": "Created by the AWS CDK",
        "HostedZoneId": "ZONEID",
        "Name": "my.construct.hub.",
        "Type": "AAAA",
      },
      "Type": "AWS::Route53::RecordSet",
    },
    "ConstructHubWebAppDeployWebsiteAwsCliLayer23CFFBC1": Object {
      "Properties": Object {
        "Content": Object {
          "S3Bucket": Object {
            "Ref": "AssetParameterse9882ab123687399f934da0d45effe675ecc8ce13b40cb946f3e1d6141fe8d68S3BucketAEADE8C7",
          },
          "S3Key": Object {
            "Fn::Join": Array [
              "",
              Array [
                Object {
                  "Fn::Select": Array [
                    0,
                    Object {
                      "Fn::Split": Array [
                        "||",
                        Object {
                          "Ref": "AssetParameterse9882ab123687399f934da0d45effe675ecc8ce13b40cb946f3e1d6141fe8d68S3VersionKeyE415415F",
                        },
                      ],
                    },
                  ],
                },
                Object {
                  "Fn::Select": Array [
                    1,
                    Object {
                      "Fn::Split": Array [
                        "||",
                        Object {
                          "Ref": "AssetParameterse9882ab123687399f934da0d45effe675ecc8ce13b40cb946f3e1d6141fe8d68S3VersionKeyE415415F",
                        },
                      ],
                    },
                  ],
                },
              ],
            ],
          },
        },
        "Description": "/opt/awscli/aws",
      },
      "Type": "AWS::Lambda::LayerVersion",
    },
    "ConstructHubWebAppDeployWebsiteCustomResourceE6DF98C9": Object {
      "DeletionPolicy": "Delete",
      "Properties": Object {
        "DestinationBucketName": Object {
          "Ref": "ConstructHubWebAppWebsiteBucket4B2B9DB2",
        },
        "DistributionId": Object {
          "Ref": "ConstructHubWebAppDistribution1F181DC9",
        },
        "Prune": true,
        "ServiceToken": Object {
          "Fn::GetAtt": Array [
            "CustomCDKBucketDeployment8693BB64968944B69AAFB0CC9EB8756C81C01536",
            "Arn",
          ],
        },
        "SourceBucketNames": Array [
          Object {
            "Ref": "AssetParametersb580b193022e8a41745be255dea29d2de0905b4c38b5904487939e1373280a4aS3Bucket1346F3B9",
          },
        ],
        "SourceObjectKeys": Array [
          Object {
            "Fn::Join": Array [
              "",
              Array [
                Object {
                  "Fn::Select": Array [
                    0,
                    Object {
                      "Fn::Split": Array [
                        "||",
                        Object {
                          "Ref": "AssetParametersb580b193022e8a41745be255dea29d2de0905b4c38b5904487939e1373280a4aS3VersionKey1D4759EF",
                        },
                      ],
                    },
                  ],
                },
                Object {
                  "Fn::Select": Array [
                    1,
                    Object {
                      "Fn::Split": Array [
                        "||",
                        Object {
                          "Ref": "AssetParametersb580b193022e8a41745be255dea29d2de0905b4c38b5904487939e1373280a4aS3VersionKey1D4759EF",
                        },
                      ],
                    },
                  ],
                },
              ],
            ],
          },
        ],
      },
      "Type": "Custom::CDKBucketDeployment",
      "UpdateReplacePolicy": "Delete",
    },
    "ConstructHubWebAppDistribution1F181DC9": Object {
      "Properties": Object {
        "DistributionConfig": Object {
          "Aliases": Array [
            "my.construct.hub",
          ],
          "CacheBehaviors": Array [
            Object {
              "CachePolicyId": "658327ea-f89d-4fab-a63d-7e88639e58f6",
              "Compress": true,
              "FunctionAssociations": Array [
                Object {
                  "EventType": "viewer-response",
                  "FunctionARN": Object {
                    "Fn::GetAtt": Array [
                      "ConstructHubWebAppResponseFunction4C2BF3E9",
                      "FunctionARN",
                    ],
                  },
                },
              ],
              "PathPattern": "/data/*",
              "TargetOriginId": "TestConstructHubWebAppDistributionOrigin276090F90",
              "ViewerProtocolPolicy": "allow-all",
            },
            Object {
              "CachePolicyId": "658327ea-f89d-4fab-a63d-7e88639e58f6",
              "Compress": true,
              "FunctionAssociations": Array [
                Object {
                  "EventType": "viewer-response",
                  "FunctionARN": Object {
                    "Fn::GetAtt": Array [
                      "ConstructHubWebAppResponseFunction4C2BF3E9",
                      "FunctionARN",
                    ],
                  },
                },
              ],
              "PathPattern": "/catalog.json",
              "TargetOriginId": "TestConstructHubWebAppDistributionOrigin276090F90",
              "ViewerProtocolPolicy": "allow-all",
            },
          ],
          "CustomErrorResponses": Array [
            Object {
              "ErrorCode": 404,
              "ResponseCode": 200,
              "ResponsePagePath": "/index.html",
            },
            Object {
              "ErrorCode": 403,
              "ResponseCode": 200,
              "ResponsePagePath": "/index.html",
            },
          ],
          "DefaultCacheBehavior": Object {
            "CachePolicyId": "658327ea-f89d-4fab-a63d-7e88639e58f6",
            "Compress": true,
            "FunctionAssociations": Array [
              Object {
                "EventType": "viewer-response",
                "FunctionARN": Object {
                  "Fn::GetAtt": Array [
                    "ConstructHubWebAppResponseFunction4C2BF3E9",
                    "FunctionARN",
                  ],
                },
              },
            ],
            "TargetOriginId": "TestConstructHubWebAppDistributionOrigin171FF58D3",
            "ViewerProtocolPolicy": "allow-all",
          },
          "DefaultRootObject": "index.html",
          "Enabled": true,
          "HttpVersion": "http2",
          "IPV6Enabled": true,
          "Origins": Array [
            Object {
              "DomainName": Object {
                "Fn::GetAtt": Array [
                  "ConstructHubWebAppWebsiteBucket4B2B9DB2",
                  "RegionalDomainName",
                ],
              },
              "Id": "TestConstructHubWebAppDistributionOrigin171FF58D3",
              "S3OriginConfig": Object {
                "OriginAccessIdentity": Object {
                  "Fn::Join": Array [
                    "",
                    Array [
                      "origin-access-identity/cloudfront/",
                      Object {
                        "Ref": "ConstructHubWebAppDistributionOrigin1S3Origin694AF937",
                      },
                    ],
                  ],
                },
              },
            },
            Object {
              "DomainName": Object {
                "Fn::GetAtt": Array [
                  "ConstructHubPackageDataDC5EF35E",
                  "RegionalDomainName",
                ],
              },
              "Id": "TestConstructHubWebAppDistributionOrigin276090F90",
              "S3OriginConfig": Object {
                "OriginAccessIdentity": Object {
                  "Fn::Join": Array [
                    "",
                    Array [
                      "origin-access-identity/cloudfront/",
                      Object {
                        "Ref": "ConstructHubWebAppDistributionOrigin2S3OriginDA7E7FF4",
                      },
                    ],
                  ],
                },
              },
            },
          ],
          "ViewerCertificate": Object {
            "AcmCertificateArn": Object {
              "Fn::GetAtt": Array [
                "CertCertificateRequestorResource9D0836FD",
                "Arn",
              ],
            },
            "MinimumProtocolVersion": "TLSv1.2_2019",
            "SslSupportMethod": "sni-only",
          },
        },
      },
      "Type": "AWS::CloudFront::Distribution",
    },
    "ConstructHubWebAppDistributionOrigin1S3Origin694AF937": Object {
      "Properties": Object {
        "CloudFrontOriginAccessIdentityConfig": Object {
          "Comment": "Identity for TestConstructHubWebAppDistributionOrigin171FF58D3",
        },
      },
      "Type": "AWS::CloudFront::CloudFrontOriginAccessIdentity",
    },
    "ConstructHubWebAppDistributionOrigin2S3OriginDA7E7FF4": Object {
      "Properties": Object {
        "CloudFrontOriginAccessIdentityConfig": Object {
          "Comment": "Identity for TestConstructHubWebAppDistributionOrigin276090F90",
        },
      },
      "Type": "AWS::CloudFront::CloudFrontOriginAccessIdentity",
    },
    "ConstructHubWebAppResponseFunction4C2BF3E9": Object {
      "Properties": Object {
        "AutoPublish": true,
        "FunctionCode": "\\"use strict\\";
function handler(event) {
    var response = event.response;
    var headers = response.headers;
    headers['x-frame-options'] = { value: 'deny' };
    headers['x-xss-protection'] = { value: '1; mode=block' };
    headers['x-content-type-options'] = { value: 'nosniff' };
    headers['strict-transport-security'] = { value: 'max-age=47304000; includeSubDomains' };
    headers['content-security-policy'] = {
        value: 'default-src \\\\'none\\\\'; img-src \\\\'self\\\\' https://img.shields.io; script-src \\\\'self\\\\'; style-src \\\\'unsafe-inline\\\\' \\\\'self\\\\'; object-src \\\\'none\\\\'; connect-src \\\\'self\\\\'; manifest-src \\\\'self\\\\'; font-src \\\\'self\\\\'; frame-src \\\\'none\\\\'',
    };
    return response;
}
//# sourceMappingURL=data:application/json;base64,eyJ2ZXJzaW9uIjozLCJmaWxlIjoicmVzcG9uc2UtZnVuY3Rpb24uanMiLCJzb3VyY2VSb290IjoiIiwic291cmNlcyI6WyIuLi8uLi8uLi9zcmMvd2ViYXBwL3Jlc3BvbnNlLWZ1bmN0aW9uL3Jlc3BvbnNlLWZ1bmN0aW9uLnRzIl0sIm5hbWVzIjpbXSwibWFwcGluZ3MiOiI7QUFTQSxTQUFTLE9BQU8sQ0FBQyxLQUF5QjtJQUN4QyxJQUFJLFFBQVEsR0FBRyxLQUFLLENBQUMsUUFBUSxDQUFDO0lBQzlCLElBQUksT0FBTyxHQUFHLFFBQVEsQ0FBQyxPQUFPLENBQUM7SUFFL0IsT0FBTyxDQUFDLGlCQUFpQixDQUFDLEdBQUcsRUFBRSxLQUFLLEVBQUUsTUFBTSxFQUFFLENBQUM7SUFDL0MsT0FBTyxDQUFDLGtCQUFrQixDQUFDLEdBQUcsRUFBRSxLQUFLLEVBQUUsZUFBZSxFQUFFLENBQUM7SUFDekQsT0FBTyxDQUFDLHdCQUF3QixDQUFDLEdBQUcsRUFBRSxLQUFLLEVBQUUsU0FBUyxFQUFFLENBQUM7SUFDekQsT0FBTyxDQUFDLDJCQUEyQixDQUFDLEdBQUcsRUFBRSxLQUFLLEVBQUUscUNBQXFDLEVBQUUsQ0FBQztJQUN4RixPQUFPLENBQUMseUJBQXlCLENBQUMsR0FBRztRQUNuQyxLQUFLLEVBQ0gsbU9BQW1PO0tBQ3RPLENBQUM7SUFFRixPQUFPLFFBQVEsQ0FBQztBQUNsQixDQUFDIiwic291cmNlc0NvbnRlbnQiOlsiaW50ZXJmYWNlIENsb3VkRnJvbnRSZXNwb25zZSB7XG4gIHJlc3BvbnNlOiBhbnk7XG4gIGhlYWRlcnM6IHtcbiAgICBba2V5OiBzdHJpbmddOiB7XG4gICAgICB2YWx1ZTogc3RyaW5nO1xuICAgIH07XG4gIH07XG59XG5cbmZ1bmN0aW9uIGhhbmRsZXIoZXZlbnQ6IENsb3VkRnJvbnRSZXNwb25zZSkge1xuICB2YXIgcmVzcG9uc2UgPSBldmVudC5yZXNwb25zZTtcbiAgdmFyIGhlYWRlcnMgPSByZXNwb25zZS5oZWFkZXJzO1xuXG4gIGhlYWRlcnNbJ3gtZnJhbWUtb3B0aW9ucyddID0geyB2YWx1ZTogJ2RlbnknIH07XG4gIGhlYWRlcnNbJ3gteHNzLXByb3RlY3Rpb24nXSA9IHsgdmFsdWU6ICcxOyBtb2RlPWJsb2NrJyB9O1xuICBoZWFkZXJzWyd4LWNvbnRlbnQtdHlwZS1vcHRpb25zJ10gPSB7IHZhbHVlOiAnbm9zbmlmZicgfTtcbiAgaGVhZGVyc1snc3RyaWN0LXRyYW5zcG9ydC1zZWN1cml0eSddID0geyB2YWx1ZTogJ21heC1hZ2U9NDczMDQwMDA7IGluY2x1ZGVTdWJEb21haW5zJyB9O1xuICBoZWFkZXJzWydjb250ZW50LXNlY3VyaXR5LXBvbGljeSddID0ge1xuICAgIHZhbHVlOlxuICAgICAgJ2RlZmF1bHQtc3JjIFxcJ25vbmVcXCc7IGltZy1zcmMgXFwnc2VsZlxcJyBodHRwczovL2ltZy5zaGllbGRzLmlvOyBzY3JpcHQtc3JjIFxcJ3NlbGZcXCc7IHN0eWxlLXNyYyBcXCd1bnNhZmUtaW5saW5lXFwnIFxcJ3NlbGZcXCc7IG9iamVjdC1zcmMgXFwnbm9uZVxcJzsgY29ubmVjdC1zcmMgXFwnc2VsZlxcJzsgbWFuaWZlc3Qtc3JjIFxcJ3NlbGZcXCc7IGZvbnQtc3JjIFxcJ3NlbGZcXCc7IGZyYW1lLXNyYyBcXCdub25lXFwnJyxcbiAgfTtcblxuICByZXR1cm4gcmVzcG9uc2U7XG59XG4iXX0=",
        "FunctionConfig": Object {
          "Comment": Object {
            "Fn::Join": Array [
              "",
              Array [
                Object {
                  "Ref": "AWS::Region",
                },
                "TestConstubWebAppResponseFunction1F387BCC",
              ],
            ],
          },
          "Runtime": "cloudfront-js-1.0",
        },
        "Name": Object {
          "Fn::Join": Array [
            "",
            Array [
              Object {
                "Ref": "AWS::Region",
              },
              "TestConstubWebAppResponseFunction1F387BCC",
            ],
          ],
        },
      },
      "Type": "AWS::CloudFront::Function",
    },
    "ConstructHubWebAppWebsiteBucket4B2B9DB2": Object {
      "DeletionPolicy": "Retain",
      "Properties": Object {
        "PublicAccessBlockConfiguration": Object {
          "BlockPublicAcls": true,
          "BlockPublicPolicy": true,
          "IgnorePublicAcls": true,
          "RestrictPublicBuckets": true,
        },
      },
      "Type": "AWS::S3::Bucket",
      "UpdateReplacePolicy": "Retain",
    },
    "ConstructHubWebAppWebsiteBucketPolicy17174C06": Object {
      "Properties": Object {
        "Bucket": Object {
          "Ref": "ConstructHubWebAppWebsiteBucket4B2B9DB2",
        },
        "PolicyDocument": Object {
          "Statement": Array [
            Object {
              "Action": "s3:GetObject",
              "Effect": "Allow",
              "Principal": Object {
                "CanonicalUser": Object {
                  "Fn::GetAtt": Array [
                    "ConstructHubWebAppDistributionOrigin1S3Origin694AF937",
                    "S3CanonicalUserId",
                  ],
                },
              },
              "Resource": Object {
                "Fn::Join": Array [
                  "",
                  Array [
                    Object {
                      "Fn::GetAtt": Array [
                        "ConstructHubWebAppWebsiteBucket4B2B9DB2",
                        "Arn",
                      ],
                    },
                    "/*",
                  ],
                ],
              },
            },
          ],
          "Version": "2012-10-17",
        },
      },
      "Type": "AWS::S3::BucketPolicy",
    },
    "CustomCDKBucketDeployment8693BB64968944B69AAFB0CC9EB8756C81C01536": Object {
      "DependsOn": Array [
        "CustomCDKBucketDeployment8693BB64968944B69AAFB0CC9EB8756CServiceRoleDefaultPolicy88902FDF",
        "CustomCDKBucketDeployment8693BB64968944B69AAFB0CC9EB8756CServiceRole89A01265",
      ],
      "Properties": Object {
        "Code": Object {
          "S3Bucket": Object {
            "Ref": "AssetParametersc24b999656e4fe6c609c31bae56a1cf4717a405619c3aa6ba1bc686b8c2c86cfS3Bucket55EFA30C",
          },
          "S3Key": Object {
            "Fn::Join": Array [
              "",
              Array [
                Object {
                  "Fn::Select": Array [
                    0,
                    Object {
                      "Fn::Split": Array [
                        "||",
                        Object {
                          "Ref": "AssetParametersc24b999656e4fe6c609c31bae56a1cf4717a405619c3aa6ba1bc686b8c2c86cfS3VersionKey60329B70",
                        },
                      ],
                    },
                  ],
                },
                Object {
                  "Fn::Select": Array [
                    1,
                    Object {
                      "Fn::Split": Array [
                        "||",
                        Object {
                          "Ref": "AssetParametersc24b999656e4fe6c609c31bae56a1cf4717a405619c3aa6ba1bc686b8c2c86cfS3VersionKey60329B70",
                        },
                      ],
                    },
                  ],
                },
              ],
            ],
          },
        },
        "Handler": "index.handler",
        "Layers": Array [
          Object {
            "Ref": "ConstructHubWebAppDeployWebsiteAwsCliLayer23CFFBC1",
          },
        ],
        "Role": Object {
          "Fn::GetAtt": Array [
            "CustomCDKBucketDeployment8693BB64968944B69AAFB0CC9EB8756CServiceRole89A01265",
            "Arn",
          ],
        },
        "Runtime": "python3.6",
        "Timeout": 900,
      },
      "Type": "AWS::Lambda::Function",
    },
    "CustomCDKBucketDeployment8693BB64968944B69AAFB0CC9EB8756CServiceRole89A01265": Object {
      "Properties": Object {
        "AssumeRolePolicyDocument": Object {
          "Statement": Array [
            Object {
              "Action": "sts:AssumeRole",
              "Effect": "Allow",
              "Principal": Object {
                "Service": "lambda.amazonaws.com",
              },
            },
          ],
          "Version": "2012-10-17",
        },
        "ManagedPolicyArns": Array [
          Object {
            "Fn::Join": Array [
              "",
              Array [
                "arn:",
                Object {
                  "Ref": "AWS::Partition",
                },
                ":iam::aws:policy/service-role/AWSLambdaBasicExecutionRole",
              ],
            ],
          },
        ],
      },
      "Type": "AWS::IAM::Role",
    },
    "CustomCDKBucketDeployment8693BB64968944B69AAFB0CC9EB8756CServiceRoleDefaultPolicy88902FDF": Object {
      "Properties": Object {
        "PolicyDocument": Object {
          "Statement": Array [
            Object {
              "Action": Array [
                "s3:GetObject*",
                "s3:GetBucket*",
                "s3:List*",
              ],
              "Effect": "Allow",
              "Resource": Array [
                Object {
                  "Fn::Join": Array [
                    "",
                    Array [
                      "arn:",
                      Object {
                        "Ref": "AWS::Partition",
                      },
                      ":s3:::",
                      Object {
                        "Ref": "AssetParametersb580b193022e8a41745be255dea29d2de0905b4c38b5904487939e1373280a4aS3Bucket1346F3B9",
                      },
                    ],
                  ],
                },
                Object {
                  "Fn::Join": Array [
                    "",
                    Array [
                      "arn:",
                      Object {
                        "Ref": "AWS::Partition",
                      },
                      ":s3:::",
                      Object {
                        "Ref": "AssetParametersb580b193022e8a41745be255dea29d2de0905b4c38b5904487939e1373280a4aS3Bucket1346F3B9",
                      },
                      "/*",
                    ],
                  ],
                },
              ],
            },
            Object {
              "Action": Array [
                "s3:GetObject*",
                "s3:GetBucket*",
                "s3:List*",
                "s3:DeleteObject*",
                "s3:PutObject*",
                "s3:Abort*",
              ],
              "Effect": "Allow",
              "Resource": Array [
                Object {
                  "Fn::GetAtt": Array [
                    "ConstructHubWebAppWebsiteBucket4B2B9DB2",
                    "Arn",
                  ],
                },
                Object {
                  "Fn::Join": Array [
                    "",
                    Array [
                      Object {
                        "Fn::GetAtt": Array [
                          "ConstructHubWebAppWebsiteBucket4B2B9DB2",
                          "Arn",
                        ],
                      },
                      "/*",
                    ],
                  ],
                },
              ],
            },
            Object {
              "Action": Array [
                "cloudfront:GetInvalidation",
                "cloudfront:CreateInvalidation",
              ],
              "Effect": "Allow",
              "Resource": "*",
            },
          ],
          "Version": "2012-10-17",
        },
        "PolicyName": "CustomCDKBucketDeployment8693BB64968944B69AAFB0CC9EB8756CServiceRoleDefaultPolicy88902FDF",
        "Roles": Array [
          Object {
            "Ref": "CustomCDKBucketDeployment8693BB64968944B69AAFB0CC9EB8756CServiceRole89A01265",
          },
        ],
      },
      "Type": "AWS::IAM::Policy",
    },
    "LogRetentionaae0aa3c5b4d4f87b02d85b201efdd8aFD4BFC8A": Object {
      "DependsOn": Array [
        "LogRetentionaae0aa3c5b4d4f87b02d85b201efdd8aServiceRoleDefaultPolicyADDA7DEB",
        "LogRetentionaae0aa3c5b4d4f87b02d85b201efdd8aServiceRole9741ECFB",
      ],
      "Properties": Object {
        "Code": Object {
          "S3Bucket": Object {
            "Ref": "AssetParameters67b7823b74bc135986aa72f889d6a8da058d0c4a20cbc2dfc6f78995fdd2fc24S3Bucket4D46ABB5",
          },
          "S3Key": Object {
            "Fn::Join": Array [
              "",
              Array [
                Object {
                  "Fn::Select": Array [
                    0,
                    Object {
                      "Fn::Split": Array [
                        "||",
                        Object {
                          "Ref": "AssetParameters67b7823b74bc135986aa72f889d6a8da058d0c4a20cbc2dfc6f78995fdd2fc24S3VersionKeyB0F28861",
                        },
                      ],
                    },
                  ],
                },
                Object {
                  "Fn::Select": Array [
                    1,
                    Object {
                      "Fn::Split": Array [
                        "||",
                        Object {
                          "Ref": "AssetParameters67b7823b74bc135986aa72f889d6a8da058d0c4a20cbc2dfc6f78995fdd2fc24S3VersionKeyB0F28861",
                        },
                      ],
                    },
                  ],
                },
              ],
            ],
          },
        },
        "Handler": "index.handler",
        "Role": Object {
          "Fn::GetAtt": Array [
            "LogRetentionaae0aa3c5b4d4f87b02d85b201efdd8aServiceRole9741ECFB",
            "Arn",
          ],
        },
        "Runtime": "nodejs12.x",
      },
      "Type": "AWS::Lambda::Function",
    },
    "LogRetentionaae0aa3c5b4d4f87b02d85b201efdd8aServiceRole9741ECFB": Object {
      "Properties": Object {
        "AssumeRolePolicyDocument": Object {
          "Statement": Array [
            Object {
              "Action": "sts:AssumeRole",
              "Effect": "Allow",
              "Principal": Object {
                "Service": "lambda.amazonaws.com",
              },
            },
          ],
          "Version": "2012-10-17",
        },
        "ManagedPolicyArns": Array [
          Object {
            "Fn::Join": Array [
              "",
              Array [
                "arn:",
                Object {
                  "Ref": "AWS::Partition",
                },
                ":iam::aws:policy/service-role/AWSLambdaBasicExecutionRole",
              ],
            ],
          },
        ],
      },
      "Type": "AWS::IAM::Role",
    },
    "LogRetentionaae0aa3c5b4d4f87b02d85b201efdd8aServiceRoleDefaultPolicyADDA7DEB": Object {
      "Properties": Object {
        "PolicyDocument": Object {
          "Statement": Array [
            Object {
              "Action": Array [
                "logs:PutRetentionPolicy",
                "logs:DeleteRetentionPolicy",
              ],
              "Effect": "Allow",
              "Resource": "*",
            },
          ],
          "Version": "2012-10-17",
        },
        "PolicyName": "LogRetentionaae0aa3c5b4d4f87b02d85b201efdd8aServiceRoleDefaultPolicyADDA7DEB",
        "Roles": Array [
          Object {
            "Ref": "LogRetentionaae0aa3c5b4d4f87b02d85b201efdd8aServiceRole9741ECFB",
          },
        ],
      },
      "Type": "AWS::IAM::Policy",
    },
  },
}
`;<|MERGE_RESOLUTION|>--- conflicted
+++ resolved
@@ -81,33 +81,6 @@
       "Description": "S3 key for asset version \\"7f13b9a72d65559876670be18db0b859eb449e5dfde2e4c2d7ba74351b15f9cd\\"",
       "Type": "String",
     },
-<<<<<<< HEAD
-=======
-    "AssetParametersa3d13916fdb6321f8e433bfcbbaaf0ce37d7484a6d75635fdbaceebe8bbe46ffArtifactHash817B54E3": Object {
-      "Description": "Artifact hash for asset \\"a3d13916fdb6321f8e433bfcbbaaf0ce37d7484a6d75635fdbaceebe8bbe46ff\\"",
-      "Type": "String",
-    },
-    "AssetParametersa3d13916fdb6321f8e433bfcbbaaf0ce37d7484a6d75635fdbaceebe8bbe46ffS3BucketEF8F1FA8": Object {
-      "Description": "S3 bucket for asset \\"a3d13916fdb6321f8e433bfcbbaaf0ce37d7484a6d75635fdbaceebe8bbe46ff\\"",
-      "Type": "String",
-    },
-    "AssetParametersa3d13916fdb6321f8e433bfcbbaaf0ce37d7484a6d75635fdbaceebe8bbe46ffS3VersionKey0B0E7067": Object {
-      "Description": "S3 key for asset version \\"a3d13916fdb6321f8e433bfcbbaaf0ce37d7484a6d75635fdbaceebe8bbe46ff\\"",
-      "Type": "String",
-    },
-    "AssetParametersb580b193022e8a41745be255dea29d2de0905b4c38b5904487939e1373280a4aArtifactHash3BABE350": Object {
-      "Description": "Artifact hash for asset \\"b580b193022e8a41745be255dea29d2de0905b4c38b5904487939e1373280a4a\\"",
-      "Type": "String",
-    },
-    "AssetParametersb580b193022e8a41745be255dea29d2de0905b4c38b5904487939e1373280a4aS3Bucket1346F3B9": Object {
-      "Description": "S3 bucket for asset \\"b580b193022e8a41745be255dea29d2de0905b4c38b5904487939e1373280a4a\\"",
-      "Type": "String",
-    },
-    "AssetParametersb580b193022e8a41745be255dea29d2de0905b4c38b5904487939e1373280a4aS3VersionKey1D4759EF": Object {
-      "Description": "S3 key for asset version \\"b580b193022e8a41745be255dea29d2de0905b4c38b5904487939e1373280a4a\\"",
-      "Type": "String",
-    },
->>>>>>> 058e2e61
     "AssetParametersc24b999656e4fe6c609c31bae56a1cf4717a405619c3aa6ba1bc686b8c2c86cfArtifactHash85F58E48": Object {
       "Description": "Artifact hash for asset \\"c24b999656e4fe6c609c31bae56a1cf4717a405619c3aa6ba1bc686b8c2c86cf\\"",
       "Type": "String",
@@ -2991,33 +2964,6 @@
       "Description": "S3 key for asset version \\"7f13b9a72d65559876670be18db0b859eb449e5dfde2e4c2d7ba74351b15f9cd\\"",
       "Type": "String",
     },
-<<<<<<< HEAD
-=======
-    "AssetParametersa3d13916fdb6321f8e433bfcbbaaf0ce37d7484a6d75635fdbaceebe8bbe46ffArtifactHash817B54E3": Object {
-      "Description": "Artifact hash for asset \\"a3d13916fdb6321f8e433bfcbbaaf0ce37d7484a6d75635fdbaceebe8bbe46ff\\"",
-      "Type": "String",
-    },
-    "AssetParametersa3d13916fdb6321f8e433bfcbbaaf0ce37d7484a6d75635fdbaceebe8bbe46ffS3BucketEF8F1FA8": Object {
-      "Description": "S3 bucket for asset \\"a3d13916fdb6321f8e433bfcbbaaf0ce37d7484a6d75635fdbaceebe8bbe46ff\\"",
-      "Type": "String",
-    },
-    "AssetParametersa3d13916fdb6321f8e433bfcbbaaf0ce37d7484a6d75635fdbaceebe8bbe46ffS3VersionKey0B0E7067": Object {
-      "Description": "S3 key for asset version \\"a3d13916fdb6321f8e433bfcbbaaf0ce37d7484a6d75635fdbaceebe8bbe46ff\\"",
-      "Type": "String",
-    },
-    "AssetParametersb580b193022e8a41745be255dea29d2de0905b4c38b5904487939e1373280a4aArtifactHash3BABE350": Object {
-      "Description": "Artifact hash for asset \\"b580b193022e8a41745be255dea29d2de0905b4c38b5904487939e1373280a4a\\"",
-      "Type": "String",
-    },
-    "AssetParametersb580b193022e8a41745be255dea29d2de0905b4c38b5904487939e1373280a4aS3Bucket1346F3B9": Object {
-      "Description": "S3 bucket for asset \\"b580b193022e8a41745be255dea29d2de0905b4c38b5904487939e1373280a4a\\"",
-      "Type": "String",
-    },
-    "AssetParametersb580b193022e8a41745be255dea29d2de0905b4c38b5904487939e1373280a4aS3VersionKey1D4759EF": Object {
-      "Description": "S3 key for asset version \\"b580b193022e8a41745be255dea29d2de0905b4c38b5904487939e1373280a4a\\"",
-      "Type": "String",
-    },
->>>>>>> 058e2e61
     "AssetParametersc24b999656e4fe6c609c31bae56a1cf4717a405619c3aa6ba1bc686b8c2c86cfArtifactHash85F58E48": Object {
       "Description": "Artifact hash for asset \\"c24b999656e4fe6c609c31bae56a1cf4717a405619c3aa6ba1bc686b8c2c86cf\\"",
       "Type": "String",
