--- conflicted
+++ resolved
@@ -33,7 +33,6 @@
     },
   },
   "Parameters": Object {
-<<<<<<< HEAD
     "AssetParameters39dfa980beb6ec79ed5fc097276858af56f73316603b87c217b3eea012202cd2ArtifactHashAA3DB115": Object {
       "Description": "Artifact hash for asset \\"39dfa980beb6ec79ed5fc097276858af56f73316603b87c217b3eea012202cd2\\"",
       "Type": "String",
@@ -44,7 +43,20 @@
     },
     "AssetParameters39dfa980beb6ec79ed5fc097276858af56f73316603b87c217b3eea012202cd2S3VersionKey3A7A31C2": Object {
       "Description": "S3 key for asset version \\"39dfa980beb6ec79ed5fc097276858af56f73316603b87c217b3eea012202cd2\\"",
-=======
+      "Type": "String",
+    },
+    "AssetParameters66d913a96cfcf489dfd0c37249eb2cf03fe7baf424ffa659a7dc5519cb5069fbArtifactHash4111D944": Object {
+      "Description": "Artifact hash for asset \\"66d913a96cfcf489dfd0c37249eb2cf03fe7baf424ffa659a7dc5519cb5069fb\\"",
+      "Type": "String",
+    },
+    "AssetParameters66d913a96cfcf489dfd0c37249eb2cf03fe7baf424ffa659a7dc5519cb5069fbS3Bucket90C90D11": Object {
+      "Description": "S3 bucket for asset \\"66d913a96cfcf489dfd0c37249eb2cf03fe7baf424ffa659a7dc5519cb5069fb\\"",
+      "Type": "String",
+    },
+    "AssetParameters66d913a96cfcf489dfd0c37249eb2cf03fe7baf424ffa659a7dc5519cb5069fbS3VersionKey74FE035D": Object {
+      "Description": "S3 key for asset version \\"66d913a96cfcf489dfd0c37249eb2cf03fe7baf424ffa659a7dc5519cb5069fb\\"",
+      "Type": "String",
+    },
     "AssetParameters67b7823b74bc135986aa72f889d6a8da058d0c4a20cbc2dfc6f78995fdd2fc24ArtifactHashBA91B77F": Object {
       "Description": "Artifact hash for asset \\"67b7823b74bc135986aa72f889d6a8da058d0c4a20cbc2dfc6f78995fdd2fc24\\"",
       "Type": "String",
@@ -67,7 +79,6 @@
     },
     "AssetParameters866c466f9e9aaf86d825bb22132965b3f5d3418371a1ca6027f40a2863d892d4S3VersionKey1D2ADEAE": Object {
       "Description": "S3 key for asset version \\"866c466f9e9aaf86d825bb22132965b3f5d3418371a1ca6027f40a2863d892d4\\"",
->>>>>>> f41e92cd
       "Type": "String",
     },
     "AssetParametersc24b999656e4fe6c609c31bae56a1cf4717a405619c3aa6ba1bc686b8c2c86cfArtifactHash85F58E48": Object {
@@ -80,18 +91,6 @@
     },
     "AssetParametersc24b999656e4fe6c609c31bae56a1cf4717a405619c3aa6ba1bc686b8c2c86cfS3VersionKey60329B70": Object {
       "Description": "S3 key for asset version \\"c24b999656e4fe6c609c31bae56a1cf4717a405619c3aa6ba1bc686b8c2c86cf\\"",
-      "Type": "String",
-    },
-    "AssetParametersc9cd5cf7cd05639608564a28ce3c6ce732dcfba9df2045d125302637301dc524ArtifactHashABFB44E7": Object {
-      "Description": "Artifact hash for asset \\"c9cd5cf7cd05639608564a28ce3c6ce732dcfba9df2045d125302637301dc524\\"",
-      "Type": "String",
-    },
-    "AssetParametersc9cd5cf7cd05639608564a28ce3c6ce732dcfba9df2045d125302637301dc524S3Bucket265D5217": Object {
-      "Description": "S3 bucket for asset \\"c9cd5cf7cd05639608564a28ce3c6ce732dcfba9df2045d125302637301dc524\\"",
-      "Type": "String",
-    },
-    "AssetParametersc9cd5cf7cd05639608564a28ce3c6ce732dcfba9df2045d125302637301dc524S3VersionKeyA48E92EB": Object {
-      "Description": "S3 key for asset version \\"c9cd5cf7cd05639608564a28ce3c6ce732dcfba9df2045d125302637301dc524\\"",
       "Type": "String",
     },
     "AssetParametersda254f731d96f448a42b847d5e631a6a426b230b48eab5b0862307875334e305ArtifactHashE87E66EE": Object {
@@ -270,34 +269,15 @@
       },
       "Type": "AWS::IAM::Policy",
     },
-<<<<<<< HEAD
-    "ConstructHubDiscoveryFunctionDeadLetterQueueFE498555": Object {
-      "DeletionPolicy": "Delete",
-      "Properties": Object {
-        "MessageRetentionPeriod": 1209600,
-      },
-      "Type": "AWS::SQS::Queue",
-      "UpdateReplacePolicy": "Delete",
-    },
-    "ConstructHubDiscoveryFunctionF5E139FD": Object {
-      "DependsOn": Array [
-        "ConstructHubDiscoveryFunctionServiceRoleDefaultPolicyA09546EC",
-        "ConstructHubDiscoveryFunctionServiceRoleD371794F",
-=======
     "ConstructHubCatalogBuilder5A9DE4AF": Object {
       "DependsOn": Array [
         "ConstructHubCatalogBuilderServiceRoleDefaultPolicyF51442BC",
         "ConstructHubCatalogBuilderServiceRole7EB4C395",
->>>>>>> f41e92cd
       ],
       "Properties": Object {
         "Code": Object {
           "S3Bucket": Object {
-<<<<<<< HEAD
-            "Ref": "AssetParameters39dfa980beb6ec79ed5fc097276858af56f73316603b87c217b3eea012202cd2S3Bucket1B6624AE",
-=======
             "Ref": "AssetParameters866c466f9e9aaf86d825bb22132965b3f5d3418371a1ca6027f40a2863d892d4S3Bucket402C7B90",
->>>>>>> f41e92cd
           },
           "S3Key": Object {
             "Fn::Join": Array [
@@ -310,11 +290,7 @@
                       "Fn::Split": Array [
                         "||",
                         Object {
-<<<<<<< HEAD
-                          "Ref": "AssetParameters39dfa980beb6ec79ed5fc097276858af56f73316603b87c217b3eea012202cd2S3VersionKey3A7A31C2",
-=======
                           "Ref": "AssetParameters866c466f9e9aaf86d825bb22132965b3f5d3418371a1ca6027f40a2863d892d4S3VersionKey1D2ADEAE",
->>>>>>> f41e92cd
                         },
                       ],
                     },
@@ -327,34 +303,6 @@
                       "Fn::Split": Array [
                         "||",
                         Object {
-<<<<<<< HEAD
-                          "Ref": "AssetParameters39dfa980beb6ec79ed5fc097276858af56f73316603b87c217b3eea012202cd2S3VersionKey3A7A31C2",
-                        },
-                      ],
-                    },
-                  ],
-                },
-              ],
-            ],
-          },
-        },
-        "DeadLetterConfig": Object {
-          "TargetArn": Object {
-            "Fn::GetAtt": Array [
-              "ConstructHubDiscoveryFunctionDeadLetterQueueFE498555",
-              "Arn",
-            ],
-          },
-        },
-        "Description": "Periodically query npm.js index for new Constructs",
-        "Environment": Object {
-          "Variables": Object {
-            "QUEUE_URL": Object {
-              "Ref": "ConstructHubIngestionQueue637E4740",
-            },
-            "STAGING_BUCKET_NAME": Object {
-              "Ref": "ConstructHubStagingBucket29942A98",
-=======
                           "Ref": "AssetParameters866c466f9e9aaf86d825bb22132965b3f5d3418371a1ca6027f40a2863d892d4S3VersionKey1D2ADEAE",
                         },
                       ],
@@ -380,22 +328,15 @@
           "Variables": Object {
             "BUCKET_NAME": Object {
               "Ref": "ConstructHubPackageDataDC5EF35E",
->>>>>>> f41e92cd
             },
           },
         },
         "Handler": "index.handler",
         "MemorySize": 10240,
-<<<<<<< HEAD
-        "Role": Object {
-          "Fn::GetAtt": Array [
-            "ConstructHubDiscoveryFunctionServiceRoleD371794F",
-=======
         "ReservedConcurrentExecutions": 1,
         "Role": Object {
           "Fn::GetAtt": Array [
             "ConstructHubCatalogBuilderServiceRole7EB4C395",
->>>>>>> f41e92cd
             "Arn",
           ],
         },
@@ -404,21 +345,6 @@
       },
       "Type": "AWS::Lambda::Function",
     },
-<<<<<<< HEAD
-    "ConstructHubDiscoveryFunctionScheduleRuleAllowEventRuleTestConstructHubDiscoveryFunctionC36D63A5E62E305C": Object {
-      "Properties": Object {
-        "Action": "lambda:InvokeFunction",
-        "FunctionName": Object {
-          "Fn::GetAtt": Array [
-            "ConstructHubDiscoveryFunctionF5E139FD",
-            "Arn",
-          ],
-        },
-        "Principal": "events.amazonaws.com",
-        "SourceArn": Object {
-          "Fn::GetAtt": Array [
-            "ConstructHubDiscoveryFunctionScheduleRuleE32FE899",
-=======
     "ConstructHubCatalogBuilderLogRetentionD5D7858F": Object {
       "Properties": Object {
         "LogGroupName": Object {
@@ -436,38 +362,13 @@
         "ServiceToken": Object {
           "Fn::GetAtt": Array [
             "LogRetentionaae0aa3c5b4d4f87b02d85b201efdd8aFD4BFC8A",
->>>>>>> f41e92cd
             "Arn",
           ],
         },
       },
-<<<<<<< HEAD
-      "Type": "AWS::Lambda::Permission",
-    },
-    "ConstructHubDiscoveryFunctionScheduleRuleE32FE899": Object {
-      "Properties": Object {
-        "ScheduleExpression": "rate(5 minutes)",
-        "State": "ENABLED",
-        "Targets": Array [
-          Object {
-            "Arn": Object {
-              "Fn::GetAtt": Array [
-                "ConstructHubDiscoveryFunctionF5E139FD",
-                "Arn",
-              ],
-            },
-            "Id": "Target0",
-          },
-        ],
-      },
-      "Type": "AWS::Events::Rule",
-    },
-    "ConstructHubDiscoveryFunctionServiceRoleD371794F": Object {
-=======
       "Type": "Custom::LogRetention",
     },
     "ConstructHubCatalogBuilderServiceRole7EB4C395": Object {
->>>>>>> f41e92cd
       "Properties": Object {
         "AssumeRolePolicyDocument": Object {
           "Statement": Array [
@@ -498,28 +399,11 @@
       },
       "Type": "AWS::IAM::Role",
     },
-<<<<<<< HEAD
-    "ConstructHubDiscoveryFunctionServiceRoleDefaultPolicyA09546EC": Object {
-=======
     "ConstructHubCatalogBuilderServiceRoleDefaultPolicyF51442BC": Object {
->>>>>>> f41e92cd
       "Properties": Object {
         "PolicyDocument": Object {
           "Statement": Array [
             Object {
-<<<<<<< HEAD
-              "Action": "sqs:SendMessage",
-              "Effect": "Allow",
-              "Resource": Object {
-                "Fn::GetAtt": Array [
-                  "ConstructHubDiscoveryFunctionDeadLetterQueueFE498555",
-                  "Arn",
-                ],
-              },
-            },
-            Object {
-=======
->>>>>>> f41e92cd
               "Action": Array [
                 "s3:GetObject*",
                 "s3:GetBucket*",
@@ -532,11 +416,7 @@
               "Resource": Array [
                 Object {
                   "Fn::GetAtt": Array [
-<<<<<<< HEAD
-                    "ConstructHubStagingBucket29942A98",
-=======
                     "ConstructHubPackageDataDC5EF35E",
->>>>>>> f41e92cd
                     "Arn",
                   ],
                 },
@@ -546,11 +426,7 @@
                     Array [
                       Object {
                         "Fn::GetAtt": Array [
-<<<<<<< HEAD
-                          "ConstructHubStagingBucket29942A98",
-=======
                           "ConstructHubPackageDataDC5EF35E",
->>>>>>> f41e92cd
                           "Arn",
                         ],
                       },
@@ -560,7 +436,217 @@
                 },
               ],
             },
-<<<<<<< HEAD
+          ],
+          "Version": "2012-10-17",
+        },
+        "PolicyName": "ConstructHubCatalogBuilderServiceRoleDefaultPolicyF51442BC",
+        "Roles": Array [
+          Object {
+            "Ref": "ConstructHubCatalogBuilderServiceRole7EB4C395",
+          },
+        ],
+      },
+      "Type": "AWS::IAM::Policy",
+    },
+    "ConstructHubDiscoveryFunctionDeadLetterQueueFE498555": Object {
+      "DeletionPolicy": "Delete",
+      "Properties": Object {
+        "MessageRetentionPeriod": 1209600,
+      },
+      "Type": "AWS::SQS::Queue",
+      "UpdateReplacePolicy": "Delete",
+    },
+    "ConstructHubDiscoveryFunctionF5E139FD": Object {
+      "DependsOn": Array [
+        "ConstructHubDiscoveryFunctionServiceRoleDefaultPolicyA09546EC",
+        "ConstructHubDiscoveryFunctionServiceRoleD371794F",
+      ],
+      "Properties": Object {
+        "Code": Object {
+          "S3Bucket": Object {
+            "Ref": "AssetParameters39dfa980beb6ec79ed5fc097276858af56f73316603b87c217b3eea012202cd2S3Bucket1B6624AE",
+          },
+          "S3Key": Object {
+            "Fn::Join": Array [
+              "",
+              Array [
+                Object {
+                  "Fn::Select": Array [
+                    0,
+                    Object {
+                      "Fn::Split": Array [
+                        "||",
+                        Object {
+                          "Ref": "AssetParameters39dfa980beb6ec79ed5fc097276858af56f73316603b87c217b3eea012202cd2S3VersionKey3A7A31C2",
+                        },
+                      ],
+                    },
+                  ],
+                },
+                Object {
+                  "Fn::Select": Array [
+                    1,
+                    Object {
+                      "Fn::Split": Array [
+                        "||",
+                        Object {
+                          "Ref": "AssetParameters39dfa980beb6ec79ed5fc097276858af56f73316603b87c217b3eea012202cd2S3VersionKey3A7A31C2",
+                        },
+                      ],
+                    },
+                  ],
+                },
+              ],
+            ],
+          },
+        },
+        "DeadLetterConfig": Object {
+          "TargetArn": Object {
+            "Fn::GetAtt": Array [
+              "ConstructHubDiscoveryFunctionDeadLetterQueueFE498555",
+              "Arn",
+            ],
+          },
+        },
+        "Description": "Periodically query npm.js index for new Constructs",
+        "Environment": Object {
+          "Variables": Object {
+            "QUEUE_URL": Object {
+              "Ref": "ConstructHubIngestionQueue637E4740",
+            },
+            "STAGING_BUCKET_NAME": Object {
+              "Ref": "ConstructHubStagingBucket29942A98",
+            },
+          },
+        },
+        "Handler": "index.handler",
+        "MemorySize": 10240,
+        "Role": Object {
+          "Fn::GetAtt": Array [
+            "ConstructHubDiscoveryFunctionServiceRoleD371794F",
+            "Arn",
+          ],
+        },
+        "Runtime": "nodejs14.x",
+        "Timeout": 900,
+      },
+      "Type": "AWS::Lambda::Function",
+    },
+    "ConstructHubDiscoveryFunctionScheduleRuleAllowEventRuleTestConstructHubDiscoveryFunctionC36D63A5E62E305C": Object {
+      "Properties": Object {
+        "Action": "lambda:InvokeFunction",
+        "FunctionName": Object {
+          "Fn::GetAtt": Array [
+            "ConstructHubDiscoveryFunctionF5E139FD",
+            "Arn",
+          ],
+        },
+        "Principal": "events.amazonaws.com",
+        "SourceArn": Object {
+          "Fn::GetAtt": Array [
+            "ConstructHubDiscoveryFunctionScheduleRuleE32FE899",
+            "Arn",
+          ],
+        },
+      },
+      "Type": "AWS::Lambda::Permission",
+    },
+    "ConstructHubDiscoveryFunctionScheduleRuleE32FE899": Object {
+      "Properties": Object {
+        "ScheduleExpression": "rate(5 minutes)",
+        "State": "ENABLED",
+        "Targets": Array [
+          Object {
+            "Arn": Object {
+              "Fn::GetAtt": Array [
+                "ConstructHubDiscoveryFunctionF5E139FD",
+                "Arn",
+              ],
+            },
+            "Id": "Target0",
+          },
+        ],
+      },
+      "Type": "AWS::Events::Rule",
+    },
+    "ConstructHubDiscoveryFunctionServiceRoleD371794F": Object {
+      "Properties": Object {
+        "AssumeRolePolicyDocument": Object {
+          "Statement": Array [
+            Object {
+              "Action": "sts:AssumeRole",
+              "Effect": "Allow",
+              "Principal": Object {
+                "Service": "lambda.amazonaws.com",
+              },
+            },
+          ],
+          "Version": "2012-10-17",
+        },
+        "ManagedPolicyArns": Array [
+          Object {
+            "Fn::Join": Array [
+              "",
+              Array [
+                "arn:",
+                Object {
+                  "Ref": "AWS::Partition",
+                },
+                ":iam::aws:policy/service-role/AWSLambdaBasicExecutionRole",
+              ],
+            ],
+          },
+        ],
+      },
+      "Type": "AWS::IAM::Role",
+    },
+    "ConstructHubDiscoveryFunctionServiceRoleDefaultPolicyA09546EC": Object {
+      "Properties": Object {
+        "PolicyDocument": Object {
+          "Statement": Array [
+            Object {
+              "Action": "sqs:SendMessage",
+              "Effect": "Allow",
+              "Resource": Object {
+                "Fn::GetAtt": Array [
+                  "ConstructHubDiscoveryFunctionDeadLetterQueueFE498555",
+                  "Arn",
+                ],
+              },
+            },
+            Object {
+              "Action": Array [
+                "s3:GetObject*",
+                "s3:GetBucket*",
+                "s3:List*",
+                "s3:DeleteObject*",
+                "s3:PutObject*",
+                "s3:Abort*",
+              ],
+              "Effect": "Allow",
+              "Resource": Array [
+                Object {
+                  "Fn::GetAtt": Array [
+                    "ConstructHubStagingBucket29942A98",
+                    "Arn",
+                  ],
+                },
+                Object {
+                  "Fn::Join": Array [
+                    "",
+                    Array [
+                      Object {
+                        "Fn::GetAtt": Array [
+                          "ConstructHubStagingBucket29942A98",
+                          "Arn",
+                        ],
+                      },
+                      "/*",
+                    ],
+                  ],
+                },
+              ],
+            },
             Object {
               "Action": Array [
                 "sqs:SendMessage",
@@ -582,28 +668,16 @@
         "Roles": Array [
           Object {
             "Ref": "ConstructHubDiscoveryFunctionServiceRoleD371794F",
-=======
-          ],
-          "Version": "2012-10-17",
-        },
-        "PolicyName": "ConstructHubCatalogBuilderServiceRoleDefaultPolicyF51442BC",
-        "Roles": Array [
-          Object {
-            "Ref": "ConstructHubCatalogBuilderServiceRole7EB4C395",
->>>>>>> f41e92cd
           },
         ],
       },
       "Type": "AWS::IAM::Policy",
     },
-<<<<<<< HEAD
     "ConstructHubIngestionQueue637E4740": Object {
       "DeletionPolicy": "Delete",
       "Type": "AWS::SQS::Queue",
       "UpdateReplacePolicy": "Delete",
     },
-=======
->>>>>>> f41e92cd
     "ConstructHubMonitoringDashboard78E057C8": Object {
       "Properties": Object {
         "DashboardBody": Object {
@@ -1240,7 +1314,7 @@
         },
         "SourceBucketNames": Array [
           Object {
-            "Ref": "AssetParametersc9cd5cf7cd05639608564a28ce3c6ce732dcfba9df2045d125302637301dc524S3Bucket265D5217",
+            "Ref": "AssetParameters66d913a96cfcf489dfd0c37249eb2cf03fe7baf424ffa659a7dc5519cb5069fbS3Bucket90C90D11",
           },
         ],
         "SourceObjectKeys": Array [
@@ -1255,7 +1329,7 @@
                       "Fn::Split": Array [
                         "||",
                         Object {
-                          "Ref": "AssetParametersc9cd5cf7cd05639608564a28ce3c6ce732dcfba9df2045d125302637301dc524S3VersionKeyA48E92EB",
+                          "Ref": "AssetParameters66d913a96cfcf489dfd0c37249eb2cf03fe7baf424ffa659a7dc5519cb5069fbS3VersionKey74FE035D",
                         },
                       ],
                     },
@@ -1268,7 +1342,7 @@
                       "Fn::Split": Array [
                         "||",
                         Object {
-                          "Ref": "AssetParametersc9cd5cf7cd05639608564a28ce3c6ce732dcfba9df2045d125302637301dc524S3VersionKeyA48E92EB",
+                          "Ref": "AssetParameters66d913a96cfcf489dfd0c37249eb2cf03fe7baf424ffa659a7dc5519cb5069fbS3VersionKey74FE035D",
                         },
                       ],
                     },
@@ -1527,7 +1601,7 @@
                       },
                       ":s3:::",
                       Object {
-                        "Ref": "AssetParametersc9cd5cf7cd05639608564a28ce3c6ce732dcfba9df2045d125302637301dc524S3Bucket265D5217",
+                        "Ref": "AssetParameters66d913a96cfcf489dfd0c37249eb2cf03fe7baf424ffa659a7dc5519cb5069fbS3Bucket90C90D11",
                       },
                     ],
                   ],
@@ -1542,7 +1616,7 @@
                       },
                       ":s3:::",
                       Object {
-                        "Ref": "AssetParametersc9cd5cf7cd05639608564a28ce3c6ce732dcfba9df2045d125302637301dc524S3Bucket265D5217",
+                        "Ref": "AssetParameters66d913a96cfcf489dfd0c37249eb2cf03fe7baf424ffa659a7dc5519cb5069fbS3Bucket90C90D11",
                       },
                       "/*",
                     ],
@@ -1760,7 +1834,6 @@
     },
   },
   "Parameters": Object {
-<<<<<<< HEAD
     "AssetParameters39dfa980beb6ec79ed5fc097276858af56f73316603b87c217b3eea012202cd2ArtifactHashAA3DB115": Object {
       "Description": "Artifact hash for asset \\"39dfa980beb6ec79ed5fc097276858af56f73316603b87c217b3eea012202cd2\\"",
       "Type": "String",
@@ -1771,7 +1844,20 @@
     },
     "AssetParameters39dfa980beb6ec79ed5fc097276858af56f73316603b87c217b3eea012202cd2S3VersionKey3A7A31C2": Object {
       "Description": "S3 key for asset version \\"39dfa980beb6ec79ed5fc097276858af56f73316603b87c217b3eea012202cd2\\"",
-=======
+      "Type": "String",
+    },
+    "AssetParameters66d913a96cfcf489dfd0c37249eb2cf03fe7baf424ffa659a7dc5519cb5069fbArtifactHash4111D944": Object {
+      "Description": "Artifact hash for asset \\"66d913a96cfcf489dfd0c37249eb2cf03fe7baf424ffa659a7dc5519cb5069fb\\"",
+      "Type": "String",
+    },
+    "AssetParameters66d913a96cfcf489dfd0c37249eb2cf03fe7baf424ffa659a7dc5519cb5069fbS3Bucket90C90D11": Object {
+      "Description": "S3 bucket for asset \\"66d913a96cfcf489dfd0c37249eb2cf03fe7baf424ffa659a7dc5519cb5069fb\\"",
+      "Type": "String",
+    },
+    "AssetParameters66d913a96cfcf489dfd0c37249eb2cf03fe7baf424ffa659a7dc5519cb5069fbS3VersionKey74FE035D": Object {
+      "Description": "S3 key for asset version \\"66d913a96cfcf489dfd0c37249eb2cf03fe7baf424ffa659a7dc5519cb5069fb\\"",
+      "Type": "String",
+    },
     "AssetParameters67b7823b74bc135986aa72f889d6a8da058d0c4a20cbc2dfc6f78995fdd2fc24ArtifactHashBA91B77F": Object {
       "Description": "Artifact hash for asset \\"67b7823b74bc135986aa72f889d6a8da058d0c4a20cbc2dfc6f78995fdd2fc24\\"",
       "Type": "String",
@@ -1782,7 +1868,6 @@
     },
     "AssetParameters67b7823b74bc135986aa72f889d6a8da058d0c4a20cbc2dfc6f78995fdd2fc24S3VersionKeyB0F28861": Object {
       "Description": "S3 key for asset version \\"67b7823b74bc135986aa72f889d6a8da058d0c4a20cbc2dfc6f78995fdd2fc24\\"",
->>>>>>> f41e92cd
       "Type": "String",
     },
     "AssetParameters7af6295e521fd55af94332393ceffb3e866aac4dc4956321f7918f21e72199e4ArtifactHash5E28809B": Object {
@@ -1819,18 +1904,6 @@
     },
     "AssetParametersc24b999656e4fe6c609c31bae56a1cf4717a405619c3aa6ba1bc686b8c2c86cfS3VersionKey60329B70": Object {
       "Description": "S3 key for asset version \\"c24b999656e4fe6c609c31bae56a1cf4717a405619c3aa6ba1bc686b8c2c86cf\\"",
-      "Type": "String",
-    },
-    "AssetParametersc9cd5cf7cd05639608564a28ce3c6ce732dcfba9df2045d125302637301dc524ArtifactHashABFB44E7": Object {
-      "Description": "Artifact hash for asset \\"c9cd5cf7cd05639608564a28ce3c6ce732dcfba9df2045d125302637301dc524\\"",
-      "Type": "String",
-    },
-    "AssetParametersc9cd5cf7cd05639608564a28ce3c6ce732dcfba9df2045d125302637301dc524S3Bucket265D5217": Object {
-      "Description": "S3 bucket for asset \\"c9cd5cf7cd05639608564a28ce3c6ce732dcfba9df2045d125302637301dc524\\"",
-      "Type": "String",
-    },
-    "AssetParametersc9cd5cf7cd05639608564a28ce3c6ce732dcfba9df2045d125302637301dc524S3VersionKeyA48E92EB": Object {
-      "Description": "S3 key for asset version \\"c9cd5cf7cd05639608564a28ce3c6ce732dcfba9df2045d125302637301dc524\\"",
       "Type": "String",
     },
     "AssetParametersda254f731d96f448a42b847d5e631a6a426b230b48eab5b0862307875334e305ArtifactHashE87E66EE": Object {
@@ -2158,34 +2231,15 @@
       "Type": "AWS::CloudFormation::CustomResource",
       "UpdateReplacePolicy": "Delete",
     },
-<<<<<<< HEAD
-    "ConstructHubDiscoveryFunctionDeadLetterQueueFE498555": Object {
-      "DeletionPolicy": "Delete",
-      "Properties": Object {
-        "MessageRetentionPeriod": 1209600,
-      },
-      "Type": "AWS::SQS::Queue",
-      "UpdateReplacePolicy": "Delete",
-    },
-    "ConstructHubDiscoveryFunctionF5E139FD": Object {
-      "DependsOn": Array [
-        "ConstructHubDiscoveryFunctionServiceRoleDefaultPolicyA09546EC",
-        "ConstructHubDiscoveryFunctionServiceRoleD371794F",
-=======
     "ConstructHubCatalogBuilder5A9DE4AF": Object {
       "DependsOn": Array [
         "ConstructHubCatalogBuilderServiceRoleDefaultPolicyF51442BC",
         "ConstructHubCatalogBuilderServiceRole7EB4C395",
->>>>>>> f41e92cd
       ],
       "Properties": Object {
         "Code": Object {
           "S3Bucket": Object {
-<<<<<<< HEAD
-            "Ref": "AssetParameters39dfa980beb6ec79ed5fc097276858af56f73316603b87c217b3eea012202cd2S3Bucket1B6624AE",
-=======
             "Ref": "AssetParameters866c466f9e9aaf86d825bb22132965b3f5d3418371a1ca6027f40a2863d892d4S3Bucket402C7B90",
->>>>>>> f41e92cd
           },
           "S3Key": Object {
             "Fn::Join": Array [
@@ -2198,11 +2252,7 @@
                       "Fn::Split": Array [
                         "||",
                         Object {
-<<<<<<< HEAD
-                          "Ref": "AssetParameters39dfa980beb6ec79ed5fc097276858af56f73316603b87c217b3eea012202cd2S3VersionKey3A7A31C2",
-=======
                           "Ref": "AssetParameters866c466f9e9aaf86d825bb22132965b3f5d3418371a1ca6027f40a2863d892d4S3VersionKey1D2ADEAE",
->>>>>>> f41e92cd
                         },
                       ],
                     },
@@ -2215,34 +2265,6 @@
                       "Fn::Split": Array [
                         "||",
                         Object {
-<<<<<<< HEAD
-                          "Ref": "AssetParameters39dfa980beb6ec79ed5fc097276858af56f73316603b87c217b3eea012202cd2S3VersionKey3A7A31C2",
-                        },
-                      ],
-                    },
-                  ],
-                },
-              ],
-            ],
-          },
-        },
-        "DeadLetterConfig": Object {
-          "TargetArn": Object {
-            "Fn::GetAtt": Array [
-              "ConstructHubDiscoveryFunctionDeadLetterQueueFE498555",
-              "Arn",
-            ],
-          },
-        },
-        "Description": "Periodically query npm.js index for new Constructs",
-        "Environment": Object {
-          "Variables": Object {
-            "QUEUE_URL": Object {
-              "Ref": "ConstructHubIngestionQueue637E4740",
-            },
-            "STAGING_BUCKET_NAME": Object {
-              "Ref": "ConstructHubStagingBucket29942A98",
-=======
                           "Ref": "AssetParameters866c466f9e9aaf86d825bb22132965b3f5d3418371a1ca6027f40a2863d892d4S3VersionKey1D2ADEAE",
                         },
                       ],
@@ -2268,22 +2290,15 @@
           "Variables": Object {
             "BUCKET_NAME": Object {
               "Ref": "ConstructHubPackageDataDC5EF35E",
->>>>>>> f41e92cd
             },
           },
         },
         "Handler": "index.handler",
         "MemorySize": 10240,
-<<<<<<< HEAD
-        "Role": Object {
-          "Fn::GetAtt": Array [
-            "ConstructHubDiscoveryFunctionServiceRoleD371794F",
-=======
         "ReservedConcurrentExecutions": 1,
         "Role": Object {
           "Fn::GetAtt": Array [
             "ConstructHubCatalogBuilderServiceRole7EB4C395",
->>>>>>> f41e92cd
             "Arn",
           ],
         },
@@ -2292,21 +2307,6 @@
       },
       "Type": "AWS::Lambda::Function",
     },
-<<<<<<< HEAD
-    "ConstructHubDiscoveryFunctionScheduleRuleAllowEventRuleTestConstructHubDiscoveryFunctionC36D63A5E62E305C": Object {
-      "Properties": Object {
-        "Action": "lambda:InvokeFunction",
-        "FunctionName": Object {
-          "Fn::GetAtt": Array [
-            "ConstructHubDiscoveryFunctionF5E139FD",
-            "Arn",
-          ],
-        },
-        "Principal": "events.amazonaws.com",
-        "SourceArn": Object {
-          "Fn::GetAtt": Array [
-            "ConstructHubDiscoveryFunctionScheduleRuleE32FE899",
-=======
     "ConstructHubCatalogBuilderLogRetentionD5D7858F": Object {
       "Properties": Object {
         "LogGroupName": Object {
@@ -2324,38 +2324,13 @@
         "ServiceToken": Object {
           "Fn::GetAtt": Array [
             "LogRetentionaae0aa3c5b4d4f87b02d85b201efdd8aFD4BFC8A",
->>>>>>> f41e92cd
             "Arn",
           ],
         },
       },
-<<<<<<< HEAD
-      "Type": "AWS::Lambda::Permission",
-    },
-    "ConstructHubDiscoveryFunctionScheduleRuleE32FE899": Object {
-      "Properties": Object {
-        "ScheduleExpression": "rate(5 minutes)",
-        "State": "ENABLED",
-        "Targets": Array [
-          Object {
-            "Arn": Object {
-              "Fn::GetAtt": Array [
-                "ConstructHubDiscoveryFunctionF5E139FD",
-                "Arn",
-              ],
-            },
-            "Id": "Target0",
-          },
-        ],
-      },
-      "Type": "AWS::Events::Rule",
-    },
-    "ConstructHubDiscoveryFunctionServiceRoleD371794F": Object {
-=======
       "Type": "Custom::LogRetention",
     },
     "ConstructHubCatalogBuilderServiceRole7EB4C395": Object {
->>>>>>> f41e92cd
       "Properties": Object {
         "AssumeRolePolicyDocument": Object {
           "Statement": Array [
@@ -2386,28 +2361,11 @@
       },
       "Type": "AWS::IAM::Role",
     },
-<<<<<<< HEAD
-    "ConstructHubDiscoveryFunctionServiceRoleDefaultPolicyA09546EC": Object {
-=======
     "ConstructHubCatalogBuilderServiceRoleDefaultPolicyF51442BC": Object {
->>>>>>> f41e92cd
       "Properties": Object {
         "PolicyDocument": Object {
           "Statement": Array [
             Object {
-<<<<<<< HEAD
-              "Action": "sqs:SendMessage",
-              "Effect": "Allow",
-              "Resource": Object {
-                "Fn::GetAtt": Array [
-                  "ConstructHubDiscoveryFunctionDeadLetterQueueFE498555",
-                  "Arn",
-                ],
-              },
-            },
-            Object {
-=======
->>>>>>> f41e92cd
               "Action": Array [
                 "s3:GetObject*",
                 "s3:GetBucket*",
@@ -2420,11 +2378,7 @@
               "Resource": Array [
                 Object {
                   "Fn::GetAtt": Array [
-<<<<<<< HEAD
-                    "ConstructHubStagingBucket29942A98",
-=======
                     "ConstructHubPackageDataDC5EF35E",
->>>>>>> f41e92cd
                     "Arn",
                   ],
                 },
@@ -2434,11 +2388,7 @@
                     Array [
                       Object {
                         "Fn::GetAtt": Array [
-<<<<<<< HEAD
-                          "ConstructHubStagingBucket29942A98",
-=======
                           "ConstructHubPackageDataDC5EF35E",
->>>>>>> f41e92cd
                           "Arn",
                         ],
                       },
@@ -2448,7 +2398,217 @@
                 },
               ],
             },
-<<<<<<< HEAD
+          ],
+          "Version": "2012-10-17",
+        },
+        "PolicyName": "ConstructHubCatalogBuilderServiceRoleDefaultPolicyF51442BC",
+        "Roles": Array [
+          Object {
+            "Ref": "ConstructHubCatalogBuilderServiceRole7EB4C395",
+          },
+        ],
+      },
+      "Type": "AWS::IAM::Policy",
+    },
+    "ConstructHubDiscoveryFunctionDeadLetterQueueFE498555": Object {
+      "DeletionPolicy": "Delete",
+      "Properties": Object {
+        "MessageRetentionPeriod": 1209600,
+      },
+      "Type": "AWS::SQS::Queue",
+      "UpdateReplacePolicy": "Delete",
+    },
+    "ConstructHubDiscoveryFunctionF5E139FD": Object {
+      "DependsOn": Array [
+        "ConstructHubDiscoveryFunctionServiceRoleDefaultPolicyA09546EC",
+        "ConstructHubDiscoveryFunctionServiceRoleD371794F",
+      ],
+      "Properties": Object {
+        "Code": Object {
+          "S3Bucket": Object {
+            "Ref": "AssetParameters39dfa980beb6ec79ed5fc097276858af56f73316603b87c217b3eea012202cd2S3Bucket1B6624AE",
+          },
+          "S3Key": Object {
+            "Fn::Join": Array [
+              "",
+              Array [
+                Object {
+                  "Fn::Select": Array [
+                    0,
+                    Object {
+                      "Fn::Split": Array [
+                        "||",
+                        Object {
+                          "Ref": "AssetParameters39dfa980beb6ec79ed5fc097276858af56f73316603b87c217b3eea012202cd2S3VersionKey3A7A31C2",
+                        },
+                      ],
+                    },
+                  ],
+                },
+                Object {
+                  "Fn::Select": Array [
+                    1,
+                    Object {
+                      "Fn::Split": Array [
+                        "||",
+                        Object {
+                          "Ref": "AssetParameters39dfa980beb6ec79ed5fc097276858af56f73316603b87c217b3eea012202cd2S3VersionKey3A7A31C2",
+                        },
+                      ],
+                    },
+                  ],
+                },
+              ],
+            ],
+          },
+        },
+        "DeadLetterConfig": Object {
+          "TargetArn": Object {
+            "Fn::GetAtt": Array [
+              "ConstructHubDiscoveryFunctionDeadLetterQueueFE498555",
+              "Arn",
+            ],
+          },
+        },
+        "Description": "Periodically query npm.js index for new Constructs",
+        "Environment": Object {
+          "Variables": Object {
+            "QUEUE_URL": Object {
+              "Ref": "ConstructHubIngestionQueue637E4740",
+            },
+            "STAGING_BUCKET_NAME": Object {
+              "Ref": "ConstructHubStagingBucket29942A98",
+            },
+          },
+        },
+        "Handler": "index.handler",
+        "MemorySize": 10240,
+        "Role": Object {
+          "Fn::GetAtt": Array [
+            "ConstructHubDiscoveryFunctionServiceRoleD371794F",
+            "Arn",
+          ],
+        },
+        "Runtime": "nodejs14.x",
+        "Timeout": 900,
+      },
+      "Type": "AWS::Lambda::Function",
+    },
+    "ConstructHubDiscoveryFunctionScheduleRuleAllowEventRuleTestConstructHubDiscoveryFunctionC36D63A5E62E305C": Object {
+      "Properties": Object {
+        "Action": "lambda:InvokeFunction",
+        "FunctionName": Object {
+          "Fn::GetAtt": Array [
+            "ConstructHubDiscoveryFunctionF5E139FD",
+            "Arn",
+          ],
+        },
+        "Principal": "events.amazonaws.com",
+        "SourceArn": Object {
+          "Fn::GetAtt": Array [
+            "ConstructHubDiscoveryFunctionScheduleRuleE32FE899",
+            "Arn",
+          ],
+        },
+      },
+      "Type": "AWS::Lambda::Permission",
+    },
+    "ConstructHubDiscoveryFunctionScheduleRuleE32FE899": Object {
+      "Properties": Object {
+        "ScheduleExpression": "rate(5 minutes)",
+        "State": "ENABLED",
+        "Targets": Array [
+          Object {
+            "Arn": Object {
+              "Fn::GetAtt": Array [
+                "ConstructHubDiscoveryFunctionF5E139FD",
+                "Arn",
+              ],
+            },
+            "Id": "Target0",
+          },
+        ],
+      },
+      "Type": "AWS::Events::Rule",
+    },
+    "ConstructHubDiscoveryFunctionServiceRoleD371794F": Object {
+      "Properties": Object {
+        "AssumeRolePolicyDocument": Object {
+          "Statement": Array [
+            Object {
+              "Action": "sts:AssumeRole",
+              "Effect": "Allow",
+              "Principal": Object {
+                "Service": "lambda.amazonaws.com",
+              },
+            },
+          ],
+          "Version": "2012-10-17",
+        },
+        "ManagedPolicyArns": Array [
+          Object {
+            "Fn::Join": Array [
+              "",
+              Array [
+                "arn:",
+                Object {
+                  "Ref": "AWS::Partition",
+                },
+                ":iam::aws:policy/service-role/AWSLambdaBasicExecutionRole",
+              ],
+            ],
+          },
+        ],
+      },
+      "Type": "AWS::IAM::Role",
+    },
+    "ConstructHubDiscoveryFunctionServiceRoleDefaultPolicyA09546EC": Object {
+      "Properties": Object {
+        "PolicyDocument": Object {
+          "Statement": Array [
+            Object {
+              "Action": "sqs:SendMessage",
+              "Effect": "Allow",
+              "Resource": Object {
+                "Fn::GetAtt": Array [
+                  "ConstructHubDiscoveryFunctionDeadLetterQueueFE498555",
+                  "Arn",
+                ],
+              },
+            },
+            Object {
+              "Action": Array [
+                "s3:GetObject*",
+                "s3:GetBucket*",
+                "s3:List*",
+                "s3:DeleteObject*",
+                "s3:PutObject*",
+                "s3:Abort*",
+              ],
+              "Effect": "Allow",
+              "Resource": Array [
+                Object {
+                  "Fn::GetAtt": Array [
+                    "ConstructHubStagingBucket29942A98",
+                    "Arn",
+                  ],
+                },
+                Object {
+                  "Fn::Join": Array [
+                    "",
+                    Array [
+                      Object {
+                        "Fn::GetAtt": Array [
+                          "ConstructHubStagingBucket29942A98",
+                          "Arn",
+                        ],
+                      },
+                      "/*",
+                    ],
+                  ],
+                },
+              ],
+            },
             Object {
               "Action": Array [
                 "sqs:SendMessage",
@@ -2470,28 +2630,16 @@
         "Roles": Array [
           Object {
             "Ref": "ConstructHubDiscoveryFunctionServiceRoleD371794F",
-=======
-          ],
-          "Version": "2012-10-17",
-        },
-        "PolicyName": "ConstructHubCatalogBuilderServiceRoleDefaultPolicyF51442BC",
-        "Roles": Array [
-          Object {
-            "Ref": "ConstructHubCatalogBuilderServiceRole7EB4C395",
->>>>>>> f41e92cd
           },
         ],
       },
       "Type": "AWS::IAM::Policy",
     },
-<<<<<<< HEAD
     "ConstructHubIngestionQueue637E4740": Object {
       "DeletionPolicy": "Delete",
       "Type": "AWS::SQS::Queue",
       "UpdateReplacePolicy": "Delete",
     },
-=======
->>>>>>> f41e92cd
     "ConstructHubMonitoringDashboard78E057C8": Object {
       "Properties": Object {
         "DashboardBody": Object {
@@ -3180,7 +3328,7 @@
         },
         "SourceBucketNames": Array [
           Object {
-            "Ref": "AssetParametersc9cd5cf7cd05639608564a28ce3c6ce732dcfba9df2045d125302637301dc524S3Bucket265D5217",
+            "Ref": "AssetParameters66d913a96cfcf489dfd0c37249eb2cf03fe7baf424ffa659a7dc5519cb5069fbS3Bucket90C90D11",
           },
         ],
         "SourceObjectKeys": Array [
@@ -3195,7 +3343,7 @@
                       "Fn::Split": Array [
                         "||",
                         Object {
-                          "Ref": "AssetParametersc9cd5cf7cd05639608564a28ce3c6ce732dcfba9df2045d125302637301dc524S3VersionKeyA48E92EB",
+                          "Ref": "AssetParameters66d913a96cfcf489dfd0c37249eb2cf03fe7baf424ffa659a7dc5519cb5069fbS3VersionKey74FE035D",
                         },
                       ],
                     },
@@ -3208,7 +3356,7 @@
                       "Fn::Split": Array [
                         "||",
                         Object {
-                          "Ref": "AssetParametersc9cd5cf7cd05639608564a28ce3c6ce732dcfba9df2045d125302637301dc524S3VersionKeyA48E92EB",
+                          "Ref": "AssetParameters66d913a96cfcf489dfd0c37249eb2cf03fe7baf424ffa659a7dc5519cb5069fbS3VersionKey74FE035D",
                         },
                       ],
                     },
@@ -3480,7 +3628,7 @@
                       },
                       ":s3:::",
                       Object {
-                        "Ref": "AssetParametersc9cd5cf7cd05639608564a28ce3c6ce732dcfba9df2045d125302637301dc524S3Bucket265D5217",
+                        "Ref": "AssetParameters66d913a96cfcf489dfd0c37249eb2cf03fe7baf424ffa659a7dc5519cb5069fbS3Bucket90C90D11",
                       },
                     ],
                   ],
@@ -3495,7 +3643,7 @@
                       },
                       ":s3:::",
                       Object {
-                        "Ref": "AssetParametersc9cd5cf7cd05639608564a28ce3c6ce732dcfba9df2045d125302637301dc524S3Bucket265D5217",
+                        "Ref": "AssetParameters66d913a96cfcf489dfd0c37249eb2cf03fe7baf424ffa659a7dc5519cb5069fbS3Bucket90C90D11",
                       },
                       "/*",
                     ],
